--- conflicted
+++ resolved
@@ -59,13 +59,10 @@
     "1199061": "parse db data failed",
     "1199062": "get business default set and module info failed",
     "1199063": "requests parameters count not enough",
-<<<<<<< HEAD
-    "1199064":"start transcation failed, error:%s",
-    "1199065":"commit transcation failed, error:%s",
-    "1199066":"abort transcation failed, error:%s",
-=======
     "1199064": "function be called with inappropriate parameter",
->>>>>>> 50634f83
+    "1199065":"start transcation failed, error:%s",
+    "1199066":"commit transcation failed, error:%s",
+    "1199067":"abort transcation failed, error:%s",
 
     "1199998": "Unknown or unrecognized error",
     "1199999":"'%s' Internal Server Error",

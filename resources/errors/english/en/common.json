{
    "1199000": "Deserializing JSON data failed",
    "1199001": "Serialized JSON failed",
    "1199002": "HTTP request failed",
    "1199003": "invalid input parameter",
    "1199004": "Data read failed",
    "1199005": "The input is empty",
    "1199006": "'%s' data parameter verification does not pass",
    "1199007": "'%s' must be a string type",
    "1199008": "'%s' cannot be omitted",
    "1199009": "'%s' parameters must be integral",
    "1199010": "'%s' unassigned",
    "1199011": "'%s' the parameter is invalid or does not exist",
    "1199013": "Failed to read Data field data",
    "1199014": "duplicated instances exist, fields [%s] duplicated",
    "1199015": "Data out of bounds",
	"1199016": "'%s' Field regular check failed",
    "1199017": "Failed to query data",
    "1199018": "New data failed",
    "1199019": "No relevant data found",
    "1199020": "Failed to update data",
    "1199021": "Failed to delete data",
    "1199022": "Dependent service [%s] did not start",
    "1199024": "'%s' must be a string type",
	"1199025": "'%s' must be boolean",
    "1199026": "Configuration file missing [%s] configuration item",
    "1199027": "'%s' authorization information query failed",
    "1199028": "Field value check does not pass",
    "1199029": "Function return value format problem",
    "1199030": "HTTP POST parsing failed",
    "1199031": "'%s' initialization failed",
    "1199032": "param '%s' should be a string",
    "1199033": "Failed to get field property, error: %s",
    "1199034": "'%s' data type should be enum",
    "1199035": " %s exceed the limit %d",
    "1199038": "need data %s is null",
    "1199039": "%s field does not exist in %s",
    "1199040": "convert %s model field %s to %s error %s",
    "1199041": "handle %s error %s",
    "1199042": "param '%s' should be a fload number",
    "1199043": "the field value check does not pass, %s",
    "1199044": "not all success",
    "1199045": "Parse authorize attributes failed.",
    "1199046": "Authorize request failed.",
    "1199047": "Do not have access permission.",
    "1199048": "Permission Denied",
    "1199049": "register resource to IAM failed",
    "1199050": "unregister resource to IAM failed",
    "1199051": "inappropriate calling, auth is disabled",
    "1199052": "get multiple objects",
    "1199053": "blueking auth center is not enabled",
    "1199054": "operate built-in object forbidden",
    "1199055": "forbidden remove item with child node",
    "1199056": "remove referenced record forbidden",
    "1199057": "prase biz id from metadata in db failed",
    "1199058": "generate record id failed",
    "1199059": "page limit is exceeded. suggestion 200",
    "1199060": "unexpected parameter field: `%s`",
    "1199061": "parse db data failed",
    "1199062": "get business default set and module info failed",
    "1199063": "requests parameters count not enough",
    "1199064": "function be called with inappropriate parameter",
    "1199065":"start transaction failed, error:%s",
    "1199066":"commit transaction failed, error:%s",
    "1199067":"abort transaction failed, error:%s",
    "1199068":"list authorized %s resource from iam failed",
    "1199069":"parsing property enumeration failed",
    "1199070": "invalid parameter %s with value %s",
    "1199071":"construct db query condition failed",
    "1199072": "get skip to bk auth center url failed, please refer to bk auth center",
    "1199073": "%s field exceeds maximum value %s",
<<<<<<< HEAD
    "1199074": "global cc error not initialized",
=======
    "1199074": "forbidden operate inner model instance with common instance API",
    "1199075": "forbidden operate mainline model instance with common instance API",
>>>>>>> 1e738fb9

    "1199998": "Unknown or unrecognized error",
    "1199999":"'%s' Internal Server Error",
    "":""
}<|MERGE_RESOLUTION|>--- conflicted
+++ resolved
@@ -69,13 +69,9 @@
     "1199071":"construct db query condition failed",
     "1199072": "get skip to bk auth center url failed, please refer to bk auth center",
     "1199073": "%s field exceeds maximum value %s",
-<<<<<<< HEAD
     "1199074": "global cc error not initialized",
-=======
-    "1199074": "forbidden operate inner model instance with common instance API",
     "1199075": "forbidden operate mainline model instance with common instance API",
->>>>>>> 1e738fb9
-
+    "1199076": "forbidden operate inner model instance with common instance API",
     "1199998": "Unknown or unrecognized error",
     "1199999":"'%s' Internal Server Error",
     "":""

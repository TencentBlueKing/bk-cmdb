{
    "1199000": "Deserializing JSON data failed",
    "1199001": "Serialized JSON failed",
    "1199002": "HTTP request failed",
    "1199003": "invalid input parameter",
    "1199004": "Data read failed",
    "1199005": "The input is empty",
    "1199006": "'%s' data parameter verification does not pass",
    "1199007": "'%s' must be a string type",
    "1199008": "'%s' cannot be omitted",
    "1199009": "'%s' parameters must be integral",
    "1199010": "'%s' unassigned",
    "1199011": "'%s' the parameter is invalid or does not exist",
    "1199013": "Failed to read Data field data",
    "1199014": "duplicated instances exist, fields [%s] duplicated",
    "1199015": "Data out of bounds",
	"1199016": "'%s' Field regular check failed",
    "1199017": "Failed to query data",
    "1199018": "New data failed",
    "1199019": "No relevant data found",
    "1199020": "Failed to update data",
    "1199021": "Failed to delete data",
    "1199022": "Dependent service [%s] did not start",
    "1199024": "'%s' must be a string type",
	"1199025": "'%s' must be boolean",
    "1199026": "Configuration file missing [%s] configuration item",
    "1199027": "'%s' authorization information query failed",
    "1199028": "Field value check does not pass",
    "1199029": "Function return value format problem",
    "1199030": "HTTP POST parsing failed",
    "1199031": "'%s' initialization failed",
    "1199032": "param '%s' should be a string",
    "1199033": "Failed to get field property, error: %s",
    "1199034": "'%s' data type should be enum",
    "1199035": " %s exceed the limit %d",
    "1199038": "need data %s is null",
    "1199039": "%s field does not exist in %s",
    "1199040": "convert %s model field %s to %s error %s",
    "1199041": "handle %s error %s",
    "1199042": "param '%s' should be a fload number",
    "1199043": "the field value check does not pass, %s",
    "1199044": "not all success",
    "1199045": "Parse authorize attributes failed.",
    "1199046": "Authorize request failed.",
    "1199047": "Do not have access permission.",
    "1199048": "Permission Denied",
    "1199049": "register resource to IAM failed",
    "1199050": "unregister resource to IAM failed",
    "1199051": "inappropriate calling, auth is disabled",
    "1199052": "get multiple objects",
    "1199053": "blueking auth center is not enabled",
    "1199054": "operate built-in object forbidden",
    "1199055": "forbidden remove item with child node",
    "1199056": "remove referenced record forbidden",
    "1199057": "prase biz id from metadata in db failed",
    "1199058": "generate record id failed",
    "1199059": "page limit is exceeded. suggestion 200",
    "1199060": "unexpected parameter field: `%s`",
    "1199061": "parse db data failed",
    "1199062": "get business default set and module info failed",
    "1199063": "requests parameters count not enough",
    "1199064": "function be called with inappropriate parameter",
    "1199065":"start transaction failed, error:%s",
    "1199066":"commit transaction failed, error:%s",
    "1199067":"abort transaction failed, error:%s",
    "1199068":"list authorized %s resource from iam failed",
    "1199069":"parsing property enumeration failed",
    "1199070": "invalid parameter %s with value %s",
    "1199071":"construct db query condition failed",
    "1199072": "get skip to bk auth center url failed, please refer to bk auth center",
    "1199073": "%s field exceeds maximum value %s",
    "1199074": "global cc error not initialized",
<<<<<<< HEAD
    "1199075": "forbidden operate mainline model instance with common instance API",
    "1199076": "forbidden operate inner model instance with common instance API",
=======
    "1199075": "modify field %s forbidden",

>>>>>>> 80be6f61
    "1199998": "Unknown or unrecognized error",
    "1199999":"'%s' Internal Server Error",
    "":""
}<|MERGE_RESOLUTION|>--- conflicted
+++ resolved
@@ -70,13 +70,9 @@
     "1199072": "get skip to bk auth center url failed, please refer to bk auth center",
     "1199073": "%s field exceeds maximum value %s",
     "1199074": "global cc error not initialized",
-<<<<<<< HEAD
     "1199075": "forbidden operate mainline model instance with common instance API",
     "1199076": "forbidden operate inner model instance with common instance API",
-=======
-    "1199075": "modify field %s forbidden",
-
->>>>>>> 80be6f61
+    "1199077": "modify field %s forbidden",
     "1199998": "Unknown or unrecognized error",
     "1199999":"'%s' Internal Server Error",
     "":""

{
    "1199000": "Deserializing JSON data failed",
    "1199001": "Serialized JSON failed",
    "1199002": "HTTP request failed",
    "1199003": "invalid input parameter",
    "1199004": "Data read failed",
    "1199005": "The input is empty",
    "1199006": "'%s' data parameter verification does not pass",
    "1199007": "'%s' must be a string type",
    "1199008": "'%s' cannot be omitted",
    "1199009": "'%s' parameters must be integral",
    "1199010": "'%s' unassigned",
    "1199011": "'%s' the parameter is invalid or does not exist",
    "1199013": "Failed to read Data field data",
    "1199014": "duplicated instances exist, fields [%s] duplicated",
    "1199015": "Data out of bounds",
	"1199016": "Field regular check failed",
    "1199017": "Failed to query data",
    "1199018": "New data failed",
    "1199019": "No relevant data found",
    "1199020": "Failed to update data",
    "1199021": "Failed to delete data",
    "1199022": "Dependent service [%s] did not start",
    "1199024": "'%s' must be a string type",
	"1199025": "'%s' must be boolean",
    "1199026": "Configuration file missing [%s] configuration item",
    "1199027": "'%s' authorization information query failed",
    "1199028": "Field value check does not pass",
    "1199029": "Function return value format problem",
    "1199030": "HTTP POST parsing failed",
    "1199031": "'%s' initialization failed",
    "1199032": "param '%s' should be a string",
    "1199033": "Failed to get field property, error: %s",
    "1199034": "'%s' data type should be enum",
    "1199035": " %s exceed the limit %d",
    "1199038": "need data %s is null",
    "1199039": "%s field does not exist in %s",
    "1199040": "convert %s model field %s to %s error %s",
    "1199041": "handle %s error %s",
    "1199042": "param '%s' should be a fload number",
    "1199043": "the field value check does not pass, %s",
    "1199044": "not all success",
    "1199045": "Parse authorize attributes failed.",
    "1199046": "Authorize request failed.",
    "1199047": "Do not have access permission.",
    "1199048": "Permission Denied",
    "1199049": "register resource to IAM failed",
    "1199050": "unregister resource to IAM failed",
    "1199051": "inappropriate calling, auth is disabled",
    "1199052": "get multiple objects",
    "1199053": "blueking auth center is not enabled",
    "1199054": "operate built-in object forbidden",
    "1199055": "forbidden remove item with child node",
    "1199056": "remove referenced record forbidden",
    "1199057": "prase biz id from metadata in db failed",
    "1199058": "generate record id failed",
    "1199059": "page limit is exceeded",
<<<<<<< HEAD
    "1199060":"start transcation failed, error:%s",
    "1199061":"commit transcation failed, error:%s",
    "1199062":"abort transcation failed, error:%s",
=======
    "1199060": "unexpected parameter field: `%s`",
    "1199061": "parse db data failed",
    "1199062": "get business default set and module info failed",
    "1199063": "requests parameters count not enough",
>>>>>>> 0a2a305a

    "1199998": "Unknown or unrecognized error",
    "1199999":"'%s' Internal Server Error",
    "":""
}<|MERGE_RESOLUTION|>--- conflicted
+++ resolved
@@ -55,16 +55,13 @@
     "1199057": "prase biz id from metadata in db failed",
     "1199058": "generate record id failed",
     "1199059": "page limit is exceeded",
-<<<<<<< HEAD
-    "1199060":"start transcation failed, error:%s",
-    "1199061":"commit transcation failed, error:%s",
-    "1199062":"abort transcation failed, error:%s",
-=======
     "1199060": "unexpected parameter field: `%s`",
     "1199061": "parse db data failed",
     "1199062": "get business default set and module info failed",
     "1199063": "requests parameters count not enough",
->>>>>>> 0a2a305a
+    "1199064":"start transcation failed, error:%s",
+    "1199065":"commit transcation failed, error:%s",
+    "1199066":"abort transcation failed, error:%s",
 
     "1199998": "Unknown or unrecognized error",
     "1199999":"'%s' Internal Server Error",

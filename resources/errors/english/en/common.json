{
    "1199000": "Deserializing JSON data failed",
    "1199001": "Serialized JSON failed",
    "1199002": "HTTP request failed",
    "1199003": "invalid input parameter",
    "1199004": "Data read failed",
    "1199005": "The input is empty",
    "1199006": "'%s' data parameter verification does not pass",
    "1199007": "'%s' must be a string type",
    "1199008": "'%s' cannot be omitted",
    "1199009": "'%s' parameters must be integral",
    "1199010": "'%s' unassigned",
    "1199011": "'%s' the parameter is invalid or does not exist",
    "1199013": "Failed to read Data field data",
    "1199014": "duplicated instances exist, fields [%s] duplicated",
    "1199015": "Data out of bounds",
	"1199016": "'%s' Field regular check failed",
    "1199017": "Failed to query data",
    "1199018": "New data failed",
    "1199019": "No relevant data found",
    "1199020": "Failed to update data",
    "1199021": "Failed to delete data",
    "1199022": "Dependent service [%s] did not start",
    "1199024": "'%s' must be a string type",
	"1199025": "'%s' must be boolean",
    "1199026": "Configuration file missing [%s] configuration item",
    "1199027": "'%s' authorization information query failed",
    "1199028": "Field value check does not pass",
    "1199029": "Function return value format problem",
    "1199030": "request parameter invalid, parse HTTP body failed",
    "1199031": "'%s' initialization failed",
    "1199032": "param '%s' should be a string",
    "1199033": "Failed to get field property, error: %s",
    "1199034": "'%s' data type should be enum",
    "1199035": " %s exceed the limit %d",
    "1199038": "need data %s is null",
    "1199039": "%s field does not exist in %s",
    "1199040": "convert %s model field %s to %s error %s",
    "1199041": "handle %s error %s",
    "1199042": "param '%s' should be a fload number",
    "1199043": "the field value check does not pass, %s",
    "1199044": "not all success",
    "1199045": "Parse authorize attributes failed.",
    "1199046": "Authorize request failed.",
    "1199047": "Do not have access permission.",
    "1199048": "Permission Denied",
    "1199049": "register resource to IAM failed",
    "1199050": "unregister resource to IAM failed",
    "1199051": "inappropriate calling, auth is disabled",
    "1199052": "get multiple objects",
    "1199053": "blueking auth center is not enabled",
    "1199054": "operate built-in object forbidden",
    "1199055": "forbidden remove item with child node",
    "1199056": "remove referenced record forbidden",
    "1199057": "prase biz id from metadata in db failed",
    "1199058": "generate record id failed",
    "1199059": "page limit is exceeded. suggestion 200",
    "1199060": "unexpected parameter field: `%s`",
    "1199061": "parse db data failed",
    "1199062": "get business default set and module info failed",
    "1199063": "requests parameters count not enough",
    "1199064": "function be called with inappropriate parameter",
    "1199065":"start transaction failed, error:%s",
    "1199066":"commit transaction failed, error:%s",
    "1199067":"abort transaction failed, error:%s",
    "1199068":"list authorized %s resource from iam failed",
    "1199069":"parsing property enumeration failed",
    "1199070": "invalid parameter %s with value %s",
    "1199071":"construct db query condition failed",
    "1199072": "get skip to bk auth center url failed, please refer to bk auth center",
    "1199073": "%s field exceeds maximum value %s",
    "1199074": "global cc error not initialized",
    "1199075": "forbidden operate mainline model instance with common instance API",
    "1199076": "forbidden update built in cloud area",
    "1199077": "operate too many records at once, max: %d",
    "1199078": "forbidden operate inner model instance with common instance API",
    "1199079": "modify field %s forbidden",
<<<<<<< HEAD
    "1199080": "unexpected type: %s",
=======
    "1199080": "Parsing property list content failed",
>>>>>>> 097758b1
    
    "1199998": "Unknown or unrecognized error",
    "1199999":"'%s' Internal Server Error",
    "":""
}<|MERGE_RESOLUTION|>--- conflicted
+++ resolved
@@ -75,12 +75,8 @@
     "1199077": "operate too many records at once, max: %d",
     "1199078": "forbidden operate inner model instance with common instance API",
     "1199079": "modify field %s forbidden",
-<<<<<<< HEAD
-    "1199080": "unexpected type: %s",
-=======
     "1199080": "Parsing property list content failed",
->>>>>>> 097758b1
-    
+    "1199081": "unexpected type: %s",
     "1199998": "Unknown or unrecognized error",
     "1199999":"'%s' Internal Server Error",
     "":""

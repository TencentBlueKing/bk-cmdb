{
    "1113001": "字段分组下包含一些字段",
    "1113002": "主机ID[%#v]不属于业务ID[%#v]",
    "1113003": "主机ID[%#v]不存在",
    "1113004": "模块ID[%#v]不属于业务ID[%v]",
    "1113005": "将主机转移为多个模块不包含内置模块",
    "1113006": "业务[%#v]不存在",
    "1113007": "业务[%#v]内置模块不存在",
    "1113008": "moduleID [%d]的businessID [%d]不是内置模块",
    "1113009": "转移主机模块失败",
    "1113010": "未能发送事件",
    "1113011": "禁止释放(转移到空闲机/故障机/待回收/资源池)已关联到服务实例的主机",
    "1113012": "禁止将主机从空闲机/故障机/待回收模块移除",
    "1113013": "转移主机到默认模块调用了错误接口",
    "1113014": "模块没有绑定服务模板，不能同步创建服务实例",
    "1113015": "未找到指定主机",
    "1113016": "服务实例[%s]已经存在",
    "1113017": "服务分类名称【%s】重复",
    "1113018": "模块与服务实例模板不一致",
    "1113019": "进程别名[%s]唯一校验失败",
    "1113020": "进程名称[%s]+启动参数[%s]唯一校验失败",
    "1113021": "模块没有绑定到模板",
    "1113022": "通过模板创建的进程[%s]禁止删除",
    "1113023": "删除多个模型中的[%s]数据",
    "1113024": "不允许删除在唯一校验中的字段 ",
    "1113025": "修改不允许修改的属性的描述",
    "1113026": "模型[%s]不允许新加必填字段",
    "1113027": "模型[%s]不允许修改必填字段",
    "1113028": "模型[%s]不允许新加字段",
    "1113029": "模型【%s】不允许删除",
	"1113030": "模型下有示例数据",
	"1113031": "模型与其他模型有关联关系",
	"1113032": "仅允许使用叶子结点服务分类",
<<<<<<< HEAD
    "1113033": "资源池目录不存在",
    "11130034": "以下主机不在任意资源池目录下: %d",

=======
    "1113033": "搜索数据过多",
    
    "1113050": "相同的唯一校验规则已经存在",
>>>>>>> 9c9100fd
    "": ""
}<|MERGE_RESOLUTION|>--- conflicted
+++ resolved
@@ -31,14 +31,10 @@
 	"1113030": "模型下有示例数据",
 	"1113031": "模型与其他模型有关联关系",
 	"1113032": "仅允许使用叶子结点服务分类",
-<<<<<<< HEAD
+    "1113033": "搜索数据过多",
     "1113033": "资源池目录不存在",
-    "11130034": "以下主机不在任意资源池目录下: %d",
+    "1113034": "以下主机不在任意资源池目录下: %d",
+    "1113050": "相同的唯一校验规则已经存在",
 
-=======
-    "1113033": "搜索数据过多",
-    
-    "1113050": "相同的唯一校验规则已经存在",
->>>>>>> 9c9100fd
     "": ""
 }
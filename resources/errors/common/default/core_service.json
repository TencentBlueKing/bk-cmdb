--- conflicted
+++ resolved
@@ -10,8 +10,6 @@
     "1113009": "转移主机模块失败",
     "1113010": "未能发送事件",
     "1113011": "禁止释放(转移到空闲机/故障机/资源池)已关联到服务实例的主机",
-<<<<<<< HEAD
-=======
     "1113012": "禁止将主机从空闲机/故障机模块移除",
     "1113013": "转移主机到默认模块调用了错误接口",
     "1113014": "模块没有绑定服务模板，不能同步创建服务实例",
@@ -21,6 +19,5 @@
     "1113018": "模块与服务实例模板不一致",
     "1113019": "进程别名唯一校验失败",
     "1113020": "进程名称+启动参数匹配规则唯一校验失败",
->>>>>>> faa36a6a
     "": ""
 }
--- conflicted
+++ resolved
@@ -1,4 +1,3 @@
-<<<<<<< HEAD
 ## [Version: v3.14.1-beta1] - 2024-09-27
 **新增功能**
 - 新增一种全量数据缓存的方式
@@ -21,7 +20,8 @@
 - 首页主机搜索框下，输入法选择中文后输入标点符号会出现两个
 - 修复主机身份下发报错的问题
 - 集群模板同步历史点击enter触发不了搜索
-=======
+- 修复当streamTo不存在时，gse接口查询报错的问题
+
 ## [Version: v3.13.11] - 2024-10-18
 **新增功能**
 - 添加CMDB数据同步服务
@@ -37,7 +37,6 @@
 - info组件title样式优化
 - 修复procserver map并发读写panic的问题
 - 导航栏规范调整
->>>>>>> dd6403d7
 - 修复当streamTo不存在时，gse接口查询报错的问题
 
 ## [Version: v3.13.10] - 2024-09-11

--- conflicted
+++ resolved
@@ -1,4 +1,3 @@
-<<<<<<< HEAD
 ## [Version: v3.14.1-beta1] - 2024-09-27
 **新增功能**
 - 新增一种全量数据缓存的方式
@@ -22,7 +21,7 @@
 - 修复主机身份下发报错的问题
 - 集群模板同步历史点击enter触发不了搜索
 - 修复当streamTo不存在时，gse接口查询报错的问题
-=======
+
 ## [Version: v3.13.12] - 2024-11-22
 **新增功能**
 - 新增校验登录态接口is_login
@@ -56,7 +55,6 @@
 - 模型管理解除字段模板时候刷新字段
 - 业务集服务实例下的标签多出了一个“...”符号
 - 国际化问题修复
->>>>>>> 2db3a090
 
 ## [Version: v3.13.11] - 2024-10-18
 **新增功能**

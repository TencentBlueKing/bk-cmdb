#elasticsearch配置
es:
  #全文检索功能开关(取值：off/on)，默认是off，开启是on
  fullTextSearch: "off"
  #elasticsearch服务监听url，默认是[http://127.0.0.1:9200](http://127.0.0.1:9200/)
  url: http://__BK_CMDB_ES7_REST_ADDR__
  # es 认证使用
  #用户
  usr: __BK_CMDB_ES7_USER__
  #密码
  pwd: __BK_CMDB_ES7_PASSWORD__

# esb配置
esb:
  addr: http://__BK_PAAS_PRIVATE_ADDR__
  appCode: __BK_CMDB_APP_CODE__
  appSecret: __BK_CMDB_APP_SECRET__
  insecureSkipVerify: true
  certFile:
  keyFile:
  caFile:
  password:

<<<<<<< HEAD
=======
# web_server专属配置
webServer:
  api:
    host: __BK_CMDB_API_HOST__
    port: __BK_CMDB_API_PORT__
    #显示版本，比如v3为3.x
    version: v3
  #会话相关
  session:
    #会话名
    name: cc3
    skip: "0"
    #是否支持同时登录同一用户，0为不支持，1为支持
    multipleOwner: "0"
    #登陆方式为opensource时的用户密码，用户和密码以:分割，多个账户以逗号分割，如user1:password1,user2:password2
    userInfo:
  site:
    #该值表示部署完成后,输入到浏览器中访问的cmdb 网址
    domainUrl: __BK_CMDB_PUBLIC_URL__
    httpsDomainUrl: __BK_CMDB_PUBLIC_URL__
    #登录地址
    bkLoginUrl: http://__BK_PAAS_PUBLIC_ADDR__/login/?app_id=%s&c_url=%s
    bkHttpsLoginUrl: https://__BK_PAAS_PUBLIC_ADDR__/login/?app_id=%s&c_url=%s
    appCode: __BK_CMDB_APP_CODE__
    checkUrl: http://__BK_PAAS_PRIVATE_ADDR__/login/accounts/get_user/?bk_token=
    resourcesPath: /tmp/
    #前端基础页面位置
    htmlRoot: __BK_HOME__/cmdb/web/
    authscheme: iam
    # 蓝鲸 ESB url
    bkComponentApiUrl:  http://bkapi.__BK_PAAS_PUBLIC_ADDR__
    # paas的地址，给前端的人员选择器使用
    paasDomainUrl: http://__BK_PAAS_PRIVATE_ADDR__
    # bkDomain 用于配置前端需要的cookie domain地址
    bkDomain: .__BK_DOMAIN__
    #帮助文档地址
    helpDocUrl: __BK_HTTP_SCHEMA__://__BK_PAAS_PUBLIC_ADDR__/o/bk_docs_center/markdown/配置平台/产品白皮书/产品简介/Overview.md
    paas:
      # pass的tls相关配置
      tls:
        # 客户端是否验证服务端证书，包含证书链和主机名，bool值, true为不校验, false为校验
        insecureSkipVerify:
        # 服务使用的证书的路径,如:/data/cmdb/cert/server.crt
        certFile:
        # 服务使用的证书对应的密钥的路径,如:/data/cmdb/cert/server.key
        keyFile:
        # CA证书的路径，用于验证对方证书,如:/data/cmdb/cert/ca.crt
        caFile:
        # 用于解密根据RFC1423加密的证书密钥的PEM块
        password:
  app:
    #蓝鲸权限中心的应用编码
    authAppCode: bk_iam
    # 权限中心地址
    authUrl: __BK_HTTP_SCHEMA__://__BK_PAAS_PUBLIC_ADDR__/o/bk_iam/apply-custom-perm
    # 用来配置节点管理平台的url
    agentAppUrl: __BK_HTTP_SCHEMA__://__BK_PAAS_PUBLIC_ADDR__/o/bk_nodeman/
    #权限模式，web页面使用，可选值: internal, iam
    authscheme: iam
  login:
    # 使用的登录系统， skip-login 免登陆模式， blueking 默认登录模式， 使用蓝鲸登录
    version: blueking
  #cmdb版本日志存放路径配置
  changelogPath:
    #中文版版本日志存放路径
    ch: __BK_HOME__/cmdb/server/changelog_user/ch
    #英文版版本日志存放路径
    en: __BK_HOME__/cmdb/server/changelog_user/en
  #是否启用消息通知
  enableNotification: __BK_NOTICE_ENABLED__

>>>>>>> e4d56285
# operation_server专属配置
operationServer:
  timer:
    # 00:00-23:59,运营统计定时收集数据时间点,默认是为00:30
    #定时同步的时间点
    spec: 15:30 # 00:00 - 23:59
  # 禁用运营统计数据统计功能，默认false，如果设置为true，将无法查看定时统计的主机、模型实例等的变化数据
  disableOperationStatistic: false

#auth_server专属配置
authServer:
  #蓝鲸权限中心地址,可配置多个,用,(逗号)分割
  address: http://__BK_IAM_PRIVATE_ADDR__
  #cmdb项目在蓝鲸权限中心的应用编码
  appCode: __BK_CMDB_APP_CODE__
  #cmdb项目在蓝鲸权限中心的应用密钥
  appSecret: __BK_CMDB_APP_SECRET__
  authCenter:
    # 权限中心tls配置
    tls:
      # 客户端是否验证服务端证书，包含证书链和主机名，bool值, true为不校验, false为校验
      insecureSkipVerify:
      # 服务使用的证书的路径,如:/data/cmdb/cert/server.crt
      certFile:
      # 服务使用的证书对应的密钥的路径,如:/data/cmdb/cert/server.key
      keyFile:
      # CA证书的路径，用于验证对方证书,如:/data/cmdb/cert/ca.crt
      caFile:
      # 用于解密根据RFC1423加密的证书密钥的PEM块
      password:
  #开发商ID
  supplierID: "0"
  # 空间级权限版本中，find_module_host_relation、find_host_by_service_template、find_host_by_set_template、
  # list_biz_hosts、list_biz_hosts_topo、find_host_by_topo、list_host_total_mainline_topo这几个上esb接口,
  # 可以配置不进行业务访问鉴权
  skipViewBizAuth: false

#cloudServer专属配置
cloudServer:
  # 加密服务使用，通过密码服务获取密钥
  cryptor:
    enableCryptor: false
    # 访问密码服务来获取密钥的URL，格式如/api/v1/secrets/cloud_account
    secretKeyUrl: __BK_CMDB_SECRET_KEY_URL__
    # 密钥服务的地址，必须以http://或者https://开头
    secretsAddrs: __BK_CMDB_SECRETS_ADDR__
    # 密码服务的权限凭证Token
    secretsToken: __BK_CMDB_SECRETS_TOKEN__
    # 密码服务的项目名称
    secretsProject: __BK_CMDB_SECRETS_PROJECT__
    # 密码服务的环境名称
    secretsEnv: __BK_CMDB_SECRETS_ENV__
  # 云同步任务
  syncTask:
    # 同步周期,最小为5分钟
    syncPeriodMinutes: __BK_CMDB_CLOUD_SYNC_PERIOD_MINUTES__

# 新版加解密相关配置，包括密钥等信息，如果设置了该配置项，则cloudServer使用该配置而非cloudServer.cryptor配置进行加解密
crypto:
  # 是否开启加密
  enabled: __BK_CMDB_ENABLE_CRYPTO__
  # 加密算法类型，枚举值：CLASSIC（国际算法）、SHANGMI（国密算法）
  algorithm: __BK_CRYPTO_TYPE__
  # 使用SM4算法时所需的配置
  sm4:
    # 密钥
    key: __BK_CMDB_SHANGMI_ENCRYPT_KEY__
  # 使用AES-GCM算法时所需的配置
  aesGcm:
    # 密钥
    key: __BK_CMDB_CLASSIC_ENCRYPT_KEY__

# datacollection专属配置
datacollection:
  hostsnap:
    # 主机静态数据采集模式，将数据导入kafka或者redis，可选值是 kafka、redis，默认值为redis（仅用于新插件bkmonitorbeat）
    reportMode: redis
    # 当主机快照数据属性,如cpu,bk_cpu_mhz,bk_disk,bk_mem这些数值型数据变动的范围大于该配置的值时，进行db数据的更新
    # 默认值为10%，最小值为1%，以百分比为单位
    changeRangePercent: 10
    # 用于设置单个服务主机快照处理请求能力，起到限流的作用，令牌桶配置，最多请求数通过burst设置。qps的默认值为40，burst的默认值为100
    rateLimiter:
      qps: 40
      burst: 100
    # 主机快照属性，如cpu,bk_cpu_mhz,bk_disk,bk_mem等数据的处理时间窗口，用于限制在指定周期的前多少分钟可以让请求通过，超过限定时间将不会处理请求。
    # 它的下一级有三个参数，atTime,checkIntervalHours，windowMinute 当不配置windowMinute，窗口不生效。当配置了windowMinute,至少配置atTime
    # 或者checkIntervalHours中的一个，否则不生效。当atTime和checkIntervalHours都配置时，取atTime这个配置的语义功能
    # 如果窗口生效，启动的时候，会先跑完windowMinutes。然后再生效
    timeWindow:
      # atTime，设置一天中，几点开启时间窗口，如配置成14:40，表示14:40开启窗口，如果配置格式不正确，默认值为1:00
      atTime:
      # checkIntervalHours，规定每隔几个小时窗口开启，单位为小时，如配置成 3，表示每隔3个小时，开启时间窗口，如果配置格式不正确，默认值为 1
      checkIntervalHours: 1
      # windowMinutes，代表开启时间窗口后，多长时间内请求可以通过，单位为分钟。如配置成 60，表示开启窗口时间60分钟内请求可以通过。
      # 注意：该时间不能大于窗口每次开启的间隔时间，取值范围不能小于等于0，如果配置不正确，默认值为15
      windowMinutes: 15

# 监控配置，monitor配置项必须存在
monitor:
  # 监控插件名称，有noop，blueking， 不填时默认为noop
  pluginName: noop
  # 是否开启监控
  enableMonitor: false
  # 当使用blueking监控插件时，上报数据所需要的数据通道标识,如1500000
  dataID: 0
  # 采集数据后能够缓存的队列长度，设置范围为1～1000, 默认为100
  queueSize: 100
  # 当使用blueking监控插件时，上报数据的接收端URL
  bkMonitorReportUrl:
  # 当使用blueking监控插件时，上报数据所需要的数据通道标识验证码，防止数据误上报至其他管道
  accessToken:
  # 用于对数据上报进行频率控制和限流
  # qps的设置范围为1～50，默认值为10
  # burst的设置范围为1～100，默认值为20
  rateLimiter:
    qps: 10
    burst: 20

# cacheService相关配置
cacheService:
  # 业务简要拓扑缓存的定时刷新时间，默认为15分钟，最小为2分钟。每次会将所有的业务的拓扑刷新一次到缓存中。
  briefTopologySyncIntervalMinutes: 15

# openTelemetry跟踪链接入相关配置
openTelemetry:
  # 表示是否开启openTelemetry跟踪链接入相关功能，布尔值, 默认值为false不开启
  enable: false
  # openTelemetry跟踪链功能的自定义上报服务地址
  endpoint:
  # openTelemetry跟踪链功能的上报data_id, 用于旧版的数据上报
  bkDataID:
  # openTelemetry跟踪链功能的bk.data.token, 用于新版的数据上报
  bkDataToken:
  # 连接日志平台tls配置
  tls:
    # 客户端是否验证服务端证书，包含证书链和主机名，bool值, true为不校验, false为校验
    insecureSkipVerify:
    # 服务使用的证书
    certFile:
    # 服务使用的证书对应的密钥
    keyFile:
    # CA证书，用于验证对方证书
    caFile:
    # 用于解密根据RFC1423加密的证书密钥的PEM块
    password:

# eventServer相关配置
eventServer:
  # 下发主机身份相关配置
  hostIdentifier:
    # 是否开始下发主机身份功能, 有两个值，true和false，当处于true时，开启下发主机身份功能，false时，关闭该功能
    startUp: true
    # 可选值为v1或v2, v1表示采用的是使用thrift方式连接gse，需要配置gse.apiServer和gse.taskServer
    # v2表示使用的是apigw接口与gse交互，此接口在gse2.0提供，需要配置apiGW地址
    version: __BK_GSE_AGENT_VERSION__
    # 每隔多少个小时进行一次全量主机身份批量的同步操作，整数值，单位为小时，注：刚启动服务时，会等一个周期后再进行全量同步操作
    batchSyncIntervalHours: 6
    # 用于设置推送主机身份请求gse的taskServer能力，起到限流的作用。qps的默认值为200, 代表每秒最多推送的主机数量，burst的默认值为200
    rateLimiter:
      qps: 200
      burst: 200
    # 下发主机身份文件名
    fileName: "hostid"
    # 当下发主机为linux操作系统时，相关配置
    linux:
      # 下发主机身份文件路径
      filePath: __BK_GSE_SYNCDATA_LINUX_HOSTID_DIR__
      # 下发主机身份文件所有者
      fileOwner: "root"
      # 下发主机身份文件权限值
      filePrivilege: 644
    # 当下发主机为windows操作系统时，相关配置
    windows:
      # 下发主机身份文件路径
      filePath: __BK_GSE_SYNCDATA_WINDOWS_HOSTID_DIR__
      # 下发主机身份文件所有者
      fileOwner: "SYSTEM"
      # 下发主机身份文件权限值
      filePrivilege: 644

# apiServer相关配置
apiServer:
  # api-server使用的jwt配置
  jwt:
    # 是否开启jwt认证功能
    enabled: false
    # jwt公钥
    publicKey:

# 直接调用gse服务相关配置
gse:
  # 调用gse的apiServer服务时相关配置
  apiServer:
    # 此配置为数组类型，可配置连接gse的apiServer的多个host:port格式的值，去建立连接
    endpoints:
      - __BK_GSE_CACHE_APISERVER_HOST__:__BK_GSE_CACHE_APISERVER_PORT__
      # 证书相关信息
    insecureSkipVerify: true
    certFile: __BK_HOME__/cert/gse_esb_api_client.crt
    keyFile: __BK_HOME__/cert/gse_esb_api_client.key
    caFile: __BK_HOME__/cert/gseca.crt
    password:
  # 调用gse的taskServer服务时相关配置
  taskServer:
    # 此配置为数组类型，可配置连接gse的taskServer的多个host:port格式的值，去建立连接
    endpoints:
      - __BK_GSE_TASKSERVER_HOST__:__BK_GSE_TASK_PORT__
    # 证书相关信息
    insecureSkipVerify: true
    certFile: __BK_HOME__/cert/gse_esb_api_client.crt
    keyFile: __BK_HOME__/cert/gse_esb_api_client.key
    caFile: __BK_HOME__/cert/gseca.crt
    password:

# 当主机静态数据采集模式为kafka时，datacollection处理插件bkmonitorbeat采集上来的主机静态数据，选择kafka作为数据导入组件时的相关配置
kafka:
  snap:
    brokers:
      - __BK_CMDB_KAFKA_HOST__:__BK_CMDB_KAFKA_PORT__
    # groupID为固定值，请勿随便修改，修改后会导致重复消费过去的数据
    groupID: bk_cmdb_snapshot_group
    # partition数量固定为1，保证消息的顺序性
    partition: 1
    # 安全协议SASL_PLAINTEXT，SASL机制SCRAM-SHA-512的账号、密码信息
    user:
    password:

# cmdb服务tls配置
tls:
  # 客户端是否验证服务端证书，包含证书链和主机名，bool值, true为不校验, false为校验
  insecureSkipVerify:
  # 服务使用的证书的路径,如:/data/cmdb/cert/server.crt
  certFile:
  # 服务使用的证书对应的密钥的路径,如:/data/cmdb/cert/server.key
  keyFile:
  # CA证书的路径，用于验证对方证书,,如:/data/cmdb/cert/ca.crt
  caFile:
  # 用于解密根据RFC1423加密的证书密钥的PEM块
  password:

# 调用apigw接口相关配置
apiGW:
  bkGseApiGatewayUrl: __BK_API_GATEWAY_GSE_URL__
  bkNoticeApiGatewayUrl: __BK_API_GATEWAY_BK_NOTICE_URL__
  appCode: __BK_CMDB_APP_CODE__
  appSecret: __BK_CMDB_APP_SECRET__
  username: admin
  tls:
    # 客户端是否验证服务端证书，包含证书链和主机名，bool值, true为不校验, false为校验
    insecureSkipVerify:
    # 服务使用的证书的路径,如:/data/cmdb/cert/server.crt
    certFile:
    # 服务使用的证书对应的密钥的路径,如:/data/cmdb/cert/server.key
    keyFile:
    # CA证书的路径，用于验证对方证书,如:/data/cmdb/cert/ca.crt
    caFile:
    # 用于解密根据RFC1423加密的证书密钥的PEM块
    password:<|MERGE_RESOLUTION|>--- conflicted
+++ resolved
@@ -21,80 +21,6 @@
   caFile:
   password:
 
-<<<<<<< HEAD
-=======
-# web_server专属配置
-webServer:
-  api:
-    host: __BK_CMDB_API_HOST__
-    port: __BK_CMDB_API_PORT__
-    #显示版本，比如v3为3.x
-    version: v3
-  #会话相关
-  session:
-    #会话名
-    name: cc3
-    skip: "0"
-    #是否支持同时登录同一用户，0为不支持，1为支持
-    multipleOwner: "0"
-    #登陆方式为opensource时的用户密码，用户和密码以:分割，多个账户以逗号分割，如user1:password1,user2:password2
-    userInfo:
-  site:
-    #该值表示部署完成后,输入到浏览器中访问的cmdb 网址
-    domainUrl: __BK_CMDB_PUBLIC_URL__
-    httpsDomainUrl: __BK_CMDB_PUBLIC_URL__
-    #登录地址
-    bkLoginUrl: http://__BK_PAAS_PUBLIC_ADDR__/login/?app_id=%s&c_url=%s
-    bkHttpsLoginUrl: https://__BK_PAAS_PUBLIC_ADDR__/login/?app_id=%s&c_url=%s
-    appCode: __BK_CMDB_APP_CODE__
-    checkUrl: http://__BK_PAAS_PRIVATE_ADDR__/login/accounts/get_user/?bk_token=
-    resourcesPath: /tmp/
-    #前端基础页面位置
-    htmlRoot: __BK_HOME__/cmdb/web/
-    authscheme: iam
-    # 蓝鲸 ESB url
-    bkComponentApiUrl:  http://bkapi.__BK_PAAS_PUBLIC_ADDR__
-    # paas的地址，给前端的人员选择器使用
-    paasDomainUrl: http://__BK_PAAS_PRIVATE_ADDR__
-    # bkDomain 用于配置前端需要的cookie domain地址
-    bkDomain: .__BK_DOMAIN__
-    #帮助文档地址
-    helpDocUrl: __BK_HTTP_SCHEMA__://__BK_PAAS_PUBLIC_ADDR__/o/bk_docs_center/markdown/配置平台/产品白皮书/产品简介/Overview.md
-    paas:
-      # pass的tls相关配置
-      tls:
-        # 客户端是否验证服务端证书，包含证书链和主机名，bool值, true为不校验, false为校验
-        insecureSkipVerify:
-        # 服务使用的证书的路径,如:/data/cmdb/cert/server.crt
-        certFile:
-        # 服务使用的证书对应的密钥的路径,如:/data/cmdb/cert/server.key
-        keyFile:
-        # CA证书的路径，用于验证对方证书,如:/data/cmdb/cert/ca.crt
-        caFile:
-        # 用于解密根据RFC1423加密的证书密钥的PEM块
-        password:
-  app:
-    #蓝鲸权限中心的应用编码
-    authAppCode: bk_iam
-    # 权限中心地址
-    authUrl: __BK_HTTP_SCHEMA__://__BK_PAAS_PUBLIC_ADDR__/o/bk_iam/apply-custom-perm
-    # 用来配置节点管理平台的url
-    agentAppUrl: __BK_HTTP_SCHEMA__://__BK_PAAS_PUBLIC_ADDR__/o/bk_nodeman/
-    #权限模式，web页面使用，可选值: internal, iam
-    authscheme: iam
-  login:
-    # 使用的登录系统， skip-login 免登陆模式， blueking 默认登录模式， 使用蓝鲸登录
-    version: blueking
-  #cmdb版本日志存放路径配置
-  changelogPath:
-    #中文版版本日志存放路径
-    ch: __BK_HOME__/cmdb/server/changelog_user/ch
-    #英文版版本日志存放路径
-    en: __BK_HOME__/cmdb/server/changelog_user/en
-  #是否启用消息通知
-  enableNotification: __BK_NOTICE_ENABLED__
-
->>>>>>> e4d56285
 # operation_server专属配置
 operationServer:
   timer:
@@ -339,6 +265,7 @@
 apiGW:
   bkGseApiGatewayUrl: __BK_API_GATEWAY_GSE_URL__
   bkNoticeApiGatewayUrl: __BK_API_GATEWAY_BK_NOTICE_URL__
+  bkCmdbApiGatewayUrl: __BK_API_GATEWAY_CMDB_URL__
   appCode: __BK_CMDB_APP_CODE__
   appSecret: __BK_CMDB_APP_SECRET__
   username: admin

apiVersion: v2
<<<<<<< HEAD
appVersion: 3.14.2-alpha1
description: BlueKing Configuration Management DataBase (bk-cmdb) is an enterprise level configuration management serivce database.
name: bk-cmdb-web
type: application
version: 3.15.2-alpha1
=======
appVersion: 3.14.1-alpha7
description: BlueKing Configuration Management DataBase (bk-cmdb) is an enterprise level configuration management serivce database.
name: bk-cmdb-web
type: application
version: 3.15.1-alpha7
>>>>>>> ca56b29a
dependencies:
  - name: common
    repository: https://charts.bitnami.com/bitnami
    version: 2.2.2
  - condition: redis.enabled
    name: redis
    repository: https://charts.bitnami.com/bitnami
    version: 17.3.17
  - condition: mongodb.enabled
    name: mongodb
    repository: https://charts.bitnami.com/bitnami
    version: 13.6.1<|MERGE_RESOLUTION|>--- conflicted
+++ resolved
@@ -1,17 +1,9 @@
 apiVersion: v2
-<<<<<<< HEAD
-appVersion: 3.14.2-alpha1
+appVersion: 3.14.2-alpha2
 description: BlueKing Configuration Management DataBase (bk-cmdb) is an enterprise level configuration management serivce database.
 name: bk-cmdb-web
 type: application
-version: 3.15.2-alpha1
-=======
-appVersion: 3.14.1-alpha7
-description: BlueKing Configuration Management DataBase (bk-cmdb) is an enterprise level configuration management serivce database.
-name: bk-cmdb-web
-type: application
-version: 3.15.1-alpha7
->>>>>>> ca56b29a
+version: 3.15.2-alpha2
 dependencies:
   - name: common
     repository: https://charts.bitnami.com/bitnami

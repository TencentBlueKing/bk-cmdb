--- conflicted
+++ resolved
@@ -1,9 +1,5 @@
 specVersion: 3
-<<<<<<< HEAD
 appVersion: "3.14.3"
-=======
-appVersion: "3.14.1"
->>>>>>> 76d6d452
 app:
   region: "default"
   bkAppCode: "bk_cmdb_saas"

### 功能描述

查询业务(权限：业务查询权限)

### 请求参数

{{ common_args_desc }}

#### 接口参数

| 字段      |  类型      | 必选   | 描述                                                                 |
|-----------|------------|--------|--------------------------------------------------------------------|
| bk_supplier_account | string     | 否     | 开发商账号                                                              |
| fields         |  array   | 否     | 指定查询的字段，参数为业务的任意属性，如果不填写字段信息，系统会返回业务的所有字段                          |
| condition      |  dict    | 否     | 查询条件，参数为业务的任意属性，如果不写代表搜索全部数据，(历史遗留字段，请勿继续使用，请用biz_property_filter) |
| biz_property_filter| object| 否| 业务属性组合查询条件                                                         |
| time_condition      | object     | 否     | 按时间查询业务的查询条件                                                       |
| page           |  dict    | 否     | 分页条件                                                               |

Note: 业务分为两类，未归档的业务和已归档的业务。
- 若要查询已归档的业务，请在condition中增加条件`bk_data_status:disabled`。
- 若要查询未归档的业务，请不要带字段"bk_data_status",或者在condition中增条件`bk_data_status: {"$ne":disabled"}`。
- `biz_property_filter`与`condition`两个参数只能有一个生效，参数`condition`不建议继续使用。
- 参数`biz_property_filter` 中涉及到的数组类元素个数不超过500个。参数`biz_property_filter`中涉及到的`rules`数量不超过20个。参数`biz_property_filter`
的嵌套层级不超过3层。

<<<<<<< HEAD
#### biz_property_filter
| 字段      | 类型     | 必选 | 描述            |
|-----------|--------|----|----------------------------|
| condition    | string | 是  | 聚合条件          |
| rules    | array    | 是  | 规则         |

#### rules
| 字段      | 类型     | 必选 | 描述  |
|-----------|--------|----|-----|
| field    | string | 是  | 字段  |
| operator    | string | 是  | 操作符 |
| value    | object | 是  | 值   |
=======
#### time_condition

| 字段   | 类型   | 必选 |  描述              |
|-------|--------|-----|--------------------|
| oper  | string | 是  | 操作符，目前只支持and |
| rules | array  | 是  | 时间查询条件         |

#### page
>>>>>>> 48080346

#### page
| 字段      |  类型      | 必选   |  描述      |
|-----------|------------|--------|------------|
| start    |  int    | 是     | 记录开始位置 |
| limit    |  int    | 是     | 每页限制条数,最大200 |
| sort     |  string | 否     | 排序字段，通过在字段前面增加 -，如 sort:&#34;-field&#34; 可以表示按照字段 field降序 |

### 请求参数示例

```python
{
    "bk_app_code":"esb_test",
    "bk_app_secret":"xxx",
    "bk_username": "xxx",
    "bk_token":"xxx",
    "bk_supplier_account":"123456789",
    "fields":[
        "bk_biz_id",
        "bk_biz_name"
    ],
    "biz_property_filter":{
        "condition":"AND",
        "rules":[
            {
                "field":"bk_biz_maintainer",
                "operator":"equal",
                "value":"admin"
            },
            {
                "condition":"OR",
                "rules":[
                    {
                        "field":"bk_biz_name",
                        "operator":"in",
                        "value":[
                            "test"
                        ]
                    },
                    {
                        "field":"bk_biz_id",
                        "operator":"equal",
                        "value":1
                    }
                ]
            }
        ]
    },
    "time_condition": {
        "oper": "and",
        "rules": [
            {
                "field": "create_time",
                "start": "2021-05-13 01:00:00",
                "end": "2021-05-14 01:00:00"
            }
        ]
    },
    "page":{
        "start":0,
        "limit":10,
        "sort":""
    }
}
```

### 返回结果示例

```python

{
    "result": true,
    "code": 0,
    "message": "",
    "permission": null,
    "request_id": "e43da4ef221746868dc4c837d36f3807",
    "data": {
        "count": 1,
        "info": [
            {
                "bk_biz_id": 1,
                "bk_biz_name": "esb-test",
                "default": 0
            }
        ]
    }
}
```

### 返回结果参数说明
#### response

| 名称    | 类型   | 描述                                    |
| ------- | ------ | ------------------------------------- |
| result  | bool   | 请求成功与否。true:请求成功；false请求失败 |
| code    | int    | 错误编码。 0表示success，>0表示失败错误    |
| message | string | 请求失败返回的错误信息                    |
| data    | object | 请求返回的数据                           |
| permission    | object | 权限信息    |
| request_id    | string | 请求链id    |

#### data

| 字段      | 类型      | 描述      |
|-----------|-----------|-----------|
| count     | int       | 记录条数 |
| info      | array     | 业务实际数据 |

#### info
| 字段      | 类型      | 描述         |
|-----------|-----------|--------------|
| bk_biz_id | int | 业务id |
| bk_biz_name       |  string       | 业务名 |
| bk_biz_maintainer |  string       | 运维人员 |
| bk_biz_productor  |  string      | 产品人员 |
| bk_biz_developer  |  string      | 开发人员 |
| bk_biz_tester     |  string       | 测试人员 |
| time_zone         |  string       | 时区 |
| language          |  string      | 语言, "1"代表中文, "2"代表英文 |
| bk_supplier_account | string       | 开发商账号   |
| create_time         | string | 创建时间     |
| last_time           | string | 更新时间     |
|default | int | 表示业务类型 |
| operator | string | 主要维护人 |
|life_cycle|string|业务生命周期|
| bk_created_at      | string |  创建时间        |
| bk_updated_at      | string |  更新时间        |
| bk_created_by      | string |  创建人         |
**注意：此处的返回值仅对系统内置的属性字段做了说明，其余返回值取决于用户自己定义的属性字段**<|MERGE_RESOLUTION|>--- conflicted
+++ resolved
@@ -24,7 +24,13 @@
 - 参数`biz_property_filter` 中涉及到的数组类元素个数不超过500个。参数`biz_property_filter`中涉及到的`rules`数量不超过20个。参数`biz_property_filter`
 的嵌套层级不超过3层。
 
-<<<<<<< HEAD
+#### time_condition
+
+| 字段   | 类型   | 必选 |  描述              |
+|-------|--------|-----|--------------------|
+| oper  | string | 是  | 操作符，目前只支持and |
+| rules | array  | 是  | 时间查询条件         |
+
 #### biz_property_filter
 | 字段      | 类型     | 必选 | 描述            |
 |-----------|--------|----|----------------------------|
@@ -37,16 +43,6 @@
 | field    | string | 是  | 字段  |
 | operator    | string | 是  | 操作符 |
 | value    | object | 是  | 值   |
-=======
-#### time_condition
-
-| 字段   | 类型   | 必选 |  描述              |
-|-------|--------|-----|--------------------|
-| oper  | string | 是  | 操作符，目前只支持and |
-| rules | array  | 是  | 时间查询条件         |
-
-#### page
->>>>>>> 48080346
 
 #### page
 | 字段      |  类型      | 必选   |  描述      |

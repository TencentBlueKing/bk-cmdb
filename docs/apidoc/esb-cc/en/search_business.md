### Function Description

Query Business (Permission: Business Query Permission)

### Request Parameters

{{ common_args_desc }}

#### Interface Parameters

<<<<<<< HEAD
| Field               | Type   | Required | Description                                                  |
| ------------------- | ------ | -------- | ------------------------------------------------------------ |
| bk_supplier_account | string | No       | Developer account                                            |
| fields              | array  | No       | Specify the fields to query. If not filled in, the system will return all fields of the business |
| condition           | dict   | No       | Query conditions, parameters for any property of the business. If not written, it means to search all data. (Legacy field, please do not continue to use, please use biz_property_filter) |
| biz_property_filter | object | No       | Business attribute combination query conditions              |
| page                | dict   | No       | Paging conditions                                            |

Note: Businesses are divided into two types, non-archived businesses and archived businesses.

- To query archived businesses, add the condition `bk_data_status:disabled` in the condition.
- To query non-archived businesses, do not include the field "bk_data_status" or add the condition `bk_data_status: {"$ne": "disabled"}` in the condition.
- Only one of the parameters `biz_property_filter` and `condition` can be effective, and it is not recommended to continue using the parameter `condition`.
- The number of array elements involved in the parameter `biz_property_filter` does not exceed 500. The number of `rules` involved in the parameter `biz_property_filter` does not exceed 20. The nesting level of the parameter `biz_property_filter` does not exceed 3.

#### biz_property_filter

| Field     | Type   | Required | Description                         |
| --------- | ------ | -------- | ----------------------------------- |
| condition | string | Yes      | Aggregation condition               |
| rules     | array  | Yes      | Rules for the aggregation condition |

#### rules

| Field    | Type   | Required | Description |
| -------- | ------ | -------- | ----------- |
| field    | string | Yes      | Field       |
| operator | string | Yes      | Operator    |
| value    | object | Yes      | Value       |
=======
| Field      |  Type      | Required   | Description                                                                                      |
|-----------|------------|--------|--------------------------------------------------------------------------------------------------|
| bk_supplier_account | string     | No     | supplier account code                                                                            |
| fields         |  array   | No     | need to show                                                                                     |
| condition      |  dict    | No     | search condition, legach field, please do not use this any more, use biz_property_filter instead |
| biz_property_filter    |  dict  | No     | business property filter                                                                         |
| time_condition      |  object     | no     | Query criteria for querying business by time                                                     |
| page           |  dict    | No     | page condition                                                                                   |

Note: a business has two status: normal or archived.
- search a archived business，please add rules `bk_data_status:disabled` to condition field.
- search a normal business，please do not add filed `bk_data_status` in condition , or add rule `bk_data_status: {"$ne":disabled"}` to condition.
- only one of `biz_property_filter` and `condition` parameters can take effect, and `condition` is not recommended to continue to use it.
- the number of array class elements involved in the parameter `biz_property_filter` shall not exceed 500.
  the number of `rules` involved in the parameter `biz_property_filter` does not exceed 20.
  the nesting level of parameter `biz_property_filter` shall not exceed 3 levels.
>>>>>>> 48080346

#### time_condition

| Field   | Type   | Required| Description              |
|-------|--------|-----|--------------------|
| oper  | string |yes| Operator, currently only and is supported|
| rules | array  |yes| Time query criteria         |


#### page

| Field | Type   | Required | Description                                                  |
| ----- | ------ | -------- | ------------------------------------------------------------ |
| start | int    | Yes      | Record start position                                        |
| limit | int    | Yes      | Limit per page, maximum 200                                  |
| sort  | string | No       | Sorting field. Adding "-" in front of the field, such as sort: "-field", represents sorting by field in descending order |

### Request Parameters Example

```python
{
    "bk_app_code": "esb_test",
    "bk_app_secret": "xxx",
    "bk_username": "xxx",
    "bk_token": "xxx",
    "bk_supplier_account": "123456789",
    "fields": ["bk_biz_id", "bk_biz_name"],
    "biz_property_filter": {
        "condition": "AND",
        "rules": [
            {
                "field": "bk_biz_maintainer",
                "operator": "equal",
                "value": "admin"
            },
            {
                "condition": "OR",
                "rules": [
                    {
                        "field": "bk_biz_name",
                        "operator": "in",
                        "value": ["test"]
                    },
                    {
                        "field": "bk_biz_id",
                        "operator": "equal",
                        "value": 1
                    }
                ]
            }
        ]
    },
<<<<<<< HEAD
    "page": {
        "start": 0,
        "limit": 10,
        "sort": ""
=======
    "time_condition": {
        "oper": "and",
        "rules": [
            {
                "field": "create_time",
                "start": "2021-05-13 01:00:00",
                "end": "2021-05-14 01:00:00"
            }
        ]
    },
    "page":{
        "start":0,
        "limit":10,
        "sort":""
>>>>>>> 48080346
    }
}
```

### Response Example

```python
{
    "result": true,
    "code": 0,
    "message": "",
    "permission": null,
    "request_id": "e43da4ef221746868dc4c837d36f3807",
    "data": {
        "count": 1,
        "info": [
            {
                "bk_biz_id": 1,
                "bk_biz_name": "esb-test",
                "default": 0
            }
        ]
    }
}
```

### Response Parameters Description

#### response

| Field       | Type   | Description                                                  |
| ---------- | ------ | ------------------------------------------------------------ |
| result     | bool   | Whether the request was successful. true: successful; false: failed |
| code       | int    | Error code. 0 indicates success, >0 indicates failure        |
| message    | string | Error message returned in case of request failure            |
| data       | object | Request returned data                                        |
| permission | object | Permission information                                       |
| request_id | string | Request chain ID                                             |

#### data

| Field | Type  | Description                 |
| ----- | ----- | --------------------------- |
| count | int   | Number of records           |
| info  | array | Actual data of the business |

#### info

| Field               | Type   | Description                                |
| ------------------- | ------ | ------------------------------------------ |
| bk_biz_id           | int    | Business ID                                |
| bk_biz_name         | string | Business name                              |
| bk_biz_maintainer   | string | Operation and maintenance personnel        |
| bk_biz_productor    | string | Product personnel                          |
| bk_biz_developer    | string | Developer                                  |
| bk_biz_tester       | string | Tester                                     |
| time_zone           | string | Time zone                                  |
| language            | string | Language, "1" for Chinese, "2" for English |
| bk_supplier_account | string | Developer account                          |
| create_time         | string | Creation time                              |
| last_time           | string | Update time                                |
| default             | int    | Business type                              |
| operator            | string | Main maintainer                            |
| life_cycle          | string | Business life cycle                        |
| bk_created_at       | string | Creation time                              |
| bk_updated_at       | string | Update time                                |
| bk_created_by       | string | Creator                                    |

**Note: The return value here only describes the system's built-in property fields. The rest of the return value depends on the user-defined property fields.**<|MERGE_RESOLUTION|>--- conflicted
+++ resolved
@@ -8,13 +8,13 @@
 
 #### Interface Parameters
 
-<<<<<<< HEAD
 | Field               | Type   | Required | Description                                                  |
 | ------------------- | ------ | -------- | ------------------------------------------------------------ |
 | bk_supplier_account | string | No       | Developer account                                            |
 | fields              | array  | No       | Specify the fields to query. If not filled in, the system will return all fields of the business |
 | condition           | dict   | No       | Query conditions, parameters for any property of the business. If not written, it means to search all data. (Legacy field, please do not continue to use, please use biz_property_filter) |
 | biz_property_filter | object | No       | Business attribute combination query conditions              |
+| time_condition      |  object     | no     | Query criteria for querying business by time                                                     |
 | page                | dict   | No       | Paging conditions                                            |
 
 Note: Businesses are divided into two types, non-archived businesses and archived businesses.
@@ -38,24 +38,6 @@
 | field    | string | Yes      | Field       |
 | operator | string | Yes      | Operator    |
 | value    | object | Yes      | Value       |
-=======
-| Field      |  Type      | Required   | Description                                                                                      |
-|-----------|------------|--------|--------------------------------------------------------------------------------------------------|
-| bk_supplier_account | string     | No     | supplier account code                                                                            |
-| fields         |  array   | No     | need to show                                                                                     |
-| condition      |  dict    | No     | search condition, legach field, please do not use this any more, use biz_property_filter instead |
-| biz_property_filter    |  dict  | No     | business property filter                                                                         |
-| time_condition      |  object     | no     | Query criteria for querying business by time                                                     |
-| page           |  dict    | No     | page condition                                                                                   |
-
-Note: a business has two status: normal or archived.
-- search a archived business，please add rules `bk_data_status:disabled` to condition field.
-- search a normal business，please do not add filed `bk_data_status` in condition , or add rule `bk_data_status: {"$ne":disabled"}` to condition.
-- only one of `biz_property_filter` and `condition` parameters can take effect, and `condition` is not recommended to continue to use it.
-- the number of array class elements involved in the parameter `biz_property_filter` shall not exceed 500.
-  the number of `rules` involved in the parameter `biz_property_filter` does not exceed 20.
-  the nesting level of parameter `biz_property_filter` shall not exceed 3 levels.
->>>>>>> 48080346
 
 #### time_condition
 
@@ -108,12 +90,6 @@
             }
         ]
     },
-<<<<<<< HEAD
-    "page": {
-        "start": 0,
-        "limit": 10,
-        "sort": ""
-=======
     "time_condition": {
         "oper": "and",
         "rules": [
@@ -125,10 +101,9 @@
         ]
     },
     "page":{
-        "start":0,
-        "limit":10,
-        "sort":""
->>>>>>> 48080346
+        "start": 0,
+        "limit": 10,
+        "sort": ""
     }
 }
 ```

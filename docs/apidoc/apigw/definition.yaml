--- conflicted
+++ resolved
@@ -5,19 +5,11 @@
 release:
   # 发布版本号；
   # 资源配置更新，需更新此版本号才会发布资源版本，此版本号和 sdk 版本号一致，错误设置会影响调用方使用
-<<<<<<< HEAD
-  version: 1.0.0
+  version: 3.13.5-feature-layered
   # 版本标题
-  title: "1.0.0"
+  title: "3.13.5-feature-layered"
   # 版本描述
-  comment: "1.0.0"
-=======
-  version: 3.13.5
-  # 版本标题
-  title: "3.13.5"
-  # 版本描述
-  comment: "3.13.5"
->>>>>>> e4d56285
+  comment: "3.13.5-feature-layered"
 
 # 定义网关基本信息，用于命令 `sync_apigw_config`
 apigateway:
@@ -56,21 +48,13 @@
       loadbalance: "roundrobin"
       hosts:
         # 网关调用后端服务的默认域名或IP，不包含Path，比如：http://api.example.com
-<<<<<<< HEAD
-        - host: "http://bk-cmdb-api"
-=======
         - host: {{ environ.BK_CMDB_HOST }}
->>>>>>> e4d56285
           weight: 100
     # Header转换；如未使用，可去除此配置
     transform_headers:
       # 设置Headers
       set:
-<<<<<<< HEAD
         X-Bkcmdb-Supplier-Account: "0"
-=======
-        X-Bkapi-Supplier-Account: "0"
->>>>>>> e4d56285
 
 # 主动授权，网关主动给应用，添加访问网关所有资源的权限；
 # 用于命令 `grant_apigw_permissions`
@@ -83,8 +67,6 @@
     resource_names:
       - list_kube_container_by_topo
       - get_biz_kube_cache_topo
-<<<<<<< HEAD
-=======
       - list_kube_cluster
       - list_kube_namespace
       - list_kube_workload
@@ -93,7 +75,6 @@
       - list_kube_container
       - list_cached_kube_pod_label_key
       - list_cached_kube_pod_label_value
->>>>>>> e4d56285
 
 # 应用申请指定网关所有资源的权限，待网关管理员审批后，应用才可访问网关资源；
 # 用于命令 `apply_apigw_permissions`

--- conflicted
+++ resolved
@@ -10125,7 +10125,86 @@
           userVerifiedRequired: false
         disabledStages: [ ]
         descriptionEn:
-<<<<<<< HEAD
+  /api/v3/update/id_rule/incr_id:
+    put:
+      operationId: update_id_rule_incr_id
+      description: 更新id规则自增id
+      tags:
+        - model
+        - id_rule
+      responses:
+        default:
+          description: ''
+      x-bk-apigateway-resource:
+        isPublic: false
+        allowApplyPermission: false
+        matchSubpath: false
+        backend:
+          type: HTTP
+          method: put
+          path: /api/v3/update/id_rule/incr_id
+          matchSubpath: false
+          timeout: 0
+          upstreams: { }
+          transformHeaders: { }
+        authConfig:
+          userVerifiedRequired: false
+        disabledStages: [ ]
+        descriptionEn:
+  /api/v3/sync/inst/id_rule:
+    post:
+      operationId: sync_inst_id_rule
+      description: 同步刷新id规则字段值到该字段为空的模型实例
+      tags:
+        - instance
+        - task
+        - id_rule
+      responses:
+        default:
+          description: ''
+      x-bk-apigateway-resource:
+        isPublic: false
+        allowApplyPermission: false
+        matchSubpath: false
+        backend:
+          type: HTTP
+          method: post
+          path: /api/v3/sync/inst/id_rule
+          matchSubpath: false
+          timeout: 0
+          upstreams: { }
+          transformHeaders: { }
+        authConfig:
+          userVerifiedRequired: false
+        disabledStages: [ ]
+        descriptionEn:
+  /api/v3/find/inst/id_rule/task_status:
+    post:
+      operationId: find_inst_id_rule_task_status
+      description: 查询同步实例id规则字段状态
+      tags:
+        - instance
+        - task
+        - id_rule
+      responses:
+        default:
+          description: ''
+      x-bk-apigateway-resource:
+        isPublic: false
+        allowApplyPermission: false
+        matchSubpath: false
+        backend:
+          type: HTTP
+          method: post
+          path: /api/v3/find/inst/id_rule/task_status
+          matchSubpath: false
+          timeout: 0
+          upstreams: { }
+          transformHeaders: { }
+        authConfig:
+          userVerifiedRequired: false
+        disabledStages: [ ]
+        descriptionEn:
   /api/v3/cache/create/full/sync/cond:
     post:
       operationId: create_full_sync_cond_for_cache
@@ -10157,15 +10236,6 @@
       description: 更新全量同步缓存条件信息
       tags:
         - cache
-=======
-  /api/v3/update/id_rule/incr_id:
-    put:
-      operationId: update_id_rule_incr_id
-      description: 更新id规则自增id
-      tags:
-        - model
-        - id_rule
->>>>>>> 1e192ae7
       responses:
         default:
           description: ''
@@ -10176,7 +10246,6 @@
         backend:
           type: HTTP
           method: put
-<<<<<<< HEAD
           path: /api/v3/cache/update/full/sync/cond
           matchSubpath: false
           timeout: 0
@@ -10242,25 +10311,6 @@
       description: 根据全量同步缓存条件拉取缓存的资源详情
       tags:
         - cache
-=======
-          path: /api/v3/update/id_rule/incr_id
-          matchSubpath: false
-          timeout: 0
-          upstreams: { }
-          transformHeaders: { }
-        authConfig:
-          userVerifiedRequired: false
-        disabledStages: [ ]
-        descriptionEn:
-  /api/v3/sync/inst/id_rule:
-    post:
-      operationId: sync_inst_id_rule
-      description: 同步刷新id规则字段值到该字段为空的模型实例
-      tags:
-        - instance
-        - task
-        - id_rule
->>>>>>> 1e192ae7
       responses:
         default:
           description: ''
@@ -10271,7 +10321,6 @@
         backend:
           type: HTTP
           method: post
-<<<<<<< HEAD
           path: /api/v3/cache/findmany/resource/by_full_sync_cond
           matchSubpath: false
           timeout: 0
@@ -10287,52 +10336,22 @@
       description: 根据ID列表拉取缓存的资源详情
       tags:
         - cache
-=======
-          path: /api/v3/sync/inst/id_rule
-          matchSubpath: false
-          timeout: 0
-          upstreams: { }
-          transformHeaders: { }
+      responses:
+        default:
+          description: ''
+      x-bk-apigateway-resource:
+        isPublic: false
+        allowApplyPermission: false
+        matchSubpath: false
+        backend:
+          type: HTTP
+          method: post
+          path: /api/v3/cache/findmany/resource/by_ids
+          matchSubpath: false
+          timeout: 0
+          upstreams: {}
+          transformHeaders: {}
         authConfig:
           userVerifiedRequired: false
-        disabledStages: [ ]
-        descriptionEn:
-  /api/v3/find/inst/id_rule/task_status:
-    post:
-      operationId: find_inst_id_rule_task_status
-      description: 查询同步实例id规则字段状态
-      tags:
-        - instance
-        - task
-        - id_rule
->>>>>>> 1e192ae7
-      responses:
-        default:
-          description: ''
-      x-bk-apigateway-resource:
-        isPublic: false
-        allowApplyPermission: false
-        matchSubpath: false
-        backend:
-          type: HTTP
-          method: post
-<<<<<<< HEAD
-          path: /api/v3/cache/findmany/resource/by_ids
-          matchSubpath: false
-          timeout: 0
-          upstreams: {}
-          transformHeaders: {}
-        authConfig:
-          userVerifiedRequired: false
-        disabledStages: []
-=======
-          path: /api/v3/find/inst/id_rule/task_status
-          matchSubpath: false
-          timeout: 0
-          upstreams: { }
-          transformHeaders: { }
-        authConfig:
-          userVerifiedRequired: false
-        disabledStages: [ ]
->>>>>>> 1e192ae7
+        disabledStages: []
         descriptionEn:
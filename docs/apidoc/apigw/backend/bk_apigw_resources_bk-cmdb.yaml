--- conflicted
+++ resolved
@@ -8743,8 +8743,8 @@
           userVerifiedRequired: false
         disabledStages: []
         descriptionEn:
-  /api/v3/topo/inst/{bk_supplier_account}/{bk_biz_id}:
-    get:
+  /api/v3/find/topoinst/biz/{bk_biz_id}:
+    post:
       operationId: search_biz_inst_topo
       description: 查询业务实例拓扑
       tags:
@@ -8758,8 +8758,8 @@
         matchSubpath: false
         backend:
           type: HTTP
-          method: get
-          path: /api/v3/topo/inst/{bk_supplier_account}/{bk_biz_id}
+          method: post
+          path: /api/v3/find/topoinst/biz/{bk_biz_id}
           matchSubpath: false
           timeout: 0
           upstreams: {}
@@ -10048,17 +10048,10 @@
           userVerifiedRequired: false
         disabledStages: []
         descriptionEn:
-<<<<<<< HEAD
   /api/v3/cache/findmany/kube/pod/label/value:
     post:
       operationId: list_cached_kube_pod_label_value
       description: 获取缓存的Pod的标签键对应的值列表
-=======
-  /api/v3/find/topoinst/biz/{bk_biz_id}:
-    post:
-      operationId: search_biz_inst_topo
-      description: 查询业务实例拓扑
->>>>>>> 6534a104
       tags:
         - job
         - kube
@@ -10072,11 +10065,7 @@
         backend:
           type: HTTP
           method: post
-<<<<<<< HEAD
           path: /api/v3/cache/findmany/kube/pod/label/value
-=======
-          path: /api/v3/find/topoinst/biz/{bk_biz_id}
->>>>>>> 6534a104
           matchSubpath: false
           timeout: 0
           upstreams: {}

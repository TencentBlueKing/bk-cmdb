--- conflicted
+++ resolved
@@ -103,28 +103,22 @@
 	return num, nil
 }
 
-// RemoveSessionKey TODO
+// RemoveSessionKey remove transaction session key
 func (t *TxnManager) RemoveSessionKey(sessionID string) error {
 	key := sessionKey(sessionID).genKey()
 	return t.cache.Del(context.Background(), key).Err()
 }
 
-<<<<<<< HEAD
-// ReloadSession TODO
-func (t *TxnManager) ReloadSession(sess mongo.Session, info *mongo.SessionInfo) (mongo.Session, error) {
-	err := mongo.CmdbReloadSession(sess, info)
-=======
 // ReloadSession is used to reset a created session's session id
 func (t *TxnManager) ReloadSession(sess mongo.Session, info *SessionInfo) (mongo.Session, error) {
 	err := CmdbReloadSession(sess, info)
->>>>>>> 06e1d25a
 	if err != nil {
 		return nil, err
 	}
 	return sess, nil
 }
 
-// PrepareCommit TODO
+// PrepareCommit prepare transaction commit
 func (t *TxnManager) PrepareCommit(cli *mongo.Client) (mongo.Session, error) {
 	// create a session client.
 	sess, err := cli.StartSession()
@@ -134,7 +128,7 @@
 	return sess, nil
 }
 
-// PrepareTransaction TODO
+// PrepareTransaction prepare transaction
 func (t *TxnManager) PrepareTransaction(cap *metadata.TxnCapable, cli *mongo.Client) (mongo.Session, error) {
 	// create a session client.
 	sess, err := cli.StartSession()
@@ -232,7 +226,7 @@
 	return cap, true, nil
 }
 
-// AutoRunWithTxn TODO
+// AutoRunWithTxn auto run with transaction
 func (t *TxnManager) AutoRunWithTxn(ctx context.Context, cli *mongo.Client, cmd func(ctx context.Context) error) error {
 	cap, useTxn, err := parseTxnInfoFromCtx(ctx)
 	if err != nil {

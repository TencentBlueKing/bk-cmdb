/*
 * Tencent is pleased to support the open source community by making 蓝鲸 available.
 * Copyright (C) 2017-2018 THL A29 Limited, a Tencent company. All rights reserved.
 * Licensed under the MIT License (the "License"); you may not use this file except
 * in compliance with the License. You may obtain a copy of the License at
 * http://opensource.org/licenses/MIT
 * Unless required by applicable law or agreed to in writing, software distributed under
 * the License is distributed on an "AS IS" BASIS, WITHOUT WARRANTIES OR CONDITIONS OF ANY KIND,
 * either express or implied. See the License for the specific language governing permissions and
 * limitations under the License.
 */

package local

import (
	"context"
	"errors"
	"net/http"
	"time"

	"configcenter/src/common"
	"configcenter/src/common/blog"
	"configcenter/src/storage/dal"
	"configcenter/src/storage/dal/redis"
	"configcenter/src/storage/dal/types"
	"go.mongodb.org/mongo-driver/mongo"
	"go.mongodb.org/mongo-driver/mongo/options"
	"go.mongodb.org/mongo-driver/x/mongo/driver/connstring"
)

// NewMgo returns new RDB
func NewTransaction(enableTxn bool, mConf MongoConf, rConf redis.Config) (dal.Transaction, error) {
<<<<<<< HEAD

	if !enableTxn {
		return &Mongo{tm: &TxnManager{enableTransaction: enableTxn}}, nil
	}

	connStr, err := connstring.Parse(mConf.URI)
	if nil != err {
		return nil, err
	}

	redisCli, err := redis.NewFromConfig(rConf)
	if err != nil {
		blog.Errorf("new redis client failed, err: %v", err)
		return nil, err
	}

	timeout := time.Duration(mConf.TimeoutSeconds) * time.Second
	conOpt := options.ClientOptions{
		MaxPoolSize:    &mConf.MaxOpenConns,
		MinPoolSize:    &mConf.MaxIdleConns,
		ConnectTimeout: &timeout,
	}

	client, err := mongo.NewClient(options.Client().ApplyURI(mConf.URI), &conOpt)
	if nil != err {
		return nil, err
	}

	if err := client.Connect(context.TODO()); nil != err {
		return nil, err
	}

	return &Mongo{
		dbc:    client,
		dbname: connStr.Database,
		tm: &TxnManager{
			cache:             redisCli,
			enableTransaction: true,
		},
	}, nil
=======
    connStr, err := connstring.Parse(mConf.URI)
    if nil != err {
        return nil, err
    }

    redisCli, err := redis.NewFromConfig(rConf)
    if err != nil {
        blog.Errorf("new redis client failed, err: %v", err)
        return nil, err
    }

    timeout := time.Duration(mConf.TimeoutSeconds) * time.Second
    conOpt := options.ClientOptions{
        MaxPoolSize:    &mConf.MaxOpenConns,
        MinPoolSize:    &mConf.MaxIdleConns,
        ConnectTimeout: &timeout,
    }

    client, err := mongo.NewClient(options.Client().ApplyURI(mConf.URI), &conOpt)
    if nil != err {
        return nil, err
    }

    if err := client.Connect(context.TODO()); nil != err {
        return nil, err
    }

    return &Mongo{
        dbc:    client,
        dbname: connStr.Database,
        tm:     &TxnManager{
            cache: redisCli,
            enableTransaction: enableTxn,
        },
    }, nil
>>>>>>> b814cc87
}

// StartTransaction
// rewrite the ctx and header with transaction related info
func (c *Mongo) StartTransaction(ctx *context.Context, h http.Header, opts ...types.TxnOption) (dal.Transaction, error) {
<<<<<<< HEAD
	if !c.tm.enableTransaction {
		return c, nil
	}
	sess, err := c.dbc.StartSession()
	if err != nil {
		return nil, err
	}

	se := mongo.SessionExposer{}
	info, err := se.GetSessionInfo(sess)
	if err != nil {
		return nil, err
	}
	h.Set(common.BKHTTPCCTransactionNumber, info.TxnNumber)
	h.Set(common.BKHTTPCCTxnSessionID, info.SessionID)
	h.Set(common.BKHTTPCCTxnSessionState, info.SessionState)

	context.WithValue(*ctx, common.CCContextKeyJoinOption, types.JoinOption{
		SessionID:    info.SessionID,
		SessionState: info.SessionState,
		TxnNumber:    info.TxnNumber,
	})

	nc := Mongo{
		dbc:    c.dbc,
		dbname: c.dbname,
		tm:     c.tm,
		sess:   sess,
	}

	if len(opts) != 0 {
		if opts[0].Timeout < 5*time.Second {
			nc.tm.timeout = 5 * time.Second
		} else {
			nc.tm.timeout = opts[0].Timeout
		}
	} else {
		// set default value
		nc.tm.timeout = 5 * time.Minute
	}

	if err := c.tm.SaveSession(sess); err != nil {
		return nil, err
	}

	if err := sess.StartTransaction(); err != nil {
		return nil, err
	}
	return &nc, nil
=======
    
    sess, err := c.dbc.StartSession()
    if err != nil {
        return nil, err
    }
    
    nc := Mongo{
        dbc:    c.dbc,
        dbname: c.dbname,
        tm:     c.tm,
        sess: sess,
    }
    
    if c.tm.enableTransaction {
        se := mongo.SessionExposer{}
        info, err := se.GetSessionInfo(sess)
        if err != nil {
            return nil, err
        }
        h.Set(common.BKHTTPCCTransactionNumber, info.TxnNumber)
        h.Set(common.BKHTTPCCTxnSessionID, info.SessionID)
        h.Set(common.BKHTTPCCTxnSessionState, info.SessionState)

        context.WithValue(*ctx, common.CCContextKeyJoinOption, types.JoinOption{
            SessionID:    info.SessionID,
            SessionState: info.SessionState,
            TxnNumber:    info.TxnNumber,
        })

        if len(opts) != 0 {
            if opts[0].Timeout < 5 * time.Second {
                nc.tm.timeout = 5 * time.Second
            } else  {
                nc.tm.timeout = opts[0].Timeout
            }
        } else {
            // set default value
            nc.tm.timeout = 5 * time.Minute
        }

        if err := c.tm.SaveSession(sess); err != nil {
            return nil, err
        }
    }
    
    if err := sess.StartTransaction(); err != nil {
        return nil, err
    }
    return &nc, nil
>>>>>>> b814cc87
}

// CommitTransaction 提交事务
func (c *Mongo) CommitTransaction(ctx context.Context) error {
<<<<<<< HEAD
	if !c.tm.enableTransaction {
		return nil
	}
	sess, err := c.chooseSession(ctx)
	if err != nil {
		return err
	}
	if c.hasSession(ctx) {
		defer func() {
			sess.EndSession(ctx)
			if err := c.tm.DeleteSession(sess); err != nil {
				blog.Errorf("delete txn session failed, err: %v", err)
			}
		}()
	}
	return sess.CommitTransaction(ctx)
=======
    sess, err := c.chooseSession(ctx)
    if err != nil {
        return err
    }
    if c.hasSession(ctx) {
        defer func() {
            sess.EndSession(ctx)
            if err := c.tm.DeleteSession(sess); err != nil {
                blog.Errorf("delete txn session failed, err: %v", err)
            }
        }()
    }
    return sess.CommitTransaction(ctx)
>>>>>>> b814cc87
}

// AbortTransaction 取消事务
func (c *Mongo) AbortTransaction(ctx context.Context) error {
<<<<<<< HEAD
	if !c.tm.enableTransaction {
		return nil
	}

	sess, err := c.chooseSession(ctx)
	if err != nil {
		return err
	}
	if c.hasSession(ctx) {
		defer func() {
			sess.EndSession(ctx)
			if err := c.tm.DeleteSession(sess); err != nil {
				blog.Errorf("delete txn session failed, err: %v", err)
			}
		}()
	}
	return sess.AbortTransaction(ctx)
=======
    
    sess, err := c.chooseSession(ctx)
    if err != nil {
        return err
    }
    if c.hasSession(ctx) {
        defer func() {
            sess.EndSession(ctx)
            if err := c.tm.DeleteSession(sess); err != nil {
                blog.Errorf("delete txn session failed, err: %v", err)
            }
        }()
    }
    return sess.AbortTransaction(ctx)
>>>>>>> b814cc87
}

// HasSession 判断context里是否有session信息
func (c *Mongo) hasSession(ctx context.Context) bool {
	v, ok := ctx.Value(common.CCContextKeyJoinOption).(types.JoinOption)
	return ok == true && v.SessionID != ""
}

// GetDistributedSession 获取context里用来做分布式事务的session
func (c *Mongo) getDistributedSession(ctx context.Context) (mongo.Session, error) {
	opt, ok := ctx.Value(common.CCContextKeyJoinOption).(types.JoinOption)
	if !ok {
		return nil, errors.New("can't get distributed session, context has no CCContextKeyJoinOption")
	}

	sess, err := c.dbc.StartSession()
	if err != nil {
		return nil, err
	}
	err = sess.StartTransaction()
	if err != nil {
		return nil, err
	}
	err = c.tm.ConvertToSameSession(sess, opt.SessionID)
	if err != nil {
		return nil, err
	}
	return sess, nil
}

// ChooseSession 选择session，优先选择context里用来做分布式事务的session，其次选择自身本地的
func (c *Mongo) chooseSession(ctx context.Context) (mongo.Session, error) {
	var sess mongo.Session
	var err error
	if c.hasSession(ctx) {
		sess, err = c.getDistributedSession(ctx)
		if err != nil {
			return nil, err
		}
	} else if c.sess != nil {
		sess = c.sess
	} else {
		return nil, types.ErrSessionNotStarted
	}
	return sess, nil
}<|MERGE_RESOLUTION|>--- conflicted
+++ resolved
@@ -13,65 +13,23 @@
 package local
 
 import (
-	"context"
-	"errors"
-	"net/http"
-	"time"
-
-	"configcenter/src/common"
-	"configcenter/src/common/blog"
-	"configcenter/src/storage/dal"
-	"configcenter/src/storage/dal/redis"
-	"configcenter/src/storage/dal/types"
-	"go.mongodb.org/mongo-driver/mongo"
-	"go.mongodb.org/mongo-driver/mongo/options"
-	"go.mongodb.org/mongo-driver/x/mongo/driver/connstring"
+    "context"
+    "errors"
+    "net/http"
+    "time"
+
+    "configcenter/src/common"
+    "configcenter/src/common/blog"
+    "configcenter/src/storage/dal"
+    "configcenter/src/storage/dal/redis"
+    "configcenter/src/storage/dal/types"
+    "go.mongodb.org/mongo-driver/mongo"
+    "go.mongodb.org/mongo-driver/mongo/options"
+    "go.mongodb.org/mongo-driver/x/mongo/driver/connstring"
 )
 
 // NewMgo returns new RDB
 func NewTransaction(enableTxn bool, mConf MongoConf, rConf redis.Config) (dal.Transaction, error) {
-<<<<<<< HEAD
-
-	if !enableTxn {
-		return &Mongo{tm: &TxnManager{enableTransaction: enableTxn}}, nil
-	}
-
-	connStr, err := connstring.Parse(mConf.URI)
-	if nil != err {
-		return nil, err
-	}
-
-	redisCli, err := redis.NewFromConfig(rConf)
-	if err != nil {
-		blog.Errorf("new redis client failed, err: %v", err)
-		return nil, err
-	}
-
-	timeout := time.Duration(mConf.TimeoutSeconds) * time.Second
-	conOpt := options.ClientOptions{
-		MaxPoolSize:    &mConf.MaxOpenConns,
-		MinPoolSize:    &mConf.MaxIdleConns,
-		ConnectTimeout: &timeout,
-	}
-
-	client, err := mongo.NewClient(options.Client().ApplyURI(mConf.URI), &conOpt)
-	if nil != err {
-		return nil, err
-	}
-
-	if err := client.Connect(context.TODO()); nil != err {
-		return nil, err
-	}
-
-	return &Mongo{
-		dbc:    client,
-		dbname: connStr.Database,
-		tm: &TxnManager{
-			cache:             redisCli,
-			enableTransaction: true,
-		},
-	}, nil
-=======
     connStr, err := connstring.Parse(mConf.URI)
     if nil != err {
         return nil, err
@@ -107,63 +65,12 @@
             enableTransaction: enableTxn,
         },
     }, nil
->>>>>>> b814cc87
-}
-
-// StartTransaction
+}
+
+
+// StartTransaction 
 // rewrite the ctx and header with transaction related info
 func (c *Mongo) StartTransaction(ctx *context.Context, h http.Header, opts ...types.TxnOption) (dal.Transaction, error) {
-<<<<<<< HEAD
-	if !c.tm.enableTransaction {
-		return c, nil
-	}
-	sess, err := c.dbc.StartSession()
-	if err != nil {
-		return nil, err
-	}
-
-	se := mongo.SessionExposer{}
-	info, err := se.GetSessionInfo(sess)
-	if err != nil {
-		return nil, err
-	}
-	h.Set(common.BKHTTPCCTransactionNumber, info.TxnNumber)
-	h.Set(common.BKHTTPCCTxnSessionID, info.SessionID)
-	h.Set(common.BKHTTPCCTxnSessionState, info.SessionState)
-
-	context.WithValue(*ctx, common.CCContextKeyJoinOption, types.JoinOption{
-		SessionID:    info.SessionID,
-		SessionState: info.SessionState,
-		TxnNumber:    info.TxnNumber,
-	})
-
-	nc := Mongo{
-		dbc:    c.dbc,
-		dbname: c.dbname,
-		tm:     c.tm,
-		sess:   sess,
-	}
-
-	if len(opts) != 0 {
-		if opts[0].Timeout < 5*time.Second {
-			nc.tm.timeout = 5 * time.Second
-		} else {
-			nc.tm.timeout = opts[0].Timeout
-		}
-	} else {
-		// set default value
-		nc.tm.timeout = 5 * time.Minute
-	}
-
-	if err := c.tm.SaveSession(sess); err != nil {
-		return nil, err
-	}
-
-	if err := sess.StartTransaction(); err != nil {
-		return nil, err
-	}
-	return &nc, nil
-=======
     
     sess, err := c.dbc.StartSession()
     if err != nil {
@@ -213,29 +120,11 @@
         return nil, err
     }
     return &nc, nil
->>>>>>> b814cc87
-}
+}
+
 
 // CommitTransaction 提交事务
 func (c *Mongo) CommitTransaction(ctx context.Context) error {
-<<<<<<< HEAD
-	if !c.tm.enableTransaction {
-		return nil
-	}
-	sess, err := c.chooseSession(ctx)
-	if err != nil {
-		return err
-	}
-	if c.hasSession(ctx) {
-		defer func() {
-			sess.EndSession(ctx)
-			if err := c.tm.DeleteSession(sess); err != nil {
-				blog.Errorf("delete txn session failed, err: %v", err)
-			}
-		}()
-	}
-	return sess.CommitTransaction(ctx)
-=======
     sess, err := c.chooseSession(ctx)
     if err != nil {
         return err
@@ -249,30 +138,10 @@
         }()
     }
     return sess.CommitTransaction(ctx)
->>>>>>> b814cc87
 }
 
 // AbortTransaction 取消事务
 func (c *Mongo) AbortTransaction(ctx context.Context) error {
-<<<<<<< HEAD
-	if !c.tm.enableTransaction {
-		return nil
-	}
-
-	sess, err := c.chooseSession(ctx)
-	if err != nil {
-		return err
-	}
-	if c.hasSession(ctx) {
-		defer func() {
-			sess.EndSession(ctx)
-			if err := c.tm.DeleteSession(sess); err != nil {
-				blog.Errorf("delete txn session failed, err: %v", err)
-			}
-		}()
-	}
-	return sess.AbortTransaction(ctx)
-=======
     
     sess, err := c.chooseSession(ctx)
     if err != nil {
@@ -287,50 +156,50 @@
         }()
     }
     return sess.AbortTransaction(ctx)
->>>>>>> b814cc87
 }
 
 // HasSession 判断context里是否有session信息
 func (c *Mongo) hasSession(ctx context.Context) bool {
-	v, ok := ctx.Value(common.CCContextKeyJoinOption).(types.JoinOption)
-	return ok == true && v.SessionID != ""
+    v, ok := ctx.Value(common.CCContextKeyJoinOption).(types.JoinOption)
+    return ok == true && v.SessionID != ""
 }
 
 // GetDistributedSession 获取context里用来做分布式事务的session
 func (c *Mongo) getDistributedSession(ctx context.Context) (mongo.Session, error) {
-	opt, ok := ctx.Value(common.CCContextKeyJoinOption).(types.JoinOption)
-	if !ok {
-		return nil, errors.New("can't get distributed session, context has no CCContextKeyJoinOption")
-	}
-
-	sess, err := c.dbc.StartSession()
-	if err != nil {
-		return nil, err
-	}
-	err = sess.StartTransaction()
-	if err != nil {
-		return nil, err
-	}
-	err = c.tm.ConvertToSameSession(sess, opt.SessionID)
-	if err != nil {
-		return nil, err
-	}
-	return sess, nil
-}
+    opt, ok := ctx.Value(common.CCContextKeyJoinOption).(types.JoinOption)
+    if !ok {
+        return nil, errors.New("can't get distributed session, context has no CCContextKeyJoinOption")
+    }
+
+    sess, err := c.dbc.StartSession()
+    if err != nil {
+        return nil, err
+    }
+    err = sess.StartTransaction()
+    if err != nil {
+        return nil, err
+    }
+    err = c.tm.ConvertToSameSession(sess, opt.SessionID)
+    if err != nil {
+        return nil, err
+    }
+    return sess, nil
+}
+
 
 // ChooseSession 选择session，优先选择context里用来做分布式事务的session，其次选择自身本地的
 func (c *Mongo) chooseSession(ctx context.Context) (mongo.Session, error) {
-	var sess mongo.Session
-	var err error
-	if c.hasSession(ctx) {
-		sess, err = c.getDistributedSession(ctx)
-		if err != nil {
-			return nil, err
-		}
-	} else if c.sess != nil {
-		sess = c.sess
-	} else {
-		return nil, types.ErrSessionNotStarted
-	}
-	return sess, nil
+    var sess mongo.Session
+    var err error
+    if c.hasSession(ctx) {
+        sess, err = c.getDistributedSession(ctx)
+        if err != nil {
+            return nil, err
+        }
+    } else if c.sess != nil {
+        sess = c.sess
+    } else {
+        return nil, types.ErrSessionNotStarted
+    }
+    return sess, nil
 }
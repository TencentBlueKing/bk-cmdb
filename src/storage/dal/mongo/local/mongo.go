/*
 * Tencent is pleased to support the open source community by making 蓝鲸 available.
 * Copyright (C) 2017-2018 THL A29 Limited, a Tencent company. All rights reserved.
 * Licensed under the MIT License (the "License"); you may not use this file except
 * in compliance with the License. You may obtain a copy of the License at
 * http://opensource.org/licenses/MIT
 * Unless required by applicable law or agreed to in writing, software distributed under
 * the License is distributed on an "AS IS" BASIS, WITHOUT WARRANTIES OR CONDITIONS OF ANY KIND,
 * either express or implied. See the License for the specific language governing permissions and
 * limitations under the License.
 */

package local

import (
	"context"
	"errors"
	"fmt"
	"reflect"
	"strconv"
	"strings"
	"time"

	fullsynccond "configcenter/pkg/cache/full-sync-cond"
	"configcenter/src/common"
	"configcenter/src/common/blog"
	"configcenter/src/common/metadata"
	"configcenter/src/common/util"
	"configcenter/src/common/util/table"
	"configcenter/src/storage/dal"
	"configcenter/src/storage/dal/redis"
	"configcenter/src/storage/dal/types"
	dtype "configcenter/src/storage/types"

	"go.mongodb.org/mongo-driver/bson"
	"go.mongodb.org/mongo-driver/mongo"
	"go.mongodb.org/mongo-driver/mongo/options"
	"go.mongodb.org/mongo-driver/mongo/readpref"
	"go.mongodb.org/mongo-driver/x/bsonx"
	"go.mongodb.org/mongo-driver/x/mongo/driver/connstring"
)

// Mongo TODO
type Mongo struct {
	dbc    *mongo.Client
	dbname string
	sess   mongo.Session
	tm     *TxnManager
}

var _ dal.DB = new(Mongo)

// MongoConf TODO
type MongoConf struct {
	TimeoutSeconds int
	MaxOpenConns   uint64
	MaxIdleConns   uint64
	URI            string
	RsName         string
	SocketTimeout  int
}

// NewMgo returns new RDB
func NewMgo(config MongoConf, timeout time.Duration) (*Mongo, error) {
	connStr, err := connstring.Parse(config.URI)
	if nil != err {
		return nil, err
	}
	if config.RsName == "" {
		return nil, fmt.Errorf("mongodb rsName not set")
	}
	socketTimeout := time.Second * time.Duration(config.SocketTimeout)
	maxConnIdleTime := 25 * time.Minute
	appName := common.GetIdentification()
	// do not change this, our transaction plan need it to false.
	// it's related with the transaction number(eg txnNumber) in a transaction session.
	disableWriteRetry := false
	conOpt := options.ClientOptions{
		MaxPoolSize:     &config.MaxOpenConns,
		MinPoolSize:     &config.MaxIdleConns,
		ConnectTimeout:  &timeout,
		SocketTimeout:   &socketTimeout,
		ReplicaSet:      &config.RsName,
		RetryWrites:     &disableWriteRetry,
		MaxConnIdleTime: &maxConnIdleTime,
		AppName:         &appName,
	}

	client, err := mongo.NewClient(options.Client().ApplyURI(config.URI), &conOpt)
	if nil != err {
		return nil, err
	}

	if err := client.Connect(context.TODO()); nil != err {
		return nil, err
	}

	// TODO: add this check later, this command needs authorize to get version.
	// if err := checkMongodbVersion(connStr.Database, client); err != nil {
	// 	return nil, err
	// }

	// initialize mongodb related metrics
	initMongoMetric()

	return &Mongo{
		dbc:    client,
		dbname: connStr.Database,
		tm:     &TxnManager{},
	}, nil
}

// checkMongodbVersion TODO
// from now on, mongodb version must >= 4.2.0
func checkMongodbVersion(db string, client *mongo.Client) error {
	serverStatus, err := client.Database(db).RunCommand(
		context.Background(),
		bsonx.Doc{{"serverStatus", bsonx.Int32(1)}},
	).DecodeBytes()
	if err != nil {
		return err
	}

	version, err := serverStatus.LookupErr("version")
	if err != nil {
		return err
	}

	fields := strings.Split(version.StringValue(), ".")
	if len(fields) != 3 {
		return fmt.Errorf("got invalid mongodb version: %v", version.StringValue())
	}
	// version must be >= v4.2.0
	major, err := strconv.Atoi(fields[0])
	if err != nil {
		return fmt.Errorf("parse mongodb version %s major failed, err: %v", version.StringValue(), err)
	}
	if major < 4 {
		return errors.New("mongodb version must be >= v4.2.0")
	}

	minor, err := strconv.Atoi(fields[1])
	if err != nil {
		return fmt.Errorf("parse mongodb version %s minor failed, err: %v", version.StringValue(), err)
	}
	if minor < 2 {
		return errors.New("mongodb version must be >= v4.2.0")
	}
	return nil
}

// InitTxnManager TxnID management of initial transaction
func (c *Mongo) InitTxnManager(r redis.Client) error {
	return c.tm.InitTxnManager(r)
}

// Close replica client
func (c *Mongo) Close() error {
	c.dbc.Disconnect(context.TODO())
	return nil
}

// Ping replica client
func (c *Mongo) Ping() error {
	return c.dbc.Ping(context.TODO(), nil)
}

// IsDuplicatedError check duplicated error
func (c *Mongo) IsDuplicatedError(err error) bool {
	if err != nil {
		if strings.Contains(err.Error(), "The existing index") {
			return true
		}
		if strings.Contains(err.Error(), "There's already an index with name") {
			return true
		}
		if strings.Contains(err.Error(), "E11000 duplicate") {
			return true
		}
		if strings.Contains(err.Error(), "IndexOptionsConflict") {
			return true
		}
		if strings.Contains(err.Error(), "all indexes already exist") {
			return true
		}
		if strings.Contains(err.Error(), "already exists with a different name") {
			return true
		}
	}
	return err == types.ErrDuplicated
}

// IsNotFoundError check the not found error
func (c *Mongo) IsNotFoundError(err error) bool {
	return err == types.ErrDocumentNotFound
}

// Table collection operation
func (c *Mongo) Table(collName string) types.Table {
	col := Collection{}
	col.collName = collName
	col.Mongo = c
	return &col
}

// GetDBClient TODO
// get db client
func (c *Mongo) GetDBClient() *mongo.Client {
	return c.dbc
}

// GetDBName TODO
// get db name
func (c *Mongo) GetDBName() string {
	return c.dbname
}

// Collection implement client.Collection interface
type Collection struct {
	collName string // 集合名
	*Mongo
}

// Find 查询多个并反序列化到 Result
func (c *Collection) Find(filter types.Filter, opts ...*types.FindOpts) types.Find {
	find := &Find{
		Collection: c,
		filter:     filter,
		projection: make(map[string]int),
	}

	find.Option(opts...)

	return find
}

// Find define a find operation
type Find struct {
	*Collection

	projection map[string]int
	filter     types.Filter
	start      int64
	limit      int64
	sort       bson.D

	option types.FindOpts
}

// Fields 查询字段
func (f *Find) Fields(fields ...string) types.Find {
	for _, field := range fields {
		if len(field) <= 0 {
			continue
		}
		f.projection[field] = 1
	}
	return f
}

// Sort 查询排序
// sort支持多字段最左原则排序
// sort值为"host_id, -host_name"和sort值为"host_id:1, host_name:-1"是一样的，都代表先按host_id递增排序，再按host_name递减排序
func (f *Find) Sort(sort string) types.Find {
	if sort != "" {
		sortArr := strings.Split(sort, ",")
		f.sort = bson.D{}
		for _, sortItem := range sortArr {
			sortItemArr := strings.Split(strings.TrimSpace(sortItem), ":")
			sortKey := strings.TrimLeft(sortItemArr[0], "+-")
			if len(sortItemArr) == 2 {
				sortDescFlag := strings.TrimSpace(sortItemArr[1])
				if sortDescFlag == "-1" {
					f.sort = append(f.sort, bson.E{sortKey, -1})
				} else {
					f.sort = append(f.sort, bson.E{sortKey, 1})
				}
			} else {
				if strings.HasPrefix(sortItemArr[0], "-") {
					f.sort = append(f.sort, bson.E{sortKey, -1})
				} else {
					f.sort = append(f.sort, bson.E{sortKey, 1})
				}
			}
		}
	}

	return f
}

// Start 查询上标
func (f *Find) Start(start uint64) types.Find {
	// change to int64,后续改成int64
	dbStart := int64(start)
	f.start = dbStart
	return f
}

// Limit 查询限制
func (f *Find) Limit(limit uint64) types.Find {
	// change to int64,后续改成int64
	dbLimit := int64(limit)
	f.limit = dbLimit
	return f
}

var hostSpecialFieldMap = map[string]bool{
	common.BKHostInnerIPField:   true,
	common.BKHostOuterIPField:   true,
	common.BKOperatorField:      true,
	common.BKBakOperatorField:   true,
	common.BKHostInnerIPv6Field: true,
	common.BKHostOuterIPv6Field: true,
}

// All 查询多个
func (f *Find) All(ctx context.Context, result interface{}) error {
	mtc.collectOperCount(f.collName, findOper)

	rid := ctx.Value(common.ContextRequestIDField)
	start := time.Now()
	defer func() {
		mtc.collectOperDuration(f.collName, findOper, time.Since(start))
	}()

	err := validHostType(f.collName, f.projection, result, rid)
	if err != nil {
		return err
	}

	findOpts := f.generateMongoOption()
	// 查询条件为空时候，mongodb 不返回数据
	if f.filter == nil {
		f.filter = bson.M{}
	}

	opt := getCollectionOption(ctx)

	return f.tm.AutoRunWithTxn(ctx, f.dbc, func(ctx context.Context) error {
		cursor, err := f.dbc.Database(f.dbname).Collection(f.collName, opt).Find(ctx, f.filter, findOpts)
		if err != nil {
			mtc.collectErrorCount(f.collName, findOper)
			return err
		}
		return cursor.All(ctx, result)
	})
}

// List 查询多个数据， 当分页中start值为零的时候返回满足条件总行数
func (f *Find) List(ctx context.Context, result interface{}) (int64, error) {
	mtc.collectOperCount(f.collName, findOper)

	rid := ctx.Value(common.ContextRequestIDField)
	start := time.Now()
	defer func() {
		mtc.collectOperDuration(f.collName, findOper, time.Since(start))
	}()

	err := validHostType(f.collName, f.projection, result, rid)
	if err != nil {
		return 0, err
	}

	findOpts := f.generateMongoOption()
	// 查询条件为空时候，mongodb 不返回数据
	if f.filter == nil {
		f.filter = bson.M{}
	}

	opt := getCollectionOption(ctx)

	var total int64
	err = f.tm.AutoRunWithTxn(ctx, f.dbc, func(ctx context.Context) error {
		if f.start == 0 || (f.option.WithCount != nil && *f.option.WithCount) {
			var cntErr error
			total, cntErr = f.dbc.Database(f.dbname).Collection(f.collName, opt).CountDocuments(ctx, f.filter)
			if cntErr != nil {
				return cntErr
			}
		}
		cursor, err := f.dbc.Database(f.dbname).Collection(f.collName, opt).Find(ctx, f.filter, findOpts)
		if err != nil {
			mtc.collectErrorCount(f.collName, findOper)
			return err
		}
		return cursor.All(ctx, result)
	})

	return total, nil
}

// One 查询一个
func (f *Find) One(ctx context.Context, result interface{}) error {
	mtc.collectOperCount(f.collName, findOper)

	start := time.Now()
	rid := ctx.Value(common.ContextRequestIDField)
	defer func() {
		mtc.collectOperDuration(f.collName, findOper, time.Since(start))
	}()

	err := validHostType(f.collName, f.projection, result, rid)
	if err != nil {
		return err
	}

	findOpts := f.generateMongoOption()

	// 查询条件为空时候，mongodb panic
	if f.filter == nil {
		f.filter = bson.M{}
	}

	opt := getCollectionOption(ctx)
	return f.tm.AutoRunWithTxn(ctx, f.dbc, func(ctx context.Context) error {
		cursor, err := f.dbc.Database(f.dbname).Collection(f.collName, opt).Find(ctx, f.filter, findOpts)
		if err != nil {
			mtc.collectErrorCount(f.collName, findOper)
			return err
		}

		defer cursor.Close(ctx)
		for cursor.Next(ctx) {
			return cursor.Decode(result)
		}
		return types.ErrDocumentNotFound
	})

}

// Count 统计数量(非事务)
func (f *Find) Count(ctx context.Context) (uint64, error) {
	mtc.collectOperCount(f.collName, countOper)

	start := time.Now()
	defer func() {
		mtc.collectOperDuration(f.collName, countOper, time.Since(start))
	}()

	if f.filter == nil {
		f.filter = bson.M{}
	}

	opt := getCollectionOption(ctx)

	sessCtx, _, useTxn, err := f.tm.GetTxnContext(ctx, f.dbc)
	if err != nil {
		return 0, err
	}
	if !useTxn {
		// not use transaction.
		cnt, err := f.dbc.Database(f.dbname).Collection(f.collName, opt).CountDocuments(ctx, f.filter)
		if err != nil {
			mtc.collectErrorCount(f.collName, countOper)
			return 0, err
		}

		return uint64(cnt), err
	} else {
		// use transaction
		cnt, err := f.dbc.Database(f.dbname).Collection(f.collName, opt).CountDocuments(sessCtx, f.filter)
		// do not release th session, otherwise, the session will be returned to the
		// session pool and will be reused. then mongodb driver will increase the transaction number
		// automatically and do read/write retry if policy is set.
		// mongo.CmdbReleaseSession(ctx, session)
		if err != nil {
			mtc.collectErrorCount(f.collName, countOper)
			return 0, err
		}
		return uint64(cnt), nil
	}
}

// Insert 插入数据, docs 可以为 单个数据 或者 多个数据
func (c *Collection) Insert(ctx context.Context, docs interface{}) error {
	mtc.collectOperCount(c.collName, insertOper)

	start := time.Now()
	defer func() {
		mtc.collectOperDuration(c.collName, insertOper, time.Since(start))
	}()

	rows := util.ConvertToInterfaceSlice(docs)

	return c.tm.AutoRunWithTxn(ctx, c.dbc, func(ctx context.Context) error {
		_, err := c.dbc.Database(c.dbname).Collection(c.collName).InsertMany(ctx, rows)
		if err != nil {
			mtc.collectErrorCount(c.collName, insertOper)
			return err
		}

		return nil
	})
}

// Update 更新数据
func (c *Collection) Update(ctx context.Context, filter types.Filter, doc interface{}) error {
	mtc.collectOperCount(c.collName, updateOper)
	start := time.Now()
	defer func() {
		mtc.collectOperDuration(c.collName, updateOper, time.Since(start))
	}()

	if filter == nil {
		filter = bson.M{}
	}

	data := bson.M{"$set": doc}
	return c.tm.AutoRunWithTxn(ctx, c.dbc, func(ctx context.Context) error {
		_, err := c.dbc.Database(c.dbname).Collection(c.collName).UpdateMany(ctx, filter, data)
		if err != nil {
			mtc.collectErrorCount(c.collName, updateOper)
			return err
		}
		return nil
	})
}

// UpdateMany TODO
// Update 更新数据, 返回修改成功的条数
func (c *Collection) UpdateMany(ctx context.Context, filter types.Filter, doc interface{}) (uint64, error) {
	mtc.collectOperCount(c.collName, updateOper)
	start := time.Now()
	defer func() {
		mtc.collectOperDuration(c.collName, updateOper, time.Since(start))
	}()

	if filter == nil {
		filter = bson.M{}
	}

	data := bson.M{"$set": doc}
	var modifiedCount uint64
	err := c.tm.AutoRunWithTxn(ctx, c.dbc, func(ctx context.Context) error {
		updateRet, err := c.dbc.Database(c.dbname).Collection(c.collName).UpdateMany(ctx, filter, data)
		if err != nil {
			mtc.collectErrorCount(c.collName, updateOper)
			return err
		}
		modifiedCount = uint64(updateRet.ModifiedCount)
		return nil
	})
	return modifiedCount, err
}

// Upsert 数据存在更新数据，否则新加数据。
// 注意：该接口非原子操作，可能存在插入多条相同数据的风险。
func (c *Collection) Upsert(ctx context.Context, filter types.Filter, doc interface{}) error {
	mtc.collectOperCount(c.collName, upsertOper)

	start := time.Now()
	defer func() {
		mtc.collectOperDuration(c.collName, upsertOper, time.Since(start))
	}()

	// set upsert option
	doUpsert := true
	replaceOpt := &options.UpdateOptions{
		Upsert: &doUpsert,
	}
	data := bson.M{"$set": doc}
	return c.tm.AutoRunWithTxn(ctx, c.dbc, func(ctx context.Context) error {
		_, err := c.dbc.Database(c.dbname).Collection(c.collName).UpdateOne(ctx, filter, data, replaceOpt)
		if err != nil {
			mtc.collectErrorCount(c.collName, upsertOper)
			return err
		}
		return nil
	})

}

// UpdateMultiModel 根据不同的操作符去更新数据
func (c *Collection) UpdateMultiModel(ctx context.Context, filter types.Filter, updateModel ...types.ModeUpdate) error {
	mtc.collectOperCount(c.collName, updateOper)

	start := time.Now()
	defer func() {
		mtc.collectOperDuration(c.collName, updateOper, time.Since(start))
	}()

	data := bson.M{}
	for _, item := range updateModel {
		if _, ok := data[item.Op]; ok {
			return errors.New(item.Op + " appear multiple times")
		}
		data["$"+item.Op] = item.Doc
	}

	return c.tm.AutoRunWithTxn(ctx, c.dbc, func(ctx context.Context) error {
		_, err := c.dbc.Database(c.dbname).Collection(c.collName).UpdateMany(ctx, filter, data)
		if err != nil {
			mtc.collectErrorCount(c.collName, updateOper)
			return err
		}
		return nil
	})

}

// Delete 删除数据
func (c *Collection) Delete(ctx context.Context, filter types.Filter) error {
	_, err := c.DeleteMany(ctx, filter)
	return err
}

// DeleteMany TODO
// Delete 删除数据， 返回删除的行数
func (c *Collection) DeleteMany(ctx context.Context, filter types.Filter) (uint64, error) {
	mtc.collectOperCount(c.collName, deleteOper)

	start := time.Now()
	defer func() {
		mtc.collectOperDuration(c.collName, deleteOper, time.Since(start))
	}()

	var deleteCount uint64
	err := c.tm.AutoRunWithTxn(ctx, c.dbc, func(ctx context.Context) error {
		if err := c.tryArchiveDeletedDoc(ctx, filter); err != nil {
			mtc.collectErrorCount(c.collName, deleteOper)
			return err
		}
		deleteRet, err := c.dbc.Database(c.dbname).Collection(c.collName).DeleteMany(ctx, filter)
		if err != nil {
			mtc.collectErrorCount(c.collName, deleteOper)
			return err
		}

		deleteCount = uint64(deleteRet.DeletedCount)
		return nil
	})

	return deleteCount, err
}

func (c *Collection) tryArchiveDeletedDoc(ctx context.Context, filter types.Filter) error {
<<<<<<< HEAD
	switch c.collName {
	case common.BKTableNameModuleHostConfig:
	case common.BKTableNameBaseHost:
	case common.BKTableNameBaseApp:
	case common.BKTableNameBaseSet:
	case common.BKTableNameBaseModule:
	case common.BKTableNameSetTemplate:
	case common.BKTableNameBaseProcess:
	case common.BKTableNameProcessInstanceRelation:
	case common.BKTableNameBaseBizSet:
	case common.BKTableNameBasePlat:
	case common.BKTableNameBaseProject:

	// NOTE: should not use the table name for archive, the object instance and association
	// was saved in sharding tables, we still case the BKTableNameBaseInst here for the archive
	// error message in order to find the wrong table name used in logics level.
	case common.BKTableNameBaseInst:
	case common.BKTableNameInstAsst:

	case kubetypes.BKTableNameBaseCluster:
	case kubetypes.BKTableNameBaseNode:
	case kubetypes.BKTableNameBaseNamespace:
	case kubetypes.BKTableNameBaseWorkload:
	case kubetypes.BKTableNameBaseDeployment:
	case kubetypes.BKTableNameBaseStatefulSet:
	case kubetypes.BKTableNameBaseDaemonSet:
	case kubetypes.BKTableNameGameDeployment:
	case kubetypes.BKTableNameGameStatefulSet:
	case kubetypes.BKTableNameBaseCronJob:
	case kubetypes.BKTableNameBaseJob:
	case kubetypes.BKTableNameBasePodWorkload:
	case kubetypes.BKTableNameBaseCustom:
	case kubetypes.BKTableNameBasePod:
	case kubetypes.BKTableNameBaseContainer:
	case kubetypes.BKTableNameNsSharedClusterRel:

	case fullsynccond.BKTableNameFullSyncCond:

	default:
		if !common.IsObjectShardingTable(c.collName) {
			// do not archive the delete docs
			return nil
		}
=======
	delArchiveTable, exists := table.GetDelArchiveTable(c.collName)
	if !exists {
		// do not archive the delete docs
		return nil
>>>>>>> 0b279e04
	}

	docs := make([]bsonx.Doc, 0)
	cursor, err := c.dbc.Database(c.dbname).Collection(c.collName).Find(ctx, filter, nil)
	if err != nil {
		return err
	}

	if err := cursor.All(ctx, &docs); err != nil {
		return err
	}

	if len(docs) == 0 {
		return nil
	}

	archives := make([]interface{}, len(docs))
	for idx, doc := range docs {
		archives[idx] = metadata.DeleteArchive{
			Oid:    doc.Lookup("_id").ObjectID().Hex(),
			Detail: doc.Delete("_id"),
			Time:   time.Now(),
			Coll:   c.collName,
		}
	}

	_, err = c.dbc.Database(c.dbname).Collection(delArchiveTable).InsertMany(ctx, archives)
	return err
}

func (c *Mongo) redirectTable(tableName string) string {
	if common.IsObjectInstShardingTable(tableName) {
		tableName = common.BKTableNameBaseInst
	} else if common.IsObjectInstAsstShardingTable(tableName) {
		tableName = common.BKTableNameInstAsst
	}
	return tableName
}

// NextSequence 获取新序列号(非事务)
func (c *Mongo) NextSequence(ctx context.Context, sequenceName string) (uint64, error) {
	sequenceName = c.redirectTable(sequenceName)

	rid := ctx.Value(common.ContextRequestIDField)
	start := time.Now()
	defer func() {
		blog.V(4).InfoDepthf(2, "mongo next-sequence cost %dms, rid: %v", time.Since(start)/time.Millisecond, rid)
	}()

	// 直接使用新的context，确保不会用到事务,不会因为context含有session而使用分布式事务，防止产生相同的序列号
	ctx = context.Background()

	coll := c.dbc.Database(c.dbname).Collection("cc_idgenerator")

	Update := bson.M{
		"$inc":         bson.M{"SequenceID": int64(1)},
		"$setOnInsert": bson.M{"create_time": time.Now()},
		"$set":         bson.M{"last_time": time.Now()},
	}
	filter := bson.M{"_id": sequenceName}
	upsert := true
	returnChange := options.After
	opt := &options.FindOneAndUpdateOptions{
		Upsert:         &upsert,
		ReturnDocument: &returnChange,
	}

	doc := Idgen{}
	err := coll.FindOneAndUpdate(ctx, filter, Update, opt).Decode(&doc)
	if err != nil {
		return 0, err
	}
	return doc.SequenceID, err
}

// NextSequences 批量获取新序列号(非事务)
func (c *Mongo) NextSequences(ctx context.Context, sequenceName string, num int) ([]uint64, error) {
	if num == 0 {
		return make([]uint64, 0), nil
	}
	sequenceName = c.redirectTable(sequenceName)

	rid := ctx.Value(common.ContextRequestIDField)
	start := time.Now()
	defer func() {
		blog.V(4).InfoDepthf(2, "mongo next-sequences cost %dms, rid: %v", time.Since(start)/time.Millisecond, rid)
	}()

	// 直接使用新的context，确保不会用到事务,不会因为context含有session而使用分布式事务，防止产生相同的序列号
	ctx = context.Background()

	coll := c.dbc.Database(c.dbname).Collection("cc_idgenerator")

	Update := bson.M{
		"$inc":         bson.M{"SequenceID": num},
		"$setOnInsert": bson.M{"create_time": time.Now()},
		"$set":         bson.M{"last_time": time.Now()},
	}
	filter := bson.M{"_id": sequenceName}
	upsert := true
	returnChange := options.After
	opt := &options.FindOneAndUpdateOptions{
		Upsert:         &upsert,
		ReturnDocument: &returnChange,
	}

	doc := Idgen{}
	err := coll.FindOneAndUpdate(ctx, filter, Update, opt).Decode(&doc)
	if err != nil {
		return nil, err
	}

	sequences := make([]uint64, num)
	for i := 0; i < num; i++ {
		sequences[i] = uint64(i-num) + doc.SequenceID + 1
	}

	return sequences, err
}

// Idgen TODO
type Idgen struct {
	ID         string `bson:"_id"`
	SequenceID uint64 `bson:"SequenceID"`
}

// HasTable 判断是否存在集合
func (c *Mongo) HasTable(ctx context.Context, collName string) (bool, error) {
	cursor, err := c.dbc.Database(c.dbname).ListCollections(ctx, bson.M{"name": collName, "type": "collection"})
	if err != nil {
		return false, err
	}

	defer cursor.Close(ctx)
	for cursor.Next(ctx) {
		return true, nil
	}

	return false, nil
}

// ListTables 获取所有的表名
func (c *Mongo) ListTables(ctx context.Context) ([]string, error) {
	return c.dbc.Database(c.dbname).ListCollectionNames(ctx, bson.M{"type": "collection"})

}

// DropTable 移除集合
func (c *Mongo) DropTable(ctx context.Context, collName string) error {
	return c.dbc.Database(c.dbname).Collection(collName).Drop(ctx)
}

// CreateTable 创建集合 TODO test
func (c *Mongo) CreateTable(ctx context.Context, collName string) error {
	return c.dbc.Database(c.dbname).RunCommand(ctx, map[string]interface{}{"create": collName}).Err()
}

// RenameTable 更新集合名称
func (c *Mongo) RenameTable(ctx context.Context, prevName, currName string) error {
	cmd := bson.D{
		{"renameCollection", c.dbname + "." + prevName},
		{"to", c.dbname + "." + currName},
	}
	return c.dbc.Database("admin").RunCommand(ctx, cmd).Err()
}

// BatchCreateIndexes 批量创建索引
func (c *Collection) BatchCreateIndexes(ctx context.Context, indexes []types.Index) error {
	mtc.collectOperCount(c.collName, indexCreateOper)

	createIndexInfos := make([]mongo.IndexModel, len(indexes))
	for idx, index := range indexes {
		createIndexInfo, err := buildIndex(index)
		if err != nil {
			return err
		}

		createIndexInfos[idx] = createIndexInfo
	}

	indexView := c.dbc.Database(c.dbname).Collection(c.collName).Indexes()
	_, err := indexView.CreateMany(ctx, createIndexInfos)
	if err != nil {
		mtc.collectErrorCount(c.collName, indexCreateOper)
		// ignore the following case
		// 1.the new index is exactly the same as the existing one
		// 2.the new index has same keys with the existing one, but its name is different
		if strings.Contains(err.Error(), "all indexes already exist") ||
			strings.Contains(err.Error(), "already exists with a different name") {
			return nil
		}
	}

	return err
}

// CreateIndex 创建索引
func (c *Collection) CreateIndex(ctx context.Context, index types.Index) error {
	mtc.collectOperCount(c.collName, indexCreateOper)

	createIndexInfo, err := buildIndex(index)
	if err != nil {
		return err
	}

	indexView := c.dbc.Database(c.dbname).Collection(c.collName).Indexes()
	_, err = indexView.CreateOne(ctx, createIndexInfo)
	if err != nil {
		mtc.collectErrorCount(c.collName, indexCreateOper)
		// ignore the following case
		// 1.the new index is exactly the same as the existing one
		// 2.the new index has same keys with the existing one, but its name is different
		if strings.Contains(err.Error(), "all indexes already exist") ||
			strings.Contains(err.Error(), "already exists with a different name") {
			return nil
		}
	}

	return err
}

func buildIndex(index types.Index) (mongo.IndexModel, error) {
	createIndexOpt := &options.IndexOptions{
		Background:              &index.Background,
		Unique:                  &index.Unique,
		PartialFilterExpression: index.PartialFilterExpression,
	}
	if index.Name != "" {
		createIndexOpt.Name = &index.Name
	}

	if index.ExpireAfterSeconds != 0 {
		createIndexOpt.SetExpireAfterSeconds(index.ExpireAfterSeconds)
	}

	keys := index.Keys
	for idx, key := range keys {
		val, err := util.GetInt32ByInterface(key.Value)
		if err != nil {
			return mongo.IndexModel{}, err
		}
		key.Value = val
		keys[idx] = key
	}

	return mongo.IndexModel{
		Keys:    keys,
		Options: createIndexOpt,
	}, nil
}

// DropIndex remove index by name
func (c *Collection) DropIndex(ctx context.Context, indexName string) error {
	mtc.collectOperCount(c.collName, indexDropOper)
	indexView := c.dbc.Database(c.dbname).Collection(c.collName).Indexes()
	_, err := indexView.DropOne(ctx, indexName)
	if err != nil {
		if strings.Contains(err.Error(), "IndexNotFound") {
			return nil
		}
		mtc.collectErrorCount(c.collName, indexDropOper)
		return err
	}
	return nil
}

// Indexes get all indexes for the collection
func (c *Collection) Indexes(ctx context.Context) ([]types.Index, error) {
	indexView := c.dbc.Database(c.dbname).Collection(c.collName).Indexes()
	cursor, err := indexView.List(ctx)
	if nil != err {
		return nil, err
	}
	defer cursor.Close(ctx)
	var indexes []types.Index
	for cursor.Next(ctx) {
		idxResult := types.Index{}
		cursor.Decode(&idxResult)
		indexes = append(indexes, idxResult)
	}

	return indexes, nil
}

// AddColumn add a new column for the collection
func (c *Collection) AddColumn(ctx context.Context, column string, value interface{}) error {
	mtc.collectOperCount(c.collName, columnOper)

	start := time.Now()
	defer func() {
		mtc.collectOperDuration(c.collName, columnOper, time.Since(start))
	}()

	selector := dtype.Document{column: dtype.Document{"$exists": false}}
	datac := dtype.Document{"$set": dtype.Document{column: value}}
	return c.tm.AutoRunWithTxn(ctx, c.dbc, func(ctx context.Context) error {
		_, err := c.dbc.Database(c.dbname).Collection(c.collName).UpdateMany(ctx, selector, datac)
		if err != nil {
			mtc.collectErrorCount(c.collName, columnOper)
			return err
		}
		return nil
	})
}

// RenameColumn rename a column for the collection
func (c *Collection) RenameColumn(ctx context.Context, filter types.Filter, oldName, newColumn string) error {
	mtc.collectOperCount(c.collName, columnOper)
	if filter == nil {
		filter = dtype.Document{}
	}

	start := time.Now()
	defer func() {
		mtc.collectOperDuration(c.collName, columnOper, time.Since(start))
	}()

	datac := dtype.Document{"$rename": dtype.Document{oldName: newColumn}}
	return c.tm.AutoRunWithTxn(ctx, c.dbc, func(ctx context.Context) error {
		_, err := c.dbc.Database(c.dbname).Collection(c.collName).UpdateMany(ctx, filter, datac)
		if err != nil {
			mtc.collectErrorCount(c.collName, columnOper)
			return err
		}

		return nil
	})
}

// DropColumn remove a column by the name
func (c *Collection) DropColumn(ctx context.Context, field string) error {
	mtc.collectOperCount(c.collName, columnOper)

	start := time.Now()
	defer func() {
		mtc.collectOperDuration(c.collName, columnOper, time.Since(start))
	}()

	datac := dtype.Document{"$unset": dtype.Document{field: ""}}
	return c.tm.AutoRunWithTxn(ctx, c.dbc, func(ctx context.Context) error {
		_, err := c.dbc.Database(c.dbname).Collection(c.collName).UpdateMany(ctx, dtype.Document{}, datac)
		if err != nil {
			mtc.collectErrorCount(c.collName, columnOper)
			return err
		}

		return nil
	})
}

// DropColumns remove many columns by the name
func (c *Collection) DropColumns(ctx context.Context, filter types.Filter, fields []string) error {
	mtc.collectOperCount(c.collName, columnOper)

	start := time.Now()
	defer func() {
		mtc.collectOperDuration(c.collName, columnOper, time.Since(start))
	}()

	unsetFields := make(map[string]interface{})
	for _, field := range fields {
		unsetFields[field] = ""
	}

	datac := dtype.Document{"$unset": unsetFields}
	return c.tm.AutoRunWithTxn(ctx, c.dbc, func(ctx context.Context) error {
		_, err := c.dbc.Database(c.dbname).Collection(c.collName).UpdateMany(ctx, filter, datac)
		if err != nil {
			mtc.collectErrorCount(c.collName, columnOper)
			return err
		}

		return nil
	})
}

// DropDocsColumn remove a column by the name for doc use filter
func (c *Collection) DropDocsColumn(ctx context.Context, field string, filter types.Filter) error {
	mtc.collectOperCount(c.collName, columnOper)

	start := time.Now()
	defer func() {
		mtc.collectOperDuration(c.collName, columnOper, time.Since(start))
	}()

	// 查询条件为空时候，mongodb 不返回数据
	if filter == nil {
		filter = bson.M{}
	}

	datac := dtype.Document{"$unset": dtype.Document{field: ""}}
	return c.tm.AutoRunWithTxn(ctx, c.dbc, func(ctx context.Context) error {
		_, err := c.dbc.Database(c.dbname).Collection(c.collName).UpdateMany(ctx, filter, datac)
		if err != nil {
			mtc.collectErrorCount(c.collName, columnOper)
			return err
		}

		return nil
	})
}

// AggregateAll aggregate all operation
func (c *Collection) AggregateAll(ctx context.Context, pipeline interface{}, result interface{},
	opts ...*types.AggregateOpts) error {

	mtc.collectOperCount(c.collName, aggregateOper)

	start := time.Now()
	defer func() {
		mtc.collectOperDuration(c.collName, aggregateOper, time.Since(start))
	}()

	var aggregateOption *options.AggregateOptions
	for _, opt := range opts {
		if opt == nil {
			continue
		}
		if opt.AllowDiskUse != nil {
			aggregateOption = &options.AggregateOptions{AllowDiskUse: opt.AllowDiskUse}
		}
	}

	opt := getCollectionOption(ctx)

	return c.tm.AutoRunWithTxn(ctx, c.dbc, func(ctx context.Context) error {
		cursor, err := c.dbc.Database(c.dbname).Collection(c.collName, opt).Aggregate(ctx, pipeline, aggregateOption)
		if err != nil {
			mtc.collectErrorCount(c.collName, aggregateOper)
			return err
		}
		defer cursor.Close(ctx)
		return decodeCursorIntoSlice(ctx, cursor, result)
	})

}

// AggregateOne aggregate one operation
func (c *Collection) AggregateOne(ctx context.Context, pipeline interface{}, result interface{}) error {
	mtc.collectOperCount(c.collName, aggregateOper)

	start := time.Now()
	defer func() {
		mtc.collectOperDuration(c.collName, aggregateOper, time.Since(start))
	}()

	opt := getCollectionOption(ctx)

	return c.tm.AutoRunWithTxn(ctx, c.dbc, func(ctx context.Context) error {
		cursor, err := c.dbc.Database(c.dbname).Collection(c.collName, opt).Aggregate(ctx, pipeline)
		if err != nil {
			mtc.collectErrorCount(c.collName, aggregateOper)
			return err
		}

		defer cursor.Close(ctx)
		for cursor.Next(ctx) {
			return cursor.Decode(result)
		}
		return types.ErrDocumentNotFound
	})

}

// Distinct Finds the distinct values for a specified field across a single collection or view and returns the results in an
// field the field for which to return distinct values.
// filter query that specifies the documents from which to retrieve the distinct values.
func (c *Collection) Distinct(ctx context.Context, field string, filter types.Filter) ([]interface{}, error) {
	mtc.collectOperCount(c.collName, distinctOper)

	start := time.Now()
	defer func() {
		mtc.collectOperDuration(c.collName, distinctOper, time.Since(start))
	}()

	if filter == nil {
		filter = bson.M{}
	}

	opt := getCollectionOption(ctx)
	var results []interface{} = nil
	err := c.tm.AutoRunWithTxn(ctx, c.dbc, func(ctx context.Context) error {
		var err error
		results, err = c.dbc.Database(c.dbname).Collection(c.collName, opt).Distinct(ctx, field, filter)
		if err != nil {
			mtc.collectErrorCount(c.collName, distinctOper)
			return err
		}

		return nil
	})
	return results, err
}

// Option TODO
func (f *Find) Option(opts ...*types.FindOpts) {
	for _, opt := range opts {
		if opt == nil {
			continue
		}
		if opt.WithObjectID != nil {
			f.option.WithObjectID = opt.WithObjectID
		}
		if opt.WithCount != nil {
			f.option.WithCount = opt.WithCount
		}
	}
}

func (f *Find) generateMongoOption() *options.FindOptions {
	findOpts := &options.FindOptions{}
	if f.projection == nil {
		f.projection = make(map[string]int, 0)
	}
	if f.option.WithObjectID != nil && *f.option.WithObjectID {
		// mongodb 要求，当有字段设置未1, 不设置都不显示
		// 没有设置projection 的时候，返回所有字段
		if len(f.projection) > 0 {
			f.projection["_id"] = 1
		}
	} else {
		if _, exists := f.projection["_id"]; !exists {
			f.projection["_id"] = 0
		}
	}
	if len(f.projection) != 0 {
		findOpts.Projection = f.projection
	}

	if f.start != 0 {
		findOpts.SetSkip(f.start)
	}
	if f.limit != 0 {
		findOpts.SetLimit(f.limit)
	}
	if len(f.sort) != 0 {
		findOpts.SetSort(f.sort)
	}

	return findOpts
}

func decodeCursorIntoSlice(ctx context.Context, cursor *mongo.Cursor, result interface{}) error {
	resultv := reflect.ValueOf(result)
	if resultv.Kind() != reflect.Ptr || resultv.Elem().Kind() != reflect.Slice {
		return errors.New("result argument must be a slice address")
	}

	elemt := resultv.Elem().Type().Elem()
	slice := reflect.MakeSlice(resultv.Elem().Type(), 0, 10)
	for cursor.Next(ctx) {
		elemp := reflect.New(elemt)
		if err := cursor.Decode(elemp.Interface()); nil != err {
			return err
		}
		slice = reflect.Append(slice, elemp.Elem())
	}
	if err := cursor.Err(); err != nil {
		return err
	}

	resultv.Elem().Set(slice)
	return nil
}

// validHostType valid if host query uses specified type that transforms ip & operator array to string
func validHostType(collection string, projection map[string]int, result interface{}, rid interface{}) error {
	if result == nil {
		blog.Errorf("host query result is nil, rid: %s", rid)
		return fmt.Errorf("host query result type invalid")
	}

	if collection != common.BKTableNameBaseHost {
		return nil
	}

	// check if specified fields include special fields
	if len(projection) != 0 {
		needCheck := false
		for field := range projection {
			if hostSpecialFieldMap[field] {
				needCheck = true
				break
			}
		}
		if !needCheck {
			return nil
		}
	}

	resType := reflect.TypeOf(result)
	if resType.Kind() != reflect.Ptr {
		blog.Errorf("host query result type(%v) not pointer type, rid: %v", resType, rid)
		return fmt.Errorf("host query result type invalid")
	}
	// if result is *map[string]interface{} type, it must be *metadata.HostMapStr type
	if resType.ConvertibleTo(reflect.TypeOf(&map[string]interface{}{})) {
		if resType != reflect.TypeOf(&metadata.HostMapStr{}) {
			blog.Errorf("host query result type(%v) not match *metadata.HostMapStr type, rid: %v", resType, rid)
			return fmt.Errorf("host query result type invalid")
		}
		return nil
	}

	resElem := resType.Elem()
	switch resElem.Kind() {
	case reflect.Struct:
		// if result is *struct type, the special field in it must be metadata.StringArrayToString type
		numField := resElem.NumField()
		validType := reflect.TypeOf(metadata.StringArrayToString(""))
		for i := 0; i < numField; i++ {
			field := resElem.Field(i)
			bsonTag := field.Tag.Get("bson")
			if bsonTag == "" {
				blog.Errorf("host query result field(%s) has empty bson tag, rid: %v", field.Name, rid)
				return fmt.Errorf("host query result type invalid")
			}
			if hostSpecialFieldMap[bsonTag] && field.Type != validType {
				blog.Errorf("host query result field type(%v) not match *metadata.StringArrayToString type", field.Type)
				return fmt.Errorf("host query result type invalid")
			}
		}
	case reflect.Slice:
		// check if slice item is valid type, map or struct validation is similar as before
		elem := resElem.Elem()
		if elem.ConvertibleTo(reflect.TypeOf(map[string]interface{}{})) {
			if elem != reflect.TypeOf(metadata.HostMapStr{}) {
				blog.Errorf("host query result type(%v) not match *[]metadata.HostMapStr type", resType)
				return fmt.Errorf("host query result type invalid")
			}
			return nil
		}

		if elem.Kind() == reflect.Ptr {
			elem = elem.Elem()
		}

		if elem.Kind() != reflect.Struct {
			blog.Errorf("host query result type(%v) not struct pointer type or map type", resType)
			return fmt.Errorf("host query result type invalid")
		}
		numField := elem.NumField()
		validType := reflect.TypeOf(metadata.StringArrayToString(""))
		for i := 0; i < numField; i++ {
			field := elem.Field(i)
			bsonTag := field.Tag.Get("bson")
			if bsonTag == "" {
				blog.Errorf("host query result field(%s) has empty bson tag, rid: %v", field.Name, rid)
				return fmt.Errorf("host query result type invalid")
			}
			if hostSpecialFieldMap[bsonTag] && field.Type != validType {
				blog.Errorf("host query result field type(%v) not match *metadata.StringArrayToString type", field.Type)
				return fmt.Errorf("host query result type invalid")
			}
		}
	default:
		blog.Errorf("host query result type(%v) not pointer of map, struct or slice, rid: %v", resType, rid)
		return fmt.Errorf("host query result type invalid")
	}
	return nil
}

const (
	// reference doc:
	// https://docs.mongodb.com/manual/core/read-preference-staleness/#replica-set-read-preference-max-staleness
	// this is the minimum value of maxStalenessSeconds allowed.
	// specifying a smaller maxStalenessSeconds value will raise an error. Clients estimate secondaries’ staleness
	// by periodically checking the latest write date of each replica set member. Since these checks are infrequent,
	// the staleness estimate is coarse. Thus, clients cannot enforce a maxStalenessSeconds value of less than
	// 90 seconds.
	maxStalenessSeconds = 90 * time.Second
)

func getCollectionOption(ctx context.Context) *options.CollectionOptions {
	var opt *options.CollectionOptions
	switch util.GetDBReadPreference(ctx) {

	case common.NilMode:

	case common.PrimaryMode:
		opt = &options.CollectionOptions{
			ReadPreference: readpref.Primary(),
		}
	case common.PrimaryPreferredMode:
		opt = &options.CollectionOptions{
			ReadPreference: readpref.PrimaryPreferred(readpref.WithMaxStaleness(maxStalenessSeconds)),
		}
	case common.SecondaryMode:
		opt = &options.CollectionOptions{
			ReadPreference: readpref.Secondary(readpref.WithMaxStaleness(maxStalenessSeconds)),
		}
	case common.SecondaryPreferredMode:
		opt = &options.CollectionOptions{
			ReadPreference: readpref.SecondaryPreferred(readpref.WithMaxStaleness(maxStalenessSeconds)),
		}
	case common.NearestMode:
		opt = &options.CollectionOptions{
			ReadPreference: readpref.Nearest(readpref.WithMaxStaleness(maxStalenessSeconds)),
		}
	}

	return opt
}<|MERGE_RESOLUTION|>--- conflicted
+++ resolved
@@ -21,7 +21,6 @@
 	"strings"
 	"time"
 
-	fullsynccond "configcenter/pkg/cache/full-sync-cond"
 	"configcenter/src/common"
 	"configcenter/src/common/blog"
 	"configcenter/src/common/metadata"
@@ -634,56 +633,10 @@
 }
 
 func (c *Collection) tryArchiveDeletedDoc(ctx context.Context, filter types.Filter) error {
-<<<<<<< HEAD
-	switch c.collName {
-	case common.BKTableNameModuleHostConfig:
-	case common.BKTableNameBaseHost:
-	case common.BKTableNameBaseApp:
-	case common.BKTableNameBaseSet:
-	case common.BKTableNameBaseModule:
-	case common.BKTableNameSetTemplate:
-	case common.BKTableNameBaseProcess:
-	case common.BKTableNameProcessInstanceRelation:
-	case common.BKTableNameBaseBizSet:
-	case common.BKTableNameBasePlat:
-	case common.BKTableNameBaseProject:
-
-	// NOTE: should not use the table name for archive, the object instance and association
-	// was saved in sharding tables, we still case the BKTableNameBaseInst here for the archive
-	// error message in order to find the wrong table name used in logics level.
-	case common.BKTableNameBaseInst:
-	case common.BKTableNameInstAsst:
-
-	case kubetypes.BKTableNameBaseCluster:
-	case kubetypes.BKTableNameBaseNode:
-	case kubetypes.BKTableNameBaseNamespace:
-	case kubetypes.BKTableNameBaseWorkload:
-	case kubetypes.BKTableNameBaseDeployment:
-	case kubetypes.BKTableNameBaseStatefulSet:
-	case kubetypes.BKTableNameBaseDaemonSet:
-	case kubetypes.BKTableNameGameDeployment:
-	case kubetypes.BKTableNameGameStatefulSet:
-	case kubetypes.BKTableNameBaseCronJob:
-	case kubetypes.BKTableNameBaseJob:
-	case kubetypes.BKTableNameBasePodWorkload:
-	case kubetypes.BKTableNameBaseCustom:
-	case kubetypes.BKTableNameBasePod:
-	case kubetypes.BKTableNameBaseContainer:
-	case kubetypes.BKTableNameNsSharedClusterRel:
-
-	case fullsynccond.BKTableNameFullSyncCond:
-
-	default:
-		if !common.IsObjectShardingTable(c.collName) {
-			// do not archive the delete docs
-			return nil
-		}
-=======
 	delArchiveTable, exists := table.GetDelArchiveTable(c.collName)
 	if !exists {
 		// do not archive the delete docs
 		return nil
->>>>>>> 0b279e04
 	}
 
 	docs := make([]bsonx.Doc, 0)

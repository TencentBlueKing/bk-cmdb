/*
 * Tencent is pleased to support the open source community by making 蓝鲸 available.
 * Copyright (C) 2017-2018 THL A29 Limited, a Tencent company. All rights reserved.
 * Licensed under the MIT License (the "License"); you may not use this file except
 * in compliance with the License. You may obtain a copy of the License at
 * http://opensource.org/licenses/MIT
 * Unless required by applicable law or agreed to in writing, software distributed under
 * the License is distributed on an "AS IS" BASIS, WITHOUT WARRANTIES OR CONDITIONS OF ANY KIND,
 * either express or implied. See the License for the specific language governing permissions and
 * limitations under the License.
 */

package service

import (
	"context"
	"net/http"

	restful "github.com/emicklei/go-restful"

	"configcenter/src/common/backbone"
	"configcenter/src/common/blog"
	"configcenter/src/storage/mongodb"
	"configcenter/src/storage/rpc"
	"configcenter/src/storage/tmserver/app/options"
	"configcenter/src/storage/tmserver/core"
	"configcenter/src/storage/tmserver/core/session"
	"configcenter/src/storage/types"
)

// Service service methods
type Service interface {
	WebService() *restful.WebService
	SetConfig(engin *backbone.Engine, db mongodb.Client, txnCfg options.TransactionConfig) error
}

// New create a new service instance
func New(ip string, port uint) Service {

	return &coreService{
		listenIP:   ip,
		listenPort: port,
	}
}

type coreService struct {
	engine     *backbone.Engine
	rpc        *rpc.Server
	dbProxy    mongodb.Client
	core       core.Core
	listenIP   string
	listenPort uint
}

func (s *coreService) SetConfig(engin *backbone.Engine, db mongodb.Client, txnCfg options.TransactionConfig) error {

	// set config
	s.engine = engin
	s.dbProxy = db
	s.rpc = rpc.NewServer()

	// init all handlers
	s.rpc.Handle(types.CommandRDBOperation, s.DBOperation)
	s.rpc.HandleStream(types.CommandWatchTransactionOperation, s.WatchTransaction)

<<<<<<< HEAD
	// create a new logics instance
	txn := transaction.New(
=======
	// create a new core instance
	sess, err := session.New(
>>>>>>> ca4a85c2
		core.ContextParams{
			Context:  context.Background(),
			ListenIP: s.listenIP,
		}, txnCfg, db, s.listenIP)
	if err != nil {
		return err
	}
	go func() {
		if err := sess.Run(); err != nil {
			blog.Errorf("tmserver stoped with error: %v", err)
		} else {
			blog.Errorf("tmserver stoped")
		}
	}()
	s.core = core.New(sess, db)
	return nil
}

func (s *coreService) WebService() *restful.WebService {

	restful.DefaultRequestContentType(restful.MIME_JSON)
	restful.DefaultResponseContentType(restful.MIME_JSON)
	restful.SetLogger(&blog.GlogWriter{})
	restful.TraceLogger(&blog.GlogWriter{})

	ws := &restful.WebService{}
	ws.Path("/txn/v3").Filter(s.engine.Metric().RestfulMiddleWare)

	ws.Route(ws.Method(http.MethodConnect).Path("rpc").To(func(req *restful.Request, resp *restful.Response) {
		if sub, ok := resp.ResponseWriter.(*restful.Response); ok {
			s.rpc.ServeHTTP(sub.ResponseWriter, req.Request)
			return
		}
		s.rpc.ServeHTTP(resp.ResponseWriter, req.Request)
	}))

	return ws
}<|MERGE_RESOLUTION|>--- conflicted
+++ resolved
@@ -63,13 +63,8 @@
 	s.rpc.Handle(types.CommandRDBOperation, s.DBOperation)
 	s.rpc.HandleStream(types.CommandWatchTransactionOperation, s.WatchTransaction)
 
-<<<<<<< HEAD
-	// create a new logics instance
-	txn := transaction.New(
-=======
 	// create a new core instance
 	sess, err := session.New(
->>>>>>> ca4a85c2
 		core.ContextParams{
 			Context:  context.Background(),
 			ListenIP: s.listenIP,

--- conflicted
+++ resolved
@@ -15,10 +15,7 @@
 import (
 	"configcenter/src/framework/core/output/module/inst"
 	"configcenter/src/framework/core/output/module/model"
-<<<<<<< HEAD
-=======
 	"configcenter/src/framework/core/types"
->>>>>>> d36c6422
 )
 
 // PlatIteratorWrapper the plat iterator wrapper
@@ -73,14 +70,11 @@
 	return cli.plat.Save()
 }
 
-<<<<<<< HEAD
-=======
 // GetValues return the values
 func (cli *PlatWrapper) GetValues() (types.MapStr, error) {
 	return cli.plat.GetValues()
 }
 
->>>>>>> d36c6422
 // GetModel get the model for the plat
 func (cli *PlatWrapper) GetModel() model.Model {
 	return cli.plat.GetModel()

--- conflicted
+++ resolved
@@ -13,7 +13,6 @@
 package discovery
 
 import (
-	"context"
 	"encoding/json"
 	"fmt"
 	"math/rand"
@@ -21,13 +20,8 @@
 	"strconv"
 	"sync"
 	"time"
-
-<<<<<<< HEAD
-	"configcenter/src/common/RegisterDiscover"
-=======
 	"context"
 
->>>>>>> 28324425
 	"configcenter/src/common/blog"
 	"configcenter/src/common/registerdiscover"
 	"configcenter/src/common/types"
@@ -58,14 +52,7 @@
 		ip:         ip,
 		port:       port,
 		isSSL:      isSSL,
-<<<<<<< HEAD
-		rd:         RegisterDiscover.NewRegDiscoverEx(zkserv, 10*time.Second),
-		apiServers: []*types.ProcServInfo{},
-=======
 		rd:         registerdiscover.NewRegDiscoverEx(zkserv, 10*time.Second),
-		topoServs:  []*types.TopoServInfo{},
-		procServs:  []*types.ProcServInfo{},
->>>>>>> 28324425
 	}
 }
 
@@ -81,7 +68,7 @@
 	r.rootCtx, r.cancel = context.WithCancel(context.Background())
 	//start regdiscover
 	if err := r.rd.Start(); err != nil {
-		blog.Error("fail to start register and discover serv. err:%s", err.Error())
+		blog.Errorf("fail to start register and discover serv. err:%s", err.Error())
 		return err
 	}
 

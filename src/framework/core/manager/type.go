/*
 * Tencent is pleased to support the open source community by making 蓝鲸 available.
 * Copyright (C) 2017-2018 THL A29 Limited, a Tencent company. All rights reserved.
 * Licensed under the MIT License (the "License"); you may not use this file except
 * in compliance with the License. You may obtain a copy of the License at
 * http://opensource.org/licenses/MIT
 * Unless required by applicable law or agreed to in writing, software distributed under
 * the License is distributed on an "AS IS" BASIS, WITHOUT WARRANTIES OR CONDITIONS OF ANY KIND,
 * either express or implied. See the License for the specific language governing permissions and
 * limitations under the License.
 */
<<<<<<< HEAD
 
=======

>>>>>>> f0ba6057
package manager

import (
	"configcenter/src/framework/core/types"
)

const (
	EventHost           = "host"
	EventHostIdentifier = "hostidentifier"
	EventSet            = "set"
	EventModule         = "module"
	EventBusiness       = "biz"
	EventPlat           = "plat"
	EventInst           = "inst"

	EventModuleTransfer = "moduletransfer"
	EventActionCreate   = "create"
	EventActionDelete   = "delete"
	EventActionUpdate   = "update"
)

// Action the http action
type Action struct {
	Method      string
	Path        string
	HandlerFunc func(data types.MapStr) (types.MapStr, error)
}

// FrameworkContext definition the framework context
type FrameworkContext interface {
}<|MERGE_RESOLUTION|>--- conflicted
+++ resolved
@@ -9,11 +9,7 @@
  * either express or implied. See the License for the specific language governing permissions and
  * limitations under the License.
  */
-<<<<<<< HEAD
- 
-=======
 
->>>>>>> f0ba6057
 package manager
 
 import (

--- conflicted
+++ resolved
@@ -42,11 +42,8 @@
 	Option        interface{} `field:"option"`
 	Description   string      `field:"description"`
 	Creator       string      `field:"creator"`
-<<<<<<< HEAD
-=======
 
 	id int
->>>>>>> ccc76b4a
 }
 
 func (cli *attribute) ToMapStr() types.MapStr {

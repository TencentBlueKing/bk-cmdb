--- conflicted
+++ resolved
@@ -40,12 +40,8 @@
 	// SearchHost search host by condition,
 	SearchHost(cond common.Condition) ([]types.MapStr, error)
 	// CreateHostBatch create host
-<<<<<<< HEAD
-	CreateHostBatch(bizID int, data ...types.MapStr) ([]int, error)
-=======
 	CreateHostBatch(bizID int64, moduleIDS []int64, data ...types.MapStr) ([]int, error)
 
->>>>>>> eefe09e4
 	// update update host by hostID, hostID could be separated by a comma
 	UpdateHostBatch(data types.MapStr, hostID string) error
 
@@ -83,9 +79,6 @@
 		cli: cli,
 	}
 }
-<<<<<<< HEAD
-func (h *Host) CreateHostBatch(bizID int, data ...types.MapStr) ([]int, error) {
-=======
 
 // TransferHostModule transfer hosts to another modules in the same business
 func (h *Host) TransferHostToBusinessModule(bizID int64, hostIDS []int64, newModuleIDS []int64, isIncrement bool) error {
@@ -253,7 +246,6 @@
 
 // CreateHostBatch batch to create hosts
 func (h *Host) CreateHostBatch(bizID int64, moduleIDS []int64, data ...types.MapStr) ([]int, error) {
->>>>>>> eefe09e4
 	infos := map[int]map[string]interface{}{}
 	for index := range data {
 		data[index].Set("import_from", "3") // 3 means api import hosts
@@ -261,10 +253,7 @@
 	}
 	param := types.MapStr{
 		"bk_biz_id":      bizID,
-<<<<<<< HEAD
-=======
 		"bk_module_id":   moduleIDS,
->>>>>>> eefe09e4
 		"bk_supplier_id": cccommon.BKDefaultSupplierID,
 		"host_info":      infos,
 	}
@@ -278,8 +267,6 @@
 
 	// check result
 	if !gs.Get("result").Bool() {
-		fmt.Println("host info:", string(param.ToJSON()))
-		fmt.Println("rst:", string(rst))
 		return nil, errors.New(gs.Get("bk_error_msg").String())
 	}
 

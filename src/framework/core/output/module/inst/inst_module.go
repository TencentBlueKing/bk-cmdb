/*
 * Tencent is pleased to support the open source community by making 蓝鲸 available.
 * Copyright (C) 2017-2018 THL A29 Limited, a Tencent company. All rights reserved.
 * Licensed under the MIT License (the "License"); you may not use this file except
 * in compliance with the License. You may obtain a copy of the License at
 * http://opensource.org/licenses/MIT
 * Unless required by applicable law or agreed to in writing, software distributed under
 * the License is distributed on an "AS IS" BASIS, WITHOUT WARRANTIES OR CONDITIONS OF ANY KIND,
 * either express or implied. See the License for the specific language governing permissions and
 * limitations under the License.
 */

package inst

import (
	"configcenter/src/framework/common"
	"configcenter/src/framework/core/output/module/client"
	"configcenter/src/framework/core/output/module/model"
	"configcenter/src/framework/core/types"
	"errors"
)

var _ ModuleInterface = (*module)(nil)

// ModuleInterface the module interface
type ModuleInterface interface {
	Maintaince

	GetModel() model.Model

	GetInstID() (int64, error)
	GetInstName() string

	SetValue(key string, value interface{}) error
	GetValues() (types.MapStr, error)
}

type module struct {
	target model.Model
	datas  types.MapStr
}

func (cli *module) GetModel() model.Model {
	return cli.target
}

func (cli *module) GetInstID() (int64, error) {
	return cli.datas.Int64(ModuleID)
}
func (cli *module) GetInstName() string {
	return cli.datas.String(ModuleName)
}

func (cli *module) GetValues() (types.MapStr, error) {
	return cli.datas, nil
}

func (cli *module) SetValue(key string, value interface{}) error {

	// TODO:需要根据model 的定义对输入的key 及value 进行校验

	cli.datas.Set(key, value)

	return nil
}

func (cli *module) search() ([]model.Attribute, []types.MapStr, error) {
	businessID := cli.datas.String(BusinessID)
	setID := cli.datas.String(SetID)

	// get the attributes
	attrs, err := cli.target.Attributes()
	if nil != err {
		return nil, nil, err
	}

	// construct the condition which is used to check the if it is exists
	cond := common.CreateCondition().Field(BusinessID).Eq(businessID).Field(SetID).Eq(setID)

	// extract the required id
	for _, attrItem := range attrs {
		if attrItem.GetKey() {

			attrVal := cli.datas.String(attrItem.GetID())
			if 0 == len(attrVal) {
				return attrs, nil, errors.New("the key field(" + attrItem.GetID() + ") is not set")
			}

			cond.Field(attrItem.GetID()).Eq(attrVal)
		}
	}

	// search by condition
	existItems, err := client.GetClient().CCV3().Module().SearchModules(cond)

	return attrs, existItems, err

}

func (cli *module) IsExists() (bool, error) {

	_, items, err := cli.search()
	if nil != err {
		return false, err
	}
	return 0 != len(items), nil
}
func (cli *module) Create() error {
	moduleID, err := client.GetClient().CCV3().Module().CreateModule(cli.datas)
	if nil != err {
		return err
	}
	cli.datas.Set(ModuleID, moduleID)
	return nil
}
func (cli *module) Update() error {

<<<<<<< HEAD
	businessID := cli.datas.String(BusinessID)
	setID := cli.datas.String(SetID)

=======
>>>>>>> eefe09e4
	attrs, existItems, err := cli.search()
	if nil != err {
		return err
	}

<<<<<<< HEAD
	for _, existItem := range existItems {
=======
	// clear the invalid field
	cli.datas.ForEach(func(key string, val interface{}) {
		for _, attrItem := range attrs {
			if attrItem.GetID() == key {
				return
			}
		}
		cli.datas.Remove(key)
	})
>>>>>>> eefe09e4

	for _, existItem := range existItems {

		instID, err := existItem.Int64(ModuleID)
		if nil != err {
			return err
		}

		updateCond := common.CreateCondition()
		updateCond.Field(ModuleID).Eq(instID)

		err = client.GetClient().CCV3().Module().UpdateModule(cli.datas, updateCond)
		if nil != err {
			return err
		}
		cli.datas.Set(ModuleID, instID)

	}
	return nil
}
func (cli *module) Save() error {

	if exists, err := cli.IsExists(); nil != err {
		return err
	} else if exists {
		return cli.Update()
	}

	return cli.Create()
}<|MERGE_RESOLUTION|>--- conflicted
+++ resolved
@@ -115,20 +115,11 @@
 }
 func (cli *module) Update() error {
 
-<<<<<<< HEAD
-	businessID := cli.datas.String(BusinessID)
-	setID := cli.datas.String(SetID)
-
-=======
->>>>>>> eefe09e4
 	attrs, existItems, err := cli.search()
 	if nil != err {
 		return err
 	}
 
-<<<<<<< HEAD
-	for _, existItem := range existItems {
-=======
 	// clear the invalid field
 	cli.datas.ForEach(func(key string, val interface{}) {
 		for _, attrItem := range attrs {
@@ -138,7 +129,6 @@
 		}
 		cli.datas.Remove(key)
 	})
->>>>>>> eefe09e4
 
 	for _, existItem := range existItems {
 
@@ -154,7 +144,6 @@
 		if nil != err {
 			return err
 		}
-		cli.datas.Set(ModuleID, instID)
 
 	}
 	return nil

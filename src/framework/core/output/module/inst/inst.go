--- conflicted
+++ resolved
@@ -113,7 +113,6 @@
 	return 0 != len(existItems), nil
 }
 func (cli *inst) Create() error {
-<<<<<<< HEAD
 
 	instID, err := client.GetClient().CCV3().CommonInst().CreateCommonInst(cli.datas)
 	if nil != err {
@@ -124,18 +123,6 @@
 }
 func (cli *inst) Update() error {
 
-=======
-
-	instID, err := client.GetClient().CCV3().CommonInst().CreateCommonInst(cli.datas)
-	if nil != err {
-		return err
-	}
-	cli.datas.Set(InstID, instID)
-	return nil
-}
-func (cli *inst) Update() error {
-
->>>>>>> d36c6422
 	attrs, existItems, err := cli.search()
 	if nil != err {
 		return err

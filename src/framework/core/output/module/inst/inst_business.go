/*
 * Tencent is pleased to support the open source community by making 蓝鲸 available.
 * Copyright (C) 2017-2018 THL A29 Limited, a Tencent company. All rights reserved.
 * Licensed under the MIT License (the "License"); you may not use this file except
 * in compliance with the License. You may obtain a copy of the License at
 * http://opensource.org/licenses/MIT
 * Unless required by applicable law or agreed to in writing, software distributed under
 * the License is distributed on an "AS IS" BASIS, WITHOUT WARRANTIES OR CONDITIONS OF ANY KIND,
 * either express or implied. See the License for the specific language governing permissions and
 * limitations under the License.
 */

package inst

import (
	"configcenter/src/framework/common"
	"configcenter/src/framework/core/errors"
	"configcenter/src/framework/core/output/module/client"
	"configcenter/src/framework/core/output/module/model"
	"configcenter/src/framework/core/types"
)

var _ BusinessInterface = (*business)(nil)

// BusinessInterface the business interface
type BusinessInterface interface {
	Maintaince

	GetModel() model.Model

	GetInstID() (int, error)
	GetInstName() string

	SetValue(key string, value interface{}) error
	GetValues() (types.MapStr, error)
}

type business struct {
	target model.Model
	datas  types.MapStr
}

func (cli *business) GetModel() model.Model {
	return cli.target
}

func (cli *business) GetInstID() (int, error) {
	return cli.datas.Int(BusinessID)
}
func (cli *business) GetInstName() string {

	return cli.datas.String(BusinessNameField)
}

func (cli *business) GetValues() (types.MapStr, error) {
	return cli.datas, nil
}

func (cli *business) SetValue(key string, value interface{}) error {

	// TODO:需要根据model 的定义对输入的key 及value 进行校验

	cli.datas[key] = value

	return nil
}
func (cli *business) search() ([]model.Attribute, []types.MapStr, error) {
	attrs, err := cli.target.Attributes()
	if nil != err {
		return nil, nil, err
	}

	cond := common.CreateCondition()
	for _, attrItem := range attrs {
		if attrItem.GetKey() {

			attrVal := cli.datas.String(attrItem.GetID())
			if 0 == len(attrVal) {
				return nil, nil, errors.New("the key field(" + attrItem.GetID() + ") is not set")
			}

			cond.Field(attrItem.GetID()).Eq(attrVal)
		}
	}

	// search by condition
	items, err := client.GetClient().CCV3().Business().SearchBusiness(cond)
	return attrs, items, err
}
func (cli *business) IsExists() (bool, error) {

	// search by condition
	_, existItems, err := cli.search()
	if nil != err {
		return false, err
	}

	return 0 != len(existItems), nil
}

func (cli *business) Create() error {

	bizID, err := client.GetClient().CCV3().Business().CreateBusiness(cli.datas)
	if err == nil {
		cli.datas.Set(BusinessID, bizID)
		return nil
	}
	cli.datas.Set(BusinessID, bizID)
	return err

}
func (cli *business) Update() error {

	attrs, existItems, err := cli.search()
	if nil != err {
		return err
	}

	// update the exists
	for _, existItem := range existItems {

		cli.datas.ForEach(func(key string, val interface{}) {
			existItem.Set(key, val)
		})

		bizID, err := existItem.Int(BusinessID)
		if nil != err {
			return err
		}

		// clear the invalid field
		cli.datas.ForEach(func(key string, val interface{}) {
			for _, attrItem := range attrs {
				if attrItem.GetID() == key {
					return
				}
			}
			cli.datas.Remove(key)
		})

		//fmt.Println("the new:", existItem)
		err = client.GetClient().CCV3().Business().UpdateBusiness(cli.datas, bizID)
		if nil != err {
			return err
		}
		cli.datas.Set(BusinessID, instID)

	}

	return nil
}
<<<<<<< HEAD
func (cli *business) Save() error {

=======

func (cli *business) Save() error {
>>>>>>> d36c6422
	if exists, err := cli.IsExists(); nil != err {
		return err
	} else if exists {
		return cli.Update()
	}

	return cli.Create()
<<<<<<< HEAD

=======
>>>>>>> d36c6422
}<|MERGE_RESOLUTION|>--- conflicted
+++ resolved
@@ -143,19 +143,13 @@
 		if nil != err {
 			return err
 		}
-		cli.datas.Set(BusinessID, instID)
 
 	}
 
 	return nil
 }
-<<<<<<< HEAD
-func (cli *business) Save() error {
-
-=======
 
 func (cli *business) Save() error {
->>>>>>> d36c6422
 	if exists, err := cli.IsExists(); nil != err {
 		return err
 	} else if exists {
@@ -163,8 +157,4 @@
 	}
 
 	return cli.Create()
-<<<<<<< HEAD
-
-=======
->>>>>>> d36c6422
 }
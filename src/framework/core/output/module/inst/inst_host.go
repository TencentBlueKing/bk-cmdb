--- conflicted
+++ resolved
@@ -35,11 +35,7 @@
 	Transfer() TransferInterface
 
 	SetBusinessID(bizID int64)
-<<<<<<< HEAD
-	SetModuleIDS(moduleIDS []int64)
-=======
 	SetModuleIDS(moduleIDS []int64, isIncrement bool)
->>>>>>> c377d961
 
 	GetBizs() []types.MapStr
 	GetSets() []types.MapStr
@@ -55,15 +51,6 @@
 }
 
 type host struct {
-<<<<<<< HEAD
-	bizs      []types.MapStr
-	sets      []types.MapStr
-	modules   []types.MapStr
-	bizID     int64
-	moduleIDS []int64
-	target    model.Model
-	datas     types.MapStr
-=======
 	isIncrement bool
 	bizs        []types.MapStr
 	sets        []types.MapStr
@@ -73,7 +60,6 @@
 	setIDS      []int64
 	target      model.Model
 	datas       types.MapStr
->>>>>>> c377d961
 }
 
 func (cli *host) GetBizs() []types.MapStr {
@@ -120,10 +106,7 @@
 		}
 
 		cli.moduleIDS = append(cli.moduleIDS, id)
-<<<<<<< HEAD
-=======
 		//fmt.Println("the module id:", id)
->>>>>>> c377d961
 	}
 
 	// parse set
@@ -139,11 +122,7 @@
 			return fmt.Errorf("failed to get set id, error info is %s", err.Error())
 		}
 
-<<<<<<< HEAD
-		cli.moduleIDS = append(cli.moduleIDS, id)
-=======
 		cli.setIDS = append(cli.setIDS, id)
->>>>>>> c377d961
 	}
 
 	return nil
@@ -153,14 +132,9 @@
 	cli.bizID = bizID
 }
 
-<<<<<<< HEAD
-func (cli *host) SetModuleIDS(moduleIDS []int64) {
-	cli.moduleIDS = moduleIDS
-=======
 func (cli *host) SetModuleIDS(moduleIDS []int64, isIncrement bool) {
 	cli.moduleIDS = moduleIDS
 	cli.isIncrement = isIncrement
->>>>>>> c377d961
 }
 
 func (cli *host) GetModel() model.Model {
@@ -305,22 +279,14 @@
 	return 0 != len(items), nil
 }
 func (cli *host) Create() error {
-<<<<<<< HEAD
-	log.Infof("the create host:%#v", cli.datas)
-=======
 	//log.Infof("the create host:%#v", cli.datas)
 	//log.Infof("create the exists:%s %d", string(cli.datas.ToJSON()), 0)
->>>>>>> c377d961
 	if exists, err := cli.IsExists(); nil != err {
 		return err
 	} else if exists {
 		return nil
 	}
-<<<<<<< HEAD
-	log.Infof("the create host:%#v", cli.datas)
-=======
 	//log.Infof("the create host:%#v", cli.datas)
->>>>>>> c377d961
 	ids, err := client.GetClient().CCV3().Host().CreateHostBatch(cli.bizID, cli.moduleIDS, cli.datas)
 	if nil != err {
 		return err
@@ -343,11 +309,7 @@
 		return err
 	}
 
-<<<<<<< HEAD
-	//log.Infof("the exists:%s %d", string(cli.datas.ToJSON()), 0)
-=======
 	//log.Infof("update the exists:%s %d", string(cli.datas.ToJSON()), 0)
->>>>>>> c377d961
 
 	// clear the invalid data
 	cli.datas.ForEach(func(key string, val interface{}) {
@@ -356,11 +318,7 @@
 				return
 			}
 		}
-<<<<<<< HEAD
-		log.Infof("remove the invalid field:%s", key)
-=======
 		//log.Infof("remove the invalid field:%s", key)
->>>>>>> c377d961
 		cli.datas.Remove(key)
 	})
 
@@ -383,8 +341,6 @@
 			return err
 		}
 
-<<<<<<< HEAD
-=======
 		cli.datas.Set(HostID, hostID)
 		if 0 != len(cli.moduleIDS) {
 			err = cli.Transfer().MoveToModule(cli.moduleIDS, cli.isIncrement)
@@ -393,7 +349,6 @@
 				return err
 			}
 		}
->>>>>>> c377d961
 	}
 
 	return nil

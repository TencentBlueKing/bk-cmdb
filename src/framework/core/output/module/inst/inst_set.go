--- conflicted
+++ resolved
@@ -112,7 +112,6 @@
 func (cli *set) IsExists() (bool, error) {
 
 	_, existItems, err := cli.search()
-<<<<<<< HEAD
 	if nil != err {
 		return false, err
 	}
@@ -123,28 +122,6 @@
 func (cli *set) Create() error {
 
 	setID, err := client.GetClient().CCV3().Set().CreateSet(cli.datas)
-=======
->>>>>>> eefe09e4
-	if nil != err {
-		return false, err
-	}
-	cli.datas.Set(SetID, setID)
-	return nil
-}
-func (cli *set) Update() error {
-
-<<<<<<< HEAD
-	businessID := cli.datas.String(BusinessID)
-
-	attrs, existItems, err := cli.search()
-=======
-	return 0 != len(existItems), nil
-}
-
-func (cli *set) Create() error {
-
-	setID, err := client.GetClient().CCV3().Set().CreateSet(cli.datas)
->>>>>>> eefe09e4
 	if nil != err {
 		return err
 	}
@@ -153,9 +130,6 @@
 }
 func (cli *set) Update() error {
 
-<<<<<<< HEAD
-	for _, existItem := range existItems {
-=======
 	attrs, existItems, err := cli.search()
 	if nil != err {
 		return err
@@ -170,7 +144,6 @@
 		}
 		cli.datas.Remove(key)
 	})
->>>>>>> eefe09e4
 
 	for _, existItem := range existItems {
 
@@ -178,31 +151,14 @@
 		if nil != err {
 			return err
 		}
-<<<<<<< HEAD
-		updateCond := common.CreateCondition().Field(SetID).Eq(instID).Field(BusinessID).Eq(businessID)
-
-		// clear the invalid field
-		existItem.ForEach(func(key string, val interface{}) {
-			for _, attrItem := range attrs {
-				if attrItem.GetID() == key {
-					return
-				}
-			}
-			existItem.Remove(key)
-		})
-
-		err = client.GetClient().CCV3().Set().UpdateSet(existItem, updateCond)
-=======
 
 		updateCond := common.CreateCondition()
 		updateCond.Field(SetID).Eq(instID)
 
 		err = client.GetClient().CCV3().Set().UpdateSet(cli.datas, updateCond)
->>>>>>> eefe09e4
 		if nil != err {
 			return err
 		}
-		cli.datas.Set(SetID, instID)
 
 	}
 	return nil

/*
 * Tencent is pleased to support the open source community by making 蓝鲸 available.
 * Copyright (C) 2017-2018 THL A29 Limited, a Tencent company. All rights reserved.
 * Licensed under the MIT License (the "License"); you may not use this file except
 * in compliance with the License. You may obtain a copy of the License at
 * http://opensource.org/licenses/MIT
 * Unless required by applicable law or agreed to in writing, software distributed under
 * the License is distributed on an "AS IS" BASIS, WITHOUT WARRANTIES OR CONDITIONS OF ANY KIND,
 * either express or implied. See the License for the specific language governing permissions and
 * limitations under the License.
 */
package esbutil

import (
	"sync"

	"configcenter/src/common/blog"
)

type EsbConfigSrv struct {
	addrs     string
	appCode   string
	appSecret string
	sync.RWMutex
}

type EsbSrvDiscoveryInterface interface {
	GetServers() ([]string, error)
}

func NewEsbConfigSrv(srvChan chan EsbConfig, defaultCfg *EsbConfig) *EsbConfigSrv {
	esb := &EsbConfigSrv{}

	if defaultCfg != nil {
		esb.addrs = defaultCfg.Addrs
		esb.appCode = defaultCfg.AppCode
		esb.appSecret = defaultCfg.AppSecret
	}

	go func() {
		if srvChan == nil {
			return
		}
		for {
			config := <-srvChan
			esb.Lock()
			esb.addrs = config.Addrs
			esb.appCode = config.AppCode
			esb.appSecret = config.AppSecret
			blog.Infof("cmdb config changed, config: %+v", config)
			esb.Unlock()
		}
	}()

	return esb
}

<<<<<<< HEAD
func (esb *EsbConfigServ) GetEsbServDiscoveryInterace() EsbServDiscoveryInterace {

	// mabye will deal some core about server
	return esb
}

func (esb *EsbConfigServ) GetServers() ([]string, error) {

	// mabye will deal some core about server
=======
func (esb *EsbConfigSrv) GetEsbSrvDiscoveryInterface() EsbSrvDiscoveryInterface {
	// maybe will deal some logic about server
	return esb
}

func (esb *EsbConfigSrv) GetServers() ([]string, error) {
	// maybe will deal some logic about server
>>>>>>> 793dc4f1
	esb.RLock()
	defer esb.RUnlock()
	return []string{esb.addrs}, nil
}

func (esb *EsbConfigSrv) GetConfig() EsbConfig {
	esb.RLock()
	defer esb.RUnlock()
	return EsbConfig{
		Addrs:     esb.addrs,
		AppCode:   esb.appCode,
		AppSecret: esb.appSecret,
	}
}<|MERGE_RESOLUTION|>--- conflicted
+++ resolved
@@ -55,17 +55,6 @@
 	return esb
 }
 
-<<<<<<< HEAD
-func (esb *EsbConfigServ) GetEsbServDiscoveryInterace() EsbServDiscoveryInterace {
-
-	// mabye will deal some core about server
-	return esb
-}
-
-func (esb *EsbConfigServ) GetServers() ([]string, error) {
-
-	// mabye will deal some core about server
-=======
 func (esb *EsbConfigSrv) GetEsbSrvDiscoveryInterface() EsbSrvDiscoveryInterface {
 	// maybe will deal some logic about server
 	return esb
@@ -73,7 +62,6 @@
 
 func (esb *EsbConfigSrv) GetServers() ([]string, error) {
 	// maybe will deal some logic about server
->>>>>>> 793dc4f1
 	esb.RLock()
 	defer esb.RUnlock()
 	return []string{esb.addrs}, nil

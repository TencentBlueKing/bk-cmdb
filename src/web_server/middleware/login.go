--- conflicted
+++ resolved
@@ -36,13 +36,8 @@
 var CacheCli *redis.Client
 var LoginPlg *plugin.Plugin
 
-<<<<<<< HEAD
-//ValidLogin   valid the user login status
-func ValidLogin(config options.Config) gin.HandlerFunc {
-=======
 // ValidLogin valid the user login status
 func ValidLogin(config options.Config, disc discovery.DiscoveryInterface) gin.HandlerFunc {
->>>>>>> 54448e21
 
 	return func(c *gin.Context) {
 		pathArr := strings.Split(c.Request.URL.Path, "/")

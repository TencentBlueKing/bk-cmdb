--- conflicted
+++ resolved
@@ -83,6 +83,10 @@
 		return err
 	}
 
+	if err := service.InitNotice(); err != nil {
+		return err
+	}
+
 	err = backbone.StartServer(ctx, cancel, engine, service.WebService(), false)
 	if err != nil {
 		return err
@@ -137,23 +141,12 @@
 		return nil, fmt.Errorf("init jwt failed, err: %v", err)
 	}
 
-<<<<<<< HEAD
 	// init api gateway client
 	switch webSvr.Config.DeploymentMethod {
 	case common.BluekingDeployment:
 		if err = apigw.Init("apiGW", engine.Metric().Registry()); err != nil {
 			return nil, fmt.Errorf("init api gateway client error, err: %v", err)
 		}
-=======
-	if err := service.InitNotice(); err != nil {
-		return err
-	}
-
-	err = backbone.StartServer(ctx, cancel, engine, service.WebService(), false)
-	if err != nil {
-		return err
-	}
->>>>>>> e4d56285
 
 		cmdbCli := apigw.Client().Cmdb()
 		headerWrapper := rest.HeaderWrapper(cmdbCli.SetApiGWAuthHeader)

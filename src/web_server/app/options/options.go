--- conflicted
+++ resolved
@@ -69,17 +69,10 @@
 	// this variable is returned to the front-end through configuration in the background.
 	// the corresponding front-end variable is: cookieDomain.
 	BkDomain string
-<<<<<<< HEAD
-	// EsbUrl it is given to the url of the front end, which is used to call esb apis according to the
-	// actual needs. the corresponding front-end variable is: esbUrl.
-	EsbUrl     string
-	HelpDocUrl string
-=======
 	// BkDesktopUrl it is given to the url of the front end, which is used to call paas apis according to the
 	// actual needs. the corresponding front-end variable is: bkDesktopUrl.
 	BkDesktopUrl string
 	HelpDocUrl   string
->>>>>>> 86bb8025
 }
 
 // Config TODO

--- conflicted
+++ resolved
@@ -91,11 +91,8 @@
 	ConfigMap                 map[string]string
 	AuthCenter                AppInfo
 	DisableOperationStatistic bool
-<<<<<<< HEAD
 	DeploymentMethod          common.DeploymentMethod
-=======
 	EnableNotification        bool
->>>>>>> e4d56285
 }
 
 // AppInfo TODO

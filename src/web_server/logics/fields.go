--- conflicted
+++ resolved
@@ -73,7 +73,6 @@
 	ObjID                string
 	ObjIDs               []string
 	Fields               map[string]Property
-	InstPrimaryKeyValMap map[int64][]PropertyPrimaryVal
 }
 
 // HandleHostParam 处理主机数据入参
@@ -160,27 +159,8 @@
 
 }
 
-<<<<<<< HEAD
-func (lgc *Logics) getObjFieldIDs(objID string, header http.Header, modelBizID int64, customFields []string) ([]Property, error) {
-=======
-func (lgc *Logics) getObjectPrimaryFieldByObjID(objID string, header http.Header, modelBizID int64) ([]Property, error) {
-	fields, err := lgc.getObjFieldIDsBySort(objID, common.BKPropertyIDField, header, nil, modelBizID)
-	if nil != err {
-		return nil, err
-	}
-	var ret []Property
-	for _, field := range fields {
-		if true == field.IsOnly {
-			ret = append(ret, field)
-		}
-	}
-	return ret, nil
-
-}
-
 func (lgc *Logics) getObjFieldIDs(objID string, header http.Header, modelBizID int64, customFields []string,
 	index int) ([]Property, error) {
->>>>>>> e4ee3c1b
 	rid := util.GetHTTPCCRequestID(header)
 	sort := fmt.Sprintf("%s", common.BKPropertyIndexField)
 

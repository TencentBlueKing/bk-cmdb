/*
 * Tencent is pleased to support the open source community by making 蓝鲸 available.
 * Copyright (C) 2017-2018 THL A29 Limited, a Tencent company. All rights reserved.
 * Licensed under the MIT License (the "License"); you may not use this file except
 * in compliance with the License. You may obtain a copy of the License at
 * http://opensource.org/licenses/MIT
 * Unless required by applicable law or agreed to in writing, software distributed under
 * the License is distributed on an "AS IS" BASIS, WITHOUT WARRANTIES OR CONDITIONS OF ANY KIND,
 * either express or implied. See the License for the specific language governing permissions and
 * limitations under the License.
 */

package logics

import (
	"context"
	"errors"
	"fmt"
	"reflect"
	"regexp"
	"strconv"
	"strings"

	"configcenter/src/common"
	"configcenter/src/common/blog"
	lang "configcenter/src/common/language"
	"configcenter/src/common/mapstr"
	"configcenter/src/common/metadata"
	"configcenter/src/common/util"

	"github.com/rentiansheng/xlsx"
)

const (
	userBracketsPattern        = `\([a-zA-Z0-9\@\p{Han} .,_-]*\)`
	orgnizationBracketsPattern = `\[(\d+)\]([^\s/]+)`
)

var (
	headerRow          = common.HostAddMethodExcelIndexOffset
	userBracketsRegexp = regexp.MustCompile(userBracketsPattern)
	orgBracketsRegexp  = regexp.MustCompile(orgnizationBracketsPattern)
)

// getFilterFields 不需要展示字段
func getFilterFields(objID string) []string {
	switch objID {
	case common.BKInnerObjIDHost:
		return []string{"bk_agent_status", "bk_agent_version", "bk_set_name", "bk_module_name", "bk_biz_name"}
	default:
		return []string{"create_time"}
	}
	//return []string{"create_time"}
}

func getCustomFields(filterFields []string, customFieldsStr string) []string {
	customFields := strings.Split(customFieldsStr, ",")
	customFieldsList := make([]string, 0)

	for _, fieldID := range customFields {
		if util.InStrArr(filterFields, fieldID) || "" == fieldID {
			continue
		}
		customFieldsList = append(customFieldsList, fieldID)
	}
	return customFieldsList
}

// checkExcelHeader check whether invalid fields exists in header and return headers
func checkExcelHeader(ctx context.Context, sheet *xlsx.Sheet, fields map[string]Property, isCheckHeader bool,
	defLang lang.DefaultCCLanguageIf) (map[int]string, error) {
	rid := util.ExtractRequestIDFromContext(ctx)

	// rowLen := len(sheet.Rows[headerRow-1].Cells)
	var errCells []string
	ret := make(map[int]string)
	if headerRow > len(sheet.Rows) {
		return ret, errors.New(defLang.Language("web_excel_not_data"))
	}
	if headerRow+common.ExcelImportMaxRow < len(sheet.Rows) {
		return ret, errors.New(defLang.Languagef("web_excel_import_too_much", common.ExcelImportMaxRow))
	}
	for index, name := range sheet.Rows[headerRow-1].Cells {
		strName := name.Value
		// skip the ignored cell field
		if strName == common.ExcelCellIgnoreValue {
			continue
		}
		field, ok := fields[strName]
		if true == ok {
			field.ExcelColIndex = index
			fields[strName] = field
		} else {
			errCells = append(errCells, strName)
		}
		ret[index] = strName
	}

<<<<<<< HEAD
	indexNameMap := make(map[string]struct{}, 0)
	// 校验字段唯一标识是否重复
	for k, v := range ret {
		if k == 0 {
			continue
		}
		if _, ok := indexNameMap[v]; !ok {
			indexNameMap[v] = struct{}{}
		} else {
			return nil, fmt.Errorf("导入的Excel数据，%s字段唯一标识重复", v)
		}
	}

	// 校验模型字段唯一标识和Excel表头字段唯一标识是否一致，如果不一致，提示无法导入，请修改为正确的唯一标识
	for unique := range indexNameMap {
		if _, ok := fields[unique]; !ok {
			return nil, fmt.Errorf("导入的Excel数据，%s字段唯一标识不存在", unique)
		}
	}

	// valid excel three row is instance property fields,
	// excel three row  values  exceeding 1/2 does not appear in the field array,
	// indicating that the third line of the excel template was deleted
	if len(errCells) > len(sheet.Rows[headerRow-1].Cells)/2 && true == isCheckHeader {
		blog.Errorf("err:%s, no found fields %s, rid:%s", defLang.Language("web_import_field_not_found"),
			strings.Join(errCells, ","), rid)
=======
	// valid excel three row is instance property fields
	// indicating that the third line of the excel template was deleted
	if len(sheet.Rows[headerRow-1].Cells) < 2 && isCheckHeader {
		blog.Errorf("not found fields %s, err: %v, rid: %s", strings.Join(errCells, ","),
			defLang.Language("web_import_field_not_found"), rid)
>>>>>>> 0ce74069
		return ret, errors.New(defLang.Language("web_import_field_not_found"))
	}

	return ret, nil

}

// setExcelRowDataByIndex insert  map[string]interface{}  to excel row by index,
// mapHeaderIndex:Correspondence between head and field
// fields each field description,  field type, isrequire, validate role
func setExcelRowDataByIndex(rowMap mapstr.MapStr, sheet *xlsx.Sheet, rowIndex int, fields map[string]Property) []PropertyPrimaryVal {

	primaryKeyArr := make([]PropertyPrimaryVal, 0)

	// 非模型字段导出是没有field中没有ID 字段，因为导入的时候，第二行是作为Property
	for id, property := range fields {
		val, ok := rowMap[id]
		if false == ok {
			continue
		}
		if property.NotExport {
			if property.IsOnly {
				primaryKeyArr = append(primaryKeyArr, PropertyPrimaryVal{
					ID:     property.ID,
					Name:   property.Name,
					StrVal: getPrimaryKey(val),
				})
			}
			continue
		}

		cell := sheet.Cell(rowIndex, property.ExcelColIndex)
		//cell.NumFmt = "@"

		switch property.PropertyType {
		case common.FieldTypeEnum:
			var cellVal string
			arrVal, ok := property.Option.([]interface{})
			strEnumID, enumIDOk := val.(string)
			if true == ok && true == enumIDOk {
				cellVal = getEnumNameByID(strEnumID, arrVal)
				cell.SetString(cellVal)
			}

		case common.FieldTypeBool:
			bl, ok := val.(bool)
			if ok {
				if bl {
					cell.SetValue(fieldTypeBoolTrue)
				} else {
					cell.SetValue(fieldTypeBoolFalse)
				}

			}

		case common.FieldTypeInt:
			intVal, err := util.GetInt64ByInterface(val)
			if nil == err {
				cell.SetInt64(intVal)
			}

		case common.FieldTypeFloat:
			floatVal, err := util.GetFloat64ByInterface(val)
			if nil == err {
				cell.SetFloat(floatVal)
			}

		default:
			switch val.(type) {
			case string:
				strVal := val.(string)
				if "" != strVal {
					cell.SetString(val.(string))
				}

			default:
				cell.SetValue(val)
			}
		}

		if property.IsOnly {
			primaryKeyArr = append(primaryKeyArr, PropertyPrimaryVal{
				ID:     property.ID,
				Name:   property.Name,
				StrVal: cell.String(),
			})
		}

	}

	return primaryKeyArr

}

func getDataFromByExcelRow(ctx context.Context, row *xlsx.Row, rowIndex int, fields map[string]Property,
	defFields common.KvMap, nameIndexMap map[int]string, defLang lang.DefaultCCLanguageIf,
	department map[int64]metadata.DepartmentItem) (map[string]interface{}, []string) {

	rid := util.ExtractRequestIDFromContext(ctx)
	result := make(map[string]interface{})
	errMsg := make([]string, 0)
	for cellIndex, cell := range row.Cells {
		fieldName, ok := nameIndexMap[cellIndex]
		if !ok || strings.Trim(fieldName, "") == "" || cell.Value == "" {
			continue
		}

		switch cell.Type() {
		case xlsx.CellTypeString:
			result[fieldName] = strings.TrimSpace(cell.String())
		case xlsx.CellTypeStringFormula:
			result[fieldName] = strings.TrimSpace(cell.String())
		case xlsx.CellTypeNumeric:
			cellValue, err := cell.Float()
			if err != nil {
				errMsg = append(errMsg, defLang.Languagef("web_excel_row_handle_error", fieldName, (rowIndex+1)))
				blog.Errorf("%d row %s column get content err: %v, rid: %s", rowIndex+1, fieldName, err, rid)
				continue
			}
			result[fieldName] = cellValue
		case xlsx.CellTypeBool:
			cellValue := cell.Bool()
			result[fieldName] = cellValue
		case xlsx.CellTypeDate:
			cellValue, err := cell.GetTime(true)
			if err != nil {
				errMsg = append(errMsg, defLang.Languagef("web_excel_row_handle_error", errMsg, fieldName,
					(rowIndex+1)))
				blog.Errorf("%d row %s column get content error:%s, rid: %s", rowIndex+1, fieldName, err, rid)
				continue
			}
			result[fieldName] = cellValue
		default:
			errMsg = append(errMsg, defLang.Languagef("web_excel_row_handle_error", fieldName, (rowIndex+1)))
			blog.Errorf("unknown the type, %v,   %v, rid: %s", reflect.TypeOf(cell), cell.Type(), rid)
			continue
		}

		field, ok := fields[fieldName]
		if !ok {
			blog.Errorf("%d row %s field not found , rid: %s", rowIndex+1, fieldName, rid)
			continue
		}

		result, errMsg = buildAttrByPropertyType(rid, fieldName, cell.Value, rowIndex, field, result, department,
			defLang, errMsg)
	}
	if len(errMsg) != 0 {
		return nil, errMsg
	}
	if len(result) == 0 {
		return result, nil
	}
	for k, v := range defFields {
		result[k] = v
	}

	return result, nil

}

func buildAttrByPropertyType(rid, fieldName, cellValue string, rowIndex int, field Property,
	result map[string]interface{}, department map[int64]metadata.DepartmentItem, defLang lang.DefaultCCLanguageIf,
	errMsg []string) (map[string]interface{}, []string) {

	switch field.PropertyType {
	case common.FieldTypeBool:
		switch result[fieldName].(type) {
		case bool:
		default:
			if bl, err := strconv.ParseBool(cellValue); err == nil {
				result[fieldName] = bl
			}
		}
	case common.FieldTypeEnum:
		if option, optionOk := field.Option.([]interface{}); optionOk {
			result[fieldName] = getEnumIDByName(cellValue, option)
		}
	case common.FieldTypeInt:
		// convertor int not err, set field value to correct type
		if intVal, err := util.GetInt64ByInterface(result[fieldName]); err != nil {
			blog.Errorf("get excel cell value error, field:%s, value:%s, err: %v, rid: %s", fieldName,
				result[fieldName], err, rid)
		} else {
			result[fieldName] = intVal
		}
	case common.FieldTypeFloat:
		if floatVal, err := util.GetFloat64ByInterface(result[fieldName]); err == nil {
			result[fieldName] = floatVal
		} else {
			blog.Errorf("get excel cell value failed, field:%s, value:%s, err:%v, rid: %s", fieldName,
				result[fieldName], err, rid)
		}
	case common.FieldTypeOrganization:
		result, errMsg = checkOrgnization(result, department, rowIndex, defLang, errMsg, fieldName, rid)
	case common.FieldTypeUser:
		// convert userNames,  eg: " admin(admin),xiaoming(小明 ),leo(li hong),  " => "admin,xiaoming,leo"
		userNames := util.GetStrByInterface(result[fieldName])
		userNames = userBracketsRegexp.ReplaceAllString(userNames, "")
		userNames = strings.Trim(strings.Trim(userNames, " "), ",")
		result[fieldName] = userNames
	default:
		if util.IsStrProperty(field.PropertyType) {
			result[fieldName] = strings.TrimSpace(cellValue)
		}
	}

	return result, errMsg
}

func checkOrgnization(result map[string]interface{}, department map[int64]metadata.DepartmentItem, rowIndex int,
	defLang lang.DefaultCCLanguageIf, errMsg []string, fieldName, rid string) (map[string]interface{}, []string) {

	if len(department) == 0 {
		blog.Debug("no department in paas, rid: %s", rid)
		errMsg = append(errMsg, defLang.Languagef("web_excel_row_handle_error", fieldName, rowIndex+1)+
			defLang.Languagef("nonexistent_org"))
		return result, errMsg
	}
	// convert Organization,  eg: "[1]总公司,[2]分公司" => "1,2"
	orgStr := util.GetStrByInterface(result[fieldName])
	if len(orgStr) <= 0 {
		blog.Debug("get excel cell value failed, field:%s, value:%s, err:%v, rid: %s", fieldName,
			result[fieldName], "not a valid organization type", rid)
		errMsg = append(errMsg, defLang.Languagef("web_excel_row_handle_error", fieldName, rowIndex+1)+
			defLang.Languagef("organization_type_invalid"))
		return result, errMsg
	}
	orgItems := strings.Split(orgStr, ",")
	org := make([]int64, len(orgItems))
	for i, v := range orgItems {
		var err error
		orgID := orgBracketsRegexp.FindStringSubmatch(v)
		if len(orgID) != 3 {
			blog.Errorf("regular matching is empty, please enter the correct content, field: %s, value: %s, rid: %s",
				fieldName, result[fieldName], rid)
			errMsg = append(errMsg, defLang.Languagef("web_excel_row_handle_error", fieldName, rowIndex+1)+
				defLang.Languagef("organization_type_invalid"))
			break
		}

		if org[i], err = strconv.ParseInt(orgID[1], 10, 64); err != nil {
			blog.Debug("get excel cell value error, field: %s, value: %s, err: %v, rid: %s", fieldName,
				result[fieldName], "not a valid organization type", rid)
			errMsg = append(errMsg, defLang.Languagef("web_excel_row_handle_error", fieldName, rowIndex+1)+
				defLang.Languagef("organization_type_invalid"))
			break
		}

		dp, exist := department[org[i]]
		if !exist {
			blog.Debug("get excel cell value error, field:%s, value:%s, err:%v, rid: %s", fieldName,
				result[fieldName], "organization does not exist", rid)
			errMsg = append(errMsg, defLang.Languagef("web_excel_row_handle_error", fieldName, rowIndex+1)+
				defLang.Languagef("nonexistent_org"))
			break
		}

		if dp.Name != orgID[2] && dp.FullName != orgID[2] {
			blog.Debug("get excel cell value error, field:%s, value:%s, err:%v, rid: %s", fieldName,
				result[fieldName], "organization name or full_name does not match", rid)
			errMsg = append(errMsg, defLang.Languagef("web_excel_row_handle_error", fieldName, rowIndex+1)+
				defLang.Languagef("organization_type_invalid"))
			break
		}
	}
	result[fieldName] = org

	return result, errMsg
}

// ProductExcelHeader Excel文件头部，
func productExcelHeader(ctx context.Context, fields map[string]Property, filter []string, xlsxFile *xlsx.File,
	sheet *xlsx.Sheet, defLang lang.DefaultCCLanguageIf) {
	rid := util.ExtractRequestIDFromContext(ctx)
	styleCell := getHeaderCellGeneralStyle()
	// 橙棕色
	cellStyle := getCellStyle(common.ExcelFirstColumnCellColor, common.ExcelHeaderFirstRowFontColor)
	// 粉色
	colStyle := getCellStyle(common.ExcelHeaderFirstColumnColor, common.ExcelHeaderFirstRowFontColor)
	sheet.Col(0).Width = 18
	// 字典中的值为国际化之后的"业务拓扑"和"业务名"，用来做判断，命中即变化相应的cell颜色。
	bizTopoMap := map[string]int{
		defLang.Language("web_ext_field_topo"):       1,
		defLang.Language("biz_property_bk_biz_name"): 1,
	}
	firstColFields := []string{common.ExcelFirstColumnFieldName, common.ExcelFirstColumnFieldType,
		common.ExcelFirstColumnFieldID, common.ExcelFirstColumnInstData}
	for index, field := range firstColFields {
		cellName := sheet.Cell(index, 0)
		fieldName := defLang.Language(field)
		cellName.Value = fieldName
		cellName.SetStyle(cellStyle)
	}

	// 给第一列剩下的空格设置颜色
	for i := 3; i < 1003; i++ {
		cellName := sheet.Cell(i, 0)
		cellName.SetStyle(colStyle)
	}

	handleFieldParam := HandleFieldParam{
		Fields:     fields,
		Rid:        rid,
		StyleCell:  styleCell,
		Sheet:      sheet,
		File:       xlsxFile,
		Filter:     filter,
		DefLang:    defLang,
		CellStyle:  cellStyle,
		ColStyle:   colStyle,
		BizTopoMap: bizTopoMap,
	}

	handleFields(handleFieldParam)
}

// productHostExcelHeader Excel文件头部，
func productHostExcelHeader(ctx context.Context, fields map[string]Property, filter []string, xlsxFile *xlsx.File,
	sheet *xlsx.Sheet, defLang lang.DefaultCCLanguageIf, objName []string) {

	rid := util.ExtractRequestIDFromContext(ctx)
	styleCell := getHeaderCellGeneralStyle()
	// 橙棕色
	cellStyle := getCellStyle(common.ExcelFirstColumnCellColor, common.ExcelHeaderFirstRowFontColor)
	// 粉色
	colStyle := getCellStyle(common.ExcelHeaderFirstColumnColor, common.ExcelHeaderFirstRowFontColor)
	sheet.Col(0).Width = 18
	// 字典中的值为国际化之后的"业务拓扑"和"业务名"，"集群"，”模块“，用来做判断，命中即变化相应的cell颜色。
	bizTopoMap := map[string]int{
		defLang.Language("web_ext_field_topo"):        1,
		defLang.Language("biz_property_bk_biz_name"):  1,
		defLang.Language("web_ext_field_module_name"): 1,
		defLang.Language("web_ext_field_set_name"):    1,
	}
	for _, name := range objName {
		bizTopoMap[name] = 1
	}

	firstColFields := []string{common.ExcelFirstColumnFieldName, common.ExcelFirstColumnFieldType,
		common.ExcelFirstColumnFieldID, common.ExcelFirstColumnInstData}

	for index, field := range firstColFields {
		cellName := sheet.Cell(index, 0)
		fieldName := defLang.Language(field)
		cellName.Value = fieldName
		cellName.SetStyle(cellStyle)
	}

	// 给第一列剩下的空格设置颜色
	for i := 3; i < 1000; i++ {
		cellName := sheet.Cell(i, 0)
		cellName.SetStyle(colStyle)
	}

	handleFieldParam := HandleFieldParam{
		Fields:     fields,
		Rid:        rid,
		StyleCell:  styleCell,
		File:       xlsxFile,
		Sheet:      sheet,
		Filter:     filter,
		DefLang:    defLang,
		CellStyle:  cellStyle,
		ColStyle:   colStyle,
		BizTopoMap: bizTopoMap,
	}
	handleFields(handleFieldParam)
}

func handleFields(handleFieldParam HandleFieldParam) {
	for _, field := range handleFieldParam.Fields {
		index := field.ExcelColIndex
		handleFieldParam.Sheet.Col(index).Width = 18
		fieldTypeName, skip := getPropertyTypeAliasName(field.PropertyType, handleFieldParam.DefLang)
		if skip || field.NotExport {
			// 不需要用户输入的类型continue
			handleFieldParam.Sheet.Col(index).Hidden = true
			continue
		}
		isRequire := ""

		if field.IsRequire {
			// "(必填)"
			isRequire = handleFieldParam.DefLang.Language("web_excel_header_required")
		}
		if util.Contains(handleFieldParam.Filter, field.ID) {
			continue
		}
		cellName := handleFieldParam.Sheet.Cell(0, index)
		cellName.Value = field.Name + isRequire
		cellName.SetStyle(getHeaderFirstRowCellStyle(field.IsRequire))

		cellType := handleFieldParam.Sheet.Cell(1, index)
		cellType.Value = fieldTypeName
		cellType.SetStyle(handleFieldParam.StyleCell)

		cellEnName := handleFieldParam.Sheet.Cell(2, index)
		cellEnName.Value = field.ID
		cellEnName.SetStyle(handleFieldParam.StyleCell)

		switch field.PropertyType {
		case common.FieldTypeInt:
			handleFieldParam.Sheet.Col(index).SetType(xlsx.CellTypeNumeric)
		case common.FieldTypeFloat:
			handleFieldParam.Sheet.Col(index).SetType(xlsx.CellTypeNumeric)
		case common.FieldTypeEnum:
			optionArr, ok := field.Option.([]interface{})

			if ok {

				enumSheet, err := handleFieldParam.File.AddSheet(field.Name)
				if err != nil {
					blog.Errorf("add enum sheet failed, err: %s, rid: %s", err, handleFieldParam.Rid)
				}

				for _, enum := range getEnumNames(optionArr) {
					enumSheet.AddRow().AddCell().SetString(enum)
				}
				dd := xlsx.NewXlsxCellDataValidation(true, true, true)
				if err := dd.SetInFileList(field.Name, 0, 0, 0, len(optionArr)-1); err != nil {
					blog.Errorf("SetDropList failed, err: %+v, rid: %s", err, handleFieldParam.Rid)
				}
				handleFieldParam.Sheet.Col(index).SetDataValidationWithStart(dd, common.HostAddMethodExcelIndexOffset)

			}
			handleFieldParam.Sheet.Col(index).SetType(xlsx.CellTypeString)

		case common.FieldTypeBool:
			dd := xlsx.NewXlsxCellDataValidation(true, true, true)
			if err := dd.SetDropList([]string{fieldTypeBoolTrue, fieldTypeBoolFalse}); err != nil {
				blog.Errorf("set drop list failed, err: %v, rid: %s", err, handleFieldParam.Rid)
			}
			handleFieldParam.Sheet.Col(index).SetDataValidationWithStart(dd, common.HostAddMethodExcelIndexOffset)
			handleFieldParam.Sheet.Col(index).SetType(xlsx.CellTypeString)

		default:
			if _, ok := handleFieldParam.BizTopoMap[field.Name]; ok {
				cellName := handleFieldParam.Sheet.Cell(0, index)
				cellName.Value = field.Name + isRequire
				cellName.SetStyle(handleFieldParam.CellStyle)
				setExcelCellIgnored(handleFieldParam.Sheet, handleFieldParam.CellStyle, 1, index)
				setExcelCellIgnored(handleFieldParam.Sheet, handleFieldParam.CellStyle, 2, index)

				// 给业务拓扑和业务列剩下的空格设置颜色
				for i := 3; i < 1003; i++ {
					cellName := handleFieldParam.Sheet.Cell(i, index)
					cellName.SetStyle(handleFieldParam.ColStyle)
				}
				handleFieldParam.Sheet.Col(index).SetType(xlsx.CellTypeString)
			}

			if field.ID == common.BKCloudIDField {
				setExcelCellIgnored(handleFieldParam.Sheet, handleFieldParam.StyleCell, 1, index)
				setExcelCellIgnored(handleFieldParam.Sheet, handleFieldParam.StyleCell, 2, index)
			}

			handleFieldParam.Sheet.Col(index).SetType(xlsx.CellTypeString)
		}
	}
}

// ProductExcelHeader Excel文件头部，
func productExcelAssociationHeader(ctx context.Context, sheet *xlsx.Sheet, defLang lang.DefaultCCLanguageIf,
	instNum int, asstList []*metadata.Association) {
	rid := util.ExtractRequestIDFromContext(ctx)

	//第一列(指标说明，橙色)
	cellStyle := getCellStyle(common.ExcelFirstColumnCellColor, common.ExcelHeaderFirstRowFontColor)
	//第一列(其余格，粉色)
	colStyle := getCellStyle(common.ExcelHeaderFirstColumnColor, common.ExcelHeaderFirstRowFontColor)
	//【2-5】列【二】排，(背景色，蓝色)
	backStyle := getCellStyle(common.ExcelHeaderOtherRowColor, common.ExcelHeaderFirstRowFontColor)

	sheet.Col(0).Width = 18
	sheet.Col(1).Width = 30
	firstColFields := []string{
		common.ExcelFirstColumnAssociationAttribute,
		common.ExcelFirstColumnFieldDescription,
		common.ExcelFirstColumnInstData,
	}
	for index, field := range firstColFields {
		cellName := sheet.Cell(index, 0)
		cellName.SetString(defLang.Language(field))
		cellName.SetStyle(cellStyle)
	}

	// 给第一列除前两行外的格子设置颜色(粉色)
	for i := 2; i < instNum+2; i++ {
		cellName := sheet.Cell(i, 0)
		cellName.SetStyle(colStyle)
	}
	sheet.Col(3).Width = 60
	sheet.Col(4).Width = 60

	cellAsstID := sheet.Cell(0, assciationAsstObjIDIndex)
	cellAsstID.SetString(defLang.Language("excel_association_object_id"))
	cellAsstID.SetStyle(getHeaderFirstRowCellStyle(false))
	choiceCell := xlsx.NewXlsxCellDataValidation(true, true, true)
	//确定关联标识的列表，定义excel选项下拉栏。此处需要查cc_ObjAsst表。
	pureAsstList := []string{}
	for _, asst := range asstList {
		pureAsstList = append(pureAsstList, asst.AssociationName)
	}
	pureAsstList = util.RemoveDuplicatesAndEmpty(pureAsstList)
	if err := choiceCell.SetDropList(pureAsstList); err != nil {
		blog.Errorf("SetDropList failed, err: %+v, rid: %s", err, rid)
	}
	sheet.Col(1).SetDataValidationWithStart(choiceCell, associationOPColIndex)

	cellOpID := sheet.Cell(0, associationOPColIndex)
	cellOpID.SetString(defLang.Language("excel_association_op"))
	cellOpID.SetStyle(getHeaderFirstRowCellStyle(false))
	dd := xlsx.NewXlsxCellDataValidation(true, true, true)
	if err := dd.SetDropList([]string{associationOPAdd, associationOPDelete}); err != nil {
		blog.Errorf("SetDropList failed, err: %+v, rid: %s", err, rid)
	}
	sheet.Col(2).SetDataValidationWithStart(dd, associationOPColIndex)

	cellSrcID := sheet.Cell(0, assciationSrcInstIndex)
	cellSrcID.SetString(defLang.Language("excel_association_src_inst"))
	style := getHeaderFirstRowCellStyle(false)
	style.Alignment.WrapText = true
	cellSrcID.SetStyle(style)

	cellDstID := sheet.Cell(0, assciationDstInstIndex)
	cellDstID.SetString(defLang.Language("excel_association_dst_inst"))
	style = getHeaderFirstRowCellStyle(false)
	style.Alignment.WrapText = true
	cellDstID.SetStyle(style)

	cell := sheet.Cell(1, assciationAsstObjIDIndex)
	cell.SetString(defLang.Language("excel_example_association"))
	cell.SetStyle(backStyle)
	cell = sheet.Cell(1, associationOPColIndex)
	cell.SetString(defLang.Language("excel_example_op"))
	cell.SetStyle(backStyle)
	cell = sheet.Cell(1, assciationSrcInstIndex)
	cell.SetString(defLang.Language("excel_example_association_src_inst"))
	cell.SetStyle(backStyle)
	cell = sheet.Cell(1, assciationDstInstIndex)
	cell.SetString(defLang.Language("excel_example_association_dst_inst"))
	cell.SetStyle(backStyle)
}

const (
	associationOPColIndex    = 2
	assciationAsstObjIDIndex = 1
	assciationSrcInstIndex   = 3
	assciationDstInstIndex   = 4

	associationOPAdd = "add"
	//associationOPUpdate = "update"
	associationOPDelete = "delete"
)

func getPrimaryKey(val interface{}) string {
	switch realVal := val.(type) {
	case []interface{}:
		if len(realVal) == 0 {
			return ""
		}
		valMap, ok := realVal[0].(map[string]interface{})
		if !ok {
			return ""
		}
		if valMap == nil {
			return ""
		}
		iVal := valMap[common.BKInstIDField]
		if iVal == nil {
			return ""
		}
		return fmt.Sprintf("%v", iVal)
	default:
		if realVal == nil {
			return ""
		}
		return fmt.Sprintf("%v", val)

	}
}<|MERGE_RESOLUTION|>--- conflicted
+++ resolved
@@ -96,7 +96,6 @@
 		ret[index] = strName
 	}
 
-<<<<<<< HEAD
 	indexNameMap := make(map[string]struct{}, 0)
 	// 校验字段唯一标识是否重复
 	for k, v := range ret {
@@ -117,19 +116,11 @@
 		}
 	}
 
-	// valid excel three row is instance property fields,
-	// excel three row  values  exceeding 1/2 does not appear in the field array,
-	// indicating that the third line of the excel template was deleted
-	if len(errCells) > len(sheet.Rows[headerRow-1].Cells)/2 && true == isCheckHeader {
-		blog.Errorf("err:%s, no found fields %s, rid:%s", defLang.Language("web_import_field_not_found"),
-			strings.Join(errCells, ","), rid)
-=======
 	// valid excel three row is instance property fields
 	// indicating that the third line of the excel template was deleted
 	if len(sheet.Rows[headerRow-1].Cells) < 2 && isCheckHeader {
 		blog.Errorf("not found fields %s, err: %v, rid: %s", strings.Join(errCells, ","),
 			defLang.Language("web_import_field_not_found"), rid)
->>>>>>> 0ce74069
 		return ret, errors.New(defLang.Language("web_import_field_not_found"))
 	}
 

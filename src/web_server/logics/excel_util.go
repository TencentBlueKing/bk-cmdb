--- conflicted
+++ resolved
@@ -922,39 +922,6 @@
 	case common.FieldTypeEnumMulti:
 		optionArr, ok := field.Option.([]interface{})
 		if ok {
-<<<<<<< HEAD
-			enumSheet, err := handleFieldParam.File.AddSheet(field.Name)
-			if err != nil {
-				blog.Errorf("add enum sheet failed, err: %v, rid: %s", err, handleFieldParam.Rid)
-			}
-
-			for _, enum := range getEnumNames(optionArr) {
-				enumSheet.AddRow().AddCell().SetString(enum)
-			}
-			dd := xlsx.NewXlsxCellDataValidation(true, true, true)
-			if err := dd.SetInFileList(field.Name, 0, 0, 0, len(optionArr)-1); err != nil {
-				blog.Errorf("SetDropList failed, err: %v, rid: %s", err, handleFieldParam.Rid)
-			}
-			handleFieldParam.Sheet.Col(index).SetDataValidationWithStart(dd, common.HostAddMethodExcelIndexOffset)
-		}
-		handleFieldParam.Sheet.Col(index).SetType(xlsx.CellTypeString)
-	case common.FieldTypeEnumMulti:
-		optionArr, ok := field.Option.([]interface{})
-		if ok {
-			enumSheet, err := handleFieldParam.File.AddSheet(field.Name)
-			if err != nil {
-				blog.Errorf("add enum sheet failed, err: %v, rid: %s", err, handleFieldParam.Rid)
-			}
-
-			for _, enum := range getEnumNames(optionArr) {
-				enumSheet.AddRow().AddCell().SetString(enum)
-			}
-		}
-	case common.FieldTypeBool:
-		dd := xlsx.NewXlsxCellDataValidation(true, true, true)
-		if err := dd.SetDropList([]string{fieldTypeBoolTrue, fieldTypeBoolFalse}); err != nil {
-			blog.Errorf("set drop list failed, err: %v, rid: %s", err, handleFieldParam.Rid)
-=======
 			handleFieldTypeEnumMulti(handleFieldParam, optionArr, field.Name)
 		}
 	case common.FieldTypeBool:
@@ -994,7 +961,6 @@
 			true)
 		if err := dd.SetInFileList(field.Name, 0, 0, 0, len(optionArr)-1); err != nil {
 			blog.Errorf("SetDropList failed, err: %+v, rid: %s", err, handleFieldParam.Rid)
->>>>>>> c2f545c1
 		}
 		dd.ShowInputMessage = true
 		dd.ShowErrorMessage = true

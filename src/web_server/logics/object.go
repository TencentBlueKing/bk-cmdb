/*
 * Tencent is pleased to support the open source community by making 蓝鲸 available.
 * Copyright (C) 2017-2018 THL A29 Limited, a Tencent company. All rights reserved.
 * Licensed under the MIT License (the "License"); you may not use this file except
 * in compliance with the License. You may obtain a copy of the License at
 * http://opensource.org/licenses/MIT
 * Unless required by applicable law or agreed to in writing, software distributed under
 * the License is distributed on an "AS IS" BASIS, WITHOUT WARRANTIES OR CONDITIONS OF ANY KIND,
 * either express or implied. See the License for the specific language governing permissions and
 * limitations under the License.
 */

package logics

import (
	"bytes"
	"context"
	"encoding/json"
	"fmt"
	"io"
	"net/http"
	"strings"
	"sync"
	"time"

	"configcenter/src/common"
	"configcenter/src/common/blog"
	"configcenter/src/common/errors"
	"configcenter/src/common/language"
	"configcenter/src/common/mapstr"
	"configcenter/src/common/metadata"
	"configcenter/src/common/util"

	"github.com/alexmullins/zip"
	yl "github.com/ghodss/yaml"
)

// GetObjectData get object data
func (lgc *Logics) GetObjectData(objID string, header http.Header, modelBizID int64) ([]interface{}, error) {

	condition := mapstr.MapStr{
		"condition": []string{
			objID,
		},
		common.BKAppIDField: modelBizID,
	}

	result, err := lgc.Engine.CoreAPI.ApiServer().GetObjectData(context.Background(), header, condition)
	if nil != err {
		return nil, fmt.Errorf("get object data failed, err: %v", err)
	}

	if !result.Result {
		return nil, fmt.Errorf("get object data failed, but got err: %s", result.ErrMsg)
	}

	return result.Data[objID].Attr, nil

}

// GetPropertyFieldType get property field type
func GetPropertyFieldType(lang language.DefaultCCLanguageIf) map[string]string {
	var fieldType = map[string]string{
		"bk_property_id":         lang.Language("val_type_text"), // "文本",
		"bk_property_name":       lang.Language("val_type_text"), // "文本",
		"bk_property_type":       lang.Language("val_type_text"), // "文本",
		"bk_property_group_name": lang.Language("val_type_text"), //  文本
		"option":                 lang.Language("val_type_text"), // "文本",
		"unit":                   lang.Language("val_type_text"), // "文本",
		"description":            lang.Language("val_type_text"), // "文本",
		"placeholder":            lang.Language("val_type_text"), // "文本",
		"editable":               lang.Language("val_type_bool"), // "布尔",
		"isrequired":             lang.Language("val_type_bool"), // "布尔",
		"isreadonly":             lang.Language("val_type_bool"), // "布尔",
		"isonly":                 lang.Language("val_type_bool"), // "布尔",
		"ismultiple":             lang.Language("val_type_bool"), // "布尔",
		"default":                lang.Language("val_type_text"), // "文本",
	}
	return fieldType
}

// GetPropertyFieldDesc get property field desc
func GetPropertyFieldDesc(lang language.DefaultCCLanguageIf) map[string]string {

	var fields = map[string]string{
		"bk_property_id":         lang.Language("web_en_name_required"),       // "英文名(必填)",
		"bk_property_name":       lang.Language("web_bk_alias_name_required"), // "中文名(必填)",
		"bk_property_type":       lang.Language("web_bk_data_type_required"),  // "数据类型(必填)",
		"bk_property_group_name": lang.Language("property_group"),             //  字段分组
		"option":                 lang.Language("property_option"),            // "数据配置",
		"unit":                   lang.Language("unit"),                       // "单位",
		"description":            lang.Language("desc"),                       // "描述",
		"placeholder":            lang.Language("placeholder"),                // "提示",
		"editable":               lang.Language("is_editable"),                // "是否可编辑",
		"isrequired":             lang.Language("property_is_required"),       // "是否必填",
		"isreadonly":             lang.Language("property_is_readonly"),       // "是否只读",
		"isonly":                 lang.Language("property_is_only"),           // "字段值是否唯一",
		"ismultiple":             lang.Language("property_is_multiple"),       // "字段是否可多选",
		"default":                lang.Language("property_default"),           // "默认值",
	}

	return fields
}

// ConvAttr convert attribute in excel to cmdb attributes
func ConvAttr(attrItems map[int]map[string]interface{}) {
	for index, attr := range attrItems {
		fieldType, ok := attr[common.BKPropertyTypeField].(string)
		if !ok {
			continue
		}

		val, ok := attr[common.BKOptionField].(string)
		if ok && val == "\"\"" {
			attrItems[index][common.BKOptionField] = ""
		}

		switch fieldType {
<<<<<<< HEAD
		case common.FieldTypeEnum, common.FieldTypeList, common.FieldTypeEnumMulti, common.FieldTypeEnumQuote:
=======
		case common.FieldTypeEnum, common.FieldTypeList, common.FieldTypeEnumMulti, common.FieldTypeEnumQuote,
			common.FieldTypeInnerTable:
>>>>>>> c2f545c1
			var iOption interface{}
			attrItems[index] = unmarshalAttrStrVal(attrItems[index], common.BKOptionField, iOption)
		case common.FieldTypeInt:
			iOption := make(map[string]interface{})
			attrItems[index] = unmarshalAttrStrVal(attrItems[index], common.BKOptionField, iOption)

			var iDefault int64
			attrItems[index] = unmarshalAttrStrVal(attrItems[index], common.BKDefaultFiled, iDefault)
		case common.FieldTypeFloat:
			iOption := make(map[string]interface{})
			attrItems[index] = unmarshalAttrStrVal(attrItems[index], common.BKOptionField, iOption)

			var iDefault float64
			attrItems[index] = unmarshalAttrStrVal(attrItems[index], common.BKDefaultFiled, iDefault)
		case common.FieldTypeOrganization:
			iDefault := make([]interface{}, 0)
			attrItems[index] = unmarshalAttrStrVal(attrItems[index], common.BKDefaultFiled, iDefault)
		}
	}
}

func unmarshalAttrStrVal(attr map[string]interface{}, field string, value interface{}) map[string]interface{} {
	val, ok := attr[field].(string)
	if !ok {
		return attr
	}

	if val == "\"\"" {
		attr[field] = value
		return attr
	}

	err := json.Unmarshal([]byte(val), &value)
	if err != nil {
		return attr
	}

	attr[field] = value
	return attr
}

// GetObjectCount search object count
func (lgc *Logics) GetObjectCount(ctx context.Context, header http.Header, cond *metadata.ObjectCountParams) (
	*metadata.ObjectCountResult, error) {
	rid := util.GetHTTPCCRequestID(header)
	defErr := lgc.CCErr.CreateDefaultCCErrorIf(util.GetLanguage(header))

	objIDs := cond.Condition.ObjectIDs
	if len(objIDs) > 20 {
		blog.Errorf("field obj_ids number %d exceeds the max number 20, rid: %s", len(objIDs), rid)
		return nil, defErr.CCErrorf(common.CCErrCommValExceedMaxFailed, "obj_ids", 20)
	}
	objArray, nonexistentObjects, err := lgc.ProcessObjectIDArray(ctx, header, objIDs)
	if err != nil {
		blog.Errorf("process object array failed, err %s, rid: %s", err.Error(), rid)
		return nil, err
	}
	resp := &metadata.ObjectCountResult{}
	for _, nonexistentObject := range nonexistentObjects {
		objCount := metadata.ObjectCountDetails{
			ObjectID: nonexistentObject,
			Error:    defErr.CCError(common.CCErrorModelNotFound).Error(),
		}
		resp.Data = append(resp.Data, objCount)
	}

	var wg sync.WaitGroup
	var apiErr errors.CCErrorCoder
	existObjResult := make([]metadata.ObjectCountDetails, len(objArray))
	pipeline := make(chan bool, 10)
	for idx, objID := range objArray {
		objCount := metadata.ObjectCountDetails{ObjectID: objID}
		pipeline <- true
		wg.Add(1)
		go func(ctx context.Context, header http.Header, objID string, idx int, objCount metadata.ObjectCountDetails) {
			defer func() {
				wg.Done()
				<-pipeline
			}()
			if metadata.IsCommon(objID) {
				params := &metadata.Condition{Condition: map[string]interface{}{common.BKObjIDField: objID}}
				count, err := lgc.CoreAPI.CoreService().Instance().CountInstances(ctx, header, objID, params)
				if err != nil {
					blog.Errorf("get %s instance count failed, err: %s, rid: %s", objID, err.Error(), rid)
					apiErr = defErr.CCErrorf(common.CCErrCommHTTPDoRequestFailed)
					return
				}
				if count == nil {
					apiErr = defErr.CCErrorf(common.CCErrCommHTTPDoRequestFailed)
					return
				}

				objCount.InstCount = count.Count
			} else {
				tableName := common.GetInstTableName(objID, common.BKDefaultOwnerID)
				count, err := lgc.CoreAPI.CoreService().Count().GetCountByFilter(ctx, header, tableName,
					[]map[string]interface{}{{}})
				if err != nil {
					blog.Errorf("get %s instance count failed, err: %s, rid: %s", objID, err.Error(), rid)
					apiErr = defErr.CCErrorf(common.CCErrCommHTTPDoRequestFailed)
					return
				}
				if len(count) == 0 {
					apiErr = defErr.CCErrorf(common.CCErrCommHTTPDoRequestFailed)
					return
				}
				objCount.InstCount = uint64(count[0])
			}

			existObjResult[idx] = objCount

		}(ctx, header, objID, idx, objCount)
	}

	wg.Wait()
	resp.Data = append(resp.Data, existObjResult...)

	if apiErr != nil {
		return nil, apiErr
	}

	resp.Result = true
	return resp, nil
}

// ProcessObjectIDArray process objectIDs
func (lgc *Logics) ProcessObjectIDArray(ctx context.Context, header http.Header, objectArray []string) ([]string,
	[]string, error) {
	rid := util.GetHTTPCCRequestID(header)
	defErr := lgc.CCErr.CreateDefaultCCErrorIf(util.GetLanguage(header))

	objArray := util.RemoveDuplicatesAndEmpty(objectArray)
	objects, err := lgc.CoreAPI.CoreService().Model().ReadModel(ctx, header, &metadata.QueryCondition{
		Condition: map[string]interface{}{
			common.BKObjIDField: map[string]interface{}{
				common.BKDBIN: objArray,
			},
		},
	})
	if err != nil {
		blog.Errorf("get object by object id failed, err: %s, rid: %s", err.Error(), rid)
		return nil, nil, defErr.CCError(common.CCErrTopoModuleSelectFailed)
	}

	if objects.Count == 0 {
		blog.Errorf("none object exist, object id: %v, err: %s, rid: %s", objectArray,
			defErr.CCError(common.CCErrorModelNotFound).Error(), rid)
		return nil, nil, defErr.CCError(common.CCErrorModelNotFound)
	}
	var nonexistentObjects []string
	if objects.Count < int64(len(objArray)) {
		var temp []string
		for _, object := range objects.Info {
			temp = append(temp, object.ObjectID)
		}
		nonexistentObjects = util.StrArrDiff(objArray, temp)
		objArray = temp
	}

	return objArray, nonexistentObjects, nil
}

// BuildExportYaml build export yaml
func (lgc *Logics) BuildExportYaml(header http.Header, expiration int64, data interface{},
	exportType string) ([]byte, error) {

	rid := util.GetHTTPCCRequestID(header)
	nowTime := time.Now().Local()

	expirationTime := nowTime.UnixNano()
	if expiration != 0 {
		expirationTime = nowTime.AddDate(0, 0, int(expiration)).UnixNano()
	}

	exportInfo := mapstr.MapStr{
		"create_time": nowTime.UnixNano(),
		"expire_time": expirationTime,
		exportType:    data,
	}

	yamlData, err := yl.Marshal(exportInfo)
	if err != nil {
		blog.Errorf("marshal data[%+v] into yaml failed, err: %v, rid: %s", data, err, rid)
		return nil, err
	}

	return yamlData, nil
}

// BuildZipFile build zip file with password
func (lgc *Logics) BuildZipFile(header http.Header, zipw *zip.Writer, fileName string, password string,
	data []byte) error {

	rid := util.GetHTTPCCRequestID(header)
	fh := &zip.FileHeader{
		Name:   fileName,
		Method: zip.Deflate,
	}
	fh.SetModTime(time.Now())
	if password != "" {
		fh.SetPassword(password)
	}
	w, err := zipw.CreateHeader(fh)
	if err != nil {
		blog.Errorf("encrypt zip file failed, err: %v, rid: %s", err, rid)
		return err
	}

	if _, err := io.Copy(w, bytes.NewReader(data)); err != nil {
		blog.Errorf("copy data into zip file failed, err: %v, rid: %s", err, rid)
		return err
	}

	return nil
}

// GetDataFromZipFile get data from zip file
func (lgc *Logics) GetDataFromZipFile(header http.Header, file *zip.File, password string,
	result *metadata.AnalysisResult) (int, error) {

	rid := util.GetHTTPCCRequestID(header)
	defErr := lgc.CCErr.CreateDefaultCCErrorIf(util.GetLanguage(header))

	if file.IsEncrypted() {
		if len(password) == 0 {
			blog.Errorf("zip is encrypted but no password provided, rid: %s", rid)
			return common.CCErrWebVerifyYamlPwdFail, defErr.CCErrorf(common.CCErrWebVerifyYamlPwdFail, "no password")
		}

		file.SetPassword(password)
	}

	zipFile, err := file.Open()
	if err != nil {
		blog.Errorf("open zip file failed, err: %v, rid: %s", err, rid)
		if strings.Contains(err.Error(), "invalid password") {
			return common.CCErrWebVerifyYamlPwdFail, err
		}
		return common.CCErrWebAnalysisZipFileFail, err
	}

	defer zipFile.Close()

	receiver := new(bytes.Buffer)
	if _, err := io.Copy(receiver, zipFile); err != nil {
		blog.Errorf("copy zip file into receicer failed, err: %v, rid: %s", err, rid)
		return common.CCErrWebAnalysisZipFileFail, err
	}

	// if encryption method use ZipCrypto, decrypt it with incorrect password receiver will be empty
	if len(receiver.Bytes()) == 0 {
		blog.Errorf("get file info failed, zip use ZipCrypto, password incorrect, rid: %s", rid)
		return common.CCErrWebVerifyYamlPwdFail, defErr.CCErrorf(common.CCErrWebVerifyYamlPwdFail, "invalid password")
	}

	if strings.Contains(file.Name, "asst_kind") {
		fileInfo := metadata.AssociationKindYaml{}
		if err := yl.Unmarshal(receiver.Bytes(), &fileInfo); err != nil {
			blog.Errorf("unmarshal zip file failed, err: %v, rid: %s", err, rid)
			return common.CCErrWebAnalysisZipFileFail, err
		}

		if err := fileInfo.Validate(); err.ErrCode != 0 {
			blog.Errorf("validate file failed, fileName: %s, err: %v, rid: %s", file.Name, err, rid)
			return common.CCErrWebAnalysisZipFileFail, err.ToCCError(defErr)
		}

		result.Data.Asst = append(result.Data.Asst, fileInfo.AsstKind...)
	} else {
		fileInfo := metadata.ObjectYaml{}
		if err := yl.Unmarshal(receiver.Bytes(), &fileInfo); err != nil {
			blog.Errorf("unmarshal zip file failed, err: %v, rid: %s", err, rid)
			return common.CCErrWebAnalysisZipFileFail, err
		}
		if err := fileInfo.Validate(); err.ErrCode != 0 {
			blog.Errorf("validate file failed, fileName: %s, err: %v, rid: %s", file.Name, err, rid)
			return common.CCErrWebAnalysisZipFileFail, err.ToCCError(defErr)
		}
		result.Data.Object = append(result.Data.Object, fileInfo.Object)
	}

	return 0, nil
}<|MERGE_RESOLUTION|>--- conflicted
+++ resolved
@@ -116,12 +116,8 @@
 		}
 
 		switch fieldType {
-<<<<<<< HEAD
-		case common.FieldTypeEnum, common.FieldTypeList, common.FieldTypeEnumMulti, common.FieldTypeEnumQuote:
-=======
 		case common.FieldTypeEnum, common.FieldTypeList, common.FieldTypeEnumMulti, common.FieldTypeEnumQuote,
 			common.FieldTypeInnerTable:
->>>>>>> c2f545c1
 			var iOption interface{}
 			attrItems[index] = unmarshalAttrStrVal(attrItems[index], common.BKOptionField, iOption)
 		case common.FieldTypeInt:

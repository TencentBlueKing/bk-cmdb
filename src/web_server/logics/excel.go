--- conflicted
+++ resolved
@@ -520,12 +520,10 @@
 	if objID == common.BKInnerObjIDHost {
 		filterFields = append(filterFields, common.BKCloudIDField)
 	}
-<<<<<<< HEAD
-	fields, err := lgc.GetObjFieldIDs(objID, filterFields, nil, header, modelBizID, common.HostAddMethodExcelDefaultIndex)
-=======
+
 	fields, err := lgc.GetObjFieldIDs(objID, filterFields, nil, header, modelBizID,
 		common.HostAddMethodExcelDefaultIndex)
->>>>>>> 74a0d43f
+
 	if err != nil {
 		blog.Errorf("get %s fields error:%s, rid: %s", objID, err.Error(), rid)
 		return err

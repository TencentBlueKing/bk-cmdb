--- conflicted
+++ resolved
@@ -92,17 +92,12 @@
 }
 
 // BuildHostExcelFromData product excel from data
-<<<<<<< HEAD
-// selfObjectUniqueID 当前导出对象使用的唯一校验id
+	// selfObjectUniqueID 当前导出对象使用的唯一校验id
 func (lgc *Logics) BuildHostExcelFromData(ctx context.Context, objID string, fields map[string]Property,
 	filter []string, data []mapstr.MapStr, xlsxFile *xlsx.File, header http.Header, modelBizID int64,
-	usernameMap map[string]string, propertyList []string,
+	usernameMap map[string]string, propertyList []string, objNames, objIDs []string,
 	AsstObjectUniqueIDMap map[string]int64, selfObjectUniqueID int64) error {
-=======
-func (lgc *Logics) BuildHostExcelFromData(ctx context.Context, objID string, fields map[string]Property,
-	filter []string, data []mapstr.MapStr, xlsxFile *xlsx.File, header http.Header, modelBizID int64,
-	usernameMap map[string]string, propertyList []string, objNames, objIDs []string) error {
->>>>>>> e4ee3c1b
+	
 	rid := util.ExtractRequestIDFromContext(ctx)
 	ccLang := lgc.Language.CreateDefaultCCLanguageIf(util.GetLanguage(header))
 	ccErr := lgc.CCErr.CreateDefaultCCErrorIf(util.GetLanguage(header))
@@ -143,13 +138,6 @@
 
 	productHostExcelHeader(ctx, fields, filter, sheet, ccLang, objNames)
 
-<<<<<<< HEAD
-	instIDArr := make([]int64, 0)
-	// indexID := getFieldsIDIndexMap(fields)
-	rowIndex := common.HostAddMethodExcelIndexOffset
-	for _, hostData := range data {
-=======
-	instPrimaryKeyValMap := make(map[int64][]PropertyPrimaryVal)
 	hanlehHostDataParam := &HanlehHostDataParam{
 		HostData:             data,
 		ExtFieldsTopoID:      extFieldsTopoID,
@@ -166,17 +154,16 @@
 		ObjID:                objID,
 		ObjIDs:               objIDs,
 		Fields:               fields,
-		InstPrimaryKeyValMap: instPrimaryKeyValMap,
-	}
-
-	err = lgc.buildHostExcelData(hanlehHostDataParam)
+	}
+
+	instIDs, err := lgc.buildHostExcelData(hanlehHostDataParam)
 	if err != nil {
 		blog.Errorf("build host excel data failed, err: %v, rid: %s", err, rid)
 		return err
 	}
->>>>>>> e4ee3c1b
-
-	err = lgc.BuildAssociationExcelFromData(ctx, objID, instPrimaryKeyValMap, xlsxFile, header, modelBizID)
+
+	err = lgc.BuildAssociationExcelFromData(ctx, objID, instIDs, xlsxFile, header, modelBizID,
+		AsstObjectUniqueIDMap, selfObjectUniqueID)
 	if err != nil {
 		blog.Errorf("build association excel data failed, err: %v, rid: %s", err, rid)
 		return err
@@ -185,14 +172,15 @@
 }
 
 // buildHostExcelData 处理主机数据，生成Excel表格数据
-func (lgc *Logics) buildHostExcelData(hanlehHostDataParam *HanlehHostDataParam) error {
+func (lgc *Logics) buildHostExcelData(hanlehHostDataParam *HanlehHostDataParam) ([]int64, error) {
+	instIDArr := make([]int64, 0)
 	rowIndex := common.HostAddMethodExcelIndexOffset
 	for _, hostData := range hanlehHostDataParam.HostData {
 		rowMap, err := mapstr.NewFromInterface(hostData[common.BKInnerObjIDHost])
 		if err != nil {
 			blog.Errorf("build host excel data failed, hostData: %#v, err: %v, rid: %s", hostData, err,
 				hanlehHostDataParam.Rid)
-			return hanlehHostDataParam.CcErr.CCError(common.CCErrCommReplyDataFormatError)
+			return nil, hanlehHostDataParam.CcErr.CCError(common.CCErrCommReplyDataFormatError)
 		}
 
 		// handle custom extFieldKey,前两个元素为业务拓扑、业务，后两个元素为集群、模块，中间的为自定义层级列
@@ -205,26 +193,14 @@
 		if _, exist := hanlehHostDataParam.Fields[common.BKCloudIDField]; exist {
 			cloudAreaArr, err := rowMap.MapStrArray(common.BKCloudIDField)
 			if err != nil {
-<<<<<<< HEAD
-				blog.ErrorJSON("build host excel failed, cloud area not array, host: %s, err: %s, rid: %s", hostData,
-					err, rid)
-				return ccErr.CCError(common.CCErrCommReplyDataFormatError)
-			}
-
-			if len(cloudAreaArr) != 1 {
-				blog.ErrorJSON("build host excel failed, host has many cloud areas, host: %s, err: %s, rid: %s",
-					hostData, err, rid)
-				return ccErr.CCError(common.CCErrCommReplyDataFormatError)
-=======
 				blog.Errorf("get cloud id failed, host: %#v, err: %v, rid: %s", hostData, err, hanlehHostDataParam.Rid)
-				return hanlehHostDataParam.CcErr.CCError(common.CCErrCommReplyDataFormatError)
+				return nil, hanlehHostDataParam.CcErr.CCError(common.CCErrCommReplyDataFormatError)
 			}
 
 			if len(cloudAreaArr) != 1 {
 				blog.Errorf("host has many cloud areas, host: %#v, err: %v, rid: %s", hostData, err,
 					hanlehHostDataParam.Rid)
-				return hanlehHostDataParam.CcErr.CCError(common.CCErrCommReplyDataFormatError)
->>>>>>> e4ee3c1b
+				return nil, hanlehHostDataParam.CcErr.CCError(common.CCErrCommReplyDataFormatError)
 			}
 
 			cloudArea := fmt.Sprintf("%v[%v]", cloudAreaArr[0][common.BKInstNameField],
@@ -255,15 +231,9 @@
 		instIDKey := metadata.GetInstIDFieldByObjID(hanlehHostDataParam.ObjID)
 		instID, err := rowMap.Int64(instIDKey)
 		if err != nil {
-<<<<<<< HEAD
-			blog.Errorf("setExcelRowDataByIndex inst:%+v, not inst id key:%s, objID:%s, rid:%s", rowMap, instIDKey,
-				objID, rid)
-			return ccErr.Errorf(common.CCErrCommInstFieldNotFound, instIDKey, objID)
-=======
 			blog.Errorf("get inst id failed, inst: %#v, err: %v, rid: %s", rowMap, err, hanlehHostDataParam.Rid)
-			return hanlehHostDataParam.CcErr.Errorf(common.CCErrCommInstFieldNotFound, instIDKey,
+			return nil, hanlehHostDataParam.CcErr.Errorf(common.CCErrCommInstFieldNotFound, instIDKey,
 				hanlehHostDataParam.ObjID)
->>>>>>> e4ee3c1b
 		}
 
 		// 使用中英文用户名重新构造用户列表(用户列表实际为逗号分隔的string型)
@@ -271,28 +241,14 @@
 			hanlehHostDataParam.PropertyList, hanlehHostDataParam.CcLang)
 		if err != nil {
 			blog.Errorf("rebuild user list field, err: %v, rid: %s", err, hanlehHostDataParam.Rid)
-			return err
-		}
-
-<<<<<<< HEAD
-		setExcelRowDataByIndex(rowMap, sheet, rowIndex, fields)
+			return nil, err
+		}
+
+		setExcelRowDataByIndex(rowMap, hanlehHostDataParam.Sheet, rowIndex, hanlehHostDataParam.Fields)
 		instIDArr = append(instIDArr, instID)
 		rowIndex++
 	}
-
-	err = lgc.BuildAssociationExcelFromData(ctx, objID, instIDArr, xlsxFile, header, modelBizID,
-		AsstObjectUniqueIDMap, selfObjectUniqueID)
-	if err != nil {
-		return err
-	}
-
-=======
-		primaryKeyArr := setExcelRowDataByIndex(rowMap, hanlehHostDataParam.Sheet, rowIndex, hanlehHostDataParam.Fields)
-		hanlehHostDataParam.InstPrimaryKeyValMap[instID] = primaryKeyArr
-		rowIndex++
-	}
->>>>>>> e4ee3c1b
-	return nil
+	return instIDArr, nil
 }
 
 // 获取模型关联关系

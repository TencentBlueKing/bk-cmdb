--- conflicted
+++ resolved
@@ -320,8 +320,6 @@
 		resp.Data.Set("error", errMsg)
 		return resp
 	}
-<<<<<<< HEAD
-=======
 
 	fields, err := lgc.GetObjFieldIDs(common.BKInnerObjIDHost, nil, nil, header, modelBizID,
 		common.HostAddMethodExcelDefaultIndex)
@@ -331,7 +329,6 @@
 		return resp
 	}
 
->>>>>>> 0a510b3f
 	errMsg, err = lgc.CheckHostsAdded(ctx, header, hosts)
 	if err != nil {
 		blog.Errorf("check host added failed, err: %v, rid: %s", err, rid)

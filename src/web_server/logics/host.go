--- conflicted
+++ resolved
@@ -160,10 +160,9 @@
 }
 
 // ImportHosts import host info
-<<<<<<< HEAD
-func (lgc *Logics) ImportHosts(ctx context.Context, f *xlsx.File, header http.Header, defLang lang.DefaultCCLanguageIf,
-	modelBizID int64, moduleID int64, opType int64, AsstObjectUniqueIDMap map[string]int64,
-	objectUniqueID int64) *metadata.ResponseDataMapStr {
+func (lgc *Logics) ImportHosts(ctx context.Context, f *xlsx.File, header http.Header,req *http.Request,
+	defLang lang.DefaultCCLanguageIf, modelBizID int64, moduleID int64, opType int64, 
+	AsstObjectUniqueIDMap map[string]int64,	objectUniqueID int64) *metadata.ResponseDataMapStr {
 
 	rid := util.GetHTTPCCRequestID(header)
 
@@ -196,10 +195,6 @@
 func (lgc *Logics) importHosts(ctx context.Context, f *xlsx.File, header http.Header, defLang lang.DefaultCCLanguageIf,
 	modelBizID int64, moduleID int64, asstObjectUniqueIDMap map[string]int64,
 	objectUniqueID int64) *metadata.ResponseDataMapStr {
-=======
-func (lgc *Logics) ImportHosts(ctx context.Context, f *xlsx.File, req *http.Request, defLang lang.DefaultCCLanguageIf,
-	modelBizID int64, moduleID int64) *metadata.ResponseDataMapStr {
->>>>>>> d6aa6191
 
 	rid := util.ExtractRequestIDFromContext(ctx)
 	defErr := lgc.CCErr.CreateDefaultCCErrorIf(util.GetLanguage(req.Header))
@@ -250,38 +245,20 @@
 		resp = result
 	}
 
-<<<<<<< HEAD
 	if len(f.Sheets) <= 2 || len(asstObjectUniqueIDMap) == 0 {
 		resp.Result = true
 		return resp
 	}
-=======
+
 	// if sheet name is 'association', the sheet is association data to be import
 	for _, sheet := range f.Sheets {
 		if sheet.Name != "association" {
 			continue
 		}
->>>>>>> d6aa6191
 
 		asstInfoMap, assoErrMsg := GetAssociationExcelData(sheet, common.HostAddMethodExcelAssociationIndexOffset,
 			defLang)
 
-<<<<<<< HEAD
-	if len(asstInfoMap) > 0 {
-		asstInfoMapInput := &metadata.RequestImportAssociation{
-			AssociationInfoMap:    asstInfoMap,
-			AsstObjectUniqueIDMap: asstObjectUniqueIDMap,
-			ObjectUniqueID:        objectUniqueID,
-		}
-		asstResult, asstResultErr := lgc.CoreAPI.ApiServer().ImportAssociation(ctx, header, common.BKInnerObjIDHost,
-			asstInfoMapInput)
-		if asstResultErr != nil {
-			blog.Errorf("import host association failed, err: %v, rid: %s", asstResultErr, rid)
-			resp.Code = common.CCErrCommHTTPDoRequestFailed
-			resp.ErrMsg = defErr.Errorf(common.CCErrCommHTTPDoRequestFailed).Error()
-			return resp
-		}
-=======
 		if len(asstInfoMap) > 0 {
 			asstInfoMapInput := &metadata.RequestImportAssociation{
 				AssociationInfoMap: asstInfoMap,
@@ -294,7 +271,6 @@
 				resp.ErrMsg = defErr.Errorf(common.CCErrCommHTTPDoRequestFailed).Error()
 				return resp
 			}
->>>>>>> d6aa6191
 
 			assoErrMsg = append(assoErrMsg, asstResult.Data.ErrMsgMap...)
 			if resp.Result && !asstResult.Result {
@@ -362,14 +338,9 @@
 }
 
 // UpdateHosts update excel import hosts
-<<<<<<< HEAD
-func (lgc *Logics) UpdateHosts(ctx context.Context, f *xlsx.File, header http.Header, defLang lang.DefaultCCLanguageIf,
-	modelBizID, OpType int64, AsstObjectUniqueIDMap map[string]int64,
+func (lgc *Logics) UpdateHosts(ctx context.Context, f *xlsx.File, req *http.Request, header http.Header, 
+	defLang lang.DefaultCCLanguageIf, modelBizID, OpType int64, AsstObjectUniqueIDMap map[string]int64,
 	objectUniqueID int64) *metadata.ResponseDataMapStr {
-=======
-func (lgc *Logics) UpdateHosts(ctx context.Context, f *xlsx.File, req *http.Request, defLang lang.DefaultCCLanguageIf,
-	modelBizID int64) *metadata.ResponseDataMapStr {
->>>>>>> d6aa6191
 
 	rid := util.ExtractRequestIDFromContext(ctx)
 	defErr := lgc.CCErr.CreateDefaultCCErrorIf(util.GetLanguage(req.Header))
@@ -399,7 +370,6 @@
 		}
 	}
 
-<<<<<<< HEAD
 	if OpType == 1 {
 		result := &metadata.ResponseDataMapStr{
 			BaseResp: metadata.BaseResp{Result: true},
@@ -422,12 +392,9 @@
 		return result
 	}
 
-	errMsg, err = lgc.CheckHostsUpdated(ctx, header, hosts, modelBizID)
-	if nil != err {
-=======
+
 	errMsg, err = lgc.CheckHostsUpdated(ctx, req.Header, hosts, modelBizID)
 	if err != nil {
->>>>>>> d6aa6191
 		blog.Errorf("ImportHosts failed,  CheckHostsAdded error:%s, rid: %s", err.Error(), rid)
 		return &metadata.ResponseDataMapStr{
 			BaseResp: metadata.BaseResp{
@@ -460,25 +427,10 @@
 			"host_info":  hosts,
 			"input_type": common.InputTypeExcel,
 		}
-<<<<<<< HEAD
 		result, resultErr = lgc.CoreAPI.ApiServer().UpdateHost(context.Background(), header, params)
 		if nil != resultErr {
 			blog.Errorf("UpdateHosts update host http request  error:%s, rid:%s", resultErr.Error(),
 				util.GetHTTPCCRequestID(header))
-=======
-		result, resultErr = lgc.CoreAPI.ApiServer().UpdateHost(context.Background(), req.Header, params)
-		if resultErr != nil {
-			blog.Errorf("UpdateHosts update host http request  error:%s, rid:%s", resultErr.Error(),
-				util.GetHTTPCCRequestID(req.Header))
-			return &metadata.ResponseDataMapStr{
-				BaseResp: metadata.BaseResp{
-					Result: false,
-					Code:   common.CCErrCommHTTPDoRequestFailed,
-					ErrMsg: defErr.Error(common.CCErrCommHTTPDoRequestFailed).Error(),
-				},
-				Data: nil,
-			}
->>>>>>> d6aa6191
 		}
 	}
 

/*
 * Tencent is pleased to support the open source community by making 蓝鲸 available.
 * Copyright (C) 2017-2018 THL A29 Limited, a Tencent company. All rights reserved.
 * Licensed under the MIT License (the "License"); you may not use this file except
 * in compliance with the License. You may obtain a copy of the License at
 * http://opensource.org/licenses/MIT
 * Unless required by applicable law or agreed to in writing, software distributed under
 * the License is distributed on an "AS IS" BASIS, WITHOUT WARRANTIES OR CONDITIONS OF ANY KIND,
 * either express or implied. See the License for the specific language governing permissions and
 * limitations under the License.
 */

package logics

import (
	"context"
	"errors"
	"net/http"

	"configcenter/src/common"
	"configcenter/src/common/blog"
	lang "configcenter/src/common/language"
	"configcenter/src/common/mapstr"
	"configcenter/src/common/metadata"
	"configcenter/src/common/util"

	"github.com/rentiansheng/xlsx"
)

// GetImportInsts get insts from excel file
func (lgc *Logics) GetImportInsts(ctx context.Context, f *xlsx.File, objID string, req *http.Request, headerRow int,
	isInst bool, defLang lang.DefaultCCLanguageIf, modelBizID int64) (map[int]map[string]interface{}, []string, error) {

	rid := util.ExtractRequestIDFromContext(ctx)

	fields, err := lgc.GetObjFieldIDs(objID, nil, nil, req.Header, modelBizID,
		common.HostAddMethodExcelDefaultIndex)

	if nil != err {
		return nil, nil, errors.New(defLang.Languagef("web_get_object_field_failure", err.Error()))
	}
	if len(f.Sheets) == 0 {
		blog.Errorf("the excel file sheets is empty, rid: %s", rid)
		return nil, nil, errors.New(defLang.Language("web_excel_content_empty"))
	}
	sheet := f.Sheets[0]
	if nil == sheet {
		blog.Errorf("import object %s instance, but the excel file sheet is empty, rid: %s", objID, rid)
		return nil, nil, errors.New(defLang.Language("web_excel_sheet_not_found"))
	}

	departmentMap, err := lgc.getDepartmentMap(req)
	if err != nil {
		blog.Errorf("get department failed, err: %v, rid: %s", err, rid)
		return nil, nil, err
	}

	if isInst {
		return GetExcelData(ctx, sheet, fields, common.KvMap{"import_from": common.HostAddMethodExcel}, true, headerRow,
			defLang, departmentMap)
	} else {
		return GetRawExcelData(ctx, sheet, common.KvMap{"import_from": common.HostAddMethodExcel}, headerRow, defLang,
			departmentMap)
	}
}

func (lgc *Logics) GetInstData(objID string, instIDArr []int64, header http.Header) ([]mapstr.MapStr, error) {
	rid := util.GetHTTPCCRequestID(header)
	defErr := lgc.CCErr.CreateDefaultCCErrorIf(util.GetLanguage(header))
	searchCond := mapstr.MapStr{}

	searchCond["fields"] = []string{}
	searchCond["condition"] = mapstr.MapStr{
		common.BKInstIDField: mapstr.MapStr{
			common.BKDBIN: instIDArr,
		},
		common.BKObjIDField: objID,
	}
	searchCond["page"] = nil
	result, err := lgc.Engine.CoreAPI.ApiServer().GetInstDetail(context.Background(), header, objID, searchCond)
	if nil != err {
		blog.Errorf("get inst data detail error:%v , search condition:%#v, rid: %s", err, searchCond, rid)
		return nil, defErr.Error(common.CCErrCommHTTPDoRequestFailed)
	}

	if !result.Result {
		blog.Errorf("get inst data detail error:%v , search condition:%#v, rid: %s", result.ErrMsg, searchCond, rid)
		return nil, defErr.Error(result.Code)
	}

	if 0 == result.Data.Count {
		blog.Errorf("get inst data detail, but got 0 instances , search condition:%#v, rid: %s", searchCond, rid)
		return nil, defErr.Error(common.CCErrAPINoObjectInstancesIsFound)
	}

	return result.Data.Info, nil
}

// ImportInsts import host info
func (lgc *Logics) ImportInsts(ctx context.Context, f *xlsx.File, objID string, header http.Header,
	defLang lang.DefaultCCLanguageIf, modelBizID int64, opType int64, AsstObjectUniqueIDMap map[string]int64, objectUniqueID int64) (
	resultData mapstr.MapStr, errCode int, err error) {

	rid := util.GetHTTPCCRequestID(header)

	if opType == 1 {
		if len(f.Sheets) < 2 {
			return nil, 0, nil
		}
		info, err := lgc.importStatisticsAssociation(ctx, header, objID, f.Sheets[1])
		if err != nil {
			blog.Errorf("ImportHosts failed, GetImportHosts error:%s, rid: %s", err.Error(), rid)
			return nil, err.GetCode(), err
		}
		return mapstr.MapStr{"association": info}, 0, nil
	}

	return lgc.importInsts(ctx, f, objID, header, defLang, modelBizID, AsstObjectUniqueIDMap, objectUniqueID)
}

<<<<<<< HEAD
// importInsts import insts info
func (lgc *Logics) importInsts(ctx context.Context, f *xlsx.File, objID string, header http.Header,
	defLang lang.DefaultCCLanguageIf, modelBizID int64, asstObjectUniqueIDMap map[string]int64, objectUniqueID int64) (
	resultData mapstr.MapStr, errCode int, err error) {
=======
// ImportHosts import host info
func (lgc *Logics) ImportInsts(ctx context.Context, f *xlsx.File, objID string, req *http.Request,
	defLang lang.DefaultCCLanguageIf, modelBizID int64) (resultData mapstr.MapStr, errCode int, err error) {
>>>>>>> d6aa6191

	rid := util.GetHTTPCCRequestID(req.Header)
	defErr := lgc.CCErr.CreateDefaultCCErrorIf(util.GetLanguage(req.Header))
	resultData = mapstr.New()

	insts, errMsg, err := lgc.GetImportInsts(ctx, f, objID, req, 0, true, defLang, modelBizID)
	if err != nil {
		blog.Errorf("get %s inst info from excel error, err: %v, rid: %s", objID, err, rid)
		return resultData, common.CCErrWebFileContentFail, err
	}
	if len(errMsg) != 0 {
		resultData.Set("err", errMsg)
		return resultData, common.CCErrWebFileContentFail, defErr.Errorf(common.CCErrWebFileContentFail,
			strings.Join(errMsg, ","))
	}

	var resultErr error
	result := &metadata.ResponseDataMapStr{}
	result.BaseResp.Result = true

	if len(insts) != 0 {
		params := mapstr.MapStr{}
		params["input_type"] = common.InputTypeExcel
		params["BatchInfo"] = insts
		params[common.BKAppIDField] = modelBizID
<<<<<<< HEAD
		result, resultErr = lgc.CoreAPI.ApiServer().AddInstByImport(context.Background(), header,
			util.GetOwnerID(header), objID, params)
		if resultErr != nil {
			blog.Errorf("ImportInsts add inst info  http request  err: %v, rid: %s", resultErr, rid)
			return nil, common.CCErrorUnknownOrUnrecognizedError, resultErr
=======
		result, resultErr = lgc.CoreAPI.ApiServer().AddInst(context.Background(), req.Header,
			util.GetOwnerID(req.Header), objID, params)
		if err != nil {
			blog.Errorf("add inst info failed, err: %v, rid: %s", resultErr, rid)
			return nil, common.CCErrCommHTTPDoRequestFailed, defErr.Error(common.CCErrCommHTTPDoRequestFailed)
>>>>>>> d6aa6191
		}
		resultData.Merge(result.Data)
	}

<<<<<<< HEAD
	if len(f.Sheets) > 2 && len(asstObjectUniqueIDMap) > 0 {
		asstInfoMap, errMsg := GetAssociationExcelData(f.Sheets[1], common.HostAddMethodExcelAssociationIndexOffset,
=======
	for _, sheet := range f.Sheets {
		if sheet.Name != "association" {
			continue
		}

		asstInfoMap, errMsg := GetAssociationExcelData(sheet, common.HostAddMethodExcelAssociationIndexOffset,
>>>>>>> d6aa6191
			defLang)

		if len(asstInfoMap) > 0 {
			asstInfoMapInput := &metadata.RequestImportAssociation{
				AssociationInfoMap:    asstInfoMap,
				AsstObjectUniqueIDMap: asstObjectUniqueIDMap,
				ObjectUniqueID:        objectUniqueID,
			}
			asstResult, asstResultErr := lgc.CoreAPI.ApiServer().ImportAssociation(ctx, req.Header, objID,
				asstInfoMapInput)
			if asstResultErr != nil {
				blog.Errorf("import %s association failed, err: %v, rid:%s", objID, asstResultErr, rid)
				return nil, common.CCErrCommHTTPDoRequestFailed, defErr.Error(common.CCErrCommHTTPDoRequestFailed)
			}
			errMsg = append(errMsg, asstResult.Data.ErrMsgMap...)
			if errCode == 0 && !asstResult.Result {
				errCode = asstResult.Code
				err = defErr.New(asstResult.Code, asstResult.ErrMsg)
			}
		}

		resultData.Set("asst_error", errMsg)
	}

	return
}<|MERGE_RESOLUTION|>--- conflicted
+++ resolved
@@ -97,8 +97,9 @@
 }
 
 // ImportInsts import host info
-func (lgc *Logics) ImportInsts(ctx context.Context, f *xlsx.File, objID string, header http.Header,
-	defLang lang.DefaultCCLanguageIf, modelBizID int64, opType int64, AsstObjectUniqueIDMap map[string]int64, objectUniqueID int64) (
+func (lgc *Logics) ImportInsts(ctx context.Context, f *xlsx.File, objID string, req *http.Request, header http.Header, 
+	defLang lang.DefaultCCLanguageIf, modelBizID int64, opType int64, 
+	AsstObjectUniqueIDMap map[string]int64, objectUniqueID int64) (
 	resultData mapstr.MapStr, errCode int, err error) {
 
 	rid := util.GetHTTPCCRequestID(header)
@@ -118,16 +119,10 @@
 	return lgc.importInsts(ctx, f, objID, header, defLang, modelBizID, AsstObjectUniqueIDMap, objectUniqueID)
 }
 
-<<<<<<< HEAD
 // importInsts import insts info
 func (lgc *Logics) importInsts(ctx context.Context, f *xlsx.File, objID string, header http.Header,
 	defLang lang.DefaultCCLanguageIf, modelBizID int64, asstObjectUniqueIDMap map[string]int64, objectUniqueID int64) (
 	resultData mapstr.MapStr, errCode int, err error) {
-=======
-// ImportHosts import host info
-func (lgc *Logics) ImportInsts(ctx context.Context, f *xlsx.File, objID string, req *http.Request,
-	defLang lang.DefaultCCLanguageIf, modelBizID int64) (resultData mapstr.MapStr, errCode int, err error) {
->>>>>>> d6aa6191
 
 	rid := util.GetHTTPCCRequestID(req.Header)
 	defErr := lgc.CCErr.CreateDefaultCCErrorIf(util.GetLanguage(req.Header))
@@ -153,34 +148,21 @@
 		params["input_type"] = common.InputTypeExcel
 		params["BatchInfo"] = insts
 		params[common.BKAppIDField] = modelBizID
-<<<<<<< HEAD
 		result, resultErr = lgc.CoreAPI.ApiServer().AddInstByImport(context.Background(), header,
 			util.GetOwnerID(header), objID, params)
 		if resultErr != nil {
 			blog.Errorf("ImportInsts add inst info  http request  err: %v, rid: %s", resultErr, rid)
 			return nil, common.CCErrorUnknownOrUnrecognizedError, resultErr
-=======
-		result, resultErr = lgc.CoreAPI.ApiServer().AddInst(context.Background(), req.Header,
-			util.GetOwnerID(req.Header), objID, params)
-		if err != nil {
-			blog.Errorf("add inst info failed, err: %v, rid: %s", resultErr, rid)
-			return nil, common.CCErrCommHTTPDoRequestFailed, defErr.Error(common.CCErrCommHTTPDoRequestFailed)
->>>>>>> d6aa6191
 		}
 		resultData.Merge(result.Data)
 	}
 
-<<<<<<< HEAD
-	if len(f.Sheets) > 2 && len(asstObjectUniqueIDMap) > 0 {
-		asstInfoMap, errMsg := GetAssociationExcelData(f.Sheets[1], common.HostAddMethodExcelAssociationIndexOffset,
-=======
 	for _, sheet := range f.Sheets {
 		if sheet.Name != "association" {
 			continue
 		}
 
 		asstInfoMap, errMsg := GetAssociationExcelData(sheet, common.HostAddMethodExcelAssociationIndexOffset,
->>>>>>> d6aa6191
 			defLang)
 
 		if len(asstInfoMap) > 0 {

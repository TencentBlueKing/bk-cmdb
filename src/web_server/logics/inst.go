--- conflicted
+++ resolved
@@ -75,14 +75,6 @@
 	searchCond[metadata.BKMetadata] = meta
 	result, err := lgc.Engine.CoreAPI.ApiServer().GetInstDetail(context.Background(), header, ownerID, objID, searchCond)
 	if nil != err {
-<<<<<<< HEAD
-		blog.Errorf("get inst detail error:%v , search condition:%#v", err, searchCond)
-		return nil, errors.New(err.Error())
-	}
-	if !result.Result {
-		blog.Errorf("get inst detail error, errcode : %d, errormsg : %s, search condition:%#v", result.Code, result.ErrMsg, searchCond)
-		return nil, errors.New(result.ErrMsg)
-=======
 		blog.Errorf("get inst data detail error:%v , search condition:%#v", err, searchCond)
 		return nil, defErr.Error(common.CCErrCommHTTPDoRequestFailed)
 	}
@@ -90,7 +82,6 @@
 	if !result.Result {
 		blog.Errorf("get inst data detail error:%v , search condition:%#v", result.ErrMsg, searchCond)
 		return nil, defErr.Error(result.Code)
->>>>>>> 2902be1a
 	}
 
 	if 0 == result.Data.Count {
@@ -104,17 +95,8 @@
 	attrCond[common.BKOwnerIDField] = ownerID
 	attrResult, aErr := lgc.Engine.CoreAPI.ApiServer().GetObjectAttr(context.Background(), header, attrCond)
 	if nil != aErr {
-<<<<<<< HEAD
-		blog.Errorf("get object attr error: %s", aErr.Error())
-		return nil, errors.New(aErr.Error())
-	}
-	if !attrResult.Result {
-		blog.Errorf("get object attr error, errorcode : %d, errormsg :%s", attrResult.Code, attrResult.ErrMsg)
-		return nil, errors.New(result.ErrMsg)
-=======
 		blog.Errorf("get object: %s instance, but get object attr error: %v", objID, aErr)
 		return nil, defErr.Error(common.CCErrTopoObjectAttributeSelectFailed)
->>>>>>> 2902be1a
 	}
 
 	if !attrResult.Result {
@@ -152,7 +134,7 @@
 	params["BatchInfo"] = insts
 	params[common.MetadataField] = meta
 	result, resultErr := lgc.CoreAPI.ApiServer().AddInst(context.Background(), header, util.GetOwnerID(header), objID, params)
-	if nil != resultErr {
+	if nil != err {
 		blog.Errorf("ImportInsts add inst info  http request  error:%s, rid:%s", resultErr.Error(), util.GetHTTPCCRequestID(header))
 		return nil, common.CCErrCommHTTPDoRequestFailed, defErr.Error(common.CCErrCommHTTPDoRequestFailed)
 	}

--- conflicted
+++ resolved
@@ -28,14 +28,9 @@
 
 // Capability defines webserver server's capability
 type Capability struct {
-<<<<<<< HEAD
-	Ws     *gin.Engine
-	Engine *backbone.Engine
-	ApiCli apiserver.ApiServerClientInterface
-=======
 	Ws        *gin.Engine
 	Engine    *backbone.Engine
 	Config    *options.Config
-	NoticeCli notice.NoticeClientInterface
->>>>>>> e4d56285
+	NoticeCli notice.ClientI
+	ApiCli    apiserver.ApiServerClientInterface
 }
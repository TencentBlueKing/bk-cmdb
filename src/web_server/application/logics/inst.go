--- conflicted
+++ resolved
@@ -28,11 +28,7 @@
 )
 
 //GetImportInsts get insts from excel file
-<<<<<<< HEAD
-func GetImportInsts(f *xlsx.File, url string, header http.Header, headerRow int, defLang lang.DefaultCCLanguageIf) (map[int]map[string]interface{}, error) {
-=======
 func GetImportInsts(f *xlsx.File, objID, url string, header http.Header, headerRow int, defLang lang.DefaultCCLanguageIf) (map[int]map[string]interface{}, error) {
->>>>>>> c50b8044
 
 	fields, err := GetObjFieldIDs(objID, url, nil, header)
 	if nil != err {
@@ -48,11 +44,7 @@
 		return nil, errors.New(defLang.Language("web_excel_sheet_not_found"))
 	}
 
-<<<<<<< HEAD
-	return GetExcelData(sheet, nil, common.KvMap{"import_from": common.HostAddMethodExcel}, false, headerRow, defLang)
-=======
 	return GetExcelData(sheet, fields, common.KvMap{"import_from": common.HostAddMethodExcel}, false, headerRow, defLang)
->>>>>>> c50b8044
 }
 
 //GetInstData get inst data

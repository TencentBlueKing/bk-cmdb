/*
 * Tencent is pleased to support the open source community by making 蓝鲸 available.
 * Copyright (C) 2017-2018 THL A29 Limited, a Tencent company. All rights reserved.
 * Licensed under the MIT License (the "License"); you may not use this file except
 * in compliance with the License. You may obtain a copy of the License at
 * http://opensource.org/licenses/MIT
 * Unless required by applicable law or agreed to in writing, software distributed under
 * the License is distributed on an "AS IS" BASIS, WITHOUT WARRANTIES OR CONDITIONS OF ANY KIND,
 * either express or implied. See the License for the specific language governing permissions and
 * limitations under the License.
 */

package middleware

import (
	"fmt"
	"strings"

	"github.com/gin-gonic/contrib/sessions"
	"github.com/gin-gonic/gin"

	"configcenter/src/common"
	"configcenter/src/common/blog"
	"configcenter/src/common/http/httpclient"
	"configcenter/src/web_server/application/middleware/auth"
	"configcenter/src/web_server/application/middleware/user"
	webCommon "configcenter/src/web_server/common"
)

var APIAddr func() string
var sLoginURL string
var checkUrl string

//ValidLogin   valid the user login status
func ValidLogin(params ...string) gin.HandlerFunc {
	loginURL := params[0]
	appCode := params[1]
	site := params[2]

	checkUrl = params[3]
	skipLogin := params[5]
	multipleOwner := params[6]
	isMultiOwner := true
	defaultlanguage := params[7]

	if "0" == multipleOwner {
		isMultiOwner = false
	}
	return func(c *gin.Context) {
		url := site + c.Request.URL.Path
		loginPage := fmt.Sprintf(loginURL, appCode, url)
		pathArr := strings.Split(c.Request.URL.Path, "/")
		path1 := pathArr[1]

		switch path1 {
		case "healthz", "metrics":
			c.Next()
			return
		}

		if isAuthed(c, isMultiOwner, skipLogin, defaultlanguage) {
			//valid resource acess privilege
			auth := auth.NewAuth()
			ok := auth.ValidResAccess(pathArr, c)
			if false == ok {
				c.JSON(403, gin.H{
					"status": "access forbidden",
				})
				return
			}
			//http request header add user
			session := sessions.Default(c)
			userName, _ := session.Get("userName").(string)
			language, _ := session.Get("language").(string)
			ownerID, _ := session.Get("owner_uin").(string)
			c.Request.Header.Add(common.BKHTTPHeaderUser, userName)
			c.Request.Header.Add(common.BKHTTPLanguage, language)
			c.Request.Header.Add(common.BKHTTPOwnerID, ownerID)

			if path1 == "api" {
				url := APIAddr() //apiSite
				if "" == url {
					blog.Errorf("get api server address error ")
				}
				httpclient.ProxyHttp(c, url)
			} else {
				c.Next()
			}
		} else {
			if path1 == "api" {
				c.JSON(401, gin.H{
					"status": "log out",
				})
				return
			} else {
				c.Redirect(301, loginPage)
			}

		}
	}

}

// IsAuthed check user is authed
func isAuthed(c *gin.Context, isMultiOwner bool, skipLogin, defaultlanguage string) bool {
	if "1" == skipLogin {
		blog.Info("skip login")
		session := sessions.Default(c)

		cookieLanuage, err := c.Cookie(common.BKHTTPCookieLanugageKey)
		if "" == cookieLanuage || nil != err {
			c.SetCookie(common.BKHTTPCookieLanugageKey, defaultlanguage, 0, "/", "", false, false)
			session.Set("language", defaultlanguage)
		} else if cookieLanuage != session.Get("lanugage") {
			session.Set("language", cookieLanuage)
		}

		cookieOwnerID, err := c.Cookie(common.BKHTTPOwnerID)
		if "" == cookieOwnerID || nil != err {
			c.SetCookie(common.BKHTTPOwnerID, common.BKDefaultOwnerID, 0, "/", "", false, false)
			session.Set("owner_uin", cookieOwnerID)
		} else if cookieOwnerID != session.Get("owner_uin") {
			session.Set("owner_uin", cookieOwnerID)
			ownerMan := user.NewOwnerManager("admin", cookieOwnerID, cookieLanuage)
			if err := ownerMan.InitOwner(); nil != err {
				blog.Errorf("init owner fail %s", err.Error())
				return true
			}
<<<<<<< HEAD
		}

=======

		}
>>>>>>> e478c627
		session.Set("userName", "admin")
		session.Set("role", "1")
		session.Set(webCommon.IsSkipLogin, "1")
		session.Save()
		return true
	}
	session := sessions.Default(c)
	cc_token := session.Get("bk_token")
	user := user.NewUser()
	if nil == cc_token {
		return user.LoginUser(c, checkUrl, isMultiOwner)
	}
	bk_token, err := c.Cookie("bk_token")
	blog.Info("valid user login session token %s, cookie token %s", cc_token, bk_token)
	if nil != err || bk_token != cc_token {
		return user.LoginUser(c, checkUrl, isMultiOwner)
	}
	return true

}<|MERGE_RESOLUTION|>--- conflicted
+++ resolved
@@ -126,13 +126,8 @@
 				blog.Errorf("init owner fail %s", err.Error())
 				return true
 			}
-<<<<<<< HEAD
-		}
-
-=======
 
 		}
->>>>>>> e478c627
 		session.Set("userName", "admin")
 		session.Set("role", "1")
 		session.Set(webCommon.IsSkipLogin, "1")

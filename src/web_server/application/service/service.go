--- conflicted
+++ resolved
@@ -155,64 +155,31 @@
 			}
 		}
 	}
-<<<<<<< HEAD
 	fmt.Println("cfg:", config)
 	site := config["site.domain_url"] + "/"
 	version := config["api.version"]
 	loginURL := config["site.bk_login_url"]
 	appCode := config["site.app_code"]
-	check_url := config["site.check_url"]
+	//check_url := config["site.check_url"]
 	sessionName := config["session.name"]
 	skipLogin := config["session.skip"]
 	defaultlanguage := config["session.defaultlanguage"]
 	if "" == defaultlanguage {
 		defaultlanguage = "zh-cn"
 	}
-	apiSite, _ := a.AddrSrv.GetServer(types.CC_MODULE_APISERVER)
+	//apiSite, _ := a.AddrSrv.GetServer(types.CC_MODULE_APISERVER)
 	static := config["site.html_root"]
 	webCommon.ResourcePath = config["site.resources_path"]
 	redisAddress := config["session.host"]
 	redisPort := config["session.port"]
 	redisSecret := config["session.secret"]
-	multipleOwner := config["session.multiple_owner"]
-	agentAppUrl := config["app.agent_app_url"]
+	//multipleOwner := config["session.multiple_owner"]
+	agentAppURL := config["app.agent_app_url"]
 	redisSecret = strings.TrimSpace(redisSecret)
 	curl := fmt.Sprintf(loginURL, appCode, site)
 
 	if !strings.Contains(redisAddress, ":") && len(redisPort) > 0 {
 		redisAddress = redisAddress + ":" + redisPort
-=======
-
-	site, _ := config["site.domain_url"]
-	site = site + "/"
-	version, _ := config["api.version"]
-	loginURL, _ := config["site.bk_login_url"]
-	appCode, _ := config["site.app_code"]
-	checkURL, _ := config["site.check_url"]
-	sessionName, _ := config["session.name"]
-	skipLogin, _ := config["session.skip"]
-	defaultlanguage, _ := config["session.defaultlanguage"]
-	if "" == defaultlanguage {
-		defaultlanguage = "zh-cn"
-	}
-	//apiSite, _ := a.AddrSrv.GetServer(types.CC_MODULE_APISERVER)
-	static, _ := config["site.html_root"]
-	webCommon.ResourcePath, _ = config["site.resources_path"]
-	redisIP, _ := config["session.host"]
-	redisPort, _ := config["session.port"]
-	redisSecret, _ := config["session.secret"]
-	agentAppURL, _ := config["app.agent_app_url"]
-	redisSecret = strings.TrimSpace(redisSecret)
-	curl := fmt.Sprintf(loginURL, appCode, site)
-
-	if "" == checkURL {
-		return fmt.Errorf("config site.check_url item not found")
-	}
-	redisCli, err := redisclient.NewRedis(redisIP, redisPort, "", redisSecret, "0")
-	if nil != err {
-		blog.Errorf("connect redis error %s", err.Error())
-		return err
->>>>>>> c294b4c6
 	}
 	a.CacheCli = redis.NewClient(
 		&redis.Options{
@@ -228,11 +195,7 @@
 	}
 
 	go func() {
-<<<<<<< HEAD
 		store, rediserr := sessions.NewRedisStore(10, "tcp", redisAddress, redisSecret, []byte("secret"))
-=======
-		store, rediserr := sessions.NewRedisStore(10, "tcp", redisIP+":"+redisPort, redisSecret, []byte("secret"))
->>>>>>> c294b4c6
 		if rediserr != nil {
 			panic(rediserr)
 		}

--- conflicted
+++ resolved
@@ -26,10 +26,10 @@
 	"configcenter/src/common/blog"
 	"configcenter/src/common/metadata"
 	"configcenter/src/common/metric"
+	apigwcli "configcenter/src/common/resource/apigw"
 	"configcenter/src/common/types"
 	"configcenter/src/common/webservice/ginservice"
 	"configcenter/src/storage/dal/redis"
-	"configcenter/src/thirdparty/apigw/apigwutil"
 	noticeCli "configcenter/src/thirdparty/apigw/notice"
 	"configcenter/src/thirdparty/logplatform/opentelemetry"
 	"configcenter/src/web_server/app/options"
@@ -51,15 +51,10 @@
 	Engine   *backbone.Engine
 	CacheCli redis.Client
 	*logics.Logics
-<<<<<<< HEAD
-	Config  *options.Config
-	Session redis.RedisStore
-	ApiCli  apiserver.ApiServerClientInterface
-=======
 	Config    *options.Config
 	Session   redis.RedisStore
-	NoticeCli noticeCli.NoticeClientInterface
->>>>>>> e4d56285
+	NoticeCli noticeCli.ClientI
+	ApiCli    apiserver.ApiServerClientInterface
 }
 
 // WebService TODO
@@ -106,15 +101,19 @@
 	s.initResourceCount(ws)
 
 	c := &capability.Capability{
-		Ws:     ws,
-		Engine: s.Engine,
-		ApiCli: s.ApiCli,
+		Ws:        ws,
+		Engine:    s.Engine,
+		ApiCli:    s.ApiCli,
+		NoticeCli: s.NoticeCli,
 	}
 	// init excel func
 	excel.Init(c)
 
 	// init api gateway http handlers for saas
 	apigw.Init(c)
+
+	// init notice func
+	notice.Init(c)
 
 	// if no route, redirect to 404 page
 	ws.NoRoute(func(c *gin.Context) {
@@ -165,34 +164,6 @@
 	// common api
 	ws.GET("/healthz", s.Healthz)
 	ws.GET("/version", ginservice.Version)
-<<<<<<< HEAD
-=======
-
-	// table instance, only for ui, should be removed later
-	s.initModelQuote(ws)
-
-	// field template, only for ui
-	s.initFieldTemplate(ws)
-
-	c := &capability.Capability{
-		Ws:        ws,
-		Engine:    s.Engine,
-		Config:    s.Config,
-		NoticeCli: s.NoticeCli,
-	}
-	// init excel func
-	excel.Init(c)
-
-	// init notice func
-	notice.Init(c)
-
-	// if no route, redirect to 404 page
-	ws.NoRoute(func(c *gin.Context) {
-		c.Redirect(302, "/#/404")
-	})
-
-	return ws
->>>>>>> e4d56285
 }
 
 func setGinMode() {
@@ -257,21 +228,18 @@
 		return nil
 	}
 
-	config, err := apigwutil.ParseApiGWConfig("apiGW")
-	if err != nil {
-		blog.Errorf("get api gateway config error, err: %v", err)
-		return err
-	}
-
-	s.NoticeCli, err = noticeCli.NewNoticeApiGWClient(config, s.Engine.Metric().Registry())
-	if err != nil {
-		blog.Errorf("new gse api gateway client failed, err: %v", err)
-		return err
-	}
-
-	if _, err = s.NoticeCli.RegApp(context.Background(), http.Header{}); err != nil {
-		blog.Errorf("register to the notification center failed, err: %v", err)
-		return err
+	if apigwcli.Client() == nil {
+		err := apigwcli.Init("apiGW", s.Engine.Metric().Registry())
+		if err != nil {
+			blog.Errorf("init apigw clientset failed, err: %v", err)
+			return err
+		}
+
+		s.NoticeCli = apigwcli.Client().Notice()
+		if _, err = s.NoticeCli.RegApp(context.Background(), http.Header{}); err != nil {
+			blog.Errorf("register to the notification center failed, err: %v", err)
+			return err
+		}
 	}
 
 	return nil

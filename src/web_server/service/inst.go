/*
 * Tencent is pleased to support the open source community by making 蓝鲸 available.
 * Copyright (C) 2017-2018 THL A29 Limited, a Tencent company. All rights reserved.
 * Licensed under the MIT License (the "License"); you may not use this file except
 * in compliance with the License. You may obtain a copy of the License at
 * http://opensource.org/licenses/MIT
 * Unless required by applicable law or agreed to in writing, software distributed under
 * the License is distributed on an "AS IS" BASIS, WITHOUT WARRANTIES OR CONDITIONS OF ANY KIND,
 * either express or implied. See the License for the specific language governing permissions and
 * limitations under the License.
 */

package service

import (
	"context"
	"encoding/json"
	"fmt"
	"math/rand"
	"net/http"
	"os"
	"time"

	"configcenter/src/common"
	"configcenter/src/common/blog"
	"configcenter/src/common/metadata"
	"configcenter/src/common/util"
	webCommon "configcenter/src/web_server/common"
	"configcenter/src/web_server/logics"

	"github.com/gin-gonic/gin"
	"github.com/rentiansheng/xlsx"
)

type excelExportInstInput struct {
	// 导出的实例字段
	CustomFields []string `json:"export_custom_fields"`
	// 指定需要导出的实例ID, 设置本参数后，
	InstIDArr []int64 `json:"bk_inst_ids"`
	// Deprecated 兼容，历史原因
	AppID int64 `json:"bk_biz_id"`

	// 用来限定导出关联关系，map[bk_obj_id]object_unique_id 2021年05月17日
	AssociationCond map[string]int64 `json:"association_condition"`

	// 用来限定当前操作对象导出数据的时候，需要使用的唯一校验关系，
	// 自关联的时候，规定左边对象使用到的唯一索引
	ObjectUniqueID int64 `json:"object_unique_id"`
}

type excelImportInstInput struct {
	BizID  int64 `json:"bk_biz_id"`
	OpType int64 `json:"op"`
	// 用来限定导出关联关系，map[bk_obj_id]object_unique_id 2021年05月17日
	AssociationCond map[string]int64 `json:"association_condition"`
	// 用来限定当前操作对象导出数据的时候，需要使用的唯一校验关系，
	// 自关联的时候，规定左边对象使用到的唯一索引
	ObjectUniqueID int64 `json:"object_unique_id"`
}

// ImportInst import inst
func (s *Service) ImportInst(c *gin.Context) {
	rid := util.GetHTTPCCRequestID(c.Request.Header)
	webCommon.SetProxyHeader(c)
	objID := c.Param(common.BKObjIDField)
	language := webCommon.GetLanguageByHTTPRequest(c)
	defLang := s.Language.CreateDefaultCCLanguageIf(language)
	defErr := s.CCErr.CreateDefaultCCErrorIf(language)

	file, err := c.FormFile("file")
	if nil != err {
		msg := getReturnStr(common.CCErrWebFileNoFound, defErr.Error(common.CCErrWebFileNoFound).Error(), nil)
		c.String(http.StatusOK, string(msg))
		return
	}
	params := c.PostForm("params")
	if params == "" {
		blog.ErrorJSON("ImportHost failed, not found params value, rid: %s", rid)
		msg := getReturnStr(common.CCErrCommParamsNeedSet,
			defErr.CCErrorf(common.CCErrCommParamsNeedSet, "params").Error(), nil)
		c.String(http.StatusOK, msg)
		return
	}
	inputJSON := &excelImportInstInput{}
	if err := json.Unmarshal([]byte(params), inputJSON); err != nil {
		blog.ErrorJSON("ImportHost failed, params unmarshal error, err: %s, rid: %s", err.Error(), rid)
		msg := getReturnStr(common.CCErrCommParamsValueInvalidError,
			defErr.CCErrorf(common.CCErrCommParamsValueInvalidError, "params", err.Error()).Error(), nil)
		c.String(http.StatusOK, msg)
		return
	}

	randNum := rand.Uint32()
	dir := webCommon.ResourcePath + "/import/"
	_, err = os.Stat(dir)
	if nil != err {
		if err != nil {
			blog.Warnf("os.Stat failed, filename: %s, will retry with os.MkdirAll, err: %+v, rid: %s", dir, err, rid)
		}
		if err := os.MkdirAll(dir, os.ModeDir|os.ModePerm); err != nil {
			blog.Errorf("os.MkdirAll failed, filename: %s, err: %+v, rid: %s", dir, err, rid)
		}
	}
	filePath := fmt.Sprintf("%s/importinsts-%d-%d.xlsx", dir, time.Now().UnixNano(), randNum)
	err = c.SaveUploadedFile(file, filePath)
	if nil != err {
		msg := getReturnStr(common.CCErrWebFileSaveFail, defErr.Errorf(common.CCErrWebFileSaveFail, err.Error()).Error(), nil)
		c.String(http.StatusOK, string(msg))
		return
	}
	defer func() {
		if err := os.Remove(filePath); err != nil {
			blog.Errorf("os.Remove failed, filename: %s, err: %+v, rid: %s", filePath, err, rid)
		}
	}()
	f, err := xlsx.OpenFile(filePath)
	if nil != err {
		msg := getReturnStr(common.CCErrWebOpenFileFail, defErr.Errorf(common.CCErrWebOpenFileFail, err.Error()).Error(), nil)
		c.String(http.StatusOK, string(msg))
		return
	}

	data, errCode, err := s.Logics.ImportInsts(context.Background(), f, objID,
		c.Request.Header, defLang, inputJSON.BizID, inputJSON.OpType, inputJSON.AssociationCond,
		inputJSON.ObjectUniqueID)

	if nil != err {
		msg := getReturnStr(errCode, err.Error(), data)
		c.String(http.StatusOK, string(msg))
		return
	}

	c.String(http.StatusOK, getReturnStr(0, "", data))
}

// ExportInst export inst
func (s *Service) ExportInst(c *gin.Context) {
	rid := util.GetHTTPCCRequestID(c.Request.Header)
	ctx := util.NewContextFromGinContext(c)
	webCommon.SetProxyHeader(c)
	language := webCommon.GetLanguageByHTTPRequest(c)
	defLang := s.Language.CreateDefaultCCLanguageIf(language)
	defErr := s.CCErr.CreateDefaultCCErrorIf(language)
	pheader := c.Request.Header

	input := &excelExportInstInput{}
	if err := c.BindJSON(input); err != nil {
		blog.ErrorJSON("Unmarshal input error. input: %s, err: %s, rid: %s", c.Keys, err.Error(), rid)

		ccErr := defErr.CCError(common.CCErrCommJSONUnmarshalFailed)
		result := metadata.ResponseDataMapStr{
			BaseResp: metadata.BaseResp{
				Result: false,
				Code:   ccErr.GetCode(),
				ErrMsg: ccErr.Error(),
			},
		}
		c.JSON(http.StatusOK, result)
		return
	}

	//ownerID := c.Param(common.BKOwnerIDField)
	objID := c.Param(common.BKObjIDField)

	modelBizID := input.AppID

	instInfo, err := s.Logics.GetInstData(objID, input.InstIDArr, pheader)
	if err != nil {
		msg := getReturnStr(common.CCErrWebGetObjectFail, defErr.Errorf(common.CCErrWebGetObjectFail, err.Error()).Error(), nil)
		blog.ErrorJSON("get inst data error. err: %s, inst id: %s, rid: %s", err.Error(), input.InstIDArr, rid)
		c.String(http.StatusForbidden, msg)
		return
	}

	var file *xlsx.File

	file = xlsx.NewFile()

<<<<<<< HEAD
	customFields := logics.GetCustomFields(nil, input.CustomFields)
	fields, err := s.Logics.GetObjFieldIDs(objID, nil, customFields, pheader, modelBizID)
=======
	customFields := logics.GetCustomFields(nil, customFieldsStr)
	fields, err := s.Logics.GetObjFieldIDs(objID, nil, customFields, pheader, modelBizID,
		common.HostAddMethodExcelDefaultIndex)
>>>>>>> e4ee3c1b
	if err != nil {
		blog.Errorf("export object instance, but get object:%s attribute field failed, err: %v, rid: %s", objID, err, rid)
		reply := getReturnStr(common.CCErrCommExcelTemplateFailed, defErr.Errorf(common.CCErrCommExcelTemplateFailed, objID).Error(), nil)
		_, _ = c.Writer.Write([]byte(reply))
		return
	}

	usernameMap, propertyList, err := s.getUsernameMapWithPropertyList(c, objID, instInfo)
	if nil != err {
		blog.Errorf("ExportInst failed, get username map and property list failed, err: %+v, rid: %s", err, rid)
		reply := getReturnStr(common.CCErrWebGetUsernameMapFail, defErr.Errorf(common.CCErrWebGetUsernameMapFail, objID).Error(), nil)
		_, _ = c.Writer.Write([]byte(reply))
	}

	err = s.Logics.BuildExcelFromData(ctx, objID, fields, nil, instInfo, file, pheader, modelBizID, usernameMap,
		propertyList, input.AssociationCond, input.ObjectUniqueID)
	if nil != err {
		blog.Errorf("ExportHost object:%s error:%s, rid: %s", objID, err.Error(), rid)
		reply := getReturnStr(common.CCErrCommExcelTemplateFailed, defErr.Errorf(common.CCErrCommExcelTemplateFailed, objID).Error(), nil)
		_, _ = c.Writer.Write([]byte(reply))
		return
	}
	dirFileName := fmt.Sprintf("%s/export", webCommon.ResourcePath)
	_, err = os.Stat(dirFileName)
	if nil != err {
		blog.Warnf("os.Stat failed, filename: %s, will retry with os.MkdirAll, err: %+v, rid: %s", dirFileName, err, rid)
		if err := os.MkdirAll(dirFileName, os.ModeDir|os.ModePerm); err != nil {
			blog.Errorf("os.MkdirAll failed, filename: %s, err: %+v, rid: %s", dirFileName, err, rid)
		}
	}
	fileName := fmt.Sprintf("%dinst.xlsx", time.Now().UnixNano())
	dirFileName = fmt.Sprintf("%s/%s", dirFileName, fileName)
	logics.ProductExcelCommentSheet(ctx, file, defLang)
	err = file.Save(dirFileName)
	if err != nil {
		blog.Errorf("ExportInst save file error:%s, rid: %s", err.Error(), rid)
		reply := getReturnStr(common.CCErrWebCreateEXCELFail, defErr.Errorf(common.CCErrCommExcelTemplateFailed, err.Error()).Error(), nil)
		_, _ = c.Writer.Write([]byte(reply))
		return
	}
	logics.AddDownExcelHttpHeader(c, fmt.Sprintf("bk_cmdb_export_inst_%s.xlsx", objID))
	c.File(dirFileName)
	if err := os.Remove(dirFileName); err != nil {
		blog.Errorf("remove file %s failed, err: %+v, rid: %s", dirFileName, err, rid)
	}
}<|MERGE_RESOLUTION|>--- conflicted
+++ resolved
@@ -176,14 +176,9 @@
 
 	file = xlsx.NewFile()
 
-<<<<<<< HEAD
 	customFields := logics.GetCustomFields(nil, input.CustomFields)
-	fields, err := s.Logics.GetObjFieldIDs(objID, nil, customFields, pheader, modelBizID)
-=======
-	customFields := logics.GetCustomFields(nil, customFieldsStr)
 	fields, err := s.Logics.GetObjFieldIDs(objID, nil, customFields, pheader, modelBizID,
 		common.HostAddMethodExcelDefaultIndex)
->>>>>>> e4ee3c1b
 	if err != nil {
 		blog.Errorf("export object instance, but get object:%s attribute field failed, err: %v, rid: %s", objID, err, rid)
 		reply := getReturnStr(common.CCErrCommExcelTemplateFailed, defErr.Errorf(common.CCErrCommExcelTemplateFailed, objID).Error(), nil)

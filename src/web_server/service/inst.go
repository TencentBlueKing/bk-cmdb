--- conflicted
+++ resolved
@@ -73,7 +73,6 @@
 		c.String(http.StatusOK, string(msg))
 		return
 	}
-<<<<<<< HEAD
 	params := c.PostForm("params")
 	if params == "" {
 		blog.ErrorJSON("ImportHost failed, not found params value, rid: %s", rid)
@@ -88,14 +87,12 @@
 		msg := getReturnStr(common.CCErrCommParamsValueInvalidError,
 			defErr.CCErrorf(common.CCErrCommParamsValueInvalidError, "params", err.Error()).Error(), nil)
 		c.String(http.StatusOK, msg)
-=======
 
 	modelBizID, err := parseModelBizID(c.PostForm(common.BKAppIDField))
 	if err != nil {
 		msg := getReturnStr(common.CCErrCommJSONUnmarshalFailed, defErr.Error(
 			common.CCErrCommJSONUnmarshalFailed).Error(), nil)
 		c.String(http.StatusOK, string(msg))
->>>>>>> d6aa6191
 		return
 	}
 
@@ -131,13 +128,9 @@
 		return
 	}
 
-<<<<<<< HEAD
 	data, errCode, err := s.Logics.ImportInsts(context.Background(), f, objID,
-		c.Request.Header, defLang, inputJSON.BizID, inputJSON.OpType, inputJSON.AssociationCond,
+		c.Request, c.Request.Header, defLang, inputJSON.BizID, inputJSON.OpType, inputJSON.AssociationCond,
 		inputJSON.ObjectUniqueID)
-=======
-	data, errCode, err := s.Logics.ImportInsts(context.Background(), f, objID, c.Request, defLang, modelBizID)
->>>>>>> d6aa6191
 
 	if nil != err {
 		msg := getReturnStr(errCode, err.Error(), data)
@@ -159,7 +152,6 @@
 	defErr := s.CCErr.CreateDefaultCCErrorIf(language)
 	pheader := c.Request.Header
 
-<<<<<<< HEAD
 	input := &excelExportInstInput{}
 	if err := c.BindJSON(input); err != nil {
 		blog.ErrorJSON("Unmarshal input error. input: %s, err: %s, rid: %s", c.Keys, err.Error(), rid)
@@ -194,26 +186,6 @@
 	file = xlsx.NewFile()
 
 	customFields := logics.GetCustomFields(nil, input.CustomFields)
-=======
-	modelBizID, err := parseModelBizID(c.PostForm(common.BKAppIDField))
-	if err != nil {
-		c.String(http.StatusOK, getReturnStr(common.CCErrCommJSONUnmarshalFailed, defErr.Error(
-			common.CCErrCommJSONUnmarshalFailed).Error(), nil))
-		return
-	}
-
-	objID := c.Param(common.BKObjIDField)
-	kvMap := mapstr.MapStr{}
-	instInfo, err := s.Logics.GetInstData(c.Param(common.BKOwnerIDField), objID, c.PostForm(common.BKInstIDField),
-		pheader, kvMap)
-	if err != nil {
-		c.String(http.StatusOK, getReturnStr(common.CCErrWebGetObjectFail, defErr.Errorf(
-			common.CCErrWebGetObjectFail, err.Error()).Error(), nil))
-		return
-	}
-
-	customFields := logics.GetCustomFields(nil, c.PostForm(common.ExportCustomFields))
->>>>>>> d6aa6191
 	fields, err := s.Logics.GetObjFieldIDs(objID, nil, customFields, pheader, modelBizID,
 		common.HostAddMethodExcelDefaultIndex)
 	if err != nil {
@@ -230,11 +202,6 @@
 			common.CCErrWebGetUsernameMapFail, objID).Error(), nil)))
 	}
 
-<<<<<<< HEAD
-	err = s.Logics.BuildExcelFromData(ctx, objID, fields, nil, instInfo, file, pheader, modelBizID, usernameMap,
-		propertyList, input.AssociationCond, input.ObjectUniqueID)
-	if nil != err {
-=======
 	org, orgPropertyList, err := s.getDepartment(c, objID)
 	if err != nil {
 		blog.Errorf("get department map and property list failed, err: %+v, rid: %s", err, rid)
@@ -243,9 +210,9 @@
 	}
 
 	file := xlsx.NewFile()
-	if err := s.Logics.BuildExcelFromData(ctx, objID, fields, nil, instInfo, file, pheader, modelBizID, usernameMap,
-		propertyList, org, orgPropertyList); err != nil {
->>>>>>> d6aa6191
+	err = s.Logics.BuildExcelFromData(ctx, objID, fields, nil, instInfo, file, pheader, modelBizID, usernameMap,
+		propertyList, input.AssociationCond, input.ObjectUniqueID)
+	if nil != err {
 		blog.Errorf("ExportHost object:%s error:%s, rid: %s", objID, err.Error(), rid)
 		_, _ = c.Writer.Write([]byte(getReturnStr(common.CCErrCommExcelTemplateFailed, defErr.Errorf(
 			common.CCErrCommExcelTemplateFailed, objID).Error(), nil)))

--- conflicted
+++ resolved
@@ -119,18 +119,6 @@
 		_, _ = c.Writer.Write([]byte(reply))
 		return
 	}
-<<<<<<< HEAD
-	//此函数如果执行报错,会影响excel生成中文名,无其它影响,暂定不强制中断逻辑。
-	usernameMap, propertyList, err := s.getUserMapFromESBNew(c, objID, hostInfo)
-	if nil != err {
-		blog.Errorf("ExportHost failed, get userMap from ESB failed, err: %+v, rid: %s", err, rid)
-		usernameMap = map[string]string{}
-		propertyList = []string{}
-	}
-	blog.Infof("ExportHost, got usernameMap from ESB, usernameMap: %v, propertyList: %v", usernameMap, propertyList)
-
-	err = s.Logics.BuildHostExcelFromData(context.Background(), objID, fields, nil, hostInfo, file, header, 0, usernameMap, propertyList)
-=======
 
 	var hostFields []string
 	for _, property := range fields {
@@ -149,7 +137,6 @@
 	file = xlsx.NewFile()
 
 	err = s.Logics.BuildHostExcelFromData(context.Background(), objID, fields, nil, hostInfo, file, header, 0)
->>>>>>> fa433df8
 	if nil != err {
 		blog.Errorf("ExportHost failed, BuildHostExcelFromData failed, object:%s, err:%+v, rid:%s", objID, err, rid)
 		reply := getReturnStr(common.CCErrCommExcelTemplateFailed, defErr.Errorf(common.CCErrCommExcelTemplateFailed, objID).Error(), nil)

--- conflicted
+++ resolved
@@ -361,7 +361,6 @@
 				},
 			},
 		},
-<<<<<<< HEAD
 		Fields: []string{
 			common.BKHostIDField,
 			common.BKHostNameField,
@@ -374,11 +373,6 @@
 			Start: 0,
 			Limit: 1,
 		},
-=======
-		Fields: []string{common.BKHostIDField, common.BKHostNameField, common.BKHostInnerIPField,
-			common.BKHostOuterIPField},
-		Page: metadata.BasePage{Limit: 1},
->>>>>>> 85640d42
 	}
 	resp, err := s.CoreAPI.ApiServer().ListHostWithoutApp(ctx, c.Request.Header, option)
 	if err != nil {
@@ -400,7 +394,6 @@
 		c.JSON(http.StatusOK, result)
 		return
 	}
-<<<<<<< HEAD
 	type Host struct {
 		HostID    int64  `json:"bk_host_id"`
 		HostName  string `json:"bk_host_name"`
@@ -409,9 +402,6 @@
 		OuterIP   string `json:"bk_host_outerip"`
 		OuterIPv6 string `json:"bk_host_outerip_v6"`
 	}
-=======
-
->>>>>>> 85640d42
 	host := Host{}
 	raw := resp.Data.Info[0]
 	if err := mapstr.DecodeFromMapStr(&host, raw); err != nil {

--- conflicted
+++ resolved
@@ -175,24 +175,10 @@
 		return
 	}
 
-<<<<<<< HEAD
-	customLen, objectName, err := s.Logics.GetCustomCntAndInstName(ctx, header)
-	if err != nil {
-		blog.Errorf("get custom count and instance name failed, err: %+v, rid: %s", err, rid)
-		return
-	}
-
-	err = s.Logics.BuildHostExcelFromData(ctx, objID, fields, nil, hostInfo, file, header, 0, usernameMap,
-		propertyList, customLen, objectName)
-	if nil != err {
-		blog.Errorf("ExportHost failed, BuildHostExcelFromData failed, object:%s, err:%+v, rid:%s", objID, err, rid)
-=======
 	err = s.Logics.BuildHostExcelFromData(ctx, objID, fields, nil, hostInfo, file, header, appID, usernameMap,
 		propertyList, customLen, objectName)
 	if nil != err {
-		blog.Errorf("ExportHost failed, BuildHostExcelFromData failed, object:%s, err:%+v, rid:%s", objID, err,
-			rid)
->>>>>>> d23c635d
+		blog.Errorf("ExportHost failed, BuildHostExcelFromData failed, object:%s, err:%+v, rid:%s", objID, err, rid)
 		reply := getReturnStr(common.CCErrCommExcelTemplateFailed, defErr.Errorf(common.CCErrCommExcelTemplateFailed,
 			objID).Error(), nil)
 		_, _ = c.Writer.Write([]byte(reply))

/*
 * Tencent is pleased to support the open source community by making 蓝鲸 available.
 * Copyright (C) 2017-2018 THL A29 Limited, a Tencent company. All rights reserved.
 * Licensed under the MIT License (the "License"); you may not use this file except
 * in compliance with the License. You may obtain a copy of the License at
 * http://opensource.org/licenses/MIT
 * Unless required by applicable law or agreed to in writing, software distributed under
 * the License is distributed on an "AS IS" BASIS, WITHOUT WARRANTIES OR CONDITIONS OF ANY KIND,
 * either express or implied. See the License for the specific language governing permissions and
 * limitations under the License.
 */

package cmd

import (
	"context"
	"fmt"
	"os"

	"configcenter/src/common"
	"configcenter/src/common/metadata"
	"configcenter/src/common/universalsql/mongo"
	"configcenter/src/common/util"
	"configcenter/src/tools/cmdb_ctl/app/config"

	"github.com/spf13/cobra"
)

func init() {
	rootCmd.AddCommand(NewTopoCheckCommand())
}

type topoCheckConf struct {
	bizID int64
}

func NewTopoCheckCommand() *cobra.Command {
	conf := new(topoCheckConf)

	cmd := &cobra.Command{
		Use:   "topo",
		Short: "check business topo",
		RunE: func(cmd *cobra.Command, args []string) error {
			return runTopoCheck(conf)
		},
	}

	conf.addFlags(cmd)

	return cmd
}

func (c *topoCheckConf) addFlags(cmd *cobra.Command) {
	cmd.Flags().Int64Var(&c.bizID, "bizId", 2, "blueking business id. default value is 2")
}

type topoCheckService struct {
	service         *config.Service
	bizID           int64
	objectParentMap map[string]string
	modelIDs        []string
	instanceMap     map[string]*topoInstance
	// 从业务信息中取出来业务所在的租户
	supplierAccount string
}

type topoInstance struct {
	ObjectID         string
	InstanceID       int64
	ParentInstanceID int64
	Default          int64
}

func newTopoCheckService(mongoURI string, mongoRsName string, bizID int64) (*topoCheckService, error) {
	service, err := config.NewMongoService(mongoURI, mongoRsName)
	if err != nil {
		return nil, err
	}
	return &topoCheckService{
		service:         service,
		bizID:           bizID,
		objectParentMap: make(map[string]string),
		instanceMap:     make(map[string]*topoInstance),
		modelIDs:        make([]string, 0),
	}, nil
}

func runTopoCheck(c *topoCheckConf) error {
	srv, err := newTopoCheckService(config.Conf.MongoURI, config.Conf.MongoRsName, c.bizID)
	if err != nil {
		return err
	}
	return srv.checkTopo()
}

func (s *topoCheckService) checkTopo() error {
	fmt.Println("=====================\nstart check")
	if err := s.searchMainlineModel(); err != nil {
		return err
	}
	if err := s.searchMainlineInstance(); err != nil {
		return err
	}
	s.checkMainlineInstanceTopo()
	fmt.Println("end check")
	return nil
}

func (s *topoCheckService) searchMainlineModel() error {
	fmt.Println("start searching mainline model")
	associations := make([]metadata.Association, 0)
	cond := mongo.NewCondition()
	cond.Element(&mongo.Eq{Key: common.AssociationKindIDField, Val: common.AssociationKindMainline})
	if err := s.service.DbProxy.Table(common.BKTableNameObjAsst).Find(cond.ToMapStr()).All(context.Background(), &associations); err != nil {
		return fmt.Errorf("query topo model mainline association from db failed, %+v", err)
	}
	for _, association := range associations {
		if metadata.IsCommon(association.ObjectID) {
			s.modelIDs = append(s.modelIDs, association.ObjectID)
		}

		if metadata.IsCommon(association.AsstObjID) {
			s.modelIDs = append(s.modelIDs, association.AsstObjID)
		}

		if _, exist := s.objectParentMap[association.ObjectID]; !exist {
			s.objectParentMap[association.ObjectID] = association.AsstObjID
		}
	}
	s.modelIDs = util.StrArrayUnique(s.modelIDs)
	return nil
}

func (s *topoCheckService) searchMainlineInstance() error {
	fmt.Println("start searching mainline instance")
	cond := mongo.NewCondition()
	cond.Element(&mongo.Eq{Key: common.BKAppIDField, Val: s.bizID})
	// search business instances
	bizList := make([]metadata.BizInst, 0)
	if err := s.service.DbProxy.Table(common.BKTableNameBaseApp).
		Find(cond.ToMapStr()).All(context.Background(), &bizList); err != nil {
		return fmt.Errorf("get business instances by business id: %d failed, err: %+v", s.bizID, err)
	}
	if len(bizList) != 1 {
		_, _ = fmt.Fprintf(os.Stderr, "business id: %d has too many(num = %d) business instances\n",
			s.bizID, len(bizList))
	} else {
		s.supplierAccount = bizList[0].SupplierAccount
		s.instanceMap[fmt.Sprintf("%s:%d", common.BKInnerObjIDApp, s.bizID)] = &topoInstance{
			ObjectID:         common.BKInnerObjIDApp,
			InstanceID:       s.bizID,
			ParentInstanceID: 0,
		}
	}
	// search set instances
	setInstances := make([]map[string]interface{}, 0)
	err := s.service.DbProxy.Table(common.BKTableNameBaseSet).Find(cond.ToMapStr()).All(context.Background(), &setInstances)
	if err != nil {
		return fmt.Errorf("get set instances by business id: %d failed, err: %+v", s.bizID, err)
	}
	for _, set := range setInstances {
		setID, err := util.GetInt64ByInterface(set[common.BKSetIDField])
		if err != nil {
			_, _ = fmt.Fprintf(os.Stderr, "parse setID: %+v to int64 failed, err: %+v, set instance: %+v\n", set[common.BKSetIDField], err, set)
			continue
		}
		parentInstanceID, err := util.GetInt64ByInterface(set[common.BKInstParentStr])
		if err != nil {
			_, _ = fmt.Fprintf(os.Stderr, "parse parentInstanceID:%+v to int64 failed, err: %+v, set instance: %+v\n", set[common.BKInstParentStr], err, set)
			continue
		}
		defaultFieldValue, err := util.GetInt64ByInterface(set[common.BKDefaultField])
		if err != nil {
			_, _ = fmt.Fprintf(os.Stderr, "parse default field failed, default: %+v, err: %+v, set instance: %+v\n", set[common.BKDefaultField], err, set)
			continue
		}
		s.instanceMap[fmt.Sprintf("%s:%d", common.BKInnerObjIDSet, setID)] = &topoInstance{
			ObjectID:         common.BKInnerObjIDSet,
			InstanceID:       setID,
			ParentInstanceID: parentInstanceID,
			Default:          defaultFieldValue,
		}
	}
	// search module instances
	moduleInstances := make([]map[string]interface{}, 0)
	err = s.service.DbProxy.Table(common.BKTableNameBaseModule).Find(cond.ToMapStr()).All(context.Background(), &moduleInstances)
	if err != nil {
		return fmt.Errorf("get module instances by business id: %d failed, err: %+v", s.bizID, err)
	}
	for _, module := range moduleInstances {
		moduleID, err := util.GetInt64ByInterface(module[common.BKModuleIDField])
		if err != nil {
			_, _ = fmt.Fprintf(os.Stderr, "parse moduleID: %+v to int64 failed, err: %+v, module instance: %+v\n", module[common.BKModuleIDField], err, module)
			continue
		}
		parentInstanceID, err := util.GetInt64ByInterface(module[common.BKInstParentStr])
		if err != nil {
			_, _ = fmt.Fprintf(os.Stderr, "parse parentInstanceID:%+v to int64 failed, err: %+v, module instance: %+v\n", module[common.BKInstParentStr], err, module)
			continue
		}
		defaultFieldValue, err := util.GetInt64ByInterface(module[common.BKDefaultField])
		if err != nil {
			_, _ = fmt.Fprintf(os.Stderr, "parse default field failed, default: %+v, err: %+v, module instance: %+v\n", module[common.BKDefaultField], err, module)
			continue
		}
		s.instanceMap[fmt.Sprintf("%s:%d", common.BKInnerObjIDModule, moduleID)] = &topoInstance{
			ObjectID:         common.BKInnerObjIDModule,
			InstanceID:       moduleID,
			ParentInstanceID: parentInstanceID,
			Default:          defaultFieldValue,
		}
	}

	// search mainline instances
<<<<<<< HEAD
	for _, objectID := range s.modelIDs {
		mainlineInstances := make([]map[string]interface{}, 0)

		cond := mongo.NewCondition()
		cond.Element(&mongo.Eq{Key: common.BKObjIDField, Val: objectID})

		_, metaCond := cond.Embed(metadata.BKMetadata)
		_, labelCond := metaCond.Embed(metadata.BKLabel)
		labelCond.Element(&mongo.Eq{Key: common.BKAppIDField, Val: strconv.FormatInt(s.bizID, 10)})

		err = s.service.DbProxy.
			Table(common.GetInstTableName(objectID, s.supplierAccount)).
			Find(cond.ToMapStr()).
			All(context.Background(), &mainlineInstances)
=======
	mainlineInstances := make([]map[string]interface{}, 0)
	instCond := map[string]interface{}{
		common.BKObjIDField: map[string]interface{}{
			common.BKDBIN: s.modelIDs,
		},
		common.BKAppIDField: s.bizID,
	}
	err = s.service.DbProxy.Table(common.BKTableNameBaseInst).Find(instCond).All(context.Background(), &mainlineInstances)
	if err != nil {
		return fmt.Errorf("get mainline instances by business id: %d failed, err: %+v", s.bizID, err)
	}
	for _, instance := range mainlineInstances {
		instanceID, err := util.GetInt64ByInterface(instance[common.BKInstIDField])
		if err != nil {
			_, _ = fmt.Fprintf(os.Stderr, "parse instanceID: %+v to int64 failed, err: %+v, mainline instance: %+v\n", instance[common.BKInstIDField], err, instance)
			continue
		}
		parentInstanceID, err := util.GetInt64ByInterface(instance[common.BKInstParentStr])
		if err != nil {
			_, _ = fmt.Fprintf(os.Stderr, "parse parentInstanceID:%+v to int64 failed, err: %+v, mainline instance: %+v\n", instance[common.BKInstParentStr], err, instance)
			continue
		}
		defaultFieldValue, err := util.GetInt64ByInterface(instance[common.BKDefaultField])
>>>>>>> d1155279
		if err != nil {
			return fmt.Errorf("get mainline instances by business id: %d failed, err: %+v", s.bizID, err)
		}

		for _, instance := range mainlineInstances {
			instanceID, err := util.GetInt64ByInterface(instance[common.BKInstIDField])
			if err != nil {
				_, _ = fmt.Fprintf(os.Stderr, "parse instanceID: %+v to int64 failed, err: %+v, mainline instance: %+v\n", instance[common.BKInstIDField], err, instance)
				continue
			}
			parentInstanceID, err := util.GetInt64ByInterface(instance[common.BKInstParentStr])
			if err != nil {
				_, _ = fmt.Fprintf(os.Stderr, "parse parentInstanceID:%+v to int64 failed, err: %+v, mainline instance: %+v\n", instance[common.BKInstParentStr], err, instance)
				continue
			}
			defaultFieldValue, err := util.GetInt64ByInterface(instance[common.BKDefaultField])
			if err != nil {
				_, _ = fmt.Fprintf(os.Stderr, "parse default field failed, default: %+v, err: %+v, mainline instance: %+v\n", instance[common.BKDefaultField], err, instance)
				continue
			}
			objectID := util.GetStrByInterface(instance[common.BKObjIDField])
			s.instanceMap[fmt.Sprintf("%s:%d", objectID, instanceID)] = &topoInstance{
				ObjectID:         objectID,
				InstanceID:       instanceID,
				ParentInstanceID: parentInstanceID,
				Default:          defaultFieldValue,
			}
		}
	}
	return nil
}

func (s *topoCheckService) checkMainlineInstanceTopo() {
	fmt.Println("start checking mainline instance topo")
	for _, instance := range s.instanceMap {
		if instance.ParentInstanceID == 0 {
			continue
		}
		var parentKey string
		if instance.ObjectID == common.BKInnerObjIDSet && instance.Default == 1 {
			// `空闲机池` 是一种特殊的set，它用来包含空闲机和故障机两个模块，它的父节点直接是业务（不论是否有自定义层级）
			parentKey = fmt.Sprintf("%s:%d", common.BKInnerObjIDApp, instance.ParentInstanceID)
		} else {
			parentObjectID := s.objectParentMap[instance.ObjectID]
			parentKey = fmt.Sprintf("%s:%d", parentObjectID, instance.ParentInstanceID)
		}
		// check whether parent instance exist, if not, try to get it at best.
		_, exist := s.instanceMap[parentKey]
		if exist {
			continue
		}
		mongoCondition := mongo.NewCondition()
		parentObjectID := s.objectParentMap[instance.ObjectID]
		parentIDField := common.GetInstIDField(parentObjectID)
		mongoCondition.Element(&mongo.Eq{Key: parentIDField, Val: instance.ParentInstanceID})
		missedInstances := make([]map[string]interface{}, 0)
		parentTable := common.GetInstTableName(parentObjectID, s.supplierAccount)
		err := s.service.DbProxy.Table(parentTable).Find(mongoCondition.ToMapStr()).All(context.Background(), &missedInstances)
		if err != nil {
			_, _ = fmt.Fprintf(os.Stderr, "find missing parent instance for object %s and instance: %d failed, "+
				"err: %+v, parentObjectID: %s, ParentInstanceID: %d\n",
				instance.ObjectID, instance.InstanceID, err, parentObjectID, instance.ParentInstanceID)
			continue
		}
		if len(missedInstances) == 0 {
			_, _ = fmt.Fprintf(os.Stderr, "instance: %d of model: %s found no parent instance by parentObjectID %s and parentInstanceID: %d\n",
				instance.InstanceID, instance.ObjectID, parentObjectID, instance.ParentInstanceID)
			continue
		}
		if len(missedInstances) > 1 {
			_, _ = fmt.Fprintf(os.Stderr, "instance: %d of model: %s found too many(%d) parent instances: %+v by parentObjectID %s and parentInstanceID: %d\n",
				instance.InstanceID, instance.ObjectID, len(missedInstances), missedInstances, parentObjectID, instance.ParentInstanceID)
			continue
		}
		missedInstance := missedInstances[0]
		instanceID, err := util.GetInt64ByInterface(missedInstance[common.BKInstIDField])
		if err != nil {
			_, _ = fmt.Fprintf(os.Stderr, "parse instanceID: %+v to int64 failed, err: %+v, %s instance: %+v\n", missedInstance[common.BKInstIDField], err, parentObjectID, missedInstance)
			continue
		}
		parentInstanceID, err := util.GetInt64ByInterface(missedInstance[common.BKInstParentStr])
		if err != nil {
			_, _ = fmt.Fprintf(os.Stderr, "parse parentInstanceID:%+v to int64 failed, err: %+v, %s instance: %+v\n", missedInstance[common.BKInstParentStr], err, parentObjectID, missedInstance)
			continue
		}
		defaultFieldValue, err := util.GetInt64ByInterface(missedInstance[common.BKDefaultField])
		if err != nil {
			_, _ = fmt.Fprintf(os.Stderr, "parse default field failed, default: %+v, err: %+v, %s instance: %+v\n", missedInstance[common.BKDefaultField], err, parentObjectID, missedInstance)
			continue
		}
		objectID := util.GetStrByInterface(missedInstance[common.BKObjIDField])
		s.instanceMap[fmt.Sprintf("%s:%d", objectID, instanceID)] = &topoInstance{
			ObjectID:         objectID,
			InstanceID:       instanceID,
			ParentInstanceID: parentInstanceID,
			Default:          defaultFieldValue,
		}
	}
}<|MERGE_RESOLUTION|>--- conflicted
+++ resolved
@@ -212,46 +212,16 @@
 	}
 
 	// search mainline instances
-<<<<<<< HEAD
 	for _, objectID := range s.modelIDs {
 		mainlineInstances := make([]map[string]interface{}, 0)
 
-		cond := mongo.NewCondition()
-		cond.Element(&mongo.Eq{Key: common.BKObjIDField, Val: objectID})
-
-		_, metaCond := cond.Embed(metadata.BKMetadata)
-		_, labelCond := metaCond.Embed(metadata.BKLabel)
-		labelCond.Element(&mongo.Eq{Key: common.BKAppIDField, Val: strconv.FormatInt(s.bizID, 10)})
-
-		err = s.service.DbProxy.
-			Table(common.GetInstTableName(objectID, s.supplierAccount)).
-			Find(cond.ToMapStr()).
-			All(context.Background(), &mainlineInstances)
-=======
-	mainlineInstances := make([]map[string]interface{}, 0)
-	instCond := map[string]interface{}{
-		common.BKObjIDField: map[string]interface{}{
-			common.BKDBIN: s.modelIDs,
-		},
-		common.BKAppIDField: s.bizID,
-	}
-	err = s.service.DbProxy.Table(common.BKTableNameBaseInst).Find(instCond).All(context.Background(), &mainlineInstances)
-	if err != nil {
-		return fmt.Errorf("get mainline instances by business id: %d failed, err: %+v", s.bizID, err)
-	}
-	for _, instance := range mainlineInstances {
-		instanceID, err := util.GetInt64ByInterface(instance[common.BKInstIDField])
-		if err != nil {
-			_, _ = fmt.Fprintf(os.Stderr, "parse instanceID: %+v to int64 failed, err: %+v, mainline instance: %+v\n", instance[common.BKInstIDField], err, instance)
-			continue
-		}
-		parentInstanceID, err := util.GetInt64ByInterface(instance[common.BKInstParentStr])
-		if err != nil {
-			_, _ = fmt.Fprintf(os.Stderr, "parse parentInstanceID:%+v to int64 failed, err: %+v, mainline instance: %+v\n", instance[common.BKInstParentStr], err, instance)
-			continue
-		}
-		defaultFieldValue, err := util.GetInt64ByInterface(instance[common.BKDefaultField])
->>>>>>> d1155279
+		cond :=map[string]interface{}{
+			common.BKObjIDField: objectID,
+			common.BKAppIDField: s.bizID,
+		}
+
+		err = s.service.DbProxy.Table(common.GetInstTableName(objectID, s.supplierAccount)).
+			Find(cond).All(context.Background(), &mainlineInstances)
 		if err != nil {
 			return fmt.Errorf("get mainline instances by business id: %d failed, err: %+v", s.bizID, err)
 		}

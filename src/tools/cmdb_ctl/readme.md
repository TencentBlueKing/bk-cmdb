--- conflicted
+++ resolved
@@ -241,8 +241,6 @@
       ./tool_ctl limiter get --rulenames=test1,test2
       # 删除某些策略
       ./tool_ctl limiter del --rulenames=test1,test2
-<<<<<<< HEAD
-      ./tool_ctl limiter ls
     ```
 ### 检查yaml格式文件是否正确
 - 使用方式
@@ -257,6 +255,4 @@
     ```
       ./tool_ctl checkconf
       ./tool_ctl checkconf --path="/data/cmdb/cmdb_adminserver/configures"
-=======
->>>>>>> 5a459494
     ```
# cmdb 小工具

### 动态调整日志级别
- 使用方式

  ```
  ./tool_ctl log [flags]
  ```

- 命令行参数
  ```
  --set-default[=false]: set log level to default value
  --set-v="": set log level for V logs
  --addrport="": the ip address and port for the hosts to apply command, separated by comma
  --zk-addr="": the ip address and port for the zookeeper hosts, separated by comma, corresponding environment variable is ZK_ADDR
  ```
- 示例

  - ```
    ./tool_ctl log --set-default --addrport=127.0.0.1:8080 --zk-addr=127.0.0.1:2181
    ```

  - ```
    ./tool_ctl log --set-v=3 --addrport="127.0.0.1:8080" --zk-addr="127.0.0.1:2181"
    ```

### 优雅退出
- 使用方式

  ```
  ./tool_ctl shutdown [flags]
  ```

- 命令行参数
  ```
  --pids="": the processes to be shutdown, separated by comma
  --show-pids[=false]: show cmdb processes pid
  ```
- 示例

  - ```
    ./tool_ctl shutdown --pids=1234
    ```

  - ```
    ./tool_ctl shutdown --show-pids
    ```

### zookeeper操作
- 使用方式

  ```
  ./tool_ctl zk [command]
  ```

- 子命令
  ```
  ls          list children of specified zookeeper node
  get         get value of specified zookeeper node
  del         delete specified zookeeper node
  set         set value of specified zookeeper node
  ```
- 命令行参数
  ```
  --zk-path="": the zookeeper path
  --zk-addr="": the ip address and port for the zookeeper hosts, separated by comma, corresponding environment variable is ZK_ADDR
  --value="": the value to be set（仅用于set命令）
  ```
- 示例

  - ```
    ./tool_ctl zk ls --zk-path=/test --zk-addr=127.0.0.1:2181
    ```

  - ```
    ./tool_ctl zk get --zk-path=/test --zk-addr=127.0.0.1:2181
    ```

  - ```
    ./tool_ctl zk del --zk-path=/test --zk-addr=127.0.0.1:2181
    ```

  - ```
    ./tool_ctl zk set --zk-path=/test --zk-addr=127.0.0.1:2181 --value=test
    ```
    
### 回显服务器
- 使用方式

  ```
  ./tool_ctl echo [flags]
  ```

- 命令行参数
  ```
  --url="": the url for echo server to listen
  ```
- 示例

  - ```
    ./tool_ctl echo --url=127.0.0.1:8080/echo
    ```
### 检查主机快照
- 使用方式

  ```
  ./tool_ctl snapshot [flags]
  ```

- 命令行参数
  ```
  --bizId=2: blueking business id. e.g: 2
  --zk-addr="": the ip address and port for the zookeeper hosts, separated by comma, corresponding environment variable is ZK_ADDR
  ```
- 示例

  - ```
    ./tool_ctl snapshot --bizId=2 --zk-addr=127.0.0.1:2181
    ```

 ### 权限中心资源操作
 - 使用方式
 
   ```
   ./tool_ctl auth [command]
   ```

 - 子命令
   ```
   check       check if user has the authority to operate resources
   ```

 - 命令行参数
  ```
   -h, --help[=false]: help for auth
   -v, --logV=4: the log level of request, default, request body log level is 4
   -r, --resource="": the resource for authorize
   -f, --rsc-file="": the resource file path for authorize
  --zk-addr="": the ip address and port for the zookeeper hosts, separated by comma, corresponding environment variable is ZK_ADDR
   --supplier-account="0": the supplier id that this user belongs to（仅用于check命令）
   --user="": the name of the user（仅用于check命令）
   ```

 - 示例
 
   - ```
     ./tool_ctl auth check --app-code=test --app-secret=test --auth-address=http://127.0.0.1 --resource=[{\"type\":\"modelInstance\",\"action\":\"update\",\"Name\":\"\",\"InstanceID\":1,\"InstanceIDEx\":\"\",\"SupplierAccount\":\"\",\"business_id\":2,\"Layers\":[{\"type\":\"model\",\"action\":\"\",\"Name\":\"\",\"InstanceID\":1,\"InstanceIDEx\":\"\"}]}] --supplier-account=0 --user=test
     ```

   - ```
     ./tool_ctl auth check --app-code=test --app-secret=test --auth-address=http://127.0.0.1 --rsc-file=resource.json
     
     resource.json file content example:
     [
         {
             "type": "modelInstance",
             "action": "update",
             "Name": "",
             "InstanceID": 1,
             "InstanceIDEx": "",
             "SupplierAccount": "",
             "business_id": 2,
             "Layers": [
                 {
                     "type": "model",
                     "action": "",
                     "Name": "",
                     "InstanceID": 1,
                     "InstanceIDEx": ""
                 }
             ]
         }
     ]
     ```

### 检查拓扑结构
- 使用方式

  ```
  ./tool_ctl topo [flags]
  ```

- 命令行参数
  ```
  --bizId=2: blueking business id. e.g: 2
  --mongo-uri="": the mongodb URI, eg. mongodb://127.0.0.1:27017/cmdb, corresponding environment variable is MONGO_URI
  ```
- 示例

  - ```
    ./tool_ctl topo --bizId=2 --mongo-uri=mongodb://127.0.0.1:27017/cmdb
    ```

### 操作api请求限流策略
- 使用方式
    ```
      ./tool_ctl limiter [flags]
      ./tool_ctl limiter [command]
    ```

- 子命令
    ```
      set         set api limiter rule, use with flag --rule
      get         get api limiter rules according rule names,use with flag --rulenames
      del         del api limiter rules, use with flag --rulenames
      ls          list all api limiter rules
    ```
- 命令行参数
    ```
     --rule="": the api limiter rule to set, a json like '{"rulename":"rule1","appcode":"gse","user":"","ip":"","method":"POST","url":"^/api/v3/module/search/[^\\s/]+/[0-9]+/[0-9]+/?$","limit":1000,"ttl":60,"denyall":false}'
     --rulenames="": the api limiter rule names to get or del, multiple names is separated with ',',like 'name1,name2'
    ```

- rule策略字段说明

| 字段     | 类型   | 必选 | 描述                                                         |
|----------|--------|------|--------------------------------------------------------------|
| rulename | string | 是   | 策略名                                                       |
| appcode  | string | 否   | 应用ID                                                       |
| user     | string | 否   | 请求发起的用户名                                             |
| ip       | string | 否   | api的来源ip                                                  |
| method   | string | 否   | 请求的类型，配置的情况下只能为POST、GET、PUT、DELETE中的一种 |
| url      | string | 否   | api的url正则表达式                                           |
| limit    | int64  | 否   | api请求限制总次数                                            |
| ttl      | int64  | 否   | 策略存活时间，单位为秒                                       |
| denyall  | bool   | 否   | 是否直接禁掉请求，默认为false，为true时忽略limit和ttl参数    |
 
appcode、user、ip、method、url需要至少配置一项  
denyall配置为false的情况下，limit和ttl配置才能生效

- 示例
    ```
      以下命令是在配置了ZK_ADDR环境变量的情况下使用，没有配置时也可以通过命令行参数--zk-addr指定
      # 列出所有策略
      ./tool_ctl limiter ls
      # 配置策略，对url限制请求次数
      ./tool_ctl limiter set --rule='{"rulename":"rule1","appcode":"gse","user":"admin","ip":"","method":"POST","url":"^/api/v3/module/search/[^\\s/]+/[0-9]+/[0-9]+/?$","limit":1000,"ttl":60,"denyall":false}'
      # 配置策略，将url直接禁掉
      ./tool_ctl limiter set --rule='{"rulename":"rule1","appcode":"gse","user":"admin","url":"^/api/v3/module/search/[^\\s/]+/[0-9]+/[0-9]+/?$","denyall":true}'
      # 获取某些策略详情
      ./tool_ctl limiter get --rulenames=test1,test2
      # 删除某些策略
      ./tool_ctl limiter del --rulenames=test1,test2
    ```
### 检查yaml格式文件是否正确
- 使用方式
    ```
      ./tool_ctl checkconf [flags]
    ```
- 命令行参数
    ```
      --dir="": the directory path where the configuration file is located
      --file="": the path of the configuration file
    ```
- 示例
    ```
      ./tool_ctl checkconf --dir="/data/cmdb/cmdb_adminserver/configures"
      ./tool_ctl checkconf --file="/data/cmdb/cmdb_adminserver/configures/common.yaml"
    ```
### DB操作(目前支持查找、删除、显示collections操作)

- 使用方式
     ```
         ./tool_ctl db [flags]
         ./tool_ctl db [command]
     ```
- 子命令
     ```
          find        find eligible data from the db
          delete      delete eligible data from the db
          show        show all collections
     ```

- 命令行参数
     ```
          --collection=""   : collection name
          --condition=""    : query conditions
          --num=5           : numbers of result to show                  （默认值是5，仅限find命令）
          --pretty[=false]  : query result are displayed in JSON format  （默认按照文本显示，仅限find命令）
          --resfilter=""    : display the required fields                （仅限find命令）
     ```
- 示例
     ```
         对DB进行查找操作示例:
             ./tool_ctl --mongo-uri="mongodb://user:pwd@localhost:27017/test?replicaSet=rs0" db find --collection="test_collection" --condition="{\"bk_biz_id\" : 6}"  --resfilter="id,type" --pretty=true
         回显样式:
             [
             	{
             		"current_version": "y3.X.XXXXXXXX",
             		"init_distro_version": "XXXX.XXXX.XXXX"
             	}
             ]
             ############## total data num is 1 ##############
     ```
     ```
         显示指定DB中的所有collections
             ./tool_ctl --mongo-uri="mongodb://user:pwd@localhost:27017/test?replicaSet=rs0" db show
         回显样式:
             cc_test1
             cc_test2
             cc_test3
             cc_test4
             cc_test5
             ############## total collection num is 5 ##############
     ```
     ```
          对DB进行删除操作示例:
              ./tool_ctl --mongo-uri="mongodb://user:pwd@localhost:27017/test?replicaSet=rs0" db delete --collection="test_collection" --condition="{\"bk_biz_id\" : 6}"
          回显样式
              ############## delete total data num is 3 ##############
<<<<<<< HEAD
     ```
     
### Redis操作(目前支持scan操作)
- 使用方式
     ```
         ./tool_ctl redis [flags]
         ./tool_ctl redis [command]
     ```
- 子命令
     ```
          scan            scan the redis
          del             del the keys
     ```     
     
- 命令行参数
     ```
          redis-addr       assign redis server address
          redis-port       assign redis server port
          redis-pwd        assign redis server password
          redis-database   assign the redis database default is 0
          count            redis scan count default value is 10
          cursor           redis scan cursor default is 0
          match            redis scan  match pattern  default is null
          del              del keys default is null 
     ```
- 示例
     ```
         对Redis进行SCAN操作示例:
             ./tool_ctl redis --redis-addr="127.0.0.1" --redis-database="0" --redis-port="6379" scan --count=50 --cursor=0 --match="test*"  
         回显样式:
             keys is begin ======================================
             test 
             test1 
             keys is end ======================================
             cursor is 2 
          对Redis进行SCAN操作示例:
             ./tool_ctl redis  del --keys=key1,key2,key3 
          回显样式:  
             del keys success !
=======
>>>>>>> 122077be
     ```<|MERGE_RESOLUTION|>--- conflicted
+++ resolved
@@ -290,7 +290,7 @@
              		"init_distro_version": "XXXX.XXXX.XXXX"
              	}
              ]
-             ############## total data num is 1 ##############
+             total data num is 1 
      ```
      ```
          显示指定DB中的所有collections
@@ -301,17 +301,16 @@
              cc_test3
              cc_test4
              cc_test5
-             ############## total collection num is 5 ##############
+             total collection num is 5 
      ```
      ```
           对DB进行删除操作示例:
               ./tool_ctl --mongo-uri="mongodb://user:pwd@localhost:27017/test?replicaSet=rs0" db delete --collection="test_collection" --condition="{\"bk_biz_id\" : 6}"
           回显样式
-              ############## delete total data num is 3 ##############
-<<<<<<< HEAD
+              delete total data num is 3
      ```
      
-### Redis操作(目前支持scan操作)
+### Redis操作
 - 使用方式
      ```
          ./tool_ctl redis [flags]
@@ -339,15 +338,14 @@
          对Redis进行SCAN操作示例:
              ./tool_ctl redis --redis-addr="127.0.0.1" --redis-database="0" --redis-port="6379" scan --count=50 --cursor=0 --match="test*"  
          回显样式:
-             keys is begin ======================================
+             keys is begin :
              test 
              test1 
-             keys is end ======================================
+             keys is end 
              cursor is 2 
           对Redis进行SCAN操作示例:
              ./tool_ctl redis  del --keys=key1,key2,key3 
           回显样式:  
              del keys success !
-=======
->>>>>>> 122077be
+
      ```
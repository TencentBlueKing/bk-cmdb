--- conflicted
+++ resolved
@@ -1593,16 +1593,6 @@
 	}
 
 	if ps.hitPattern(updateObjectAttributeGroupPropertyPattern, http.MethodPut) {
-<<<<<<< HEAD
-		bizID, err := metadata.BizIDFromMetadata(ps.RequestCtx.Metadata)
-		if err != nil {
-			ps.err = fmt.Errorf("parse bizID from metadata failed, err: %s", err.Error())
-			return ps
-		}
-		ps.Attribute.Resources = []meta.ResourceAttribute{
-			{
-				BusinessID: bizID,
-=======
 
 		if !gjson.GetBytes(ps.RequestCtx.Body, "data").Exists() {
 			ps.err = errors.New("invalid request format")
@@ -1626,19 +1616,13 @@
 
 		ps.Attribute.Resources = make([]meta.ResourceAttribute, 0)
 		for _, group := range groups {
-			model, err := ps.getModel(mapstr.MapStr{common.BKObjIDField: group.Condition.ObjectID})
+			model, err := ps.getOneModel(mapstr.MapStr{common.BKObjIDField: group.Condition.ObjectID})
 			if err != nil {
 				ps.err = err
 				return ps
 			}
 
-			if len(model) != 1 {
-				ps.err = fmt.Errorf("got mismatch object[%s] count: %d, should be 1", group.Condition.ObjectID, len(model))
-				return ps
-			}
-
 			ps.Attribute.Resources = append(ps.Attribute.Resources, meta.ResourceAttribute{
->>>>>>> 72d3426d
 				Basic: meta.Basic{
 					Type:   meta.ModelAttributeGroup,
 					Action: meta.Update,
@@ -1646,7 +1630,7 @@
 				// BusinessID: bizID,
 				Layers: []meta.Item{{
 					Type:       meta.Model,
-					InstanceID: model[0].ID,
+					InstanceID: model.ID,
 				}},
 			})
 		}

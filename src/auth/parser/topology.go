--- conflicted
+++ resolved
@@ -1732,16 +1732,15 @@
 
 	// create object's attribute operation.
 	if ps.hitPattern(createObjectAttributePattern, http.MethodPost) {
-<<<<<<< HEAD
+		objectID := gjson.GetBytes(ps.RequestCtx.Body, common.BKObjIDField).String()
+		model, err := ps.getOneModel(mapstr.MapStr{common.BKObjIDField: objectID})
+		if err != nil {
+			ps.err = err
+			return ps
+		}
 		bizID, err := metadata.BizIDFromMetadata(ps.RequestCtx.Metadata)
 		if err != nil {
 			ps.err = fmt.Errorf("parse bizID from metadata failed, err: %s", err.Error())
-=======
-		objectID := gjson.GetBytes(ps.RequestCtx.Body, common.BKObjIDField).String()
-		model, err := ps.getModel(mapstr.MapStr{common.BKObjIDField: objectID})
-		if err != nil {
-			ps.err = err
->>>>>>> 48e5f980
 			return ps
 		}
 		ps.Attribute.Resources = []meta.ResourceAttribute{
@@ -1751,7 +1750,7 @@
 					Type:   meta.ModelAttribute,
 					Action: meta.Create,
 				},
-				Layers: []meta.Item{{Type: meta.Model, InstanceID: model[0].ID}},
+				Layers: []meta.Item{{Type: meta.Model, InstanceID: model.ID}},
 			},
 		}
 		return ps

--- conflicted
+++ resolved
@@ -20,14 +20,12 @@
 	"regexp"
 	"strings"
 
-<<<<<<< HEAD
 	"configcenter/src/auth"
 	"configcenter/src/common"
 
-=======
 	"configcenter/src/auth/meta"
 	"configcenter/src/common/metadata"
->>>>>>> 476de561
+
 	"github.com/emicklei/go-restful"
 )
 
@@ -61,13 +59,7 @@
 	if err != nil {
 		return nil, err
 	}
-<<<<<<< HEAD
-	attr.APIVersion = version
-	return nil, nil
-=======
-
 	return stream.Parse()
->>>>>>> 476de561
 }
 
 // ParseCommonInfo get common info from req, aims at avoiding too much repeat code

/*
 * Tencent is pleased to support the open source community by making 蓝鲸 available.
 * Copyright (C) 2017-2018 THL A29 Limited, a Tencent company. All rights reserved.
 * Licensed under the MIT License (the "License"); you may not use this file except
 * in compliance with the License. You may obtain a copy of the License at
 * http://opensource.org/licenses/MIT
 * Unless required by applicable law or agreed to in writing, software distributed under
 * the License is distributed on an "AS IS" BASIS, WITHOUT WARRANTIES OR CONDITIONS OF ANY KIND,
 * either express or implied. See the License for the specific language governing permissions and
 * limitations under the License.
 */

package auth

import (
	"context"

	"configcenter/src/apimachinery/util"
	"configcenter/src/auth/authcenter"
	"configcenter/src/auth/meta"
)

type Authorize interface {
	Authorizer
	ResourceHandler
}

type Authorizer interface {
	// Authorize works to check if a user has the authority to operate resources.
	Authorize(ctx context.Context, a *meta.AuthAttribute) (decision meta.Decision, err error)
	AuthorizeBatch(ctx context.Context, user meta.UserInfo, resources ...meta.ResourceAttribute) (decisions []meta.Decision, err error)
}

// ResourceHandler is used to handle the resources register to authorize center.
// request id is a identifier for a request, returned by IAM.
type ResourceHandler interface {
	// register a resource
	RegisterResource(ctx context.Context, rs ...meta.ResourceAttribute) error
	// register a resource
	DryRunRegisterResource(ctx context.Context, rs ...meta.ResourceAttribute) (*authcenter.RegisterInfo, error)
	// deregister a resource
	DeregisterResource(ctx context.Context, rs ...meta.ResourceAttribute) error
	// deregister a resource with raw iam resource id
	RawDeregisterResource(ctx context.Context, scope authcenter.ScopeInfo, rs ...meta.BackendResource) error
	// update a resource's info
	UpdateResource(ctx context.Context, rs *meta.ResourceAttribute) error
	// get a resource's info
	Get(ctx context.Context) error
<<<<<<< HEAD
	// list resources by condition
	ListResources(ctx context.Context, r *meta.ResourceAttribute) ([]meta.BackendResource, error)
	// init the auth center
	Init(ctx context.Context) error
=======
	// init the authcenter
	Init(ctx context.Context, config meta.InitConfig) error
>>>>>>> d1a1de06
}

// NewAuthorize is used to initialized a Authorize instance interface,
// which is used for request authorize and resource handle.
// This allows bk-cmdb to support other kind of auth center.
// tls can be nil if it is not care.
// authConfig is a way to parse configuration info for the connection to a auth center.
func NewAuthorize(tls *util.TLSClientConfig, authConfig authcenter.AuthConfig) (Authorize, error) {
	return authcenter.NewAuthCenter(tls, authConfig)
}<|MERGE_RESOLUTION|>--- conflicted
+++ resolved
@@ -46,15 +46,10 @@
 	UpdateResource(ctx context.Context, rs *meta.ResourceAttribute) error
 	// get a resource's info
 	Get(ctx context.Context) error
-<<<<<<< HEAD
 	// list resources by condition
 	ListResources(ctx context.Context, r *meta.ResourceAttribute) ([]meta.BackendResource, error)
-	// init the auth center
-	Init(ctx context.Context) error
-=======
 	// init the authcenter
 	Init(ctx context.Context, config meta.InitConfig) error
->>>>>>> d1a1de06
 }
 
 // NewAuthorize is used to initialized a Authorize instance interface,

/*
 * Tencent is pleased to support the open source community by making 蓝鲸 available.
 * Copyright (C) 2017-2018 THL A29 Limited, a Tencent company. All rights reserved.
 * Licensed under the MIT License (the "License"); you may not use this file except
 * in compliance with the License. You may obtain a copy of the License at
 * http://opensource.org/licenses/MIT
 * Unless required by applicable law or agreed to in writing, software distributed under
 * the License is distributed on an "AS IS" BASIS, WITHOUT WARRANTIES OR CONDITIONS OF ANY KIND,
 * either express or implied. See the License for the specific language governing permissions and
 * limitations under the License.
 */

package authcenter

import (
	"errors"
	"fmt"

	"configcenter/src/auth/meta"
)

var NotEnoughLayer = fmt.Errorf("not enough layer")

// Adaptor is a middleware wrapper which works for converting concepts
// between bk-cmdb and blueking auth center. Especially the policies
// in auth center.
func convertResourceType(resourceType meta.ResourceType, businessID int64) (*ResourceTypeID, error) {
	var iamResourceType ResourceTypeID
	switch resourceType {
	case meta.Business:
		iamResourceType = SysBusinessInstance

	case meta.ModelUnique,
		meta.ModelAttribute,
		meta.ModelAttributeGroup:

		fallthrough
	case meta.Model:
		if businessID > 0 {
			iamResourceType = BizModel
		} else {
			iamResourceType = SysModel
		}
	case meta.ModelModule, meta.ModelSet, meta.ModelInstanceTopology:
		iamResourceType = BizTopoInstance

	case meta.MainlineModel, meta.ModelTopology:
		iamResourceType = SysSystemBase

	case meta.ModelClassification:
		if businessID > 0 {
			iamResourceType = BizModelGroup
		} else {
			iamResourceType = SysModelGroup
		}

	case meta.AssociationType:
		iamResourceType = SysAssociationType

	case meta.ModelAssociation:
		return nil, errors.New("model association does not support auth now")

	case meta.ModelInstanceAssociation:
		return nil, errors.New("model instance association does not support  auth now")
	case meta.MainlineModelTopology:
		iamResourceType = SysSystemBase

	case meta.ModelInstance:
		if businessID <= 0 {
			iamResourceType = SysInstance
		} else {
			iamResourceType = BizInstance
		}

	case meta.HostInstance:
		if businessID <= 0 {
			iamResourceType = SysHostInstance
		} else {
			iamResourceType = BizHostInstance
		}

	case meta.HostFavorite:
		return nil, errors.New("host favorite does not support auth now")

	case meta.Process:
		iamResourceType = BizProcessInstance
	case meta.EventPushing:
		iamResourceType = SysEventPushing
	case meta.DynamicGrouping:
		iamResourceType = BizCustomQuery
	case meta.SystemBase:
		iamResourceType = SysSystemBase
<<<<<<< HEAD

=======
	case meta.UserCustom:
		iamResourceType = UserCustom
>>>>>>> b47dec2a
	case meta.NetDataCollector:
		return nil, fmt.Errorf("unsupported resource type: %s", resourceType)
	default:
		return nil, fmt.Errorf("unsupported resource type: %s", resourceType)
	}

	return &iamResourceType, nil
}

// ResourceTypeID is resource's type in auth center.
func adaptor(attribute *meta.ResourceAttribute) (*ResourceInfo, error) {
	var err error
	info := new(ResourceInfo)
	info.ResourceName = attribute.Basic.Name

	resourceTypeID, err := convertResourceType(attribute.Type, attribute.BusinessID)
	if err != nil {
		return info, err
	}
	info.ResourceType = *resourceTypeID

	info.ResourceID, err = GenerateResourceID(info.ResourceType, attribute)
	if err != nil {
		return nil, err
	}

	return info, nil
}

// ResourceTypeID is resource's type in auth center.
type ResourceTypeID string

// System Resource
const (
	SysSystemBase       ResourceTypeID = "sysSystemBase"
	SysBusinessInstance ResourceTypeID = "sysBusinessInstance"
	SysHostInstance     ResourceTypeID = "sysHostInstance"
	SysEventPushing     ResourceTypeID = "sysEventPushing"
	SysModelGroup       ResourceTypeID = "sysModelGroup"
	SysModel            ResourceTypeID = "sysModel"
	SysInstance         ResourceTypeID = "sysInstance"
	SysAssociationType  ResourceTypeID = "sysAssociationType"
	SysAuditLog         ResourceTypeID = "sysAuditLog"
)

// Business Resource
const (
	// the alias name maybe "dynamic classification"
	BizCustomQuery     ResourceTypeID = "bizCustomQuery"
	BizHostInstance    ResourceTypeID = "bizHostInstance"
	BizProcessInstance ResourceTypeID = "bizProcessInstance"
	BizTopoInstance    ResourceTypeID = "bizTopoInstance"
	BizModelGroup      ResourceTypeID = "bizModelGroup"
	BizModel           ResourceTypeID = "bizModel"
	BizInstance        ResourceTypeID = "bizInstance"
	BizAuditLog        ResourceTypeID = "bizAuditLog"
)

const (
	UserCustom ResourceTypeID = "userCustom"
)

type ActionID string

// ActionID define
const (
	// Unknown action is a action that can not be recognized by the auth center.
	Unknown ActionID = "unknown"
	Edit    ActionID = "edit"
	Create  ActionID = "create"
	Get     ActionID = "get"
	Delete  ActionID = "delete"

	// Archive for business
	Archive ActionID = "archive"
	// host action
	ModuleTransfer ActionID = "moduleTransfer"
	// business topology action
	HostTransfer ActionID = "hostTransfer"
	// system base action, related to model topology
	ModelTopologyView ActionID = "modelTopologyView"
	// business model topology operation.
	ModelTopologyOperation ActionID = "modelTopologyOperation"
	// assign host(s) to a business
	// located system/host/assignHostsToBusiness in auth center.
	AssignHostsToBusiness ActionID = "assignHostsToBusiness"
	BindModule            ActionID = "bindModule"
	AdminEntrance         ActionID = "adminEntrance"
)

func adaptorAction(r *meta.ResourceAttribute) (ActionID, error) {
	if r.Basic.Type == meta.ModelAttributeGroup ||
		r.Basic.Type == meta.ModelUnique ||
		r.Basic.Type == meta.ModelAttribute {
		if r.Action == meta.Delete || r.Action == meta.Update {
			return Edit, nil
		}
	}

	if r.Basic.Type == meta.Business {
		if r.Action == meta.Archive {
			return Archive, nil
		}

		// edit a business.
		if r.Action == meta.Create || r.Action == meta.Update {
			return Edit, nil
		}
	}

	if r.Action == meta.Find || r.Action == meta.Delete || r.Action == meta.Create {
		if r.Basic.Type == meta.MainlineModel {
			return ModelTopologyOperation, nil
		}
	}

	if r.Action == meta.Find || r.Action == meta.Update {
		if r.Basic.Type == meta.ModelTopology {
			return ModelTopologyView, nil
		}
		if r.Basic.Type == meta.MainlineModelTopology {
			return ModelTopologyOperation, nil
		}

	}

	if r.Basic.Type == meta.Process {
		if r.Action == meta.BoundModuleToProcess || r.Action == meta.UnboundModuleToProcess {
			return BindModule, nil
		}

	}

	switch r.Action {
	case meta.Create, meta.CreateMany:
		return Create, nil

	case meta.Find, meta.FindMany:
		return Get, nil

	case meta.Delete, meta.DeleteMany:
		return Delete, nil

	case meta.Update, meta.UpdateMany:
		return Edit, nil

	case meta.MoveResPoolHostToBizIdleModule:
		if r.Basic.Type == meta.ModelInstance && r.Basic.Name == meta.Host {
			return AssignHostsToBusiness, nil
		}

	case meta.MoveHostToBizFaultModule,
		meta.MoveHostToBizIdleModule,
		meta.MoveHostToAnotherBizModule,
		meta.CleanHostInSetOrModule,
		meta.TransferHost,
		meta.MoveHostToModule:
		return ModuleTransfer, nil

	case meta.MoveHostFromModuleToResPool:
		return Delete, nil

	case meta.AddHostToResourcePool:
		// add hosts to resource pool
		if r.Basic.Type == meta.ModelInstance && r.Basic.Name == meta.Host {
			return Create, nil
		}
		return ModuleTransfer, nil

	case meta.MoveHostsToBusinessOrModule:
		return Edit, nil
	case meta.ModelTopologyView:
		return ModelTopologyView, nil
	case meta.ModelTopologyOperation:
		return ModelTopologyOperation, nil
	case meta.AdminEntrance:
		return AdminEntrance, nil
	}

	return Unknown, fmt.Errorf("unsupported action: %s", r.Action)
}

type ResourceDetail struct {
	// the resource type in auth center.
	Type ResourceTypeID
	// all the actions that this resource supported.
	Actions []ActionID
}

var (
	CustomQueryDescribe = ResourceDetail{
		Type:    BizCustomQuery,
		Actions: []ActionID{Get, Delete, Edit, Create},
	}

	AppModelDescribe = ResourceDetail{
		Type:    BizModel,
		Actions: []ActionID{Get, Delete, Edit, Create},
	}

	HostDescribe = ResourceDetail{
		Type:    BizHostInstance,
		Actions: []ActionID{Get, Delete, Edit, Create, ModuleTransfer},
	}

	ProcessDescribe = ResourceDetail{
		Type:    BizProcessInstance,
		Actions: []ActionID{Get, Delete, Edit, Create},
	}

	TopologyDescribe = ResourceDetail{
		Type:    BizTopoInstance,
		Actions: []ActionID{Get, Delete, Edit, Create, HostTransfer},
	}

	AppInstanceDescribe = ResourceDetail{
		Type:    BizInstance,
		Actions: []ActionID{Get, Delete, Edit, Create},
	}

	InstanceManagementDescribe = ResourceDetail{
		Type:    SysInstance,
		Actions: []ActionID{Get, Delete, Edit, Create},
	}

	ModelManagementDescribe = ResourceDetail{
		Type:    SysModel,
		Actions: []ActionID{Get, Delete, Edit, Create},
	}

	AssociationTypeDescribe = ResourceDetail{
		Type:    SysAssociationType,
		Actions: []ActionID{Get, Delete, Edit, Create},
	}

	ModelGroupDescribe = ResourceDetail{
		Type:    SysModelGroup,
		Actions: []ActionID{Get, Delete, Edit, Create},
	}

	EventDescribe = ResourceDetail{
		Type:    SysEventPushing,
		Actions: []ActionID{Get, Delete, Edit, Create},
	}

	SystemBaseDescribe = ResourceDetail{
		Type:    SysSystemBase,
		Actions: []ActionID{Get, Delete, Edit, Create},
	}
)<|MERGE_RESOLUTION|>--- conflicted
+++ resolved
@@ -90,12 +90,8 @@
 		iamResourceType = BizCustomQuery
 	case meta.SystemBase:
 		iamResourceType = SysSystemBase
-<<<<<<< HEAD
-
-=======
 	case meta.UserCustom:
 		iamResourceType = UserCustom
->>>>>>> b47dec2a
 	case meta.NetDataCollector:
 		return nil, fmt.Errorf("unsupported resource type: %s", resourceType)
 	default:

--- conflicted
+++ resolved
@@ -88,20 +88,16 @@
 		iamResourceType = SysEventPushing
 	case meta.DynamicGrouping:
 		iamResourceType = BizCustomQuery
-<<<<<<< HEAD
 	case meta.AuditLog:
 		if businessID <= 0 {
-			iamResourceType = SysAudit
-		} else {
-			iamResourceType = BizAudit
-		}
-
-=======
+			iamResourceType = SysAuditLog
+		} else {
+			iamResourceType = BizAuditLog
+		}
 	case meta.SystemBase:
 		iamResourceType = SysSystemBase
 	case meta.UserCustom:
 		iamResourceType = UserCustom
->>>>>>> 9284e4ef
 	case meta.NetDataCollector:
 		return nil, fmt.Errorf("unsupported resource type: %s", resourceType)
 	default:
@@ -144,11 +140,7 @@
 	SysModel            ResourceTypeID = "sysModel"
 	SysInstance         ResourceTypeID = "sysInstance"
 	SysAssociationType  ResourceTypeID = "sysAssociationType"
-<<<<<<< HEAD
-	SysAudit            ResourceTypeID = "sysAudit"
-=======
 	SysAuditLog         ResourceTypeID = "sysAuditLog"
->>>>>>> 9284e4ef
 )
 
 // Business Resource
@@ -161,15 +153,11 @@
 	BizModelGroup      ResourceTypeID = "bizModelGroup"
 	BizModel           ResourceTypeID = "bizModel"
 	BizInstance        ResourceTypeID = "bizInstance"
-<<<<<<< HEAD
-	BizAudit           ResourceTypeID = "bizAudit"
-=======
 	BizAuditLog        ResourceTypeID = "bizAuditLog"
 )
 
 const (
 	UserCustom ResourceTypeID = "userCustom"
->>>>>>> 9284e4ef
 )
 
 type ActionID string

--- conflicted
+++ resolved
@@ -36,12 +36,7 @@
 
 		fallthrough
 	case meta.Model:
-<<<<<<< HEAD
-		if businessID != 0 {
-=======
-
-		if attribute.BusinessID > 0 {
->>>>>>> 3e4b58e9
+		if businessID > 0 {
 			iamResourceType = BizModel
 		} else {
 			iamResourceType = SysModel
@@ -53,7 +48,7 @@
 		iamResourceType = SysSystemBase
 
 	case meta.ModelClassification:
-		if attribute.BusinessID > 0 {
+		if businessID > 0 {
 			iamResourceType = BizModelGroup
 		} else {
 			iamResourceType = SysModelGroup
@@ -71,22 +66,14 @@
 		iamResourceType = SysSystemBase
 
 	case meta.ModelInstance:
-<<<<<<< HEAD
-		if businessID == 0 {
-=======
-		if attribute.BusinessID <= 0 {
->>>>>>> 3e4b58e9
+		if businessID <= 0 {
 			iamResourceType = SysInstance
 		} else {
 			iamResourceType = BizInstance
 		}
 
 	case meta.HostInstance:
-<<<<<<< HEAD
-		if businessID == 0 {
-=======
-		if attribute.BusinessID <= 0 {
->>>>>>> 3e4b58e9
+		if businessID <= 0 {
 			iamResourceType = SysHostInstance
 		} else {
 			iamResourceType = BizHostInstance

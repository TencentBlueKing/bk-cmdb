--- conflicted
+++ resolved
@@ -19,21 +19,12 @@
 	"configcenter/src/auth/meta"
 )
 
+var NotEnoughLayer = fmt.Errorf("not enough layer")
+
 // Adaptor is a middleware wrapper which works for converting concepts
 // between bk-cmdb and blueking auth center. Especially the policies
 // in auth center.
-
-<<<<<<< HEAD
 func convertResourceType(resourceType meta.ResourceType, businessID int64) (*ResourceTypeID, error) {
-=======
-var NotEnoughLayer = fmt.Errorf("not enough layer")
-
-func convertResourceType(attribute *meta.ResourceAttribute) (*ResourceTypeID, error) {
-	resourceType := attribute.Basic.Type
-	info := new(ResourceInfo)
-	info.ResourceName = attribute.Basic.Name
-
->>>>>>> 11aa7190
 	var iamResourceType ResourceTypeID
 	switch resourceType {
 	case meta.Business:
@@ -42,20 +33,14 @@
 	case meta.ModelUnique,
 		meta.ModelAttribute,
 		meta.ModelAttributeGroup:
-<<<<<<< HEAD
-		if businessID != 0 {
-=======
 
 		fallthrough
 	case meta.Model:
-
-		if attribute.BusinessID != 0 {
->>>>>>> 11aa7190
+		if businessID != 0 {
 			iamResourceType = BizModel
 		} else {
 			iamResourceType = SysModel
 		}
-
 	case meta.ModelModule, meta.ModelSet, meta.ModelInstanceTopology:
 		iamResourceType = BizTopoInstance
 

--- conflicted
+++ resolved
@@ -156,7 +156,7 @@
 	if resp.Code == 1901404 {
 		return nil
 	}
-	
+
 	if resp.Code != 0 {
 		return &AuthError{resp.RequestID, fmt.Errorf("deregister resource failed, error code: %d, message: %s", resp.Code, resp.Message)}
 	}
@@ -414,7 +414,6 @@
 	return nil
 }
 
-<<<<<<< HEAD
 func (a *authClient) GetAuthorizedResources(ctx context.Context, body *ListAuthorizedResources) ([]AuthorizedResource, error) {
 	url := fmt.Sprintf("/bkiam/api/v1/perm/systems/%s/authorized-resources/search", SystemIDCMDB)
 	resp := ListAuthorizedResourcesResult{}
@@ -430,11 +429,15 @@
 	}
 	if !resp.Result {
 		return nil, fmt.Errorf("get authorized resource failed, err: %v", resp.ErrorString())
-=======
+	}
+
+	return resp.Data, nil
+}
+
 func (a *authClient) ListResources(ctx context.Context, header http.Header, searchCondition SearchCondition) (result []meta.BackendResource, err error) {
 	util.CopyHeader(a.basicHeader, header)
 	url := fmt.Sprintf("/bkiam/api/v1/perm/systems/%s/resources/search", a.Config.SystemID)
-	
+
 	resp := new(SearchResult)
 
 	err = a.client.Post().
@@ -446,9 +449,8 @@
 	if err != nil {
 		return nil, fmt.Errorf("search resource with condition: %+v failed, error: %v", searchCondition, err)
 	}
-	if !resp.Result || resp.Code != 0{
+	if !resp.Result || resp.Code != 0 {
 		return nil, fmt.Errorf("search resource with condition: %+v failed, message: %s, code: %v", searchCondition, resp.Message, resp.Code)
->>>>>>> 1e281d53
 	}
 
 	return resp.Data, nil

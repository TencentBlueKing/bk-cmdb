/*
 * Tencent is pleased to support the open source community by making 蓝鲸 available.
 * Copyright (C) 2017-2018 THL A29 Limited, a Tencent company. All rights reserved.
 * Licensed under the MIT License (the "License"); you may not use this file except
 * in compliance with the License. You may obtain a copy of the License at
 * http://opensource.org/licenses/MIT
 * Unless required by applicable law or agreed to in writing, software distributed under
 * the License is distributed on an "AS IS" BASIS, WITHOUT WARRANTIES OR CONDITIONS OF ANY KIND,
 * either express or implied. See the License for the specific language governing permissions and
 * limitations under the License.
 */

package authcenter

import (
	"context"
	"fmt"
	"net/http"

	"configcenter/src/apimachinery/rest"
	"configcenter/src/common/util"
)

// clients contains all the client api which is used to
// interact with blueking auth center.

const (
	AuthSupplierAccountHeaderKey = "HTTP_BK_SUPPLIER_ACCOUNT"
)

const (
	codeDuplicated = 1901409
	codeNotFound   = 1901404
)

// Error define
var (
	ErrDuplicated = fmt.Errorf("Duplicated item")
	ErrNotFound   = fmt.Errorf("Not Found")
)

type authClient struct {
	Config AuthConfig
	// http client instance
	client rest.ClientInterface
	// http header info
	basicHeader http.Header
}

func (a *authClient) verifyInList(ctx context.Context, header http.Header, batch *AuthBatch) ([]BatchStatus, error) {
	util.CopyHeader(a.basicHeader, header)
	resp := new(BatchResult)
	url := fmt.Sprintf("/bkiam/api/v1/perm/systems/%s/resources-perms/batch-verify", a.Config.SystemID)
	err := a.client.Post().
		SubResource(url).
		WithContext(ctx).
		WithHeaders(header).
		Body(batch).
		Do().Into(resp)

	if err != nil {
		return nil, err
	}

	if resp.Code != 0 {
		return nil, &AuthError{
			RequestID: resp.RequestID,
			Reason:    fmt.Errorf("register resource failed, error code: %d, message: %s", resp.Code, resp.Message),
		}
	}

	return resp.Data, nil
}

func (a *authClient) registerResource(ctx context.Context, header http.Header, info *RegisterInfo) error {
	util.CopyHeader(a.basicHeader, header)
	resp := new(ResourceResult)
	url := fmt.Sprintf("/bkiam/api/v1/perm/systems/%s/resources/batch-register", a.Config.SystemID)
	err := a.client.Post().
		SubResource(url).
		WithContext(ctx).
		WithHeaders(header).
		Body(info).
		Do().Into(resp)

	if err != nil {
		return err
	}

	if resp.Code != 0 {
<<<<<<< HEAD
		// 1901409 is for: resource already exist, can not created repeatedly
		if resp.Code != 1901409 {
			return &AuthError{RequestID: resp.RequestID, Reason: fmt.Errorf("register resource failed, error code: %d, message: %s", resp.Code, resp.ErrMsg)}
		}
=======
		if resp.Code == codeDuplicated {
			return ErrDuplicated
		}
		return &AuthError{RequestID: resp.RequestID, Reason: fmt.Errorf("register resource failed, error code: %d, message: %s", resp.Code, resp.Message)}
>>>>>>> dbaf3a51
	}

	if !resp.Data.IsCreated {
		return &AuthError{resp.RequestID, fmt.Errorf("register resource failed, error code: %d", resp.Code)}
	}

	return nil
}

func (a *authClient) deregisterResource(ctx context.Context, header http.Header, info *DeregisterInfo) error {
	util.CopyHeader(a.basicHeader, header)
	resp := new(ResourceResult)
	url := fmt.Sprintf("/bkiam/api/v1/perm/systems/%s/resources/batch-delete", a.Config.SystemID)
	err := a.client.Delete().
		SubResource(url).
		WithContext(ctx).
		WithHeaders(header).
		Body(info).
		Do().Into(resp)

	if err != nil {
		return err
	}

	if resp.Code != 0 {
		return &AuthError{resp.RequestID, fmt.Errorf("deregister resource failed, error code: %d, message: %s", resp.Code, resp.Message)}
	}

	if !resp.Data.IsDeleted {
		return &AuthError{resp.RequestID, fmt.Errorf("deregister resource failed, error code: %d", resp.Code)}
	}

	return nil
}

func (a *authClient) updateResource(ctx context.Context, header http.Header, info *UpdateInfo) error {
	util.CopyHeader(a.basicHeader, header)
	resp := new(ResourceResult)
	url := fmt.Sprintf("/bkiam/api/v1/perm/systems/%s/resources", a.Config.SystemID)
	err := a.client.Put().
		SubResource(url).
		WithContext(ctx).
		WithHeaders(header).
		Body(info).
		Do().Into(resp)

	if err != nil {
		return err
	}

	if resp.Code != 0 {
		return &AuthError{resp.RequestID, fmt.Errorf("update resource failed, error code: %d, message: %s", resp.Code, resp.Message)}
	}

	if !resp.Data.IsUpdated {
		return &AuthError{resp.RequestID, fmt.Errorf("update resource failed, error code: %d", resp.Code)}
	}

	return nil
}

func (a *authClient) QuerySystemInfo(ctx context.Context, header http.Header, systemID string, detail bool) (*SystemDetail, error) {
	util.CopyHeader(a.basicHeader, header)
	url := fmt.Sprintf("/bkiam/api/v1/perm-model/systems/%s", systemID)

	resp := struct {
		BaseResponse
		Data SystemDetail `json:"data"`
	}{}

	isDetail := "0"
	if detail {
		isDetail = "1"
	}

	err := a.client.Get().
		SubResource(url).
		WithParam("is_detail", isDetail).
		WithContext(ctx).
		WithHeaders(header).
		Do().Into(&resp)
	if err != nil {
		return nil, err
	}

	if !resp.Result {
		if resp.Code == codeNotFound {
			return nil, ErrNotFound
		}
		return nil, fmt.Errorf("query system info for [%s] failed, message: %s, code: %v", systemID, resp.Message, resp.Code)
	}

	return &resp.Data, nil
}

func (a *authClient) RegistSystem(ctx context.Context, header http.Header, system System) error {
	util.CopyHeader(a.basicHeader, header)
	const url = "/bkiam/api/v1/perm-model/systems"
	resp := struct {
		BaseResponse
		Data System `json:"data"`
	}{}

	err := a.client.Post().
		SubResource(url).
		WithContext(ctx).
		WithHeaders(header).
		Body(system).
		Do().Into(&resp)
	if err != nil {
		return err
	}

	if !resp.Result {
		if resp.Code == codeDuplicated {
			return ErrDuplicated
		}
		return fmt.Errorf("regist system info for [%s] failed, message: %s, code: %v", system.SystemID, resp.Message, resp.Code)
	}

	return nil
}

func (a *authClient) UpdateSystem(ctx context.Context, header http.Header, system System) error {
	util.CopyHeader(a.basicHeader, header)
	url := fmt.Sprintf("/bkiam/api/v1/perm-model/systems/%s", system.SystemID)
	resp := struct {
		BaseResponse
		Data System `json:"data"`
	}{}

	err := a.client.Put().
		SubResource(url).
		WithContext(ctx).
		WithHeaders(header).
		Body(system).
		Do().Into(&resp)
	if err != nil {
		return err
	}

	if !resp.Result {
		return fmt.Errorf("regist system info for [%s] failed, message: %s, code: %v", system.SystemID, resp.Message, resp.Code)
	}

	return nil
}

func (a *authClient) InitSystemBatch(ctx context.Context, header http.Header, detail SystemDetail) error {
	util.CopyHeader(a.basicHeader, header)
	const url = "/bkiam/api/v1/perm-model/systems/init"
	resp := BaseResponse{}

	err := a.client.Put().
		SubResource(url).
		WithContext(ctx).
		WithHeaders(header).
		Body(detail).
		Do().Into(&resp)
	if err != nil {
		return fmt.Errorf("init system resource failed, error: %v", err)
	}
	if !resp.Result {
		return fmt.Errorf("init system resource failed, message: %s, code: %v", resp.Message, resp.Code)
	}

	return nil
}

func (a *authClient) RegistResourceTypeBatch(ctx context.Context, header http.Header, systemID, scopeType string, resources []ResourceType) error {
	util.CopyHeader(a.basicHeader, header)
	url := fmt.Sprintf("/bkiam/api/v1/perm-model/systems/%s/scope-types/%s/resource-types/batch-register", systemID, scopeType)
	resp := BaseResponse{}

	err := a.client.Put().
		SubResource(url).
		WithContext(ctx).
		WithHeaders(header).
		Body(struct {
			ResourceTypes []ResourceType `json:"resource_types"`
		}{resources}).
		Do().Into(&resp)
	if err != nil {
		return fmt.Errorf("regist resource %+v for [%s] failed, error: %v", resources, systemID, err)
	}
	if !resp.Result {
		return fmt.Errorf("regist resource %+v for [%s] failed, message: %s, code: %v", resources, systemID, resp.Message, resp.Code)
	}

	return nil
}

func (a *authClient) UpdateResourceTypeBatch(ctx context.Context, header http.Header, systemID, scopeType string, resources []ResourceType) error {
	util.CopyHeader(a.basicHeader, header)
	url := fmt.Sprintf("/bkiam/api/v1/perm-model/systems/%s/scope-types/%s/resource-types/batch-update", systemID, scopeType)
	resp := BaseResponse{}

	err := a.client.Put().
		SubResource(url).
		WithContext(ctx).
		WithHeaders(header).
		Body(struct {
			ResourceTypes []ResourceType `json:"resource_types"`
		}{resources}).
		Do().Into(&resp)
	if err != nil {
		return fmt.Errorf("regist resource %+v for [%s] failed, error: %v", resources, systemID, err)
	}
	if !resp.Result {
		return fmt.Errorf("regist resource %+v for [%s] failed, message: %s, code: %v", resources, systemID, resp.Message, resp.Code)
	}

	return nil
}

func (a *authClient) UpdateResourceTypeActionBatch(ctx context.Context, header http.Header, systemID, scopeType string, resources []ResourceType) error {
	util.CopyHeader(a.basicHeader, header)
	url := fmt.Sprintf("/bkiam/api/v1/perm-model/systems/%s/scope-types/%s/resource-type-actions/batch-update", systemID, scopeType)
	resp := BaseResponse{}

	err := a.client.Put().
		SubResource(url).
		WithContext(ctx).
		WithHeaders(header).
		Body(struct {
			ResourceTypes []ResourceType `json:"resource_types"`
		}{resources}).
		Do().Into(&resp)
	if err != nil {
		return fmt.Errorf("regist resource %+v for [%s] failed, error: %v", resources, systemID, err)
	}
	if !resp.Result {
		return fmt.Errorf("regist resource %+v for [%s] failed, message: %s, code: %v", resources, systemID, resp.Message, resp.Code)
	}

	return nil
}

func (a *authClient) UpsertResourceTypeBatch(ctx context.Context, header http.Header, systemID, scopeType string, resources []ResourceType) error {
	util.CopyHeader(a.basicHeader, header)
	url := fmt.Sprintf("/bkiam/api/v1/perm-model/systems/%s/scope-types/%s/resource-types/batch-upsert", systemID, scopeType)
	resp := BaseResponse{}

	err := a.client.Post().
		SubResource(url).
		WithContext(ctx).
		WithHeaders(header).
		Body(struct {
			ResourceTypes []ResourceType `json:"resource_types"`
		}{resources}).
		Do().Into(&resp)
	if err != nil {
		return fmt.Errorf("regist resource %+v for [%s] failed, error: %v", resources, systemID, err)
	}
	if !resp.Result {
		return fmt.Errorf("regist resource %+v for [%s] failed, message: %s, code: %v", resources, systemID, resp.Message, resp.Code)
	}

	return nil
}

func (a *authClient) DeleteResourceType(ctx context.Context, header http.Header, systemID, scopeType, resourceType string) error {
	util.CopyHeader(a.basicHeader, header)
	url := fmt.Sprintf("/bkiam/api/v1/perm-model/systems/%s/scope-types/%s/resource-types/%s", systemID, scopeType, resourceType)
	resp := BaseResponse{}

	err := a.client.Delete().
		SubResource(url).
		WithContext(ctx).
		WithHeaders(header).
		Do().Into(&resp)
	if err != nil {
		return fmt.Errorf("delete resource type %+v for [%s] failed, error: %v", resourceType, systemID, err)
	}
	if !resp.Result {
		return fmt.Errorf("regist resource %+v for [%s] failed, message: %s, code: %v", resourceType, systemID, resp.Message, resp.Code)
	}

	return nil
}<|MERGE_RESOLUTION|>--- conflicted
+++ resolved
@@ -88,17 +88,11 @@
 	}
 
 	if resp.Code != 0 {
-<<<<<<< HEAD
-		// 1901409 is for: resource already exist, can not created repeatedly
-		if resp.Code != 1901409 {
-			return &AuthError{RequestID: resp.RequestID, Reason: fmt.Errorf("register resource failed, error code: %d, message: %s", resp.Code, resp.ErrMsg)}
-		}
-=======
+        // 1901409 is for: resource already exist, can not created repeatedly
 		if resp.Code == codeDuplicated {
 			return ErrDuplicated
 		}
 		return &AuthError{RequestID: resp.RequestID, Reason: fmt.Errorf("register resource failed, error code: %d, message: %s", resp.Code, resp.Message)}
->>>>>>> dbaf3a51
 	}
 
 	if !resp.Data.IsCreated {

/*
 * Tencent is pleased to support the open source community by making 蓝鲸 available.
 * Copyright (C) 2017-2018 THL A29 Limited, a Tencent company. All rights reserved.
 * Licensed under the MIT License (the "License"); you may not use this file except
 * in compliance with the License. You may obtain a copy of the License at
 * http://opensource.org/licenses/MIT
 * Unless required by applicable law or agreed to in writing, software distributed under
 * the License is distributed on an "AS IS" BASIS, WITHOUT WARRANTIES OR CONDITIONS OF ANY KIND,
 * either express or implied. See the License for the specific language governing permissions and
 * limitations under the License.
 */

package authcenter

import (
	"context"
	"errors"
	"fmt"
	"net/http"

	"configcenter/src/apimachinery/rest"
	"configcenter/src/auth/meta"
	"configcenter/src/common/util"
)

// clients contains all the client api which is used to
// interact with blueking auth center.

const (
	AuthSupplierAccountHeaderKey = "HTTP_BK_SUPPLIER_ACCOUNT"
)

const (
	codeDuplicated = 1901409
	codeNotFound   = 1901404
)

// Error define
var (
	ErrDuplicated = errors.New("Duplicated item")
	ErrNotFound   = errors.New("Not Found")
)

type authClient struct {
	Config AuthConfig
	// http client instance
	client rest.ClientInterface
	// http header info
	basicHeader http.Header
}

func (a *authClient) verifyExactResourceBatch(ctx context.Context, header http.Header, batch *AuthBatch) ([]BatchStatus, error) {
	util.CopyHeader(a.basicHeader, header)
	resp := new(BatchResult)
	err := a.client.Post().
		SubResourcef("/bkiam/api/v1/perm/systems/%s/resources-perms/batch-verify", a.Config.SystemID).
		WithContext(ctx).
		WithHeaders(header).
		Body(batch).
		Do().Into(resp)

	if err != nil {
		return nil, err
	}

	if resp.Code != 0 {
		return nil, &AuthError{
			RequestID: resp.RequestID,
			Reason:    fmt.Errorf("register resource failed, error code: %d, message: %s", resp.Code, resp.Message),
		}
	}

	if len(batch.ResourceActions) != len(resp.Data) {
		return nil, fmt.Errorf("expect %d result, IAM returns %d result", len(batch.ResourceActions), len(resp.Data))
	}

	return resp.Data, nil
}

func (a *authClient) verifyAnyResourceBatch(ctx context.Context, header http.Header, batch *AuthBatch) ([]BatchStatus, error) {
	util.CopyHeader(a.basicHeader, header)
	resp := new(BatchResult)
	err := a.client.Post().
		SubResourcef("/bkiam/api/v1/perm/systems/%s/any-resources-perms/batch-verify", a.Config.SystemID).
		WithContext(ctx).
		WithHeaders(header).
		Body(batch).
		Do().Into(resp)

	if err != nil {
		return nil, err
	}

	if resp.Code != 0 {
		return nil, &AuthError{
			RequestID: resp.RequestID,
			Reason:    fmt.Errorf("register resource failed, error code: %d, message: %s", resp.Code, resp.Message),
		}
	}

	if len(batch.ResourceActions) != len(resp.Data) {
		return nil, fmt.Errorf("expect %d result, IAM returns %d result", len(batch.ResourceActions), len(resp.Data))
	}

	return resp.Data, nil
}

func (a *authClient) registerResource(ctx context.Context, header http.Header, info *RegisterInfo) error {
	// register resource with empty id will make crash
	for _, resource := range info.Resources {
		if resource.ResourceID == nil || len(resource.ResourceID) == 0 {
			return fmt.Errorf("resource id can't be empty, resource: %+v", resource)
		}
	}

	util.CopyHeader(a.basicHeader, header)
	resp := new(ResourceResult)
	err := a.client.Post().
		SubResourcef("/bkiam/api/v1/perm/systems/%s/resources/batch-register", a.Config.SystemID).
		WithContext(ctx).
		WithHeaders(header).
		Body(info).
		Do().Into(resp)

	if err != nil {
		return err
	}

	if resp.Code != 0 {
		// 1901409 is for: resource already exist, can not created repeatedly
		if resp.Code == codeDuplicated {
			return ErrDuplicated
		}
		return &AuthError{RequestID: resp.RequestID, Reason: fmt.Errorf("register resource failed, error code: %d, message: %s", resp.Code, resp.Message)}
	}

	if !resp.Data.IsCreated {
		return &AuthError{resp.RequestID, fmt.Errorf("register resource failed, error code: %d", resp.Code)}
	}

	return nil
}

func (a *authClient) deregisterResource(ctx context.Context, header http.Header, info *DeregisterInfo) error {
	util.CopyHeader(a.basicHeader, header)
	resp := new(ResourceResult)
	err := a.client.Delete().
		SubResourcef("/bkiam/api/v1/perm/systems/%s/resources/batch-delete", a.Config.SystemID).
		WithContext(ctx).
		WithHeaders(header).
		Body(info).
		Do().Into(resp)

	if err != nil {
		return err
	}

	// 1901404: resource not exists
	if resp.Code == 1901404 {
		return nil
	}

	if resp.Code != 0 {
		return &AuthError{resp.RequestID, fmt.Errorf("deregister resource failed, error code: %d, message: %s", resp.Code, resp.Message)}
	}

	if !resp.Data.IsDeleted {
		return &AuthError{resp.RequestID, fmt.Errorf("deregister resource failed, error code: %d", resp.Code)}
	}

	return nil
}

func (a *authClient) updateResource(ctx context.Context, header http.Header, info *UpdateInfo) error {
	util.CopyHeader(a.basicHeader, header)
	resp := new(ResourceResult)
	err := a.client.Put().
		SubResourcef("/bkiam/api/v1/perm/systems/%s/resources", a.Config.SystemID).
		WithContext(ctx).
		WithHeaders(header).
		Body(info).
		Do().Into(resp)

	if err != nil {
		return err
	}

	if resp.Code != 0 {
		return &AuthError{resp.RequestID, fmt.Errorf("update resource failed, error code: %d, message: %s", resp.Code, resp.Message)}
	}

	if !resp.Data.IsUpdated {
		return &AuthError{resp.RequestID, fmt.Errorf("update resource failed, error code: %d", resp.Code)}
	}

	return nil
}

func (a *authClient) QuerySystemInfo(ctx context.Context, header http.Header, systemID string, detail bool) (*SystemDetail, error) {
	util.CopyHeader(a.basicHeader, header)

	resp := struct {
		BaseResponse
		Data SystemDetail `json:"data"`
	}{}

	isDetail := "0"
	if detail {
		isDetail = "1"
	}

	err := a.client.Get().
		SubResourcef("/bkiam/api/v1/perm-model/systems/%s", systemID).
		WithParam("is_detail", isDetail).
		WithContext(ctx).
		WithHeaders(header).
		Do().Into(&resp)
	if err != nil {
		return nil, err
	}

	if !resp.Result {
		if resp.Code == codeNotFound {
			return nil, ErrNotFound
		}
		return nil, fmt.Errorf("query system info for [%s] failed, err: %v", systemID, resp.ErrorString())
	}

	return &resp.Data, nil
}

func (a *authClient) RegistSystem(ctx context.Context, header http.Header, system System) error {
	util.CopyHeader(a.basicHeader, header)
	const url = "/bkiam/api/v1/perm-model/systems"
	resp := struct {
		BaseResponse
		Data System `json:"data"`
	}{}

	err := a.client.Post().
		SubResource(url).
		WithContext(ctx).
		WithHeaders(header).
		Body(system).
		Do().Into(&resp)
	if err != nil {
		return err
	}

	if !resp.Result {
		if resp.Code == codeDuplicated {
			return ErrDuplicated
		}
		return fmt.Errorf("regist system info for [%s] failed, err: %v", system.SystemID, resp.ErrorString())
	}

	return nil
}

func (a *authClient) UpdateSystem(ctx context.Context, header http.Header, system System) error {
	util.CopyHeader(a.basicHeader, header)
	resp := struct {
		BaseResponse
		Data System `json:"data"`
	}{}

	err := a.client.Put().
		SubResourcef("/bkiam/api/v1/perm-model/systems/%s", system.SystemID).
		WithContext(ctx).
		WithHeaders(header).
		Body(system).
		Do().Into(&resp)
	if err != nil {
		return err
	}

	if !resp.Result {
		return fmt.Errorf("regist system info for [%s] failed, err: %v", system.SystemID, resp.ErrorString())
	}

	return nil
}

func (a *authClient) InitSystemBatch(ctx context.Context, header http.Header, detail SystemDetail) error {
	util.CopyHeader(a.basicHeader, header)
	const url = "/bkiam/api/v1/perm-model/systems/init"
	resp := BaseResponse{}

	err := a.client.Put().
		SubResource(url).
		WithContext(ctx).
		WithHeaders(header).
		Body(detail).
		Do().Into(&resp)
	if err != nil {
		return fmt.Errorf("init system resource failed, error: %v", err)
	}
	if !resp.Result {
		return fmt.Errorf("init system resource failed, err: %v", resp.ErrorString())
	}

	return nil
}

func (a *authClient) RegistResourceTypeBatch(ctx context.Context, header http.Header, systemID, scopeType string, resources []ResourceType) error {
	util.CopyHeader(a.basicHeader, header)
	resp := BaseResponse{}

	err := a.client.Put().
		SubResourcef("/bkiam/api/v1/perm-model/systems/%s/scope-types/%s/resource-types/batch-register", systemID, scopeType).
		WithContext(ctx).
		WithHeaders(header).
		Body(struct {
			ResourceTypes []ResourceType `json:"resource_types"`
		}{resources}).
		Do().Into(&resp)
	if err != nil {
		return fmt.Errorf("regist resource %+v for [%s] failed, error: %v", resources, systemID, err)
	}
	if !resp.Result {
		return fmt.Errorf("regist resource %+v for [%s] failed, err: %v", resources, systemID, resp.ErrorString())
	}

	return nil
}

func (a *authClient) UpdateResourceTypeBatch(ctx context.Context, header http.Header, systemID, scopeType string, resources []ResourceType) error {
	util.CopyHeader(a.basicHeader, header)
	resp := BaseResponse{}

	err := a.client.Put().
		SubResourcef("/bkiam/api/v1/perm-model/systems/%s/scope-types/%s/resource-types/batch-update", systemID, scopeType).
		WithContext(ctx).
		WithHeaders(header).
		Body(struct {
			ResourceTypes []ResourceType `json:"resource_types"`
		}{resources}).
		Do().Into(&resp)
	if err != nil {
		return fmt.Errorf("regist resource %+v for [%s] failed, error: %v", resources, systemID, err)
	}
	if !resp.Result {
		return fmt.Errorf("regist resource %+v for [%s] failed, err: %v", resources, systemID, resp.ErrorString())
	}

	return nil
}

func (a *authClient) UpdateResourceTypeActionBatch(ctx context.Context, header http.Header, systemID, scopeType string, resources []ResourceType) error {
	util.CopyHeader(a.basicHeader, header)
	resp := BaseResponse{}

	err := a.client.Put().
		SubResourcef("/bkiam/api/v1/perm-model/systems/%s/scope-types/%s/resource-type-actions/batch-update", systemID, scopeType).
		WithContext(ctx).
		WithHeaders(header).
		Body(struct {
			ResourceTypes []ResourceType `json:"resource_types"`
		}{resources}).
		Do().Into(&resp)
	if err != nil {
		return fmt.Errorf("regist resource %+v for [%s] failed, error: %v", resources, systemID, err)
	}
	if !resp.Result {
		return fmt.Errorf("regist resource %+v for [%s] failed, err: %v", resources, systemID, resp.ErrorString())
	}

	return nil
}

func (a *authClient) UpsertResourceTypeBatch(ctx context.Context, header http.Header, systemID, scopeType string, resources []ResourceType) error {
	util.CopyHeader(a.basicHeader, header)
	resp := BaseResponse{}

	err := a.client.Post().
		SubResourcef("/bkiam/api/v1/perm-model/systems/%s/scope-types/%s/resource-types/batch-upsert", systemID, scopeType).
		WithContext(ctx).
		WithHeaders(header).
		Body(struct {
			ResourceTypes []ResourceType `json:"resource_types"`
		}{resources}).
		Do().Into(&resp)
	if err != nil {
		return fmt.Errorf("regist resource %+v for [%s] failed, error: %v", resources, systemID, err)
	}
	if !resp.Result {
		return fmt.Errorf("regist resource %+v for [%s] failed, message: %s, code: %v", resources, systemID, resp.Message, resp.Code)
	}

	return nil
}

func (a *authClient) DeleteResourceType(ctx context.Context, header http.Header, systemID, scopeType, resourceType string) error {
	util.CopyHeader(a.basicHeader, header)
	resp := BaseResponse{}

	err := a.client.Delete().
		SubResourcef("/bkiam/api/v1/perm-model/systems/%s/scope-types/%s/resource-types/%s", systemID, scopeType, resourceType).
		WithContext(ctx).
		WithHeaders(header).
		Do().Into(&resp)
	if err != nil {
		return fmt.Errorf("delete resource type %+v for [%s] failed, error: %v", resourceType, systemID, err)
	}
	if !resp.Result {
		return fmt.Errorf("regist resource %+v for [%s] failed, err: %v", resourceType, systemID, resp.ErrorString())
	}

	return nil
}

func (a *authClient) GetAuthorizedResources(ctx context.Context, body *ListAuthorizedResources) ([]AuthorizedResource, error) {
	resp := ListAuthorizedResourcesResult{}

	err := a.client.Post().
		SubResourcef("/bkiam/api/v1/perm/systems/%s/authorized-resources/search", SystemIDCMDB).
		WithContext(ctx).
		WithHeaders(a.basicHeader).
		Body(body).
		Do().Into(&resp)
	if err != nil {
		return nil, fmt.Errorf("get authorized resource failed, err: %v", err)
	}
	if !resp.Result {
		return nil, fmt.Errorf("get authorized resource failed, err: %v", resp.ErrorString())
	}

	return resp.Data, nil
}

<<<<<<< HEAD
func (a *authClient) GetAuthorizedScopes(ctx context.Context, scopeID string, body *Principal) ([]string, error) {
=======
// find resource list that a user got any authorized resources.
func (a *authClient) GetAnyAuthorizedScopes(ctx context.Context, scopeID string, body *Principal) ([]string, error) {
	url := fmt.Sprintf("/bkiam/api/v1/perm/systems/%s/scope_type/%s/authorized-scopes", SystemIDCMDB, scopeID)
>>>>>>> 655a473e
	resp := ListAuthorizedScopeResult{}

	err := a.client.Post().
		SubResourcef("/bkiam/api/v1/perm/systems/%s/scope_type/%s/authorized-scopes", SystemIDCMDB, ScopeTypeIDBiz).
		WithContext(ctx).
		WithHeaders(a.basicHeader).
		Body(body).
		Do().Into(&resp)
	if err != nil {
		return nil, fmt.Errorf("get authorized resource failed, err: %v", err)
	}
	if !resp.Result {
		return nil, fmt.Errorf("get authorized resource failed, err: %v", resp.ErrorString())
	}

	return resp.Data, nil
}

func (a *authClient) ListResources(ctx context.Context, header http.Header, searchCondition SearchCondition) (result []meta.BackendResource, err error) {
	util.CopyHeader(a.basicHeader, header)

	resp := new(SearchResult)

	err = a.client.Post().
		SubResourcef("/bkiam/api/v1/perm/systems/%s/resources/search", a.Config.SystemID).
		WithContext(ctx).
		WithHeaders(header).
		Body(searchCondition).
		Do().Into(&resp)
	if err != nil {
		return nil, fmt.Errorf("search resource with condition: %+v failed, error: %v", searchCondition, err)
	}
	if !resp.Result || resp.Code != 0 {
		return nil, fmt.Errorf("search resource with condition: %+v failed, message: %s, code: %v", searchCondition, resp.Message, resp.Code)
	}

	return resp.Data, nil
}

func (a *authClient) RegisterUserRole(ctx context.Context, header http.Header, roles RoleWithAuthResources) (int64, error) {
	util.CopyHeader(a.basicHeader, header)
	url := fmt.Sprintf("/bkiam/api/v1/perm-model/systems/%s/perm-templates", a.Config.SystemID)

	resp := struct {
		BaseResponse
		Data struct {
			TemplateID int64 `json:"perm_template_id"`
		}
	}{}

	err := a.client.Post().
		SubResource(url).
		WithContext(ctx).
		WithHeaders(header).
		Body(roles).
		Do().Into(&resp)
	if err != nil {
		return 0, err
	}
	if !resp.Result || resp.Code != 0 {
		return 0, fmt.Errorf("code: %d, message: %s", resp.Code, resp.Message)
	}

	return resp.Data.TemplateID, nil
}<|MERGE_RESOLUTION|>--- conflicted
+++ resolved
@@ -428,13 +428,8 @@
 	return resp.Data, nil
 }
 
-<<<<<<< HEAD
-func (a *authClient) GetAuthorizedScopes(ctx context.Context, scopeID string, body *Principal) ([]string, error) {
-=======
 // find resource list that a user got any authorized resources.
 func (a *authClient) GetAnyAuthorizedScopes(ctx context.Context, scopeID string, body *Principal) ([]string, error) {
-	url := fmt.Sprintf("/bkiam/api/v1/perm/systems/%s/scope_type/%s/authorized-scopes", SystemIDCMDB, scopeID)
->>>>>>> 655a473e
 	resp := ListAuthorizedScopeResult{}
 
 	err := a.client.Post().

--- conflicted
+++ resolved
@@ -273,12 +273,8 @@
 		entity.ResourceID = rscInfo.ResourceID
 		entity.ResourceName = rscInfo.ResourceName
 
-<<<<<<< HEAD
-		// info.Resources = append(info.Resources, entity)
-=======
 		// TODO replace register with batch createorupdate interface, currently is register one by one.
 		info.Resources = make([]ResourceEntity, 0)
->>>>>>> be74d84c
 		info.Resources = append(info.Resources, entity)
 	}
 	return &info, nil

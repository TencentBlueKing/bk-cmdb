--- conflicted
+++ resolved
@@ -217,38 +217,6 @@
 		exactResourceIndex := 0
 		anyResourceIndex := 0
 		for ressindex := range ress {
-<<<<<<< HEAD
-			if permit.IsPermit(&ress[ressindex].ResourceAttribute) {
-				ress[ressindex].Decision.Authorized = true
-			} else {
-				rscInfo, err := adaptor(&ress[ressindex].ResourceAttribute)
-				if err != nil {
-					ress[ressindex].Decision.Authorized = false
-					ress[ressindex].Decision.Reason = fmt.Sprintf("adaptor resource info failed, err: %v", err)
-					continue
-				}
-
-				actionID, err := adaptorAction(&ress[ressindex].ResourceAttribute)
-				if err != nil {
-					ress[ressindex].Decision.Authorized = false
-					ress[ressindex].Decision.Reason = fmt.Sprintf("adaptor action info failed, err: %v", err)
-					continue
-				}
-
-				resourceAction := ResourceAction{
-					ActionID:     actionID,
-					ResourceInfo: *rscInfo,
-				}
-				if len(rscInfo.ResourceID) > 0 {
-					exactResourceInfo.ResourceActions = append(exactResourceInfo.ResourceActions, resourceAction)
-					ress[ressindex].exactResourceIndex = exactResourceIndex
-					exactResourceIndex++
-				} else {
-					anyResourceInfo.ResourceActions = append(exactResourceInfo.ResourceActions, resourceAction)
-					ress[ressindex].anyResourceIndex = anyResourceIndex
-					anyResourceIndex++
-				}
-=======
 			resourceAttribute := &ress[ressindex].ResourceAttribute
 			if permit.ShouldSkipAuthorize(resourceAttribute) {
 				blog.V(5).Infof("skip authorization for: %+v", resourceAttribute)
@@ -271,7 +239,6 @@
 				ress[ressindex].Decision.Reason = fmt.Sprintf("adaptor action info failed, err: %v", err)
 				continue
 			}
->>>>>>> 1e281d53
 
 			resourceAction := ResourceAction{
 				ActionID:     actionID,

/*
 * Tencent is pleased to support the open source community by making 蓝鲸 available.
 * Copyright (C) 2017-2018 THL A29 Limited, a Tencent company. All rights reserved.
 * Licensed under the MIT License (the "License"); you may not use this file except
 * in compliance with the License. You may obtain a copy of the License at
 * http://opensource.org/licenses/MIT
 * Unless required by applicable law or agreed to in writing, software distributed under
 * the License is distributed on an "AS IS" BASIS, WITHOUT WARRANTIES OR CONDITIONS OF ANY KIND,
 * either express or implied. See the License for the specific language governing permissions and
 * limitations under the License.
 */

package meta

import (
	"configcenter/src/common"
)

type ResourceType string

func (r ResourceType) String() string {
	return string(r)
}

// ResourceType 表示 CMDB 这一侧的资源类型， 对应的有 ResourceTypeID 表示 IAM 一侧的资源类型
// 两者之间有映射关系，详情见 ConvertResourceType
const (
	Business                 ResourceType = "business"
	Model                    ResourceType = "model"
	ModelModule              ResourceType = "modelModule"
	ModelSet                 ResourceType = "modelSet"
	MainlineModel            ResourceType = "mainlineObject"
	MainlineModelTopology    ResourceType = "mainlineObjectTopology"
	MainlineInstanceTopology ResourceType = "mainlineInstanceTopology"
	MainlineInstance         ResourceType = "mainlineInstance"
	AssociationType          ResourceType = "associationType"
	ModelAssociation         ResourceType = "modelAssociation"
	ModelInstanceAssociation ResourceType = "modelInstanceAssociation"
	ModelInstance            ResourceType = "modelInstance"
	ModelInstanceTopology    ResourceType = "modelInstanceTopology"
	ModelTopology            ResourceType = "modelTopology"
	ModelClassification      ResourceType = "modelClassification"
	ModelAttributeGroup      ResourceType = "modelAttributeGroup"
	ModelAttribute           ResourceType = "modelAttribute"
	ModelUnique              ResourceType = "modelUnique"
	HostFavorite             ResourceType = "hostFavorite"
	Process                  ResourceType = "process"
	ProcessServiceCategory   ResourceType = "processServiceCategory"
	ProcessServiceTemplate   ResourceType = "processServiceTemplate"
	ProcessTemplate          ResourceType = "processTemplate"
	ProcessServiceInstance   ResourceType = "processServiceInstance"
	BizTopology              ResourceType = "bizTopology"
	HostInstance             ResourceType = "hostInstance"
	NetDataCollector         ResourceType = "netDataCollector"
	DynamicGrouping          ResourceType = "dynamicGrouping" // 动态分组
	EventPushing             ResourceType = "eventPushing"
	EventWatch               ResourceType = "eventWatch"
	Plat                     ResourceType = "plat"
	AuditLog                 ResourceType = "auditlog"     // 操作审计
	ResourceSync             ResourceType = "resourceSync" // 云资源发现
	UserCustom               ResourceType = "usercustom"   // 用户自定义
	SystemBase               ResourceType = "systemBase"
	InstallBK                ResourceType = "installBK"
	SystemConfig             ResourceType = "systemConfig" // system config
	SetTemplate              ResourceType = "setTemplate"
	OperationStatistic       ResourceType = "operationStatistic" // 运营统计
	HostApply                ResourceType = "hostApply"
<<<<<<< HEAD
	CloudAccount             ResourceType = "cloudAccount"
	CloudResourceTask        ResourceType = "cloudResourceTask"
=======
	ConfigAdmin              ResourceType = "configAdmin"
>>>>>>> 194ae9b4
)

const (
	Host                         = "host"
	ProcessConfigTemplate        = "processConfigTemplate"
	ProcessConfigTemplateVersion = "processConfigTemplateVersion"
	ProcessBoundConfig           = "processBoundConfig"
	SystemFunctionality          = "systemFunctionality"

	NetCollector = "netCollector"
	NetDevice    = "netDevice"
	NetProperty  = "netProperty"
	NetReport    = "netReport"
)

type ResourceDescribe struct {
	Type    ResourceType
	Actions []Action
}

var (
	BusinessDescribe = ResourceDescribe{
		Type:    Business,
		Actions: []Action{Create, Update, Delete, FindMany},
	}

	ModelDescribe = ResourceDescribe{
		Type:    Model,
		Actions: []Action{Create, Update, Delete, FindMany},
	}

	ModelModuleDescribe = ResourceDescribe{
		Type:    ModelModule,
		Actions: []Action{Create, Update, Delete, FindMany},
	}

	ModelSetDescribe = ResourceDescribe{
		Type:    ModelSet,
		Actions: []Action{Create, Update, Delete, FindMany, DeleteMany},
	}

	MainlineModelDescribe = ResourceDescribe{
		Type:    MainlineModel,
		Actions: []Action{Create, Delete, Find},
	}

	MainlineModelTopologyDescribe = ResourceDescribe{
		Type:    MainlineModelTopology,
		Actions: []Action{Find},
	}

	MainlineInstanceTopologyDescribe = ResourceDescribe{
		Type:    MainlineInstanceTopology,
		Actions: []Action{Find},
	}

	AssociationTypeDescribe = ResourceDescribe{
		Type:    AssociationType,
		Actions: []Action{FindMany, Create, Update, Delete},
	}

	ModelAssociationDescribe = ResourceDescribe{
		Type:    ModelAssociation,
		Actions: []Action{FindMany, Create, Update, Delete},
	}

	ModelInstanceAssociationDescribe = ResourceDescribe{
		Type:    ModelInstanceAssociation,
		Actions: []Action{FindMany, Create, Delete},
	}

	ModelInstanceDescribe = ResourceDescribe{
		Type: ModelInstance,
		Actions: []Action{
			DeleteMany,
			FindMany,
			UpdateMany,
			Create,
			Find,
			Update,
			DeleteMany,
			Delete,
			// the following actions is the host actions for only.
			MoveResPoolHostToBizIdleModule,
			MoveHostToBizFaultModule,
			MoveHostToBizIdleModule,
			MoveHostToBizRecycleModule,
			MoveHostFromModuleToResPool,
			MoveHostToAnotherBizModule,
			CleanHostInSetOrModule,
			MoveHostsToBusinessOrModule,
			AddHostToResourcePool,
			MoveBizHostToModule,
		},
	}

	ModelInstanceTopologyDescribe = ResourceDescribe{
		Type:    ModelInstanceTopology,
		Actions: []Action{Find, FindMany},
	}

	ModelTopologyDescribe = ResourceDescribe{
		Type:    ModelTopology,
		Actions: []Action{Find, Update},
	}

	ModelClassificationDescribe = ResourceDescribe{
		Type:    ModelClassification,
		Actions: []Action{FindMany, Create, Update, Delete},
	}

	ModelAttributeGroupDescribe = ResourceDescribe{
		Type:    ModelAttributeGroup,
		Actions: []Action{Find, Create, Delete},
	}

	ModelAttributeDescribe = ResourceDescribe{
		Type:    ModelAttribute,
		Actions: []Action{Find, Create, Update, Delete},
	}

	ModelUniqueDescribe = ResourceDescribe{
		Type:    ModelUnique,
		Actions: []Action{FindMany, Create, Update, Delete},
	}

	HostUserCustomDescribe = ResourceDescribe{
		Type:    UserCustom,
		Actions: []Action{Find, FindMany, Create, Update, Delete},
	}

	HostFavoriteDescribe = ResourceDescribe{
		Type:    HostFavorite,
		Actions: []Action{FindMany, Create, Update, Delete, DeleteMany},
	}

	ProcessDescribe = ResourceDescribe{
		Type:    Process,
		Actions: []Action{Create, Find, FindMany, Delete, DeleteMany, Update, UpdateMany},
	}

	NetDataCollectorDescribe = ResourceDescribe{
		Type:    NetDataCollector,
		Actions: []Action{Find, FindMany, Update, UpdateMany, DeleteMany, Create, DeleteMany},
	}
)

func GetResourceTypeByObjectType(object string) ResourceType {
	switch object {
	case common.BKInnerObjIDApp:
		return Business
	case common.BKInnerObjIDSet:
		return ModelSet
	case common.BKInnerObjIDModule:
		return ModelModule
	default:
		return Model
	}
}<|MERGE_RESOLUTION|>--- conflicted
+++ resolved
@@ -65,12 +65,9 @@
 	SetTemplate              ResourceType = "setTemplate"
 	OperationStatistic       ResourceType = "operationStatistic" // 运营统计
 	HostApply                ResourceType = "hostApply"
-<<<<<<< HEAD
+	ConfigAdmin              ResourceType = "configAdmin"
 	CloudAccount             ResourceType = "cloudAccount"
 	CloudResourceTask        ResourceType = "cloudResourceTask"
-=======
-	ConfigAdmin              ResourceType = "configAdmin"
->>>>>>> 194ae9b4
 )
 
 const (

/*
 * Tencent is pleased to support the open source community by making 蓝鲸 available.
 * Copyright (C) 2017-2018 THL A29 Limited, a Tencent company. All rights reserved.
 * Licensed under the MIT License (the "License"); you may not use this file except
 * in compliance with the License. You may obtain a copy of the License at
 * http://opensource.org/licenses/MIT
 * Unless required by applicable law or agreed to in writing, software distributed under
 * the License is distributed on an "AS IS" BASIS, WITHOUT WARRANTIES OR CONDITIONS OF ANY KIND,
 * either express or implied. See the License for the specific language governing permissions and
 * limitations under the License.
 */

package meta

import (
	"configcenter/src/common/metadata"
)

type AuthAttribute struct {
	User UserInfo
	// the business id that this resource belongs to, but it's not necessary for
	// a resource that does not belongs to a business.
	BusinessID int64

	Resources []ResourceAttribute
}

type UserInfo struct {
	// the name of this user.
	UserName string
	// the supplier id that this user belongs to.
	SupplierAccount string
}

type Item Basic
type Layers []Item

// ResourceAttribute represent one iam resource
type ResourceAttribute struct {
	Basic

	SupplierAccount string
	BusinessID      int64
	// if this object belongs to a topology, like mainline topology,
	// layers means each object's item before this object.
	Layers Layers
}

// Basic defines the basic info for a resource.
type Basic struct {
	// the name of the affiliated resource, which could be a model name.
	Type ResourceType

	// the action that user want to do with this resource.
	// this field should be empty when it's used in resource handle operation.
	Action Action

	// the name of the resource, which could be a bk-route, etc.
	// this filed is not necessary for all the resources.
	Name string

	// the instance id of this resource, which could be a model's instance id.
	InstanceID int64
}

// BackendResourceLayer represent one resource layer
type BackendResourceLayer struct{
	ResourceType string         `json:"resource_type"`
	ResourceID   string         `json:"resource_id,omitempty"`
}
// BackendResource represent a resource in auth backend, like iam.
type BackendResource  []BackendResourceLayer

// CommonInfo contains common field which can be extracted from restful.Request
type CommonInfo struct {
	User UserInfo
}

type Decision struct {
	// the authorize decision, whether a user has been authorized or not.
	Authorized bool

	// the detailed reason for this authorize.
	Reason string
}

type Action string

func (a Action) String() string {
	return string(a)
}

const (
	Create     Action = "create"
	CreateMany Action = "createMany"
	Update     Action = "update"
	UpdateMany Action = "updateMany"
	Delete     Action = "delete"
	DeleteMany Action = "deleteMany"
	Find       Action = "find"
	FindMany   Action = "findMany"
	// unknown action, which is also unsupported actions.
	Unknown     Action = "unknown"
	EmptyAction Action = "" // used for register resources

	// move resource pool hosts to a business idle module
	MoveResPoolHostToBizIdleModule Action = "moveResPoolHostToBizIdleModule"
	MoveHostToBizFaultModule       Action = "moveHostToBizFaultModule"
	MoveHostToBizIdleModule        Action = "moveHostToBizIdleModule"
	MoveHostFromModuleToResPool    Action = "moveHostFromModuleToResPool"
	MoveHostToAnotherBizModule     Action = "moveHostToAnotherBizModule"
	CleanHostInSetOrModule         Action = "cleanHostInSetOrModule"
	MoveHostsToBusinessOrModule    Action = "moveHostsToBusinessOrModule"
	AddHostToResourcePool          Action = "addHostToResourcePool"
	MoveHostToModule               Action = "moveHostToModule"
	TransferHost                   Action = "transferHost"

	// process actions
	BoundModuleToProcess   Action = "boundModuleToProcess"
	UnboundModuleToProcess Action = "unboundModelToProcess"
	FindBoundModuleProcess Action = "findBoundModuleProcess"
<<<<<<< HEAD
	
	// topo
	ModelTopologyView Action = "modelTopologyView"
)
=======
)

type InitConfig struct {
	Bizs            []metadata.BizInst
	Models          []metadata.Object
	Classifications []metadata.Classification
}
>>>>>>> d1a1de06
<|MERGE_RESOLUTION|>--- conflicted
+++ resolved
@@ -119,17 +119,13 @@
 	BoundModuleToProcess   Action = "boundModuleToProcess"
 	UnboundModuleToProcess Action = "unboundModelToProcess"
 	FindBoundModuleProcess Action = "findBoundModuleProcess"
-<<<<<<< HEAD
 	
 	// topo
 	ModelTopologyView Action = "modelTopologyView"
-)
-=======
 )
 
 type InitConfig struct {
 	Bizs            []metadata.BizInst
 	Models          []metadata.Object
 	Classifications []metadata.Classification
-}
->>>>>>> d1a1de06
+}
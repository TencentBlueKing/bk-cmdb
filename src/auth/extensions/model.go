/*
 * Tencent is pleased to support the open source community by making 蓝鲸 available.,
 * Copyright (C) 2017-2018 THL A29 Limited, a Tencent company. All rights reserved.
 * Licensed under the MIT License (the ",License",); you may not use this file except
 * in compliance with the License. You may obtain a copy of the License at
 * http://opensource.org/licenses/MIT
 * Unless required by applicable law or agreed to in writing, software distributed under
 * the License is distributed on an ",AS IS" BASIS, WITHOUT WARRANTIES OR CONDITIONS OF ANY KIND,
 * either express or implied. See the License for the specific language governing permissions and
 * limitations under the License.
 */

package extensions

import (
	"context"
	"fmt"
	"net/http"
	"strconv"

	"configcenter/src/auth/meta"
	"configcenter/src/common"
	"configcenter/src/common/blog"
	"configcenter/src/common/condition"
	"configcenter/src/common/metadata"
	"configcenter/src/common/universalsql/mongo"
	"configcenter/src/common/util"
)

// CollectObjectsByBusinessID get models by business
// businessID=0 ==> get all global models
func (am *AuthManager) CollectObjectsByBusinessID(ctx context.Context, header http.Header, businessID int64) ([]metadata.Object, error) {
	condCheckModel := mongo.NewCondition()
	if businessID != 0 {
		_, metaCond := condCheckModel.Embed(metadata.BKMetadata)
		_, labelCond := metaCond.Embed(metadata.BKLabel)
		labelCond.Element(&mongo.Eq{Key: common.BKAppIDField, Val: strconv.FormatInt(businessID, 10)})
	}
	cond := condCheckModel.ToMapStr()
	if businessID == 0 {
		cond.Merge(metadata.BizLabelNotExist)
	}
	query := &metadata.QueryCondition{
		Condition: cond,
		Limit:     metadata.SearchLimit{Limit: common.BKNoLimit},
	}
	models, err := am.clientSet.CoreService().Model().ReadModel(context.Background(), header, query)
	if err != nil {
		blog.Errorf("get models by business %d failed, err: %+v", businessID, err)
		return nil, fmt.Errorf("get models by business %d failed, err: %+v", businessID, err)
	}

	objects := make([]metadata.Object, 0)
	for _, model := range models.Data.Info {
		objects = append(objects, model.Spec)
	}

	blog.V(4).Infof("list model by business %d result: %+v", businessID, objects)
	return objects, nil
}

// collectObjectsByObjectIDs collect business object that belongs to business or global object, which both id must in objectIDs
func (am *AuthManager) collectObjectsByObjectIDs(ctx context.Context, header http.Header, businessID int64, objectIDs ...string) ([]metadata.Object, error) {
	// unique ids so that we can be aware of invalid id if query result length not equal ids's length
	objectIDs = util.StrArrayUnique(objectIDs)

	// get model by objID
	cond := condition.CreateCondition().Field(common.BKObjIDField).In(objectIDs)
	fCond := cond.ToMapStr()
	fCond.Merge(metadata.NewPublicOrBizConditionByBizID(businessID))
	fCond.Remove(metadata.BKMetadata)
	queryCond := &metadata.QueryCondition{Condition: fCond}
	
	resp, err := am.clientSet.CoreService().Model().ReadModel(ctx, header, queryCond)
	if err != nil {
		return nil, fmt.Errorf("get model by id: %+v failed, err: %+v", objectIDs, err)
	}
	if len(resp.Data.Info) == 0 {
		return nil, fmt.Errorf("get model by id: %+v failed, not found", objectIDs)
	}
	if len(resp.Data.Info) != len(objectIDs) {
		return nil, fmt.Errorf("get model by id: %+v failed, get multiple model", objectIDs)
	}

	objects := make([]metadata.Object, 0)
	for _, item := range resp.Data.Info {
		objects = append(objects, item.Spec)
	}

	return objects, nil
}

func (am *AuthManager) collectObjectsByRawIDs(ctx context.Context, header http.Header, ids ...int64) ([]metadata.Object, error) {
	// unique ids so that we can be aware of invalid id if query result length not equal ids's length
	ids = util.IntArrayUnique(ids)

	// get model by objID
	cond := condition.CreateCondition().Field(common.BKFieldID).In(ids)
	queryCond := &metadata.QueryCondition{Condition: cond.ToMapStr()}
	resp, err := am.clientSet.CoreService().Model().ReadModel(ctx, header, queryCond)
	if err != nil {
		return nil, fmt.Errorf("get model by id: %+v failed, err: %+v", ids, err)
	}
	if len(resp.Data.Info) == 0 {
		return nil, fmt.Errorf("get model by id: %+v failed, not found", ids)
	}
	if len(resp.Data.Info) != len(ids) {
		return nil, fmt.Errorf("get model by id: %+v failed, result count %d not equal to expect %d", ids, len(resp.Data.Info), len(ids))
	}

	objects := make([]metadata.Object, 0)
	for _, item := range resp.Data.Info {
		objects = append(objects, item.Spec)
	}

	return objects, nil
}

func (am *AuthManager) ExtractBusinessIDFromObject(object metadata.Object) (int64, error) {
	return metadata.BizIDFromMetadata(object.Metadata)
}

func (am *AuthManager) ExtractBusinessIDFromObjects(objects ...metadata.Object) (map[int64]int64, error) {
	objID2BizIDMap := make(map[int64]int64, 0)
	for _, object := range objects {
		bizID, err := am.ExtractBusinessIDFromObject(object)
		if err != nil {
			return nil, fmt.Errorf("parse business id from model failed, model: %+v, err: %+v", object, err)
		}
		objID2BizIDMap[object.ID] = bizID
	}
	
	blog.V(5).Infof("ExtractBusinessIDFromObjects result: %+v", objID2BizIDMap)
	return objID2BizIDMap, nil
}

// MakeResourcesByObjects make object resource with businessID and objects
func (am *AuthManager) MakeResourcesByObjects(ctx context.Context, header http.Header, action meta.Action, objects ...metadata.Object) ([]meta.ResourceAttribute, error) {
	// prepare resource layers for authorization
	resources := make([]meta.ResourceAttribute, 0)
	for _, object := range objects {
		businessID, err := am.ExtractBusinessIDFromObject(object)
		if err != nil {
			blog.V(3).Infof("parse business id from object failed, err: %+v", err)
			return nil, fmt.Errorf("parse business id from object failed, err: %+v", err)
		}

		// instance
		resource := meta.ResourceAttribute{
			Basic: meta.Basic{
				Action:     action,
				Type:       meta.Model,
				Name:       object.ObjectName,
				InstanceID: object.ID,
			},
			SupplierAccount: util.GetOwnerID(header),
			BusinessID:      businessID,
		}
		resources = append(resources, resource)
	}

	return resources, nil
}

// AuthorizeByObjectID authorize model by id
func (am *AuthManager) AuthorizeByObjectID(ctx context.Context, header http.Header, action meta.Action, businessID int64, objectIDs ...string) error {
	if am.Enabled() == false {
		return nil
	}

	if len(objectIDs) == 0 {
		return nil
	}
	if am.SkipReadAuthorization && (action == meta.Find || action == meta.FindMany) {
		blog.V(4).Infof("skip authorization for reading, models: %+v", objectIDs)
		return nil
	}

	objects, err := am.collectObjectsByObjectIDs(ctx, header, businessID, objectIDs...)
	if err != nil {
		return fmt.Errorf("get model by id failed, err: %+v", err)
	}

	return am.AuthorizeByObject(ctx, header, action, objects...)
}

// AuthorizeObject authorize by object, plz be note this method only overlay model read/update/delete, without create
func (am *AuthManager) AuthorizeByObject(ctx context.Context, header http.Header, action meta.Action, objects ...metadata.Object) error {
	if am.Enabled() == false {
		return nil
	}

	if am.SkipReadAuthorization && (action == meta.Find || action == meta.FindMany || action == meta.ModelTopologyView) {
		blog.V(4).Infof("skip authorization for reading, models: %+v", objects)
		return nil
	}

	// make resources from objects
	resources, err := am.MakeResourcesByObjects(ctx, header, action, objects...)
	if err != nil {
		return fmt.Errorf("make auth resource by models failed, err: %+v", err)
	}

	return am.batchAuthorize(ctx, header, resources...)
}

// AuthorizeObject authorize by object, plz be note this method only overlay model read/update/delete, without create
func (am *AuthManager) AuthorizeResourceCreateByObject(ctx context.Context, header http.Header, action meta.Action, objects ...metadata.Object) error {
<<<<<<< HEAD
	if am.Enabled() == false {
		return nil
	}

	// step1: extract business ID from object, business ID from all objects must be identical to one value
	businessID, err := am.ExtractBusinessIDFromObjects(objects...)
	if err != nil {
		return fmt.Errorf("authrize create instance failed, extract business id from models failed, err: %+v", err)
	}

=======
>>>>>>> a8fe407d
	resources, err := am.MakeResourcesByObjects(ctx, header, action, objects...)
	if err != nil {
		return fmt.Errorf("make auth resource by models failed, err: %+v", err)
	}

	return am.batchAuthorize(ctx, header, resources...)
}

func (am *AuthManager) AuthorizeResourceCreate(ctx context.Context, header http.Header, businessID int64, resourceType meta.ResourceType) error {
	if am.Enabled() == false {
		return nil
	}

	resource := meta.ResourceAttribute{
		Basic: meta.Basic{
			Type:   resourceType,
			Action: meta.Create,
		},
		SupplierAccount: util.GetOwnerID(header),
		BusinessID:      businessID,
	}

	return am.authorize(ctx, header, businessID, resource)
}

func (am *AuthManager) RegisterObject(ctx context.Context, header http.Header, objects ...metadata.Object) error {
	if am.Enabled() == false {
		return nil
	}

	if len(objects) == 0 {
		return nil
	}
	resources, err := am.MakeResourcesByObjects(ctx, header, meta.EmptyAction, objects...)
	if err != nil {
		return fmt.Errorf("make auth resource by models failed, err: %+v", err)
	}

	if err := am.Authorize.RegisterResource(ctx, resources...); err != nil {
		return fmt.Errorf("deregister models failed, err: %+v", err)
	}
	return nil
}

func (am *AuthManager) UpdateRegisteredObjects(ctx context.Context, header http.Header, businessID int64, objects ...metadata.Object) error {
	if am.Enabled() == false {
		return nil
	}

	if len(objects) == 0 {
		return nil
	}
	resources, err := am.MakeResourcesByObjects(ctx, header, meta.EmptyAction, objects...)
	if err != nil {
		return fmt.Errorf("make auth resource by models failed, err: %+v", err)
	}

	if err := am.updateResources(ctx, resources...); err != nil {
		return fmt.Errorf("deregister models failed, err: %+v", err)
	}
	return nil
}
func (am *AuthManager) UpdateRegisteredObjectsByRawIDs(ctx context.Context, header http.Header, businessID int64, ids ...int64) error {
	if am.Enabled() == false {
		return nil
	}

	if len(ids) == 0 {
		return nil
	}
	ids = util.IntArrayUnique(ids)

	objects, err := am.collectObjectsByRawIDs(ctx, header, ids...)
	if err != nil {
		return fmt.Errorf("get model by id failed, id: %+v, err: %+v", ids, err)
	}

	return am.UpdateRegisteredObjects(ctx, header, businessID, objects...)
}
func (am *AuthManager) DeregisterObject(ctx context.Context, header http.Header, objects ...metadata.Object) error {
	if am.Enabled() == false {
		return nil
	}

	if len(objects) == 0 {
		return nil
	}
	resources, err := am.MakeResourcesByObjects(ctx, header, meta.EmptyAction, objects...)
	if err != nil {
		return fmt.Errorf("make auth resource by models failed, err: %+v", err)
	}

	if err := am.Authorize.DeregisterResource(ctx, resources...); err != nil {
		return fmt.Errorf("deregister models failed, err: %+v", err)
	}
	return nil
}

func (am *AuthManager) RegisterMainlineObject(ctx context.Context, header http.Header, objects ...metadata.Object) error {
	if am.Enabled() == false {
		return nil
	}

	return am.RegisterObject(ctx, header, objects...)
}

func (am *AuthManager) DeregisterMainlineModelByObjectID(ctx context.Context, header http.Header, businessID int64, objectIDs ...string) error {
	if am.Enabled() == false {
		return nil
	}

	if len(objectIDs) == 0 {
		return nil
	}
	objects, err := am.collectObjectsByObjectIDs(ctx, header, businessID, objectIDs...)
	if err != nil {
		return fmt.Errorf("deregister mainline model failed, get model by id failed, err: %+v", err)
	}
	return am.DeregisterObject(ctx, header, objects...)
}<|MERGE_RESOLUTION|>--- conflicted
+++ resolved
@@ -206,19 +206,10 @@
 
 // AuthorizeObject authorize by object, plz be note this method only overlay model read/update/delete, without create
 func (am *AuthManager) AuthorizeResourceCreateByObject(ctx context.Context, header http.Header, action meta.Action, objects ...metadata.Object) error {
-<<<<<<< HEAD
-	if am.Enabled() == false {
-		return nil
-	}
-
-	// step1: extract business ID from object, business ID from all objects must be identical to one value
-	businessID, err := am.ExtractBusinessIDFromObjects(objects...)
-	if err != nil {
-		return fmt.Errorf("authrize create instance failed, extract business id from models failed, err: %+v", err)
-	}
-
-=======
->>>>>>> a8fe407d
+	if am.Enabled() == false {
+		return nil
+	}
+
 	resources, err := am.MakeResourcesByObjects(ctx, header, action, objects...)
 	if err != nil {
 		return fmt.Errorf("make auth resource by models failed, err: %+v", err)

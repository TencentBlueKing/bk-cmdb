--- conflicted
+++ resolved
@@ -15,8 +15,9 @@
 import (
 	"configcenter/src/apimachinery"
 	"configcenter/src/auth"
+	"configcenter/src/common"
 	"configcenter/src/common/mapstr"
-	"configcenter/src/common/metadata"
+	"configcenter/src/common/util"
 )
 
 type AuthManager struct {
@@ -59,15 +60,14 @@
 		return nil, err
 	}
 
-	bizID, err := metadata.ParseBizIDFromData(data)
+	bizID, err := ParseBizID(data)
 	is.BizID = bizID
 	return is, err
 }
 
-<<<<<<< HEAD
-=======
-func (is *InstanceSimplify) ParseBizID(data mapstr.MapStr) (int64, error) {
+func ParseBizID(data mapstr.MapStr) (int64, error) {
 	/*
+		data:
 		{
 		  "metadata": {
 			"label": {
@@ -75,6 +75,7 @@
 			}
 		  }
 		}
+		==> 2, nil
 	*/
 
 	metaInterface, exist := data[common.MetadataField]
@@ -106,7 +107,6 @@
 	return util.GetInt64ByInterface(bizID)
 }
 
->>>>>>> 8c7658a3
 type BusinessSimplify struct {
 	BKAppIDField      int64  `field:"bk_biz_id"`
 	BKAppNameField    string `field:"bk_biz_name"`
@@ -218,19 +218,18 @@
 type ModelUniqueSimplify struct {
 	ID         uint64 `field:"id" json:"id" bson:"id"`
 	ObjID      string `field:"bk_obj_id" json:"bk_obj_id" bson:"bk_obj_id"`
-	Ispre      bool   `field:"ispre" json:"ispre" bson:"ispre"`
+	IsPre      bool   `field:"ispre" json:"ispre" bson:"ispre"`
 	BusinessID int64
 }
 
 func (cls *ModelUniqueSimplify) Parse(data mapstr.MapStr) (*ModelUniqueSimplify, error) {
-
 	err := mapstr.SetValueToStructByTags(cls, data)
 	if nil != err {
 		return nil, err
 	}
 
 	// parse business id
-	cls.BusinessID, err = metadata.ParseBizIDFromData(data)
+	cls.BusinessID, err = ParseBizID(data)
 	if nil != err {
 		return nil, err
 	}
@@ -245,7 +244,6 @@
 }
 
 func (is *ProcessSimplify) Parse(data mapstr.MapStr) (*ProcessSimplify, error) {
-
 	err := mapstr.SetValueToStructByTags(is, data)
 	if nil != err {
 		return nil, err

/*
 * Tencent is pleased to support the open source community by making 蓝鲸 available.,
 * Copyright (C) 2017-2018 THL A29 Limited, a Tencent company. All rights reserved.
 * Licensed under the MIT License (the ",License",); you may not use this file except
 * in compliance with the License. You may obtain a copy of the License at
 * http://opensource.org/licenses/MIT
 * Unless required by applicable law or agreed to in writing, software distributed under
 * the License is distributed on an ",AS IS" BASIS, WITHOUT WARRANTIES OR CONDITIONS OF ANY KIND,
 * either express or implied. See the License for the specific language governing permissions and
 * limitations under the License.
 */

package extensions

import (
	"context"
	"fmt"
	"net/http"

	"configcenter/src/auth/meta"
	"configcenter/src/common"
	"configcenter/src/common/blog"
	"configcenter/src/common/condition"
	"configcenter/src/common/metadata"
	"configcenter/src/common/util"
)

/*
 * business related auth interface
 */
func (am *AuthManager) CollectAllBusiness(ctx context.Context, header http.Header) ([]BusinessSimplify, error) {
	condition := metadata.QueryCondition{}
	result, err := am.clientSet.CoreService().Instance().ReadInstance(context.TODO(), header, common.BKInnerObjIDApp, &condition)
	if err != nil {
		blog.Errorf("list business failed, err: %v", err)
		return nil, err
	}

	// step1 get business from core service
	businessList := make([]BusinessSimplify, 0)
	for _, business := range result.Data.Info {
		businessSimplify := BusinessSimplify{}
		_, err := businessSimplify.Parse(business)
		if err != nil {
			blog.Errorf("parse business %+v simplify information failed, err: %+v", business, err)
			continue
		}

		businessList = append(businessList, businessSimplify)
	}
	return businessList, nil
}

func (am *AuthManager) collectBusinessByIDs(ctx context.Context, header http.Header, businessIDs ...int64) ([]BusinessSimplify, error) {
	// unique ids so that we can be aware of invalid id if query result length not equal ids's length
	businessIDs = util.IntArrayUnique(businessIDs)

	cond := metadata.QueryCondition{
		Condition: condition.CreateCondition().Field(common.BKAppIDField).In(businessIDs).ToMapStr(),
	}
	result, err := am.clientSet.CoreService().Instance().ReadInstance(ctx, header, common.BKInnerObjIDApp, &cond)
	if err != nil {
		blog.V(3).Infof("get instances by id failed, err: %+v", err)
		return nil, fmt.Errorf("get instances by id failed, err: %+v", err)
	}
	instances := make([]BusinessSimplify, 0)
	for _, cls := range result.Data.Info {
		instance := BusinessSimplify{}
		_, err = instance.Parse(cls)
		if err != nil {
			return nil, fmt.Errorf("get classication by object failed, err: %+v", err)
		}
		instances = append(instances, instance)
	}
	return instances, nil
}

func (am *AuthManager) MakeResourcesByBusiness(header http.Header, action meta.Action, businesses ...BusinessSimplify) []meta.ResourceAttribute {
	resources := make([]meta.ResourceAttribute, 0)
	for _, business := range businesses {
		resource := meta.ResourceAttribute{
			Basic: meta.Basic{
				Action:     action,
				Type:       meta.Business,
				Name:       business.BKAppNameField,
				InstanceID: business.BKAppIDField,
			},
			SupplierAccount: util.GetOwnerID(header),
			BusinessID:      business.BKAppIDField,
		}

		resources = append(resources, resource)
	}
	return resources
}

func (am *AuthManager) extractBusinessIDFromBusinesses(businesses ...BusinessSimplify) (int64, error) {
	var bizID int64
	for idx, business := range businesses {
		if idx == 0 && business.BKAppIDField != bizID {
			return 0, fmt.Errorf("get multiple business id from businesses")
		}
		bizID = business.BKAppIDField
	}
	return bizID, nil
}

func (am *AuthManager) AuthorizeByBusiness(ctx context.Context, header http.Header, action meta.Action, businesses ...BusinessSimplify) error {
	// extract business id
	bizID, err := am.extractBusinessIDFromBusinesses(businesses...)
	if err != nil {
		return fmt.Errorf("authorize instances failed, extract business id from instance failed, err: %+v", err)
	}

	// make auth resources
	resources := am.MakeResourcesByBusiness(header, action, businesses...)

	return am.authorize(ctx, header, bizID, resources...)
}

func (am *AuthManager) AuthorizeByBusinessID(ctx context.Context, header http.Header, action meta.Action, businessIDs ...int64) error {
	businesses, err := am.collectBusinessByIDs(ctx, header, businessIDs...)
	if err != nil {
		return fmt.Errorf("authorize businesses failed, get business by id failed, err: %+v", err)
	}

	return am.AuthorizeByBusiness(ctx, header, action, businesses...)
}

func (am *AuthManager) UpdateRegisteredBusiness(ctx context.Context, header http.Header, businesses ...BusinessSimplify) error {
	// make auth resources
	resources := am.MakeResourcesByBusiness(header, meta.EmptyAction, businesses...)

	for _, resource := range resources {
		if err := am.Authorize.UpdateResource(ctx, &resource); err != nil {
			return err
		}
	}

	return nil
}

<<<<<<< HEAD
func (am *AuthManager) UpdateRegisteredBusinessByID(ctx context.Context, header http.Header, modelID string, ids ...int64) error {
	instances, err := am.collectInstancesByRawIDs(ctx, header, modelID, ids...)
=======
func (am *AuthManager) UpdateRegisteredBusinessByID(ctx context.Context, header http.Header, ids ...int64) error {
	businesses, err := am.collectBusinessByIDs(ctx, header, ids...)
>>>>>>> fa6ccfbe
	if err != nil {
		return fmt.Errorf("update registered businesses failed, get businesses by id failed, err: %+v", err)
	}
	return am.UpdateRegisteredBusiness(ctx, header, businesses...)
}

<<<<<<< HEAD
func (am *AuthManager) UpdateRegisteredBusinessByRawID(ctx context.Context, header http.Header, modelID string, ids ...int64) error {
	instances, err := am.collectInstancesByRawIDs(ctx, header, modelID, ids...)
=======
func (am *AuthManager) UpdateRegisteredBusinessByRawID(ctx context.Context, header http.Header, ids ...int64) error {
	businesses, err := am.collectBusinessByIDs(ctx, header, ids...)
>>>>>>> fa6ccfbe
	if err != nil {
		return fmt.Errorf("update registered businesses failed, get businesses by id failed, err: %+v", err)
	}
	return am.UpdateRegisteredBusiness(ctx, header, businesses...)
}

func (am *AuthManager) DeregisterBusinessByRawID(ctx context.Context, header http.Header, ids ...int64) error {
	businesses, err := am.collectBusinessByIDs(ctx, header, ids...)
	if err != nil {
		return fmt.Errorf("deregister businesses failed, get businesses by id failed, err: %+v", err)
	}
	return am.DeregisterBusinesses(ctx, header, businesses...)
}

func (am *AuthManager) RegisterBusinesses(ctx context.Context, header http.Header, businesses ...BusinessSimplify) error {
	// make auth resources
	resources := am.MakeResourcesByBusiness(header, meta.EmptyAction, businesses...)

	return am.Authorize.RegisterResource(ctx, resources...)
}

func (am *AuthManager) RegisterBusinessesByID(ctx context.Context, header http.Header, businessIDs ...int64) error {
	businesses, err := am.collectBusinessByIDs(ctx, header, businessIDs...)
	if err != nil {
		return fmt.Errorf("get businesses by id failed, err: %+v", err)
	}
	return am.RegisterBusinesses(ctx, header, businesses...)
}

func (am *AuthManager) DeregisterBusinesses(ctx context.Context, header http.Header, businesses ...BusinessSimplify) error {
	// make auth resources
	resources := am.MakeResourcesByBusiness(header, meta.EmptyAction, businesses...)

	return am.Authorize.DeregisterResource(ctx, resources...)
}

func (am *AuthManager) DeregisterBusinessesByID(ctx context.Context, header http.Header, businessIDs ...int64) error {
	businesses, err := am.collectBusinessByIDs(ctx, header, businessIDs...)
	if err != nil {
		return fmt.Errorf("get businesses by id failed, err: %+v", err)
	}
	return am.DeregisterBusinesses(ctx, header, businesses...)
}

func (am *AuthManager) AuthorizeBusinessesByID(ctx context.Context, header http.Header, action meta.Action, businessIDs ...int64) error {
	businesses, err := am.collectBusinessByIDs(ctx, header, businessIDs...)
	if err != nil {
		return fmt.Errorf("get businesses by id failed, err: %+v", err)
	}
	return am.AuthorizeByBusiness(ctx, header, action, businesses...)
}<|MERGE_RESOLUTION|>--- conflicted
+++ resolved
@@ -140,26 +140,16 @@
 	return nil
 }
 
-<<<<<<< HEAD
-func (am *AuthManager) UpdateRegisteredBusinessByID(ctx context.Context, header http.Header, modelID string, ids ...int64) error {
-	instances, err := am.collectInstancesByRawIDs(ctx, header, modelID, ids...)
-=======
 func (am *AuthManager) UpdateRegisteredBusinessByID(ctx context.Context, header http.Header, ids ...int64) error {
 	businesses, err := am.collectBusinessByIDs(ctx, header, ids...)
->>>>>>> fa6ccfbe
 	if err != nil {
 		return fmt.Errorf("update registered businesses failed, get businesses by id failed, err: %+v", err)
 	}
 	return am.UpdateRegisteredBusiness(ctx, header, businesses...)
 }
 
-<<<<<<< HEAD
-func (am *AuthManager) UpdateRegisteredBusinessByRawID(ctx context.Context, header http.Header, modelID string, ids ...int64) error {
-	instances, err := am.collectInstancesByRawIDs(ctx, header, modelID, ids...)
-=======
 func (am *AuthManager) UpdateRegisteredBusinessByRawID(ctx context.Context, header http.Header, ids ...int64) error {
 	businesses, err := am.collectBusinessByIDs(ctx, header, ids...)
->>>>>>> fa6ccfbe
 	if err != nil {
 		return fmt.Errorf("update registered businesses failed, get businesses by id failed, err: %+v", err)
 	}

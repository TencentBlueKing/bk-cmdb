--- conflicted
+++ resolved
@@ -206,7 +206,7 @@
 		}
 		if len(parentResources) != 1 {
 			blog.Errorf("MakeResourcesByInstances failed, make parent auth resource by objects failed, get %d with object %s", len(parentResources), object.ObjectID)
-			return nil, fmt.Errorf("make parent auth resource by objects failed, get %d with object %s", len(parentResources), object.ID)
+			return nil, fmt.Errorf("make parent auth resource by objects failed, get %d with object %d", len(parentResources), object.ID)
 		}
 		
 		parentResource := parentResources[0]
@@ -275,19 +275,10 @@
 }
 
 func (am *AuthManager) UpdateRegisteredInstances(ctx context.Context, header http.Header, instances ...InstanceSimplify) error {
-<<<<<<< HEAD
-	if am.Enabled() == false {
-		return nil
-	}
-
-	// extract business id
-	bizID, err := am.extractBusinessIDFromInstances(instances...)
-	if err != nil {
-		return fmt.Errorf("deregister instances failed, extract business id from instances failed, err: %+v", err)
-	}
-
-=======
->>>>>>> 57b4ffd4
+	if am.Enabled() == false {
+		return nil
+	}
+
 	// make auth resources
 	resources, err := am.MakeResourcesByInstances(ctx, header, meta.EmptyAction, instances...)
 	if err != nil {
@@ -353,19 +344,10 @@
 }
 
 func (am *AuthManager) RegisterInstances(ctx context.Context, header http.Header, instances ...InstanceSimplify) error {
-<<<<<<< HEAD
-	if am.Enabled() == false {
-		return nil
-	}
-
-	// extract business id
-	bizID, err := am.extractBusinessIDFromInstances(instances...)
-	if err != nil {
-		return fmt.Errorf("register instances failed, extract business id from instances failed, err: %+v", err)
-	}
-
-=======
->>>>>>> 57b4ffd4
+	if am.Enabled() == false {
+		return nil
+	}
+
 	// make auth resources
 	resources, err := am.MakeResourcesByInstances(ctx, header, meta.EmptyAction, instances...)
 	if err != nil {
@@ -377,19 +359,10 @@
 }
 
 func (am *AuthManager) DeregisterInstances(ctx context.Context, header http.Header, instances ...InstanceSimplify) error {
-<<<<<<< HEAD
-	if am.Enabled() == false {
-		return nil
-	}
-
-	// extract business id
-	bizID, err := am.extractBusinessIDFromInstances(instances...)
-	if err != nil {
-		return fmt.Errorf("deregister instances failed, extract business id from instances failed, err: %+v", err)
-	}
-
-=======
->>>>>>> 57b4ffd4
+	if am.Enabled() == false {
+		return nil
+	}
+
 	// make auth resources
 	resources, err := am.MakeResourcesByInstances(ctx, header, meta.EmptyAction, instances...)
 	if err != nil {
@@ -402,19 +375,10 @@
 
 // AuthorizeInstanceCreateByObjectID authorize create priority by object, plz be note this method only overlay model read/update/delete, without create
 func (am *AuthManager) AuthorizeInstanceCreateByObject(ctx context.Context, header http.Header, action meta.Action, objects ...metadata.Object) error {
-<<<<<<< HEAD
-	if am.Enabled() == false {
-		return nil
-	}
-
-	businessID, err := am.ExtractBusinessIDFromObjects(objects...)
-	if err != nil {
-		blog.V(5).Infof("AuthorizeInstanceCreateByObject failed, extract business id from objects failed, objects: %+v, err: %+v", objects, err)
-		return fmt.Errorf("authorize create instance failed, extract business id from models failed, err: %+v", err)
-	}
-
-=======
->>>>>>> 57b4ffd4
+	if am.Enabled() == false {
+		return nil
+	}
+
 	parentResources, err := am.MakeResourcesByObjects(ctx, header, action, objects...)
 	if err != nil {
 		blog.V(5).Infof("AuthorizeInstanceCreateByObject failed, make auth resource from objects failed, objects: %+v, err: %+v", objects, err)

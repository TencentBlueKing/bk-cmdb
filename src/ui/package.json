{
  "name": "bk-cmdb-ui",
  "version": "1.0.0",
  "description": "ui of bk-cmdb",
  "author": {
    "name": "blueking"
  },
  "private": true,
  "scripts": {
    "dev": "webpack-dev-server --inline --progress --config build/webpack.dev.conf.js",
    "start": "npm run dev",
    "lint": "eslint --ext .js,.vue src",
    "build": "node build/build.js",
    "sync-magicbox": "node build/sync-magicbox.js"
  },
  "dependencies": {
<<<<<<< HEAD
    "@icon-cool/bk-icon-cmdb": "0.0.9",
=======
    "@blueking/paas-login": "0.0.3",
>>>>>>> 64651fae
    "axios": "0.18.0",
    "bk-magic-vue": "2.1.8-beta.7",
    "cytoscape": "3.10.0",
    "cytoscape-dagre": "2.2.2",
    "cytoscape-edgehandles": "3.6.0",
    "cytoscape-popper": "1.0.4",
    "date-fns": "1.29.0",
    "deep-equal": "1.1.0",
    "echarts": "4.1.0",
    "get-value": "^3.0.1",
    "js-cookie": "2.2.0",
    "json-beautify": "1.0.1",
    "lodash.debounce": "4.0.8",
    "lodash.throttle": "4.1.1",
    "md5": "2.2.1",
    "moment": "2.22.2",
    "plotly.js": "^1.49.4",
    "sortablejs": "1.8.4",
    "utf8-byte-length": "^1.0.4",
    "v-click-outside": "1.0.5",
    "vee-validate": "^2.2.14",
    "vis": "4.21.0",
    "vue": "2.5.22",
    "vue-clipboard2": "0.2.1",
    "vue-i18n": "8.12.0",
    "vue-infinite-loading": "^2.4.4",
    "vue-router": "3.0.1",
    "vuedraggable": "2.16.0",
    "vuex": "3.0.1"
  },
  "devDependencies": {
    "@babel/helper-module-imports": "^7.0.0",
    "autoprefixer": "^7.1.2",
    "babel-core": "^6.22.1",
    "babel-eslint": "^10.0.1",
    "babel-helper-vue-jsx-merge-props": "^2.0.3",
    "babel-loader": "^7.1.1",
    "babel-plugin-import-bk-magic-vue": "^2.0.10",
    "babel-plugin-syntax-jsx": "^6.18.0",
    "babel-plugin-transform-runtime": "^6.22.0",
    "babel-plugin-transform-vue-jsx": "^3.5.0",
    "babel-preset-env": "^1.3.2",
    "babel-preset-stage-2": "^6.22.0",
    "chalk": "^2.0.1",
    "copy-webpack-plugin": "^4.0.1",
    "css-loader": "^0.28.0",
    "eslint": "^5.15.1",
    "eslint-config-standard": "^12.0.0",
    "eslint-friendly-formatter": "^4.0.1",
    "eslint-loader": "^2.1.2",
    "eslint-plugin-html": "^4.0.5",
    "eslint-plugin-import": "^2.16.0",
    "eslint-plugin-node": "^8.0.1",
    "eslint-plugin-promise": "^4.0.1",
    "eslint-plugin-standard": "^4.0.0",
    "eslint-plugin-vue": "^5.2.2",
    "extract-text-webpack-plugin": "^3.0.0",
    "file-loader": "^1.1.4",
    "friendly-errors-webpack-plugin": "^1.6.1",
    "html-webpack-plugin": "^2.30.1",
    "node-notifier": "^5.1.2",
    "node-sass": "^4.9.2",
    "optimize-css-assets-webpack-plugin": "^3.2.0",
    "ora": "^1.2.0",
    "portfinder": "^1.0.13",
    "postcss-import": "^11.0.0",
    "postcss-loader": "^2.0.8",
    "postcss-url": "^7.2.1",
    "progress-bar-webpack-plugin": "^1.12.1",
    "read-pkg": "^4.0.1",
    "resolve-url-loader": "^2.3.0",
    "rimraf": "^2.6.0",
    "sass-loader": "^7.0.3",
    "sass-resources-loader": "^1.3.3",
    "semver": "^5.3.0",
    "shelljs": "^0.7.6",
    "uglifyjs-webpack-plugin": "^1.1.1",
    "url-loader": "^0.5.8",
    "vue-loader": "^13.3.0",
    "vue-style-loader": "^3.0.1",
    "vue-template-compiler": "2.5.22",
    "webpack": "^3.6.0",
    "webpack-bundle-analyzer": "^2.9.0",
    "webpack-dev-server": "^2.9.1",
    "webpack-merge": "^4.1.0",
    "write-pkg": "^3.2.0"
  },
  "engines": {
    "node": ">= 6.0.0",
    "npm": ">= 3.0.0"
  },
  "browserslist": [
    "> 1%",
    "last 2 versions",
    "not ie <= 8"
  ],
  "readme": "ERROR: No README data found!",
  "_id": "bk-cmdb-ui@1.0.0",
  "peerDependencies": {
    "vue": "2.5.22"
  }
}<|MERGE_RESOLUTION|>--- conflicted
+++ resolved
@@ -14,11 +14,8 @@
     "sync-magicbox": "node build/sync-magicbox.js"
   },
   "dependencies": {
-<<<<<<< HEAD
     "@icon-cool/bk-icon-cmdb": "0.0.9",
-=======
     "@blueking/paas-login": "0.0.3",
->>>>>>> 64651fae
     "axios": "0.18.0",
     "bk-magic-vue": "2.1.8-beta.7",
     "cytoscape": "3.10.0",

--- conflicted
+++ resolved
@@ -45,11 +45,8 @@
             disableOperationStatistic: <%= htmlWebpackPlugin.options.config.DISABLE_OPERATION_STATISTIC || false %>,
             cookieDomain: <%= htmlWebpackPlugin.options.config.COOKIE_DOMAIN %>,
             componentApiUrl: <%= htmlWebpackPlugin.options.config.COMPONENT_API_URL %>,
-<<<<<<< HEAD
-            publicPath: <%= htmlWebpackPlugin.options.config.PUBLIC_PATH %>
-=======
+            publicPath: <%= htmlWebpackPlugin.options.config.PUBLIC_PATH %>,
             enableNotification: <%= htmlWebpackPlugin.options.config.ENABLE_NOTIFICATION %>
->>>>>>> e4d56285
         }
         window.User = {
             admin: <%= htmlWebpackPlugin.options.config.USER_ROLE %>,

--- conflicted
+++ resolved
@@ -47,11 +47,8 @@
     DISABLE_OPERATION_STATISTIC: false,
     COOKIE_DOMAIN: JSON.stringify(''),
     COMPONENT_API_URL: JSON.stringify(''),
-<<<<<<< HEAD
-    PUBLIC_PATH: JSON.stringify('/')
-=======
+    PUBLIC_PATH: JSON.stringify('/'),
     ENABLE_NOTIFICATION: JSON.stringify(false),
->>>>>>> e4d56285
   }),
 
   // Paths
@@ -149,11 +146,8 @@
       DISABLE_OPERATION_STATISTIC: '{{.disableOperationStatistic}}',
       COOKIE_DOMAIN: '{{.cookieDomain}}',
       COMPONENT_API_URL: '{{.componentApiUrl}}',
-<<<<<<< HEAD
       PUBLIC_PATH: '{{.publicPath}}',
-=======
       ENABLE_NOTIFICATION: '{{.enableNotification}}'
->>>>>>> e4d56285
     }),
 
     // Template for index.html

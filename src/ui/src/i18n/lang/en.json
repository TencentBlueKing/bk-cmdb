{
    "Common": {
        "logo": "en",
        "您没有当前业务的权限": "You do not have permission to the current business",
        "您没有业务权限": "You do not have business permission",
        "页码": "{count} rows total　Page {current} / {total}",
        "每页显示": "{page} rows per page",
        "每页显示XXX行": "XXX rows per page",
        "首页": "First",
        "尾页": "Last",
        "上一页": "Previous",
        "下一页": "Next",
        "保存": "Save",
        "取消": "Cancel",
        "确认": "Confirm",
        "暂时没有数据": "No Data",
        "Sorry，您没有业务管理的权限，请联系配置平台管理员": "You do not have permission to manage your business, please contact your configuration platform administrator",
        "内网IP": "Intranet IP",
        "等于": "Equal",
        "不等于": "Different",
        "包含": "Contain",
        "不包含": "Not Contain",
        "列表": "Lists",
        "该查询条件对应的业务不存在": "No Eligible Business",
        "收藏成功": "Collection Success",
        "管理员": "Admin",
        "普通用户": "User",
        "注销": "Log Out",
        "主机转移": "Host Transfer",
        "业务": "Business",
        "已选N项": "{N} items selected",
        "已选N行": "{N} rows selected",
        "确认转移": "Confirm",
        "覆盖": "Cover",
        "更新": "Update",
        "转移确认": "Transfer to {target} will clear the current module binding, confirm?",
        "转移成功": "Successful Transfer",
        "您没有主机转移的权限": "You do not have permission to transfer from the host",
        "主机资源池": "Host Resource Pool",
        "后台配置": "System config",
        "属性编辑": "Modify",
        "当前还未有关联项": "There are no related items yet",
        "系统出现异常，请记录下错误场景并与开发人员联系，谢谢": "The system is abnormal. Please record the error scene and contact the developer. Thank you.",
        "请输入合法的XXX": "Please enter legal XXX",
        "请输入": "Please enter",
        "请输入正确的内容": "Please enter the correct content",
        "请输入以http://开头的URL": "Please enter a URL beginning with http://",
        "请输入数字": "Please enter the number",
        "XXX不合法": "XXX is illegal",
        "保存成功": "Save Success",
        "更新成功": "Update Success",
        "权限不足": "Insufficient permissions",
        "快速查询": "Quick Search",
        "属性": "Properties",
        "全选": "Select All",
        "编辑": "Modify",
        "新增": "Add",
        "新建": "Create",
        "修改": "Modify",
        "删除": "Delete",
        "删除成功": "Delete Success",
        "新建成功": "Create Success",
        "修改成功": "Update Success",
        "确定删除": "Are you sure to delete",
        "至少选择N个字段": "Please select at least {N} field(s)",
        "确认要删除": "Confirm to delete {name} ?",
        "确认要归档": "Confirm to archive {name} ?",
        "归档成功": "Archive success",
        "确定": "Confirm",
        "查询": "Query",
        "正则验证": "Regex",
        "立即创建": "Add Now",
        "该字段": "This field",
        "刷新查询": "Refresh",
        "请选择": "Please Select",
        "更多属性": "More Properties",
        "无可编辑属性": "Unedited attribute",
        "重复的值": "Repeated value",
        "创建": "Create",
        "您的浏览器非Chrome，建议您使用最新版本的Chrome浏览，以保证最好的体验效果": "Your browser is not Chrome, we recommend using the latest version of Chrome for the best experience",
        "已删除历史": "Deleted History",
        "归档历史": "Archive History",
        "返回": "Back",
        "查看删除历史": "Deleted History",
        "查看归档历史": "Archive History",
        "中文名": "Description",
        "跨业务导入": "Cross Business Import",
        "导入成功": "Imported Successfully",
        "复制": "Copy",
        "复制属性": "Copy Property",
        "复制成功": "Copy Success",
        "复制失败": "Copy Fail",
        "退出会导致未保存信息丢失，是否确认？": "The exit will cause the unsaved information to be lost. Are you sure?",
        "内容不合法": "Illegal content",
        "下属层级都会被删除，请先转移其下所有的主机": "The subordinate hierarchy will be deleted. Please transfer all the hosts under it first.",
        "详情信息": "Detail",
        "请先转移其下所有的主机": "Please transfer all the hosts under it first.",
        "删除关联": "Delete Association",
        "退出": "Exit",
        "全屏": "Full Screen",
        "关键业务不能够修改": "Key Business cannot be modified",
        "还原默认": "Restore Default",
        "是否要还原回系统默认显示属性？": "Do you want to restore the default display properties back to the system?",
        "隐藏": "Hide",
        "更新时间": "Update time",
        "操作": "Operate",
        "最多选择N项": "Select {n} item(s) at most",
        "至少选择N项": "Select {n} item(s) at least",
        "该字段无可复制的值": "There are no available values to copy for selected property",
        "全选本页": "Select current page",
        "跨页全选": "Select all page",
        "获取人员列表失败": "Failed to get user list",
        "其他筛选项": "Other filters",
        "清空": "Clear",
        "帮助文档": "Help",
        "开源社区": "Community",
        "确定离开页面？": "Make sure to leave the page?",
        "系统不会保存您所做的修改，确认要离开？": "Your changes will not be saved. Are you sure you want to leave?",
        "搜索": "Search",
        "确定删除选中的实例": "Confirm to delete selected instance(s)?",
        "管理员后台": "Administrator Backstage",
        "返回业务管理": "Return to Business Management",
        "无业务权限": "Sorry, you have no business rights",
        "点击下方按钮申请": "You don't have any business permission yet, you can click 'Apply for business permission' to get permission.",
        "申请业务权限": "Apply for business permission",
        "申请创建业务": "Apply to create business",
        "请选择时间": "Please select time",
        "更多详情": "More details",
        "更多": "Show All",
        "请输入关键字": "Please input keyword...",
        "添加": "Add",
        "全部展开": "Expand all",
        "暂无数据": "No data"
    },
    "Nav": {
        "首页": "Index",
        "我的收藏": "My Collection",
        "业务": "Business",
        "主机": "Host",
        "业务资源": "Business Resource",
        "业务拓扑": "Business Topology",
        "进程管理": "Process Management",
        "动态分组": "Dynamic Grouping",
        "审计与分析": "Audit & Analysis",
        "操作审计": "Operation Audit",
        "权限控制": "Authority Control",
        "业务权限管理": "Business Authority",
        "系统权限管理": "System Authority",
        "模型管理": "Model Management",
        "模型拓扑": "Model Topology",
        "业务层级": "Business Level",
        "关联模型": "Association Model",
        "事件推送": "Event Push",
        "主机查询": "Host Query",
        "模型": "Model",
        "关联类型": "Association Type",
        "蓝鲸配置平台": "BK CMDB",
        "基础资源": "Basic Resource",
        "后台管理": "Back-stage",
        "后台管理标题": "Back-stage Management",
        "基础资源": "Basic Resource",
        "云资源发现": "Cloud resource discovery",
<<<<<<< HEAD
        "资源确认": "Resource confirm"
=======
        "资源确认": "Resource confirm",
        "服务管理": "Service Management",
        "服务模板": "Service Template",
        "服务分类": "Service Cagetory",
        "统计报表": "Statistical report",
        "业务主机": "Business Host"
>>>>>>> ca4a85c2
    },
    "Index": {
        "首页": "Index",
        "限制添加导航提示": "Add {max} custom navigation at most",
        "添加导航": "Add Navigation",
        "取消导航": "Cancel Navigation",
        "添加导航成功": "Add navigation success",
        "取消导航成功": "Cancel navigation success",
        "模型数量": "Model: 1 item | Models: {count} items",
        "返回上级": "Return",
        "开始查询": "Please enter IP address to start host query",
        "固定到导航": "Collections to navigation",
        "固定导航": "Fixed navigation",
        "收起导航": "retract navigation",
        "置顶": "Top",
        "更多": "More",
        "查看更多结果": "More",
        "数量": "Amount",
        "暂无使用记录": "No record"
    },
    "OperationAudit": {
        "操作审计": "Operation Audit",
        "请选择业务": "Please Select Business",
        "模型": "Model",
        "使用逗号分隔": "Separated By Commas",
        "查询": "Query",
        "操作账号": "Account",
        "对象": "Object",
        "描述": "Description",
        "所属业务": "Business Name",
        "时间": "Time",
        "类型": "Type",
        "操作时间": "Operation Time",
        "全部": "All",
        "IP": "IP",
        "操作详情": "Operation Details",
        "变更前": "Before Change",
        "变更后": "After Change",
        "关系变更": "relationship change"
    },
    "EventPush": {
        "事件推送": "Event Push",
        "推送名称": "Name",
        "系统名称": "System Name",
        "操作人": "Operator",
        "更新时间": "Update Time",
        "推送情况（近一周）": "Push Summary",
        "配置": "Configuration",
        "失败": "Fail",
        "总量": "Total",
        "请输入推送名称": "Please enter a push name",
        "请输入系统名称": "Please enter the system name",
        "请输入URL": "Please enter http(s)://",
        "成功确认方式": "Confirm By",
        "HTTP状态": "HTTP Status",
        "成功标志": "Success",
        "正则验证": "Regex",
        "请输入正则验证": "Please enter regex",
        "超时时间": "Timeout",
        "单位：秒": "Unit(second)",
        "测试推送": "Test",
        "推送测试": "Test",
        "配置平台以POST方法推送以下示例数据到您配置的URL": "Push the following sample data to your configured URL in the Post method",
        "只测试连通性": "Connectivity",
        "推送成功": "Success",
        "推送失败": "Push Failed",
        "已选择": "{number} selected",
        "至少选择1个事件": "Select at least 1 events,",
        "新增主机": "Add Host",
        "删除主机": "Delete Host",
        "模块转移": "Module Transfer",
        "获取推送列表失败": "Failed to get push list",
        "编辑推送": "Edit Push",
        "删除推送确认": "Confirm deletion of the push with the name {name} ?",
        "删除推送成功": "Delete Push Success",
        "删除推送失败": "Delete Push Fail",
        "保存成功": "Save Success",
        "主机业务": "Business",
        "资源池": "Resource Pool",
        "主机": "Host",
        "收起": "Collapse",
        "展开": "Expand",
        "主机身份": "Host Identifier",
        "事件推送功能提示": "The event push function can realize real-time notification to the associated system when the configuration information changes, and currently supports the push mode of http.",
        "事件推送顶部提示": "The “event push” function enables real-time notification to the associated system when configuration information changes."
    },
    "Permission": {
        "权限管理": "Permission Manage",
        "角色名搜索": "Role Name Search",
        "成员搜索": "Member Search",
        "角色名称": "Role name",
        "成员": "Member",
        "操作": "Operate",
        "新建角色": "Create Role",
        "编辑角色": "Modify Role",
        "角色名": "Name",
        "没有创建角色": "Do not create roles",
        "角色选择": "Role Select",
        "系统权限": "System Permission",
        "全局业务": "Global Business",
        "资源池管理": "Resource Pool",
        "后台配置": "System config",
        "事件推送配置": "Event Push Configuration ",
        "模型配置": "Module Configuration ",
        "模型权限": "Model Permission",
        "业务角色": "Business Role",
        "权限设置": "Permission setting",
        "主机编辑": "Host Modify",
        "主机转移": "Host Transfer",
        "拓扑编辑": "Topo Modify",
        "动态分组": "Dynamic Group",
        "进程管理": "Process Management",
        "角色": "Role",
        "权限": "Permission",
        "业务权限": "Business Permission",
        "确认删除角色": "Confirm deletion of the role of {name}?",
        "删除成功": "Delete Success",
        "与PaaS同步成员": "Members of sync with the PaaS",
        "权限详情": "Permission Details",
        "角色成员": "Member",
        "新建角色成功": "Successful New Role",
        "更新角色成功": "Updates the role of success",
        "点击新增": "Click to add",
        "当前并无角色，可点击下方按钮新增": "Currently does not have a role, click the button below to add"
    },
    "ModelManagement": {
        "模型管理": "Model Manage",
        "还原": "Restore",
        "放大": "Zoom In",
        "缩小": "Zoom Out",
        "请填写模型名": "Please fill in the model name",
        "下划线，数字，英文小写的组合": "Underline, number, combination of English lowercase",
        "导出": "Export",
        "导入": "Import",
        "导入成功": "Import success",
        "下划线/数字/字母": "Underline/Number/Lowercase Letter",
        "单位": "Unit",
        "请输入单位": "Enter unit",
        "可编辑": "Editable",
        "必填": "Required",
        "短字符": "Short Text",
        "数字": "Number",
        "浮点": "Float",
        "枚举": "Enumeration",
        "日期": "Date",
        "时间": "Time",
        "长字符": "Long Text",
        "用户": "User",
        "时区": "Timezone",
        "最小值": "Min",
        "最大值": "Max",
        "请输入名称英文数字": "Please enter the name of the English number",
        "字段分组": "Field Group",
        "保留模型和相应实例，隐藏关联关系": "Keep the model and all its instance",
        "删除模型和其下所有实例，此动作不可逆，请谨慎操作": "Delete a model and all its instances, this action is not reversible, please be careful",
        "新建模型": "Create Model",
        "请输入字段名称": "Please enter field name",
        "请输入ID": "Enter ID",
        "请输入关键词": "Enter key word",
        "模型分组": "Model group",
        "模型拓扑": "Model topo",
        "关联类型": "Association type",
        "业务层级": "Business level",
        "新建分组": "New group",
        "唯一标识": "ID",
        "下划线": "Underline",
        "名称": "Name",
        "点击切换": "Modify",
        "选择图标": "Choose Icon",
        "所属分组": "Direction",
        "新建关联类型": "Create association type",
        "编辑关联类型": "Modify association type",
        "源->目标描述": "Source to target description",
        "目标->源描述": "Target to source description",
        "请输入关联类型名称": "Enter type name",
        "请输入英文标识": "Enter ID",
        "请输入名称": "Enter name",
        "请输入关联描述如：连接、运行": "Enter association description",
        "请输入关联描述如：属于、上联": "Enter association description",
        "是否有方向": "Direction",
        "有，源指向目标": "Source to target",
        "无方向": "None",
        "双向": "Two-way",
        "新建层级": "New level",
        "模型字段": "Fields",
        "模型关联": "Associations",
        "新建字段": "New field",
        "字段类型": "Field type",
        "创建时间": "Create time",
        "用户提示": "Tips",
        "字段设置": "Field feature",
        "正则校验": "Regex",
        "将设置为下拉选项默认选项": "The default option will be set to the drop-down option",
        "编辑字段": "Modify field",
        "源-目标约束": "Constraint",
        "源模型": "Source model",
        "目标模型": "Target model",
        "新建关联": "New association",
        "关联描述": "Association description",
        "关联": "Association",
        "上移": "Up",
        "下移": "Down",
        "删除分组": "Delete group",
        "停用": "Disable",
        "已停用": "Disabled",
        "启用": "Enable",
        "编辑拓扑": "Modify topo",
        "拓扑显示设置": "View settings",
        "图例": "Legend",
        "业务私有模型": "Business Private models",
        "公有模型": "Public models",
        "自定义模型": "Custom models",
        "内置模型": "System models",
        "显示模型名称": "Show model name",
        "显示关联名称": "Show association name",
        "即视图中的连线": "Line of association",
        "重置": "Reset",
        "删除关联": "Delete association",
        "自定义关联": "Custom association",
        "请输入关联描述": "Enter association description",
        "编辑关联": "Modify association",
        "确定删除关联类型？": "Confirm delete this association type",
        "确定删除字段？": "Confirm delete field",
        "使用数": "Amount used",
        "确定删除关联关系?": "Confirm delete this association?",
        "确定移除模型?": "Confirm remove this model?",
        "移除模型提示": "The removed model is placed in the left model group and is no longer displayed in the topology view",
        "移除失败": "Remove failed",
        "移除失败提示": "There are {asstNum} associations in the model. To remove the model, all associations under the model must be deleted.",
        "确认要启用该模型？": "Are you sure you want to enable this model?",
        "确认要停用该模型？": "Are you sure you want to disable this model?",
        "确认要删除该模型？": "Are you sure you want to delete this model?",
        "所有更改已自动保存": "All changes saved automatically",
        "启用模型": "Enable Models",
        "停用模型": "Disabled Models",
        "唯一校验": "Unique check",
        "校验规则": "Regex",
        "是否为必须校验": "Is required",
        "新建校验": "New rule",
        "编辑校验": "Modify rule",
        "是": "Yes",
        "否": "No",
        "确定删除唯一校验": "Confirm delete rule",
        "立即添加": "Add",
        "暂无字段": "Empty",
        "内置": "Built-in",
        "确认要删除此分组": "Confirm to delete this group",
        "编辑分组": "Modify group",
        "请输入唯一标识": "Enter ID",
        "公共": "Public",
        "自定义": "Custom",
        "新增模型提示": "Can only add in custom group",
        "无自定义分组": "There are no custom groups",
        "停用模型提示": "No model disabled",
        "模型顶部提示": "The model can view and dynamically change the current data structure of the CMDB. For example, a new device needs to be recorded to the CMDB, which can be implemented by creating a new corresponding model.",
        "业务层级提示": "The service level shows the hierarchical settings of the current service topology. You can modify the attributes of each layer or increase the topology level according to the needs of the enterprise.",
        "关联关系提示": "The “association type” is the classification associated with the model. For example, the relationship between the host and the switch can be classified as “uplink” type."
    },
    "HostResourcePool": {
        "资源池": "Resource Pool",
        "主机资源池": "Host Resource Pool",
        "分配到业务空闲机池": "Assigned to business idle pool",
        "导出选中": "Export",
        "导入主机": "Import Host",
        "筛选": "Filter",
        "内网": "Intranet IP",
        "外网": "Extranet IP",
        "精确": "Accurate",
        "刷新查询": "Refresh",
        "清空查询条件": "Clear query conditions",
        "设置筛选项": "Set up filter items",
        "主机筛选项设置": "Host filter item settings",
        "主机属性": "Host Properties",
        "关联": "Relation",
        "实时状态": "Real-Time Status",
        "当前主机没有安装 Agent 或者 Agent 已经离线": "The current host does not have an Agent installed or the Agent is offline",
        "基本值": "Basic Value",
        "最近更新时间": "Updated Time",
        "总流入量": "Total Inflow",
        "启动时间": "Start Time",
        "总流出量": "Total Outflow",
        "磁盘总量": "Total Disk",
        "内存总量": "Total Memory",
        "变更记录": "Change Log",
        "时间范围": "Time Range",
        "操作账号": "Account",
        "变更内容": "Change Content",
        "操作时间": "Operation Time",
        "agent安装说明": "Note: After the Blue Whale Agent is installed on the host, it will be automatically entered in the \"Host Resource Pool\".",
        "点此进入节点管理": "Click here to enter the Node Manager",
        "批量导入": "Batch Import",
        "自动导入": "Auto Import",
        "说明：内网IP为必填列": "Note: Intranet IP is required",
        "请确认是否转移": "Please confirm whether to transfer",
        "选中的XXX个主机转移到XXX下的空闲机模块": "Selected XXX Hosts Transfer to Idle machine under XXX",
        "分配成功": "Allocated successfully",
        "确定删除选中的主机": "Sure you want to delete the selected host",
        "成功删除选中的主机": "Successfully deleted the selected host",
        "未配置Agent安装APP地址": "The Agent install APP address is not configured"
    },
    "CustomQuery": {
        "自定义查询": "Dynamic Group",
        "新建查询": "Create Group",
        "编辑查询": "Update Group",
        "预览查询": "Preview Group",
        "名称": "Name",
        "查询内容": "Group Content",
        "新增查询条件": "Add Filters",
        "预览": "Preview",
        "保存": "Save",
        "测试": "Test",
        "新增指引": "新增指引",
        "查询名称": "Name",
        "创建用户": "Create User",
        "创建时间": "Creation Time",
        "修改人": "Modified Person",
        "修改时间": "Update Time",
        "查询定义": "Group Definition",
        "确认要删除": "Confirm to delete {name}?",
        "保存后的查询可通过接口调用生效": "The saved group can be validated through an interface call",
        "动态分组提示": "Dynamic grouping is mainly used to define commonly used conditional queries, and can quickly retrieve target hosts based on dynamic grouping when operating platforms or standard operations"
    },
    "ProcessManagement": {
        "进程": "Process",
        "进程管理": "Process Manage",
        "编辑进程": "Modify Process",
        "进程名称搜索": "Process Name Search",
        "更多属性": "More Properties",
        "模块绑定": "Module Binding",
        "模块名": "Module Name",
        "所属集群数": "The number of set",
        "状态": "Status",
        "未绑定": "Unbound",
        "已绑定": "Binding",
        "绑定进程到该模块成功": "Bind the process to this module successfully",
        "绑定进程到该模块失败": "Bound process to this module failed",
        "解绑进程模块成功": "Untie the process module successfully",
        "解绑进程模块失败": "Failed to untie the process module",
        "属性": "Property",
        "新增进程成功": "Add process succeeded",
        "修改进程成功": "Modification process succeeded",
        "删除进程失败": "Failed to delete process",
        "确认要删除进程": "Are you sure you want to delete process {processName}?",
        "删除进程成功": "The delete process succeeded",
        "批量编辑": "Batch Modify",
        "在进程管理中绑定进程到模块，": "To bind a process to a module in process management,",
        "点击此跳转": "click to jump",
        "进程信息": "Process information",
        "当前业务并无进程，可点击下方按钮新增": "The current business does not have a process, click the button below to add",
        "进程管理提示": "The \"process management\" function can help the business management process port and other basic information. The main application scenario is the monitoring system of Blue Whale monitoring the process."
    },
    "BusinessTopology": {
        "业务拓扑": "Business Topology",
        "空闲机": "Idle Machine",
        "故障机": "Failure Machine",
        "主机调配": "Host Deployment",
        "修改": "Modify",
        "转移": "Transfer",
        "列表显示属性配置": "List display property configuration",
        "节点属性": "Node properties",
        "请输入IP地址": "Please Input IP Address",
        "未查询到该IP地址对应的主机": "Do not find host with this IP address",
        "请输入完整IP地址进行查询": "Please input full IP address to search",
        "精简显示": "Simplify Display",
        "完整显示": "Complete Display",
        "新建节点": "Create Node",
        "进程管理提示": "The \"process management\" function can help the business management process port and other basic information. The main application scenario is the monitoring system of Blue Whale monitoring the process.",
        "进程名称": "Process Name",
        "监听IP": "Listening IP",
        "端口": "Port",
        "启动路径": "Work Path",
        "启动用户": "User",
        "添加进程": "Add Process",
        "锁定": "Locking",
        "添加进程提示": "Fill in the instructions: Check \"Lock\", the value of this field will be set to a fixed value. This field does not support modification when creating a service instance. If it is not checked, it will be set to the default value and support subsequent modifications.",
        "基本属性": "Basic Attribute",
        "端口信息": "Port Information",
        "其他属性": "Other Attributes",
        "进程别名": "Process alias",
        "启动参数匹配规则": "Start parameter matching rule",
        "进程描述": "Process description",
        "协议": "protocol",
        "服务进程": "Service Process"
    },
    "Hosts": {
        "主机管理": "Hosts Manage",
        "主机": "Hosts",
        "模块": "Module",
        "模块名": "Module Name",
        "集群": "Set",
        "集群名": "Set Name",
        "云区域": "Cloud Area",
        "选择业务": "Business",
        "收藏": "Collection",
        "名称": "Name",
        "默认": "Default",
        "确认": "Confirm",
        "频率": "Frequency",
        "确认删除": "Confirm Deletion",
        "历史": "History",
        "收藏此查询": "Collect this query",
        "请填写名称": "Please fill in the name",
        "主机筛选项配置": "Host Filter Item Configuration",
        "获取主机快照信息失败": "Failed to get host snapshot information",
        "权限不足": "Insufficient permissions",
        "总CPU使用率": "Total CPU usage",
        "总内存使用率": "Total memory usage",
        "磁盘使用情况": "Disk Usage",
        "变更关联": "Change Association",
        "清空": "Refresh",
        "主机名称": "Hosts Name",
        "操作系统类型": "Operating System Type",
        "关联关系": "Association Relationship",
        "已选中模块": "Selected Modules",
        "增量更新": "Increment update, keep exist modules",
        "完全替换": "Replacement update，do not keep exist modules",
        "搜索范围": "Search Scope",
        "已分配主机": "Assigned Hosts",
        "未分配主机": "Unassigned Hosts",
        "请勿选择已分配主机": "Please do not select assigned host"
    },
    "Inst": {
        "快速查询": "Quick Search",
        "导入提示": "Drag a file here or {clickUpload}{breakRow}You can only upload {allowType} files up to {maxSize}kb",
        "点击上传": "click upload",
        "下载模版": "Download Template",
        "隐藏属性": "Hidden Properties",
        "已显示属性": "Displayed Properties",
        "搜索属性": "Search",
        "应用": "Apply",
        "您没有当前模型的权限": "You do not have permissions for the current model",
        "创建成功": "Created Successfully",
        "请至少选择一项": "Please select at least one",
        "成功上传N条数据": "Successfully uploaded {N} data!",
        "上传失败列表": "Upload failed list",
        "更新失败列表": "Update failure list",
        "文件大小溢出": "File size cannot exceed {maxSize}kb",
        "文件格式非法": "The file format is illegal and only {allowType} files can be uploaded!",
        "部分成功": "Partially successful",
        "失败": "failure",
        "成功": "Successful",
        "恢复业务": "Recovery",
        "恢复业务成功": "Recovery successful",
        "是否确认恢复业务？": "Are you sure you want to recovery business?",
        "恢复业务提示": "Business recovery will be renamed to “{bizName}(recovery)”",
        "归档": "Archive",
        "确定删除选中的实例": "Sure you want to delete the selected instance",
        "批量更新": "Batch Update",
        "暂无可批量更新的属性": "There are no batch update properties"
    },
    "Association": {
        "实例名": "Instance Name",
        "业务名": "Business Name",
        "关联管理": "Association Management",
        "解除选中关联": "Remove Selected Association",
        "关联列表": "Model",
        "搜索": "Search",
        "操作": "Operation",
        "取消关联": "Remove Association",
        "取消关联成功": "Remove association success",
        "添加关联": "Add Association",
        "添加关联成功": "Add association success",
        "条件筛选": "Filter",
        "树形": "Tree",
        "拓扑": "Topo",
        "更新确认": "It's single relationship with current model, update relationship will cancel the previous relationship, confirm to update?",
        "确认取消": "Confirm to cancel association?"
    },
    "Form": {
        "请输入长字符": "Please input long char",
        "请输入短字符": "Please input single char",
        "请输入用户": "Please input user",
        "请输入数字": "Please input integer",
        "请输入浮点数": "Please input float"
    },
    "Cloud": {
        "云资源发现": "Cloud resource discovery",
        "资源确认": "Resource confirm",
        "确认记录": "Confirm history",
        "新建云同步任务": "Create new cloud synchronization task",
        "任务名称搜索": "Task name search",
        "同步历史": "Synchronous history",
        "任务名称": "Task name",
        "编辑": "Edit",
        "ID和Key认证失败": "AuthFailure",
        "服务器错误": "Server Error",
        "直接入库，不需要确认": "Direct storage, no confirmation required",
        "账号类型": "Account type",
        "腾讯云": "Tencent cloud",
        "同步周期": "Synchronization cycle",
        "同步资源": "Synchronous resources",
        "请先停止同步": "Please stop sync first",
        "交换机": "Switch",
        "ID": "ID",
        "Key": "Key",
        "任务详情": "Task details",
        "详情": "Details",
        "任务维护人": "Task maintenance person",
        "资源自动确认": "Automatic resource confirm",
        "新增需要确认": "New need confirmation",
        "属性变化需要确认": "Attribute changes need to be confirmed",
        "自动同步": "Automatic synchronization",
        "每五分钟": "Every 5 minutes",
        "每小时": "Hourly",
        "每天": "Daily",
        "新增": "Newly added",
        "变更": "Changed",
        "批量确认": "Batch confirmation",
        "新增需要确认、属性变化需要确认": "Added confirmation, attribute change needs confirmation",
        "查看确认记录": "View confirmation record",
        "模型": "Model",
        "来源类型": "Source type",
        "资源名称": "Resource name",
        "资源类型": "Resource type",
        "发现时间": "Discover time",
        "开启": "On",
        "关闭": "Off",
        "查看同步任务详情": "View Synchronization Task Details",
        "修改云同步任务": "Modifying Cloud Synchronization Tasks",
        "请输入任务名称": "Please enter the task name",
        "请选择账号类型": "Please choose the account type.",
        "请输入ID": "Please input ID",
        "请输入key": "Please input key",
        "去添加": "Go to add",
        "确认时间": "Confirm time",
        "是否启用": "Enable",
        "处理耗时": "Processing time consumed",
        "确认删除该任务?": "Sure to delete the task?",
        "删除任务成功": "Delete Task Successfully",
        "确认成功": "Confirm success",
        "您将批量确认": "You will confirm ",
        "例如: 30": "For example: 30",
        "例如: 19:30": "For example: 19:30",
        "同步中": "synchronizing",
        "个资源实例，": "Resource instances,",
        "最近同步时间": "Recent Synchronization Time",
        "最近同步结果": "Recent synchronization results",
        "暂时没有数据，请先": "No data, please ",
        "资源批量确认确认成功": "Successful batch confirmation of resources",
        "批量资源确认": "Batch Resource Recognition",
        "请选择时间维度": "Please choose the time dimension",
        "请输入具体时间": "Please enter a specific time.",
        "如何获取ID和Key?": "How to get ID and Key?",
        "启用成功，约有五分钟延迟": "Successfully enabled, with a delay of about five minutes",
        "确认后的资源实例将被录入到主机资源池中": "Confirmed resource instances will be entered into the host resource pool",
        "暂时没有数据，请确保先添加云资源发现任务，": "There is no data for the time being. Make sure you add the cloud resource discovery task first.",
        "(不勾选，发现实例将不需要确认直接录入主机资源池)": "(Without checking, discovering instances will not require confirmation to enter directly into the host resource pool)"
    },
    "NetworkDiscovery": {
        "网络发现": "Network Discovery",
        "配置网络发现": "Manage",
        "请输入云区域名称": "Area name",
        "查看完成历史": "Action history",
        "配置信息": "Description",
        "发现时间": "Discovery time",
        "交换机": "Switch",
        "详情确认": "Detail",
        "变更": "Update",
        "变更方式": "Action",
        "唯一标识": "ID",
        "完成历史": "History",
        "全部变更": "All action",
        "全部类型": "All device type",
        "变更确认": "Apply confirmation",
        "批量操作": "Batch operation",
        "忽略": "Ignore",
        "取消忽略": "Cancel ignore",
        "显示忽略": "Display ignore items",
        "确认变更": "Apply now",
        "执行结果": "Result",
        "属性变更成功": "Apply attribute success",
        "关联关系变更成功": "Apply association success",
        "属性变更失败": "Apply attribute fail",
        "关联关系变更失败": "Apply association fail",
        "展开详情": "Expand detail",
        "退出确认": "Exit confirmation",
        "放弃改动": "Discard",
        "详情": "Detail",
        "请输入IP": "IP",
        "当前改动尚未生效，是否放弃？": "Do not apply to exit?",
        "网络发现配置": "Network discovery manage",
        "采集器管理": "Collector manage",
        "设备管理": "Collect device type manage",
        "属性管理": "Attribute manage",
        "确认删除设备": "Are you sure to delete the device",
        "确认删除属性": "Are you sure to delete the attribute",
        "版本": "Version",
        "采集频率": "Frequency",
        "采集统计": "Statistics",
        "手动": "Manual",
        "12H": "12 hours",
        "24H": "24 hours",
        "7D": "7 days",
        "执行发现": "Discover now",
        "搜索IP、云区域": "IP,area name",
        "配置采集器": "Collector manage",
        "SNMP扫描范围": "Scope",
        "团体字": "Community string",
        "保存并下发": "Save and push",
        "下发配置失败，请重新下发": "Push fail，please try again",
        "正常": "Normal",
        "设备型号": "Device type",
        "设备名称": "Device name",
        "对应模型": "Module",
        "厂商": "Brand Name",
        "新增设备": "Add device",
        "编辑设备": "Update device",
        "所属设备": "Device",
        "模型属性": "Module attribute",
        "计量单位": "Unit",
        "新增属性": "Add attribute",
        "编辑属性": "Update attribute",
        "填写格式": "Prompt",
        "指定IP": "IP",
        "范围": "Scope",
        "采集器状态": "Collector status",
        "异常": "Error",
        "配置状态": "Status",
        "更新失败": "Push error",
        "上报状态": "Upload status",
        "完成": "Complete",
        "上报中": "Uploading",
        "下发中": "Pending",
        "属性名": "Attribute name",
        "必须": "Required",
        "原值": "Current",
        "新值": "Descovery",
        "操作方式": "Action",
        "关系": "Associations",
        "忽略此实例": "Ignore this instance",
        "上一个": "Next",
        "下一个": "Previous",
        "是": "YES",
        "否": "NO",
        "条": "",
        "最新": "Latest",
        "采集方式": "Action",
        "获取单个": "Single"
    },
    "ServiceManagement": {
        "功能提示": "When there are a large number of common services, you can help the service to implement more efficient batch service deployment and change by configuring service templates.",
        "批量删除": "Batch Deletion",
        "模板名称": "Template name",
        "进程数量": "Number of processes",
        "应用模块数": "Number of application modules",
        "修改人": "Modifier",
        "修改时间": "Update Time",
        "新建服务模版": "New Service Template",
        "不可删除": "The template has been applied and cannot be deleted. To delete it, please clear the instance under the template first.",
        "确认删除模版": "Confirm delete template?",
        "即将删除服务模版": " Service template {name} will be deleted",
        "请输入模版名称": "Please enter the template name",
        "服务分类": "Service Classification",
        "新建进程": "Create Process",
        "应用实例": "Applications",
        "新建进程提示": "The first process in the template defaults to a critical process, and the instantiated name of the service contains the basic information of the process.",
        "请选择一级分类": "Please select primary classification",
        "请选择二级分类": "Please select secondary classification",
        "进程名称已存在": "Process name already exists.",
        "确认删除模板进程": "Confirm delete template process?",
        "服务模板创建成功": "The service template was created successfully.",
        "创建成功前往服务拓扑": "The {name} is created successfully. You can go to the service topology to create a service instance.",
        "创建服务实例": "Create service instance",
        "返回列表": "Back to list",
        "搜索": "Please enter template name to search...",
        "所有一级分类": "(All primary classification)",
        "所有二级分类": "(All secondary classification)",
        "没有二级分类": "No secondary classification",
        "锁定不可编辑": "Locked service instance is not editable"
    },
    "ServiceCategory": {
        "服务分类功能提示": "Service classification can help the business sort out service usage. Configuring platform initialization includes some common classifications and supports more classifications based on business development.",
        "请输入一级分类": "Please enter",
        "请输入二级分类": "Please enter",
        "一级分类": "First classification",
        "二级分类": "Secondary classification",
        "确认删除分类": "Confirm delete category?",
        "请输入分类名称": "Please enter category name",
        "添加二级分类": "Add Secondary Category",
        "二级分类删除提示": "This category cannot be deleted because there is service instance"
    },
    "HostDetails": {
        "主机详情": "Host Details",
        "主机属性": "Host Properties",
        "实时状态": "Real-Time Status",
        "变更记录": "Change Log",
        "基本值": "Basic Value",
        "最近更新时间": "Update Time",
        "关联": "Association",
        "新增关联": "New Association",
        "批量取消": "Batch Cancel",
        "列表": "List",
        "暂无关联关系": "No Association"
    },
    "BusinessTopology": {
        "已选择主机": "{count}host selected",
        "暂无模板进程": "There are no process in template, {link}",
        "模板添加": "add process",
        "业务拓扑": "Business Topology",
        "空闲机": "Idle Machine",
        "故障机": "Failure Machine",
        "主机调配": "Host Deployment",
        "修改": "Modify",
        "转移": "Transfer",
        "列表显示属性配置": "List display property configuration",
        "节点属性": "Node properties",
        "请输入IP地址": "Please Input IP Address",
        "未查询到该IP地址对应的主机": "Do not find host with this IP address",
        "请输入完整IP地址进行查询": "Please input full IP address to search",
        "新建节点": "Create Node",
        "请输入IP": "Please input IP",
        "添加主机": "Add host",
        "业务主机": "Business host",
        "新增模块": "Create Module",
        "创建方式": "Create method",
        "模板名称": "Template name",
        "模块名称": "Module name",
        "服务模板": "Service template",
        "服务实例分类": "Service instance category",
        "从模板创建": "Create from template",
        "直接创建": "Create directly",
        "添加进程": "Add Process",
        "克隆": "Clone",
        "确认删除实例": "Confirm to delete instance？",
        "即将删除实例": "Will delete instalce {name}",
        "添加服务实例": "Add service instance",
        "同步模板": "Synchronous Template",
        "请输入IP搜索": "Please input IP to search",
        "批量删除": "Batch delete",
        "复制IP": "Copy IP",
        "即将删除选中的实例": "Will delete {count} instance(s) selected",
        "解除模板": "Unbind template",
        "服务分类": "Service category",
        "服务模板信息": "Service template info",
        "确认解除模板": "Confirm to unbind template?",
        "解除模板影响": "Unbind service template will cause those effects：<br><br> &nbsp;&nbsp; 1. Service instance will not synchronous template anymore.<br> &nbsp;&nbsp;2. Can not use template to create instance anymore. ",
        "服务实例": "Service instance",
        "节点信息": "Node info",
        "源实例主机提示": "Please update process, can not repeat with source instance",
        "编辑进程": "Update process",
        "克隆到": "Clone to",
        "当前主机": "Current host",
        "其他主机": "Other host",
        "模板未定义进程": "Template named with {template} has not difine process, can not create service.",
        "模板未定义进程提示": "You can add process in template fist or add host directly",
        "暂无符合条件的实例": "There are no matched instances with input condition",
        "删除模块提示": "Need to remove all service instances under the module first",
        "模块名称提示": "The module name must be consistent with the service template name.",
        "请为主机添加进程": "Please add process to the host",
        "请输入实例名称搜索": "Please enter instance name search..."
    },
    "BusinessSynchronous": {
        "功能提示": "Synchronization Template: The latest attribute and process information of the service template will be synchronized to the service instance.",
        "确认并同步": "Confirm and synchronize",
        "同步成功": "Successful Synchronization",
        "从模版中删除": "process has been removed from the template.",
        "模板中新增进程": "New process in the template：",
        "变更内容": "Change Content",
        "涉及实例": "Involved Instance",
        "属性名称": "Attribute Name",
        "变更前": "Before Change",
        "变更后": "After Change",
        "找不到更新信息": "Sorry, the corresponding service template update information could not be found~",
        "该进程已删除": "The process has been deleted",
        "请确认": "Please confirm the",
        "模版更新信息": "template update information:",
        "同步模板": "Sync Template",
        "最新数据": "The current template is the latest version, no need to update ~"
    },
    "Operation": {
        "数量": "Total",
        "考虑显示效果，上限为25个，100%宽度建议显示20个，50%宽度10个": "Considering the display effect, the upper limit is 25, the 100% width is recommended to display 20, and the 50% width is 10.",
        "横轴坐标数量": "Number of abscissal coordinates",
        "新增图表": "Add Chart",
        "所有更改已实时保存": "All changes are saved in real time",
        "编辑图表": "Edit Chart",
        "实例总数": "Inst Amount",
        "模型总数":"Model Amount",
        "主机总数": "Host Amount",
        "业务总数": "Business Amount",
        "编辑": "Edit",
        "主机统计": "Host statistics",
        "统计报表": "Statistical report forms",
        "实例": "Example",
        "图表类型": "Chart type",
        "图表选择": "Chart selection",
        "图表宽度": "Chart width",
        "图表名称": "Chart name",
        "统计维度": "Statistical dimension",
        "图表展示": "Chart presentation",
        "统计对象": "Statistical object",
        "饼图": "Pie chart",
        "柱状图": "Histogram",
        "实例统计": "Case statistics",
        "该图表暂无数据": "The chart has no data for the time being.",
        "编辑模式": "Editorial Model",
        "退出编辑模式": "Exit editing",
        "是否确认删除": "Whether to confirm deletion?"
    },
    "HostDetails": {
        "主机详情": "Host Details",
        "主机属性": "Host Properties",
        "实时状态": "Real-Time Status",
        "变更记录": "Change Log",
        "基本值": "Basic Value",
        "最近更新时间": "Update Time",
        "关联": "Association",
        "新增关联": "New Association",
        "批量取消": "Batch Cancel",
        "列表": "List",
        "暂无关联关系": "No Association"
    }
}<|MERGE_RESOLUTION|>--- conflicted
+++ resolved
@@ -158,18 +158,13 @@
         "基础资源": "Basic Resource",
         "后台管理": "Back-stage",
         "后台管理标题": "Back-stage Management",
-        "基础资源": "Basic Resource",
         "云资源发现": "Cloud resource discovery",
-<<<<<<< HEAD
-        "资源确认": "Resource confirm"
-=======
         "资源确认": "Resource confirm",
         "服务管理": "Service Management",
         "服务模板": "Service Template",
         "服务分类": "Service Cagetory",
         "统计报表": "Statistical report",
         "业务主机": "Business Host"
->>>>>>> ca4a85c2
     },
     "Index": {
         "首页": "Index",

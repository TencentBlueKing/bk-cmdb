--- conflicted
+++ resolved
@@ -957,17 +957,13 @@
     "服务分类变更": "Service classification change",
     "模板详情": "Template details",
     "主机拓扑提示": "Go to {link} to edit topology",
-<<<<<<< HEAD
     "空集群模板提示": "You have not create template, {link}",
     "显示标签": "Display label",
     "显示拓扑": "Display topology",
     "服务模板创建没进程提示": "The current template does not set process information, whether to confirm?",
     "创建成功无进程提示": "the process has not been added and the service instance cannot be created",
-    "目标包含主机, 不允许删除": "Target contains host, not allowed to delete"
-=======
+    "目标包含主机, 不允许删除": "Target contains host, not allowed to delete",
     "同步数量提示": "The instance module {successCount} has been successfully synchronized, failing {failCount}",
-    "空集群模板提示": "You have not create template, {link}",
     "空集群模板实例提示": "No template instance, please go to {link} to add",
     "同步任务进行中": "The synchronization task is in progress, {link}"
->>>>>>> 11858e3c
 }
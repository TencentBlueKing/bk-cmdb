{
    "Common": {
        "logo": "en",
        "您没有当前业务的权限": "You do not have permission to the current business",
        "您没有业务权限": "You do not have business permission",
        "页码": "{count} rows total　Page {current} / {total}",
        "每页显示": "{page} rows per page",
        "每页显示XXX行": "XXX rows per page",
        "首页": "First",
        "尾页": "Last",
        "上一页": "Previous",
        "下一页": "Next",
        "保存": "Save",
        "取消": "Cancel",
        "确认": "Confirm",
        "暂时没有数据": "No Data",
        "Sorry，您没有业务管理的权限，请联系配置平台管理员": "You do not have permission to manage your business, please contact your configuration platform administrator",
        "内网IP": "Intranet IP",
        "等于": "Equal",
        "不等于": "Different",
        "包含": "Contain",
        "不包含": "Not Contain",
        "列表": "Lists",
        "该查询条件对应的业务不存在": "No Eligible Business",
        "收藏成功": "Collection Success",
        "管理员": "Admin",
        "普通用户": "User",
        "注销": "Log Out",
        "主机转移": "Host Transfer",
        "业务": "Business",
        "已选N项": "{N} items selected",
        "已选N行": "{N} rows selected",
        "确认转移": "Confirm",
        "覆盖": "Cover",
        "更新": "Update",
        "转移确认": "Transfer to {target} will clear the current module binding, confirm?",
        "转移成功": "Successful Transfer",
        "您没有主机转移的权限": "You do not have permission to transfer from the host",
        "主机资源池": "Host Resource Pool",
        "后台配置": "System config",
        "属性编辑": "Modify",
        "当前还未有关联项": "There are no related items yet",
        "系统出现异常，请记录下错误场景并与开发人员联系，谢谢": "The system is abnormal. Please record the error scene and contact the developer. Thank you.",
        "请输入合法的XXX": "Please enter legal XXX",
        "请输入": "Please enter",
        "请输入正确的内容": "Please enter the correct content",
        "请输入以http://开头的URL": "Please enter a URL beginning with http://",
        "请输入数字": "Please enter the number",
        "XXX不合法": "XXX is illegal",
        "保存成功": "Save Success",
        "更新成功": "Update Success",
        "权限不足": "Insufficient permissions",
        "快速查询": "Quick Search",
        "属性": "Properties",
        "全选": "Select All",
        "编辑": "Modify",
        "新增": "Add",
        "新建": "Create",
        "修改": "Modify",
        "删除": "Delete",
        "删除成功": "Delete Success",
        "新建成功": "Create Success",
        "修改成功": "Update Success",
        "确定删除": "Are you sure to delete",
        "至少选择N个字段": "Please select at least {N} field(s)",
        "确认要删除": "Confirm to delete {name} ?",
        "确认要归档": "Confirm to archive {name} ?",
        "归档成功": "Archive success",
        "确定": "Confirm",
        "查询": "Query",
        "正则验证": "Regex",
        "立即创建": "Add Now",
        "该字段": "This field",
        "刷新查询": "Refresh",
        "请选择": "Please Select",
        "更多属性": "More Properties",
        "无可编辑属性": "Unedited attribute",
        "重复的值": "Repeated value",
        "创建": "Create",
        "您的浏览器非Chrome，建议您使用最新版本的Chrome浏览，以保证最好的体验效果": "Your browser is not Chrome, we recommend using the latest version of Chrome for the best experience",
        "已删除历史": "Deleted History",
        "归档历史": "Archive History",
        "返回": "Back",
        "查看删除历史": "Deleted History",
        "查看归档历史": "Archive History",
        "中文名": "Description",
        "跨业务导入": "Cross Business Import",
        "导入成功": "Imported Successfully",
        "复制": "Copy",
        "复制属性": "Copy Property",
        "复制成功": "Copy Success",
        "复制失败": "Copy Fail",
        "退出会导致未保存信息丢失，是否确认？": "The exit will cause the unsaved information to be lost. Are you sure?",
        "内容不合法": "Illegal content",
        "下属层级都会被删除，请先转移其下所有的主机": "The subordinate hierarchy will be deleted. Please transfer all the hosts under it first.",
        "详情信息": "Detail",
        "请先转移其下所有的主机": "Please transfer all the hosts under it first.",
        "删除关联": "Delete Association",
        "退出": "Exit",
        "全屏": "Full Screen",
        "关键业务不能够修改": "Key Business cannot be modified",
        "还原默认": "Restore Default",
        "是否要还原回系统默认显示属性？": "Do you want to restore the default display properties back to the system?",
        "隐藏": "Hide",
        "更新时间": "Update time",
        "操作": "Operate",
        "最多选择N项": "Select {n} item(s) at most",
        "至少选择N项": "Select {n} item(s) at least",
        "该字段无可复制的值": "There are no available values to copy for selected property",
        "全选本页": "Select current page",
        "跨页全选": "Select all page",
        "获取人员列表失败": "Failed to get user list",
        "其他筛选项": "Other filters",
        "清空": "Clear",
        "帮助文档": "Help",
        "开源社区": "Community",
        "确定离开页面？": "Make sure to leave the page?",
        "系统不会保存您所做的修改，确认要离开？": "Your changes will not be saved. Are you sure you want to leave?",
        "搜索": "Search",
        "确定删除选中的实例": "Confirm to delete selected instance(s)?",
        "管理员后台": "Administrator Backstage",
        "返回业务管理": "Return to Business Management",
        "无业务权限": "Sorry, you have no business rights",
        "点击下方按钮申请": "You don't have any business permission yet, you can click 'Apply for business permission' to get permission.",
        "申请业务权限": "Apply for business permission",
        "申请创建业务": "Apply to create business",
        "请选择时间": "Please select time",
        "更多详情": "More details",
        "更多": "Show All",
        "请输入关键字": "Please input keyword...",
        "添加": "Add",
        "全部展开": "Expand all",
        "暂无数据": "No data"
    },
    "Nav": {
        "首页": "Index",
        "我的收藏": "My Collection",
        "业务": "Business",
        "主机": "Host",
        "业务资源": "Business Resource",
        "业务拓扑": "Business Topology",
        "进程管理": "Process Management",
        "动态分组": "Dynamic Grouping",
        "审计与分析": "Audit & Analysis",
        "操作审计": "Operation Audit",
        "权限控制": "Authority Control",
        "业务权限管理": "Business Authority",
        "系统权限管理": "System Authority",
        "模型管理": "Model Management",
        "模型拓扑": "Model Topology",
        "业务层级": "Business Level",
        "关联模型": "Association Model",
        "事件推送": "Event Push",
        "主机查询": "Host Query",
        "模型": "Model",
        "关联类型": "Association Type",
        "蓝鲸配置平台": "BK CMDB",
        "基础资源": "Basic Resource",
        "后台管理": "Back-stage",
        "后台管理标题": "Back-stage Management",
        "基础资源": "Basic Resource",
        "云资源发现": "Cloud resource discovery",
        "资源确认": "Resource confirm"
    },
    "Index": {
        "首页": "Index",
        "限制添加导航提示": "Add {max} custom navigation at most",
        "添加导航": "Add Navigation",
        "取消导航": "Cancel Navigation",
        "添加导航成功": "Add navigation success",
        "取消导航成功": "Cancel navigation success",
        "模型数量": "Model: 1 item | Models: {count} items",
        "返回上级": "Return",
        "开始查询": "Please enter IP address to start host query",
        "固定到导航": "Collections to navigation",
        "固定导航": "Fixed navigation",
        "收起导航": "retract navigation",
        "置顶": "Top",
        "更多": "More",
        "查看更多结果": "More",
        "数量": "Amount",
        "暂无使用记录": "No record"
    },
    "OperationAudit": {
        "操作审计": "Operation Audit",
        "请选择业务": "Please Select Business",
        "模型": "Model",
        "使用逗号分隔": "Separated By Commas",
        "查询": "Query",
        "操作账号": "Account",
        "对象": "Object",
        "描述": "Description",
        "所属业务": "Business Name",
        "时间": "Time",
        "类型": "Type",
        "操作时间": "Operation Time",
        "全部": "All",
        "IP": "IP",
        "操作详情": "Operation Details",
        "变更前": "Before Change",
        "变更后": "After Change",
        "关系变更": "relationship change"
    },
    "EventPush": {
        "事件推送": "Event Push",
        "推送名称": "Name",
        "系统名称": "System Name",
        "操作人": "Operator",
        "更新时间": "Update Time",
        "推送情况（近一周）": "Push Summary",
        "配置": "Configuration",
        "失败": "Fail",
        "总量": "Total",
        "请输入推送名称": "Please enter a push name",
        "请输入系统名称": "Please enter the system name",
        "请输入URL": "Please enter http(s)://",
        "成功确认方式": "Confirm By",
        "HTTP状态": "HTTP Status",
        "成功标志": "Success",
        "正则验证": "Regex",
        "请输入正则验证": "Please enter regex",
        "超时时间": "Timeout",
        "单位：秒": "Unit(second)",
        "测试推送": "Test",
        "推送测试": "Test",
        "配置平台以POST方法推送以下示例数据到您配置的URL": "Push the following sample data to your configured URL in the Post method",
        "只测试连通性": "Connectivity",
        "推送成功": "Success",
        "推送失败": "Push Failed",
        "已选择": "{number} selected",
        "至少选择1个事件": "Select at least 1 events,",
        "新增主机": "Add Host",
        "删除主机": "Delete Host",
        "模块转移": "Module Transfer",
        "获取推送列表失败": "Failed to get push list",
        "编辑推送": "Edit Push",
        "删除推送确认": "Confirm deletion of the push with the name {name} ?",
        "删除推送成功": "Delete Push Success",
        "删除推送失败": "Delete Push Fail",
        "保存成功": "Save Success",
        "主机业务": "Business",
        "资源池": "Resource Pool",
        "主机": "Host",
        "收起": "Collapse",
        "展开": "Expand",
        "主机身份": "Host Identifier",
        "事件推送功能提示": "The event push function can realize real-time notification to the associated system when the configuration information changes, and currently supports the push mode of http.",
        "事件推送顶部提示": "The “event push” function enables real-time notification to the associated system when configuration information changes."
    },
    "Permission": {
        "权限管理": "Permission Manage",
        "角色名搜索": "Role Name Search",
        "成员搜索": "Member Search",
        "角色名称": "Role name",
        "成员": "Member",
        "操作": "Operate",
        "新建角色": "Create Role",
        "编辑角色": "Modify Role",
        "角色名": "Name",
        "没有创建角色": "Do not create roles",
        "角色选择": "Role Select",
        "系统权限": "System Permission",
        "全局业务": "Global Business",
        "资源池管理": "Resource Pool",
        "后台配置": "System config",
        "事件推送配置": "Event Push Configuration ",
        "模型配置": "Module Configuration ",
        "模型权限": "Model Permission",
        "业务角色": "Business Role",
        "权限设置": "Permission setting",
        "主机编辑": "Host Modify",
        "主机转移": "Host Transfer",
        "拓扑编辑": "Topo Modify",
        "动态分组": "Dynamic Group",
        "进程管理": "Process Management",
        "角色": "Role",
        "权限": "Permission",
        "业务权限": "Business Permission",
        "确认删除角色": "Confirm deletion of the role of {name}?",
        "删除成功": "Delete Success",
        "与PaaS同步成员": "Members of sync with the PaaS",
        "权限详情": "Permission Details",
        "角色成员": "Member",
        "新建角色成功": "Successful New Role",
        "更新角色成功": "Updates the role of success",
        "点击新增": "Click to add",
        "当前并无角色，可点击下方按钮新增": "Currently does not have a role, click the button below to add"
    },
    "ModelManagement": {
        "模型管理": "Model Manage",
        "还原": "Restore",
        "放大": "Zoom In",
        "缩小": "Zoom Out",
        "请填写模型名": "Please fill in the model name",
        "下划线，数字，英文小写的组合": "Underline, number, combination of English lowercase",
        "导出": "Export",
        "导入": "Import",
        "导入成功": "Import success",
        "下划线/数字/字母": "Underline/Number/Lowercase Letter",
        "单位": "Unit",
        "请输入单位": "Enter unit",
        "可编辑": "Editable",
        "必填": "Required",
        "短字符": "Short Text",
        "数字": "Number",
        "浮点": "Float",
        "枚举": "Enumeration",
        "日期": "Date",
        "时间": "Time",
        "长字符": "Long Text",
        "用户": "User",
        "时区": "Timezone",
        "最小值": "Min",
        "最大值": "Max",
        "请输入名称英文数字": "Please enter the name of the English number",
        "字段分组": "Field Group",
        "保留模型和相应实例，隐藏关联关系": "Keep the model and all its instance",
        "删除模型和其下所有实例，此动作不可逆，请谨慎操作": "Delete a model and all its instances, this action is not reversible, please be careful",
        "新建模型": "Create Model",
        "请输入字段名称": "Please enter field name",
        "请输入ID": "Enter ID",
        "请输入关键词": "Enter key word",
        "模型分组": "Model group",
        "模型拓扑": "Model topo",
        "关联类型": "Association type",
        "业务层级": "Business level",
        "新建分组": "New group",
        "唯一标识": "ID",
        "下划线": "Underline",
        "名称": "Name",
        "点击切换": "Modify",
        "选择图标": "Choose Icon",
        "所属分组": "Direction",
        "新建关联类型": "Create association type",
        "编辑关联类型": "Modify association type",
        "源->目标描述": "Source to target description",
        "目标->源描述": "Target to source description",
        "请输入关联类型名称": "Enter type name",
        "请输入英文标识": "Enter ID",
        "请输入名称": "Enter name",
        "请输入关联描述如：连接、运行": "Enter association description",
        "请输入关联描述如：属于、上联": "Enter association description",
        "是否有方向": "Direction",
        "有，源指向目标": "Source to target",
        "无方向": "None",
        "双向": "Two-way",
        "新建层级": "New level",
        "模型字段": "Fields",
        "模型关联": "Associations",
        "新建字段": "New field",
        "字段类型": "Field type",
        "创建时间": "Create time",
        "用户提示": "Tips",
        "字段设置": "Field feature",
        "正则校验": "Regex",
        "将设置为下拉选项默认选项": "The default option will be set to the drop-down option",
        "编辑字段": "Modify field",
        "源-目标约束": "Constraint",
        "源模型": "Source model",
        "目标模型": "Target model",
        "新建关联": "New association",
        "关联描述": "Association description",
        "关联": "Association",
        "上移": "Up",
        "下移": "Down",
        "删除分组": "Delete group",
        "停用": "Disable",
        "已停用": "Disabled",
        "启用": "Enable",
        "编辑拓扑": "Modify topo",
        "拓扑显示设置": "View settings",
        "图例": "Legend",
        "业务私有模型": "Business Private models",
        "公有模型": "Public models",
        "自定义模型": "Custom models",
        "内置模型": "System models",
        "显示模型名称": "Show model name",
        "显示关联名称": "Show association name",
        "即视图中的连线": "Line of association",
        "重置": "Reset",
        "删除关联": "Delete association",
        "自定义关联": "Custom association",
        "请输入关联描述": "Enter association description",
        "编辑关联": "Modify association",
        "确定删除关联类型？": "Confirm delete this association type",
        "确定删除字段？": "Confirm delete field",
        "使用数": "Amount used",
        "确定删除关联关系?": "Confirm delete this association?",
        "确定移除模型?": "Confirm remove this model?",
        "移除模型提示": "The removed model is placed in the left model group and is no longer displayed in the topology view",
        "移除失败": "Remove failed",
        "移除失败提示": "There are {asstNum} associations in the model. To remove the model, all associations under the model must be deleted.",
        "确认要启用该模型？": "Are you sure you want to enable this model?",
        "确认要停用该模型？": "Are you sure you want to disable this model?",
        "确认要删除该模型？": "Are you sure you want to delete this model?",
        "所有更改已自动保存": "All changes saved automatically",
        "启用模型": "Enable Models",
        "停用模型": "Disabled Models",
        "唯一校验": "Unique check",
        "校验规则": "Regex",
        "是否为必须校验": "Is required",
        "新建校验": "New rule",
        "编辑校验": "Modify rule",
        "是": "Yes",
        "否": "No",
        "确定删除唯一校验": "Confirm delete rule",
        "立即添加": "Add",
        "暂无字段": "Empty",
        "内置": "Built-in",
        "确认要删除此分组": "Confirm to delete this group",
        "编辑分组": "Modify group",
        "请输入唯一标识": "Enter ID",
        "公共": "Public",
        "自定义": "Custom",
        "新增模型提示": "Can only add in custom group",
        "无自定义分组": "There are no custom groups",
        "停用模型提示": "No model disabled",
        "模型顶部提示": "The model can view and dynamically change the current data structure of the CMDB. For example, a new device needs to be recorded to the CMDB, which can be implemented by creating a new corresponding model.",
        "业务层级提示": "The service level shows the hierarchical settings of the current service topology. You can modify the attributes of each layer or increase the topology level according to the needs of the enterprise.",
        "关联关系提示": "The “association type” is the classification associated with the model. For example, the relationship between the host and the switch can be classified as “uplink” type."
    },
    "HostResourcePool": {
        "资源池": "Resource Pool",
        "主机资源池": "Host Resource Pool",
        "分配到业务空闲机池": "Assigned to business idle pool",
        "导出选中": "Export",
        "导入主机": "Import Host",
        "筛选": "Filter",
        "内网": "Intranet IP",
        "外网": "Extranet IP",
        "精确": "Accurate",
        "刷新查询": "Refresh",
        "清空查询条件": "Clear query conditions",
        "设置筛选项": "Set up filter items",
        "主机筛选项设置": "Host filter item settings",
        "主机属性": "Host Properties",
        "关联": "Relation",
        "实时状态": "Real-Time Status",
        "当前主机没有安装 Agent 或者 Agent 已经离线": "The current host does not have an Agent installed or the Agent is offline",
        "基本值": "Basic Value",
        "最近更新时间": "Updated Time",
        "总流入量": "Total Inflow",
        "启动时间": "Start Time",
        "总流出量": "Total Outflow",
        "磁盘总量": "Total Disk",
        "内存总量": "Total Memory",
        "变更记录": "Change Log",
        "时间范围": "Time Range",
        "操作账号": "Account",
        "变更内容": "Change Content",
        "操作时间": "Operation Time",
        "agent安装说明": "Note: After the Blue Whale Agent is installed on the host, it will be automatically entered in the \"Host Resource Pool\".",
        "点此进入节点管理": "Click here to enter the Node Manager",
        "批量导入": "Batch Import",
        "自动导入": "Auto Import",
        "说明：内网IP为必填列": "Note: Intranet IP is required",
        "请确认是否转移": "Please confirm whether to transfer",
        "选中的XXX个主机转移到XXX下的空闲机模块": "Selected XXX Hosts Transfer to Idle machine under XXX",
        "分配成功": "Allocated successfully",
        "确定删除选中的主机": "Sure you want to delete the selected host",
        "成功删除选中的主机": "Successfully deleted the selected host",
        "未配置Agent安装APP地址": "The Agent install APP address is not configured"
    },
    "CustomQuery": {
        "自定义查询": "Dynamic Group",
        "新建查询": "Create Group",
        "编辑查询": "Update Group",
        "预览查询": "Preview Group",
        "名称": "Name",
        "查询内容": "Group Content",
        "新增查询条件": "Add Filters",
        "预览": "Preview",
        "保存": "Save",
        "测试": "Test",
        "新增指引": "新增指引",
        "查询名称": "Name",
        "创建用户": "Create User",
        "创建时间": "Creation Time",
        "修改人": "Modified Person",
        "修改时间": "Update Time",
        "查询定义": "Group Definition",
        "确认要删除": "Confirm to delete {name}?",
        "保存后的查询可通过接口调用生效": "The saved group can be validated through an interface call",
        "动态分组提示": "Dynamic grouping is mainly used to define commonly used conditional queries, and can quickly retrieve target hosts based on dynamic grouping when operating platforms or standard operations"
    },
    "ProcessManagement": {
        "进程": "Process",
        "进程管理": "Process Manage",
        "编辑进程": "Modify Process",
        "进程名称搜索": "Process Name Search",
        "更多属性": "More Properties",
        "模块绑定": "Module Binding",
        "模块名": "Module Name",
        "所属集群数": "The number of set",
        "状态": "Status",
        "未绑定": "Unbound",
        "已绑定": "Binding",
        "绑定进程到该模块成功": "Bind the process to this module successfully",
        "绑定进程到该模块失败": "Bound process to this module failed",
        "解绑进程模块成功": "Untie the process module successfully",
        "解绑进程模块失败": "Failed to untie the process module",
        "属性": "Property",
        "新增进程成功": "Add process succeeded",
        "修改进程成功": "Modification process succeeded",
        "删除进程失败": "Failed to delete process",
        "确认要删除进程": "Are you sure you want to delete process {processName}?",
        "删除进程成功": "The delete process succeeded",
        "批量编辑": "Batch Modify",
        "在进程管理中绑定进程到模块，": "To bind a process to a module in process management,",
        "点击此跳转": "click to jump",
        "进程信息": "Process information",
        "当前业务并无进程，可点击下方按钮新增": "The current business does not have a process, click the button below to add",
<<<<<<< HEAD
        "进程管理提示": "The \"process management\" function can help the business management process port and other basic information. The main application scenario is the monitoring system of Blue Whale monitoring the process."
    },
    "BusinessTopology": {
        "业务拓扑": "Business Topology",
        "空闲机": "Idle Machine",
        "故障机": "Failure Machine",
        "主机调配": "Host Deployment",
        "修改": "Modify",
        "转移": "Transfer",
        "列表显示属性配置": "List display property configuration",
        "节点属性": "Node properties",
        "请输入IP地址": "Please Input IP Address",
        "未查询到该IP地址对应的主机": "Do not find host with this IP address",
        "请输入完整IP地址进行查询": "Please input full IP address to search",
        "精简显示": "Simplify Display",
        "完整显示": "Complete Display",
        "新建节点": "Create Node"
=======
        "进程管理提示": "The \"process management\" function can help the business management process port and other basic information. The main application scenario is the monitoring system of Blue Whale monitoring the process.",
        "进程名称": "Process Name",
        "监听IP": "Listening IP",
        "端口": "Port",
        "启动路径": "Work Path",
        "启动用户": "User",
        "添加进程": "Add Process",
        "锁定": "Locking",
        "添加进程提示": "Fill in the instructions: Check \"Lock\", the value of this field will be set to a fixed value. This field does not support modification when creating a service instance. If it is not checked, it will be set to the default value and support subsequent modifications.",
        "基本属性": "Basic Attribute",
        "端口信息": "Port Information",
        "其他属性": "Other Attributes",
        "进程别名": "Process alias",
        "启动参数匹配规则": "Start parameter matching rule",
        "进程描述": "Process description",
        "协议": "protocol",
        "服务进程": "Service Process"
>>>>>>> 305e98d4
    },
    "Hosts": {
        "主机管理": "Hosts Manage",
        "主机": "Hosts",
        "模块": "Module",
        "模块名": "Module Name",
        "集群": "Set",
        "集群名": "Set Name",
        "云区域": "Cloud Area",
        "选择业务": "Business",
        "收藏": "Collection",
        "名称": "Name",
        "默认": "Default",
        "确认": "Confirm",
        "频率": "Frequency",
        "确认删除": "Confirm Deletion",
        "历史": "History",
        "收藏此查询": "Collect this query",
        "请填写名称": "Please fill in the name",
        "主机筛选项配置": "Host Filter Item Configuration",
        "获取主机快照信息失败": "Failed to get host snapshot information",
        "权限不足": "Insufficient permissions",
        "总CPU使用率": "Total CPU usage",
        "总内存使用率": "Total memory usage",
        "磁盘使用情况": "Disk Usage",
        "变更关联": "Change Association",
        "清空": "Refresh",
        "主机名称": "Hosts Name",
        "操作系统类型": "Operating System Type",
        "关联关系": "Association Relationship",
        "已选中模块": "Selected Modules",
        "增量更新": "Increment update, keep exist modules",
        "完全替换": "Replacement update，do not keep exist modules",
        "搜索范围": "Search Scope",
        "已分配主机": "Assigned Hosts",
        "未分配主机": "Unassigned Hosts",
        "请勿选择已分配主机": "Please do not select assigned host"
    },
    "Inst": {
        "快速查询": "Quick Search",
        "导入提示": "Drag a file here or {clickUpload}{breakRow}You can only upload {allowType} files up to {maxSize}kb",
        "点击上传": "click upload",
        "下载模版": "Download Template",
        "隐藏属性": "Hidden Properties",
        "已显示属性": "Displayed Properties",
        "搜索属性": "Search",
        "应用": "Apply",
        "您没有当前模型的权限": "You do not have permissions for the current model",
        "创建成功": "Created Successfully",
        "请至少选择一项": "Please select at least one",
        "成功上传N条数据": "Successfully uploaded {N} data!",
        "上传失败列表": "Upload failed list",
        "更新失败列表": "Update failure list",
        "文件大小溢出": "File size cannot exceed {maxSize}kb",
        "文件格式非法": "The file format is illegal and only {allowType} files can be uploaded!",
        "部分成功": "Partially successful",
        "失败": "failure",
        "成功": "Successful",
        "恢复业务": "Recovery",
        "恢复业务成功": "Recovery successful",
        "是否确认恢复业务？": "Are you sure you want to recovery business?",
        "恢复业务提示": "Business recovery will be renamed to “{bizName}(recovery)”",
        "归档": "Archive",
        "确定删除选中的实例": "Sure you want to delete the selected instance",
        "批量更新": "Batch Update",
        "暂无可批量更新的属性": "There are no batch update properties"
    },
    "Association": {
        "实例名": "Instance Name",
        "业务名": "Business Name",
        "关联管理": "Association Management",
        "解除选中关联": "Remove Selected Association",
        "关联列表": "Model",
        "搜索": "Search",
        "操作": "Operation",
        "取消关联": "Remove Association",
        "取消关联成功": "Remove association success",
        "添加关联": "Add Association",
        "添加关联成功": "Add association success",
        "条件筛选": "Filter",
        "树形": "Tree",
        "拓扑": "Topo",
        "更新确认": "It's single relationship with current model, update relationship will cancel the previous relationship, confirm to update?",
        "确认取消": "Confirm to cancel association?"
    },
    "Form": {
        "请输入长字符": "Please input long char",
        "请输入短字符": "Please input single char",
        "请输入用户": "Please input user",
        "请输入数字": "Please input integer",
        "请输入浮点数": "Please input float"
    },
    "Cloud": {
        "云资源发现": "Cloud resource discovery",
        "资源确认": "Resource confirm",
        "确认记录": "Confirm history",
        "新建云同步任务": "Create new cloud synchronization task",
        "任务名称搜索": "Task name search",
        "同步历史": "Synchronous history",
        "任务名称": "Task name",
        "编辑": "Edit",
        "ID和Key认证失败": "AuthFailure",
        "服务器错误": "Server Error",
        "直接入库，不需要确认": "Direct storage, no confirmation required",
        "账号类型": "Account type",
        "腾讯云": "Tencent cloud",
        "同步周期": "Synchronization cycle",
        "同步资源": "Synchronous resources",
        "请先停止同步": "Please stop sync first",
        "交换机": "Switch",
        "ID": "ID",
        "Key": "Key",
        "任务详情": "Task details",
        "详情": "Details",
        "任务维护人": "Task maintenance person",
        "资源自动确认": "Automatic resource confirm",
        "新增需要确认": "New need confirmation",
        "属性变化需要确认": "Attribute changes need to be confirmed",
        "自动同步": "Automatic synchronization",
        "每五分钟": "Every 5 minutes",
        "每小时": "Hourly",
        "每天": "Daily",
        "新增": "Newly added",
        "变更": "Changed",
        "批量确认": "Batch confirmation",
        "新增需要确认、属性变化需要确认": "Added confirmation, attribute change needs confirmation",
        "查看确认记录": "View confirmation record",
        "模型": "Model",
        "来源类型": "Source type",
        "资源名称": "Resource name",
        "资源类型": "Resource type",
        "发现时间": "Discover time",
        "开启": "On",
        "关闭": "Off",
        "查看同步任务详情": "View Synchronization Task Details",
        "修改云同步任务": "Modifying Cloud Synchronization Tasks",
        "请输入任务名称": "Please enter the task name",
        "请选择账号类型": "Please choose the account type.",
        "请输入ID": "Please input ID",
        "请输入key": "Please input key",
        "去添加": "Go to add",
        "确认时间": "Confirm time",
        "是否启用": "Enable",
        "处理耗时": "Processing time consumed",
        "确认删除该任务?": "Sure to delete the task?",
        "删除任务成功": "Delete Task Successfully",
        "确认成功": "Confirm success",
        "您将批量确认": "You will confirm ",
        "例如: 30": "For example: 30",
        "例如: 19:30": "For example: 19:30",
        "同步中": "synchronizing",
        "个资源实例，": "Resource instances,",
        "最近同步时间": "Recent Synchronization Time",
        "最近同步结果": "Recent synchronization results",
        "暂时没有数据，请先": "No data, please ",
        "资源批量确认确认成功": "Successful batch confirmation of resources",
        "批量资源确认": "Batch Resource Recognition",
        "请选择时间维度": "Please choose the time dimension",
        "请输入具体时间": "Please enter a specific time.",
        "如何获取ID和Key?": "How to get ID and Key?",
        "启用成功，约有五分钟延迟": "Successfully enabled, with a delay of about five minutes",
        "确认后的资源实例将被录入到主机资源池中": "Confirmed resource instances will be entered into the host resource pool",
        "暂时没有数据，请确保先添加云资源发现任务，": "There is no data for the time being. Make sure you add the cloud resource discovery task first.",
        "(不勾选，发现实例将不需要确认直接录入主机资源池)": "(Without checking, discovering instances will not require confirmation to enter directly into the host resource pool)"
    },
    "NetworkDiscovery": {
        "网络发现": "Network Discovery",
        "配置网络发现": "Manage",
        "请输入云区域名称": "Area name",
        "查看完成历史": "Action history",
        "配置信息": "Description",
        "发现时间": "Discovery time",
        "交换机": "Switch",
        "详情确认": "Detail",
        "变更": "Update",
        "变更方式": "Action",
        "唯一标识": "ID",
        "完成历史": "History",
        "全部变更": "All action",
        "全部类型": "All device type",
        "变更确认": "Apply confirmation",
        "批量操作": "Batch operation",
        "忽略": "Ignore",
        "取消忽略": "Cancel ignore",
        "显示忽略": "Display ignore items",
        "确认变更": "Apply now",
        "执行结果": "Result",
        "属性变更成功": "Apply attribute success",
        "关联关系变更成功": "Apply association success",
        "属性变更失败": "Apply attribute fail",
        "关联关系变更失败": "Apply association fail",
        "展开详情": "Expand detail",
        "退出确认": "Exit confirmation",
        "放弃改动": "Discard",
        "详情": "Detail",
        "请输入IP": "IP",
        "当前改动尚未生效，是否放弃？": "Do not apply to exit?",
        "网络发现配置": "Network discovery manage",
        "采集器管理": "Collector manage",
        "设备管理": "Collect device type manage",
        "属性管理": "Attribute manage",
        "确认删除设备": "Are you sure to delete the device",
        "确认删除属性": "Are you sure to delete the attribute",
        "版本": "Version",
        "采集频率": "Frequency",
        "采集统计": "Statistics",
        "手动": "Manual",
        "12H": "12 hours",
        "24H": "24 hours",
        "7D": "7 days",
        "执行发现": "Discover now",
        "搜索IP、云区域": "IP,area name",
        "配置采集器": "Collector manage",
        "SNMP扫描范围": "Scope",
        "团体字": "Community string",
        "保存并下发": "Save and push",
        "下发配置失败，请重新下发": "Push fail，please try again",
        "正常": "Normal",
        "设备型号": "Device type",
        "设备名称": "Device name",
        "对应模型": "Module",
        "厂商": "Brand Name",
        "新增设备": "Add device",
        "编辑设备": "Update device",
        "所属设备": "Device",
        "模型属性": "Module attribute",
        "计量单位": "Unit",
        "新增属性": "Add attribute",
        "编辑属性": "Update attribute",
        "填写格式": "Prompt",
        "指定IP": "IP",
        "范围": "Scope",
        "采集器状态": "Collector status",
        "异常": "Error",
        "配置状态": "Status",
        "更新失败": "Push error",
        "上报状态": "Upload status",
        "完成": "Complete",
        "上报中": "Uploading",
        "下发中": "Pending",
        "属性名": "Attribute name",
        "必须": "Required",
        "原值": "Current",
        "新值": "Descovery",
        "操作方式": "Action",
        "关系": "Associations",
        "忽略此实例": "Ignore this instance",
        "上一个": "Next",
        "下一个": "Previous",
        "是": "YES",
        "否": "NO",
        "条": "",
        "最新": "Latest",
        "采集方式": "Action",
        "获取单个": "Single"
    },
<<<<<<< HEAD
=======
    "ServiceManagement": {
        "功能提示": "When there are a large number of common services, you can help the service to implement more efficient batch service deployment and change by configuring service templates.",
        "批量删除": "Batch Deletion",
        "模板名称": "Template name",
        "进程数量": "Number of processes",
        "应用数量": "Number of applications",
        "修改人": "Modifier",
        "修改时间": "Update Time",
        "新建服务模版": "New Service Template",
        "不可删除": "The template has been applied and cannot be deleted. To delete it, please clear the instance under the template first.",
        "确认删除模版": "Confirm delete template?",
        "即将删除服务模版": " Service template {name} will be deleted",
        "请输入模版名称": "Please enter the template name",
        "服务分类": "Service Classification",
        "新建进程": "Create Process",
        "应用实例": "Applications",
        "新建进程提示": "The first process in the template defaults to a critical process, and the instantiated name of the service contains the basic information of the process.",
        "请选择一级分类": "Please select primary classification",
        "请选择二级分类": "Please select secondary classification",
        "进程名称已存在": "Process name already exists.",
        "确认删除模板进程": "Confirm delete template process?",
        "服务模板创建成功": "The service template was created successfully.",
        "创建成功前往服务拓扑": "The {name} is created successfully. You can go to the service topology to create a service instance.",
        "创建服务实例": "Create service instance",
        "返回列表": "Back to list",
        "搜索": "Please enter template name to search...",
        "所有一级分类": "(All primary classification)",
        "所有二级分类": "(All secondary classification)",
        "没有二级分类": "No secondary classification"
    },
    "ServiceCagetory": {
        "服务分类功能提示": "Service classification can help the business sort out service usage. Configuring platform initialization includes some common classifications and supports more classifications based on business development.",
        "请输入一级分类": "Please enter",
        "请输入二级分类": "Please enter",
        "一级分类": "First classification",
        "二级分类": "Secondary classification",
        "确认删除分类": "Confirm delete category?",
        "请输入分类名称": "Please enter category name",
        "添加二级分类": "Add Secondary Cagetory",
        "二级分类删除提示": "This category cannot be deleted because there is service instance"
    },
>>>>>>> 305e98d4
    "HostDetails": {
        "主机详情": "Host Details",
        "主机属性": "Host Properties",
        "实时状态": "Real-Time Status",
        "变更记录": "Change Log",
        "基本值": "Basic Value",
        "最近更新时间": "Update Time",
        "关联": "Association",
        "新增关联": "New Association",
        "批量取消": "Batch Cancel",
        "列表": "List",
        "暂无关联关系": "No Association"
<<<<<<< HEAD
=======
    },
    "BusinessTopology": {
        "已选择主机": "{count}host selected",
        "暂无模板进程": "There are no process in template, {link}",
        "模板添加": "add process",
        "业务拓扑": "Business Topology",
        "空闲机": "Idle Machine",
        "故障机": "Failure Machine",
        "主机调配": "Host Deployment",
        "修改": "Modify",
        "转移": "Transfer",
        "列表显示属性配置": "List display property configuration",
        "节点属性": "Node properties",
        "请输入IP地址": "Please Input IP Address",
        "未查询到该IP地址对应的主机": "Do not find host with this IP address",
        "请输入完整IP地址进行查询": "Please input full IP address to search",
        "新建节点": "Create Node",
        "请输入IP": "Please input IP",
        "添加主机": "Add host",
        "业务主机": "Business host",
        "新增模块": "Create Module",
        "创建方式": "Create method",
        "模板名称": "Template name",
        "模块名称": "Module name",
        "服务实例分类": "Service instance category",
        "从模板创建": "Create from template",
        "直接创建": "Create directly",
        "添加进程": "Add Process",
        "克隆": "Clone",
        "确认删除实例": "Confirm to delete instance？",
        "即将删除实例": "Will delete instalce {name}",
        "添加服务实例": "Add service instance",
        "同步模板": "Synchronous Template",
        "请输入IP搜索": "Please input IP to search",
        "批量删除": "Batch delete",
        "复制IP": "Copy IP",
        "即将删除选中的实例": "Will delete {count} instance(s) selected",
        "解除模板": "Unbind template",
        "服务分类": "Service category",
        "服务模板信息": "Service template info",
        "确认解除模板": "Confirm to unbind template?",
        "解除模板影响": "Unbind service template will cause those effects：<br><br> &nbsp;&nbsp; 1. Service instance will not synchronous template anymore.<br> &nbsp;&nbsp;2. Can not use template to create instance anymore. ",
        "服务实例": "Service instance",
        "节点信息": "Node info",
        "源实例主机提示": "Please update process, can not repeat with source instance",
        "编辑进程": "Update process",
        "源实例主机": "Source instance host",
        "其他主机": "Other host",
        "模板未定义进程": "Template named with {template} has not difine process, can not create service.",
        "模板未定义进程提示": "You can add process in template fist or add host directly",
        "暂无符合条件的实例": "There are no matched instances with input condition"
    },
    "BusinessSynchronous": {
        "功能提示": "Synchronization Template: The latest attribute and process information of the service template will be synchronized to the service instance.",
        "确认并同步": "Confirm and synchronize",
        "同步成功": "Successful Synchronization",
        "从模版中删除": "process has been removed from the template.",
        "模板中新增进程": "New process in the template：",
        "变更内容": "Change Content",
        "涉及实例": "Involved Instance",
        "属性名称": "Attribute Name",
        "变更前": "Before Change",
        "变更后": "After Change",
        "找不到更新信息": "Sorry, the corresponding service template update information could not be found~",
        "该进程已删除": "The process has been deleted",
        "请确认": "Please confirm the",
        "模版更新信息": "template update information:",
        "同步模板": "Sync Template",
        "最新数据": "The current template is the latest version, no need to update ~"
>>>>>>> 305e98d4
    }
}<|MERGE_RESOLUTION|>--- conflicted
+++ resolved
@@ -510,7 +510,6 @@
         "点击此跳转": "click to jump",
         "进程信息": "Process information",
         "当前业务并无进程，可点击下方按钮新增": "The current business does not have a process, click the button below to add",
-<<<<<<< HEAD
         "进程管理提示": "The \"process management\" function can help the business management process port and other basic information. The main application scenario is the monitoring system of Blue Whale monitoring the process."
     },
     "BusinessTopology": {
@@ -527,8 +526,7 @@
         "请输入完整IP地址进行查询": "Please input full IP address to search",
         "精简显示": "Simplify Display",
         "完整显示": "Complete Display",
-        "新建节点": "Create Node"
-=======
+        "新建节点": "Create Node",
         "进程管理提示": "The \"process management\" function can help the business management process port and other basic information. The main application scenario is the monitoring system of Blue Whale monitoring the process.",
         "进程名称": "Process Name",
         "监听IP": "Listening IP",
@@ -546,7 +544,6 @@
         "进程描述": "Process description",
         "协议": "protocol",
         "服务进程": "Service Process"
->>>>>>> 305e98d4
     },
     "Hosts": {
         "主机管理": "Hosts Manage",
@@ -803,8 +800,6 @@
         "采集方式": "Action",
         "获取单个": "Single"
     },
-<<<<<<< HEAD
-=======
     "ServiceManagement": {
         "功能提示": "When there are a large number of common services, you can help the service to implement more efficient batch service deployment and change by configuring service templates.",
         "批量删除": "Batch Deletion",
@@ -846,7 +841,6 @@
         "添加二级分类": "Add Secondary Cagetory",
         "二级分类删除提示": "This category cannot be deleted because there is service instance"
     },
->>>>>>> 305e98d4
     "HostDetails": {
         "主机详情": "Host Details",
         "主机属性": "Host Properties",
@@ -859,8 +853,6 @@
         "批量取消": "Batch Cancel",
         "列表": "List",
         "暂无关联关系": "No Association"
-<<<<<<< HEAD
-=======
     },
     "BusinessTopology": {
         "已选择主机": "{count}host selected",
@@ -930,6 +922,5 @@
         "模版更新信息": "template update information:",
         "同步模板": "Sync Template",
         "最新数据": "The current template is the latest version, no need to update ~"
->>>>>>> 305e98d4
     }
 }
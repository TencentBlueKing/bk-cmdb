{
    "logo": "zh",
    "您没有当前业务的权限": "您没有当前业务的权限",
    "您没有业务权限": "您没有业务权限",
    "页码": "总 {count} 行　第 {current}/ {total} 页",
    "保存": "保存",
    "取消": "取消",
    "确认": "确认",
    "暂时没有数据": "暂时没有数据",
    "Sorry，您没有业务管理的权限，请联系配置平台管理员": "Sorry，您没有业务管理的权限，请联系配置平台管理员",
    "内网IP": "内网IP",
    "外网IP": "外网IP",
    "等于": "等于",
    "不等于": "不等于",
    "包含": "包含",
    "不包含": "不包含",
    "列表": "列表",
    "该查询条件对应的业务不存在": "该查询条件对应的业务不存在",
    "收藏成功": "收藏成功",
    "确定删除收藏条件": "确定删除收藏条件{name}？",
    "管理员": "管理员",
    "普通用户": "普通用户",
    "注销": "注销",
    "主机转移": "主机转移",
    "业务": "业务",
    "已选N项": "已选{N}项",
    "已选N行": "已选 {N} 行",
    "确认转移": "确认转移",
    "覆盖": "覆盖",
    "更新": "更新",
    "转移确认": "转移到{target}，会清除当前的模块绑定，是否确认？",
    "转移成功": "转移成功",
    "您没有主机转移的权限": "您没有主机转移的权限",
    "主机资源池": "主机资源池",
    "后台配置": "后台配置",
    "属性编辑": "属性编辑",
    "当前还未有关联项": "当前还未有关联项",
    "系统出现异常，请记录下错误场景并与开发人员联系，谢谢": "系统出现异常，请记录下错误场景并与开发人员联系，谢谢",
    "请输入合法的XXX": "请输入合法的XXX",
    "请输入": "请输入",
    "请输入xx": "请输入{name}",
    "请输入正确的内容": "请输入正确的内容",
    "请输入以http://开头的URL": "请输入以http(s)://开头的URL",
    "请输入数字": "请输入数字",
    "XXX不合法": "XXX不合法",
    "保存成功": "保存成功",
    "更新成功": "更新成功",
    "权限不足": "权限不足",
    "快速查询": "快速查询",
    "属性": "属性",
    "全选": "全选",
    "编辑": "编辑",
    "新增": "新增",
    "新建": "新建",
    "修改": "修改",
    "删除": "删除",
    "删除成功": "删除成功",
    "新建成功": "新建成功",
    "修改成功": "修改成功",
    "确定删除": "确定删除",
    "至少选择N个字段": "至少选择{N}个字段",
    "确认要删除": "确认要删除{name}？",
    "确认要归档": "确认要归档{name}",
    "归档确认信息": "归档后SaaS将不可访问其下资源，包括作业任务、监控配置等，是否确认不再使用此业务？",
    "归档成功": "归档成功",
    "内置业务不可归档": "内置业务不可归档",
    "确定": "确定",
    "查询": "查询",
    "正则验证": "正则验证",
    "立即创建": "立即创建",
    "该字段": "该字段",
    "刷新查询": "刷新查询",
    "请选择": "请选择",
    "请选择xx": "请选择{name}",
    "更多属性": "更多属性",
    "无可编辑属性": "无可编辑属性",
    "重复的值": "重复的值",
    "创建": "创建",
    "您的浏览器非Chrome，建议您使用最新版本的Chrome浏览，以保证最好的体验效果": "您的浏览器非Chrome，建议您使用最新版本的Chrome浏览，以保证最好的体验效果",
    "已删除历史": "已删除历史",
    "归档历史": "归档历史",
    "返回": "返回",
    "查看删除历史": "查看删除历史",
    "查看归档历史": "查看归档历史",
    "中文名": "中文名",
    "跨业务导入": "跨业务导入",
    "导入成功": "导入成功",
    "复制": "复制",
    "复制属性": "复制属性",
    "复制成功": "复制成功",
    "复制失败": "复制失败",
    "退出会导致未保存信息丢失": "退出会导致未保存信息丢失",
    "确认退出": "确认退出？",
    "内容不合法": "内容不合法",
    "下属层级都会被删除，请先转移其下所有的主机": "下属层级都会被删除，请先转移其下所有的主机",
    "详情信息": "详情信息",
    "请先转移其下所有的主机": "请先转移其下所有的主机",
    "删除关联": "删除关联",
    "退出": "退出",
    "全屏": "全屏",
    "取消全屏": "取消全屏",
    "关键业务不能够修改": "关键业务不能够修改",
    "还原默认": "还原默认",
    "是否还原为系统默认的列表属性配置？": "是否还原为系统默认的列表属性配置？",
    "确认还原配置": "确认还原配置",
    "隐藏": "隐藏",
    "更新时间": "更新时间",
    "操作": "操作",
    "最多选择N项": "最多选择{n}项",
    "至少选择N项": "至少选择{n}项",
    "该字段无可复制的值": "该字段无可复制的值",
    "全选本页": "全选本页",
    "跨页全选": "跨页全选",
    "获取人员列表失败": "获取人员列表失败",
    "其他筛选项": "其他筛选项",
    "清空": "清空",
    "帮助文档": "帮助文档",
    "开源社区": "开源社区",
    "确定离开页面？": "确定离开页面？",
    "系统不会保存您所做的修改，确认要离开？": "系统不会保存您所做的修改，确认要离开？",
    "搜索": "搜索",
    "确定删除选中的实例": "确定删除选中的实例?",
    "管理员后台": "管理员后台",
    "返回业务管理": "返回业务管理",
    "无功能权限": "抱歉，您暂无该功能的权限",
    "点击下方按钮申请": "您还没有该功能的权限，可以点击下方的\"申请功能权限\"获得权限",
    "申请功能权限": "申请功能权限",
    "无业务权限": "抱歉，您暂无业务权限",
    "申请业务权限": "申请业务权限",
    "申请创建业务": "申请创建业务",
    "请选择时间": "请选择时间",
    "更多详情": "更多详情",
    "更多信息": "更多",
    "请输入关键字": "请输入关键字",
    "添加": "添加",
    "全部展开": "全部展开",
    "暂无数据": "暂无数据",
    "搜索结果": "搜索结果",
    "共计N条": "共计{N}条",
    "每页显示条数": "每页 {num} 条",
    "选择日期范围": "选择日期范围",
    "立即添加": "立即添加",
    "您暂无创建权限": "您暂无创建权限",
    "添加成功": "添加成功",
    "克隆成功": "克隆成功",
    "首页": "首页",
    "我的收藏": "我的收藏",
    "主机": "主机",
    "业务资源": "业务资源",
    "服务拓扑": "服务拓扑",
    "进程管理": "进程管理",
    "动态分组": "动态分组",
    "审计与分析": "审计与分析",
    "操作审计": "操作审计",
    "运营统计": "运营统计",
    "权限控制": "权限控制",
    "业务权限管理": "业务权限管理",
    "系统权限管理": "系统权限管理",
    "模型管理": "模型管理",
    "模型关系": "模型关系",
    "模型拓扑": "模型拓扑",
    "业务层级": "业务层级",
    "关联模型": "关联模型",
    "事件推送": "事件推送",
    "主机查询": "主机查询",
    "模型": "模型",
    "关联类型": "关联类型",
    "基础资源": "基础资源",
    "蓝鲸配置平台": "蓝鲸配置平台",
    "后台管理": "后台管理",
    "后台管理标题": "后台管理",
    "服务管理": "服务管理",
    "服务模板": "服务模板",
    "业务主机": "业务主机",
    "限制添加导航提示": "最多可以添加{max}个自定义导航",
    "添加导航": "添加导航",
    "取消导航": "取消导航",
    "添加导航成功": "添加导航成功",
    "取消导航成功": "取消导航成功",
    "模型数量": "模型：{count}个",
    "返回上级": "返回上级",
    "开始查询": "请输入IP开始查询主机...",
    "固定到导航": "固定到导航",
    "固定导航": "固定导航",
    "收起导航": "收起导航",
    "置顶": "置顶",
    "更多": "更多",
    "查看更多结果": "查看更多结果",
    "数量": "数量",
    "暂无使用记录": "暂无使用记录",
    "搜不到相关内容": "抱歉，搜不到相关内容，换个词试一试～",
    "搜不到相关资源": "抱歉，搜不到相关资源，换个词试一试～",
    "全部结果": "全部结果",
    "该模型已停用": "该模型已停用",
    "主线模型无法查看": "主线模型无法查看",
    "实例ID": "实例ID",
    "主机ID": "主机ID",
    "业务ID": "业务ID",
    "最大支持搜索32个字符": "最大支持搜索32个字符",
    "请选择业务": "请选择业务",
    "使用逗号分隔": "使用逗号分隔",
    "使用换行分隔": "使用换行分隔",
    "对象": "对象",
    "描述": "描述",
    "所属业务": "所属业务",
    "类型": "类型",
    "全部": "全部",
    "IP": "IP",
    "操作详情": "操作详情",
    "变更前": "变更前",
    "变更后": "变更后",
    "关系变更": "关系变更",
    "订阅名称": "订阅名称",
    "系统名称": "系统名称",
    "操作人": "操作人",
    "推送情况（近一周）": "推送情况（近一周）",
    "新增订阅": "新增订阅",
    "配置": "配置",
    "失败": "失败",
    "总量": "总量",
    "请输入订阅名称": "请输入订阅名称",
    "请输入系统名称": "请输入系统名称",
    "请输入URL": "请输入http(s)://",
    "成功确认方式": "成功确认方式",
    "HTTP状态": "HTTP状态",
    "成功标志": "成功标志",
    "请输入正则验证": "请输入正则验证",
    "超时时间": "超时时间",
    "单位：秒": "单位：秒",
    "测试推送": "测试推送",
    "推送测试": "推送测试",
    "配置平台以POST方法推送以下示例数据到您配置的URL": "配置平台以POST方法推送以下示例数据到您配置的URL",
    "只测试连通性": "只测试连通性",
    "推送成功": "推送成功",
    "推送失败": "推送失败",
    "已选择": "已选择 {number}",
    "至少选择1个事件": "至少选择1个事件，",
    "新增主机": "新增主机",
    "删除主机": "删除主机",
    "模块转移": "模块转移",
    "获取推送列表失败": "获取推送列表失败",
    "编辑订阅": "编辑订阅",
    "删除推送确认": "确认删除名称为 {name} 的推送？",
    "删除推送成功": "删除推送成功",
    "删除推送失败": "删除推送失败",
    "主机业务": "主机业务",
    "资源池": "资源池",
    "收起": "收起",
    "展开": "展开",
    "展开更多": "展开更多",
    "主机身份": "主机身份",
    "事件推送功能提示": "事件订阅功能能够实现当配置信息发生变化的时候，实时通知到关联的系统中，目前支持 http 的推送方式",
    "事件推送顶部提示": "“事件订阅”功能能够实现当配置信息发生变化的时候，实时通知到关联的系统中",
    "权限管理": "权限管理",
    "角色名搜索": "角色名搜索",
    "成员搜索": "成员搜索",
    "角色名称": "角色名称",
    "成员": "成员",
    "新建角色": "新建角色",
    "编辑角色": "编辑角色",
    "角色名": "角色名",
    "没有创建角色": "没有创建角色",
    "角色选择": "角色选择",
    "系统权限": "系统权限",
    "全局业务": "全局业务",
    "资源池管理": "资源池管理",
    "事件推送配置": "事件推送配置",
    "模型配置": "模型配置",
    "模型权限": "模型权限",
    "业务角色": "业务角色",
    "权限设置": "权限设置",
    "主机编辑": "主机编辑",
    "拓扑编辑": "拓扑编辑",
    "角色": "角色",
    "权限": "权限",
    "业务权限": "业务权限",
    "确认删除角色": "确认删除角色{name}?",
    "与PaaS同步成员": "与PaaS同步成员",
    "权限详情": "权限详情",
    "角色成员": "角色成员",
    "新建角色成功": "新建角色成功",
    "更新角色成功": "更新角色成功",
    "点击新增": "点击新增",
    "当前并无角色，可点击下方按钮新增": "当前并无角色，可点击下方按钮新增",
    "模型分组": "模型分组",
    "新建分组": "新建分组",
    "新建业务分组": "新建业务分组",
    "新建模型": "新建模型",
    "新建业务模型": "新建业务模型",
    "唯一标识": "唯一标识",
    "下划线": "下划线",
    "下划线，数字，英文大小写的组合": "下划线，数字，英文大小写的组合",
    "请填写英文开头，下划线，数字，英文的组合": "请填写英文开头，下划线，数字，英文的组合",
    "模型字段唯一标识提示语": "请填写英文开头，下划线，数字，英文的组合(不能以\"bk_\"开头)",
    "模型唯一标识提示语": "可使用英文、数字、下划线，需以字母开头",
    "名称": "名称",
    "点击切换": "点击切换",
    "选择图标": "选择图标",
    "所属分组": "所属分组",
    "请填写模型名": "请填写模型名",
    "请输入关键词": "请输入关键词",
    "新建关联类型": "新建关联类型",
    "编辑关联类型": "编辑关联类型",
    "关联类型详情": "关联类型详情",
    "源->目标描述": "源->目标描述",
    "目标->源描述": "目标->源描述",
    "请输入关联类型名称": "请输入关联类型名称",
    "请输入英文标识": "请输入英文标识",
    "请输入名称": "请输入名称",
    "请输入关联描述如：连接、运行": "请输入关联描述如：连接、运行",
    "请输入关联描述如：属于、上联": "请输入关联描述如：属于、上联",
    "是否有方向": "是否有方向",
    "有，源指向目标": "有，源指向目标",
    "无方向": "无方向",
    "双向": "双向",
    "新建层级": "新建层级",
    "模型字段": "模型字段",
    "模型关联": "模型关联",
    "字段分组": "字段分组",
    "新建字段": "新建字段",
    "短字符": "短字符",
    "数字": "数字",
    "浮点": "浮点",
    "枚举": "枚举",
    "日期": "日期",
    "时间": "时间",
    "长字符": "长字符",
    "用户": "用户",
    "时区": "时区",
    "字段类型": "字段类型",
    "必填": "必填",
    "创建时间": "创建时间",
    "导出": "导出",
    "导入": "导入",
    "下划线/数字/字母": "下划线/数字/小写字母",
    "请输入字段名称": "请输入字段名称",
    "单位": "单位",
    "请输入单位": "请输入单位",
    "用户提示": "用户提示",
    "字段设置": "字段设置",
    "可编辑": "可编辑",
    "正则校验": "正则校验",
    "最小值": "最小值",
    "最大值": "最大值",
    "将设置为下拉选项默认选项": "将设置为下拉选项默认选项",
    "请输入ID": "请输入ID",
    "请输入名称英文数字": "请输入名称英文数字",
    "编辑字段": "编辑字段",
    "源模型": "源模型",
    "目标模型": "目标模型",
    "新建关联": "新建关联",
    "查看关联": "查看关联",
    "关联描述": "关联描述",
    "源-目标约束": "源-目标约束",
    "上移": "上移",
    "下移": "下移",
    "删除分组": "删除分组",
    "保留模型和相应实例，隐藏关联关系": "保留模型和相应实例，隐藏关联关系",
    "停用": "停用",
    "已停用": "已停用",
    "启用": "启用",
    "删除模型和其下所有实例，此动作不可逆，请谨慎操作": "删除模型和其下所有实例，此动作不可逆，请谨慎操作",
    "编辑拓扑": "编辑拓扑",
    "还原": "还原",
    "放大": "放大",
    "缩小": "缩小",
    "拓扑显示设置": "拓扑显示设置",
    "图例": "图例",
    "业务私有模型": "业务私有模型",
    "公有模型": "公有模型",
    "自定义模型": "自定义模型",
    "内置模型": "内置模型",
    "显示模型名称": "显示模型名称",
    "显示关联名称": "显示关联名称",
    "即视图中的连线": "即视图中的连线",
    "重置": "重置",
    "自定义关联": "自定义关联",
    "请输入关联描述": "请输入关联描述",
    "编辑关联": "编辑关联",
    "确定删除关联类型？": "确定删除关联类型？",
    "确定删除字段？": "确定删除字段？",
    "使用数": "使用数",
    "确定删除关联关系?": "确定删除关联关系?",
    "确定移除模型?": "确定移除模型?",
    "移除模型提示": "移除的模型将放置于左侧模型组里，拓扑视图中将不再显示",
    "移除失败": "移除失败",
    "移除失败提示": "该模型尚有{asstNum}条关联关系，移除模型必须先删除模型下的所有关联关系",
    "确认要启用该模型？": "确认要启用该模型？",
    "确认要停用该模型？": "确认要停用该模型？",
    "确认要删除该模型？": "确认要删除该模型？",
    "唯一校验": "唯一校验",
    "校验规则": "校验规则",
    "是否为必须校验": "是否为必须校验",
    "属性为空值是否校验": "属性为空值是否校验",
    "新建校验": "新建校验",
    "编辑校验": "编辑校验",
    "查看校验": "查看校验",
    "是": "是",
    "否": "否",
    "确定删除唯一校验": "确定删除 \"{name}\" 唯一校验？",
    "所有更改已自动保存": "所有更改已自动保存",
    "启用中": "启用中",
    "暂无字段": "暂无字段",
    "内置": "内置",
    "确认要删除此分组": "确认要删除此分组",
    "编辑分组": "编辑分组",
    "请输入唯一标识": "请输入唯一标识",
    "公共": "公共",
    "自定义": "自定义",
    "新增模型提示": "仅能在自定义分组下新增",
    "无自定义分组": "无自定义分组",
    "停用模型提示": "没有已停用的模型",
    "模型顶部提示": "模型可以查看并动态更改CMDB当前的数据结构，例如新增了一种设备需要通过记录到CMDB，可以通过新建对应的模型实现。",
    "业务层级提示": "业务层级展示了当前业务拓扑的层级设置，可以根据企业需要，修改每层的属性或者增加拓扑层级。",
    "关联关系提示": "“关联类型”是模型关联的分类，如主机于交换机、路由之间的关系都可以分类为“上联”类型",
    "添加字段": "添加字段",
    "字段详情": "字段详情",
    "分配到业务空闲机池": "分配到业务空闲机池",
    "导出选中": "导出选中",
    "导入主机": "导入主机",
    "筛选": "筛选",
    "内网": "内网",
    "外网": "外网",
    "精确": "精确",
    "清空查询条件": "清空查询条件",
    "设置筛选项": "设置筛选项",
    "主机筛选项设置": "主机筛选项设置",
    "主机属性": "主机属性",
    "关联Relation": "关联",
    "实时状态": "实时状态",
    "当前主机没有安装 Agent 或者 Agent 已经离线": "当前主机没有安装 Agent 或者 Agent 已经离线",
    "基本值": "基本值",
    "最近更新时间": "最近更新时间",
    "总流入量": "总流入量",
    "启动时间": "启动时间",
    "总流出量": "总流出量",
    "磁盘总量": "磁盘总量",
    "内存总量": "内存总量",
    "变更记录": "变更记录",
    "时间范围": "时间范围",
    "操作账号": "操作账号",
    "变更内容": "变更内容",
    "操作时间": "操作时间",
    "agent安装说明": "说明：当主机安装了蓝鲸Agent后，会自动录入到业务主机中",
    "点此进入节点管理": "点此进入节点管理",
    "批量导入": "批量导入",
    "自动导入": "自动导入",
    "说明：内网IP为必填列": "说明：内网IP为必填列，仅支持直连区域的主机导入",
    "请确认是否转移": "请确认是否转移",
    "选中的XXX个主机转移到XXX下的空闲机模块": "选中的XXX个主机转移到XXX下的空闲机模块",
    "分配成功": "分配成功",
    "确定删除选中的主机": "确定删除选中的主机",
    "成功删除选中的主机": "成功删除选中的主机",
    "未配置Agent安装APP地址": "未配置Agent安装APP地址",
    "自定义查询": "动态分组",
    "新建动态分组": "新建动态分组",
    "编辑动态分组": "编辑动态分组",
    "预览查询": "预览分组",
    "查询内容": "分组内容",
    "新增查询条件": "新增分组条件",
    "预览": "预览",
    "测试": "测试",
    "新增指引": "新增指引",
    "查询名称": "分组名称",
    "创建用户": "创建用户",
    "修改人": "修改人",
    "修改时间": "修改时间",
    "查询定义": "分组定义",
    "确认要删除分组": "确认要删除\"{name}\"分组？",
    "保存后的查询可通过接口调用生效": "保存后的分组可通过接口调用生效",
    "动态分组提示": "动态分组主要用于定义常用的条件查询，在其他SaaS中可以根据动态分组快速检索目标主机",
    "进程": "进程",
    "编辑进程": "编辑进程",
    "进程名称搜索": "进程名称搜索",
    "模块绑定": "模块绑定",
    "模块名": "模块名",
    "所属集群数": "所属集群数",
    "状态": "状态",
    "未绑定": "未绑定",
    "已绑定": "已绑定",
    "绑定进程到该模块成功": "绑定进程到该模块成功",
    "绑定进程到该模块失败": "绑定进程到该模块失败",
    "解绑进程模块成功": "解绑进程模块成功",
    "解绑进程模块失败": "解绑进程模块失败",
    "新增进程成功": "新增进程成功",
    "修改进程成功": "修改进程成功",
    "删除进程失败": "删除进程失败",
    "确认要删除进程": "确认要删除进程{processName}？",
    "删除进程成功": "删除进程成功",
    "批量编辑": "批量编辑",
    "在进程管理中绑定进程到模块，": "在进程管理中绑定进程到模块，",
    "点击此跳转": "点击此跳转",
    "进程信息": "进程信息",
    "当前业务并无进程，可点击下方按钮新增": "当前业务并无进程，可点击下方按钮新增",
    "进程管理提示": "“进程管理”功能可以帮助业务管理进程端口等基础信息，主要的应用场景有蓝鲸的监控系统对进程进行监控",
    "进程名称": "进程名称",
    "监听IP": "监听IP",
    "端口": "端口",
    "启动路径": "启动路径",
    "启动用户": "启动用户",
    "添加进程": "添加进程",
    "暂未配置进程": "暂未配置进程",
    "锁定": "锁定",
    "添加进程提示": "模板中定义的字段，在服务实例中不可修改",
    "基本属性": "基本属性",
    "端口信息": "端口信息",
    "其他属性": "其他属性",
    "进程别名": "进程别名",
    "启动参数匹配规则": "启动参数匹配规则",
    "进程描述": "进程描述",
    "协议": "协议",
    "服务进程": "服务进程",
    "主机管理": "主机管理",
    "模块": "模块",
    "集群": "集群",
    "集群名": "集群名",
    "云区域": "云区域",
    "选择业务": "选择业务",
    "收藏": "收藏",
    "默认": "默认",
    "频率": "频率",
    "确认删除": "确认删除",
    "历史": "历史",
    "收藏此查询": "收藏此查询",
    "请填写名称": "请填写名称",
    "主机筛选项配置": "主机筛选项配置",
    "获取主机快照信息失败": "获取主机快照信息失败",
    "总CPU使用率": "总CPU使用率",
    "总内存使用率": "总内存使用率",
    "磁盘使用情况": "磁盘使用情况",
    "变更关联": "变更关联",
    "主机名称": "主机名称",
    "操作系统类型": "操作系统类型",
    "关联关系": "关联关系",
    "已选中模块": "已选中模块",
    "增量更新": "增量更新，保留主机已有模块",
    "完全替换": "完全替换，不保留现有主机模块",
    "搜索范围": "搜索范围",
    "已分配主机": "已分配主机",
    "未分配主机": "未分配主机",
    "请勿选择已分配主机": "请勿选择已分配主机",
    "导入提示": "将文件拖到此处，或{clickUpload}{breakRow}只能上传 {allowType} 文件，且不超过{maxSize}",
    "点击上传": "点击上传",
    "下载模板": "下载模板",
    "隐藏属性": "隐藏属性",
    "已选属性": "已选属性",
    "搜索属性": "搜索属性",
    "应用": "应用",
    "您没有当前模型的权限": "您没有当前模型的权限",
    "创建成功": "创建成功",
    "请至少选择一项": "请至少选择一项",
    "成功上传N条数据": "成功上传{N}条数据！",
    "成功导入N个字段": "成功导入{N}个字段！",
    "上传失败列表": "上传失败列表",
    "更新失败列表": "更新失败列表",
    "新增失败列表": "新增失败列表",
    "文件大小溢出": "文件大小不能超过{maxSize}kb",
    "文件格式非法": "文件格式非法，只能上传{allowType}文件！",
    "部分成功": "部分成功",
    "成功": "成功",
    "恢复业务": "恢复业务",
    "恢复业务成功": "恢复业务成功",
    "是否确认恢复业务？": "是否确认恢复业务？",
    "恢复业务提示": "“{bizName}”业务恢复以后会被重命名为“{bizName}(recovery)”",
    "归档": "归档",
    "批量更新": "批量更新",
    "暂无可批量更新的属性": "暂无可批量更新的属性",
    "实例名": "实例名",
    "业务名": "业务名",
    "关联管理": "关联管理",
    "解除选中关联": "解除选中关联",
    "关联列表": "关联列表",
    "取消关联": "取消关联",
    "取消关联成功": "取消关联成功",
    "添加关联": "关联",
    "添加关联成功": "添加关联成功",
    "条件筛选": "条件筛选",
    "树形": "树形",
    "拓扑": "拓扑",
    "更新确认": "当前关联具唯一性，新增关联会取消原有关联，是否确认新增？",
    "确认取消": "确认取消关联？",
    "请输入长字符": "请输入长字符",
    "请输入短字符": "请输入短字符",
    "请输入用户": "请输入用户",
    "请输入浮点数": "请输入浮点数",
    "交换机": "交换机",
    "ID": "ID",
    "Key": "Key",
    "发现时间": "发现时间",
    "任务详情": "任务详情",
    "详情": "详情",
    "任务维护人": "任务维护人",
    "资源自动确认": "资源自动确认",
    "新增需要确认": "新增需要确认",
    "属性变化需要确认": "属性变化需要确认",
    "ID和Key认证失败": "ID和Key认证失败",
    "服务器错误": "服务器错误",
    "新增需要确认、属性变化需要确认": "新增需要确认、属性变化需要确认",
    "自动同步": "自动同步",
    "每五分钟": "每五分钟",
    "每小时": "每小时",
    "每天": "每天",
    "变更": "变更",
    "开启": "开启",
    "关闭": "关闭",
    "批量确认": "批量确认",
    "查看确认记录": "查看确认记录",
    "请先停止同步": "请先停止同步",
    "确认记录": "确认记录",
    "来源类型": "来源类型",
    "资源名称": "资源名称",
    "来源名称": "来源名称",
    "资源类型": "资源类型",
    "查看同步任务详情": "查看同步任务详情",
    "修改云同步任务": "修改云同步任务",
    "请输入任务名称": "请输入任务名称",
    "请选择账号类型": "请选择账号类型",
    "确认删除该任务?": "确认删除该任务?",
    "删除任务成功": "删除任务成功",
    "请输入key": "请输入key",
    "去添加": "去添加",
    "确认时间": "确认时间",
    "确认成功": "确认成功",
    "是否启用": "是否启用",
    "处理耗时": "处理耗时",
    "同步中": "同步中",
    "批量资源确认": "批量资源确认",
    "您将批量确认": "您将批量确认",
    "个资源实例，": "个资源实例，",
    "请选择时间维度": "请选择时间维度",
    "请输入具体时间": "请输入具体时间",
    "最近同步时间": "最近同步时间",
    "最近同步结果": "最近同步结果",
    "例如: 30": "例如: 30",
    "暂时没有数据，请先": "暂时没有数据，请先",
    "例如: 19:30": "例如: 19:30",
    "如何获取ID和Key?": "如何获取ID和Key?",
    "资源批量确认确认成功": "资源批量确认确认成功",
    "启用成功，约有五分钟延迟": "启用成功，约有五分钟延迟",
    "确认后的资源实例将被录入到主机资源池中": "确认后的资源实例将被录入到主机资源池中",
    "暂时没有数据，请确保先添加云资源发现任务，": "暂时没有数据，请确保先添加云资源发现任务，",
    "(不勾选，发现实例将不需要确认直接录入主机资源池)": "(不勾选，发现实例将不需要确认直接录入主机资源池)",
    "网络发现": "网络发现",
    "配置网络发现": "配置网络发现",
    "请输入云区域名称": "请输入云区域名称",
    "查看完成历史": "查看完成历史",
    "配置信息": "配置信息",
    "详情确认": "详情确认",
    "变更update": "变更",
    "变更方式": "变更方式",
    "完成历史": "完成历史",
    "全部变更": "全部变更",
    "全部类型": "全部类型",
    "变更确认": "变更确认",
    "批量操作": "批量操作",
    "忽略": "忽略",
    "取消忽略": "取消忽略",
    "显示忽略": "显示忽略",
    "确认变更": "确认变更",
    "执行结果": "执行结果",
    "属性变更成功": "属性变更成功",
    "关联关系变更成功": "关联关系变更成功",
    "属性变更失败": "属性变更失败",
    "关联关系变更失败": "关联关系变更失败",
    "展开详情": "展开详情",
    "退出确认": "退出确认",
    "放弃改动": "放弃改动",
    "丢弃": "丢弃",
    "请输入IP": "请输入IP",
    "当前改动尚未生效，是否放弃？": "当前改动尚未生效，是否放弃？",
    "网络发现配置": "网络发现配置",
    "采集器管理": "采集器管理",
    "设备管理": "设备管理",
    "属性管理": "属性管理",
    "确认删除设备": "确认删除设备",
    "确认删除属性": "确认删除属性",
    "版本": "版本",
    "采集频率": "采集频率",
    "采集统计": "采集统计",
    "手动": "手动",
    "12H": "12 小时",
    "24H": "24 小时",
    "7D": "7 天",
    "执行发现": "执行发现",
    "搜索IP、云区域": "搜索IP、云区域",
    "配置采集器": "配置采集器",
    "SNMP扫描范围": "SNMP扫描范围",
    "团体字": "团体字",
    "保存并下发": "保存并下发",
    "下发配置失败，请重新下发": "下发配置失败，请重新下发",
    "正常": "正常",
    "设备型号": "设备型号",
    "设备名称": "设备名称",
    "对应模型": "对应模型",
    "厂商": "厂商",
    "新增设备": "新增设备",
    "编辑设备": "编辑设备",
    "所属设备": "所属设备",
    "模型属性": "模型属性",
    "计量单位": "计量单位",
    "新增属性": "新增属性",
    "编辑属性": "编辑属性",
    "填写格式": "填写格式",
    "指定IP": "指定IP",
    "范围": "范围",
    "采集器状态": "采集器状态",
    "异常": "异常",
    "配置状态": "配置状态",
    "更新失败": "更新失败",
    "上报状态": "上报状态",
    "完成": "完成",
    "上报中": "上报中",
    "下发中": "下发中",
    "属性名": "属性名",
    "必须": "必须",
    "原值": "原值",
    "新值": "新值",
    "操作方式": "操作方式",
    "关系": "关系",
    "忽略此实例": "忽略此实例",
    "上一个": "上一个",
    "下一个": "下一个",
    "条": "条",
    "最新": "最新",
    "采集方式": "采集方式",
    "服务模板功能提示": "服务模板可以预定义业务通用的服务，用于{link}中批量部署和变更服务实例。",
    "批量删除": "批量删除",
    "模板名称": "模板名称",
    "进程数量": "进程数量",
    "已应用模块数": "已应用模块数",
    "新建服务模板": "新建服务模板",
    "不可删除": "模板已被应用不能删除，如需删除，请先清空模板下的实例",
    "确认删除模板": "确认删除模板？",
    "即将删除服务模板": " 即将删除服务模板{name}",
    "请输入模板名称": "请输入模板名称",
    "新建进程": "新建进程",
    "应用实例": "应用实例",
    "新建进程提示": "模板中第一个进程默认为关键进程，服务实例化后的名称会包含此进程的基本信息",
    "请选择一级分类": "请选择一级分类",
    "请选择二级分类": "请选择二级分类",
    "进程名称已存在": "进程名称已存在",
    "确认删除模板进程": "确认删除模板进程？",
    "服务模板创建成功": "服务模板创建成功",
    "创建服务实例": "创建服务实例",
    "返回列表": "返回列表",
    "所有一级分类": "(所有一级分类)",
    "所有二级分类": "(所有二级分类)",
    "没有二级分类": "没有二级分类",
    "纳入模板管理": "纳入模板管理，实例中将不支持修改",
    "服务分类功能提示": "服务分类可以帮助业务梳理服务用途。配置平台初始化包含一些常见的分类，并支持根据业务拓展更多分类。",
    "请输入一级分类": "请输入一级分类",
    "请输入二级分类": "请输入二级分类",
    "二级分类": "二级分类",
    "一级分类": "一级分类",
    "确认删除分类": "确认删除分类？",
    "请输入分类名称": "请输入分类名称",
    "添加二级分类": "添加二级分类",
    "二级分类删除提示": "该分类有服务实例不能删除",
    "请先清空二级分类": "请先清空二级分类",
    "主机详情": "主机详情",
    "关联": "关联",
    "新增关联": "新增关联",
    "批量取消": "批量取消",
    "暂无关联关系": "暂无关联关系",
    "暂无关联数据": "暂无关联数据",
    "服务列表": "服务列表",
    "已选择主机": "已选择{count}台主机",
    "暂无模板进程": "暂无模板进程, 请到 {link} ",
    "模板添加": "模板添加",
    "业务拓扑": "业务拓扑",
    "空闲机": "空闲机",
    "故障机": "故障机",
    "主机调配": "主机调配",
    "转移": "转移",
    "列表显示属性配置": "列表显示属性配置",
    "节点属性": "节点属性",
    "请输入IP地址": "请输入IP地址",
    "未查询到该IP地址对应的主机": "未查询到该IP地址对应的主机",
    "请输入完整IP地址进行查询": "请输入完整IP地址进行查询",
    "新建节点": "新建节点",
    "添加主机": "添加主机",
    "新增模块": "新增模块",
    "创建方式": "创建方式",
    "模块名称": "模块名称",
    "服务实例分类": "服务实例分类",
    "从模板创建": "从模板创建",
    "直接创建": "直接创建",
    "克隆": "克隆",
    "确认删除实例": "确认删除实例？",
    "即将删除实例": "即将删除实例{name}",
    "添加服务实例": "添加服务实例",
    "请输入IP搜索": "请输入IP搜索",
    "复制IP": "复制IP",
    "即将删除选中的实例": "即将删除选中的{count}个服务实例",
    "解除模板": "解除模板",
    "服务分类": "服务分类",
    "服务模板信息": "服务模板信息",
    "确认解除模板": "确认解除模板？",
    "解除模板影响": "解除{name}服务模板，将产生以下影响：<br><br> &nbsp;&nbsp;1. 服务实例不能再同步模板的更新<br> &nbsp;&nbsp;2. 不能再使用模板新建服务实例",
    "服务实例": "服务实例",
    "节点信息": "节点信息",
    "源实例主机提示": "请修改进程信息，所有属性不能与源实例进程信息重复",
    "克隆到": "克隆到",
    "当前主机": "当前主机",
    "其他主机": "其他主机",
    "模板未定义进程": "{template}模板尚未定义进程",
    "模板未定义进程提示": "您可以先跳转模板添加进程或直接添加主机，后续再添加模板进程",
    "暂无符合条件的实例": "暂无符合条件的实例",
    "删除模块提示": "需要确认模块下没有服务实例与主机",
    "模块名称提示": "模块名称需同服务模板名称保持一致",
    "请为主机添加进程": "请为主机添加进程",
    "请输入实例名称或选择标签": "请输入实例名称或选择标签",
    "服务实例标签值搜索提示语": "已忽略不完整的标签值搜索条件",
    "标签键": "标签键",
    "标签值": "标签值",
    "已有标签": "已有标签",
    "已有标签提示": "（列表为所选实例标签集合）",
    "批量添加标签": "批量添加标签",
    "标签": "标签",
    "编辑标签": "编辑标签",
    "请填写完整标签键/值": "请填写完整标签键/值",
    "已选择实例": "（已选择{num}个实例）",
    "服务实例名": "服务实例名",
    "服务实例名重复": "服务实例名只能输入一个",
    "跳转模板添加进程": "跳转模板添加进程",
    "创建实例提示": "您还没有创建任何服务实例，",
    "模板未添加进程": "未添加进程，请到模板添加，并同步",
    "跳转服务拓扑": "跳转服务拓扑",
    "暂无实例": "暂无实例",
    "新建模板": "新建模板",
    "删除节点": "删除节点",
    "同步模板功能提示": "同步模板：当服务模板属性和进程信息发生了变化，可以通过同步使服务实例与模板保持一致。",
    "确认并同步": "确认并同步",
    "同步成功": "同步成功",
    "从模板中删除": "进程已从模板中删除。",
    "模板中新增进程": "模板中新增进程：",
    "涉及实例": "涉及实例",
    "属性名称": "属性名称",
    "找不到更新信息": "抱歉，找不到对应的服务模板更新信息~",
    "该进程已删除": "该进程已删除",
    "请确认": "请确认",
    "同步模板": "同步模板",
    "最新数据": "当前模板已为最新版本，无需更新～",
    "已选择条数": "已选择{count}个条件",
    "没有权限访问或操作此资源": "没有权限访问或操作此资源",
    "系统": "系统",
    "需要申请的权限": "需要申请的权限",
    "无数据": "无数据",
    "去申请": "去申请",
    "资源所属": "资源所属",
    "资源": "资源",
    "查看已归档业务": "查看已归档业务",
    "图标可视区横轴坐标数量，建议不超过20个": "图标可视区横轴坐标数量，建议不超过20个",
    "横轴坐标数量": "横轴坐标数量",
    "该图表可视区横轴坐标数量": "该图表可视区横轴坐标数量",
    "新增图表": "新增图表",
    "所有更改将自动保存": "所有更改将自动保存",
    "编辑图表": "编辑图表",
    "实例总数": "实例总数",
    "自定义模型总数": "自定义模型总数",
    "主机总数": "主机总数",
    "业务总数": "业务总数",
    "主机统计": "主机统计",
    "统计报表": "统计报表",
    "图表类型": "图表类型",
    "图表选择": "图表选择",
    "图表宽度": "图表宽度",
    "图表名称": "图表名称",
    "统计维度": "统计维度",
    "图表展示": "图表展示",
    "统计对象": "统计对象",
    "饼图": "饼图",
    "柱状图": "柱状图",
    "实例统计": "实例统计",
    "该图表暂无数据": "该图表暂无数据",
    "编辑模式": "编辑模式",
    "退出编辑": "退出编辑",
    "是否确认删除": "是否确认删除？",
    "不包含业务、主机模型及实例": "不包含业务、主机模型及实例",
    "添加主机图表": "添加主机图表",
    "添加实例图表": "添加实例图表",
    "新增主机统计图表": "新增主机统计图表",
    "新增实例统计图表": "新增实例统计图表",
    "已置顶，无法上移": "已置顶，无法上移",
    "已置底，无法下移": "已置底，无法下移",
    "该图表可视区横轴的坐标数量": "该图表可视区横轴的坐标数量",
    "请输入图表名称": "请输入图表名称",
    "按操作系统类型统计": "按操作系统类型统计",
    "按业务统计": "按业务统计",
    "按云区域统计": "按云区域统计",
    "主机数量变化趋势": "主机数量变化趋势",
    "实例数量统计": "实例数量统计",
    "实例变更统计": "实例变更统计",
    "已经超出可显示的最大数量": "已经超出可显示的最大数量",
    "请选择或输入IP": "请选择或输入IP",
    "请选择或输入内容": "请选择或输入内容",
    "管理员后台提示": "管理员后台搬到这里了",
    "管理员后台描述": "在管理员后台，可以对跨业务的资源如硬件设备，网络设备等进行管理",
    "我知道了": "我知道了",
    "高级筛选": "高级筛选",
    "更多条件": "更多条件",
    "筛选条件": "筛选条件",
    "标签或路径切换": "这里可以切换显示标签或路径",
    "应用收藏条件失败，转换数据错误": "应用收藏条件失败，转换数据错误",
    "请选择收藏条件": "请选择收藏条件",
    "新增条件": "新增条件",
    "收藏此条件": "收藏此条件",
    "添加节点已选择": "已选择",
    "新建集群": "新建集群",
    "内置模型组不支持添加和修改": "内置模型组不支持添加和修改",
    "全部主机": "全部主机",
    "已关联": "已关联",
    "克隆实例": "克隆实例",
    "针对查询内容进行条件过滤": "针对查询内容进行条件过滤",
    "继续添加": "继续添加",
    "添加分组条件": "添加分组条件",
    "自定义图标": "自定义图标",
    "系统图标": "系统图标",
    "添加实例": "添加实例",
    "配置字段": "配置字段",
    "模型创建成功": "模型创建成功",
    "实例数量": "实例数量",
    "立即启用": "立即启用",
    "字段预览": "字段预览",
    "分组名称": "分组名称",
    "是否默认折叠": "是否默认折叠",
    "添加分组": "添加分组",
    "请先清空该分组下的字段": "请先清空该分组下的字段",
    "全局配置不可以在业务内调整": "全局配置不可以在业务内调整",
    "字段名称": "字段名称",
    "是否可编辑": "是否可编辑",
    "不可编辑": "不可编辑",
    "是否必填": "是否必填",
    "非必填": "非必填",
    "自定义字段": "自定义字段",
    "默认值": "默认值",
    "枚举值": "枚举值",
    "自定义字段功能提示": "自定义字段：创建的业务专有字段，仅在业务内生效（*为必填字段）",
    "运营分析": "运营分析",
    "搜索历史": "搜索历史",
    "实例": "实例",
    "分配到": "分配到",
    "其他信息": "其他信息",
    "更新条件": "更新条件",
    "暂无服务实例": "暂无服务实例",
    "去业务拓扑添加": "去业务拓扑添加",
    "请输入IP开始搜索": "请输入IP开始搜索",
    "唯一标识必须为英文字母、数字和下划线组成": "唯一标识必须为英文字母、数字和下划线组成",
    "关联分类": "关联分类",
    "模型详情": "模型详情",
    "服务": "服务",
    "高级功能": "高级功能",
    "未添加节点提示": "您还未添加任何节点，{link}",
    "添加节点": "添加节点",
    "已添加节点提示": "立即在业务下{link}",
    "查询条件": "查询条件",
    "服务分类变更": "服务分类变更",
    "模板详情": "模板详情",
    "主机拓扑提示": "如需修改拓扑，请跳转{link}",
    "空集群模板提示": "您还未创建模板，{link}",
    "显示标签": "显示标签",
    "显示拓扑": "显示拓扑",
    "服务模板创建没进程提示": "当前模板没有设定进程信息，是否确认？",
    "创建成功无进程提示": "但尚未添加进程，无法创建服务实例",
    "目标包含主机, 不允许删除": "目标包含主机, 不允许删除",
    "提交": "提交",
    "事件订阅": "事件订阅",
    "资源目录": "资源目录",
    "同步数量提示": "已经成功同步实例模块 {successCount}个，失败 {failCount}个",
    "空集群模板实例提示": "暂无模板实例，请前往{link}添加",
    "无集群模板更新信息": "抱歉，找不到对应的集群模板更新信息",
    "最新集群模板信息": "该集群模板已为最新版本，无需更新",
    "集群模板": "集群模板",
    "同步集群模板": "同步集群模板",
    "请确认实例更改信息": "请确认以下{count}个实例更改信息：",
    "请确认单个实例更改信息": "请确认实例更改信息：",
    "变更模块": "变更模块",
    "删除模块": "删除模块",
    "确认同步": "确认同步",
    "同步前": "同步前",
    "同步后": "同步后",
    "失败重试": "失败重试",
    "关闭页面": "关闭页面",
    "拓扑路径": "拓扑路径",
    "查看同步": "查看同步",
    "同步失败": "同步失败",
    "已完成": "已完成",
    "正在同步中请等待": "正在同步中，请耐心等待…",
    "同步进度提示": "已同步{completedCount}处，剩余{remainingCount}处",
    "已选集群实例": "已选实例：{count}个",
    "模板配置": "模板配置",
    "已应用集群": "已应用集群",
    "模板信息": "模板信息",
    "批量同步": "批量同步",
    "集群名称": "集群名称",
    "请输入集群名称搜索": "请输入集群名称搜索",
    "主机数量": "主机数量",
    "同步": "同步",
    "重试": "重试",
    "同步人": "同步人",
    "应用数量": "应用数量",
    "服务模板选择器提示语": "添加模块仅支持从服务模板中选择创建，创建的模块自动继承服务模板的服务信息",
    "上次同步时间": "上次同步时间",
    "待同步": "待同步",
    "已同步": "已同步",
    "集群拓扑": "集群拓扑",
    "模板集群名称": "模板集群名称",
    "无服务模板提示": "暂无服务模板，{link}",
    "去添加服务模板": "去添加服务模板",
    "确认删除xx集群模板": "确认删除集群模板 \"{name}\" ？",
    "确认删除选中的集群模板": "确认删除选中的集群模板",
    "添加服务模板": "添加服务模板",
    "模板服务信息": "模板服务信息",
    "同步实例": "同步实例",
    "创建集群模板": "创建集群模板",
    "编辑集群模板": "编辑集群模板",
    "集群模板信息": "集群模板信息",
    "重试同步中": "重试同步中",
    "重试失败": "重试失败",
    "查看": "查看",
    "集群模板名称": "集群模板名称",
    "同步集群": "同步集群",
    "新增集群": "新增集群",
    "从集群模板创建": "从集群模板创建",
    "集群多个创建提示": "请输入集群名称，需批量创建多个可使用换行分隔",
    "请添加服务模板": "请添加服务模板",
    "进程详情": "进程详情",
    "克隆服务实例": "克隆服务实例",
    "当前模型暂未定义可用关联": "当前模型暂未定义可用关联",
    "更新收藏成功": "更新收藏成功",
    "该名字已经存在": "该名字已经存在",
    "已归档业务": "已归档业务",
    "删除历史": "删除历史",
    "模型显示设置": "模型显示设置",
    "关系显示设置": "关系显示设置",
    "模型分类": "模型分类",
    "系统基础": "系统基础",
    "云资源确认": "云资源确认",
    "云资源确认历史": "云资源确认历史",
    "绑定到模块": "绑定到模块",
    "解绑模块": "解绑模块",
    "查询已绑定模块": "查询已绑定模块",
    "转移主机": "转移主机",
    "删除/归还": "删除/归还",
    "分配主机到业务空闲机": "分配主机到业务空闲机",
    "拓扑层级管理": "拓扑层级管理",
    "管理页面入口": "管理页面入口",
    "模型拓扑视图": "模型拓扑视图",
    "同步时间": "同步时间",
    "本次不同步": "本次不同步",
    "提交同步成功": "提交同步成功，请等待执行完成",
    "去同步": "去同步",
    "没有主机无需同步": "没有主机无需同步",
    "需在集群模板中新建": "需在集群模板中新建，",
    "蓝鲸业务拓扑节点提示": "蓝鲸业务不能新建节点",
    "无": "无",
    "确认归还资源池": "确认归还资源池",
    "确认归还资源池主机数量": "确认将{count}台空闲机转移到资源池？",
    "已选主机": "已选主机",
    "N台主机": "{count} 台",
    "删除服务实例": "删除服务实例",
    "删除服务实例提示": "移出当前模块，主机的服务实例信息也一同被删除",
    "移动到空闲机的主机提示": "当主机仅属于当前模块时，移除后将主机会默认放置于空闲机模块中",
    "新增服务实例提示": "主机转移到目标模块后，若目标模块配置有服务模板，则新增相应的服务实例",
    "确认移除": "确认移除",
    "所属模块": "所属模块",
    "转移到": "转移到",
    "空闲模块": "空闲模块",
    "业务模块": "业务模块",
    "移除": "移除",
    "主机列表": "主机列表",
    "已选择N台主机": "已选择{count}台主机",
    "已选择N个模块": "已选择{count}个模块",
    "已选择N个模块：": "已选择 {count} 个模块：",
    "仅能在业务模块下新增": "仅能在业务模块下新增",
    "创建实例": "创建实例",
    "抱歉您没有查看权限": "抱歉您没有查看权限，{link}",
    "您还未XXX": "您还未{action}{resource}，{link}",
    "搜索内容为空": "搜索内容为空",
    "主机自动应用": "主机自动应用",
    "主机属性自动应用功能提示": "主机发生转移或新加入模块，会根据目标模块的策略自动触发修改主机属性",
    "尚未配置模块的属性自动应用": "尚未配置模块的属性自动应用",
    "请添加自动应用的字段": "请添加自动应用的字段",
    "主机搜索": "主机搜索",
    "全文检索": "全文检索",
    "首页主机搜索提示语": "请输入IP或固资编号，多条数据请用换行分隔",
    "不支持混合搜索": "仅支持搜索IP或者固资编号，不支持混合搜索",
    "最多支持搜索500条数据": "最多支持搜索500条数据",
    "请输入关键字，点击或回车搜索": "请输入关键字，点击或回车搜索",
    "仅空闲机模块才能转移到资源池": "仅空闲机模块下的主机才能转移到资源池",
    "由集群模板创建的模块无法删除": "由集群模板创建的模块无法删除",
    "转移主机到业务模块": "转移主机到业务模块",
    "请勾选需要转到的模块": "请勾选需要转到的模块",
    "下一步": "下一步",
    "上一步": "上一步",
    "新增服务实例": "新增服务实例",
    "按IP排序": "按IP排序",
    "选择业务模块": "选择业务模块",
    "按模块路径排序": "按模块路径排序",
    "转移到空闲模块": "转移到空闲模块",
    "移除主机": "移除主机",
    "主机属性自动应用": "主机属性自动应用",
    "属性自动应用": "属性自动应用",
    "已选择模块": "已选择 {num} 个模块",
    "请勾选要删除的字段": "请勾选要删除的字段",
    "当前值": "当前值",
    "冲突值": "冲突值",
    "修改后": "修改后",
    "确认删除自动应用字段": "确认删除自动应用字段",
    "自动应用字段删除提示": "删除后，将会移除字段在对应模块中的配置",
    "处理冲突": "处理冲突【{host}】",
    "解决应用字段冲突提示": "因为主机复用模块的自动应用策略不一致，导致策略失效，需要手动维护不一致的属性。要彻底解决此问题，可以修改复用模块的策略为一致或移除模块的策略配置",
    "部分IP不正确或主机不存在": "部分IP不正确或主机不存在",
    "请选择业务模块": "请选择业务模块",
    "请选择非内置节点": "请选择非内置节点",
    "相同模块转移提示": "目标模块为源模块， 无变更信息",
    "无转移确认信息提示": "无服务实例变更信息",
    "移动到空闲机的主机": "移动到空闲机的主机",
    "转移到业务模块": "转移到业务模块",
    "请输入模板名称搜索": "请输入模板名称搜索",
    "选择主机": "选择主机",
    "存在主机不可同步提示": "不可同步，模块存在主机，{btn}",
    "跳转查看": "跳转查看",
    "请先删除不可同步的实例": "请先删除不可同步的实例",
    "不可同步": "不可同步",
    "创建集群": "创建集群",
    "点击修改": "点击修改",
    "转移主机到空闲模块": "转移主机到空闲模块",
    "服务实例同步确认提示": "请确认 {path} 实例更新信息：",
    "有模板进程未同步": "未同步模板进程，{link}",
    "点击同步": "点击同步",
    "请输入拓扑路径": "请输入拓扑路径",
    "服务模板配置": "服务模板配置",
    "服务模板实例": "服务模板实例",
    "集群模板配置": "集群模板配置",
    "集群模板实例": "集群模板实例",
    "选项": "选项",
    "正在应用中": "正在应用中...",
    "应用异常": "应用过程中发生异常",
    "应用成功": "应用成功",
    "应用完成": "应用完成",
    "应用结果": "成功应用{success}台主机，{fail}台失败",
    "查看主机": "查看主机",
    "查看失败": "查看失败",
    "转移属性变化确认提示": "由于目标模块配置了主机属性自动应用，以下主机的属性将会发生变化",
    "表格冲突处理提示": "主机属于多个模块，且同一属性的自动应用配置有差异，若不处理，将维持主机转移前的该项属性值",
    "已配置属性自动应用提示": "已配置主机属性自动应用，不可修改， {link}",
    "点击跳转查看配置详情": "点击跳转查看配置详情",
    "系统限定不可修改": "系统限定不可修改",
    "主机当前值": "主机当前值",
    "选定": "选定",
    "同步模块": "同步模块",
    "空服务模板实例提示": "您还未创建服务实例，立即{link}",
    "归还资源池提示": "请务必确认业务进程已停止或主机处于关机状态",
    "集群模板功能提示": "集群模板可以定义业务通用的集群结构，用于{topo}中快速部署和维护集群。此功能依赖已经存在{template}。",
    "该模块下有主机不可删除": "该模块下有主机不可删除，{link}",
    "该模块下有主机不可取消": "该模块下有主机不可取消",
    "移除成功": "移除成功",
    "已经是最新，无需同步": "已经是最新，无需同步",
    "确认分配到业务": "确认分配到业务",
    "确认转移主机信息": "是否要把选中的 {num} 个主机分配到 {name} 的空闲机模块 ？",
    "新建业务字段": "新建业务字段",
    "所属服务分类": "所属服务分类",
    "关键字": "关键字",
    "确认提交": "确认提交",
    "上次编辑时间": "上次编辑时间：",
    "无失效需处理": "无失效需处理",
    "失效主机": "失效主机",
    "关闭自动应用": "关闭自动应用",
    "当前模块未启用自动应用策略": "当前模块未启用自动应用策略",
    "该模块已关闭属性自动应用": "该模块已关闭属性自动应用",
    "重新启用": "重新启用",
    "主机属性自动应用暂无业务模块": "暂无业务模块，无法启用属性自动应用，可跳转业务拓扑创建",
    "跳转创建": "跳转创建",
    "请确认以下主机应用信息": "请确认以下主机应用信息：",
    "当一台主机同属多个模块时，且模块配置了不同的属性": "当一台主机同属多个模块时，且模块配置了不同的属性",
    "属性冲突N台": "属性冲突{num}台",
    "总检测N台": "总检测{num}台",
    "保存并应用": "保存并应用",
    "是否退出配置": "是否退出配置？",
    "启用步骤未完成，退出将会丢失当前配置": "启用步骤未完成，退出将会丢失当前配置",
    "批量应用属性": "批量应用属性",
    "应用属性": "应用属性",
    "确认应用": "确认应用",
    "您还有无法自动应用的主机属性需确认": "您还有无法自动应用的属性未确认，确认要保留主机原有属性不做调整吗？",
    "确认关闭": "确认关闭？",
    "确认关闭当前模块的主机属性自动应用": "确认关闭当前模块的主机属性自动应用",
    "保留当前自动应用策略": "保留当前自动应用策略",
    "固资编号": "固资编号",
    "所属拓扑": "所属拓扑",
    "失败原因": "失败原因",
    "失败列表": "失败列表",
    "属性详情": "属性详情",
    "手动修改": "手动修改",
    "策略失效主机": "策略失效主机",
    "暂无策略": "暂无策略",
    "自动应用字段": "自动应用字段：",
    "选择字段": "选择字段",
    "去删除": "去删除",
    "去编辑": "去编辑",
    "关键字/字段值": "关键字/字段值",
    "修改值": "修改值",
    "红色为属性冲突值": "红色为属性冲突值",
    "已修改": "已修改",
    "暂无主机新转入的主机将会自动应用模块的主机属性": "暂无主机，新转入的主机将会自动应用模块的主机属性",
    "已配置的模块": "已配置的模块",
    "值": "值",
    "删除操作不影响原有配置": "删除操作不影响原有配置",
    "已配置的字段：": "已配置的字段：",
    "请勾选要删除的字段：": "请勾选要删除的字段：",
    "批量设置字段的自动应用功能提示": "此功能可以批量设置字段的自动应用，不需要批量变更的字段需点击“删除”从列表中移除",
    "确定删除按钮": "确定删除",
    "确认删除自动应用字段？": "确认删除自动应用字段？",
    "删除后将会移除字段在对应模块中的配置": "删除后将会移除字段在对应模块中的配置",
    "请输入字段名称搜索": "请输入字段名称搜索",
    "该字段不支持配置": "该字段不支持配置",
    "策略失效提示语": "因为主机复用模块的自动应用策略不一致，导致策略失效，需要手动维护不一致的属性。要彻底解决此问题，可以修改复用模块的策略为一致或移除模块的策略配置",
    "成功保存策略并应用到当前模块下主机": "成功保存策略并应用到当前模块下主机",
    "模块相同提示": "主机原模块与所选目标模块一致",
    "从模板新建": "从模板新建",
    "直接新建": "直接新建",
    "新建模块": "新建模块",
    "已选实例": "已选实例",
    "N个": "{count}个",
    "仅移除服务实例，主机无变更": "仅移除服务实例，主机无变更",
    "国际化配置翻译，不可修改": "国际化配置翻译，不可修改",
    "节点名称": "节点名称：",
    "非业务模块，无服务实例，请选择业务模块查看": "非业务模块，无服务实例，请选择业务模块查看",
    "模型中需包含枚举字段才可以作为维度统计": "模型中需包含枚举字段才可以作为维度统计",
    "模板没配置进程": "模板没配置进程",
    "表格排序设置": "表格排序设置",
    "实例表格字段排序设置": "实例表格字段排序设置",
    "请输入值": "请输入值",
    "默认值设置": "默认值设置",
    "列表值": "列表值",
    "转移到空闲机的主机": "转移到空闲机的主机",
    "转移到空闲机": "转移到空闲机",
    "其他": "其他",
    "功能板块动作": "功能板块动作",
    "修改模块": "修改模块",
    "修改集群": "修改集群",
    "删除集群": "删除集群",
    "归还主机": "归还主机",
    "操作对象": "操作对象",
    "功能板块": "功能板块",
    "动作": "动作",
    "操作实例": "操作实例",
    "操作描述": "操作描述",
    "新增实例": "新增实例",
    "修改实例": "修改实例",
    "删除实例": "删除实例",
    "分配到业务": "分配到业务",
    "新增N台主机，更新M台主机": "新增{new}台主机，更新{update}台主机",
    "更新主机属性": "更新主机属性",
    "导入excel更新": "导入excel更新",
    "进程表单锁定提示": "模板定义，不可修改，{link}",
    "跳转服务模板": "跳转模板",
    "导入字段": "导入字段",
    "第N行字段错误信息": "第{N}行：字段 {field}，{info}",
    "效果示意": "效果示意",
    "组织": "组织",
    "按照0-9a-z排序": "按照 0-9，a-z 排序",
    "主机转移结果": "成功转移{success}台主机，{fail}台失败",
    "主机移除结果": "成功移除{success}台主机，{fail}台失败",
    "以下N台主机转移失败": "以下{N}台主机转移失败，{link}",
    "以下N台主机移除失败": "以下{N}台主机移除失败，{link}",
    "点击查看详情": "点击查看详情",
    "关闭按钮": "关闭",
    "失败详情": "失败详情",
    "业务不存在或无权限": "暂无该业务权限或业务不存在",
    "新增字段": "新增字段",
    "修改字段": "修改字段",
    "删除字段": "删除字段",
    "暂无可复制的IP": "暂无可复制的IP",
    "请输入IP，多个IP请使用换行分隔": "请输入IP，多个IP请使用换行分隔",
    "确认删除xx": "确认删除{model}{instance}？",
    "云账户禁止删除提示": "云账户已被任务使用，不可删除",
    "同步频率提示语": "当前公有云支持实时同步",
    "云区域提示语": "云区域来源于{resource}后同步录入或者{agent}中新建",
    "云账户提示语": "录入云账户信息后，可同步{resource}到蓝鲸配置平台",
    "云资源": "云资源",
    "云资源发现提示语": "配置云主机任务，自动发现并同步新增或属性有更改的主机到资源池",
    "云资源发现": "云资源发现",
    "云账户": "云账户",
    "账户类型": "账户类型",
    "账户名称": "账户名称",
    "账户详情": "账户详情",
    "编辑账户": "编辑账户",
    "如何获取ID和Key": "如何获取ID和Key",
    "连通测试": "连通测试",
    "备注": "备注",
    "节点管理": "节点管理",
    "云区域名称": "云区域名称",
    "所属云厂商": "所属云厂商",
    "最近编辑": "最近编辑",
    "编辑人": "编辑人",
    "创建人": "创建人",
    "主机不为空，不能删除": "主机不为空，不能删除",
    "系统限定，不能删除": "系统限定，不能删除",
    "已关联同步任务，不能删除": "已关联同步任务，不能删除",
    "请先进行账户连通测试": "请先进行账户连通测试",
    "任务名称": "任务名称",
    "最近同步状态": "最近同步状态",
    "跳转账户管理": "跳转账户管理",
    "录入历史": "录入历史",
    "地域": "地域",
    "操作概要": "操作概要",
    "新建发现任务": "新建发现任务",
    "云区域设定": "云区域设定",
    "添加VPC": "添加VPC",
    "请添加VPC": "请添加VPC",
    "该地域暂无VPC": "该地域暂无VPC",
    "正在创建云区域": "正在创建云区域",
    "主机录入到": "主机录入到",
    "新增目录": "新增目录",
    "申请其他目录权限": "申请其他目录权限",
    "普通服务实例无进程提示": "未添加进程，{link}",
    "模板服务实例无进程提示": "模板进程为空，{link}",
    "跳转添加并同步": "跳转添加并同步",
    "切换进程视角提示语": "切换进程视角，可以对进程进行批量编辑",
    "全部模型": "全部模型",
    "实例名称": "实例名称",
    "实例操作": "实例操作",
    "所属实例": "所属实例",
    "确定删除N个进程": "确定删除选择的{count}个进程？",
    "确定删除该进程": "确定删除该进程？",
<<<<<<< HEAD
    "关联的资源实例": "关联的资源实例",
    "业务空闲机": "业务空闲机",
    "资源池其他目录": "资源池其他目录",
    "未分配": "未分配",
    "已分配": "已分配",
    "新建目录": "新建目录",
    "分组目录": "分组目录",
    "业务列表": "业务列表",
    "分配到业务空闲机": "分配到业务空闲机",
    "取消置顶": "取消置顶",
    "重命名": "重命名",
    "目录名": "目录名",
    "禁止操作内置关联类型": "禁止操作内置关联类型"
=======
    "跳转业务拓扑": "跳转业务拓扑",
    "该功能仅支持对相同业务下的主机进行操作": "该功能仅支持对相同业务下的主机进行操作",
    "改功能仅支持对空闲机模块下的主机进行操作": "改功能仅支持对空闲机模块下的主机进行操作"
>>>>>>> efdaa2f3
}<|MERGE_RESOLUTION|>--- conflicted
+++ resolved
@@ -1324,7 +1324,6 @@
     "所属实例": "所属实例",
     "确定删除N个进程": "确定删除选择的{count}个进程？",
     "确定删除该进程": "确定删除该进程？",
-<<<<<<< HEAD
     "关联的资源实例": "关联的资源实例",
     "业务空闲机": "业务空闲机",
     "资源池其他目录": "资源池其他目录",
@@ -1337,10 +1336,8 @@
     "取消置顶": "取消置顶",
     "重命名": "重命名",
     "目录名": "目录名",
-    "禁止操作内置关联类型": "禁止操作内置关联类型"
-=======
+    "禁止操作内置关联类型": "禁止操作内置关联类型",
     "跳转业务拓扑": "跳转业务拓扑",
     "该功能仅支持对相同业务下的主机进行操作": "该功能仅支持对相同业务下的主机进行操作",
     "改功能仅支持对空闲机模块下的主机进行操作": "改功能仅支持对空闲机模块下的主机进行操作"
->>>>>>> efdaa2f3
 }
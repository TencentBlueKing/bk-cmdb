--- conflicted
+++ resolved
@@ -1033,7 +1033,6 @@
     "模型显示设置": "模型显示设置",
     "关系显示设置": "关系显示设置",
     "请编辑": "请编辑",
-<<<<<<< HEAD
     "模型分类": "模型分类",
     "系统基础": "系统基础",
     "云资源确认": "云资源确认",
@@ -1051,8 +1050,7 @@
     "本次不同步": "本次不同步",
     "提交同步成功": "提交同步成功，请等待执行完成",
     "去同步": "去同步",
-    "模板集群添加模块提示": "当前配置了集群模版，不可以添加模块"
-=======
+    "模板集群添加模块提示": "当前配置了集群模版，不可以添加模块",
+    "请编辑": "请编辑",
     "无": "无"
->>>>>>> 1b0cb5fc
 }
--- conflicted
+++ resolved
@@ -862,12 +862,8 @@
     "请选择收藏条件": "请选择收藏条件",
     "新增条件": "新增条件",
     "收藏此条件": "收藏此条件",
-<<<<<<< HEAD
     "添加节点已选择": "已选择",
     "新建集群": "新建集群",
-    "内置模型组不支持添加和修改": "内置模型组不支持添加和修改"
-=======
-    "全部主机": "全部主机",
-    "添加节点已选择": "已选择"
->>>>>>> 6d60438e
+    "内置模型组不支持添加和修改": "内置模型组不支持添加和修改",
+    "全部主机": "全部主机"
 }
{
    "logo": "zh",
    "您没有当前业务的权限": "您没有当前业务的权限",
    "您没有业务权限": "您没有业务权限",
    "页码": "总 {count} 行　第 {current}/ {total} 页",
    "第1页/总8页": "第1页/总8页",
    "每页显示": "每页显示 {page} 行",
    "每页显示XXX行": "每页显示XXX行",
    "首页": "首页",
    "尾页": "尾页",
    "上一页": "上一页",
    "下一页": "下一页",
    "保存": "保存",
    "取消": "取消",
    "确认": "确认",
    "暂时没有数据": "暂时没有数据",
    "Sorry，您没有业务管理的权限，请联系配置平台管理员": "Sorry，您没有业务管理的权限，请联系配置平台管理员",
    "内网IP": "内网IP",
    "等于": "等于",
    "不等于": "不等于",
    "包含": "包含",
    "不包含": "不包含",
    "列表": "列表",
    "该查询条件对应的业务不存在": "该查询条件对应的业务不存在",
    "收藏成功": "收藏成功",
    "管理员": "管理员",
    "普通用户": "普通用户",
    "注销": "注销",
    "主机转移": "主机转移",
    "业务": "业务",
    "已选N项": "已选{N}项",
    "已选N行": "已选 {N} 行",
    "确认转移": "确认转移",
    "覆盖": "覆盖",
    "更新": "更新",
    "转移确认": "转移到{target}，会清除当前的模块绑定，是否确认？",
    "转移成功": "转移成功",
    "您没有主机转移的权限": "您没有主机转移的权限",
    "主机资源池": "主机资源池",
    "后台配置": "后台配置",
    "属性编辑": "属性编辑",
    "当前还未有关联项": "当前还未有关联项",
    "系统出现异常，请记录下错误场景并与开发人员联系，谢谢": "系统出现异常，请记录下错误场景并与开发人员联系，谢谢",
    "请输入合法的XXX": "请输入合法的XXX",
    "请输入": "请输入",
    "请输入正确的内容": "请输入正确的内容",
    "请输入以http://开头的URL": "请输入以http(s)://开头的URL",
    "请输入数字": "请输入数字",
    "XXX不合法": "XXX不合法",
    "保存成功": "保存成功",
    "更新成功": "更新成功",
    "权限不足": "权限不足",
    "快速查询": "快速查询",
    "属性": "属性",
    "全选": "全选",
    "编辑": "编辑",
    "新增": "新增",
    "新建": "新建",
    "修改": "修改",
    "删除": "删除",
    "删除成功": "删除成功",
    "新建成功": "新建成功",
    "修改成功": "修改成功",
    "确定删除": "确定删除",
    "至少选择N个字段": "至少选择{N}个字段",
    "确认要删除": "确认要删除{name}？",
    "确认要归档": "确认要归档{name}？",
    "归档成功": "归档成功",
    "确定": "确定",
    "查询": "查询",
    "正则验证": "正则验证",
    "立即创建": "立即创建",
    "该字段": "该字段",
    "刷新查询": "刷新查询",
    "请选择": "请选择",
    "更多属性": "更多属性",
    "无可编辑属性": "无可编辑属性",
    "重复的值": "重复的值",
    "创建": "创建",
    "您的浏览器非Chrome，建议您使用最新版本的Chrome浏览，以保证最好的体验效果": "您的浏览器非Chrome，建议您使用最新版本的Chrome浏览，以保证最好的体验效果",
    "已删除历史": "已删除历史",
    "归档历史": "归档历史",
    "返回": "返回",
    "查看删除历史": "查看删除历史",
    "查看归档历史": "查看归档历史",
    "中文名": "中文名",
    "跨业务导入": "跨业务导入",
    "导入成功": "导入成功",
    "复制": "复制",
    "复制属性": "复制属性",
    "复制成功": "复制成功",
    "复制失败": "复制失败",
    "退出会导致未保存信息丢失": "退出会导致未保存信息丢失",
    "确认退出": "确认退出？",
    "内容不合法": "内容不合法",
    "下属层级都会被删除，请先转移其下所有的主机": "下属层级都会被删除，请先转移其下所有的主机",
    "详情信息": "详情信息",
    "请先转移其下所有的主机": "请先转移其下所有的主机",
    "删除关联": "删除关联",
    "退出": "退出",
    "全屏": "全屏",
    "关键业务不能够修改": "关键业务不能够修改",
    "还原默认": "还原默认",
    "是否要还原回系统默认显示属性？": "是否要还原回系统默认显示属性？",
    "隐藏": "隐藏",
    "更新时间": "更新时间",
    "操作": "操作",
    "最多选择N项": "最多选择{n}项",
    "至少选择N项": "至少选择{n}项",
    "该字段无可复制的值": "该字段无可复制的值",
    "全选本页": "全选本页",
    "跨页全选": "跨页全选",
    "获取人员列表失败": "获取人员列表失败",
    "其他筛选项": "其他筛选项",
    "清空": "清空",
    "帮助文档": "帮助文档",
    "开源社区": "开源社区",
    "确定离开页面？": "确定离开页面？",
    "系统不会保存您所做的修改，确认要离开？": "系统不会保存您所做的修改，确认要离开？",
    "搜索": "搜索",
    "确定删除选中的实例": "确定删除选中的实例?",
    "管理员后台": "管理员后台",
    "返回业务管理": "返回业务管理",
    "无业务权限": "抱歉，您暂无业务权限",
    "点击下方按钮申请": "您还没有业务权限，可以点击下方“申请业务权限”获得权限",
    "申请业务权限": "申请业务权限",
    "申请创建业务": "申请创建业务",
    "请选择时间": "请选择时间",
    "更多详情": "更多详情",
    "更多信息": "更多",
    "请输入关键字": "请输入关键字...",
    "添加": "添加",
    "全部展开": "全部展开",
    "暂无数据": "暂无数据",
    "搜索结果": "搜索结果",
    "请输入搜索内容": "请输入搜索内容",
    "共计N条": "共计{N}条",
    "每页显示条数": "每页 {num} 条",
    "选择日期范围": "选择日期范围",
    "立即添加": "立即添加",
    "您暂无创建权限": "您暂无创建权限",
    "添加成功": "添加成功",
    "克隆成功": "克隆成功",
    "首页": "首页",
    "我的收藏": "我的收藏",
    "主机": "主机",
    "业务资源": "业务资源",
    "服务拓扑": "服务拓扑",
    "进程管理": "进程管理",
    "动态分组": "动态分组",
    "审计与分析": "审计与分析",
    "操作审计": "操作审计",
    "权限控制": "权限控制",
    "业务权限管理": "业务权限管理",
    "系统权限管理": "系统权限管理",
    "模型管理": "模型管理",
    "模型拓扑": "模型拓扑",
    "业务层级": "业务层级",
    "关联模型": "关联模型",
    "事件推送": "事件推送",
    "主机查询": "主机查询",
    "模型": "模型",
    "关联类型": "关联类型",
    "基础资源": "基础资源",
    "蓝鲸配置平台": "蓝鲸配置平台",
    "后台管理": "后台管理",
    "后台管理标题": "后台管理",
    "服务管理": "服务管理",
    "服务模板": "服务模板",
    "业务主机": "业务主机",
    "限制添加导航提示": "最多可以添加{max}个自定义导航",
    "添加导航": "添加导航",
    "取消导航": "取消导航",
    "添加导航成功": "添加导航成功",
    "取消导航成功": "取消导航成功",
    "模型数量": "模型：{count}个",
    "返回上级": "返回上级",
    "开始查询": "请输入IP开始查询主机...",
    "固定到导航": "固定到导航",
    "固定导航": "固定导航",
    "收起导航": "收起导航",
    "置顶": "置顶",
    "更多": "更多",
    "查看更多结果": "查看更多结果",
    "数量": "数量",
    "暂无使用记录": "暂无使用记录",
    "搜不到相关内容": "抱歉，搜不到相关内容，换个词试一试～",
    "全部结果": "全部结果",
    "该模型已停用": "该模型已停用",
    "主线模型无法查看": "主线模型无法查看",
    "模型ID": "模型ID：",
    "主机ID": "主机ID：",
    "最大支持搜索32个字符": "最大支持搜索32个字符",
    "请选择业务": "请选择业务",
    "使用逗号分隔": "使用逗号分隔",
    "对象": "对象",
    "描述": "描述",
    "所属业务": "所属业务",
    "类型": "类型",
    "全部": "全部",
    "IP": "IP",
    "操作详情": "操作详情",
    "变更前": "变更前",
    "变更后": "变更后",
    "关系变更": "关系变更",
    "推送名称": "推送名称",
    "系统名称": "系统名称",
    "操作人": "操作人",
    "推送情况（近一周）": "推送情况（近一周）",
    "新增推送": "新增推送",
    "配置": "配置",
    "失败": "失败",
    "总量": "总量",
    "请输入推送名称": "请输入推送名称",
    "请输入系统名称": "请输入系统名称",
    "请输入URL": "请输入http(s)://",
    "成功确认方式": "成功确认方式",
    "HTTP状态": "HTTP状态",
    "成功标志": "成功标志",
    "请输入正则验证": "请输入正则验证",
    "超时时间": "超时时间",
    "单位：秒": "单位：秒",
    "测试推送": "测试推送",
    "推送测试": "推送测试",
    "配置平台以POST方法推送以下示例数据到您配置的URL": "配置平台以POST方法推送以下示例数据到您配置的URL",
    "只测试连通性": "只测试连通性",
    "推送成功": "推送成功",
    "推送失败": "推送失败",
    "已选择": "已选择 {number} 个",
    "至少选择1个事件": "至少选择1个事件，",
    "新增主机": "新增主机",
    "删除主机": "删除主机",
    "模块转移": "模块转移",
    "获取推送列表失败": "获取推送列表失败",
    "编辑推送": "编辑推送",
    "删除推送确认": "确认删除名称为 {name} 的推送？",
    "删除推送成功": "删除推送成功",
    "删除推送失败": "删除推送失败",
    "主机业务": "主机业务",
    "资源池": "资源池",
    "收起": "收起",
    "展开": "展开",
    "主机身份": "主机身份",
    "事件推送功能提示": "事件推送功能能够实现当配置信息发生变化的时候，实时通知到关联的系统中，目前支持 http 的推送方式",
    "事件推送顶部提示": "“事件推送”功能能够实现当配置信息发生变化的时候，实时通知到关联的系统中",
    "权限管理": "权限管理",
    "角色名搜索": "角色名搜索",
    "成员搜索": "成员搜索",
    "角色名称": "角色名称",
    "成员": "成员",
    "新建角色": "新建角色",
    "编辑角色": "编辑角色",
    "角色名": "角色名",
    "没有创建角色": "没有创建角色",
    "角色选择": "角色选择",
    "系统权限": "系统权限",
    "全局业务": "全局业务",
    "资源池管理": "资源池管理",
    "事件推送配置": "事件推送配置",
    "模型配置": "模型配置",
    "模型权限": "模型权限",
    "业务角色": "业务角色",
    "权限设置": "权限设置",
    "主机编辑": "主机编辑",
    "拓扑编辑": "拓扑编辑",
    "角色": "角色",
    "权限": "权限",
    "业务权限": "业务权限",
    "确认删除角色": "确认删除角色{name}?",
    "与PaaS同步成员": "与PaaS同步成员",
    "权限详情": "权限详情",
    "角色成员": "角色成员",
    "新建角色成功": "新建角色成功",
    "更新角色成功": "更新角色成功",
    "点击新增": "点击新增",
    "当前并无角色，可点击下方按钮新增": "当前并无角色，可点击下方按钮新增",
    "模型分组": "模型分组",
    "新建分组": "新建分组",
    "新建业务分组": "新建业务分组",
    "新建模型": "新建模型",
    "新建业务模型": "新建业务模型",
    "唯一标识": "唯一标识",
    "下划线": "下划线",
    "下划线，数字，英文小写的组合": "下划线，数字，英文小写的组合",
    "名称": "名称",
    "点击切换": "点击切换",
    "选择图标": "选择图标",
    "所属分组": "所属分组",
    "请填写模型名": "请填写模型名",
    "请输入关键词": "请输入关键词",
    "新建关联类型": "新建关联类型",
    "编辑关联类型": "编辑关联类型",
    "关联类型详情": "关联类型详情",
    "源->目标描述": "源->目标描述",
    "目标->源描述": "目标->源描述",
    "请输入关联类型名称": "请输入关联类型名称",
    "请输入英文标识": "请输入英文标识",
    "请输入名称": "请输入名称",
    "请输入关联描述如：连接、运行": "请输入关联描述如：连接、运行",
    "请输入关联描述如：属于、上联": "请输入关联描述如：属于、上联",
    "是否有方向": "是否有方向",
    "有，源指向目标": "有，源指向目标",
    "无方向": "无方向",
    "双向": "双向",
    "新建层级": "新建层级",
    "模型字段": "模型字段",
    "模型关联": "模型关联",
    "字段分组": "字段分组",
    "新建字段": "新建字段",
    "短字符": "短字符",
    "数字": "数字",
    "浮点": "浮点",
    "枚举": "枚举",
    "日期": "日期",
    "时间": "时间",
    "长字符": "长字符",
    "用户": "用户",
    "时区": "时区",
    "字段类型": "字段类型",
    "必填": "必填",
    "创建时间": "创建时间",
    "导出": "导出",
    "导入": "导入",
    "下划线/数字/字母": "下划线/数字/小写字母",
    "请输入字段名称": "请输入字段名称",
    "单位": "单位",
    "请输入单位": "请输入单位",
    "用户提示": "用户提示",
    "字段设置": "字段设置",
    "可编辑": "可编辑",
    "正则校验": "正则校验",
    "最小值": "最小值",
    "最大值": "最大值",
    "将设置为下拉选项默认选项": "将设置为下拉选项默认选项",
    "请输入ID": "请输入ID",
    "请输入名称英文数字": "请输入名称英文数字",
    "编辑字段": "编辑字段",
    "源模型": "源模型",
    "目标模型": "目标模型",
    "新建关联": "新建关联",
    "查看关联": "查看关联",
    "关联描述": "关联描述",
    "源-目标约束": "源-目标约束",
    "上移": "上移",
    "下移": "下移",
    "删除分组": "删除分组",
    "保留模型和相应实例，隐藏关联关系": "保留模型和相应实例，隐藏关联关系",
    "停用": "停用",
    "已停用": "已停用",
    "启用": "启用",
    "删除模型和其下所有实例，此动作不可逆，请谨慎操作": "删除模型和其下所有实例，此动作不可逆，请谨慎操作",
    "编辑拓扑": "编辑拓扑",
    "还原": "还原",
    "放大": "放大",
    "缩小": "缩小",
    "拓扑显示设置": "拓扑显示设置",
    "图例": "图例",
    "业务私有模型": "业务私有模型",
    "公有模型": "公有模型",
    "自定义模型": "自定义模型",
    "内置模型": "内置模型",
    "显示模型名称": "显示模型名称",
    "显示关联名称": "显示关联名称",
    "即视图中的连线": "即视图中的连线",
    "重置": "重置",
    "自定义关联": "自定义关联",
    "请输入关联描述": "请输入关联描述",
    "编辑关联": "编辑关联",
    "确定删除关联类型？": "确定删除关联类型？",
    "确定删除字段？": "确定删除字段？",
    "使用数": "使用数",
    "确定删除关联关系?": "确定删除关联关系?",
    "确定移除模型?": "确定移除模型?",
    "移除模型提示": "移除的模型将放置于左侧模型组里，拓扑视图中将不再显示",
    "移除失败": "移除失败",
    "移除失败提示": "该模型尚有{asstNum}条关联关系，移除模型必须先删除模型下的所有关联关系",
    "确认要启用该模型？": "确认要启用该模型？",
    "确认要停用该模型？": "确认要停用该模型？",
    "确认要删除该模型？": "确认要删除该模型？",
    "唯一校验": "唯一校验",
    "校验规则": "校验规则",
    "是否为必须校验": "是否为必须校验",
    "属性为空值是否校验": "属性为空值是否校验",
    "新建校验": "新建校验",
    "编辑校验": "编辑校验",
    "查看校验": "查看校验",
    "是": "是",
    "否": "否",
    "确定删除唯一校验": "确定删除唯一校验",
    "所有更改已自动保存": "所有更改已自动保存",
    "启用模型": "已启用模型",
    "停用模型": "已停用模型",
    "暂无字段": "暂无字段",
    "内置": "内置",
    "确认要删除此分组": "确认要删除此分组",
    "编辑分组": "编辑分组",
    "请输入唯一标识": "请输入唯一标识",
    "公共": "公共",
    "自定义": "自定义",
    "新增模型提示": "仅能在自定义分组下新增",
    "无自定义分组": "无自定义分组",
    "停用模型提示": "没有已停用的模型",
    "模型顶部提示": "模型可以查看并动态更改CMDB当前的数据结构，例如新增了一种设备需要通过记录到CMDB，可以通过新建对应的模型实现。",
    "业务层级提示": "业务层级展示了当前业务拓扑的层级设置，可以根据企业需要，修改每层的属性或者增加拓扑层级。",
    "关联关系提示": "“关联类型”是模型关联的分类，如主机于交换机、路由之间的关系都可以分类为“上联”类型",
    "添加字段": "添加字段",
    "字段详情": "字段详情",
    "分配到业务空闲机池": "分配到业务空闲机池",
    "导出选中": "导出选中",
    "导入主机": "导入主机",
    "筛选": "筛选",
    "内网": "内网",
    "外网": "外网",
    "精确": "精确",
    "清空查询条件": "清空查询条件",
    "设置筛选项": "设置筛选项",
    "主机筛选项设置": "主机筛选项设置",
    "主机属性": "主机属性",
    "关联Relation": "关联",
    "实时状态": "实时状态",
    "当前主机没有安装 Agent 或者 Agent 已经离线": "当前主机没有安装 Agent 或者 Agent 已经离线",
    "基本值": "基本值",
    "最近更新时间": "最近更新时间",
    "总流入量": "总流入量",
    "启动时间": "启动时间",
    "总流出量": "总流出量",
    "磁盘总量": "磁盘总量",
    "内存总量": "内存总量",
    "变更记录": "变更记录",
    "时间范围": "时间范围",
    "操作账号": "操作账号",
    "变更内容": "变更内容",
    "操作时间": "操作时间",
    "agent安装说明": "说明：当主机安装了蓝鲸Agent后，会自动录入到业务主机中",
    "点此进入节点管理": "点此进入节点管理",
    "批量导入": "批量导入",
    "自动导入": "自动导入",
    "说明：内网IP为必填列": "说明：内网IP为必填列",
    "请确认是否转移": "请确认是否转移",
    "选中的XXX个主机转移到XXX下的空闲机模块": "选中的XXX个主机转移到XXX下的空闲机模块",
    "分配成功": "分配成功",
    "确定删除选中的主机": "确定删除选中的主机",
    "成功删除选中的主机": "成功删除选中的主机",
    "未配置Agent安装APP地址": "未配置Agent安装APP地址",
    "自定义查询": "动态分组",
    "新建查询": "新建分组",
    "编辑查询": "编辑分组",
    "预览查询": "预览分组",
    "查询内容": "分组内容",
    "新增查询条件": "新增分组条件",
    "预览": "预览",
    "测试": "测试",
    "新增指引": "新增指引",
    "查询名称": "分组名称",
    "创建用户": "创建用户",
    "修改人": "修改人",
    "修改时间": "修改时间",
    "查询定义": "分组定义",
    "确认要删除分组": "确认要删除\"{name}\"分组？",
    "保存后的查询可通过接口调用生效": "保存后的分组可通过接口调用生效",
    "动态分组提示": "动态分组主要用于定义常用的条件查询，在使用作业平台或标准运维时可以根据动态分组快速检索目标主机",
    "进程": "进程",
    "编辑进程": "编辑进程",
    "进程名称搜索": "进程名称搜索",
    "模块绑定": "模块绑定",
    "模块名": "模块名",
    "所属集群数": "所属集群数",
    "状态": "状态",
    "未绑定": "未绑定",
    "已绑定": "已绑定",
    "绑定进程到该模块成功": "绑定进程到该模块成功",
    "绑定进程到该模块失败": "绑定进程到该模块失败",
    "解绑进程模块成功": "解绑进程模块成功",
    "解绑进程模块失败": "解绑进程模块失败",
    "新增进程成功": "新增进程成功",
    "修改进程成功": "修改进程成功",
    "删除进程失败": "删除进程失败",
    "确认要删除进程": "确认要删除进程{processName}？",
    "删除进程成功": "删除进程成功",
    "批量编辑": "批量编辑",
    "在进程管理中绑定进程到模块，": "在进程管理中绑定进程到模块，",
    "点击此跳转": "点击此跳转",
    "进程信息": "进程信息",
    "当前业务并无进程，可点击下方按钮新增": "当前业务并无进程，可点击下方按钮新增",
    "进程管理提示": "“进程管理”功能可以帮助业务管理进程端口等基础信息，主要的应用场景有蓝鲸的监控系统对进程进行监控",
    "进程名称": "进程名称",
    "监听IP": "监听IP",
    "端口": "端口",
    "启动路径": "启动路径",
    "启动用户": "启动用户",
    "添加进程": "添加进程",
    "锁定": "锁定",
    "添加进程提示": "模版中定义的字段，在服务实例中不可修改",
    "基本属性": "基本属性",
    "端口信息": "端口信息",
    "其他属性": "其他属性",
    "进程别名": "进程别名",
    "启动参数匹配规则": "启动参数匹配规则",
    "进程描述": "进程描述",
    "协议": "协议",
    "服务进程": "服务进程",
    "主机管理": "主机管理",
    "模块": "模块",
    "集群": "集群",
    "集群名": "集群名",
    "云区域": "云区域",
    "选择业务": "选择业务",
    "收藏": "收藏",
    "默认": "默认",
    "频率": "频率",
    "确认删除": "确认删除",
    "历史": "历史",
    "收藏此查询": "收藏此查询",
    "请填写名称": "请填写名称",
    "主机筛选项配置": "主机筛选项配置",
    "获取主机快照信息失败": "获取主机快照信息失败",
    "总CPU使用率": "总CPU使用率",
    "总内存使用率": "总内存使用率",
    "磁盘使用情况": "磁盘使用情况",
    "变更关联": "变更关联",
    "主机名称": "主机名称",
    "操作系统类型": "操作系统类型",
    "关联关系": "关联关系",
    "已选中模块": "已选中模块",
    "增量更新": "增量更新，保留主机已有模块",
    "完全替换": "完全替换，不保留现有主机模块",
    "搜索范围": "搜索范围",
    "已分配主机": "已分配主机",
    "未分配主机": "未分配主机",
    "请勿选择已分配主机": "请勿选择已分配主机",
    "导入提示": "将文件拖到此处，或{clickUpload}{breakRow}只能上传 {allowType} 文件，且不超过{maxSize}kb",
    "点击上传": "点击上传",
    "下载模版": "下载模版",
    "隐藏属性": "隐藏属性",
    "已显示属性": "已显示属性",
    "搜索属性": "搜索属性",
    "应用": "应用",
    "您没有当前模型的权限": "您没有当前模型的权限",
    "创建成功": "创建成功",
    "请至少选择一项": "请至少选择一项",
    "成功上传N条数据": "成功上传{N}条数据！",
    "上传失败列表": "上传失败列表",
    "更新失败列表": "更新失败列表",
    "文件大小溢出": "文件大小不能超过{maxSize}kb",
    "文件格式非法": "文件格式非法，只能上传{allowType}文件！",
    "部分成功": "部分成功",
    "成功": "成功",
    "恢复业务": "恢复业务",
    "恢复业务成功": "恢复业务成功",
    "是否确认恢复业务？": "是否确认恢复业务？",
    "恢复业务提示": "“{bizName}”业务恢复以后会被重命名为“{bizName}(recovery)”",
    "归档": "归档",
    "批量更新": "批量更新",
    "暂无可批量更新的属性": "暂无可批量更新的属性",
    "实例名": "实例名",
    "业务名": "业务名",
    "关联管理": "关联管理",
    "解除选中关联": "解除选中关联",
    "关联列表": "关联列表",
    "取消关联": "取消关联",
    "取消关联成功": "取消关联成功",
    "添加关联": "关联",
    "添加关联成功": "添加关联成功",
    "条件筛选": "条件筛选",
    "树形": "树形",
    "拓扑": "拓扑",
    "更新确认": "当前关联具唯一性，新增关联会取消原有关联，是否确认新增？",
    "确认取消": "确认取消关联？",
    "请输入长字符": "请输入长字符",
    "请输入短字符": "请输入短字符",
    "请输入用户": "请输入用户",
    "请输入浮点数": "请输入浮点数",
    "云资源发现": "云资源发现",
    "资源确认": "资源确认",
    "直接入库，不需要确认": "直接入库，不需要确认",
    "新建云同步任务": "新建云同步任务",
    "任务名称搜索": "任务名称搜索",
    "同步历史": "同步历史",
    "任务名称": "任务名称",
    "账号类型": "账号类型",
    "腾讯云": "腾讯云",
    "同步周期": "同步周期",
    "同步资源": "同步资源",
    "交换机": "交换机",
    "ID": "ID",
    "Key": "Key",
    "发现时间": "发现时间",
    "任务详情": "任务详情",
    "详情": "详情",
    "任务维护人": "任务维护人",
    "资源自动确认": "资源自动确认",
    "新增需要确认": "新增需要确认",
    "属性变化需要确认": "属性变化需要确认",
    "ID和Key认证失败": "ID和Key认证失败",
    "服务器错误": "服务器错误",
    "新增需要确认、属性变化需要确认": "新增需要确认、属性变化需要确认",
    "自动同步": "自动同步",
    "每五分钟": "每五分钟",
    "每小时": "每小时",
    "每天": "每天",
    "变更": "变更",
    "开启": "开启",
    "关闭": "关闭",
    "批量确认": "批量确认",
    "查看确认记录": "查看确认记录",
    "请先停止同步": "请先停止同步",
    "确认记录": "确认记录",
    "来源类型": "来源类型",
    "资源名称": "资源名称",
    "来源名称": "来源名称",
    "资源类型": "资源类型",
    "查看同步任务详情": "查看同步任务详情",
    "修改云同步任务": "修改云同步任务",
    "请输入任务名称": "请输入任务名称",
    "请选择账号类型": "请选择账号类型",
    "确认删除该任务?": "确认删除该任务?",
    "删除任务成功": "删除任务成功",
    "请输入key": "请输入key",
    "去添加": "去添加",
    "确认时间": "确认时间",
    "确认成功": "确认成功",
    "是否启用": "是否启用",
    "处理耗时": "处理耗时",
    "同步中": "同步中",
    "批量资源确认": "批量资源确认",
    "您将批量确认": "您将批量确认",
    "个资源实例，": "个资源实例，",
    "请选择时间维度": "请选择时间维度",
    "请输入具体时间": "请输入具体时间",
    "最近同步时间": "最近同步时间",
    "最近同步结果": "最近同步结果",
    "例如: 30": "例如: 30",
    "暂时没有数据，请先": "暂时没有数据，请先",
    "例如: 19:30": "例如: 19:30",
    "如何获取ID和Key?": "如何获取ID和Key?",
    "资源批量确认确认成功": "资源批量确认确认成功",
    "启用成功，约有五分钟延迟": "启用成功，约有五分钟延迟",
    "确认后的资源实例将被录入到主机资源池中": "确认后的资源实例将被录入到主机资源池中",
    "暂时没有数据，请确保先添加云资源发现任务，": "暂时没有数据，请确保先添加云资源发现任务，",
    "(不勾选，发现实例将不需要确认直接录入主机资源池)": "(不勾选，发现实例将不需要确认直接录入主机资源池)",
    "网络发现": "网络发现",
    "配置网络发现": "配置网络发现",
    "请输入云区域名称": "请输入云区域名称",
    "查看完成历史": "查看完成历史",
    "配置信息": "配置信息",
    "详情确认": "详情确认",
    "变更update": "变更",
    "变更方式": "变更方式",
    "完成历史": "完成历史",
    "全部变更": "全部变更",
    "全部类型": "全部类型",
    "变更确认": "变更确认",
    "批量操作": "批量操作",
    "忽略": "忽略",
    "取消忽略": "取消忽略",
    "显示忽略": "显示忽略",
    "确认变更": "确认变更",
    "执行结果": "执行结果",
    "属性变更成功": "属性变更成功",
    "关联关系变更成功": "关联关系变更成功",
    "属性变更失败": "属性变更失败",
    "关联关系变更失败": "关联关系变更失败",
    "展开详情": "展开详情",
    "退出确认": "退出确认",
    "放弃改动": "放弃改动",
    "丢弃": "丢弃",
    "请输入IP": "请输入IP",
    "当前改动尚未生效，是否放弃？": "当前改动尚未生效，是否放弃？",
    "网络发现配置": "网络发现配置",
    "采集器管理": "采集器管理",
    "设备管理": "设备管理",
    "属性管理": "属性管理",
    "确认删除设备": "确认删除设备",
    "确认删除属性": "确认删除属性",
    "版本": "版本",
    "采集频率": "采集频率",
    "采集统计": "采集统计",
    "手动": "手动",
    "12H": "12 小时",
    "24H": "24 小时",
    "7D": "7 天",
    "执行发现": "执行发现",
    "搜索IP、云区域": "搜索IP、云区域",
    "配置采集器": "配置采集器",
    "SNMP扫描范围": "SNMP扫描范围",
    "团体字": "团体字",
    "保存并下发": "保存并下发",
    "下发配置失败，请重新下发": "下发配置失败，请重新下发",
    "正常": "正常",
    "设备型号": "设备型号",
    "设备名称": "设备名称",
    "对应模型": "对应模型",
    "厂商": "厂商",
    "新增设备": "新增设备",
    "编辑设备": "编辑设备",
    "所属设备": "所属设备",
    "模型属性": "模型属性",
    "计量单位": "计量单位",
    "新增属性": "新增属性",
    "编辑属性": "编辑属性",
    "填写格式": "填写格式",
    "指定IP": "指定IP",
    "范围": "范围",
    "采集器状态": "采集器状态",
    "异常": "异常",
    "配置状态": "配置状态",
    "更新失败": "更新失败",
    "上报状态": "上报状态",
    "完成": "完成",
    "上报中": "上报中",
    "下发中": "下发中",
    "属性名": "属性名",
    "必须": "必须",
    "原值": "原值",
    "新值": "新值",
    "操作方式": "操作方式",
    "关系": "关系",
    "忽略此实例": "忽略此实例",
    "上一个": "上一个",
    "下一个": "下一个",
    "条": "条",
    "最新": "最新",
    "采集方式": "采集方式",
    "服务模板功能提示": "当存在大量共性服务时，通过配置服务模板，可以帮助业务实现更高效的批量服务部署与变更.",
    "批量删除": "批量删除",
    "模板名称": "模板名称",
    "进程数量": "进程数量",
    "应用模块数": "应用模块数",
    "新建服务模版": "新建服务模版",
    "不可删除": "模版已被应用不能删除，如需删除，请先清空模版下的实例",
    "确认删除模版": "确认删除模版？",
    "即将删除服务模版": " 即将删除服务模版{name}",
    "请输入模版名称": "请输入模版名称",
    "新建进程": "新建进程",
    "应用实例": "应用实例",
    "新建进程提示": "模版中第一个进程默认为关键进程，服务实例化后的名称会包含此进程的基本信息",
    "请选择一级分类": "请选择一级分类",
    "请选择二级分类": "请选择二级分类",
    "进程名称已存在": "进程名称已存在",
    "确认删除模板进程": "确认删除模板进程？",
    "服务模板创建成功": "服务模板创建成功",
    "创建成功前往服务拓扑": "{name}创建成功，您可以前往服务拓扑创建服务实例",
    "创建服务实例": "创建服务实例",
    "返回列表": "返回列表",
    "模板名称搜索": "请输入模板名称搜索...",
    "所有一级分类": "(所有一级分类)",
    "所有二级分类": "(所有二级分类)",
    "没有二级分类": "没有二级分类",
    "纳入模板管理": "纳入模板管理，实例中将不支持修改",
    "服务分类功能提示": "服务分类可以帮助业务梳理服务用途。配置平台初始化包含一些常见的分类，并支持根据业务拓展更多分类。",
    "请输入一级分类": "请输入一级分类",
    "请输入二级分类": "请输入二级分类",
    "二级分类": "二级分类",
    "一级分类": "一级分类",
    "确认删除分类": "确认删除分类？",
    "请输入分类名称": "请输入分类名称",
    "添加二级分类": "添加二级分类",
    "二级分类删除提示": "该分类有服务实例不能删除",
    "请先清空二级分类": "请先清空二级分类",
    "主机详情": "主机详情",
    "关联": "关联",
    "新增关联": "新增关联",
    "批量取消": "批量取消",
    "暂无关联关系": "暂无关联关系",
    "服务列表": "服务列表",
    "已选择主机": "已选择{count}台主机",
    "暂无模板进程": "暂无模板进程, 请到 {link} ",
    "模板添加": "模板添加",
    "业务拓扑": "业务拓扑",
    "空闲机": "空闲机",
    "故障机": "故障机",
    "主机调配": "主机调配",
    "转移": "转移",
    "列表显示属性配置": "列表显示属性配置",
    "节点属性": "节点属性",
    "请输入IP地址": "请输入IP地址",
    "未查询到该IP地址对应的主机": "未查询到该IP地址对应的主机",
    "请输入完整IP地址进行查询": "请输入完整IP地址进行查询",
    "新建节点": "新建节点",
    "添加主机": "添加主机",
    "新增模块": "新增模块",
    "创建方式": "创建方式",
    "模块名称": "模块名称",
    "服务实例分类": "服务实例分类",
    "从模板创建": "从模板创建",
    "直接创建": "直接创建",
    "克隆": "克隆",
    "确认删除实例": "确认删除实例？",
    "即将删除实例": "即将删除实例{name}",
    "添加服务实例": "添加服务实例",
    "请输入IP搜索": "请输入IP搜索",
    "复制IP": "复制IP",
    "即将删除选中的实例": "即将删除选中的{count}个服务实例",
    "解除模板": "解除模板",
    "服务分类": "服务分类",
    "服务模板信息": "服务模板信息",
    "确认解除模板": "确认解除模板？",
    "解除模板影响": "解除{name}服务模版，将产生以下影响：<br><br> &nbsp;&nbsp;1. 服务实例不能再同步模版的更新<br> &nbsp;&nbsp;2. 不能再使用模版新建服务实例",
    "服务实例": "服务实例",
    "节点信息": "节点信息",
    "源实例主机提示": "请修改进程信息，所有属性不能与源实例进程信息重复",
    "克隆到": "克隆到",
    "当前主机": "当前主机",
    "其他主机": "其他主机",
    "模板未定义进程": "{template}模版尚未定义进程，无法创建服务",
    "模板未定义进程提示": "您可以先跳转模版添加进程或直接添加主机，后续再添加模版进程",
    "暂无符合条件的实例": "暂无符合条件的实例",
    "删除模块提示": "需要先移除模块下所有服务实例",
    "模块名称提示": "模块名称需同服务模板名称保持一致",
    "请为主机添加进程": "请为主机添加进程",
    "实例名称/标签": "实例名称 / 标签",
    "标签键": "标签键，英文 / 数字",
    "标签值": "标签值，英文 / 数字",
    "已有标签": "已有标签",
    "已有标签提示": "（列表为所选实例标签集合）",
    "批量添加标签": "批量添加标签",
    "标签": "标签",
    "编辑标签": "编辑标签",
    "请填写完整标签键/值": "请填写完整标签键/值",
    "已选择实例": "（已选择{num}个实例）",
    "服务实例名": "服务实例名",
    "服务实例名重复": "服务实例名只能输入一个",
    "跳转模板添加进程": "跳转模板添加进程",
    "创建实例提示": "您还没有创建任何服务实例，",
    "模板未添加进程": "未添加进程，请到模版添加，并同步",
    "跳转服务拓扑": "跳转服务拓扑",
    "暂无实例": "暂无实例",
    "新建模板": "新建模板",
    "删除节点": "删除节点",
    "同步模版功能提示": "同步模版：将会把服务模版最新的属性和进程信息同步到服务实例当中。",
    "确认并同步": "确认并同步",
    "同步成功": "同步成功",
    "从模版中删除": "进程已从模版中删除。",
    "模板中新增进程": "模板中新增进程：",
    "涉及实例": "涉及实例",
    "属性名称": "属性名称",
    "找不到更新信息": "抱歉，找不到对应的服务模板更新信息~",
    "该进程已删除": "该进程已删除",
    "请确认": "请确认",
    "模版更新信息": "模版更新信息:",
    "同步模板": "同步模板",
    "最新数据": "当前模版已为最新版本，无需更新～",
    "已选择条数": "已选择{count}个条件",
    "没有权限访问或操作此资源": "没有权限访问或操作此资源",
    "系统": "系统",
    "需要申请的权限": "需要申请的权限",
    "无数据": "无数据",
    "去申请": "去申请",
    "资源所属": "资源所属",
    "资源": "资源",
    "查看已归档业务": "查看已归档业务",
<<<<<<< HEAD
    "数量": "数量",
    "考虑显示效果，上限为25个，100%宽度建议显示20个，50%宽度10个": "考虑显示效果，上限为25个，100%宽度建议显示20个，50%宽度10个",
    "横轴坐标数量": "横轴坐标数量",
    "新增图表": "新增图表",
    "所有更改将自动保存": "所有更改将自动保存",
    "编辑图表": "编辑图表",
    "实例总数": "实例总数",
    "模型总数": "模型总数",
    "主机总数": "主机总数",
    "业务总数": "业务总数",
    "编辑": "编辑",
    "主机统计": "主机统计",
    "统计报表": "统计报表",
    "实例": "实例",
    "图表类型": "图表类型",
    "图表选择": "图表选择",
    "图表宽度": "图表宽度",
    "图表名称": "图表名称",
    "统计维度": "统计维度",
    "图表展示": "图表展示",
    "统计对象": "统计对象",
    "饼图": "饼图",
    "柱状图": "柱状图",
    "实例统计": "实例统计",
    "该图表暂无数据": "该图表暂无数据",
    "编辑模式": "编辑模式",
    "退出编辑": "退出编辑",
    "是否确认删除": "是否确认删除？",
    "不包含业务、主机模型及实例": "不包含业务、主机模型及实例",
    "添加主机图表": "添加主机图表",
    "添加实例图表": "添加实例图表",
    "新增主机统计图表": "新增主机统计图表",
    "新增实例统计图表": "新增实例统计图表",
    "已置顶，无法上移": "已置顶，无法上移",
    "已置底，无法下移": "已置底，无法下移",
    "该图表可视区横轴的坐标数量": "该图表可视区横轴的坐标数量",
    "请输入图表名称": "请输入图表名称",
    "按操作系统类型统计": "按操作系统类型统计",
    "按业务统计": "按业务统计",
    "按云区域统计": "按云区域统计",
    "主机数量变化趋势": "主机数量变化趋势",
    "实例数量统计": "实例数量统计",
    "实例变更统计": "实例变更统计",
    "已经超出可显示的最大数量": "已经超出可显示的最大数量"
=======
    "请选择或输入IP": "请选择或输入IP",
    "请选择或输入内容": "请选择或输入内容",
    "管理员后台提示": "管理员后台搬到这里了",
    "管理员后台描述": "在管理员后台，可以对跨业务的资源如硬件设备，网络设备等进行管理",
    "我知道了": "我知道了",
    "高级筛选": "高级筛选",
    "更多条件": "更多条件",
    "筛选条件": "筛选条件",
    "标签或路径切换": "这里可以切换显示标签或路径",
    "应用收藏条件失败，转换数据错误": "应用收藏条件失败，转换数据错误",
    "请选择收藏条件": "请选择收藏条件",
    "新增条件": "新增条件",
    "收藏此条件": "收藏此条件",
    "全部主机": "全部主机",
    "添加节点已选择": "已选择"
>>>>>>> 1deb9ef1
}<|MERGE_RESOLUTION|>--- conflicted
+++ resolved
@@ -849,8 +849,6 @@
     "资源所属": "资源所属",
     "资源": "资源",
     "查看已归档业务": "查看已归档业务",
-<<<<<<< HEAD
-    "数量": "数量",
     "考虑显示效果，上限为25个，100%宽度建议显示20个，50%宽度10个": "考虑显示效果，上限为25个，100%宽度建议显示20个，50%宽度10个",
     "横轴坐标数量": "横轴坐标数量",
     "新增图表": "新增图表",
@@ -860,7 +858,6 @@
     "模型总数": "模型总数",
     "主机总数": "主机总数",
     "业务总数": "业务总数",
-    "编辑": "编辑",
     "主机统计": "主机统计",
     "统计报表": "统计报表",
     "实例": "实例",
@@ -893,8 +890,7 @@
     "主机数量变化趋势": "主机数量变化趋势",
     "实例数量统计": "实例数量统计",
     "实例变更统计": "实例变更统计",
-    "已经超出可显示的最大数量": "已经超出可显示的最大数量"
-=======
+    "已经超出可显示的最大数量": "已经超出可显示的最大数量",
     "请选择或输入IP": "请选择或输入IP",
     "请选择或输入内容": "请选择或输入内容",
     "管理员后台提示": "管理员后台搬到这里了",
@@ -910,5 +906,4 @@
     "收藏此条件": "收藏此条件",
     "全部主机": "全部主机",
     "添加节点已选择": "已选择"
->>>>>>> 1deb9ef1
 }
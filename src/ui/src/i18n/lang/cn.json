--- conflicted
+++ resolved
@@ -511,25 +511,6 @@
         "点击此跳转": "点击此跳转",
         "进程信息": "进程信息",
         "当前业务并无进程，可点击下方按钮新增": "当前业务并无进程，可点击下方按钮新增",
-<<<<<<< HEAD
-        "进程管理提示": "“进程管理”功能可以帮助业务管理进程端口等基础信息，主要的应用场景有蓝鲸的监控系统对进程进行监控"
-    },
-    "BusinessTopology": {
-        "业务拓扑": "业务拓扑",
-        "空闲机": "空闲机",
-        "故障机": "故障机",
-        "主机调配": "主机调配",
-        "修改": "修改",
-        "转移": "转移",
-        "列表显示属性配置": "列表显示属性配置",
-        "节点属性": "节点属性",
-        "请输入IP地址": "请输入IP地址",
-        "未查询到该IP地址对应的主机": "未查询到该IP地址对应的主机",
-        "请输入完整IP地址进行查询": "请输入完整IP地址进行查询",
-        "精简显示": "精简显示",
-        "完整显示": "完整显示",
-        "新建节点": "新建节点"
-=======
         "进程管理提示": "“进程管理”功能可以帮助业务管理进程端口等基础信息，主要的应用场景有蓝鲸的监控系统对进程进行监控",
         "进程名称": "进程名称",
         "监听IP": "监听IP",
@@ -547,7 +528,6 @@
         "进程描述": "进程描述",
         "协议": "协议",
         "服务进程": "服务进程"
->>>>>>> 305e98d4
     },
     "Hosts": {
         "主机管理": "主机管理",
@@ -805,8 +785,6 @@
         "最新": "最新",
         "采集方式": "采集方式"
     },
-<<<<<<< HEAD
-=======
     "ServiceManagement": {
         "功能提示": "当存在大量共性服务时，通过配置服务模板，可以帮助业务实现更高效的批量服务部署与变更.",
         "批量删除": "批量删除",
@@ -848,7 +826,6 @@
         "添加二级分类": "添加二级分类",
         "二级分类删除提示": "该分类有服务实例不能删除"
     },
->>>>>>> 305e98d4
     "HostDetails": {
         "主机详情": "主机详情",
         "主机属性": "主机属性",
@@ -862,8 +839,6 @@
         "列表": "列表",
         "拓扑": "拓扑",
         "暂无关联关系": "暂无关联关系"
-<<<<<<< HEAD
-=======
     },
     "BusinessTopology": {
         "已选择主机": "已选择{count}台主机",
@@ -933,6 +908,5 @@
         "模版更新信息": "模版更新信息:",
         "同步模板": "同步模板",
         "最新数据": "当前模版已为最新版本，无需更新～"
->>>>>>> 305e98d4
     }
 }
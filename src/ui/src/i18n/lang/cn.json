--- conflicted
+++ resolved
@@ -164,11 +164,8 @@
         "服务管理": "服务管理",
         "服务模板": "服务模板",
         "服务分类": "服务分类",
-<<<<<<< HEAD
-        "统计报表": "统计报表"
-=======
+        "统计报表": "统计报表",
         "业务主机": "业务主机"
->>>>>>> dc457310
     },
     "Index": {
         "首页": "首页",

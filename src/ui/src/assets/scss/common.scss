/*
 * Tencent is pleased to support the open source community by making 蓝鲸 available.
 * Copyright (C) 2017-2022 THL A29 Limited, a Tencent company. All rights reserved.
 * Licensed under the MIT License (the "License"); you may not use this file except
 * in compliance with the License. You may obtain a copy of the License at
 * http://opensource.org/licenses/MIT
 * Unless required by applicable law or agreed to in writing, software distributed under
 * the License is distributed on an "AS IS" BASIS, WITHOUT WARRANTIES OR CONDITIONS OF ANY KIND,
 * either express or implied. See the License for the specific language governing permissions and
 * limitations under the License.
 */

@import '_vars.scss';
@import '_mixins.scss';

* {
    margin: 0;
    padding: 0;
    box-sizing: border-box;
    outline: none;
}

html,
body {
    height: 100%;
    overflow: hidden;
    font-family: -apple-system,BlinkMacSystemFont,PingFang SC,Microsoft YaHei,Helvetica Neue,Arial;
    color: $cmdbTextColor;
    background-color: #F5F7FA;
}

ul,
dl {
    list-style: none;
}

a,
a:hover,
a:active,
a:visited,
a:focus {
    text-decoration: none;
    color: $cmdbTextColor;
}

.clearfix {
    zoom: 1;

    &:before,
    &:after {
        content: "";
        display: table;
        clear: both;
    }
}

.fl {
    float: left;
}

.fr {
    float: right;
}

[class*='icon-'] {
    display: inline-block;
    vertical-align: middle;
}

[hidden] {
    display: none;
}

input::-webkit-input-placeholder,
textarea::-webkit-input-placeholder {
    color: #c3cdd7 !important;
    font-size: 12px;
}

[class^="icon-cc"], [class*=" icon-cc"] {
    /* use !important to prevent issues with browser extensions that change fonts */
    font-family: 'bk-cmdb' !important;
    speak: none;
    font-style: normal;
    font-weight: normal;
    font-variant: normal;
    text-transform: none;
    line-height: 1;

    /* Better Font Rendering =========== */
    -webkit-font-smoothing: antialiased;
    -moz-osx-font-smoothing: grayscale;
}

.inline-block-middle {
    display: inline-block;
    vertical-align: middle;
    outline: 0;
}

.bgc-white {
    background-color: #fff;
}

div.cmdb-form-item {
    position: relative;
    display: inline-block;
    width: 100%;

    &.is-error {
        input.cmdb-form-input {
            border-color: $cmdbDangerColor;
        }
        &.is-tooltips {
            input[type="text"],
            input[type="password"],
            input[type="number"],
            input[type="url"],
            textarea,
            select {
                border-color: $cmdbDangerColor;
                color: $cmdbDangerColor;
            }

            .bk-textarea-wrapper {
                border-color: $cmdbDangerColor;
            }

            .bk-tag-selector .bk-tag-input {
                border-color: $cmdbDangerColor;
            }

            .bk-form-tip {
                .bk-tip-text {
                    color: $cmdbDangerColor;
                }
            }

            .bk-select {
                border-color: $cmdbDangerColor;
            }
        }

        .form-error {
            position: absolute;
            top: 100%;
            left: 0;
            font-size: 12px;
            line-height: 16px;
            color: $cmdbDangerColor;
            max-width: 100%;
            @include ellipsis;
        }
    }

}

input.cmdb-form-input {
    width: 100%;
    height: 36px;
    padding: 0 10px;
    font-size: 14px;
    border: 1px solid $cmdbBorderColor;
    border-radius: 2px;
    outline: none;

    &:focus {
        border-color: $cmdbBorderFocusColor;
    }

    &:disabled {
        background-color: #fafafa;
        color: #aaa;
        cursor: not-allowed;
    }
}

.cmdb-form-radio {
    font-size: 14px;
    color: #737987;
    margin-right: 30px;
    line-height: 18px;
    display: inline-block;
    padding: 7px 0;

    .cmdb-radio-text {
        font-style: normal;
        font-weight: normal;
        cursor: pointer;
        vertical-align: middle;
    }

    input[type=radio] {
        width: 18px;
        height: 18px;
        outline: none;
        visibility: visible;
        cursor: pointer;
        vertical-align: middle;
        background-color: #fff;
        background-image: url('../images/checkbox-sprite.png');
        display: inline-block;
        background-position: 0 0;
        -webkit-appearance: none;

        margin: 0 5px 0 0;

        &:checked {
            background-position: -33px 0;

            &[disabled] {
                color: #ccc;
                background-position: -99px 0;
            }
        }

        &[disabled] {
            background-position: -66px 0;
            cursor: default;

            &+.bk-radio-text {
                color: #ccc;
                cursor: default;
            }
        }
    }

    &.cmdb-radio-small {
        input[type=radio] {
            width: 14px;
            height: 14px;
            background-position: 0 -33px;

            &:checked {
                background-position: -33px -33px;

                &[disabled] {
                    background-position: -99px -33px;
                }
            }

            &[disabled] {
                background-position: -66px -33px;
            }
        }
    }
}

.icon-triple-dot {
    display: inline-block;
    vertical-align: middle;
    width: 4px;
    height: 4px;
    background-color: #bec6de;
    box-shadow: 0 5px 0 #bec6de, 0 -5px 0 #bec6de;
}

.text-primary {
    color: #3c96ff !important;

    -webkit-appearance: none;
    border: none;
    outline: 0;
    background-color: transparent;
    cursor: pointer;
    &:hover {
        color: #0082ff !important;
    }

    &.disabled,
    &:disabled {
        color: #c4c6cc !important;
        cursor: not-allowed !important;
    }
}

.text-danger {
    color: #ff5656;

    &:hover {
        color: #f72239;
    }

    &.disabled,
    &:disabled {
        opacity: .385;
        cursor: not-allowed !important;
    }
}

.color-danger {
    color: #ff5656;
}
.color-warning {
    color: #ffb400;
}
.color-success {
    color: #30d878;
}

.mask {
    position: fixed;
    top: 0;
    bottom: 0;
    left: 0;
    right: 0;
}

.collapse-transition {
    transition: .2s height ease-in-out, .2s padding-top ease-in-out, .2s padding-bottom ease-in-out
}

/* form-error -----------start----------- */

.form-component {
     --font-size: 12px !important
}

.form-component.error {

    input[name="date-select"],
    .bk-selector-input,
    .form-int-input,
    .form-float-input,
    .form-longchar-input,
    .form-singlechar-input,
    .member-container,
    .bk-select:not(.is-focus),
    .bk-form-input,
    .bk-textarea-wrapper,
    .bk-date-picker-editor,
    .user-selector-container {
        border-color: #ff5566;
    }
}

.form-component {
    .error{
        input[name="date-select"],
        .bk-selector-input,
        .form-int-input,
        .form-float-input,
        .form-longchar-input,
        .form-singlechar-input,
        .member-container,
        .bk-select:not(.is-focus),
        .bk-form-input,
        .bk-textarea-wrapper,
        .bk-date-picker-editor,
        .user-selector-container {
            border-color: #ff5566;
        }
    }
}


/* form-error -----------end----------- */


.v-cursor {
    background-repeat: no-repeat;
    background-position: center center;
    background-size: 12px 16px;
    background-image: url("../images/lock.svg");
}

.g-has-dashed-tooltips {
    cursor: pointer;
    position: relative;

    &::after {
        content: '';
        position: absolute;
        border-bottom: 1px dashed #979ba5;
        width: 100%;
        bottom: -4px;
        left: 0;
    }
}

.cmdb-config-sticky-layout {
    max-height: 100%;
    @include scrollbar-y;
    .layout-footer {
        display: flex;
        align-items: center;
        height: 52px;
        padding: 0 20px;
        .bk-button {
            min-width: 86px;

            & + .bk-button {
                margin-left: 8px;
            }
        }
        .auth-box {
            & + .bk-button,
            & + .auth-box {
                margin-left: 8px;
            }
        }
        &.is-sticky {
            background-color: #fff;
            border-top: 1px solid $borderColor;
        }
    }
  }

// siderslider抽屉组件标题文案过长样式
.bk-sideslider:not(.filter-form-sideslider) {
    .bk-sideslider-title {
        padding-left: 20px !important;
        cursor: pointer;
        @include ellipsis;
    }
}

.property-name-text {
    &.required:after{
        position: absolute;
        left: calc(100% + 2px) !important;
        top: 0;
        margin: 0 0 0 -10px;
        content: "*";
        color: #ff5656;
    }
}

<<<<<<< HEAD
.property-name-tooltips {
    color: #979BA5;
    &:hover {
        color: #63656E ;
    }
}

// 悬浮样式
.g-expand{
    position: absolute !important;
    width: 100%;
    z-index: 2;
    // 组件升级成2.5.9以上后，此处样式 可删除
    .bk-tag-input {
        height: 32px;
        &.active {
            height: auto;
        }
    }

    .bk-select, .bk-tag-input {
        width: 100%;
        &.is-focus, &.active {
            max-height: 400px;
        }
    }

    &.r0{
            right: 0;
        }
}

.g-cell-link-content {
    color: $primaryColor;
    cursor: pointer;
    @include ellipsis;

    &.disabled {
        color: #a3c5fd;
    }
=======
/*
* 处理table一开始给空数据会闪过empty样式
*/
@keyframes table-empty-delay-show {
    from { opacity: 0; }
    to { opacity: 1; }
}
 
.bk-table-empty-block {
    animation: table-empty-delay-show .8s steps(1, end);
>>>>>>> fadc233c
}<|MERGE_RESOLUTION|>--- conflicted
+++ resolved
@@ -426,7 +426,6 @@
     }
 }
 
-<<<<<<< HEAD
 .property-name-tooltips {
     color: #979BA5;
     &:hover {
@@ -467,7 +466,8 @@
     &.disabled {
         color: #a3c5fd;
     }
-=======
+}
+
 /*
 * 处理table一开始给空数据会闪过empty样式
 */
@@ -475,8 +475,7 @@
     from { opacity: 0; }
     to { opacity: 1; }
 }
- 
+
 .bk-table-empty-block {
     animation: table-empty-delay-show .8s steps(1, end);
->>>>>>> fadc233c
 }
--- conflicted
+++ resolved
@@ -341,11 +341,6 @@
 }
 
 .g-has-dashed-tooltips {
-<<<<<<< HEAD
-    border-bottom: 1px dashed #979ba5;
-    cursor: pointer;
-    padding-bottom: .125em;
-=======
     cursor: pointer;
     position: relative;
 
@@ -357,5 +352,4 @@
         bottom: -4px;
         left: 0;
     }
->>>>>>> 2bb0f870
 }
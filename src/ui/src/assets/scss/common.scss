--- conflicted
+++ resolved
@@ -504,10 +504,6 @@
         outline: none;
     }
 }
-<<<<<<< HEAD
-
-=======
->>>>>>> 289d7d2e
 
 /* v-tooltip -------end------- */
 

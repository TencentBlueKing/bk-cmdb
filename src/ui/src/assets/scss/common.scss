--- conflicted
+++ resolved
@@ -504,10 +504,6 @@
         outline: none;
     }
 }
-<<<<<<< HEAD
-
-=======
->>>>>>> 4f165bba
 
 /* v-tooltip -------end------- */
 

--- conflicted
+++ resolved
@@ -53,15 +53,11 @@
             }
         }
         .btn-group {
-<<<<<<< HEAD
-            margin: 30px 0 0;
-=======
             position: sticky;
             bottom: 0;
             left: 0;
             width: 100%;
             padding: 20px 0;
->>>>>>> e804db78
             font-size: 0;
             background: #fff;
             .bk-primary {

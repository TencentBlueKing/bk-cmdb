import Vue from 'vue'
import Router from 'vue-router'

import StatusError from './StatusError.js'

import preload from '@/setup/preload'
import afterload from '@/setup/afterload'
import $http from '@/api'

import index from '@/views/index/router.config'
import audit from '@/views/audit/router.config'
import business from '@/views/business/router.config'
import businessModel from '@/views/business-model/router.config'
import businessTopology from '@/views/business-topology/router.config'
import customQuery from '@/views/custom-query/router.config'
import eventpush from '@/views/eventpush/router.config'
import history from '@/views/history/router.config'
import hosts from '@/views/hosts/router.config'
import hostDetails from '@/views/host-details/router.config'
import model from '@/views/model-manage/router.config'
import modelAssociation from '@/views/model-association/router.config'
import modelTopology from '@/views/model-topology/router.config'
import process from '@/views/process/router.config'
import resource from '@/views/resource/router.config'
import generalModel from '@/views/general-model/router.config'
import permission from '@/views/permission/router.config'
import template from '@/views/service-template/router.config'

import tree from '@/views/tree/router.config'

Vue.use(Router)

export const viewRouters = [
    index,
    audit,
    businessModel,
    businessTopology,
    customQuery,
    eventpush,
    history,
    hosts,
    ...hostDetails,
    modelAssociation,
    modelTopology,
    process,
    resource,
<<<<<<< HEAD
    topology,
    ...template,
=======
>>>>>>> e73d2c0a
    ...generalModel,
    ...business,
    ...model,
    ...permission,
    tree
]

const statusRouters = [
    {
        name: '403',
        path: '/403',
        components: require('@/views/status/403')
    }, {
        name: '404',
        path: '/404',
        components: require('@/views/status/404')
    }, {
        name: 'error',
        path: '/error',
        components: require('@/views/status/error')
    }, {
        name: 'requireBusiness',
        path: '/require-business',
        components: require('@/views/status/require-business')
    }
]

const redirectRouters = [{
    path: '*',
    redirect: {
        name: '404'
    }
}, {
    path: '/',
    redirect: {
        name: index.name
    }
}]

const router = new Router({
    mode: 'hash',
    routes: [
        ...redirectRouters,
        ...statusRouters,
        ...viewRouters
    ]
})

const getAuth = to => {
    const auth = to.meta.auth || {}
    const view = auth.view
    const operation = auth.operation || []
    const routerAuth = view ? [view, ...operation] : operation
    if (routerAuth.length) {
        return router.app.$store.dispatch('auth/getAuth', {
            type: 'operation',
            list: routerAuth
        })
    }
    return Promise.resolve([])
}

const isViewAuthorized = to => {
    const auth = to.meta.auth || {}
    const view = auth.view
    if (!view) {
        return true
    }
    const viewAuth = router.app.$store.getters['auth/isAuthorized'](view)
    return viewAuth
}

const cancelRequest = () => {
    const allRequest = $http.queue.get()
    const requestQueue = allRequest.filter(request => request.cancelWhenRouteChange)
    return $http.cancel(requestQueue.map(request => request.requestId))
}

const setLoading = loading => router.app.$store.commit('setGlobalLoading', loading)

const setMenuState = to => {
    const isStatusRoute = statusRouters.some(route => route.name === to.name)
    if (isStatusRoute) {
        return false
    }
    const menu = to.meta.menu || {}
    const menuId = menu.id
    const parentId = menu.parent
    router.app.$store.commit('menu/setActiveMenu', menuId)
    if (parentId) {
        router.app.$store.commit('menu/setOpenMenu', parentId)
    }
}

const checkAuthDynamicMeta = (to, from) => {
    router.app.$store.commit('auth/clearDynamicMeta')
    const auth = to.meta.auth || {}
    const setDynamicMeta = auth.setDynamicMeta
    if (typeof setDynamicMeta === 'function') {
        setDynamicMeta(to, from, router.app)
    }
}

const checkAvailable = (to, from) => {
    if (typeof to.meta.checkAvailable === 'function') {
        return to.meta.checkAvailable(to, from, router.app)
    }
    return true
}

const checkBusiness = to => {
    const getters = router.app.$store.getters
    const isAdminView = getters.isAdminView
    if (isAdminView || !to.meta.requireBusiness) {
        return true
    }
    const authorizedBusiness = getters['objectBiz/authorizedBusiness']
    return authorizedBusiness.length
}

const isShouldShow = to => {
    const isAdminView = router.app.$store.getters.isAdminView
    const menu = to.meta.menu
    return menu
        ? isAdminView
            ? menu.adminView
            : menu.businessView
        : true
}

const setupStatus = {
    preload: true,
    afterload: true
}

router.beforeEach((to, from, next) => {
    Vue.nextTick(async () => {
        try {
            await cancelRequest()
            if (setupStatus.preload) {
                await preload(router.app)
            }
            if (!isShouldShow(to)) {
                next({ name: index.name })
            } else {
                setLoading(true)
                setMenuState(to)
                checkAuthDynamicMeta(to, from)

                const isAvailable = checkAvailable(to, from)
                if (!isAvailable) {
                    throw new StatusError({ name: '404' })
                }
                await getAuth(to)
                const viewAuth = isViewAuthorized(to)
                if (!viewAuth) {
                    throw new StatusError({ name: '403' })
                }

                const isBusinessCheckPass = checkBusiness(to)
                if (!isBusinessCheckPass) {
                    throw new StatusError({ name: 'requireBusiness' })
                }

                next()
            }
        } catch (e) {
            console.log(e)
            if (e instanceof StatusError) {
                next({ name: e.name })
            } else {
                next({ name: 'error' })
            }
            setLoading(false)
        } finally {
            setupStatus.preload = false
        }
    })
})

router.afterEach((to, from) => {
    try {
        if (setupStatus.afterload) {
            afterload(router.app, to, from)
        }
    } catch (e) {
        // ignore
    } finally {
        setLoading(false)
    }
})

export default router<|MERGE_RESOLUTION|>--- conflicted
+++ resolved
@@ -44,11 +44,7 @@
     modelTopology,
     process,
     resource,
-<<<<<<< HEAD
-    topology,
     ...template,
-=======
->>>>>>> e73d2c0a
     ...generalModel,
     ...business,
     ...model,

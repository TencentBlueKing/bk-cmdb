import Vue from 'vue'
import Router from 'vue-router'

import StatusError from './StatusError.js'

import preload from '@/setup/preload'
import afterload from '@/setup/afterload'
import $http from '@/api'

import index from '@/views/index/router.config'
import audit from '@/views/audit/router.config'
import business from '@/views/business/router.config'
import businessModel from '@/views/business-model/router.config'
import businessTopology from '@/views/business-topology/router.config'
import customQuery from '@/views/custom-query/router.config'
import eventpush from '@/views/eventpush/router.config'
import history from '@/views/history/router.config'
import hosts from '@/views/hosts/router.config'
import hostDetails from '@/views/host-details/router.config'
import model from '@/views/model-manage/router.config'
import modelAssociation from '@/views/model-association/router.config'
import modelTopology from '@/views/model-topology/router.config'
import process from '@/views/process/router.config'
import resource from '@/views/resource/router.config'
import generalModel from '@/views/general-model/router.config'
import permission from '@/views/permission/router.config'
import template from '@/views/service-template/router.config'
import cagetory from '@/views/service-cagetory/router.config'
<<<<<<< HEAD
import synchronous from '@/views/business-synchronous/router.config'
=======
import serviceInstance from '@/views/service-instance/router.config'
>>>>>>> 1b013fc1

import tree from '@/views/tree/router.config'

Vue.use(Router)

export const viewRouters = [
    index,
    audit,
    businessModel,
    businessTopology,
    customQuery,
    eventpush,
    history,
    hosts,
    ...hostDetails,
    modelAssociation,
    modelTopology,
    process,
    resource,
    ...template,
    ...generalModel,
    ...business,
    ...model,
    ...permission,
    tree,
    cagetory,
<<<<<<< HEAD
    synchronous
=======
    ...serviceInstance
>>>>>>> 1b013fc1
]

const statusRouters = [
    {
        name: '403',
        path: '/403',
        components: require('@/views/status/403')
    }, {
        name: '404',
        path: '/404',
        components: require('@/views/status/404')
    }, {
        name: 'error',
        path: '/error',
        components: require('@/views/status/error')
    }, {
        name: 'requireBusiness',
        path: '/require-business',
        components: require('@/views/status/require-business')
    }
]

const redirectRouters = [{
    path: '*',
    redirect: {
        name: '404'
    }
}, {
    path: '/',
    redirect: {
        name: index.name
    }
}]

const router = new Router({
    mode: 'hash',
    routes: [
        ...redirectRouters,
        ...statusRouters,
        ...viewRouters
    ]
})

const getAuth = to => {
    const auth = to.meta.auth || {}
    const view = auth.view
    const operation = auth.operation || []
    const routerAuth = view ? [view, ...operation] : operation
    if (routerAuth.length) {
        return router.app.$store.dispatch('auth/getAuth', {
            type: 'operation',
            list: routerAuth
        })
    }
    return Promise.resolve([])
}

const isViewAuthorized = to => {
    const auth = to.meta.auth || {}
    const view = auth.view
    if (!view) {
        return true
    }
    const viewAuth = router.app.$store.getters['auth/isAuthorized'](view)
    return viewAuth
}

const cancelRequest = () => {
    const allRequest = $http.queue.get()
    const requestQueue = allRequest.filter(request => request.cancelWhenRouteChange)
    return $http.cancel(requestQueue.map(request => request.requestId))
}

const setLoading = loading => router.app.$store.commit('setGlobalLoading', loading)

const setMenuState = to => {
    const isStatusRoute = statusRouters.some(route => route.name === to.name)
    if (isStatusRoute) {
        return false
    }
    const menu = to.meta.menu || {}
    const menuId = menu.id
    const parentId = menu.parent
    router.app.$store.commit('menu/setActiveMenu', menuId)
    if (parentId) {
        router.app.$store.commit('menu/setOpenMenu', parentId)
    }
}

const checkAuthDynamicMeta = (to, from) => {
    router.app.$store.commit('auth/clearDynamicMeta')
    const auth = to.meta.auth || {}
    const setDynamicMeta = auth.setDynamicMeta
    if (typeof setDynamicMeta === 'function') {
        setDynamicMeta(to, from, router.app)
    }
}

const checkAvailable = (to, from) => {
    if (typeof to.meta.checkAvailable === 'function') {
        return to.meta.checkAvailable(to, from, router.app)
    }
    return true
}

const checkBusiness = to => {
    const getters = router.app.$store.getters
    const isAdminView = getters.isAdminView
    if (isAdminView || !to.meta.requireBusiness) {
        return true
    }
    const authorizedBusiness = getters['objectBiz/authorizedBusiness']
    return authorizedBusiness.length
}

const isShouldShow = to => {
    const isAdminView = router.app.$store.getters.isAdminView
    const menu = to.meta.menu
    return menu
        ? isAdminView
            ? menu.adminView
            : menu.businessView
        : true
}

const setupStatus = {
    preload: true,
    afterload: true
}

router.beforeEach((to, from, next) => {
    Vue.nextTick(async () => {
        try {
            await cancelRequest()
            if (setupStatus.preload) {
                await preload(router.app)
            }
            if (!isShouldShow(to)) {
                next({ name: index.name })
            } else {
                setLoading(true)
                setMenuState(to)
                checkAuthDynamicMeta(to, from)

                const isAvailable = checkAvailable(to, from)
                if (!isAvailable) {
                    throw new StatusError({ name: '404' })
                }
                await getAuth(to)
                const viewAuth = isViewAuthorized(to)
                if (!viewAuth) {
                    throw new StatusError({ name: '403' })
                }

                const isBusinessCheckPass = checkBusiness(to)
                if (!isBusinessCheckPass) {
                    throw new StatusError({ name: 'requireBusiness' })
                }

                next()
            }
        } catch (e) {
            console.log(e)
            if (e instanceof StatusError) {
                next({ name: e.name })
            } else {
                next({ name: 'error' })
            }
            setLoading(false)
        } finally {
            setupStatus.preload = false
        }
    })
})

router.afterEach((to, from) => {
    try {
        if (setupStatus.afterload) {
            afterload(router.app, to, from)
        }
    } catch (e) {
        // ignore
    } finally {
        setLoading(false)
    }
})

export default router<|MERGE_RESOLUTION|>--- conflicted
+++ resolved
@@ -26,11 +26,8 @@
 import permission from '@/views/permission/router.config'
 import template from '@/views/service-template/router.config'
 import cagetory from '@/views/service-cagetory/router.config'
-<<<<<<< HEAD
 import synchronous from '@/views/business-synchronous/router.config'
-=======
 import serviceInstance from '@/views/service-instance/router.config'
->>>>>>> 1b013fc1
 
 import tree from '@/views/tree/router.config'
 
@@ -57,11 +54,8 @@
     ...permission,
     tree,
     cagetory,
-<<<<<<< HEAD
-    synchronous
-=======
+    synchronous,
     ...serviceInstance
->>>>>>> 1b013fc1
 ]
 
 const statusRouters = [

import Vue from 'vue'
import Router from 'vue-router'

import StatusError from './StatusError.js'

import preload from '@/setup/preload'
import afterload from '@/setup/afterload'
import { setupValidator } from '@/setup/validate'
import { $error } from '@/magicbox'
import i18n from '@/i18n'

import {
  before as businessBeforeInterceptor
} from './business-interceptor'

import {
  MENU_ENTRY,
  MENU_BUSINESS,
  MENU_RESOURCE,
  MENU_MODEL,
  MENU_ANALYSIS,
  MENU_ADMIN
} from '@/dictionary/menu-symbol'

import {
  indexViews,
  adminViews,
  hostLandingViews,
  businessViews,
  resourceViews,
  modelViews,
  analysisViews
} from '@/views'

import dynamicRouterView from '@/components/layout/dynamic-router-view'

Vue.use(Router)

export const viewRouters = []

const statusRouters = [
  {
    name: '404',
    path: '/404',
    components: require('@/views/status/404')
  }, {
    name: 'error',
    path: '/error',
    components: require('@/views/status/error')
  }
]

const redirectRouters = [{
  path: '*',
  redirect: {
    name: '404'
  }
}]

const router = new Router({
  mode: 'hash',
  routes: [
    ...redirectRouters,
    ...statusRouters,
    ...hostLandingViews,
    {
      name: MENU_ENTRY,
      component: dynamicRouterView,
      children: indexViews,
      path: '/',
      redirect: '/index'
    },
    {
      name: MENU_ADMIN,
      component: dynamicRouterView,
      children: adminViews,
      path: '/admin',
      redirect: '/admin/index'
    },
    {
      name: MENU_BUSINESS,
      components: {
        default: dynamicRouterView,
        error: require('@/views/status/error').default,
        permission: require('@/views/status/non-exist-business').default
      },
      children: businessViews,
      path: '/business/:bizId?'
    }, {
      name: MENU_MODEL,
      component: dynamicRouterView,
      children: modelViews,
      path: '/model',
      redirect: '/model/index'
    },
    {
      name: MENU_RESOURCE,
      component: dynamicRouterView,
      children: resourceViews,
      path: '/resource',
      redirect: '/resource/index'
    }, {
      name: MENU_ANALYSIS,
      component: dynamicRouterView,
      children: analysisViews,
      path: '/analysis',
      redirect: '/analysis/audit'
    }
  ]
})

const beforeHooks = new Set()

function runBeforeHooks() {
  return Promise.all(Array.from(beforeHooks).map(callback => callback()))
}

export const addBeforeHooks = function (hook) {
  beforeHooks.add(hook)
}

function cancelRequest(app) {
  const pendingRequest = app.$http.queue.get()
  const cancelId = pendingRequest.filter(request => request.cancelWhenRouteChange).map(request => request.requestId)
  app.$http.cancelRequest(cancelId)
}

const checkViewAuthorize = async (to) => {
  // owener判断已经发现无业务时
  // if (to.meta.view === 'permission') {
  //     return false
  // }
  // const auth = to.meta.auth || {}
  // const view = auth.view
  // if (view) {
  //     const viewAuthData = typeof view === 'function' ? view(to, router.app) : view
  //     const viewAuth = await router.app.$store.dispatch('auth/getViewAuth', viewAuthData)
  //     to.meta.view = viewAuth ? 'default' : 'permission'
  // }
  return Promise.resolve()
}

const setLoading = loading => router.app.$store.commit('setGlobalLoading', loading)

const checkAvailable = (to, from) => {
  if (typeof to.meta.checkAvailable === 'function') {
    return to.meta.checkAvailable(to, from, router.app)
  } else if (to.meta.hasOwnProperty('available')) {
    return to.meta.available
  }
  return true
}

const setupStatus = {
  preload: true,
  afterload: true
}

router.beforeEach((to, from, next) => {
<<<<<<< HEAD
  Vue.nextTick(async () => {
=======
    Vue.nextTick(async () => {
        try {
            cancelRequest(router.app)
            to.name !== from.name && router.app.$store.commit('setTitle', '')
            if (to.meta.view !== 'permission') {
                Vue.set(to.meta, 'view', 'default')
            }
            if (to.name === from.name) {
                return next()
            }
            if (setupStatus.preload) {
                setLoading(true)
                setupStatus.preload = false
                await preload(router.app)
                setupValidator(router.app)
            }
            await runBeforeHooks()
            const shouldContinue = await businessBeforeInterceptor(to, from, next)
            if (!shouldContinue) {
                return false
            }

            const isAvailable = checkAvailable(to, from)
            if (!isAvailable) {
                throw new StatusError({ name: '404' })
            }
            await checkViewAuthorize(to)
            return next()
        } catch (e) {
            console.error(e)
            setupStatus.preload = true
            if (e.__CANCEL__) {
                next()
            } else if (e instanceof StatusError) {
                next({ name: e.name, query: e.query })
            } else if (e.status !== 401) {
                console.error(e)
                // 保留路由，将视图切换为error
                Vue.set(to.meta, 'view', 'error')
                next()
            } else {
                next()
            }
        } finally {
            setLoading(false)
        }
    })
})

router.afterEach(async (to, from) => {
>>>>>>> 99a5fb17
    try {
      cancelRequest(router.app)
      to.name !== from.name && router.app.$store.commit('setTitle', '')
      if (to.meta.view !== 'permission') {
        Vue.set(to.meta, 'view', 'default')
      }
      if (to.name === from.name) {
        return next()
      }
      if (setupStatus.preload) {
        setLoading(true)
        setupStatus.preload = false
        await preload(router.app)
        setupValidator(router.app)
      }
      await runBeforeHooks()
      const shouldContinue = await businessBeforeInterceptor(router.app, to, from, next)
      if (!shouldContinue) {
        return false
      }

      const isAvailable = checkAvailable(to, from)
      if (!isAvailable) {
        throw new StatusError({ name: '404' })
      }
      await checkViewAuthorize(to)
      return next()
    } catch (e) {
      console.error(e)
      setupStatus.preload = true
      if (e.__CANCEL__) {
        next()
      } else if (e instanceof StatusError) {
        next({ name: e.name, query: e.query })
      } else if (e.status !== 401) {
        console.error(e)
        // 保留路由，将视图切换为error
        Vue.set(to.meta, 'view', 'error')
        next()
      } else {
        next()
      }
    } finally {
      setLoading(false)
    }
  })
})

router.afterEach(async (to, from) => {
  try {
    if (setupStatus.afterload) {
      setupStatus.afterload = false
      await afterload(router.app, to, from)
    }
  } catch (e) {
    setupStatus.afterload = true
    console.error(e)
  }
})

router.onError((error) => {
  if (/Loading chunk (\d*) failed/.test(error.message)) {
    $error(i18n.t('资源请求失败提示'))
  }
})

export default router<|MERGE_RESOLUTION|>--- conflicted
+++ resolved
@@ -157,60 +157,7 @@
 }
 
 router.beforeEach((to, from, next) => {
-<<<<<<< HEAD
   Vue.nextTick(async () => {
-=======
-    Vue.nextTick(async () => {
-        try {
-            cancelRequest(router.app)
-            to.name !== from.name && router.app.$store.commit('setTitle', '')
-            if (to.meta.view !== 'permission') {
-                Vue.set(to.meta, 'view', 'default')
-            }
-            if (to.name === from.name) {
-                return next()
-            }
-            if (setupStatus.preload) {
-                setLoading(true)
-                setupStatus.preload = false
-                await preload(router.app)
-                setupValidator(router.app)
-            }
-            await runBeforeHooks()
-            const shouldContinue = await businessBeforeInterceptor(to, from, next)
-            if (!shouldContinue) {
-                return false
-            }
-
-            const isAvailable = checkAvailable(to, from)
-            if (!isAvailable) {
-                throw new StatusError({ name: '404' })
-            }
-            await checkViewAuthorize(to)
-            return next()
-        } catch (e) {
-            console.error(e)
-            setupStatus.preload = true
-            if (e.__CANCEL__) {
-                next()
-            } else if (e instanceof StatusError) {
-                next({ name: e.name, query: e.query })
-            } else if (e.status !== 401) {
-                console.error(e)
-                // 保留路由，将视图切换为error
-                Vue.set(to.meta, 'view', 'error')
-                next()
-            } else {
-                next()
-            }
-        } finally {
-            setLoading(false)
-        }
-    })
-})
-
-router.afterEach(async (to, from) => {
->>>>>>> 99a5fb17
     try {
       cancelRequest(router.app)
       to.name !== from.name && router.app.$store.commit('setTitle', '')
@@ -227,7 +174,7 @@
         setupValidator(router.app)
       }
       await runBeforeHooks()
-      const shouldContinue = await businessBeforeInterceptor(router.app, to, from, next)
+      const shouldContinue = await businessBeforeInterceptor(to, from, next)
       if (!shouldContinue) {
         return false
       }

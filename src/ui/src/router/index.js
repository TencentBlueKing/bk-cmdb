--- conflicted
+++ resolved
@@ -8,11 +8,6 @@
 
 import index from '@/views/index/router.config'
 
-<<<<<<< HEAD
-import serviceInstance from '@/views/service-instance/router.config'
-import synchronous from '@/views/business-synchronous/router.config'
-import operation from '@/views/operation/router.config'
-=======
 import {
     MENU_INDEX,
     MENU_BUSINESS,
@@ -20,7 +15,6 @@
     MENU_MODEL,
     MENU_ANALYSIS
 } from '@/dictionary/menu-symbol'
->>>>>>> a93306cd
 
 import {
     businessViews,
@@ -29,35 +23,9 @@
     analysisViews
 } from '@/views'
 
-<<<<<<< HEAD
-export const viewRouters = [
-    ...index,
-    audit,
-    businessModel,
-    businessTopology,
-    customQuery,
-    eventpush,
-    hosts,
-    ...hostDetails,
-    modelAssociation,
-    modelTopology,
-    resource,
-    ...template,
-    ...generalModel,
-    ...business,
-    ...model,
-    ...permission,
-    category,
-    synchronous,
-    ...serviceInstance,
-    operation,
-    history
-]
-=======
 import dynamicRouterView from '@/components/layout/dynamic-router-view'
 
 Vue.use(Router)
->>>>>>> a93306cd
 
 export const viewRouters = []
 

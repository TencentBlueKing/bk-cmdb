--- conflicted
+++ resolved
@@ -26,9 +26,9 @@
 import permission from '@/views/permission/router.config'
 import template from '@/views/service-template/router.config'
 import cagetory from '@/views/service-cagetory/router.config'
+
 import serviceInstance from '@/views/service-instance/router.config'
 import synchronous from '@/views/business-synchronous/router.config'
-import serviceInstance from '@/views/service-instance/router.config'
 
 Vue.use(Router)
 
@@ -52,13 +52,9 @@
     ...model,
     ...permission,
     cagetory,
-<<<<<<< HEAD
     synchronous,
-    ...serviceInstance
-=======
     ...serviceInstance,
     synchronous
->>>>>>> 28f70af1
 ]
 
 const statusRouters = [

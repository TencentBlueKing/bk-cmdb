import Vue from 'vue'
import Router from 'vue-router'

import StatusError from './StatusError.js'

import preload from '@/setup/preload'
import afterload from '@/setup/afterload'
import $http from '@/api'

import index from '@/views/index/router.config'
import audit from '@/views/audit/router.config'
import business from '@/views/business/router.config'
import businessModel from '@/views/business-model/router.config'
import businessTopology from '@/views/business-topology/router.config'
import customQuery from '@/views/custom-query/router.config'
import eventpush from '@/views/eventpush/router.config'
import history from '@/views/history/router.config'
import hosts from '@/views/hosts/router.config'
import hostDetails from '@/views/host-details/router.config'
import model from '@/views/model-manage/router.config'
import modelAssociation from '@/views/model-association/router.config'
import modelTopology from '@/views/model-topology/router.config'
import resource from '@/views/resource/router.config'
import generalModel from '@/views/general-model/router.config'
import permission from '@/views/permission/router.config'
import template from '@/views/service-template/router.config'
import category from '@/views/service-category/router.config'

import serviceInstance from '@/views/service-instance/router.config'
import synchronous from '@/views/business-synchronous/router.config'

Vue.use(Router)

export const viewRouters = [
    index,
    audit,
    businessModel,
    businessTopology,
    customQuery,
    eventpush,
    history,
    hosts,
    ...hostDetails,
    modelAssociation,
    modelTopology,
    resource,
    ...template,
    ...generalModel,
    ...business,
    ...model,
    ...permission,
    category,
    synchronous,
    ...serviceInstance
]

const statusRouters = [
    {
        name: '403',
        path: '/403',
        components: require('@/views/status/403')
    }, {
        name: '404',
        path: '/404',
        components: require('@/views/status/404')
    }, {
        name: 'error',
        path: '/error',
        components: require('@/views/status/error')
    }, {
        name: 'requireBusiness',
        path: '/require-business',
        components: require('@/views/status/require-business')
    }
]

const redirectRouters = [{
    path: '*',
    redirect: {
        name: '404'
    }
}, {
    path: '/',
    redirect: {
        name: index.name
    }
}]

const router = new Router({
    mode: 'hash',
    routes: [
        ...redirectRouters,
        ...statusRouters,
        ...viewRouters
    ]
})

const getAuth = to => {
    const auth = to.meta.auth || {}
    const view = auth.view
    const operation = auth.operation || []
    const routerAuth = view ? [view, ...operation] : operation
    if (routerAuth.length) {
        return router.app.$store.dispatch('auth/getAuth', {
            type: 'operation',
            list: routerAuth
        })
    }
    return Promise.resolve([])
}

const isViewAuthorized = to => {
    const auth = to.meta.auth || {}
    const view = auth.view
    if (!view) {
        return true
    }
    const viewAuth = router.app.$store.getters['auth/isAuthorized'](view)
    return viewAuth
}

const cancelRequest = () => {
    const allRequest = $http.queue.get()
    const requestQueue = allRequest.filter(request => request.cancelWhenRouteChange)
    return $http.cancel(requestQueue.map(request => request.requestId))
}

const setLoading = loading => router.app.$store.commit('setGlobalLoading', loading)

const setMenuState = to => {
    if (!to.meta.resetMenu) {
        return false
    }
    const isStatusRoute = statusRouters.some(route => route.name === to.name)
    if (isStatusRoute) {
        return false
    }
    const menu = to.meta.menu || {}
    const menuId = menu.id
    const parentId = menu.parent
    router.app.$store.commit('menu/setActiveMenu', menuId)
    if (parentId) {
        router.app.$store.commit('menu/setOpenMenu', parentId)
    }
}

<<<<<<< HEAD
const setTitle = to => {
    const { i18nTitle, title } = to.meta
    let headerTitle
    if (!i18nTitle && !title) {
        return false
    } else if (i18nTitle) {
        headerTitle = router.app.$t(i18nTitle)
    } else if (title) {
        headerTitle = title
    }
    router.app.$store.commit('setHeaderTitle', headerTitle)
=======
const setAuthScope = (to, from) => {
    const auth = to.meta.auth || {}
    if (typeof auth.setAuthScope === 'function') {
        auth.setAuthScope(to, from, router.app)
    }
>>>>>>> 655a473e
}

const checkAuthDynamicMeta = (to, from) => {
    router.app.$store.commit('auth/clearDynamicMeta')
    const auth = to.meta.auth || {}
    const setDynamicMeta = auth.setDynamicMeta
    if (typeof setDynamicMeta === 'function') {
        setDynamicMeta(to, from, router.app)
    }
}

const checkAvailable = (to, from) => {
    if (typeof to.meta.checkAvailable === 'function') {
        return to.meta.checkAvailable(to, from, router.app)
    }
    return true
}

const checkBusiness = to => {
    const getters = router.app.$store.getters
    const isAdminView = getters.isAdminView
    if (isAdminView || !to.meta.requireBusiness) {
        return true
    }
    const authorizedBusiness = getters['objectBiz/authorizedBusiness']
    return authorizedBusiness.length
}

const isShouldShow = to => {
    const isAdminView = router.app.$store.getters.isAdminView
    const menu = to.meta.menu
    return menu
        ? isAdminView
            ? menu.adminView
            : menu.businessView
        : true
}

const setupStatus = {
    preload: true,
    afterload: true
}

router.beforeEach((to, from, next) => {
    Vue.nextTick(async () => {
        try {
            setLoading(true)
            await cancelRequest()
            if (setupStatus.preload) {
                await preload(router.app)
            }
            if (!isShouldShow(to)) {
                next({ name: index.name })
            } else {
                setMenuState(to)
<<<<<<< HEAD
                setTitle(to)
=======
                setAuthScope(to, from)
>>>>>>> 655a473e
                checkAuthDynamicMeta(to, from)

                const isAvailable = checkAvailable(to, from)
                if (!isAvailable) {
                    throw new StatusError({ name: '404' })
                }
                await getAuth(to)
                const viewAuth = isViewAuthorized(to)
                if (!viewAuth) {
                    throw new StatusError({ name: '403' })
                }

                const isBusinessCheckPass = checkBusiness(to)
                if (!isBusinessCheckPass) {
                    throw new StatusError({ name: 'requireBusiness' })
                }

                next()
            }
        } catch (e) {
            if (e.__CANCEL__) {
                next()
            } else if (e instanceof StatusError) {
                next({ name: e.name })
            } else {
                console.error(e)
                next({ name: 'error' })
            }
            setLoading(false)
        } finally {
            setupStatus.preload = false
        }
    })
})

router.afterEach((to, from) => {
    try {
        if (setupStatus.afterload) {
            afterload(router.app, to, from)
        }
    } catch (e) {
        // ignore
    } finally {
        setLoading(false)
    }
})

export default router<|MERGE_RESOLUTION|>--- conflicted
+++ resolved
@@ -144,7 +144,6 @@
     }
 }
 
-<<<<<<< HEAD
 const setTitle = to => {
     const { i18nTitle, title } = to.meta
     let headerTitle
@@ -156,13 +155,13 @@
         headerTitle = title
     }
     router.app.$store.commit('setHeaderTitle', headerTitle)
-=======
+}
+
 const setAuthScope = (to, from) => {
     const auth = to.meta.auth || {}
     if (typeof auth.setAuthScope === 'function') {
         auth.setAuthScope(to, from, router.app)
     }
->>>>>>> 655a473e
 }
 
 const checkAuthDynamicMeta = (to, from) => {
@@ -218,11 +217,8 @@
                 next({ name: index.name })
             } else {
                 setMenuState(to)
-<<<<<<< HEAD
                 setTitle(to)
-=======
                 setAuthScope(to, from)
->>>>>>> 655a473e
                 checkAuthDynamicMeta(to, from)
 
                 const isAvailable = checkAvailable(to, from)

--- conflicted
+++ resolved
@@ -12,12 +12,8 @@
 const generalModel = () => import(/* webpackChunkName: generalModel */ '@/views/general-model')
 const deleteHistory = () => import(/* webpackChunkName: deleteHistory */ '@/views/history')
 const hosts = () => import(/* webpackChunkName: hosts */ '@/views/hosts')
-<<<<<<< HEAD
-const eventpush = () => import(/* webpackChunkName: hosts */ '@/views/eventpush')
-=======
 const eventpush = () => import(/* webpackChunkName: eventpush */ '@/views/eventpush')
 const permission = () => import(/* webpackChunkName: permission */ '@/views/permission')
->>>>>>> 39ed8cdf
 const resource = () => import(/* webpackChunkName: resource */ '@/views/resource')
 const audit = () => import(/* webpackChunkName: audit */ '@/views/audit')
 const topology = () => import(/* webpackChunkName: topology */ '@/views/topology')

--- conflicted
+++ resolved
@@ -4,20 +4,19 @@
 const requestId = Symbol('getAuthorizedBusiness')
 
 let committed = false
-<<<<<<< HEAD
-export async function getAuthorizedBusiness(app) {
-  const { info } = await app.$store.dispatch('objectBiz/getAuthorizedBusiness', {
+export async function getAuthorizedBusiness() {
+  const { info } = await store.dispatch('objectBiz/getAuthorizedBusiness', {
     requestId: requestId,
     fromCache: true
   })
   if (!committed) {
-    app.$store.commit('objectBiz/setAuthorizedBusiness', Object.freeze(info))
+    store.commit('objectBiz/setAuthorizedBusiness', Object.freeze(info))
     committed = true
   }
   return info
 }
 
-export const before = async function (app, to, from, next) {
+export const before = async function (to, from, next) {
   const toTopRoute = to.matched[0]
   const fromTopRoute = from.matched[0]
   if (!toTopRoute || toTopRoute.name !== MENU_BUSINESS) {
@@ -35,7 +34,7 @@
     next()
     return false
   }
-  const authorizedList = await getAuthorizedBusiness(app)
+  const authorizedList = await getAuthorizedBusiness()
   const id = parseInt(to.params.bizId || window.localStorage.getItem('selectedBusiness'))
   const business = authorizedList.find(business => business.bk_biz_id === id)
   const hasURLId = to.params.bizId
@@ -45,7 +44,7 @@
     const isSubRoute = to.matched.length > 1
     toTopRoute.meta.view = 'default'
     window.localStorage.setItem('selectedBusiness', id)
-    app.$store.commit('objectBiz/setBizId', id)
+    store.commit('objectBiz/setBizId', id)
 
     if (!isSubRoute) { // 如果是一级路由，则重定向到带业务id的二级路由首页(业务拓扑)
       next({
@@ -64,88 +63,6 @@
         replace: true
       })
       return false
-=======
-export async function getAuthorizedBusiness () {
-    const { info } = await store.dispatch('objectBiz/getAuthorizedBusiness', {
-        requestId: requestId,
-        fromCache: true
-    })
-    if (!committed) {
-        store.commit('objectBiz/setAuthorizedBusiness', Object.freeze(info))
-        committed = true
-    }
-    return info
-}
-
-export const before = async function (to, from, next) {
-    const toTopRoute = to.matched[0]
-    const fromTopRoute = from.matched[0]
-    if (!toTopRoute || toTopRoute.name !== MENU_BUSINESS) {
-        if (fromTopRoute && fromTopRoute.name === MENU_BUSINESS) {
-            fromTopRoute.meta.view = 'default'
-        }
-        return true
-    }
-    if (fromTopRoute && fromTopRoute.name === MENU_BUSINESS && parseInt(to.params.bizId) !== parseInt(from.params.bizId)) {
-        window.location.hash = to.fullPath
-        window.location.reload()
-        return false
-    }
-    if (toTopRoute.meta.view === 'permission') {
-        next()
-        return false
-    }
-    const authorizedList = await getAuthorizedBusiness()
-    const id = parseInt(to.params.bizId || window.localStorage.getItem('selectedBusiness'))
-    const business = authorizedList.find(business => business.bk_biz_id === id)
-    const hasURLId = to.params.bizId
-
-    // URL或者缓存中的id对应的业务存在
-    if (business) {
-        const isSubRoute = to.matched.length > 1
-        toTopRoute.meta.view = 'default'
-        window.localStorage.setItem('selectedBusiness', id)
-        store.commit('objectBiz/setBizId', id)
-
-        if (!isSubRoute) { // 如果是一级路由，则重定向到带业务id的二级路由首页(业务拓扑)
-            next({
-                path: `/business/${id}/index`,
-                replace: true
-            })
-            return false
-        } else if (!hasURLId) { // 如果是二级路由且URL中不包含业务ID，则补充业务ID到URL中
-            next({
-                name: to.name,
-                params: {
-                    ...to.params,
-                    bizId: id
-                },
-                query: to.query,
-                replace: true
-            })
-            return false
-        }
-        return true // 正常的有权限的业务，且URL中带了ID，则直接返回，进行后续的路由逻辑
-    }
-    // 未找到对应有权限的业务，且URL中有业务ID，则显示一级view的无权限视图
-    if (hasURLId) {
-        toTopRoute.meta.view = 'permission'
-        next()
-        return false
-    }
-    // 缓存无ID，URL无ID，则认为是首次进入业务导航，取有权限业务的第一个写入URL中
-    if (authorizedList.length) {
-        const [firstBusiness] = authorizedList
-        toTopRoute.meta.view = 'default'
-        const defaultId = firstBusiness.bk_biz_id
-        window.localStorage.setItem('selectedBusiness', defaultId)
-        store.commit('objectBiz/setBizId', defaultId)
-        next({
-            path: `/business/${defaultId}/index`,
-            replace: true
-        })
-        return false
->>>>>>> 99a5fb17
     }
     return true // 正常的有权限的业务，且URL中带了ID，则直接返回，进行后续的路由逻辑
   }
@@ -161,7 +78,7 @@
     toTopRoute.meta.view = 'default'
     const defaultId = firstBusiness.bk_biz_id
     window.localStorage.setItem('selectedBusiness', defaultId)
-    app.$store.commit('objectBiz/setBizId', defaultId)
+    store.commit('objectBiz/setBizId', defaultId)
     next({
       path: `/business/${defaultId}/index`,
       replace: true

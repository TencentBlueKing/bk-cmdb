--- conflicted
+++ resolved
@@ -31,12 +31,8 @@
   TABLE: 'table',
   SERVICE_TEMPLATE: 'service-template',
   TOPOLOGY: 'topology',
-<<<<<<< HEAD
   FOREIGNKEY: 'foreignkey',
   INNER_TABLE: 'innertable'
-=======
-  FOREIGNKEY: 'foreignkey'
->>>>>>> e94b26dd
 })
 
 export const PROPERTY_TYPE_NAMES = Object.freeze({
@@ -53,13 +49,9 @@
   [PROPERTY_TYPES.LIST]: t('列表'),
   [PROPERTY_TYPES.ORGANIZATION]: t('组织'),
   [PROPERTY_TYPES.ENUMMULTI]: t('枚举(多选)'),
-<<<<<<< HEAD
-  // [PROPERTY_TYPES.ENUMQUOTE]: t('枚举(引用)'),
-  [PROPERTY_TYPES.INNER_TABLE]: t('表格')
-=======
+  [PROPERTY_TYPES.INNER_TABLE]: t('表格'),
   [PROPERTY_TYPES.ENUMQUOTE]: t('枚举(引用)'),
   [PROPERTY_TYPES.FOREIGNKEY]: t('系统内置类型')
->>>>>>> e94b26dd
 })
 
 export const PROPERTY_TYPE_LIST = [

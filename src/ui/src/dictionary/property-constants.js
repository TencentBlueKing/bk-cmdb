/*
 * Tencent is pleased to support the open source community by making 蓝鲸 available.
 * Copyright (C) 2017-2022 THL A29 Limited, a Tencent company. All rights reserved.
 * Licensed under the MIT License (the "License"); you may not use this file except
 * in compliance with the License. You may obtain a copy of the License at
 * http://opensource.org/licenses/MIT
 * Unless required by applicable law or agreed to in writing, software distributed under
 * the License is distributed on an "AS IS" BASIS, WITHOUT WARRANTIES OR CONDITIONS OF ANY KIND,
 * either express or implied. See the License for the specific language governing permissions and
 * limitations under the License.
 */

import { t } from '@/i18n'

export const PROPERTY_TYPES = Object.freeze({
  SINGLECHAR: 'singlechar',
  INT: 'int',
  FLOAT: 'float',
  ENUM: 'enum',
  DATE: 'date',
  TIME: 'time',
  LONGCHAR: 'longchar',
  OBJUSER: 'objuser',
  TIMEZONE: 'timezone',
  BOOL: 'bool',
  LIST: 'list',
  ORGANIZATION: 'organization',
  ENUMMULTI: 'enummulti',
  ENUMQUOTE: 'enumquote',
  MAP: 'map',
  TABLE: 'table',
  SERVICE_TEMPLATE: 'service-template',
  TOPOLOGY: 'topology',
  FOREIGNKEY: 'foreignkey',
  INNER_TABLE: 'innertable',
})

export const PROPERTY_TYPE_NAMES = Object.freeze({
  [PROPERTY_TYPES.SINGLECHAR]: t('短字符'),
  [PROPERTY_TYPES.INT]: t('数字'),
  [PROPERTY_TYPES.FLOAT]: t('浮点'),
  [PROPERTY_TYPES.ENUM]: t('枚举'),
  [PROPERTY_TYPES.DATE]: t('日期'),
  [PROPERTY_TYPES.TIME]: t('时间'),
  [PROPERTY_TYPES.LONGCHAR]: t('长字符'),
  [PROPERTY_TYPES.OBJUSER]: t('用户'),
  [PROPERTY_TYPES.TIMEZONE]: t('时区'),
  [PROPERTY_TYPES.BOOL]: t('bool'),
  [PROPERTY_TYPES.LIST]: t('列表'),
  [PROPERTY_TYPES.ORGANIZATION]: t('组织'),
  [PROPERTY_TYPES.ENUMMULTI]: t('枚举(多选)'),
  [PROPERTY_TYPES.INNER_TABLE]: t('表格'),
  [PROPERTY_TYPES.ENUMQUOTE]: t('枚举(引用)'),
  [PROPERTY_TYPES.FOREIGNKEY]: t('系统内置类型'),
})

export const PROPERTY_TYPE_LIST = [
  {
    id: PROPERTY_TYPES.SINGLECHAR,
    name: PROPERTY_TYPE_NAMES[PROPERTY_TYPES.SINGLECHAR],
  },
  {
    id: PROPERTY_TYPES.INT,
    name: PROPERTY_TYPE_NAMES[PROPERTY_TYPES.INT],
  },
  {
    id: PROPERTY_TYPES.FLOAT,
    name: PROPERTY_TYPE_NAMES[PROPERTY_TYPES.FLOAT],
  },
  {
    id: PROPERTY_TYPES.ENUM,
    name: PROPERTY_TYPE_NAMES[PROPERTY_TYPES.ENUM],
  },
  {
    id: PROPERTY_TYPES.ENUMMULTI,
    name: PROPERTY_TYPE_NAMES[PROPERTY_TYPES.ENUMMULTI],
  },
  {
    id: PROPERTY_TYPES.ENUMQUOTE,
    name: PROPERTY_TYPE_NAMES[PROPERTY_TYPES.ENUMQUOTE],
  },
  {
    id: PROPERTY_TYPES.INNER_TABLE,
    name: PROPERTY_TYPE_NAMES[PROPERTY_TYPES.INNER_TABLE],
  },
  {
    id: PROPERTY_TYPES.DATE,
    name: PROPERTY_TYPE_NAMES[PROPERTY_TYPES.DATE],
  },
  {
    id: PROPERTY_TYPES.TIME,
    name: PROPERTY_TYPE_NAMES[PROPERTY_TYPES.TIME],
  },
  {
    id: PROPERTY_TYPES.LONGCHAR,
    name: PROPERTY_TYPE_NAMES[PROPERTY_TYPES.LONGCHAR],
  },
  {
    id: PROPERTY_TYPES.OBJUSER,
    name: PROPERTY_TYPE_NAMES[PROPERTY_TYPES.OBJUSER],
  },
  {
    id: PROPERTY_TYPES.TIMEZONE,
    name: PROPERTY_TYPE_NAMES[PROPERTY_TYPES.TIMEZONE],
  },
  {
    id: PROPERTY_TYPES.BOOL,
    name: PROPERTY_TYPE_NAMES[PROPERTY_TYPES.BOOL],
  },
  {
    id: PROPERTY_TYPES.LIST,
    name: PROPERTY_TYPE_NAMES[PROPERTY_TYPES.LIST],
  },
  {
    id: PROPERTY_TYPES.ORGANIZATION,
    name: PROPERTY_TYPE_NAMES[PROPERTY_TYPES.ORGANIZATION],
  },
  {
    id: PROPERTY_TYPES.FOREIGNKEY,
<<<<<<< HEAD
    name: PROPERTY_TYPE_NAMES[PROPERTY_TYPES.FOREIGNKEY],
  },
=======
    name: PROPERTY_TYPE_NAMES[PROPERTY_TYPES.FOREIGNKEY]
  }
]

export const EDITABLE_TYPES = [
  PROPERTY_TYPES.SINGLECHAR,
  PROPERTY_TYPES.INT,
  PROPERTY_TYPES.FLOAT,
  PROPERTY_TYPES.ENUM,
  PROPERTY_TYPES.DATE,
  PROPERTY_TYPES.TIME,
  PROPERTY_TYPES.LONGCHAR,
  PROPERTY_TYPES.OBJUSER,
  PROPERTY_TYPES.TIMEZONE,
  PROPERTY_TYPES.BOOL,
  PROPERTY_TYPES.LIST,
  PROPERTY_TYPES.ORGANIZATION,
  PROPERTY_TYPES.ENUMMULTI,
  PROPERTY_TYPES.ENUMQUOTE,
  PROPERTY_TYPES.INNER_TABLE
]

export const REQUIRED_TYPES = [
  PROPERTY_TYPES.SINGLECHAR,
  PROPERTY_TYPES.INT,
  PROPERTY_TYPES.FLOAT,
  PROPERTY_TYPES.DATE,
  PROPERTY_TYPES.TIME,
  PROPERTY_TYPES.LONGCHAR,
  PROPERTY_TYPES.OBJUSER,
  PROPERTY_TYPES.TIMEZONE,
  PROPERTY_TYPES.LIST,
  PROPERTY_TYPES.ORGANIZATION,
  PROPERTY_TYPES.INNER_TABLE
>>>>>>> c8c5a7ef
]<|MERGE_RESOLUTION|>--- conflicted
+++ resolved
@@ -117,12 +117,8 @@
   },
   {
     id: PROPERTY_TYPES.FOREIGNKEY,
-<<<<<<< HEAD
     name: PROPERTY_TYPE_NAMES[PROPERTY_TYPES.FOREIGNKEY],
   },
-=======
-    name: PROPERTY_TYPE_NAMES[PROPERTY_TYPES.FOREIGNKEY]
-  }
 ]
 
 export const EDITABLE_TYPES = [
@@ -140,7 +136,7 @@
   PROPERTY_TYPES.ORGANIZATION,
   PROPERTY_TYPES.ENUMMULTI,
   PROPERTY_TYPES.ENUMQUOTE,
-  PROPERTY_TYPES.INNER_TABLE
+  PROPERTY_TYPES.INNER_TABLE,
 ]
 
 export const REQUIRED_TYPES = [
@@ -154,6 +150,5 @@
   PROPERTY_TYPES.TIMEZONE,
   PROPERTY_TYPES.LIST,
   PROPERTY_TYPES.ORGANIZATION,
-  PROPERTY_TYPES.INNER_TABLE
->>>>>>> c8c5a7ef
+  PROPERTY_TYPES.INNER_TABLE,
 ]
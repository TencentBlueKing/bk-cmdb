/*
 * Tencent is pleased to support the open source community by making 蓝鲸 available.
 * Copyright (C) 2017-2022 THL A29 Limited, a Tencent company. All rights reserved.
 * Licensed under the MIT License (the "License"); you may not use this file except
 * in compliance with the License. You may obtain a copy of the License at
 * http://opensource.org/licenses/MIT
 * Unless required by applicable law or agreed to in writing, software distributed under
 * the License is distributed on an "AS IS" BASIS, WITHOUT WARRANTIES OR CONDITIONS OF ANY KIND,
 * either express or implied. See the License for the specific language governing permissions and
 * limitations under the License.
 */

export const IAM_VIEWS = {
  // 模型分组
  MODEL_GROUP: 'sys_model_group',
  // 模型列表
  MODEL: 'sys_model',
  // 通用模型实例列表
  INSTANCE: 'sys_instance',
  // 通用模型列表
  INSTANCE_MODEL: 'sys_instance_model',
  // 动态分组列表
  CUSTOM_QUERY: 'biz_custom_query',
  // 业务列表
  BIZ: 'biz',
  BIZ_SET: 'business_set',
  // 跨业务转主机选择的主机所属业务的列表
  BIZ_FOR_HOST_TRANS: 'biz_for_host_trans',
  // 主机列表
  HOST: 'host',
  // 主机池目录列表(作为源目录时使用的视图)
  RESOURCE_SOURCE_POOL_DIRECTORY: 'sys_host_rsc_pool_directory',
  // 主机池目录列表(作为目标目录时使用的视图)
  RESOURCE_TARGET_POOL_DIRECTORY: 'sys_resource_pool_directory',
  // 关联类型列表
  ASSOCIATION_TYPE: 'sys_association_type',
  // 服务模板列表
  SERVICE_TEMPLATE: 'biz_process_service_template',
  // 集群模板列表
  SET_TEMPLATE: 'biz_set_template',
  // 管控区域列表
  CLOUD_AREA: 'sys_cloud_area',
  // 云账户列表
  CLOUD_ACCOUNT: 'sys_cloud_account',
  // 云发现任务
  CLOUD_RESOURCE_TASK: 'sys_cloud_resource_task',
  // 项目
  PROJECT: 'project',
<<<<<<< HEAD
=======
  // 项目
  FIELD_TEMPLATE: 'field_grouping_template'
>>>>>>> c8c5a7ef
}

export const IAM_VIEWS_NAME = {
  [IAM_VIEWS.MODEL_GROUP]: ['模型分组', 'Model Group'],
  [IAM_VIEWS.MODEL]: ['模型', 'Model'],
  [IAM_VIEWS.INSTANCE]: ['实例', 'Instance'],
  [IAM_VIEWS.INSTANCE_MODEL]: ['实例模型', 'Instance Model'],
  [IAM_VIEWS.CUSTOM_QUERY]: ['动态分组', 'Custom Query'],
  [IAM_VIEWS.BIZ]: ['业务', 'Business'],
  [IAM_VIEWS.BIZ_SET]: ['业务集', 'Business Set'],
  [IAM_VIEWS.BIZ_FOR_HOST_TRANS]: ['业务', 'Business'],
  [IAM_VIEWS.HOST]: ['主机', 'Host'],
  [IAM_VIEWS.RESOURCE_SOURCE_POOL_DIRECTORY]: [
    '主机池目录',
    'Resource Pool Directory',
  ],
  [IAM_VIEWS.RESOURCE_TARGET_POOL_DIRECTORY]: [
    '主机池目录',
    'Resource Pool Directory',
  ],
  [IAM_VIEWS.ASSOCIATION_TYPE]: ['关联类型', 'Association Type'],
  [IAM_VIEWS.SERVICE_TEMPLATE]: ['服务模板', 'Service Template'],
  [IAM_VIEWS.SET_TEMPLATE]: ['集群模板', 'Set Template'],
  [IAM_VIEWS.CLOUD_AREA]: ['管控区域', 'BK-Network Area'],
  [IAM_VIEWS.CLOUD_ACCOUNT]: ['云账户', 'Cloud Account'],
  [IAM_VIEWS.CLOUD_RESOURCE_TASK]: ['云资源发现任务', 'Cloud Resource Task'],
  [IAM_VIEWS.PROJECT]: ['项目', 'Project'],
<<<<<<< HEAD
=======
  [IAM_VIEWS.FIELD_TEMPLATE]: ['字段组合模板', 'Field Template']
>>>>>>> c8c5a7ef
}

/**
 * 序列化鉴权字段
 * @param {string} cmdbAction 需要鉴权的操作
 * @param {Object} meta 额外的鉴权信息
 * @returns 序列化后的鉴权字段
 */
function basicTransform(cmdbAction, meta = {}) {
  const [type, action] = cmdbAction.split('.')
  const inejctedMeta = {
    resource_type: type,
    action,
    ...meta,
  }
  Object.keys(inejctedMeta).forEach(key => {
    const value = inejctedMeta[key]
    if (value === null || value === undefined) {
      delete inejctedMeta[key]
    }
  })
  return inejctedMeta
}

// relation数组表示的是视图拓扑的定义
export const IAM_ACTIONS = {
  // 模型分组
  C_MODEL_GROUP: {
    id: 'create_model_group',
    name: ['模型分组创建', 'Create Model Group'],
    cmdb_action: 'modelClassification.create',
  },
  U_MODEL_GROUP: {
    id: 'edit_model_group',
    name: ['模型分组编辑', 'Update Model Group'],
    cmdb_action: 'modelClassification.update',
    relation: [
      {
        view: IAM_VIEWS.MODEL_GROUP,
        instances: [IAM_VIEWS.MODEL_GROUP],
      },
    ],
    transform: (cmdbAction, relationIds) =>
      basicTransform(cmdbAction, {
        resource_id: relationIds[0],
      }),
  },
  D_MODEL_GROUP: {
    id: 'delete_model_group',
    name: ['模型分组删除', 'Delete Model Group'],
    cmdb_action: 'modelClassification.delete',
    relation: [
      {
        view: IAM_VIEWS.MODEL_GROUP,
        instances: [IAM_VIEWS.MODEL_GROUP],
      },
    ],
    transform: (cmdbAction, relationIds) =>
      basicTransform(cmdbAction, {
        resource_id: relationIds[0],
      }),
  },

  // 模型
  C_MODEL: {
    id: 'create_sys_model',
    name: ['模型创建', 'Create Model'],
    cmdb_action: 'model.create',
    relation: [
      {
        view: IAM_VIEWS.MODEL_GROUP,
        instances: [IAM_VIEWS.MODEL_GROUP],
      },
    ],
    transform: (cmdbAction, relationIds) => {
      const [modelGroupId] = relationIds
      const verifyMeta = basicTransform(cmdbAction, {})
      if (modelGroupId) {
        verifyMeta.parent_layers = [
          {
            resource_type: 'modelClassification',
            resource_id: modelGroupId,
          },
        ]
      }
      return verifyMeta
    },
  },
  U_MODEL: {
    id: 'edit_sys_model',
    name: ['模型编辑', 'Update Model'],
    cmdb_action: 'model.update',
    relation: [
      {
        view: IAM_VIEWS.MODEL,
        instances: [IAM_VIEWS.MODEL],
      },
    ],
    transform: (cmdbAction, relationIds) =>
      basicTransform(cmdbAction, {
        resource_id: relationIds[0],
      }),
  },
  D_MODEL: {
    id: 'delete_sys_model',
    name: ['模型删除', 'Delete Model'],
    cmdb_action: 'model.delete',
    relation: [
      {
        view: IAM_VIEWS.MODEL,
        instances: [IAM_VIEWS.MODEL],
      },
    ],
    transform: (cmdbAction, relationIds) =>
      basicTransform(cmdbAction, {
        resource_id: relationIds[0],
      }),
  },

  // 实例
  C_INST: {
    id: ([modelId]) => `create_comobj_${modelId}`,
    fixedId: 'create_comobj',
    name: ['实例创建', 'Create Instance'],
    cmdb_action: ([modelId]) => ({
      action: 'create',
      type: `comobj_${modelId}`,
    }),
    relation: [],
    transform: (cmdbAction, relationIds = []) => {
      const { action, type } = cmdbAction(relationIds)
      const [modelId] = relationIds
      const verifyMeta = {
        resource_type: type,
        action,
        resource_id: modelId,
      }
      return verifyMeta
    },
  },
  U_INST: {
    id: relation => {
      const [[levelOne]] = relation
      if (Array.isArray(levelOne)) {
        return `edit_comobj_${[levelOne[0]]}`
      }
      return `edit_comobj_${relation[0]}`
    },
    fixedId: 'edit_comobj',
    name: ['实例编辑', 'Update Instance'],
    cmdb_action: ([modelId]) => ({
      action: 'update',
      type: `comobj_${modelId}`,
    }),
    relation: [
      {
        view: relation => {
          const [[levelOne]] = relation
          if (Array.isArray(levelOne)) {
            return `comobj_${[levelOne[0]]}`
          }
          return `comobj_${relation[0]}`
        },
        instances: relation => {
          const [[levelOne]] = relation
          if (Array.isArray(levelOne)) {
            const [modelId, instId] = levelOne
            return [{ type: `comobj_${modelId}`, id: String(instId) }]
          }
          const [modelId, instId] = relation
          return [{ type: `comobj_${modelId}`, id: String(instId) }]
        },
      },
    ],
    transform: (cmdbAction, relationIds = []) => {
      const { action, type } = cmdbAction(relationIds)
      const [, instId] = relationIds
      const verifyMeta = {
        resource_type: type,
        action,
        resource_id: instId,
      }
      return verifyMeta
    },
  },
  D_INST: {
    id: relation => {
      const [[levelOne]] = relation
      if (Array.isArray(levelOne)) {
        return `delete_comobj_${[levelOne[0]]}`
      }
      return `delete_comobj_${relation[0]}`
    },
    fixedId: 'delete_comobj',
    name: ['实例删除', 'Delete Instance'],
    cmdb_action: ([modelId]) => ({
      action: 'delete',
      type: `comobj_${modelId}`,
    }),
    relation: [
      {
        view: relation => {
          const [[levelOne]] = relation
          if (Array.isArray(levelOne)) {
            return `comobj_${[levelOne[0]]}`
          }
          return `comobj_${relation[0]}`
        },
        instances: relation => {
          const [[levelOne]] = relation
          if (Array.isArray(levelOne)) {
            const [modelId, instId] = levelOne
            return [{ type: `comobj_${modelId}`, id: String(instId) }]
          }
          const [modelId, instId] = relation
          return [{ type: `comobj_${modelId}`, id: String(instId) }]
        },
      },
    ],
    transform: (cmdbAction, relationIds = []) => {
      const { action, type } = cmdbAction(relationIds)
      const [, instId] = relationIds
      const verifyMeta = {
        resource_type: type,
        action,
        resource_id: instId,
      }
      return verifyMeta
    },
  },
  // 动态分组
  C_CUSTOM_QUERY: {
    id: 'create_biz_dynamic_query',
    name: ['动态分组创建', 'Create Custom Query'],
    cmdb_action: 'dynamicGrouping.create',
    relation: [
      {
        view: IAM_VIEWS.BIZ,
        instances: [IAM_VIEWS.BIZ],
      },
    ],
    transform: (cmdbAction, relationIds) =>
      basicTransform(cmdbAction, {
        bk_biz_id: relationIds[0],
      }),
  },
  U_CUSTOM_QUERY: {
    id: 'edit_biz_dynamic_query',
    name: ['动态分组编辑', 'Update Custom Query'],
    cmdb_action: 'dynamicGrouping.update',
    relation: [
      {
        view: IAM_VIEWS.CUSTOM_QUERY,
        instances: [IAM_VIEWS.BIZ, IAM_VIEWS.CUSTOM_QUERY],
      },
    ],
    transform: (cmdbAction, relationIds) => {
      const [bizId, customQueryId] = relationIds
      return basicTransform(cmdbAction, {
        bk_biz_id: bizId,
        resource_id_ex: customQueryId, // resource_id需要int，用resource_id_ex传string
      })
    },
  },
  D_CUSTOM_QUERY: {
    id: 'delete_biz_dynamic_query',
    name: ['动态分组删除', 'Delete Custom Query'],
    cmdb_action: 'dynamicGrouping.delete',
    relation: [
      {
        view: IAM_VIEWS.CUSTOM_QUERY,
        instances: [IAM_VIEWS.BIZ, IAM_VIEWS.CUSTOM_QUERY],
      },
    ],
    transform: (cmdbAction, relationIds) => {
      const [bizId, customQueryId] = relationIds
      return basicTransform(cmdbAction, {
        bk_biz_id: bizId,
        resource_id_ex: customQueryId, // resource_id需要int，用resource_id_ex传string
      })
    },
  },
  R_CUSTOM_QUERY: {
    id: 'find_biz_dynamic_query',
    name: ['动态分组查询', 'Search Custom Query'],
    cmdb_action: 'dynamicGrouping.findMany',
    relation: [
      {
        view: IAM_VIEWS.CUSTOM_QUERY,
        instances: [IAM_VIEWS.BIZ, IAM_VIEWS.CUSTOM_QUERY],
      },
    ],
    transform: (cmdbAction, relationIds) => {
      const [bizId, customQueryId] = relationIds
      return basicTransform(cmdbAction, {
        bk_biz_id: bizId,
        resource_id_ex: customQueryId, // resource_id需要int，用resource_id_ex传string
      })
    },
  },

  // 业务拓扑
  C_TOPO: {
    id: 'create_biz_topology',
    name: ['业务拓扑新建', 'Create Business Topology'],
    cmdb_action: 'mainlineInstance.create',
    relation: [
      {
        view: IAM_VIEWS.BIZ,
        instances: [IAM_VIEWS.BIZ],
      },
    ],
    transform: (cmdbAction, relationIds) =>
      basicTransform(cmdbAction, {
        bk_biz_id: relationIds[0],
      }),
  },
  U_TOPO: {
    id: 'edit_biz_topology',
    name: ['业务拓扑编辑', 'Update Business Topology'],
    cmdb_action: 'mainlineInstance.update',
    relation: [
      {
        view: IAM_VIEWS.BIZ,
        instances: [IAM_VIEWS.BIZ],
      },
    ],
    transform: (cmdbAction, relationIds) =>
      basicTransform(cmdbAction, {
        bk_biz_id: relationIds[0],
      }),
  },
  D_TOPO: {
    id: 'delete_biz_topology',
    name: ['业务拓扑删除', 'Delete Business Topology'],
    cmdb_action: 'mainlineInstance.delete',
    relation: [
      {
        view: IAM_VIEWS.BIZ,
        instances: [IAM_VIEWS.BIZ],
      },
    ],
    transform: (cmdbAction, relationIds) =>
      basicTransform(cmdbAction, {
        bk_biz_id: relationIds[0],
      }),
  },

  U_HOST: {
    id: 'edit_biz_host',
    name: ['业务主机编辑', 'Update Business Host'],
    cmdb_action: 'hostInstance.update',
    relation: [
      {
        view: IAM_VIEWS.HOST,
        instances: [IAM_VIEWS.BIZ, IAM_VIEWS.HOST],
      },
    ],
    transform: (cmdbAction, relationIds) => {
      const isBatch = Array.isArray(relationIds[0])
      if (isBatch) {
        // 批量编辑的场景
        const metas = relationIds.map(([bizId, hostId]) => {
          const verifyMeta = basicTransform(cmdbAction, {
            bk_biz_id: bizId,
            parent_layers: [
              {
                resource_type: 'biz',
                resource_id: bizId,
              },
            ],
          })
          if (hostId) {
            verifyMeta.resource_id = hostId
          }
          return verifyMeta
        })
        return metas
      } // 单个编辑的场景
      const [bizId, hostId] = relationIds
      const verifyMeta = basicTransform(cmdbAction, {
        bk_biz_id: bizId,
        parent_layers: [
          {
            resource_type: 'biz',
            resource_id: bizId,
          },
        ],
      })
      if (hostId) {
        verifyMeta.resource_id = hostId
      }
      return verifyMeta
    },
  },
  HOST_TO_RESOURCE: {
    id: 'unassign_biz_host',
    name: ['主机归还主机池', 'Transfer Host To Resource Pool'],
    cmdb_action: 'hostInstance.moveHostFromModuleToResPool',
    relation: [
      {
        view: IAM_VIEWS.BIZ,
        instances: [IAM_VIEWS.BIZ],
      },
      {
        view: IAM_VIEWS.RESOURCE_TARGET_POOL_DIRECTORY,
        instances: [IAM_VIEWS.RESOURCE_TARGET_POOL_DIRECTORY],
      },
    ],
    transform: (cmdbAction, relationIds) => {
      const [[[bizId], [directoryId]]] = relationIds
      const verifyMeta = basicTransform(cmdbAction, {
        bk_biz_id: bizId,
      })
      verifyMeta.parent_layers = [
        {
          resource_type: 'biz',
          resource_id: bizId,
        },
        {
          resource_type: 'ResourcePoolDirectory',
          resource_id: directoryId,
        },
      ]
      return verifyMeta
    },
  },
  /**
   * 跨业务转移主机
   * 注：只支持单个业务转移到单个业务
   */
  HOST_TRANSFER_ACROSS_BIZ: {
    id: 'host_transfer_across_business',
    name: ['主机转移到其他业务', 'Transfer Host To Other Business'],
    cmdb_action: 'hostInstance.moveHostToAnotherBizModule',
    relation: [
      {
        view: IAM_VIEWS.BIZ_FOR_HOST_TRANS,
        instances: [IAM_VIEWS.BIZ_FOR_HOST_TRANS],
      },
      {
        view: IAM_VIEWS.BIZ,
        instances: [IAM_VIEWS.BIZ],
      },
    ],
    transform: (cmdbAction, relationIds) => {
      const [[[currentBizId], [targetBizId]]] = relationIds
      const verifyMeta = basicTransform(cmdbAction)
      verifyMeta.parent_layers = [
        {
          resource_id: currentBizId,
          resource_type: 'biz',
        },
        {
          resource_id: targetBizId,
          resource_type: 'biz',
        },
      ]
      return verifyMeta
    },
  },
  /**
   * 跨业务转移空闲机
   * 注：复用的是跨业务转移的权限，但实际需要的鉴权数据是不一样的，此权限支持多业务转移到单业务。
   */
  IDLE_HOST_TRANSFER_ACROSS_BIZ: {
    id: 'host_transfer_across_business',
    name: ['主机转移到其他业务', 'Transfer Host To Other Business'],
    cmdb_action: 'hostInstance.moveHostToAnotherBizModule',
    relation: [
      {
        view: IAM_VIEWS.BIZ_FOR_HOST_TRANS,
        instances: [IAM_VIEWS.BIZ_FOR_HOST_TRANS],
      },
      {
        view: IAM_VIEWS.BIZ,
        instances: [IAM_VIEWS.BIZ],
      },
    ],
    transform: (cmdbAction, relationIds) => {
      const verifyMetas = []

      relationIds.forEach(relationId => {
        const [[currentBizId], [targetBizId]] = relationId
        const verifyMeta = basicTransform(cmdbAction)

        verifyMeta.parent_layers = [
          {
            resource_id: currentBizId,
            resource_type: 'biz',
          },
          {
            resource_id: targetBizId,
            resource_type: 'biz',
          },
        ]

        verifyMetas.push(verifyMeta)
      })

      return verifyMetas
    },
  },

  // 主机池主机
  C_RESOURCE_HOST: {
    id: 'create_resource_pool_host',
    name: ['主机池主机创建', 'Create Resource Pool Host'],
    cmdb_action: 'hostInstance.create',
    relation: [
      {
        view: IAM_VIEWS.RESOURCE_TARGET_POOL_DIRECTORY,
        instances: [IAM_VIEWS.RESOURCE_TARGET_POOL_DIRECTORY],
      },
    ],
    transform: (cmdbAction, relationIds = []) => {
      const verifyMeta = basicTransform(cmdbAction, {})
      const [directoryId = 1] = relationIds
      if (directoryId) {
        verifyMeta.parent_layers = [
          {
            resource_type: 'resourcePoolDirectory',
            resource_id: directoryId,
          },
        ]
      }
      return verifyMeta
    },
  },
  U_RESOURCE_HOST: {
    id: 'edit_resource_pool_host',
    name: ['主机池主机编辑', 'Update Resource Pool Host'],
    cmdb_action: 'hostInstance.update',
    relation: [
      {
        view: IAM_VIEWS.HOST,
        instances: [IAM_VIEWS.RESOURCE_SOURCE_POOL_DIRECTORY, IAM_VIEWS.HOST],
      },
    ],
    transform: (cmdbAction, relationIds) => {
      const verifyMeta = basicTransform(cmdbAction, {})
      const [directoryId, hostId] = relationIds
      if (hostId) {
        verifyMeta.resource_id = hostId
      }
      if (directoryId) {
        verifyMeta.parent_layers = [
          {
            resource_type: 'resourcePoolDirectory',
            resource_id: directoryId,
          },
        ]
      }
      return verifyMeta
    },
  },
  D_RESOURCE_HOST: {
    id: 'delete_resource_pool_host',
    name: ['主机池主机删除', 'Delete Resource Pool Host'],
    cmdb_action: 'hostInstance.delete',
    relation: [
      {
        view: IAM_VIEWS.HOST,
        instances: [IAM_VIEWS.RESOURCE_TARGET_POOL_DIRECTORY, IAM_VIEWS.HOST],
      },
    ],
    transform: (cmdbAction, relationIds) => {
      const verifyMeta = basicTransform(cmdbAction, {})
      const [directoryId, hostId] = relationIds
      if (hostId) {
        verifyMeta.resource_id = hostId
      }
      if (directoryId) {
        verifyMeta.parent_layers = [
          {
            resource_type: 'resourcePoolDirectory',
            resource_id: directoryId,
          },
        ]
      }
      return verifyMeta
    },
  },
  TRANSFER_HOST_TO_BIZ: {
    id: 'assign_host_to_biz',
    name: ['主机池主机分配到业务', 'Transfer Resource Pool Host To Business'],
    cmdb_action: 'hostInstance.moveResPoolHostToBizIdleModule',
    relation: [
      {
        view: IAM_VIEWS.RESOURCE_SOURCE_POOL_DIRECTORY,
        instances: [IAM_VIEWS.RESOURCE_SOURCE_POOL_DIRECTORY],
      },
      {
        view: IAM_VIEWS.BIZ,
        instances: [IAM_VIEWS.BIZ],
      },
    ],
    transform: (cmdbAction, relationIds) => {
      const [[hostRelationIds, bizRelationIds]] = relationIds
      const [directoryId] = hostRelationIds
      const [bizId] = bizRelationIds
      const hostVerifyMeta = basicTransform(cmdbAction, {
        parent_layers: [
          {
            resource_type: 'resourcePoolDirectory',
            resource_id: directoryId,
          },
          {
            resource_type: 'business',
            resource_id: bizId,
          },
        ],
      })
      return hostVerifyMeta
    },
  },
  TRANSFER_HOST_TO_DIRECTORY: {
    id: 'host_transfer_in_resource_pool',
    name: ['主机池主机分配到目录', "Change Resource Pool Host's Directory"],
    cmdb_action: 'hostInstance.moveResPoolHostToDirectory',
    relation: [
      {
        view: IAM_VIEWS.RESOURCE_SOURCE_POOL_DIRECTORY,
        instances: [IAM_VIEWS.RESOURCE_SOURCE_POOL_DIRECTORY],
      },
      {
        view: IAM_VIEWS.RESOURCE_TARGET_POOL_DIRECTORY,
        instances: [IAM_VIEWS.RESOURCE_TARGET_POOL_DIRECTORY],
      },
    ],
    transform: (cmdbAction, relationIds) => {
      const [[[currentDirectoryId], [targetDirectoryId]]] = relationIds
      const hostVerifyMeta = basicTransform(cmdbAction, {
        parent_layers: [
          {
            resource_type: 'resourcePoolDirectory',
            resource_id: currentDirectoryId,
          },
          {
            resource_type: 'resourcePoolDirectory',
            resource_id: targetDirectoryId,
          },
        ],
      })
      return hostVerifyMeta
    },
  },

  // 主机池目录
  C_RESOURCE_DIRECTORY: {
    id: 'create_resource_pool_directory',
    name: ['主机池目录创建', 'Create Resource Pool Directory'],
    cmdb_action: 'resourcePoolDirectory.create',
  },
  U_RESOURCE_DIRECTORY: {
    id: 'edit_resource_pool_directory',
    name: ['主机池目录编辑', 'Update Resource Pool Directory'],
    cmdb_action: 'resourcePoolDirectory.update',
    relation: [
      {
        view: IAM_VIEWS.RESOURCE_TARGET_POOL_DIRECTORY,
        instances: [IAM_VIEWS.RESOURCE_TARGET_POOL_DIRECTORY],
      },
    ],
    transform: (cmdbAction, relationIds) =>
      basicTransform(cmdbAction, {
        resource_id: relationIds[0],
      }),
  },
  D_RESOURCE_DIRECTORY: {
    id: 'delete_resource_pool_directory',
    name: ['主机池目录删除', 'Delete Resource Pool Directory'],
    cmdb_action: 'resourcePoolDirectory.delete',
    relation: [
      {
        view: IAM_VIEWS.RESOURCE_TARGET_POOL_DIRECTORY,
        instances: [IAM_VIEWS.RESOURCE_TARGET_POOL_DIRECTORY],
      },
    ],
    transform: (cmdbAction, relationIds) =>
      basicTransform(cmdbAction, {
        resource_id: relationIds[0],
      }),
  },

  // 关联类型
  C_RELATION: {
    id: 'create_association_type',
    name: ['关联类型创建', 'Create Association Type'],
    cmdb_action: 'associationType.create',
  },
  U_RELATION: {
    id: 'edit_association_type',
    name: ['关联类型编辑', 'Update Association Type'],
    cmdb_action: 'associationType.update',
    relation: [
      {
        view: IAM_VIEWS.ASSOCIATION_TYPE,
        instances: [IAM_VIEWS.ASSOCIATION_TYPE],
      },
    ],
    transform: (cmdbAction, relationIds) =>
      basicTransform(cmdbAction, {
        resource_id: relationIds[0],
      }),
  },
  D_RELATION: {
    id: 'delete_association_type',
    name: ['关联类型删除', 'Delete Association Type'],
    cmdb_action: 'associationType.delete',
    relation: [
      {
        view: IAM_VIEWS.ASSOCIATION_TYPE,
        instances: [IAM_VIEWS.ASSOCIATION_TYPE],
      },
    ],
    transform: (cmdbAction, relationIds) =>
      basicTransform(cmdbAction, {
        resource_id: relationIds[0],
      }),
  },

  // 业务
  C_BUSINESS: {
    id: 'create_business',
    name: ['业务创建', 'Create Business'],
    cmdb_action: 'business.create',
  },
  U_BUSINESS: {
    id: 'edit_business',
    name: ['业务编辑', 'Update Business'],
    cmdb_action: 'business.update',
    relation: [
      {
        view: IAM_VIEWS.BIZ,
        instances: [IAM_VIEWS.BIZ],
      },
    ],
    transform: (cmdbAction, relationIds) =>
      basicTransform(cmdbAction, {
        resource_id: relationIds[0],
      }),
  },
  R_BUSINESS: {
    id: 'find_business',
    name: ['业务查询', 'Search Business'],
    cmdb_action: 'business.findMany',
    relation: [
      {
        view: IAM_VIEWS.BIZ,
        instances: [IAM_VIEWS.BIZ],
      },
    ],
    transform: (cmdbAction, relationIds) =>
      basicTransform(cmdbAction, {
        resource_id: relationIds[0],
      }),
  },
  BUSINESS_ARCHIVE: {
    id: 'archive_business',
    name: ['业务归档', 'Business Archive'],
    cmdb_action: 'business.archive',
    relation: [
      {
        view: IAM_VIEWS.BIZ,
        instances: [IAM_VIEWS.BIZ],
      },
    ],
    transform: (cmdbAction, relationIds) =>
      basicTransform(cmdbAction, {
        resource_id: relationIds[0],
      }),
  },

  // 项目
  C_PROJECT: {
    id: 'create_project',
    name: ['项目创建', 'Create Project'],
    cmdb_action: 'project.create',
  },
  U_PROJECT: {
    id: 'edit_project',
    name: ['项目编辑', 'Update Project'],
    cmdb_action: 'project.update',
    relation: [
      {
        view: IAM_VIEWS.PROJECT,
        instances: relation => {
          const [[levelOne]] = relation
          if (Array.isArray(levelOne)) {
            const [instId] = levelOne
            return [{ type: IAM_VIEWS.PROJECT, id: String(instId) }]
          }
          const [instId] = relation
          return [{ type: IAM_VIEWS.PROJECT, id: String(instId) }]
        },
      },
    ],
    transform: (cmdbAction, relationIds) =>
      basicTransform(cmdbAction, {
        resource_id: relationIds[0],
      }),
  },
  R_PROJECT: {
    id: 'view_project',
    name: ['项目查询', 'Search Project'],
    cmdb_action: 'project.findMany',
    relation: [
      {
        view: IAM_VIEWS.PROJECT,
        instances: [IAM_VIEWS.PROJECT],
      },
    ],
    transform: (cmdbAction, relationIds) =>
      basicTransform(cmdbAction, {
        resource_id: relationIds[0],
      }),
  },

  // 业务集
  C_BUSINESS_SET: {
    id: 'create_business_set',
    name: ['业务集创建', 'Create Business Set'],
    cmdb_action: 'bizSet.create',
  },
  U_BUSINESS_SET: {
    id: 'edit_business_set',
    name: ['业务集编辑', 'Update Business Set'],
    cmdb_action: 'bizSet.update',
    relation: [
      {
        view: IAM_VIEWS.BIZ_SET,
        instances: [IAM_VIEWS.BIZ_SET],
      },
    ],
    transform: (cmdbAction, relationIds) =>
      basicTransform(cmdbAction, {
        resource_id: relationIds[0],
      }),
  },
  R_BUSINESS_SET: {
    id: 'view_business_set',
    name: ['业务集查看', 'View Business Set'],
    cmdb_action: 'bizSet.findMany',
    relation: [
      {
        view: IAM_VIEWS.BIZ_SET,
      },
    ],
    transform: (cmdbAction, relationIds) =>
      basicTransform(cmdbAction, {
        resource_id: relationIds[0],
      }),
  },
  D_BUSINESS_SET: {
    id: 'delete_business_set',
    name: ['业务集删除', 'Delete Business Set'],
    cmdb_action: 'bizSet.delete',
    relation: [
      {
        view: IAM_VIEWS.BIZ_SET,
        instances: [IAM_VIEWS.BIZ_SET],
      },
    ],
    transform: (cmdbAction, relationIds) =>
      basicTransform(cmdbAction, {
        resource_id: relationIds[0],
      }),
  },

  // 操作审计
  R_AUDIT: {
    id: 'find_audit_log',
    name: ['操作审计查询', 'Search Audit Logs'],
    cmdb_action: 'auditlog.findMany',
  },

  // 拓扑层级新增
  SYSTEM_TOPOLOGY: {
    id: 'edit_business_layer',
    name: ['业务层级编辑', 'Update Business Topology Layer'],
    cmdb_action: 'systemBase.modelTopologyOperation',
  },

  // 拓扑模型关系图
  SYSTEM_MODEL_GRAPHICS: {
    id: 'edit_model_topology_view',
    name: ['模型拓扑视图编辑', 'Update Model Topology View'],
    cmdb_action: 'systemBase.modelTopologyView',
  },

  // 统计报表
  U_STATISTICAL_REPORT: {
    id: 'edit_operation_statistic',
    name: ['运营统计编辑', 'Update Operation Statistic'],
    cmdb_action: 'operationStatistic.update',
  },
  R_STATISTICAL_REPORT: {
    id: 'find_operation_statistic',
    name: ['运营统计查询', 'Search Operation Statistic'],
    cmdb_action: 'operationStatistic.findMany',
  },

  // 服务分类
  C_SERVICE_CATEGORY: {
    id: 'create_biz_service_category',
    name: ['服务分类新建', 'Create Service Category'],
    cmdb_action: 'processServiceCategory.create',
    relation: [
      {
        view: IAM_VIEWS.BIZ,
        instances: [IAM_VIEWS.BIZ],
      },
    ],
    transform: (cmdbAction, relationIds) =>
      basicTransform(cmdbAction, {
        bk_biz_id: relationIds[0],
      }),
  },
  U_SERVICE_CATEGORY: {
    id: 'edit_biz_service_category',
    name: ['服务分类编辑', 'Update Service Category'],
    cmdb_action: 'processServiceCategory.update',
    relation: [
      {
        view: IAM_VIEWS.BIZ,
        instances: [IAM_VIEWS.BIZ],
      },
    ],
    transform: (cmdbAction, relationIds) =>
      basicTransform(cmdbAction, {
        bk_biz_id: relationIds[0],
      }),
  },
  D_SERVICE_CATEGORY: {
    id: 'delete_biz_service_category',
    name: ['服务分类删除', 'Delete Service Cateogry'],
    cmdb_action: 'processServiceCategory.delete',
    relation: [
      {
        view: IAM_VIEWS.BIZ,
        instances: [IAM_VIEWS.BIZ],
      },
    ],
    transform: (cmdbAction, relationIds) =>
      basicTransform(cmdbAction, {
        bk_biz_id: relationIds[0],
      }),
  },

  // 服务模板
  C_SERVICE_TEMPLATE: {
    id: 'create_biz_service_template',
    name: ['服务模板创建', 'Create Service Template'],
    cmdb_action: 'processServiceTemplate.create',
    relation: [
      {
        view: IAM_VIEWS.BIZ,
        instances: [IAM_VIEWS.BIZ],
      },
    ],
    transform: (cmdbAction, relationIds) =>
      basicTransform(cmdbAction, {
        bk_biz_id: relationIds[0],
      }),
  },
  U_SERVICE_TEMPLATE: {
    id: 'edit_biz_service_template',
    name: ['服务模板编辑', 'Update Service Template'],
    cmdb_action: 'processServiceTemplate.update',
    relation: [
      {
        view: IAM_VIEWS.SERVICE_TEMPLATE,
        instances: [IAM_VIEWS.BIZ, IAM_VIEWS.SERVICE_TEMPLATE],
      },
    ],
    transform: (cmdbAction, relationIds) => {
      const [bizId, templateId] = relationIds
      return basicTransform(cmdbAction, {
        bk_biz_id: bizId,
        resource_id: templateId,
      })
    },
  },
  D_SERVICE_TEMPLATE: {
    id: 'delete_biz_service_template',
    name: ['服务模板删除', 'Delete Service Template'],
    cmdb_action: 'processServiceTemplate.delete',
    relation: [
      {
        view: IAM_VIEWS.SERVICE_TEMPLATE,
        instances: [IAM_VIEWS.BIZ, IAM_VIEWS.SERVICE_TEMPLATE],
      },
    ],
    transform: (cmdbAction, relationIds) => {
      const [bizId, templateId] = relationIds
      return basicTransform(cmdbAction, {
        bk_biz_id: bizId,
        resource_id: templateId,
      })
    },
  },

  // 服务实例
  C_SERVICE_INSTANCE: {
    id: 'create_biz_service_instance',
    name: ['服务实例创建', 'Create Service Instance'],
    cmdb_action: 'processServiceInstance.create',
    relation: [
      {
        view: IAM_VIEWS.BIZ,
        instances: [IAM_VIEWS.BIZ],
      },
    ],
    transform: (cmdbAction, relationIds) => {
      const [bizId] = relationIds
      return basicTransform(cmdbAction, {
        bk_biz_id: bizId,
      })
    },
  },
  U_SERVICE_INSTANCE: {
    id: 'edit_biz_service_instance',
    name: ['服务实例编辑', 'Update Service Instance'],
    cmdb_action: 'processServiceInstance.update',
    relation: [
      {
        view: IAM_VIEWS.BIZ,
        instances: [IAM_VIEWS.BIZ],
      },
    ],
    transform: (cmdbAction, relationIds) => {
      const [bizId] = relationIds
      return basicTransform(cmdbAction, {
        bk_biz_id: bizId,
      })
    },
  },
  D_SERVICE_INSTANCE: {
    id: 'delete_biz_service_instance',
    name: ['服务实例删除', 'Delete Service Instance'],
    cmdb_action: 'processServiceInstance.delete',
    relation: [
      {
        view: IAM_VIEWS.BIZ,
        instances: [IAM_VIEWS.BIZ],
      },
    ],
    transform: (cmdbAction, relationIds) => {
      const [bizId] = relationIds
      return basicTransform(cmdbAction, {
        bk_biz_id: bizId,
      })
    },
  },

  // 集群模板
  C_SET_TEMPLATE: {
    id: 'create_biz_set_template',
    name: ['集群模板创建', 'Create Set Template'],
    cmdb_action: 'setTemplate.create',
    relation: [
      {
        view: IAM_VIEWS.BIZ,
        instances: [IAM_VIEWS.BIZ],
      },
    ],
    transform: (cmdbAction, relationIds) => {
      const [bizId] = relationIds
      return basicTransform(cmdbAction, {
        bk_biz_id: bizId,
      })
    },
  },
  U_SET_TEMPLATE: {
    id: 'edit_biz_set_template',
    name: ['集群模板编辑', 'Update Set Template'],
    cmdb_action: 'setTemplate.update',
    relation: [
      {
        view: IAM_VIEWS.SET_TEMPLATE,
        instances: [IAM_VIEWS.BIZ, IAM_VIEWS.SET_TEMPLATE],
      },
    ],
    transform: (cmdbAction, relationIds) => {
      const [bizId, templateId] = relationIds
      return basicTransform(cmdbAction, {
        bk_biz_id: bizId,
        resource_id: templateId,
      })
    },
  },
  D_SET_TEMPLATE: {
    id: 'delete_biz_set_template',
    name: ['集群模板删除', 'Delete Set Template'],
    cmdb_action: 'setTemplate.delete',
    relation: [
      {
        view: IAM_VIEWS.SET_TEMPLATE,
        instances: [IAM_VIEWS.BIZ, IAM_VIEWS.SET_TEMPLATE],
      },
    ],
    transform: (cmdbAction, relationIds) => {
      const [bizId, templateId] = relationIds
      return basicTransform(cmdbAction, {
        bk_biz_id: bizId,
        resource_id: templateId,
      })
    },
  },

  // 主机属性自动应用
  U_HOST_APPLY: {
    id: 'edit_biz_host_apply',
    name: ['属性自动应用编辑', 'Update Host Apply'],
    cmdb_action: 'hostApply.update',
    relation: [
      {
        view: IAM_VIEWS.BIZ,
        instances: [IAM_VIEWS.BIZ],
      },
    ],
    transform: (cmdbAction, relationIds) => {
      const [bizId] = relationIds
      return basicTransform(cmdbAction, {
        bk_biz_id: bizId,
      })
    },
  },

  // 管理员
  R_CONFIG_ADMIN: {
    id: 'global_settings',
    name: ['全局设置', 'Global Settings'],
    cmdb_action: 'configAdmin.find',
  },
  U_CONFIG_ADMIN: {
    id: 'global_settings',
    name: ['全局设置', 'Global Settings'],
    cmdb_action: 'configAdmin.update',
  },

  // 管控区域
  C_CLOUD_AREA: {
    id: 'create_cloud_area',
    name: ['管控区域创建', 'Create BK-Network Area'],
    cmdb_action: 'plat.create',
  },
  U_CLOUD_AREA: {
    id: 'edit_cloud_area',
    name: ['管控区域编辑', 'Update BK-Network Area'],
    cmdb_action: 'plat.update',
    relation: [
      {
        view: IAM_VIEWS.CLOUD_AREA,
        instances: [IAM_VIEWS.CLOUD_AREA],
      },
    ],
    transform: (cmdbAction, relationIds) => {
      const [cloudId] = relationIds
      return basicTransform(cmdbAction, {
        resource_id: cloudId,
      })
    },
  },
  D_CLOUD_AREA: {
    id: 'delete_cloud_area',
    name: ['管控区域删除', 'Delete BK-Network Area'],
    cmdb_action: 'plat.delete',
    relation: [
      {
        view: IAM_VIEWS.CLOUD_AREA,
        instances: [IAM_VIEWS.CLOUD_AREA],
      },
    ],
    transform: (cmdbAction, relationIds) => {
      const [cloudId] = relationIds
      return basicTransform(cmdbAction, {
        resource_id: cloudId,
      })
    },
  },

  // 云账户
  R_CLOUD_ACCOUNT: {
    id: 'find_cloud_account',
    name: ['云账户查询', 'Search Cloud Account'],
    cmdb_action: 'cloudAccount.find',
    relation: [
      {
        view: IAM_VIEWS.CLOUD_ACCOUNT,
        instances: [IAM_VIEWS.CLOUD_ACCOUNT],
      },
    ],
    transform: (cmdbAction, relationIds) => {
      const [accountId] = relationIds
      return basicTransform(cmdbAction, {
        resource_id: accountId,
      })
    },
  },
  C_CLOUD_ACCOUNT: {
    id: 'create_cloud_account',
    name: ['云账户创建', 'Create Cloud Account'],
    cmdb_action: 'cloudAccount.create',
  },
  U_CLOUD_ACCOUNT: {
    id: 'edit_cloud_account',
    name: ['云账户编辑', 'Update Cloud Account'],
    cmdb_action: 'cloudAccount.update',
    relation: [
      {
        view: IAM_VIEWS.CLOUD_ACCOUNT,
        instances: [IAM_VIEWS.CLOUD_ACCOUNT],
      },
    ],
    transform: (cmdbAction, relationIds) => {
      const [accountId] = relationIds
      return basicTransform(cmdbAction, {
        resource_id: accountId,
      })
    },
  },
  D_CLOUD_ACCOUNT: {
    id: 'delete_cloud_account',
    name: ['云账户删除', 'Delete Cloud Account'],
    cmdb_action: 'cloudAccount.delete',
    relation: [
      {
        view: IAM_VIEWS.CLOUD_ACCOUNT,
        instances: [IAM_VIEWS.CLOUD_ACCOUNT],
      },
    ],
    transform: (cmdbAction, relationIds) => {
      const [accountId] = relationIds
      return basicTransform(cmdbAction, {
        resource_id: accountId,
      })
    },
  },

  // 云资源任务
  R_CLOUD_RESOURCE_TASK: {
    id: 'find_cloud_resource_task',
    name: ['云资源任务查询', 'Search Cloud Resource Task'],
    cmdb_action: 'cloudResourceTask.find',
    relation: [
      {
        view: IAM_VIEWS.CLOUD_RESOURCE_TASK,
        instances: [IAM_VIEWS.CLOUD_RESOURCE_TASK],
      },
    ],
    transform: (cmdbAction, relationIds) => {
      const [taskId] = relationIds
      return basicTransform(cmdbAction, {
        resource_id: taskId,
      })
    },
  },
  C_CLOUD_RESOURCE_TASK: {
    id: 'create_cloud_resource_task',
    name: ['云资源任务创建', 'Create Cloud Resource Task'],
    cmdb_action: 'cloudResourceTask.create',
  },
  U_CLOUD_RESOURCE_TASK: {
    id: 'edit_cloud_resource_task',
    name: ['云资源任务编辑', 'Update Cloud Resource Task'],
    cmdb_action: 'cloudResourceTask.update',
    relation: [
      {
        view: IAM_VIEWS.CLOUD_RESOURCE_TASK,
        instances: [IAM_VIEWS.CLOUD_RESOURCE_TASK],
      },
    ],
    transform: (cmdbAction, relationIds) => {
      const [taskId] = relationIds
      return basicTransform(cmdbAction, {
        resource_id: taskId,
      })
    },
  },
  D_CLOUD_RESOURCE_TASK: {
    id: 'delete_cloud_resource_task',
    name: ['云资源任务删除', 'Delete Cloud Resource Task'],
    cmdb_action: 'cloudResourceTask.delete',
    relation: [
      {
        view: IAM_VIEWS.CLOUD_RESOURCE_TASK,
        instances: [IAM_VIEWS.CLOUD_RESOURCE_TASK],
      },
    ],
    transform: (cmdbAction, relationIds) => {
      const [taskId] = relationIds
      return basicTransform(cmdbAction, {
        resource_id: taskId,
      })
    },
  },

  // 业务自定义字段
  U_BIZ_MODEL_CUSTOM_FIELD: {
    id: 'edit_biz_custom_field',
    name: ['业务自定义字段编辑', 'Update Business Custom Field'],
    cmdb_action: 'modelAttribute.update',
    relation: [
      {
        view: IAM_VIEWS.BIZ,
        instances: [IAM_VIEWS.BIZ],
      },
    ],
    transform: (cmdbAction, relationIds) => {
      const [bizId] = relationIds
      return basicTransform(cmdbAction, {
        bk_biz_id: bizId,
      })
    },
  },

  // 业务访问 (用于控制业务导航下业务选择器的数据)
  R_BIZ_RESOURCE: {
    id: 'find_business_resource',
    name: ['业务访问', 'View Business Resource'],
    cmdb_action: 'business.viewBusinessResource',
    relation: [
      {
        view: IAM_VIEWS.BIZ,
        instances: [IAM_VIEWS.BIZ],
      },
    ],
    transform: (cmdbAction, relationIds) =>
      basicTransform(cmdbAction, {
        resource_id: relationIds[0],
      }),
  },
  // 业务集访问 (用于控制业务导航下业务集选择器的数据)
  R_BIZ_SET_RESOURCE: {
    id: 'access_business_set',
    name: ['业务集访问', 'Access Business Set'],
    cmdb_action: 'bizSet.accessBizSet',
<<<<<<< HEAD
    relation: [
      {
        view: IAM_VIEWS.BIZ_SET,
        instances: [IAM_VIEWS.BIZ_SET],
      },
    ],
    transform: (cmdbAction, relationIds) =>
      basicTransform(cmdbAction, {
        resource_id: relationIds[0],
      }),
  },
=======
    relation: [{
      view: IAM_VIEWS.BIZ_SET,
      instances: [IAM_VIEWS.BIZ_SET]
    }],
    transform: (cmdbAction, relationIds) => basicTransform(cmdbAction, {
      resource_id: relationIds[0]
    })
  },
  C_FIELD_TEMPLATE: {
    id: 'create_field_grouping_template',
    name: ['字段组合模板创建', 'Create Field Template'],
    cmdb_action: 'fieldTemplate.create'
  },
  U_FIELD_TEMPLATE: {
    id: 'edit_field_grouping_template',
    name: ['字段组合模板编辑', 'Update Field Template'],
    cmdb_action: 'fieldTemplate.update',
    relation: [{
      view: IAM_VIEWS.FIELD_TEMPLATE,
      instances: [IAM_VIEWS.FIELD_TEMPLATE]
    }],
    transform: (cmdbAction, relationIds) => basicTransform(cmdbAction, {
      resource_id: relationIds[0]
    })
  },
  R_FIELD_TEMPLATE: {
    id: 'view_field_grouping_template',
    name: ['字段组合模板查看', 'View Field Template'],
    cmdb_action: 'fieldTemplate.findMany',
    relation: [{
      view: IAM_VIEWS.FIELD_TEMPLATE,
      instances: [IAM_VIEWS.FIELD_TEMPLATE]
    }],
    transform: (cmdbAction, relationIds) => basicTransform(cmdbAction, {
      resource_id: relationIds[0]
    })
  },
  D_FIELD_TEMPLATE: {
    id: 'delete_field_grouping_template',
    name: ['字段组合模板删除', 'Delete Field Template'],
    cmdb_action: 'fieldTemplate.delete',
    relation: [{
      view: IAM_VIEWS.FIELD_TEMPLATE,
      instances: [IAM_VIEWS.FIELD_TEMPLATE]
    }],
    transform: (cmdbAction, relationIds) => basicTransform(cmdbAction, {
      resource_id: relationIds[0]
    })
  }
>>>>>>> c8c5a7ef
}

export const OPERATION = {}
Object.keys(IAM_ACTIONS).forEach(key => (OPERATION[key] = key))

// 将配置的权限数据，转换为内部鉴权需要的数据格式, 转换函数均定义在IAM_ACTIONS[someType].transform中
// {
//     bk_biz_id: 1,                    // 业务下的鉴权要带业务id
//     action: 'create',                // 动作
//     resource_type: 'modelInstance',  // 资源类型
//     resource_id: 1,                  // 资源id
//     parent_layers: [{
//         resource_type: 'model',      // 父级依赖，例如实例依赖模型
//         resource_id: 12              // 父级依赖id
//     }]
// }
export function TRANSFORM_TO_INTERNAL(authList) {
  try {
    // 类似导入的鉴权，需要新增、编辑两种权限，统一转成数组处理
    authList = Array.isArray(authList) ? authList : [authList]
    const internalAuthList = []
    authList.forEach(auth => {
      const definition = IAM_ACTIONS[auth.type]
      const customTransform = definition.transform
      let internalAuth
      if (customTransform) {
        internalAuth = customTransform(
          definition.cmdb_action,
          auth.relation || []
        )
      } else {
        internalAuth = basicTransform(definition.cmdb_action)
      }
      // 部分资源可能存在多重权限依赖，因此一个IAM对应的操作，可能需要转换成N种内置的操作，所以均以数组形式返回
      Array.isArray(internalAuth)
        ? internalAuthList.push(...internalAuth)
        : internalAuthList.push(internalAuth)
    })
    return internalAuthList
  } catch (error) {
    console.error(error, authList)
    return []
  }
}<|MERGE_RESOLUTION|>--- conflicted
+++ resolved
@@ -46,11 +46,8 @@
   CLOUD_RESOURCE_TASK: 'sys_cloud_resource_task',
   // 项目
   PROJECT: 'project',
-<<<<<<< HEAD
-=======
-  // 项目
-  FIELD_TEMPLATE: 'field_grouping_template'
->>>>>>> c8c5a7ef
+  // 字段组合模板
+  FIELD_TEMPLATE: 'field_grouping_template',
 }
 
 export const IAM_VIEWS_NAME = {
@@ -78,10 +75,7 @@
   [IAM_VIEWS.CLOUD_ACCOUNT]: ['云账户', 'Cloud Account'],
   [IAM_VIEWS.CLOUD_RESOURCE_TASK]: ['云资源发现任务', 'Cloud Resource Task'],
   [IAM_VIEWS.PROJECT]: ['项目', 'Project'],
-<<<<<<< HEAD
-=======
-  [IAM_VIEWS.FIELD_TEMPLATE]: ['字段组合模板', 'Field Template']
->>>>>>> c8c5a7ef
+  [IAM_VIEWS.FIELD_TEMPLATE]: ['字段组合模板', 'Field Template'],
 }
 
 /**
@@ -1421,7 +1415,6 @@
     id: 'access_business_set',
     name: ['业务集访问', 'Access Business Set'],
     cmdb_action: 'bizSet.accessBizSet',
-<<<<<<< HEAD
     relation: [
       {
         view: IAM_VIEWS.BIZ_SET,
@@ -1432,58 +1425,57 @@
       basicTransform(cmdbAction, {
         resource_id: relationIds[0],
       }),
-  },
-=======
-    relation: [{
-      view: IAM_VIEWS.BIZ_SET,
-      instances: [IAM_VIEWS.BIZ_SET]
-    }],
-    transform: (cmdbAction, relationIds) => basicTransform(cmdbAction, {
-      resource_id: relationIds[0]
-    })
   },
   C_FIELD_TEMPLATE: {
     id: 'create_field_grouping_template',
     name: ['字段组合模板创建', 'Create Field Template'],
-    cmdb_action: 'fieldTemplate.create'
+    cmdb_action: 'fieldTemplate.create',
   },
   U_FIELD_TEMPLATE: {
     id: 'edit_field_grouping_template',
     name: ['字段组合模板编辑', 'Update Field Template'],
     cmdb_action: 'fieldTemplate.update',
-    relation: [{
-      view: IAM_VIEWS.FIELD_TEMPLATE,
-      instances: [IAM_VIEWS.FIELD_TEMPLATE]
-    }],
-    transform: (cmdbAction, relationIds) => basicTransform(cmdbAction, {
-      resource_id: relationIds[0]
-    })
+    relation: [
+      {
+        view: IAM_VIEWS.FIELD_TEMPLATE,
+        instances: [IAM_VIEWS.FIELD_TEMPLATE],
+      },
+    ],
+    transform: (cmdbAction, relationIds) =>
+      basicTransform(cmdbAction, {
+        resource_id: relationIds[0],
+      }),
   },
   R_FIELD_TEMPLATE: {
     id: 'view_field_grouping_template',
     name: ['字段组合模板查看', 'View Field Template'],
     cmdb_action: 'fieldTemplate.findMany',
-    relation: [{
-      view: IAM_VIEWS.FIELD_TEMPLATE,
-      instances: [IAM_VIEWS.FIELD_TEMPLATE]
-    }],
-    transform: (cmdbAction, relationIds) => basicTransform(cmdbAction, {
-      resource_id: relationIds[0]
-    })
+    relation: [
+      {
+        view: IAM_VIEWS.FIELD_TEMPLATE,
+        instances: [IAM_VIEWS.FIELD_TEMPLATE],
+      },
+    ],
+    transform: (cmdbAction, relationIds) =>
+      basicTransform(cmdbAction, {
+        resource_id: relationIds[0],
+      }),
   },
   D_FIELD_TEMPLATE: {
     id: 'delete_field_grouping_template',
     name: ['字段组合模板删除', 'Delete Field Template'],
     cmdb_action: 'fieldTemplate.delete',
-    relation: [{
-      view: IAM_VIEWS.FIELD_TEMPLATE,
-      instances: [IAM_VIEWS.FIELD_TEMPLATE]
-    }],
-    transform: (cmdbAction, relationIds) => basicTransform(cmdbAction, {
-      resource_id: relationIds[0]
-    })
-  }
->>>>>>> c8c5a7ef
+    relation: [
+      {
+        view: IAM_VIEWS.FIELD_TEMPLATE,
+        instances: [IAM_VIEWS.FIELD_TEMPLATE],
+      },
+    ],
+    transform: (cmdbAction, relationIds) =>
+      basicTransform(cmdbAction, {
+        resource_id: relationIds[0],
+      }),
+  },
 }
 
 export const OPERATION = {}

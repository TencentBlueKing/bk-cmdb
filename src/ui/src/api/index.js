/*
 * Tencent is pleased to support the open source community by making 蓝鲸 available.
 * Copyright (C) 2017-2022 THL A29 Limited, a Tencent company. All rights reserved.
 * Licensed under the MIT License (the "License"); you may not use this file except
 * in compliance with the License. You may obtain a copy of the License at
 * http://opensource.org/licenses/MIT
 * Unless required by applicable law or agreed to in writing, software distributed under
 * the License is distributed on an "AS IS" BASIS, WITHOUT WARRANTIES OR CONDITIONS OF ANY KIND,
 * either express or implied. See the License for the specific language governing permissions and
 * limitations under the License.
 */

import Axios from 'axios'
import md5 from 'md5'
import xid from 'xid-js'
import has from 'has'

import { t, language } from '@/i18n'

import CachedPromise from './_cached-promise'
import RequestQueue from './_request-queue'
// eslint-disable-next-line
import { $error, $warn } from '@/magicbox'

const TRACE_CHARS = 'abcdef0123456789'
const randomString = (length, chars) => {
  let result = ''
  for (let i = length; i > 0; --i)
    result += chars[(Math.random() * chars.length) | 0]
  return result
}

// axios实例
const axiosInstance = Axios.create({
  baseURL: window.API_PREFIX,
  xsrfCookieName: 'data_csrftoken',
  xsrfHeaderName: 'X-CSRFToken',
  withCredentials: true,
})

// axios实例拦截器
axiosInstance.interceptors.request.use(
  config => {
    config.headers.common = {
      ...config.headers.common,
      // opentelementry TraceID
      traceparent: `00-${randomString(32, TRACE_CHARS)}-${randomString(
        16,
        TRACE_CHARS
      )}-01`,
      // 请求ID
      Cc_Request_Id: `cc0000${xid.next()}`,
    }
    return config
  },
  error => Promise.reject(error)
)

axiosInstance.interceptors.response.use(
  response => response,
  error => Promise.reject(error)
)

const $http = {
  queue: new RequestQueue(),
  cache: new CachedPromise(),
  cancelRequest: requestId => $http.queue.cancel(requestId),
  cancelCache: requestId => $http.cache.delete(requestId),
  cancel: requestId =>
    Promise.all([$http.cancelRequest(requestId), $http.cancelCache(requestId)]),
  setHeader: (key, value) => {
    axiosInstance.defaults.headers[key] = value
  },
  deleteHeader: key => {
    delete axiosInstance.defaults.headers[key]
  },
  download,
}

const methodsWithoutData = ['delete', 'get', 'head', 'options']
const methodsWithData = ['post', 'put', 'patch']
const allMethods = [...methodsWithoutData, ...methodsWithData]

// 在自定义对象$http上添加各请求方法
allMethods.forEach(method => {
  Object.defineProperty($http, method, {
    get() {
      return getRequest(method)
    },
  })
})

/**
 * 获取http不同请求方式对应的函数
 * @param {method} http method 与 axios实例中的method保持一致
 * @return {Function} 实际调用的请求函数
 */
function getRequest(method) {
  if (methodsWithData.includes(method)) {
    return (url, data, config) => getPromise(method, url, data, config)
  }
  return (url, config) => getPromise(method, url, null, config)
}

/**
 * 实际发起http请求的函数，根据配置调用缓存的promise或者发起新的请求
 * @param {method} http method 与 axios实例中的method保持一致
 * @param {url} 请求地址
 * @param {data} 需要传递的数据, 仅 post/put/patch 三种请求方式可用
 * @param {userConfig} 用户配置，包含axios的配置与本系统自定义配置
 * @return {Promise} 本次http请求的Promise
 */
async function getPromise(method, url, data, userConfig = {}) {
  const config = initConfig(method, url, userConfig)
  let promise
  if (config.cancelPrevious) {
    await $http.cancel(config.requestId)
  }
  if (config.clearCache) {
    $http.cache.delete(config.requestId)
  } else {
    promise = $http.cache.get(config.requestId)
  }
  if (config.fromCache && promise) {
    return promise
  }
  promise = new Promise((resolve, reject) => {
    const axiosRequest = methodsWithData.includes(method)
      ? axiosInstance[method](url, data, config)
      : axiosInstance[method](url, config)
    axiosRequest
      .then(response => {
        Object.assign(config, response.config)
        handleResponse({ config, response, resolve, reject })
      })
      .catch(error => {
        Object.assign(config, error.config)
        reject(error)
      })
  })
    .catch(error => handleReject(error, config))
    .finally(() => {
      $http.queue.delete(config.requestId, config.requestSymbol)
    })
  // 添加请求队列
  $http.queue.set(config)
  // 添加请求缓存
  $http.cache.set(config.requestId, promise, config)
  return promise
}

/**
 * 处理http请求成功结果
 * @param {config} 请求配置
 * @param {response} cgi原始返回数据
 * @param {resolve} promise完成函数
 * @param {reject} promise拒绝函数
 * @return
 */
const PermissionCode = 9900403
function handleResponse({ config, response, resolve, reject }) {
  const transformedResponse = response.data
<<<<<<< HEAD
  const { bk_error_msg: message, permission } = transformedResponse
  if (transformedResponse.bk_error_code === PermissionCode) {
    config.globalPermission &&
      popupPermissionModal(transformedResponse.permission)
    return reject({ message, permission, code: PermissionCode })
=======
  const { bk_error_msg: message, bk_error_code: code, permission } = transformedResponse
  if (code === PermissionCode) {
    config.globalPermission && popupPermissionModal(permission)
    return reject({ message, permission, code })
>>>>>>> c8c5a7ef
  }
  if (!transformedResponse.result && config.globalError) {
    reject({ message })
    return
  }
  if (config.originalResponse) {
    resolve(response)
    return
  }
  if (config.transformData) {
    resolve(transformedResponse.data)
    return
  }
  resolve(transformedResponse)
}

/**
 * 处理http请求失败结果
 * @param {error} Error 对象
 * @param {config} 请求配置
 * @return Promise.reject
 */
function handleReject(error, config) {
  if (error.code && error.code === PermissionCode) {
    return Promise.reject(error)
  }
  if (Axios.isCancel(error)) {
    return Promise.reject(error)
  }
  if (error.response) {
    const { status, data } = error.response
    const nextError = { message: error.message, status }
    if (status === 401) {
      if (window.loginModal) {
        window.loginModal.show()
      } else {
        // 接口401需要拿html中定义的Site
        window.Site.login && (window.location.href = window.Site.login)
      }
    } else if (data && data.bk_error_msg) {
      nextError.message = data.bk_error_msg
    } else if (status === 403) {
      nextError.message =
        language === 'en' ? "You don't have permission." : '无权限操作'
    } else if (status === 500) {
      nextError.message =
        language === 'en'
          ? 'System error, please contact developers.'
          : '系统出现异常, 请记录下错误场景并与开发人员联系, 谢谢!'
    }
    config.globalError && status !== 401 && $error(nextError.message)
    return Promise.reject(nextError)
  }
  if (error.message === 'Network Error') {
    $error(t('资源请求失败提示'))
  } else {
    config.globalError && $error(error.message)
  }
  return Promise.reject(error)
}

function popupPermissionModal(permission = []) {
  window.permissionModal && window.permissionModal.show(permission)
}

/**
 * 初始化本系统http请求的各项配置
 * @param {method} http method 与 axios实例中的method保持一致
 * @param {url} 请求地址, 结合method 生成md5 requestId
 * @param {userConfig} 用户配置，包含axios的配置与本系统自定义配置
 * @return {Promise} 本次http请求的Promise
 */

function initConfig(method, url, userConfig) {
  if (has(userConfig, 'requestGroup')) {
    userConfig.requestGroup =
      userConfig.requestGroup instanceof Array
        ? userConfig.requestGroup
        : [userConfig.requestGroup]
  }
  const defaultConfig = {
    ...getCancelToken(),
    // http请求默认id
    requestId: md5(method + url),
    requestGroup: [],
    requestSymbol: Symbol('requestSymbol'),
    // 是否全局捕获异常
    globalError: true,
    // 是否直接复用缓存的请求
    fromCache: false,
    // 是否在请求发起前清楚缓存
    clearCache: false,
    // 响应结果是否返回原始数据
    originalResponse: false,
    // 转换返回数据，仅返回data对象
    transformData: true,
    // 当路由变更时取消请求
    cancelWhenRouteChange: false,
    // 取消上次请求
    cancelPrevious: false,
    // 是否全局捕获权限异常
    globalPermission: true,
  }
  return Object.assign(defaultConfig, userConfig)
}

/**
 * 生成http请求的cancelToken，用于取消尚未完成的请求
 * @return {Object}
 *      cancelToken: axios实例使用的cancelToken
 *      cancelExcutor: 取消http请求的可执行函数
 */
function getCancelToken() {
  let cancelExcutor
  const cancelToken = new Axios.CancelToken(excutor => {
    cancelExcutor = excutor
  })
  return {
    cancelToken,
    cancelExcutor,
  }
}

async function download(options = {}) {
  const { url, method = 'post', data, name } = options
  const config = Object.assign(
    {
      globalError: false,
      originalResponse: true,
      responseType: 'blob',
    },
    options.config
  )
  if (!url) {
    const error = new Error('Empty download url')
    $error(error.message)
    return Promise.reject(error)
  }
  let promise
  if (methodsWithData.includes(method)) {
    promise = $http[method](url, data, config)
  } else {
    promise = $http[method](url, config)
  }
  try {
    const response = await promise
    if (response.data.type.indexOf('application') === -1) {
      const text = await new Response(response.data).text()
      throw new Error(JSON.parse(text).bk_error_msg)
    }
    const disposition = response.headers['content-disposition']
    const fileName =
      name || disposition.substring(disposition.indexOf('filename') + 9)
    const downloadUrl = window.URL.createObjectURL(
      new Blob([response.data], {
        type: response.headers['content-type'],
      })
    )
    const link = document.createElement('a')
    link.style.display = 'none'
    link.href = downloadUrl
    link.setAttribute('download', fileName)
    document.body.appendChild(link)
    link.click()
    document.body.removeChild(link)
    return Promise.resolve(response)
  } catch (error) {
    if (Axios.isCancel(error)) {
      return Promise.reject(error)
    }
    $error(error.message)
    return Promise.reject(error)
  }
}

export * from './jsonp'

export const useHttp = () => $http

export default $http<|MERGE_RESOLUTION|>--- conflicted
+++ resolved
@@ -15,7 +15,7 @@
 import xid from 'xid-js'
 import has from 'has'
 
-import { t, language } from '@/i18n'
+import i18n, { language } from '@/i18n'
 
 import CachedPromise from './_cached-promise'
 import RequestQueue from './_request-queue'
@@ -160,18 +160,14 @@
 const PermissionCode = 9900403
 function handleResponse({ config, response, resolve, reject }) {
   const transformedResponse = response.data
-<<<<<<< HEAD
-  const { bk_error_msg: message, permission } = transformedResponse
-  if (transformedResponse.bk_error_code === PermissionCode) {
-    config.globalPermission &&
-      popupPermissionModal(transformedResponse.permission)
-    return reject({ message, permission, code: PermissionCode })
-=======
-  const { bk_error_msg: message, bk_error_code: code, permission } = transformedResponse
+  const {
+    bk_error_msg: message,
+    bk_error_code: code,
+    permission,
+  } = transformedResponse
   if (code === PermissionCode) {
     config.globalPermission && popupPermissionModal(permission)
     return reject({ message, permission, code })
->>>>>>> c8c5a7ef
   }
   if (!transformedResponse.result && config.globalError) {
     reject({ message })
@@ -226,7 +222,7 @@
     return Promise.reject(nextError)
   }
   if (error.message === 'Network Error') {
-    $error(t('资源请求失败提示'))
+    $error(i18n.t('资源请求失败提示'))
   } else {
     config.globalError && $error(error.message)
   }

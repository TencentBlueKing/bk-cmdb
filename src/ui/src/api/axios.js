--- conflicted
+++ resolved
@@ -75,11 +75,7 @@
 API_BASE_URL[0] = window.location.protocol
 window.API_BASE_URL = API_BASE_URL.join('//')
 let axios = Axios.create({
-<<<<<<< HEAD
     baseURL: `/api/${window.version}/`,
-=======
-    baseURL: `${window.API_BASE_URL}api/${window.version}/`,
->>>>>>> 35d0f358
     xsrfCookieName: 'data_csrftoken',
     xsrfHeaderName: 'X-CSRFToken',
     withCredentials: true,
@@ -131,4 +127,4 @@
 
 export const $axios = axios
 export const $Axios = Axios
-export const $alertMsg = alertMsg
+export const $alertMsg = alertMsg
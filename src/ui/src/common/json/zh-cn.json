{
    "Common": {
        "logo": "zh",
        "您没有当前业务的权限": "您没有当前业务的权限",
        "页码": "总 {count} 行　第 {current}/ {total} 页",
        "第1页/总8页": "第1页/总8页",
        "每页显示": "每页显示 {page} 行",
        "每页显示XXX行": "每页显示XXX行",
        "首页": "首页",
        "尾页": "尾页",
        "上一页": "上一页",
        "下一页": "下一页",
        "保存": "保存",
        "取消": "取消",
        "确认": "确认",
        "暂时没有数据": "暂时没有数据",
        "Sorry，您没有业务管理的权限，请联系配置平台管理员": "Sorry，您没有业务管理的权限，请联系配置平台管理员",
        "内网IP": "内网IP",
        "等于": "等于",
        "不等于": "不等于",
        "包含": "包含",
        "不包含": "不包含",
        "列表": "列表",
        "该查询条件对应的业务不存在": "该查询条件对应的业务不存在",
        "收藏成功": "收藏成功",
        "管理员": "管理员",
        "普通用户": "普通用户",
        "注销": "注销",
        "主机转移": "主机转移",
        "业务": "业务",
        "已选N项": "已选{N}项",
        "已选N行": "已选 {N} 行",
        "确认转移": "确认转移",
        "覆盖": "覆盖",
        "更新": "更新",
        "转移到XXX，会清除当前的模块绑定，是否确认？": "转移到XXX，会清除当前的模块绑定，是否确认？",
        "转移成功": "转移成功",
        "您没有主机转移的权限": "您没有主机转移的权限",
        "主机资源池": "主机资源池",
        "后台配置": "后台配置",
        "属性编辑": "属性编辑",
        "当前还未有关联项": "当前还未有关联项",
        "系统出现异常，请记录下错误场景并与开发人员联系，谢谢": "系统出现异常，请记录下错误场景并与开发人员联系，谢谢",
        "请输入合法的XXX": "请输入合法的XXX",
        "请输入XXX": "请输入XXX",
        "请输入正确的内容": "请输入正确的内容",
        "请输入以http://开头的URL": "请输入以http://开头的URL",
        "请输入数字": "请输入数字",
        "XXX不合法": "XXX不合法",
        "保存成功": "保存成功",
        "更新成功": "更新成功",
        "权限不足": "权限不足",
        "快速查询": "快速查询",
        "属性": "属性",
        "全选": "全选",
        "编辑": "编辑",
        "新增": "新增",
        "修改": "修改",
        "删除": "删除",
        "删除成功": "删除成功",
        "新建成功": "新建成功",
        "修改成功": "修改成功",
        "确定删除": "确定删除",
        "至少选择N个字段": "至少选择{N}个字段",
        "确认要删除": "确认要删除{name}？",
        "确认要归档": "确认要归档{name}？",
        "确定": "确定",
        "查询": "查询",
        "正则验证": "正则验证",
        "立即创建": "立即创建",
        "该字段": "该字段",
        "刷新查询": "刷新查询",
        "请选择": "请选择",
        "更多属性": "更多属性",
        "无可编辑属性": "无可编辑属性",
        "重复的值": "重复的值",
        "创建": "创建",
        "您的浏览器非Chrome，建议您使用最新版本的Chrome浏览，以保证最好的体验效果": "您的浏览器非Chrome，建议您使用最新版本的Chrome浏览，以保证最好的体验效果",
        "已删除历史": "已删除历史",
        "归档历史": "归档历史",
        "返回": "返回",
        "查看删除历史": "查看删除历史",
        "查看归档历史": "查看归档历史",
        "中文名": "中文名",
        "跨业务导入": "跨业务导入",
        "导入成功": "导入成功",
        "复制": "复制",
        "复制成功": "复制成功",
        "复制失败": "复制失败",
        "退出会导致未保存信息丢失，是否确认？": "退出会导致未保存信息丢失，是否确认？",
        "内容不合法": "内容不合法",
        "下属层级都会被删除，请先转移其下所有的主机": "下属层级都会被删除，请先转移其下所有的主机",
<<<<<<< HEAD
        "详情信息": "详情信息",
        "删除关联": "删除关联",
        "退出": "退出",
        "全屏": "全屏"
=======
        "详情": "详情",
        "删除关联": "删除关联",
        "关键业务不能够修改": "关键业务不能够修改"
>>>>>>> 5aa79192
    },
    "Index": {
        "首页": "首页",
        "添加导航": "添加导航",
        "取消导航": "取消导航",
        "添加导航成功": "添加导航成功",
        "取消导航成功": "取消导航成功",
        "模型数量": "模型：{count}个",
        "返回上级": "返回上级",
        "开始查询": "请至少输入3个字符开始查询"
    },
    "OperationAudit": {
        "操作审计": "操作审计",
        "请选择业务": "请选择业务",
        "模型": "模型",
        "使用逗号分隔": "使用逗号分隔",
        "查询": "查询",
        "操作账号": "操作账号",
        "对象": "对象",
        "描述": "描述",
        "所属业务": "所属业务",
        "时间": "时间",
        "类型": "类型",
        "操作时间": "操作时间",
        "全部": "全部",
        "IP": "IP",
        "操作详情": "操作详情",
        "变更前": "变更前",
        "变更后": "变更后",
        "关系变更": "关系变更"
    },
    "EventPush": {
        "事件推送": "事件推送",
        "推送名称": "推送名称",
        "系统名称": "系统名称",
        "操作人": "操作人",
        "更新时间": "更新时间",
        "推送情况（近一周）": "推送情况（近一周）",
        "配置": "配置",
        "失败": "失败",
        "总量": "总量",
        "新增推送": "新增推送",
        "请输入推送名称": "请输入推送名称",
        "请输入系统名称": "请输入系统名称",
        "请输入URL": "请输入URL",
        "成功确认方式": "成功确认方式",
        "HTTP状态": "HTTP状态",
        "成功标志": "成功标志",
        "正则验证": "正则验证",
        "请输入正则验证": "请输入正则验证",
        "超时时间": "超时时间",
        "单位：秒": "单位：秒",
        "测试推送": "测试推送",
        "推送测试": "推送测试",
        "配置平台以POST方法推送以下示例数据到您配置的URL": "配置平台以POST方法推送以下示例数据到您配置的URL",
        "只测试连通性": "只测试连通性",
        "推送成功": "推送成功",
        "推送失败": "推送失败",
        "已选择": "已选择{number}个",
        "至少选择1个事件": "至少选择1个事件",
        "新增主机": "新增主机",
        "删除主机": "删除主机",
        "模块转移": "模块转移",
        "获取推送列表失败": "获取推送列表失败",
        "编辑推送": "编辑推送",
        "删除推送确认": "确认删除名称为 {name} 的推送？",
        "删除推送成功": "删除推送成功",
        "删除推送失败": "删除推送失败",
        "保存成功": "保存成功",
        "主机业务": "主机业务",
        "资源池": "资源池",
        "主机": "主机",
        "收起": "收起",
        "展开": "展开",
        "确定": "确定",
        "主机身份": "主机身份"
    },
    "Permission": {
        "权限管理": "权限管理",
        "角色名搜索": "角色名搜索",
        "成员搜索": "成员搜索",
        "角色名称": "角色名称",
        "成员": "成员",
        "操作": "操作",
        "新增角色": "新增角色",
        "编辑角色": "编辑角色",
        "角色名": "角色名",
        "没有创建角色": "没有创建角色",
        "角色选择": "角色选择",
        "系统相关": "系统相关",
        "全局业务": "全局业务",
        "资源池管理": "资源池管理",
        "后台配置": "后台配置",
        "事件推送配置": "事件推送配置",
        "模型配置": "模型配置",
        "模型相关": "模型相关",
        "业务角色": "业务角色",
        "功能选择": "功能选择",
        "主机编辑": "主机编辑",
        "主机转移": "主机转移",
        "拓扑编辑": "拓扑编辑",
        "自定义查询": "自定义查询",
        "进程管理": "进程管理",
        "角色": "角色",
        "权限": "权限",
        "业务权限": "业务权限",
        "确认删除角色": "确认删除角色{name}?",
        "删除成功": "删除成功",
        "与PaaS同步成员": "与PaaS同步成员",
        "跳转配置": "跳转配置",
        "角色成员": "角色成员",
        "新建角色成功": "新建角色成功",
        "更新角色成功": "更新角色成功",
        "点击新增": "点击新增"
    },
    "ModelManagement": {
        "模型管理": "模型管理",
        "新增": "新增",
        "还原": "还原",
        "放大": "放大",
        "缩小": "缩小",
        "删除": "删除",
        "已禁用模型": "已禁用模型",
        "模型配置": "模型配置",
        "图标选择": "图标选择",
        "中文名称": "中文名称",
        "英文名称": "英文名称",
        "新增字段": "新增字段",
        "请填写模型名": "请填写模型名",
        "下划线，数字，英文小写的组合": "下划线，数字，英文小写的组合",
        "导入": "导入",
        "导出": "导出",
        "唯一": "唯一",
        "必填字段": "必填字段",
        "类型": "类型",
        "字段名": "字段名",
        "操作": "操作",
        "中文名": "中文名",
        "英文名": "英文名",
        "下划线/数字/字母": "下划线/数字/字母",
        "单位": "单位",
        "请输入单位": "请输入单位",
        "提示语": "提示语",
        "请输入提示语": "请输入提示语",
        "选项": "选项",
        "是否可编辑": "是否可编辑",
        "是否必填": "是否必填",
        "是否唯一": "是否唯一",
        "短字符": "短字符",
        "数字": "数字",
        "枚举": "枚举",
        "日期": "日期",
        "时间": "时间",
        "长字符": "长字符",
        "单关联": "单关联",
        "多关联": "多关联",
        "用户": "用户",
        "时区": "时区",
        "bool": "bool",
        "表格": "表格",
        "列名称": "列名称",
        "列描述": "列描述",
        "最小值": "最小值",
        "请输入最小值": "请输入最小值",
        "最大值": "最大值",
        "请输入最大值": "请输入最大值",
        "请输入名称英文数字": "请输入名称英文数字",
        "字段分组": "字段分组",
        "隐藏字段": "隐藏字段",
        "新增字段分组": "新增字段分组",
        "其他操作": "其他操作",
        "模型停用": "模型停用",
        "保留模型和相应实例，隐藏关联关系": "保留模型和相应实例，隐藏关联关系",
        "停用模型": "停用模型",
        "模型删除": "模型删除",
        "删除模型": "删除模型",
        "删除模型和其下所有实例，此动作不可逆，请谨慎操作": "删除模型和其下所有实例，此动作不可逆，请谨慎操作",
        "启用模型": "启用模型",
        "系统内建模型不可停用": "系统内建模型不可停用",
        "系统内建模型不可删除": "系统内建模型不可删除",
        "新增模型": "新增模型",
        "此分类下无已启用模型": "此分类下无已启用模型",
        "此分类下无模型": "此分类下无模型",
        "确认要删除此分类？": "确认要删除此分类？",
        "该字段是必填项": "该字段是必填项",
        "格式不正确，只能包含下划线，数字，英文小写": "格式不正确，只能包含下划线，数字，英文小写",
        "修改成功": "修改成功",
        "字段配置": "字段配置",
        "包含了非下划线的特殊字符": "包含了非下划线的特殊字符",
        "必须以英文开头，由英文、数字及下划线组成": "必须以英文开头，由英文、数字及下划线组成",
        "包含了非法字符": "包含了非法字符",
        "请先设置枚举内容": "请先设置枚举内容",
        "请选择关联模型": "请选择关联模型",
        "内置字段不可删除": "内置字段不可删除",
        "导入成功": "导入成功",
        "导入失败": "导入失败",
        "确定删除字段？": "确定删除字段？",
        "未命名": "未命名",
        "该名字已经存在": "该名字已经存在",
        "已经存在未命名分组": "已经存在未命名分组",
        "分组长度超出限制": "分组长度超出限制",
        "系统内置分组不可删除": "系统内置分组不可删除",
        "默认字段分组不可删除": "默认字段分组不可删除",
        "该分组中存在必填字段，不可删除": "该分组中存在必填字段，不可删除",
        "删除分组成功": "删除分组成功",
        "隐藏成功": "隐藏成功",
        "确认要启用该模型？": "确认要启用该模型？",
        "确认要停用该模型？": "确认要停用该模型？",
        "确认要删除该模型？": "确认要删除该模型？",
        "更新位置信息失败": "更新位置信息失败",
        "关联模型": "关联模型",
        "请输入字段名称": "请输入字段名称",
        "新增分组": "新增分组",
        "编辑分组": "编辑分组",
        "单击选择对应图标": "单击选择对应图标",
        "设置为默认值": "设置为默认值",
        "请输入ID": "请输入ID"
    },
    "HostResourcePool": {
        "资源池": "资源池",
        "主机资源池": "主机资源池",
        "分配到业务空闲机池": "分配到业务空闲机池",
        "导出选中": "导出选中",
        "导入主机": "导入主机",
        "筛选": "筛选",
        "内网": "内网",
        "外网": "外网",
        "精确": "精确",
        "刷新查询": "刷新查询",
        "清空": "清空",
        "设置筛选项": "设置筛选项",
        "主机筛选项设置": "主机筛选项设置",
        "主机属性": "主机属性",
        "关联": "关联",
        "实时状态": "实时状态",
        "当前主机没有安装 Agent 或者 Agent 已经离线": "当前主机没有安装 Agent 或者 Agent 已经离线",
        "基本值": "基本值",
        "最近更新时间": "最近更新时间",
        "总流入量": "总流入量",
        "启动时间": "启动时间",
        "总流出量": "总流出量",
        "磁盘总量": "磁盘总量",
        "内存总量": "内存总量",
        "变更记录": "变更记录",
        "时间范围": "时间范围",
        "操作账号": "操作账号",
        "变更内容": "变更内容",
        "操作时间": "操作时间",
        "agent安装说明": "说明：当主机安装了蓝鲸Agent后，会自动录入到“主机资源池”中",
        "点此进入Agent安装APP": "点此进入Agent安装APP",
        "批量导入": "批量导入",
        "自动导入": "自动导入",
        "说明：内网IP为必填列": "说明：内网IP为必填列",
        "请确认是否转移": "请确认是否转移",
        "选中的XXX个主机转移到XXX下的空闲机模块": "选中的XXX个主机转移到XXX下的空闲机模块",
        "分配成功": "分配成功",
        "确定删除选中的主机": "确定删除选中的主机",
        "成功删除选中的主机": "成功删除选中的主机",
        "未配置Agent安装APP地址": "未配置Agent安装APP地址"
    },
    "CustomQuery": {
        "自定义查询": "自定义查询",
        "新增查询": "新增查询",
        "名称": "名称",
        "查询内容": "查询内容",
        "新增条件": "新增条件",
        "预览": "预览",
        "保存": "保存",
        "测试": "测试",
        "新增指引": "新增指引",
        "查询名称": "查询名称",
        "创建用户": "创建用户",
        "创建时间": "创建时间",
        "修改人": "修改人",
        "修改时间": "修改时间",
        "查询定义": "查询定义",
        "确认要删除": "确认要删除{name}？"
    },
    "ProcessManagement": {
        "进程管理": "进程管理",
        "新增进程": "新增进程",
        "编辑进程": "编辑进程",
        "进程名称搜索": "进程名称搜索",
        "更多属性": "更多属性",
        "模块绑定": "模块绑定",
        "模块名": "模块名",
        "所属集群数": "所属集群数",
        "状态": "状态",
        "未绑定": "未绑定",
        "已绑定": "已绑定",
        "绑定进程到该模块成功": "绑定进程到该模块成功",
        "绑定进程到该模块失败": "绑定进程到该模块失败",
        "解绑进程模块成功": "解绑进程模块成功",
        "解绑进程模块失败": "解绑进程模块失败",
        "属性": "属性",
        "新增进程成功": "新增进程成功",
        "修改进程成功": "修改进程成功",
        "删除进程失败": "删除进程失败",
        "确认要删除进程": "确认要删除进程{processName}？",
        "删除进程成功": "删除进程成功"
    },
    "BusinessTopology": {
        "业务拓扑": "业务拓扑",
        "空闲机": "空闲机",
        "故障机": "故障机",
        "主机调配": "主机调配",
        "修改": "修改",
        "转移": "转移",
        "列表显示属性配置": "列表显示属性配置",
        "节点属性": "节点属性",
        "请输入IP地址": "请输入IP地址",
        "未查询到该IP地址对应的主机": "未查询到该IP地址对应的主机",
        "请输入完整IP地址进行查询": "请输入完整IP地址进行查询"
    },
    "Hosts": {
        "主机管理": "主机管理",
        "主机": "主机",
        "模块": "模块",
        "模块名": "模块名",
        "集群": "集群",
        "集群名": "集群名",
        "云区域": "云区域",
        "选择业务": "选择业务",
        "收藏": "收藏",
        "名称": "名称",
        "默认": "默认",
        "确认": "确认",
        "频率": "频率",
        "确认删除": "确认删除",
        "历史": "历史",
        "收藏此查询": "收藏此查询",
        "请填写名称": "请填写名称",
        "主机筛选项配置": "主机筛选项配置",
        "获取主机快照信息失败": "获取主机快照信息失败",
        "权限不足": "权限不足",
        "总CPU使用率": "总CPU使用率",
        "总内存使用率": "总内存使用率",
        "磁盘使用情况": "磁盘使用情况",
        "变更关联": "变更关联",
        "清空": "清空",
        "主机名称": "主机名称",
        "操作系统类型": "操作系统类型",
        "关联关系": "关联关系"
    },
    "Inst": {
        "立即创建": "立即创建",
        "快速查询": "快速查询",
        "导入提示": "将文件拖到此处，或{clickUpload}{breakRow}只能上传 {allowType} 文件，且不超过{maxSize}kb",
        "点击上传": "点击上传",
        "下载模版": "下载模版",
        "隐藏属性": "隐藏属性",
        "已显示属性": "已显示属性",
        "搜索属性": "搜索属性",
        "应用": "应用",
        "您没有当前模型的权限": "您没有当前模型的权限",
        "创建成功": "创建成功",
        "请至少选择一项": "请至少选择一项",
        "成功上传N条数据": "成功上传{N}条数据！",
        "上传失败列表": "上传失败列表",
        "更新失败列表": "更新失败列表",
        "文件大小溢出": "文件大小不能超过{maxSize}kb",
        "文件格式非法": "文件格式非法，只能上传{allowType}文件！",
        "部分成功": "部分成功",
        "失败": "失败",
        "成功": "成功",
        "恢复业务": "恢复业务",
        "是否确认恢复业务？": "是否确认恢复业务？",
        "恢复业务提示": "“{bizName}”业务恢复以后会被重命名为“{bizName}(recovery)”",
        "归档": "归档"
    },
    "Association": {
        "实例名": "实例名",
        "业务名": "业务名",
        "新增关联": "新增关联",
        "解除选中关联": "解除选中关联",
        "关联列表": "关联列表",
        "搜索": "搜索",
        "操作": "操作",
        "取消关联": "取消关联",
        "取消关联成功": "取消关联成功",
        "添加关联": "添加关联",
        "添加关联成功": "添加关联成功",
        "条件筛选": "条件筛选",
        "树形": "树形",
        "拓扑": "拓扑"
    }
}<|MERGE_RESOLUTION|>--- conflicted
+++ resolved
@@ -90,16 +90,11 @@
         "退出会导致未保存信息丢失，是否确认？": "退出会导致未保存信息丢失，是否确认？",
         "内容不合法": "内容不合法",
         "下属层级都会被删除，请先转移其下所有的主机": "下属层级都会被删除，请先转移其下所有的主机",
-<<<<<<< HEAD
-        "详情信息": "详情信息",
+        "详情": "详情",
         "删除关联": "删除关联",
         "退出": "退出",
-        "全屏": "全屏"
-=======
-        "详情": "详情",
-        "删除关联": "删除关联",
+        "全屏": "全屏",
         "关键业务不能够修改": "关键业务不能够修改"
->>>>>>> 5aa79192
     },
     "Index": {
         "首页": "首页",

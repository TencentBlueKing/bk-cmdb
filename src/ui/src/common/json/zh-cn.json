{
    "Common": {
        "logo": "zh",
        "您没有当前业务的权限": "您没有当前业务的权限",
        "页码": "总 {count} 行　第 {current}/ {total} 页",
        "第1页/总8页": "第1页/总8页",
        "每页显示": "每页显示 {page} 行",
        "每页显示XXX行": "每页显示XXX行",
        "首页": "首页",
        "尾页": "尾页",
        "上一页": "上一页",
        "下一页": "下一页",
        "保存": "保存",
        "取消": "取消",
        "确认": "确认",
        "暂时没有数据": "暂时没有数据",
        "Sorry，您没有业务管理的权限，请联系配置平台管理员": "Sorry，您没有业务管理的权限，请联系配置平台管理员",
        "内网IP": "内网IP",
        "等于": "等于",
        "不等于": "不等于",
        "包含": "包含",
        "不包含": "不包含",
        "列表": "列表",
        "该查询条件对应的业务不存在": "该查询条件对应的业务不存在",
        "收藏成功": "收藏成功",
        "管理员": "管理员",
        "普通用户": "普通用户",
        "注销": "注销",
        "主机转移": "主机转移",
        "业务": "业务",
        "已选N项": "已选{N}项",
        "已选N行": "已选 {N} 行",
        "确认转移": "确认转移",
        "覆盖": "覆盖",
        "更新": "更新",
        "转移到XXX，会清除当前的模块绑定，是否确认？": "转移到XXX，会清除当前的模块绑定，是否确认？",
        "转移成功": "转移成功",
        "您没有主机转移的权限": "您没有主机转移的权限",
        "主机资源池": "主机资源池",
        "后台配置": "后台配置",
        "属性编辑": "属性编辑",
        "当前还未有关联项": "当前还未有关联项",
        "系统出现异常，请记录下错误场景并与开发人员联系，谢谢": "系统出现异常，请记录下错误场景并与开发人员联系，谢谢",
        "请输入合法的XXX": "请输入合法的XXX",
        "请输入XXX": "请输入XXX",
        "请输入正确的内容": "请输入正确的内容",
        "请输入以http://开头的URL": "请输入以http://开头的URL",
        "请输入数字": "请输入数字",
        "XXX不合法": "XXX不合法",
        "保存成功": "保存成功",
        "更新成功": "更新成功",
        "权限不足": "权限不足",
        "快速查询": "快速查询",
        "属性": "属性",
        "全选": "全选",
        "编辑": "编辑",
        "新增": "新增",
        "修改": "修改",
        "删除": "删除",
        "删除成功": "删除成功",
        "新建成功": "新建成功",
        "修改成功": "修改成功",
        "确定删除": "确定删除",
        "至少选择N个字段": "至少选择{N}个字段",
        "确认要删除": "确认要删除{name}？",
        "确认要归档": "确认要归档{name}？",
        "确定": "确定",
        "查询": "查询",
        "正则验证": "正则验证",
        "立即创建": "立即创建",
        "该字段": "该字段",
        "刷新查询": "刷新查询",
        "请选择": "请选择",
        "更多属性": "更多属性",
        "无可编辑属性": "无可编辑属性",
        "重复的值": "重复的值",
        "创建": "创建",
        "您的浏览器非Chrome，建议您使用最新版本的Chrome浏览，以保证最好的体验效果": "您的浏览器非Chrome，建议您使用最新版本的Chrome浏览，以保证最好的体验效果",
        "已删除历史": "已删除历史",
        "归档历史": "归档历史",
        "返回": "返回",
        "查看删除历史": "查看删除历史",
        "查看归档历史": "查看归档历史",
        "中文名": "中文名",
        "跨业务导入": "跨业务导入",
        "导入成功": "导入成功",
        "复制": "复制",
        "复制成功": "复制成功",
        "复制失败": "复制失败",
        "退出会导致未保存信息丢失，是否确认？": "退出会导致未保存信息丢失，是否确认？",
        "内容不合法": "内容不合法",
        "下属层级都会被删除，请先转移其下所有的主机": "下属层级都会被删除，请先转移其下所有的主机",
<<<<<<< HEAD
        "详情信息": "详情信息",
=======
        "请先转移其下所有的主机": "请先转移其下所有的主机",
        "详情": "详情",
>>>>>>> b69608fb
        "删除关联": "删除关联",
        "退出": "退出",
        "全屏": "全屏",
        "关键业务不能够修改": "关键业务不能够修改"
    },
    "Index": {
        "首页": "首页",
        "添加导航": "添加导航",
        "取消导航": "取消导航",
        "添加导航成功": "添加导航成功",
        "取消导航成功": "取消导航成功",
        "模型数量": "模型：{count}个",
        "返回上级": "返回上级",
        "开始查询": "请至少输入3个字符开始查询"
    },
    "OperationAudit": {
        "操作审计": "操作审计",
        "请选择业务": "请选择业务",
        "模型": "模型",
        "使用逗号分隔": "使用逗号分隔",
        "查询": "查询",
        "操作账号": "操作账号",
        "对象": "对象",
        "描述": "描述",
        "所属业务": "所属业务",
        "时间": "时间",
        "类型": "类型",
        "操作时间": "操作时间",
        "全部": "全部",
        "IP": "IP",
        "操作详情": "操作详情",
        "变更前": "变更前",
        "变更后": "变更后",
        "关系变更": "关系变更"
    },
    "EventPush": {
        "事件推送": "事件推送",
        "推送名称": "推送名称",
        "系统名称": "系统名称",
        "操作人": "操作人",
        "更新时间": "更新时间",
        "推送情况（近一周）": "推送情况（近一周）",
        "配置": "配置",
        "失败": "失败",
        "总量": "总量",
        "新增推送": "新增推送",
        "请输入推送名称": "请输入推送名称",
        "请输入系统名称": "请输入系统名称",
        "请输入URL": "请输入URL",
        "成功确认方式": "成功确认方式",
        "HTTP状态": "HTTP状态",
        "成功标志": "成功标志",
        "正则验证": "正则验证",
        "请输入正则验证": "请输入正则验证",
        "超时时间": "超时时间",
        "单位：秒": "单位：秒",
        "测试推送": "测试推送",
        "推送测试": "推送测试",
        "配置平台以POST方法推送以下示例数据到您配置的URL": "配置平台以POST方法推送以下示例数据到您配置的URL",
        "只测试连通性": "只测试连通性",
        "推送成功": "推送成功",
        "推送失败": "推送失败",
        "已选择": "已选择{number}个",
        "至少选择1个事件": "至少选择1个事件",
        "新增主机": "新增主机",
        "删除主机": "删除主机",
        "模块转移": "模块转移",
        "获取推送列表失败": "获取推送列表失败",
        "编辑推送": "编辑推送",
        "删除推送确认": "确认删除名称为 {name} 的推送？",
        "删除推送成功": "删除推送成功",
        "删除推送失败": "删除推送失败",
        "保存成功": "保存成功",
        "主机业务": "主机业务",
        "资源池": "资源池",
        "主机": "主机",
        "收起": "收起",
        "展开": "展开",
        "确定": "确定",
        "主机身份": "主机身份"
    },
    "Permission": {
        "权限管理": "权限管理",
        "角色名搜索": "角色名搜索",
        "成员搜索": "成员搜索",
        "角色名称": "角色名称",
        "成员": "成员",
        "操作": "操作",
        "新增角色": "新增角色",
        "编辑角色": "编辑角色",
        "角色名": "角色名",
        "没有创建角色": "没有创建角色",
        "角色选择": "角色选择",
        "系统相关": "系统相关",
        "全局业务": "全局业务",
        "资源池管理": "资源池管理",
        "后台配置": "后台配置",
        "事件推送配置": "事件推送配置",
        "模型配置": "模型配置",
        "模型相关": "模型相关",
        "业务角色": "业务角色",
        "功能选择": "功能选择",
        "主机编辑": "主机编辑",
        "主机转移": "主机转移",
        "拓扑编辑": "拓扑编辑",
        "自定义查询": "自定义查询",
        "进程管理": "进程管理",
        "角色": "角色",
        "权限": "权限",
        "业务权限": "业务权限",
        "确认删除角色": "确认删除角色{name}?",
        "删除成功": "删除成功",
        "与PaaS同步成员": "与PaaS同步成员",
        "跳转配置": "跳转配置",
        "角色成员": "角色成员",
        "新建角色成功": "新建角色成功",
        "更新角色成功": "更新角色成功",
        "点击新增": "点击新增"
    },
    "ModelManagement": {
        "模型管理": "模型管理",
        "新增": "新增",
        "还原": "还原",
        "放大": "放大",
        "缩小": "缩小",
        "删除": "删除",
        "已禁用模型": "已禁用模型",
        "模型配置": "模型配置",
        "图标选择": "图标选择",
        "中文名称": "中文名称",
        "英文名称": "英文名称",
        "新增字段": "新增字段",
        "请填写模型名": "请填写模型名",
        "下划线，数字，英文小写的组合": "下划线，数字，英文小写的组合",
        "导入": "导入",
        "导出": "导出",
        "唯一": "唯一",
        "必填字段": "必填字段",
        "类型": "类型",
        "字段名": "字段名",
        "操作": "操作",
        "中文名": "中文名",
        "英文名": "英文名",
        "下划线/数字/字母": "下划线/数字/字母",
        "单位": "单位",
        "请输入单位": "请输入单位",
        "提示语": "提示语",
        "请输入提示语": "请输入提示语",
        "选项": "选项",
        "是否可编辑": "是否可编辑",
        "是否必填": "是否必填",
        "是否唯一": "是否唯一",
        "短字符": "短字符",
        "数字": "数字",
        "枚举": "枚举",
        "日期": "日期",
        "时间": "时间",
        "长字符": "长字符",
        "单关联": "单关联",
        "多关联": "多关联",
        "用户": "用户",
        "时区": "时区",
        "bool": "bool",
        "表格": "表格",
        "列名称": "列名称",
        "列描述": "列描述",
        "最小值": "最小值",
        "请输入最小值": "请输入最小值",
        "最大值": "最大值",
        "请输入最大值": "请输入最大值",
        "请输入名称英文数字": "请输入名称英文数字",
        "字段分组": "字段分组",
        "隐藏字段": "隐藏字段",
        "新增字段分组": "新增字段分组",
        "其他操作": "其他操作",
        "模型停用": "模型停用",
        "保留模型和相应实例，隐藏关联关系": "保留模型和相应实例，隐藏关联关系",
        "停用模型": "停用模型",
        "模型删除": "模型删除",
        "删除模型": "删除模型",
        "删除模型和其下所有实例，此动作不可逆，请谨慎操作": "删除模型和其下所有实例，此动作不可逆，请谨慎操作",
        "启用模型": "启用模型",
        "系统内建模型不可停用": "系统内建模型不可停用",
        "系统内建模型不可删除": "系统内建模型不可删除",
        "新增模型": "新增模型",
        "此分类下无已启用模型": "此分类下无已启用模型",
        "此分类下无模型": "此分类下无模型",
        "确认要删除此分类？": "确认要删除此分类？",
        "该字段是必填项": "该字段是必填项",
        "格式不正确，只能包含下划线，数字，英文小写": "格式不正确，只能包含下划线，数字，英文小写",
        "修改成功": "修改成功",
        "字段配置": "字段配置",
        "包含了非下划线的特殊字符": "包含了非下划线的特殊字符",
        "必须以英文开头，由英文、数字及下划线组成": "必须以英文开头，由英文、数字及下划线组成",
        "包含了非法字符": "包含了非法字符",
        "请先设置枚举内容": "请先设置枚举内容",
        "请选择关联模型": "请选择关联模型",
        "内置字段不可删除": "内置字段不可删除",
        "导入成功": "导入成功",
        "导入失败": "导入失败",
        "确定删除字段？": "确定删除字段？",
        "未命名": "未命名",
        "该名字已经存在": "该名字已经存在",
        "已经存在未命名分组": "已经存在未命名分组",
        "分组长度超出限制": "分组长度超出限制",
        "系统内置分组不可删除": "系统内置分组不可删除",
        "默认字段分组不可删除": "默认字段分组不可删除",
        "该分组中存在必填字段，不可删除": "该分组中存在必填字段，不可删除",
        "删除分组成功": "删除分组成功",
        "隐藏成功": "隐藏成功",
        "确认要启用该模型？": "确认要启用该模型？",
        "确认要停用该模型？": "确认要停用该模型？",
        "确认要删除该模型？": "确认要删除该模型？",
        "更新位置信息失败": "更新位置信息失败",
        "关联模型": "关联模型",
        "请输入字段名称": "请输入字段名称",
        "新增分组": "新增分组",
        "编辑分组": "编辑分组",
        "单击选择对应图标": "单击选择对应图标",
        "设置为默认值": "设置为默认值",
        "请输入ID": "请输入ID",
        "全局视图": "全局视图"
    },
    "HostResourcePool": {
        "资源池": "资源池",
        "主机资源池": "主机资源池",
        "分配到业务空闲机池": "分配到业务空闲机池",
        "导出选中": "导出选中",
        "导入主机": "导入主机",
        "筛选": "筛选",
        "内网": "内网",
        "外网": "外网",
        "精确": "精确",
        "刷新查询": "刷新查询",
        "清空": "清空",
        "设置筛选项": "设置筛选项",
        "主机筛选项设置": "主机筛选项设置",
        "主机属性": "主机属性",
        "关联": "关联",
        "实时状态": "实时状态",
        "当前主机没有安装 Agent 或者 Agent 已经离线": "当前主机没有安装 Agent 或者 Agent 已经离线",
        "基本值": "基本值",
        "最近更新时间": "最近更新时间",
        "总流入量": "总流入量",
        "启动时间": "启动时间",
        "总流出量": "总流出量",
        "磁盘总量": "磁盘总量",
        "内存总量": "内存总量",
        "变更记录": "变更记录",
        "时间范围": "时间范围",
        "操作账号": "操作账号",
        "变更内容": "变更内容",
        "操作时间": "操作时间",
        "agent安装说明": "说明：当主机安装了蓝鲸Agent后，会自动录入到“主机资源池”中",
        "点此进入Agent安装APP": "点此进入Agent安装APP",
        "批量导入": "批量导入",
        "自动导入": "自动导入",
        "说明：内网IP为必填列": "说明：内网IP为必填列",
        "请确认是否转移": "请确认是否转移",
        "选中的XXX个主机转移到XXX下的空闲机模块": "选中的XXX个主机转移到XXX下的空闲机模块",
        "分配成功": "分配成功",
        "确定删除选中的主机": "确定删除选中的主机",
        "成功删除选中的主机": "成功删除选中的主机",
        "未配置Agent安装APP地址": "未配置Agent安装APP地址"
    },
    "CustomQuery": {
        "自定义查询": "自定义查询",
        "新增查询": "新增查询",
        "名称": "名称",
        "查询内容": "查询内容",
        "新增条件": "新增条件",
        "预览": "预览",
        "保存": "保存",
        "测试": "测试",
        "新增指引": "新增指引",
        "查询名称": "查询名称",
        "创建用户": "创建用户",
        "创建时间": "创建时间",
        "修改人": "修改人",
        "修改时间": "修改时间",
        "查询定义": "查询定义",
        "确认要删除": "确认要删除{name}？"
    },
    "ProcessManagement": {
        "进程管理": "进程管理",
        "新增进程": "新增进程",
        "编辑进程": "编辑进程",
        "进程名称搜索": "进程名称搜索",
        "更多属性": "更多属性",
        "模块绑定": "模块绑定",
        "模块名": "模块名",
        "所属集群数": "所属集群数",
        "状态": "状态",
        "未绑定": "未绑定",
        "已绑定": "已绑定",
        "绑定进程到该模块成功": "绑定进程到该模块成功",
        "绑定进程到该模块失败": "绑定进程到该模块失败",
        "解绑进程模块成功": "解绑进程模块成功",
        "解绑进程模块失败": "解绑进程模块失败",
        "属性": "属性",
        "新增进程成功": "新增进程成功",
        "修改进程成功": "修改进程成功",
        "删除进程失败": "删除进程失败",
        "确认要删除进程": "确认要删除进程{processName}？",
        "删除进程成功": "删除进程成功"
    },
    "BusinessTopology": {
        "业务拓扑": "业务拓扑",
        "空闲机": "空闲机",
        "故障机": "故障机",
        "主机调配": "主机调配",
        "修改": "修改",
        "转移": "转移",
        "列表显示属性配置": "列表显示属性配置",
        "节点属性": "节点属性",
        "请输入IP地址": "请输入IP地址",
        "未查询到该IP地址对应的主机": "未查询到该IP地址对应的主机",
        "请输入完整IP地址进行查询": "请输入完整IP地址进行查询"
    },
    "Hosts": {
        "主机管理": "主机管理",
        "主机": "主机",
        "模块": "模块",
        "模块名": "模块名",
        "集群": "集群",
        "集群名": "集群名",
        "云区域": "云区域",
        "选择业务": "选择业务",
        "收藏": "收藏",
        "名称": "名称",
        "默认": "默认",
        "确认": "确认",
        "频率": "频率",
        "确认删除": "确认删除",
        "历史": "历史",
        "收藏此查询": "收藏此查询",
        "请填写名称": "请填写名称",
        "主机筛选项配置": "主机筛选项配置",
        "获取主机快照信息失败": "获取主机快照信息失败",
        "权限不足": "权限不足",
        "总CPU使用率": "总CPU使用率",
        "总内存使用率": "总内存使用率",
        "磁盘使用情况": "磁盘使用情况",
        "变更关联": "变更关联",
        "清空": "清空",
        "主机名称": "主机名称",
        "操作系统类型": "操作系统类型",
        "关联关系": "关联关系"
    },
    "Inst": {
        "立即创建": "立即创建",
        "快速查询": "快速查询",
        "导入提示": "将文件拖到此处，或{clickUpload}{breakRow}只能上传 {allowType} 文件，且不超过{maxSize}kb",
        "点击上传": "点击上传",
        "下载模版": "下载模版",
        "隐藏属性": "隐藏属性",
        "已显示属性": "已显示属性",
        "搜索属性": "搜索属性",
        "应用": "应用",
        "您没有当前模型的权限": "您没有当前模型的权限",
        "创建成功": "创建成功",
        "请至少选择一项": "请至少选择一项",
        "成功上传N条数据": "成功上传{N}条数据！",
        "上传失败列表": "上传失败列表",
        "更新失败列表": "更新失败列表",
        "文件大小溢出": "文件大小不能超过{maxSize}kb",
        "文件格式非法": "文件格式非法，只能上传{allowType}文件！",
        "部分成功": "部分成功",
        "失败": "失败",
        "成功": "成功",
        "恢复业务": "恢复业务",
        "是否确认恢复业务？": "是否确认恢复业务？",
        "恢复业务提示": "“{bizName}”业务恢复以后会被重命名为“{bizName}(recovery)”",
        "归档": "归档"
    },
    "Association": {
        "实例名": "实例名",
        "业务名": "业务名",
        "新增关联": "新增关联",
        "解除选中关联": "解除选中关联",
        "关联列表": "关联列表",
        "搜索": "搜索",
        "操作": "操作",
        "取消关联": "取消关联",
        "取消关联成功": "取消关联成功",
        "添加关联": "添加关联",
        "添加关联成功": "添加关联成功",
        "条件筛选": "条件筛选",
        "树形": "树形",
        "拓扑": "拓扑"
    }
}<|MERGE_RESOLUTION|>--- conflicted
+++ resolved
@@ -90,12 +90,8 @@
         "退出会导致未保存信息丢失，是否确认？": "退出会导致未保存信息丢失，是否确认？",
         "内容不合法": "内容不合法",
         "下属层级都会被删除，请先转移其下所有的主机": "下属层级都会被删除，请先转移其下所有的主机",
-<<<<<<< HEAD
         "详情信息": "详情信息",
-=======
         "请先转移其下所有的主机": "请先转移其下所有的主机",
-        "详情": "详情",
->>>>>>> b69608fb
         "删除关联": "删除关联",
         "退出": "退出",
         "全屏": "全屏",

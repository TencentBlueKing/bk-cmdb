--- conflicted
+++ resolved
@@ -1,18 +1,10 @@
 @font-face {
   font-family: 'icomoon';
-<<<<<<< HEAD
-  src:  url('fonts/icomoon.eot?o7vqv5');
-  src:  url('fonts/icomoon.eot?o7vqv5#iefix') format('embedded-opentype'),
-    url('fonts/icomoon.ttf?o7vqv5') format('truetype'),
-    url('fonts/icomoon.woff?o7vqv5') format('woff'),
-    url('fonts/icomoon.svg?o7vqv5#icomoon') format('svg');
-=======
-  src:  url('fonts/icomoon.eot?7pdd0d');
-  src:  url('fonts/icomoon.eot?7pdd0d#iefix') format('embedded-opentype'),
-    url('fonts/icomoon.ttf?7pdd0d') format('truetype'),
-    url('fonts/icomoon.woff?7pdd0d') format('woff'),
-    url('fonts/icomoon.svg?7pdd0d#icomoon') format('svg');
->>>>>>> b15bbead
+  src:  url('fonts/icomoon.eot?g4tr4n');
+  src:  url('fonts/icomoon.eot?g4tr4n#iefix') format('embedded-opentype'),
+    url('fonts/icomoon.ttf?g4tr4n') format('truetype'),
+    url('fonts/icomoon.woff?g4tr4n') format('woff'),
+    url('fonts/icomoon.svg?g4tr4n#icomoon') format('svg');
   font-weight: normal;
   font-style: normal;
 }
@@ -518,19 +510,18 @@
 .icon-cc-vmware:before {
   content: "\e9a1";
 }
-<<<<<<< HEAD
 .icon-cc-vsphere:before {
-=======
+  content: "\e9a2";
+}
 .icon-cc-weblogic:before {
->>>>>>> b15bbead
-  content: "\e9a2";
+  content: "\e9a3";
 }
 .icon-cc-win:before {
-  content: "\e9a3";
+  content: "\e9a4";
 }
 .icon-cc-win7:before {
-  content: "\e9a4";
+  content: "\e9a5";
 }
 .icon-cc-wireless:before {
-  content: "\e9a5";
+  content: "\e9a6";
 }
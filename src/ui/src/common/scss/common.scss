--- conflicted
+++ resolved
@@ -1,843 +1,821 @@
-/*
- * Tencent is pleased to support the open source community by making 蓝鲸 available.
- * Copyright (C) 2017-2018 THL A29 Limited, a Tencent company. All rights reserved.
- * Licensed under the MIT License (the "License"); you may not use this file except in compliance with the License.
- * You may obtain a copy of the License at http://opensource.org/licenses/MIT
- * Unless required by applicable law or agreed to in writing, software distributed under the License is distributed on an "AS IS" BASIS,
- * WITHOUT WARRANTIES OR CONDITIONS OF ANY KIND, either express or implied.
- * See the License for the specific language governing permissions and limitations under the License.
- */
-
-html,
-body {
-    height: 100%;
-    position: relative;
-    overflow: hidden;
-    font-family: 'pingFang-SC-Regular,Microsoft Yahei,Arial';
-    color: #737987;
-}
-
-body[lang="en"] {
-    font-family: 'Calibri'
-}
-
-table {
-    th {
-        font-weight: normal;
-    }
-}
-
-i {
-    vertical-align: middle;
-}
-
-a {
-    text-decoration: none;
-}
-
-.bk-dialog-default-status .bk-dialog-title {
-    font-size: 14px;
-    font-weight: bold;
-}
-
-.vb {
-    vertical-align: baseline!important;
-}
-
-.cp {
-    cursor: pointer!important;
-}
-
-.bk-dropdown-menu .bk-dropdown-list>li a:hover {
-    background: #f5f5f5;
-}
-
-input {
-    /*input框placeholder效果*/
-    &::-webkit-input-placeholder {
-        font-family: "Microsoft YaHei";
-        color: #c3cdd7;
-    }
-    &:-moz-placeholder {
-        font-family: "Microsoft YaHei";
-        color: #c3cdd7;
-    }
-    &::-moz-placeholder {
-        font-family: "Microsoft YaHei";
-        color: #c3cdd7;
-    }
-    &:-ms-input-placeholder {
-        font-family: "Microsoft YaHei";
-        color: #c3cdd7;
-    }
-}
-
-input {
-    /*input框边框及focus效果*/
-    border: 1px solid #c3cdd7; // border: 1px solid #bec6de;
-    outline: none;
-    color: $textColor !important;
-    border-radius: 2px;
-    &:focus {
-        border-color: $borderFocusColor!important;
-    }
-}
-
-input[type=radio] {
-    border: none;
-}
-
-textarea {
-    border-color: #c3cdd7!important;
-    color: $primaryHoverColor!important;
-    &:focus {
-        // border-color: #6b7baa!important;
-    }
-}
-
-.bk-select {
-    .bk-select-icon {
-        color: #c3cdd7;
-    }
-}
-
-.bk-selector-input {
-    /*所有下拉框边框及hover效果*/
-    border: 1px solid #c3cdd7; // color: #6b7baa;
-    color: $textColor;
-    &:hover {
-        border-color: #6b7baa;
-    }
-    &.placeholder {
-        color: #bec6de!important;
-    }
-}
-
-.bk-select-input {
-    border: 1px solid #c3cdd7;
-    padding-right: 25px;
-    color: $textColor; // color: #6b7baa;
-    &:hover {
-        border-color: #6b7baa;
-    }
-    &.placeholder {
-        color: #bec6de!important;
-    }
-}
-
-.bk-selector-input[disabled="disabled"],
-.bk-select-input[disabled="disabled"] {
-    /*所有下拉框禁止效果*/
-    // border: 1px solid #bec6de;
-    border: 1px solid #e6e6e6; // border: 1px solid #e7e9ef;
-    +.bk-icon {
-        color: #e7e9ef;
-    }
-    &:hover {
-        border-color: #e7e9ef;
-        +.bk-icon {
-            color: #e7e9ef;
-        }
-    }
-}
-
-.bk-date input[name="date-select"] {
-    // border: 1px solid #bec6de;
-    color: #6b7baa;
-}
-
-
-#app {
-    height: 100%;
-}
-.bk-dialog-btn-confirm {
-    // border: 1px solid #6b7baa;
-}
-
-.bk-dialog-btn-cancel {
-    &:hover {
-        border-color: $mainBtnColor;
-        background: #fff;
-    }
-}
-
-.bk-select-list .bk-select-list-item {
-    /*组件下拉框溢出隐藏*/
-    overflow: hidden;
-    text-overflow: ellipsis;
-    white-space: nowrap;
-}
-
-.bk-form-checkbox input {
-    &[type="checkbox"] {
-        border: none !important;
-    }
-    &:focus {
-        border-color: $borderColor!important;
-    }
-}
-
-.bk-form-checkbox.bk-checkbox-small input[type=checkbox] {
-    // 选框
-    background-position: 0 -95px;
-}
-
-.bk-form-checkbox.bk-checkbox-small input[type=checkbox]:checked {
-    background-position: -33px -95px;
-}
-
-.bk-form-checkbox input[type=checkbox] {
-    background-position: 0 -62px;
-}
-
-.bk-form-checkbox input[type=checkbox]:checked {
-    background-position: -33px -62px;
-}
-
-.bk-select-list .bk-select-list-item:hover,
-.bk-select-list .bk-select-list-item.selected {
-    background: #f5f5f5;
-}
-
-.main-btn {
-    /*主要按钮*/
-    background: #3c96ff;
-    color: #fff;
-    cursor: pointer;
-    border: 1px solid #3c96ff;
-    outline: none;
-    border-radius: 2px;
-    &:hover {
-        background: #0082ff;
-        border: 1px solid #0082ff;
-        color: #fff;
-    }
-    &:active {
-        background: #0978e2;
-        border: 1px solid #0978e2;
-        color: #fff;
-    }
-}
-
-.vice-btn {
-    /*次要按钮 如取消按钮*/
-    // border: 1px solid rgba(73, 143, 224, 0.5);
-    border: 1px solid #c3cdd7;
-    color: $textColor;
-    background: #fff !important;
-    cursor: pointer;
-    outline: none;
-    border-radius: 2px;
-    &:hover {
-        background: #fff;
-        border-color: $mainBtnColor!important;
-        color: $mainBtnColor;
-    }
-    &:active {
-        background: #fff;
-        border-color: #0978e2;
-        color: #0978e2;
-    }
-}
-
-.icon-btn {
-    /* 单纯图标的按钮*/
-    background: #ffffff;
-    color: $primaryHoverColor;
-    cursor: pointer;
-    &:hover {
-        background: $primaryHoverColor;
-        color: $defaultColor;
-    }
-}
-
-.del-btn {
-    /* 删除按钮 */
-    background: #fff;
-    color: #ef4c4c;
-    border: 1px solid #f7a5a5;
-    cursor: pointer;
-    padding: 0 20px;
-    outline: none;
-    border-radius: 2px;
-    &:hover {
-        color: #ef4c4c;
-        background: #fff;
-        border-color: #ef4c4c;
-    }
-}
-
-.no-border-btn {
-    /*无边框按钮*/
-    background: #fff;
-    color: $primaryHoverColor;
-    cursor: pointer;
-    &:hover {
-        background: $primaryHoverColor;
-        color: #fff;
-        i {
-            background: $primaryHoverColor;
-            color: #fff;
-        }
-        span {
-            background: $primaryHoverColor;
-            color: #fff;
-        }
-    }
-}
-
-.bk-tab2-content {
-    height: calc(100% - 58px);
-    overflow: auto;
-    &::-webkit-scrollbar {
-        width: 6px;
-        height: 5px;
-    }
-    &::-webkit-scrollbar-thumb {
-        border-radius: 20px;
-        background: #a5a5a5;
-        -webkit-box-shadow: inset 0 0 6px hsla(0, 0%, 80%, .3);
-    }
-}
-
-.permission-tab {
-    .bk-tab2-content {
-        height: calc(100% - 80px);
-    }
-}
-
-.topology-wrapper {
-    /*覆盖业务拓扑里面tap切换的组件样式*/
-    .bk-tab2 .bk-tab2-head {
-        height: 80px;
-        ul {
-            li {
-                height: 80px;
-                line-height: 80px;
-            }
-        }
-    }
-}
-
-.bk-button:hover {
-    .icon-cc-del {
-        color: #ef4c4c;
-    }
-    .icon-cc-edit {
-        color: #498fe0;
-    }
-    &.bk-default {
-        .icon-cc-del {
-            color: #737987;
-        }
-        .icon-cc-edit {
-            color: #737987;
-        }
-    }
-}
-
-.bk-button[disabled="disabled"]:hover {
-    >.icon-cc-del,
-    >.icon-cc-edit {
-        color: #ccc;
-    }
-}
-
-.icon-cc-del {
-    /*所有删除icon统一hover事件*/
-    &:hover {
-        color: #ef4c4c;
-    }
-}
-
-.icon-cc-edit {
-    /*所有编辑按钮统一hover事件*/
-    &:hover {
-        color: #498fe0;
-    }
-<<<<<<< HEAD
-}
-
-.model-wrapper {
-    /*模型管理*/
-    .bk-select-group-name {
-        overflow: hidden;
-        text-overflow: ellipsis;
-        white-space: break-word;
-        white-space: nowrap;
-    }
-    .sideslider>.content {
-        height: calc(100% - 60px);
-        .bk-tab2 {
-            height: 100%;
-            .bk-tab2-content {
-                height: calc(100% - 58px);
-                section {
-                    height: 100%;
-                    .tab-content {
-=======
-    .model-wrapper {  /*模型管理*/
-        .bk-select-group-name{
-            overflow: hidden;
-            text-overflow: ellipsis;
-            white-space: break-word;
-            white-space: nowrap;
-        }
-        .sideslider > .slide-content{
-            height: calc(100% - 60px);
-            .bk-tab2{
-                height: 100%;
-                .bk-tab2-content{
-                    height: calc(100% - 58px);
-                    section{
->>>>>>> 937b9c5e
-                        height: 100%;
-                        .table-content {
-                            height: 100%;
-                        }
-                    }
-                }
-            }
-        }
-    }
-}
-
-.management-wrapper {
-    /*进程管理页面表格样式覆盖*/
-    table {
-        tbody {
-            background: #fff;
-        }
-    }
-    .content {
-        .bk-tab2 {
-            border: none;
-        }
-    }
-}
-
-.bk-dialog-default-status .bk-dialog-mark.bk-dialog-warning,
-.bk-dialog-default-status .bk-dialog-mark.bk-dialog-error,
-.bk-dialog-default-status .bk-dialog-mark.bk-dialog-success {
-    /*统一弹窗样式调整*/
-    width: 40px;
-    height: 40px;
-    line-height: 40px;
-    font-size: 16px;
-    color: rgb(255, 255, 255);
-    border-radius: 50%;
-}
-
-.filter-wrapper {
-    .bk-select-list {
-        border: 1px solid rgba(0, 0, 0, 0.1);
-        box-shadow: none;
-    }
-}
-
-.bk-dialog-default-status .bk-dialog-title {
-    color: #6b7baa;
-}
-
-.bk-message-icon {
-    line-height: 18px;
-}
-
-input.parsley-error {
-    border: 1px solid #ff3737!important;
-    &::-webkit-input-placeholder {
-        /* WebKit, Blink, Edge */
-        color: #ff3737;
-    }
-    &:-moz-placeholder {
-        /* Mozilla Firefox 4 to 18 */
-        color: #ff3737;
-        opacity: 1;
-    }
-    &::-moz-placeholder {
-        /* Mozilla Firefox 19+ */
-        color: #ff3737;
-        opacity: 1;
-    }
-    &:-ms-input-placeholder {
-        /* Internet Explorer 10-11 */
-        color: #ff3737;
-    }
-    &::-ms-input-placeholder {
-        /* Microsoft Edge */
-        color: #ff3737;
-    }
-     ::placeholder {
-        /* Most modern browsers support this now. */
-        color: #ff3737;
-    }
-}
-
-.parsley-errors-list {
-    // position: absolute;
-    font-size: 12px;
-    color: #ff3737;
-}
-
-.bk-message.primary .bk-message-icon {
-    // 提示框提示信息样式覆盖
-    margin-top: 10px;
-}
-
-.bk-selector .bk-selector-list {
-    border: 1px solid rgba(0, 0, 0, 0.1);
-}
-
-.model-field-content {
-    //模型管理字段配置
-    .bk-select-input {
-        height: 30px;
-        line-height: 30px;
-    }
-}
-
-.filter-wrapper {
-    // 时间选择器
-    .bk-date {
-        width: 100%;
-    }
-}
-
-.push-content,
-.auditing-content,
-.permissions-content,
-.discover-content {
-    // 事件推送 操作审计 权限管理 自动发现
-    .right-content {
-        .table-content {
-            table {
-                tbody {
-                    background: #fff;
-                    >tr.table-prompting {
-                        &:hover {
-                            background: #fff;
-                        }
-                    }
-                }
-            }
-            .bk-table.has-table-hover {
-                >tbody {
-                    >.table-prompting {
-                        &:hover {
-                            background: #fff!important;
-                        }
-                    }
-                }
-            }
-        }
-    }
-    .ace-monokai {
-        // 重置代码编辑器样式
-        padding: 20px;
-        background: #455070;
-        color: #bfc6e0;
-        border-radius: 2px;
-        .ace_gutter {
-            background: #455070;
-            color: #bfc6e0;
-        }
-        .ace_marker-layer .ace_active-line {
-            background: #455070;
-            color: #bfc6e0;
-        }
-    }
-    .ace_gutter-cell {
-        background: #455070;
-        color: #bfc6e0;
-    }
-    .ace_scrollbar-v {
-        @include scrollbar
-    }
-    .ace_scroller {
-        margin-left: 10px;
-        margin-right: 10px;
-    }
-    .ace_layer {
-        margin-top: 30px!important;
-    }
-    .ace-monokai .ace_gutter-active-line {
-        background: #455070;
-        color: #bfc6e0;
-    }
-}
-
-.permissions-content {
-    // 用户管理角色配置 树形图样式重置
-    .user-content {
-        .bk-form-checkbox {
-            position: relative;
-            top: -8px;
-            padding: 0 0 0 35px;
-            margin-right: 0;
-        }
-        .authorise-list {
-            .tree-item-wrapper {
-                &::before {
-                    width: 45px;
-                    top: 27px;
-                }
-                .item {
-                    .item-name {
-                        padding-left: 3px;
-                        width: 80px;
-                    }
-                }
-            }
-        }
-        .user-list {
-            .tree-item-wrapper {
-                &::before {
-                    width: 45px;
-                    top: 27px;
-                }
-                .item {
-                    .item-name {
-                        padding-left: 40px;
-                    }
-                }
-            }
-        }
-    }
-}
-
-.bk-table.has-thead-bordered>thead>tr>th,
-.bk-table.has-thead-bordered>tbody>tr>th,
-.bk-table.has-thead-bordered>tfoot>tr>th {
-    border: 1px solid $tableBorderColor;
-    background-color: #fafbfd;
-    color: #737987;
-}
-
-.bk-table.has-thead-bordered>thead>tr>td,
-.bk-table.has-thead-bordered>tbody>tr>td,
-.bk-table.has-thead-bordered>tfoot>tr>td {
-    color: #737987;
-}
-
-.cmdb-icon-wrapper {
-    position: relative;
-    right: 0;
-    transform: translate(100%, 0);
-    top: 0;
-    width: 200px;
-    &:hover {
-        .cmdb-tooltips {
-            display: block;
-        }
-    }
-    .cmdb-tooltips {
-        z-index: 9999;
-        width: 200px;
-        display: none;
-        &.top {
-            bottom: 25px;
-            left: 8px;
-            transform: translate(-50%, 0);
-        }
-        &.left {
-            bottom: 8px;
-            right: 25px;
-            transform: translate(0, 50%);
-        }
-        &.right {
-            bottom: 8px;
-            left: 25px;
-            transform: translate(0, 50%);
-        }
-    }
-}
-
-.tooltip {
-    display: block !important;
-    z-index: 10000;
-
-    .tooltip-inner {
-        background: #333;
-        color: white;
-        border-radius: 3px;
-        max-width: 200px;
-        font-size: 14px;
-        line-height: 16px;
-        padding: 5px 10px 4px;
-    }
-
-    .tooltip-arrow {
-        width: 0;
-        height: 0;
-        border-style: solid;
-        position: absolute;
-        margin: 5px;
-        border-color: #333;
-        z-index: 1;
-    }
-
-    &[x-placement^="top"] {
-        margin-bottom: 5px;
-
-        .tooltip-arrow {
-            border-width: 5px 5px 0 5px;
-            border-left-color: transparent !important;
-            border-right-color: transparent !important;
-            border-bottom-color: transparent !important;
-            bottom: -5px;
-            left: calc(50% - 5px);
-            margin-top: 0;
-            margin-bottom: 0;
-        }
-    }
-
-    &[x-placement^="bottom"] {
-        margin-top: 5px;
-
-        .tooltip-arrow {
-            border-width: 0 5px 5px 5px;
-            border-left-color: transparent !important;
-            border-right-color: transparent !important;
-            border-top-color: transparent !important;
-            top: -5px;
-            left: calc(50% - 5px);
-            margin-top: 0;
-            margin-bottom: 0;
-        }
-    }
-
-    &[x-placement^="right"] {
-        margin-left: 5px;
-
-        .tooltip-arrow {
-            border-width: 5px 5px 5px 0;
-            border-left-color: transparent !important;
-            border-top-color: transparent !important;
-            border-bottom-color: transparent !important;
-            left: -5px;
-            top: calc(50% - 5px);
-            margin-left: 0;
-            margin-right: 0;
-        }
-    }
-
-    &[x-placement^="left"] {
-        margin-right: 5px;
-
-        .tooltip-arrow {
-            border-width: 5px 0 5px 5px;
-            border-top-color: transparent !important;
-            border-right-color: transparent !important;
-            border-bottom-color: transparent !important;
-            right: -5px;
-            top: calc(50% - 5px);
-            margin-left: 0;
-            margin-right: 0;
-        }
-    }
-
-    &.popover {
-        $color: #f9f9f9;
-
-        .popover-inner {
-            background: $color;
-            color: black;
-            padding: 24px;
-            border-radius: 5px;
-            box-shadow: 0 5px 30px rgba(black, .1);
-        }
-
-        .popover-arrow {
-            border-color: $color;
-        }
-    }
-
-    &[aria-hidden='true'] {
-        visibility: hidden;
-        opacity: 0;
-        transition: opacity .15s, visibility .15s;
-    }
-
-    &[aria-hidden='false'] {
-        visibility: visible;
-        opacity: 1;
-        transition: opacity .15s;
-    }
-}
-
-// .sortable-chosen{
-//     background: #6cf;
-// }
-// .sortable-ghost{
-//     // background: #c6f;
-// }
-.bk-button {
-    &.bk-primary {
-        .icon-cc-plus {
-            margin-right: 5px;
-            font-size: 18px;
-            position: relative;
-            top: -1px;
-        }
-    }
-}
-
-.form-validate-error {
-    .bk-form-input,
-    .bk-select-input,
-    .member-selected,
-    .bk-date input[name="date-select"] {
-        border-color: #ff5656 !important;
-    }
-}
-
-.select_page_setting {
-    display: inline-block;
-    width: 60px;
-    margin-left: 10px;
-    .bk-select-input {
-        height: 24px;
-        line-height: 24px;
-    }
-    .icon-angle-down {
-        top: 6px;
-    }
-    .bk-select-list {
-        top: 25px;
-    }
-}
-
-.is-danger {
-    color: #ff5656;
-    font-size: 12px;
-}
-<<<<<<< HEAD
-
-.clearfix:after{
-    content: '';
-    font-size: 0;
-}
-.error-message-content{
-    position: fixed;
-    top: 0;
-    width: 100%;
-    height: 40px;
-    line-height: 40px;
-    text-align: center;
-    background: #f8f6db;
-    z-index: 99999;
-    span{
-        color: #ff5656;
-        margin-right: 20px;
-    }
-    i{
-        cursor: pointer;
-        color: #ff5656;
-    }
-}
-
-=======
-.bk-date .date-dropdown-panel{
-    z-index: 1111;
-}
->>>>>>> 937b9c5e
+/*
+ * Tencent is pleased to support the open source community by making 蓝鲸 available.
+ * Copyright (C) 2017-2018 THL A29 Limited, a Tencent company. All rights reserved.
+ * Licensed under the MIT License (the "License"); you may not use this file except in compliance with the License.
+ * You may obtain a copy of the License at http://opensource.org/licenses/MIT
+ * Unless required by applicable law or agreed to in writing, software distributed under the License is distributed on an "AS IS" BASIS,
+ * WITHOUT WARRANTIES OR CONDITIONS OF ANY KIND, either express or implied.
+ * See the License for the specific language governing permissions and limitations under the License.
+ */
+
+html,
+body {
+    height: 100%;
+    position: relative;
+    overflow: hidden;
+    font-family: 'pingFang-SC-Regular,Microsoft Yahei,Arial';
+    color: #737987;
+}
+
+body[lang="en"] {
+    font-family: 'Calibri'
+}
+
+table {
+    th {
+        font-weight: normal;
+    }
+}
+
+i {
+    vertical-align: middle;
+}
+
+a {
+    text-decoration: none;
+}
+
+.bk-dialog-default-status .bk-dialog-title {
+    font-size: 14px;
+    font-weight: bold;
+}
+
+.vb {
+    vertical-align: baseline!important;
+}
+
+.cp {
+    cursor: pointer!important;
+}
+
+.bk-dropdown-menu .bk-dropdown-list>li a:hover {
+    background: #f5f5f5;
+}
+
+input {
+    /*input框placeholder效果*/
+    &::-webkit-input-placeholder {
+        font-family: "Microsoft YaHei";
+        color: #c3cdd7;
+    }
+    &:-moz-placeholder {
+        font-family: "Microsoft YaHei";
+        color: #c3cdd7;
+    }
+    &::-moz-placeholder {
+        font-family: "Microsoft YaHei";
+        color: #c3cdd7;
+    }
+    &:-ms-input-placeholder {
+        font-family: "Microsoft YaHei";
+        color: #c3cdd7;
+    }
+}
+
+input {
+    /*input框边框及focus效果*/
+    border: 1px solid #c3cdd7; // border: 1px solid #bec6de;
+    outline: none;
+    color: $textColor !important;
+    border-radius: 2px;
+    &:focus {
+        border-color: $borderFocusColor!important;
+    }
+}
+
+input[type=radio] {
+    border: none;
+}
+
+textarea {
+    border-color: #c3cdd7!important;
+    color: $primaryHoverColor!important;
+    &:focus {
+        // border-color: #6b7baa!important;
+    }
+}
+
+.bk-select {
+    .bk-select-icon {
+        color: #c3cdd7;
+    }
+}
+
+.bk-selector-input {
+    /*所有下拉框边框及hover效果*/
+    border: 1px solid #c3cdd7; // color: #6b7baa;
+    color: $textColor;
+    &:hover {
+        border-color: #6b7baa;
+    }
+    &.placeholder {
+        color: #bec6de!important;
+    }
+}
+
+.bk-select-input {
+    border: 1px solid #c3cdd7;
+    padding-right: 25px;
+    color: $textColor; // color: #6b7baa;
+    &:hover {
+        border-color: #6b7baa;
+    }
+    &.placeholder {
+        color: #bec6de!important;
+    }
+}
+
+.bk-selector-input[disabled="disabled"],
+.bk-select-input[disabled="disabled"] {
+    /*所有下拉框禁止效果*/
+    // border: 1px solid #bec6de;
+    border: 1px solid #e6e6e6; // border: 1px solid #e7e9ef;
+    +.bk-icon {
+        color: #e7e9ef;
+    }
+    &:hover {
+        border-color: #e7e9ef;
+        +.bk-icon {
+            color: #e7e9ef;
+        }
+    }
+}
+
+.bk-date input[name="date-select"] {
+    // border: 1px solid #bec6de;
+    color: #6b7baa;
+}
+
+
+#app {
+    height: 100%;
+}
+.bk-dialog-btn-confirm {
+    // border: 1px solid #6b7baa;
+}
+
+.bk-dialog-btn-cancel {
+    &:hover {
+        border-color: $mainBtnColor;
+        background: #fff;
+    }
+}
+
+.bk-select-list .bk-select-list-item {
+    /*组件下拉框溢出隐藏*/
+    overflow: hidden;
+    text-overflow: ellipsis;
+    white-space: nowrap;
+}
+
+.bk-form-checkbox input {
+    &[type="checkbox"] {
+        border: none !important;
+    }
+    &:focus {
+        border-color: $borderColor!important;
+    }
+}
+
+.bk-form-checkbox.bk-checkbox-small input[type=checkbox] {
+    // 选框
+    background-position: 0 -95px;
+}
+
+.bk-form-checkbox.bk-checkbox-small input[type=checkbox]:checked {
+    background-position: -33px -95px;
+}
+
+.bk-form-checkbox input[type=checkbox] {
+    background-position: 0 -62px;
+}
+
+.bk-form-checkbox input[type=checkbox]:checked {
+    background-position: -33px -62px;
+}
+
+.bk-select-list .bk-select-list-item:hover,
+.bk-select-list .bk-select-list-item.selected {
+    background: #f5f5f5;
+}
+
+.main-btn {
+    /*主要按钮*/
+    background: #3c96ff;
+    color: #fff;
+    cursor: pointer;
+    border: 1px solid #3c96ff;
+    outline: none;
+    border-radius: 2px;
+    &:hover {
+        background: #0082ff;
+        border: 1px solid #0082ff;
+        color: #fff;
+    }
+    &:active {
+        background: #0978e2;
+        border: 1px solid #0978e2;
+        color: #fff;
+    }
+}
+
+.vice-btn {
+    /*次要按钮 如取消按钮*/
+    // border: 1px solid rgba(73, 143, 224, 0.5);
+    border: 1px solid #c3cdd7;
+    color: $textColor;
+    background: #fff !important;
+    cursor: pointer;
+    outline: none;
+    border-radius: 2px;
+    &:hover {
+        background: #fff;
+        border-color: $mainBtnColor!important;
+        color: $mainBtnColor;
+    }
+    &:active {
+        background: #fff;
+        border-color: #0978e2;
+        color: #0978e2;
+    }
+}
+
+.icon-btn {
+    /* 单纯图标的按钮*/
+    background: #ffffff;
+    color: $primaryHoverColor;
+    cursor: pointer;
+    &:hover {
+        background: $primaryHoverColor;
+        color: $defaultColor;
+    }
+}
+
+.del-btn {
+    /* 删除按钮 */
+    background: #fff;
+    color: #ef4c4c;
+    border: 1px solid #f7a5a5;
+    cursor: pointer;
+    padding: 0 20px;
+    outline: none;
+    border-radius: 2px;
+    &:hover {
+        color: #ef4c4c;
+        background: #fff;
+        border-color: #ef4c4c;
+    }
+}
+
+.no-border-btn {
+    /*无边框按钮*/
+    background: #fff;
+    color: $primaryHoverColor;
+    cursor: pointer;
+    &:hover {
+        background: $primaryHoverColor;
+        color: #fff;
+        i {
+            background: $primaryHoverColor;
+            color: #fff;
+        }
+        span {
+            background: $primaryHoverColor;
+            color: #fff;
+        }
+    }
+}
+
+.bk-tab2-content {
+    height: calc(100% - 58px);
+    overflow: auto;
+    &::-webkit-scrollbar {
+        width: 6px;
+        height: 5px;
+    }
+    &::-webkit-scrollbar-thumb {
+        border-radius: 20px;
+        background: #a5a5a5;
+        -webkit-box-shadow: inset 0 0 6px hsla(0, 0%, 80%, .3);
+    }
+}
+
+.permission-tab {
+    .bk-tab2-content {
+        height: calc(100% - 80px);
+    }
+}
+
+.topology-wrapper {
+    /*覆盖业务拓扑里面tap切换的组件样式*/
+    .bk-tab2 .bk-tab2-head {
+        height: 80px;
+        ul {
+            li {
+                height: 80px;
+                line-height: 80px;
+            }
+        }
+    }
+}
+
+.bk-button:hover {
+    .icon-cc-del {
+        color: #ef4c4c;
+    }
+    .icon-cc-edit {
+        color: #498fe0;
+    }
+    &.bk-default {
+        .icon-cc-del {
+            color: #737987;
+        }
+        .icon-cc-edit {
+            color: #737987;
+        }
+    }
+}
+
+.bk-button[disabled="disabled"]:hover {
+    >.icon-cc-del,
+    >.icon-cc-edit {
+        color: #ccc;
+    }
+}
+
+.icon-cc-del {
+    /*所有删除icon统一hover事件*/
+    &:hover {
+        color: #ef4c4c;
+    }
+}
+
+.icon-cc-edit {
+    /*所有编辑按钮统一hover事件*/
+    &:hover {
+        color: #498fe0;
+    }
+}
+
+.model-wrapper {
+    /*模型管理*/
+    .bk-select-group-name {
+        overflow: hidden;
+        text-overflow: ellipsis;
+        white-space: break-word;
+        white-space: nowrap;
+    }
+    .sideslider>.content {
+        height: calc(100% - 60px);
+        .bk-tab2 {
+            height: 100%;
+            .bk-tab2-content {
+                height: calc(100% - 58px);
+                section {
+                    height: 100%;
+                    .tab-content {
+                        height: 100%;
+                        .table-content {
+                            height: 100%;
+                        }
+                    }
+                }
+            }
+        }
+    }
+}
+
+.management-wrapper {
+    /*进程管理页面表格样式覆盖*/
+    table {
+        tbody {
+            background: #fff;
+        }
+    }
+    .content {
+        .bk-tab2 {
+            border: none;
+        }
+    }
+}
+
+.bk-dialog-default-status .bk-dialog-mark.bk-dialog-warning,
+.bk-dialog-default-status .bk-dialog-mark.bk-dialog-error,
+.bk-dialog-default-status .bk-dialog-mark.bk-dialog-success {
+    /*统一弹窗样式调整*/
+    width: 40px;
+    height: 40px;
+    line-height: 40px;
+    font-size: 16px;
+    color: rgb(255, 255, 255);
+    border-radius: 50%;
+}
+
+.filter-wrapper {
+    .bk-select-list {
+        border: 1px solid rgba(0, 0, 0, 0.1);
+        box-shadow: none;
+    }
+}
+
+.bk-dialog-default-status .bk-dialog-title {
+    color: #6b7baa;
+}
+
+.bk-message-icon {
+    line-height: 18px;
+}
+
+input.parsley-error {
+    border: 1px solid #ff3737!important;
+    &::-webkit-input-placeholder {
+        /* WebKit, Blink, Edge */
+        color: #ff3737;
+    }
+    &:-moz-placeholder {
+        /* Mozilla Firefox 4 to 18 */
+        color: #ff3737;
+        opacity: 1;
+    }
+    &::-moz-placeholder {
+        /* Mozilla Firefox 19+ */
+        color: #ff3737;
+        opacity: 1;
+    }
+    &:-ms-input-placeholder {
+        /* Internet Explorer 10-11 */
+        color: #ff3737;
+    }
+    &::-ms-input-placeholder {
+        /* Microsoft Edge */
+        color: #ff3737;
+    }
+     ::placeholder {
+        /* Most modern browsers support this now. */
+        color: #ff3737;
+    }
+}
+
+.parsley-errors-list {
+    // position: absolute;
+    font-size: 12px;
+    color: #ff3737;
+}
+
+.bk-message.primary .bk-message-icon {
+    // 提示框提示信息样式覆盖
+    margin-top: 10px;
+}
+
+.bk-selector .bk-selector-list {
+    border: 1px solid rgba(0, 0, 0, 0.1);
+}
+
+.model-field-content {
+    //模型管理字段配置
+    .bk-select-input {
+        height: 30px;
+        line-height: 30px;
+    }
+}
+
+.filter-wrapper {
+    // 时间选择器
+    .bk-date {
+        width: 100%;
+    }
+}
+
+.push-content,
+.auditing-content,
+.permissions-content,
+.discover-content {
+    // 事件推送 操作审计 权限管理 自动发现
+    .right-content {
+        .table-content {
+            table {
+                tbody {
+                    background: #fff;
+                    >tr.table-prompting {
+                        &:hover {
+                            background: #fff;
+                        }
+                    }
+                }
+            }
+            .bk-table.has-table-hover {
+                >tbody {
+                    >.table-prompting {
+                        &:hover {
+                            background: #fff!important;
+                        }
+                    }
+                }
+            }
+        }
+    }
+    .ace-monokai {
+        // 重置代码编辑器样式
+        padding: 20px;
+        background: #455070;
+        color: #bfc6e0;
+        border-radius: 2px;
+        .ace_gutter {
+            background: #455070;
+            color: #bfc6e0;
+        }
+        .ace_marker-layer .ace_active-line {
+            background: #455070;
+            color: #bfc6e0;
+        }
+    }
+    .ace_gutter-cell {
+        background: #455070;
+        color: #bfc6e0;
+    }
+    .ace_scrollbar-v {
+        @include scrollbar
+    }
+    .ace_scroller {
+        margin-left: 10px;
+        margin-right: 10px;
+    }
+    .ace_layer {
+        margin-top: 30px!important;
+    }
+    .ace-monokai .ace_gutter-active-line {
+        background: #455070;
+        color: #bfc6e0;
+    }
+}
+
+.permissions-content {
+    // 用户管理角色配置 树形图样式重置
+    .user-content {
+        .bk-form-checkbox {
+            position: relative;
+            top: -8px;
+            padding: 0 0 0 35px;
+            margin-right: 0;
+        }
+        .authorise-list {
+            .tree-item-wrapper {
+                &::before {
+                    width: 45px;
+                    top: 27px;
+                }
+                .item {
+                    .item-name {
+                        padding-left: 3px;
+                        width: 80px;
+                    }
+                }
+            }
+        }
+        .user-list {
+            .tree-item-wrapper {
+                &::before {
+                    width: 45px;
+                    top: 27px;
+                }
+                .item {
+                    .item-name {
+                        padding-left: 40px;
+                    }
+                }
+            }
+        }
+    }
+}
+
+.bk-table.has-thead-bordered>thead>tr>th,
+.bk-table.has-thead-bordered>tbody>tr>th,
+.bk-table.has-thead-bordered>tfoot>tr>th {
+    border: 1px solid $tableBorderColor;
+    background-color: #fafbfd;
+    color: #737987;
+}
+
+.bk-table.has-thead-bordered>thead>tr>td,
+.bk-table.has-thead-bordered>tbody>tr>td,
+.bk-table.has-thead-bordered>tfoot>tr>td {
+    color: #737987;
+}
+
+.cmdb-icon-wrapper {
+    position: relative;
+    right: 0;
+    transform: translate(100%, 0);
+    top: 0;
+    width: 200px;
+    &:hover {
+        .cmdb-tooltips {
+            display: block;
+        }
+    }
+    .cmdb-tooltips {
+        z-index: 9999;
+        width: 200px;
+        display: none;
+        &.top {
+            bottom: 25px;
+            left: 8px;
+            transform: translate(-50%, 0);
+        }
+        &.left {
+            bottom: 8px;
+            right: 25px;
+            transform: translate(0, 50%);
+        }
+        &.right {
+            bottom: 8px;
+            left: 25px;
+            transform: translate(0, 50%);
+        }
+    }
+}
+
+.tooltip {
+    display: block !important;
+    z-index: 10000;
+
+    .tooltip-inner {
+        background: #333;
+        color: white;
+        border-radius: 3px;
+        max-width: 200px;
+        font-size: 14px;
+        line-height: 16px;
+        padding: 5px 10px 4px;
+    }
+
+    .tooltip-arrow {
+        width: 0;
+        height: 0;
+        border-style: solid;
+        position: absolute;
+        margin: 5px;
+        border-color: #333;
+        z-index: 1;
+    }
+
+    &[x-placement^="top"] {
+        margin-bottom: 5px;
+
+        .tooltip-arrow {
+            border-width: 5px 5px 0 5px;
+            border-left-color: transparent !important;
+            border-right-color: transparent !important;
+            border-bottom-color: transparent !important;
+            bottom: -5px;
+            left: calc(50% - 5px);
+            margin-top: 0;
+            margin-bottom: 0;
+        }
+    }
+
+    &[x-placement^="bottom"] {
+        margin-top: 5px;
+
+        .tooltip-arrow {
+            border-width: 0 5px 5px 5px;
+            border-left-color: transparent !important;
+            border-right-color: transparent !important;
+            border-top-color: transparent !important;
+            top: -5px;
+            left: calc(50% - 5px);
+            margin-top: 0;
+            margin-bottom: 0;
+        }
+    }
+
+    &[x-placement^="right"] {
+        margin-left: 5px;
+
+        .tooltip-arrow {
+            border-width: 5px 5px 5px 0;
+            border-left-color: transparent !important;
+            border-top-color: transparent !important;
+            border-bottom-color: transparent !important;
+            left: -5px;
+            top: calc(50% - 5px);
+            margin-left: 0;
+            margin-right: 0;
+        }
+    }
+
+    &[x-placement^="left"] {
+        margin-right: 5px;
+
+        .tooltip-arrow {
+            border-width: 5px 0 5px 5px;
+            border-top-color: transparent !important;
+            border-right-color: transparent !important;
+            border-bottom-color: transparent !important;
+            right: -5px;
+            top: calc(50% - 5px);
+            margin-left: 0;
+            margin-right: 0;
+        }
+    }
+
+    &.popover {
+        $color: #f9f9f9;
+
+        .popover-inner {
+            background: $color;
+            color: black;
+            padding: 24px;
+            border-radius: 5px;
+            box-shadow: 0 5px 30px rgba(black, .1);
+        }
+
+        .popover-arrow {
+            border-color: $color;
+        }
+    }
+
+    &[aria-hidden='true'] {
+        visibility: hidden;
+        opacity: 0;
+        transition: opacity .15s, visibility .15s;
+    }
+
+    &[aria-hidden='false'] {
+        visibility: visible;
+        opacity: 1;
+        transition: opacity .15s;
+    }
+}
+
+// .sortable-chosen{
+//     background: #6cf;
+// }
+// .sortable-ghost{
+//     // background: #c6f;
+// }
+.bk-button {
+    &.bk-primary {
+        .icon-cc-plus {
+            margin-right: 5px;
+            font-size: 18px;
+            position: relative;
+            top: -1px;
+        }
+    }
+}
+
+.form-validate-error {
+    .bk-form-input,
+    .bk-select-input,
+    .member-selected,
+    .bk-date input[name="date-select"] {
+        border-color: #ff5656 !important;
+    }
+}
+
+.select_page_setting {
+    display: inline-block;
+    width: 60px;
+    margin-left: 10px;
+    .bk-select-input {
+        height: 24px;
+        line-height: 24px;
+    }
+    .icon-angle-down {
+        top: 6px;
+    }
+    .bk-select-list {
+        top: 25px;
+    }
+}
+
+.is-danger {
+    color: #ff5656;
+    font-size: 12px;
+}
+.clearfix:after{
+    content: '';
+    font-size: 0;
+}
+.error-message-content{
+    position: fixed;
+    top: 0;
+    width: 100%;
+    height: 40px;
+    line-height: 40px;
+    text-align: center;
+    background: #f8f6db;
+    z-index: 99999;
+    span{
+        color: #ff5656;
+        margin-right: 20px;
+    }
+    i{
+        cursor: pointer;
+        color: #ff5656;
+    }
+}
+.bk-date .date-dropdown-panel{
+    z-index: 1111;
+}
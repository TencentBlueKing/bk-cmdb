/*
 * Tencent is pleased to support the open source community by making 蓝鲸 available.
 * Copyright (C) 2017-2018 THL A29 Limited, a Tencent company. All rights reserved.
 * Licensed under the MIT License (the "License"); you may not use this file except in compliance with the License.
 * You may obtain a copy of the License at http://opensource.org/licenses/MIT
 * Unless required by applicable law or agreed to in writing, software distributed under the License is distributed on an "AS IS" BASIS,
 * WITHOUT WARRANTIES OR CONDITIONS OF ANY KIND, either express or implied.
 * See the License for the specific language governing permissions and limitations under the License.
 */

@charset "utf-8";
@import "../base/conf";

$bkDialog: '.bk-dialog';
$info: $infoColor;
$primary: $primaryColor;
$danger: $dangerColor;
$success: $successColor;
$warning: $warningColor;

$hoverInfo: $infoHoverColor;
$hoverPrimary: $primaryHoverColor;
$hoverDanger: $dangerHoverColor;
$hoverSuccess: $successHoverColor;
$hoverWarning: $warningHoverColor;

$activeInfo: $infoActiveColor;
$activePrimary: $primaryActiveColor;
$activeDanger: $dangerActiveColor;
$activeSuccess: $successActiveColor;
$activeWarning: $warningActiveColor;

#{$bkDialog} {
    position: fixed;
    top: 0;
    bottom: 0;
    left: 0;
    right: 0;
    width: 100%;
    background-color: rgba(0, 0, 0, .6);
    z-index: $dialogZIndex;
    font-family: $globalFontFamily;
    &-wrapper {
        display: table;
        width: 100%;
        height: 100%;
    }
    &-position {
        display: table-cell;
        vertical-align: middle;
    }
    &-style {
        position: relative;
        width: 400px;
        margin: 0 auto;
        background-color: #fff;
        border-radius: 2px;
        box-shadow: 0 0 7px 3px rgba(0, 0, 0, 0.1);
    }
    &-tool {
        position: absolute;
        top: 0;
        right: 0;
        #{$bkDialog}-mark {
            cursor: pointer;
        }
    }
    .bk-dialog-close {
        display: block;
        width: 27px;
        height: 27px;
        line-height: 27px;
        text-align: center;
        margin: 4px 4px 0 0;
        border-radius: 50%;
        background-repeat: no-repeat;
        background-size: 11px 11px;
        background-position: 50% 50%;
        cursor: pointer;
        display: inline-block;
        &:hover {
            background-color: #f3f3f3;
        }
    }
    #{$bkDialog}-mark {
        display: block;
        width: 27px;
        height: 27px;
        line-height: 27px;
        margin: 4px 4px 0 0;
        border-radius: 50%;
        text-align: center;
        font-size: 12px;
        color: #4c4c4c;
        &:hover {
            background-color: #f3f3f3;
        }
    }
    &-header {
        padding: 40px 30px 10px;
        color: #333;
        font-size: 22px;
        .bk-dialog-title {
            margin: 0;
<<<<<<< HEAD
            word-break: break-all;
=======
            word-wrap: break-word;
>>>>>>> 026eaa4c
        }
    }
    &-body {
        padding: 15px 65px;
        color: #666;
        font-size: 14px;
        line-height: 1.5;
    }
    &-footer {
        text-align: center;
        padding: 20px 65px 40px;
        &.bk-d-footer {
            height: 60px;
            line-height: 60px;
            padding: 0;
            border-top: 1px solid #e5e5e5;
            background-color: #fafafa;
        }
        .bk-dialog-outer {
            padding: 0 10px 0 0;
            text-align: right;
            button {
                width: 72px;
                height: 36px;
                line-height: 34px;
                min-width: 72px;
                margin-right: 10px;
                margin-top: 12px;
                &.bk-dialog-btn-cancel {
                    margin-left: 0;
                    background-color: #fff;
                }
            }
        }
    }
    &-title {
        text-align: center;
        font-size: 22px;
        color: #333;
    }
    &-subtitle {
        color: #666;
    } 
    &-default-status {
        padding: 40px 0;
        &.bk-dialog-warning-body {
            padding-bottom: 15px;
        }
        &.bk-dialog-warning {
            padding-bottom: 35px;
        }
        &~.bk-dialog-footer {
            padding-top: 0;
        }
        .bk-dialog-mark {
            display: block;
            margin: 0 auto;
            &.bk-dialog-loading {
                width: 58px;
                height: 58px;
                line-height: 58px;
                font-size: 30px;
                border-radius: 50%;
                animation: loading linear 1s infinite;
            }
            &.bk-dialog- {
                &warning,
                &error,
                &success {
                    width: 58px;
                    height: 58px;
                    line-height: 58px;
                    font-size: 30px;
                    color: #fff;
                    border-radius: 50%;
                }
                &warning {
                    background-color: #ffc200;
                }
                &error {
                    background-color: #ff5454;
                }
                &success {
                    background-color: #5bd18a;
                }
            }
        }
        .bk-dialog-title {
            margin: 20px 20px 0 20px;
        }
        .bk-dialog-subtitle {
            margin: 16px 20px 0 20px;
        }
    } // 默认状态 end
    &-error-text {
        color: #ff7979;
    }
    &-primary-text {
        color: #6793ee;
    }
    &-btn {
        width: 110px;
        height: 36px;
        box-shadow: none;
        outline: none;
        border-radius: 2px;
        background-color: #fff;
        font-size: 14px;
        border: 1px solid $borderColor;
        cursor: pointer;
        text-overflow: ellipsis;
        overflow: hidden;
        white-space: nowrap;
        &:hover {
            background-color: #fafafa;
            opacity: 1;
        }
        &:active {
            background-color: $defaultActiveColor;
            opacity: 1;
        }
        &.bk-btn-info {
            color: #fff;
            background-color: $infoColor;
            border-color: $infoColor;
            &:hover {
                background-color: $hoverInfo;
                border-color: $hoverInfo;
            }
            &:active {
                background-color: $activeInfo;
                border-color: $activeInfo;
            }
        }
        &.bk-btn-primary {
            color: #fff;
            background-color: $primary;
            border-color: $primary;
            &:hover {
                background-color: $hoverPrimary;
                border-color: $hoverPrimary;
            }
            &:active {
                background-color: $activePrimary;
                border-color: $activePrimary;
            }
        }
        &.bk-btn-danger {
            color: #fff;
            background-color: $danger;
            border-color: $danger;
            &:hover {
                background-color: $hoverDanger;
                border-color: $hoverDanger;
            }
            &:active {
                background-color: $activeDanger;
                border-color: $activeDanger;
            }
        }
        &.bk-btn-success {
            color: #fff;
            background-color: $success;
            border-color: $success;
            &:hover {
                background-color: $hoverSuccess;
                border-color: $hoverSuccess;
            }
            &:active {
                background-color: $activeSuccess;
                border-color: $activeSuccess;
            }
        }
        &.bk-btn-warning {
            color: #fff;
            background-color: $warning;
            border-color: $warning;
            &:hover {
                background-color: $hoverWarning;
                border-color: $hoverWarning;
            }
            &:active {
                background-color: $activeWarning;
                border-color: $activeWarning;
            }
        }
        &-confirm {
            margin-right: 10px;
            color: #fff;
        }
        &-cancel {
            margin-left: 10px;
            color: #666;
        }
    }
    &-row {
        text-align: center;
    }
    @for $i from 1 through 6 {
        h#{$i} {
            margin: 0;
            padding: 0;
            font-weight: normal;
        }
    } // 重置部分样式 start
    p {
        margin: 0;
    }
    a {
        text-decoration: none;
    } // 重置部分样式 end
    .hidden {
        display: none;
    }
}

// loading的动画
@keyframes loading {
    from {
        transform: rotate(0);
    }
    to {
        transform: rotate(360deg);
    }
}
<|MERGE_RESOLUTION|>--- conflicted
+++ resolved
@@ -1,334 +1,330 @@
-/*
- * Tencent is pleased to support the open source community by making 蓝鲸 available.
- * Copyright (C) 2017-2018 THL A29 Limited, a Tencent company. All rights reserved.
- * Licensed under the MIT License (the "License"); you may not use this file except in compliance with the License.
- * You may obtain a copy of the License at http://opensource.org/licenses/MIT
- * Unless required by applicable law or agreed to in writing, software distributed under the License is distributed on an "AS IS" BASIS,
- * WITHOUT WARRANTIES OR CONDITIONS OF ANY KIND, either express or implied.
- * See the License for the specific language governing permissions and limitations under the License.
- */
-
-@charset "utf-8";
-@import "../base/conf";
-
-$bkDialog: '.bk-dialog';
-$info: $infoColor;
-$primary: $primaryColor;
-$danger: $dangerColor;
-$success: $successColor;
-$warning: $warningColor;
-
-$hoverInfo: $infoHoverColor;
-$hoverPrimary: $primaryHoverColor;
-$hoverDanger: $dangerHoverColor;
-$hoverSuccess: $successHoverColor;
-$hoverWarning: $warningHoverColor;
-
-$activeInfo: $infoActiveColor;
-$activePrimary: $primaryActiveColor;
-$activeDanger: $dangerActiveColor;
-$activeSuccess: $successActiveColor;
-$activeWarning: $warningActiveColor;
-
-#{$bkDialog} {
-    position: fixed;
-    top: 0;
-    bottom: 0;
-    left: 0;
-    right: 0;
-    width: 100%;
-    background-color: rgba(0, 0, 0, .6);
-    z-index: $dialogZIndex;
-    font-family: $globalFontFamily;
-    &-wrapper {
-        display: table;
-        width: 100%;
-        height: 100%;
-    }
-    &-position {
-        display: table-cell;
-        vertical-align: middle;
-    }
-    &-style {
-        position: relative;
-        width: 400px;
-        margin: 0 auto;
-        background-color: #fff;
-        border-radius: 2px;
-        box-shadow: 0 0 7px 3px rgba(0, 0, 0, 0.1);
-    }
-    &-tool {
-        position: absolute;
-        top: 0;
-        right: 0;
-        #{$bkDialog}-mark {
-            cursor: pointer;
-        }
-    }
-    .bk-dialog-close {
-        display: block;
-        width: 27px;
-        height: 27px;
-        line-height: 27px;
-        text-align: center;
-        margin: 4px 4px 0 0;
-        border-radius: 50%;
-        background-repeat: no-repeat;
-        background-size: 11px 11px;
-        background-position: 50% 50%;
-        cursor: pointer;
-        display: inline-block;
-        &:hover {
-            background-color: #f3f3f3;
-        }
-    }
-    #{$bkDialog}-mark {
-        display: block;
-        width: 27px;
-        height: 27px;
-        line-height: 27px;
-        margin: 4px 4px 0 0;
-        border-radius: 50%;
-        text-align: center;
-        font-size: 12px;
-        color: #4c4c4c;
-        &:hover {
-            background-color: #f3f3f3;
-        }
-    }
-    &-header {
-        padding: 40px 30px 10px;
-        color: #333;
-        font-size: 22px;
-        .bk-dialog-title {
-            margin: 0;
-<<<<<<< HEAD
-            word-break: break-all;
-=======
-            word-wrap: break-word;
->>>>>>> 026eaa4c
-        }
-    }
-    &-body {
-        padding: 15px 65px;
-        color: #666;
-        font-size: 14px;
-        line-height: 1.5;
-    }
-    &-footer {
-        text-align: center;
-        padding: 20px 65px 40px;
-        &.bk-d-footer {
-            height: 60px;
-            line-height: 60px;
-            padding: 0;
-            border-top: 1px solid #e5e5e5;
-            background-color: #fafafa;
-        }
-        .bk-dialog-outer {
-            padding: 0 10px 0 0;
-            text-align: right;
-            button {
-                width: 72px;
-                height: 36px;
-                line-height: 34px;
-                min-width: 72px;
-                margin-right: 10px;
-                margin-top: 12px;
-                &.bk-dialog-btn-cancel {
-                    margin-left: 0;
-                    background-color: #fff;
-                }
-            }
-        }
-    }
-    &-title {
-        text-align: center;
-        font-size: 22px;
-        color: #333;
-    }
-    &-subtitle {
-        color: #666;
-    } 
-    &-default-status {
-        padding: 40px 0;
-        &.bk-dialog-warning-body {
-            padding-bottom: 15px;
-        }
-        &.bk-dialog-warning {
-            padding-bottom: 35px;
-        }
-        &~.bk-dialog-footer {
-            padding-top: 0;
-        }
-        .bk-dialog-mark {
-            display: block;
-            margin: 0 auto;
-            &.bk-dialog-loading {
-                width: 58px;
-                height: 58px;
-                line-height: 58px;
-                font-size: 30px;
-                border-radius: 50%;
-                animation: loading linear 1s infinite;
-            }
-            &.bk-dialog- {
-                &warning,
-                &error,
-                &success {
-                    width: 58px;
-                    height: 58px;
-                    line-height: 58px;
-                    font-size: 30px;
-                    color: #fff;
-                    border-radius: 50%;
-                }
-                &warning {
-                    background-color: #ffc200;
-                }
-                &error {
-                    background-color: #ff5454;
-                }
-                &success {
-                    background-color: #5bd18a;
-                }
-            }
-        }
-        .bk-dialog-title {
-            margin: 20px 20px 0 20px;
-        }
-        .bk-dialog-subtitle {
-            margin: 16px 20px 0 20px;
-        }
-    } // 默认状态 end
-    &-error-text {
-        color: #ff7979;
-    }
-    &-primary-text {
-        color: #6793ee;
-    }
-    &-btn {
-        width: 110px;
-        height: 36px;
-        box-shadow: none;
-        outline: none;
-        border-radius: 2px;
-        background-color: #fff;
-        font-size: 14px;
-        border: 1px solid $borderColor;
-        cursor: pointer;
-        text-overflow: ellipsis;
-        overflow: hidden;
-        white-space: nowrap;
-        &:hover {
-            background-color: #fafafa;
-            opacity: 1;
-        }
-        &:active {
-            background-color: $defaultActiveColor;
-            opacity: 1;
-        }
-        &.bk-btn-info {
-            color: #fff;
-            background-color: $infoColor;
-            border-color: $infoColor;
-            &:hover {
-                background-color: $hoverInfo;
-                border-color: $hoverInfo;
-            }
-            &:active {
-                background-color: $activeInfo;
-                border-color: $activeInfo;
-            }
-        }
-        &.bk-btn-primary {
-            color: #fff;
-            background-color: $primary;
-            border-color: $primary;
-            &:hover {
-                background-color: $hoverPrimary;
-                border-color: $hoverPrimary;
-            }
-            &:active {
-                background-color: $activePrimary;
-                border-color: $activePrimary;
-            }
-        }
-        &.bk-btn-danger {
-            color: #fff;
-            background-color: $danger;
-            border-color: $danger;
-            &:hover {
-                background-color: $hoverDanger;
-                border-color: $hoverDanger;
-            }
-            &:active {
-                background-color: $activeDanger;
-                border-color: $activeDanger;
-            }
-        }
-        &.bk-btn-success {
-            color: #fff;
-            background-color: $success;
-            border-color: $success;
-            &:hover {
-                background-color: $hoverSuccess;
-                border-color: $hoverSuccess;
-            }
-            &:active {
-                background-color: $activeSuccess;
-                border-color: $activeSuccess;
-            }
-        }
-        &.bk-btn-warning {
-            color: #fff;
-            background-color: $warning;
-            border-color: $warning;
-            &:hover {
-                background-color: $hoverWarning;
-                border-color: $hoverWarning;
-            }
-            &:active {
-                background-color: $activeWarning;
-                border-color: $activeWarning;
-            }
-        }
-        &-confirm {
-            margin-right: 10px;
-            color: #fff;
-        }
-        &-cancel {
-            margin-left: 10px;
-            color: #666;
-        }
-    }
-    &-row {
-        text-align: center;
-    }
-    @for $i from 1 through 6 {
-        h#{$i} {
-            margin: 0;
-            padding: 0;
-            font-weight: normal;
-        }
-    } // 重置部分样式 start
-    p {
-        margin: 0;
-    }
-    a {
-        text-decoration: none;
-    } // 重置部分样式 end
-    .hidden {
-        display: none;
-    }
-}
-
-// loading的动画
-@keyframes loading {
-    from {
-        transform: rotate(0);
-    }
-    to {
-        transform: rotate(360deg);
-    }
-}
+/*
+ * Tencent is pleased to support the open source community by making 蓝鲸 available.
+ * Copyright (C) 2017-2018 THL A29 Limited, a Tencent company. All rights reserved.
+ * Licensed under the MIT License (the "License"); you may not use this file except in compliance with the License.
+ * You may obtain a copy of the License at http://opensource.org/licenses/MIT
+ * Unless required by applicable law or agreed to in writing, software distributed under the License is distributed on an "AS IS" BASIS,
+ * WITHOUT WARRANTIES OR CONDITIONS OF ANY KIND, either express or implied.
+ * See the License for the specific language governing permissions and limitations under the License.
+ */
+
+@charset "utf-8";
+@import "../base/conf";
+
+$bkDialog: '.bk-dialog';
+$info: $infoColor;
+$primary: $primaryColor;
+$danger: $dangerColor;
+$success: $successColor;
+$warning: $warningColor;
+
+$hoverInfo: $infoHoverColor;
+$hoverPrimary: $primaryHoverColor;
+$hoverDanger: $dangerHoverColor;
+$hoverSuccess: $successHoverColor;
+$hoverWarning: $warningHoverColor;
+
+$activeInfo: $infoActiveColor;
+$activePrimary: $primaryActiveColor;
+$activeDanger: $dangerActiveColor;
+$activeSuccess: $successActiveColor;
+$activeWarning: $warningActiveColor;
+
+#{$bkDialog} {
+    position: fixed;
+    top: 0;
+    bottom: 0;
+    left: 0;
+    right: 0;
+    width: 100%;
+    background-color: rgba(0, 0, 0, .6);
+    z-index: $dialogZIndex;
+    font-family: $globalFontFamily;
+    &-wrapper {
+        display: table;
+        width: 100%;
+        height: 100%;
+    }
+    &-position {
+        display: table-cell;
+        vertical-align: middle;
+    }
+    &-style {
+        position: relative;
+        width: 400px;
+        margin: 0 auto;
+        background-color: #fff;
+        border-radius: 2px;
+        box-shadow: 0 0 7px 3px rgba(0, 0, 0, 0.1);
+    }
+    &-tool {
+        position: absolute;
+        top: 0;
+        right: 0;
+        #{$bkDialog}-mark {
+            cursor: pointer;
+        }
+    }
+    .bk-dialog-close {
+        display: block;
+        width: 27px;
+        height: 27px;
+        line-height: 27px;
+        text-align: center;
+        margin: 4px 4px 0 0;
+        border-radius: 50%;
+        background-repeat: no-repeat;
+        background-size: 11px 11px;
+        background-position: 50% 50%;
+        cursor: pointer;
+        display: inline-block;
+        &:hover {
+            background-color: #f3f3f3;
+        }
+    }
+    #{$bkDialog}-mark {
+        display: block;
+        width: 27px;
+        height: 27px;
+        line-height: 27px;
+        margin: 4px 4px 0 0;
+        border-radius: 50%;
+        text-align: center;
+        font-size: 12px;
+        color: #4c4c4c;
+        &:hover {
+            background-color: #f3f3f3;
+        }
+    }
+    &-header {
+        padding: 40px 30px 10px;
+        color: #333;
+        font-size: 22px;
+        .bk-dialog-title {
+            margin: 0;
+            word-wrap: break-word;
+        }
+    }
+    &-body {
+        padding: 15px 65px;
+        color: #666;
+        font-size: 14px;
+        line-height: 1.5;
+    }
+    &-footer {
+        text-align: center;
+        padding: 20px 65px 40px;
+        &.bk-d-footer {
+            height: 60px;
+            line-height: 60px;
+            padding: 0;
+            border-top: 1px solid #e5e5e5;
+            background-color: #fafafa;
+        }
+        .bk-dialog-outer {
+            padding: 0 10px 0 0;
+            text-align: right;
+            button {
+                width: 72px;
+                height: 36px;
+                line-height: 34px;
+                min-width: 72px;
+                margin-right: 10px;
+                margin-top: 12px;
+                &.bk-dialog-btn-cancel {
+                    margin-left: 0;
+                    background-color: #fff;
+                }
+            }
+        }
+    }
+    &-title {
+        text-align: center;
+        font-size: 22px;
+        color: #333;
+    }
+    &-subtitle {
+        color: #666;
+    } 
+    &-default-status {
+        padding: 40px 0;
+        &.bk-dialog-warning-body {
+            padding-bottom: 15px;
+        }
+        &.bk-dialog-warning {
+            padding-bottom: 35px;
+        }
+        &~.bk-dialog-footer {
+            padding-top: 0;
+        }
+        .bk-dialog-mark {
+            display: block;
+            margin: 0 auto;
+            &.bk-dialog-loading {
+                width: 58px;
+                height: 58px;
+                line-height: 58px;
+                font-size: 30px;
+                border-radius: 50%;
+                animation: loading linear 1s infinite;
+            }
+            &.bk-dialog- {
+                &warning,
+                &error,
+                &success {
+                    width: 58px;
+                    height: 58px;
+                    line-height: 58px;
+                    font-size: 30px;
+                    color: #fff;
+                    border-radius: 50%;
+                }
+                &warning {
+                    background-color: #ffc200;
+                }
+                &error {
+                    background-color: #ff5454;
+                }
+                &success {
+                    background-color: #5bd18a;
+                }
+            }
+        }
+        .bk-dialog-title {
+            margin: 20px 20px 0 20px;
+        }
+        .bk-dialog-subtitle {
+            margin: 16px 20px 0 20px;
+        }
+    } // 默认状态 end
+    &-error-text {
+        color: #ff7979;
+    }
+    &-primary-text {
+        color: #6793ee;
+    }
+    &-btn {
+        width: 110px;
+        height: 36px;
+        box-shadow: none;
+        outline: none;
+        border-radius: 2px;
+        background-color: #fff;
+        font-size: 14px;
+        border: 1px solid $borderColor;
+        cursor: pointer;
+        text-overflow: ellipsis;
+        overflow: hidden;
+        white-space: nowrap;
+        &:hover {
+            background-color: #fafafa;
+            opacity: 1;
+        }
+        &:active {
+            background-color: $defaultActiveColor;
+            opacity: 1;
+        }
+        &.bk-btn-info {
+            color: #fff;
+            background-color: $infoColor;
+            border-color: $infoColor;
+            &:hover {
+                background-color: $hoverInfo;
+                border-color: $hoverInfo;
+            }
+            &:active {
+                background-color: $activeInfo;
+                border-color: $activeInfo;
+            }
+        }
+        &.bk-btn-primary {
+            color: #fff;
+            background-color: $primary;
+            border-color: $primary;
+            &:hover {
+                background-color: $hoverPrimary;
+                border-color: $hoverPrimary;
+            }
+            &:active {
+                background-color: $activePrimary;
+                border-color: $activePrimary;
+            }
+        }
+        &.bk-btn-danger {
+            color: #fff;
+            background-color: $danger;
+            border-color: $danger;
+            &:hover {
+                background-color: $hoverDanger;
+                border-color: $hoverDanger;
+            }
+            &:active {
+                background-color: $activeDanger;
+                border-color: $activeDanger;
+            }
+        }
+        &.bk-btn-success {
+            color: #fff;
+            background-color: $success;
+            border-color: $success;
+            &:hover {
+                background-color: $hoverSuccess;
+                border-color: $hoverSuccess;
+            }
+            &:active {
+                background-color: $activeSuccess;
+                border-color: $activeSuccess;
+            }
+        }
+        &.bk-btn-warning {
+            color: #fff;
+            background-color: $warning;
+            border-color: $warning;
+            &:hover {
+                background-color: $hoverWarning;
+                border-color: $hoverWarning;
+            }
+            &:active {
+                background-color: $activeWarning;
+                border-color: $activeWarning;
+            }
+        }
+        &-confirm {
+            margin-right: 10px;
+            color: #fff;
+        }
+        &-cancel {
+            margin-left: 10px;
+            color: #666;
+        }
+    }
+    &-row {
+        text-align: center;
+    }
+    @for $i from 1 through 6 {
+        h#{$i} {
+            margin: 0;
+            padding: 0;
+            font-weight: normal;
+        }
+    } // 重置部分样式 start
+    p {
+        margin: 0;
+    }
+    a {
+        text-decoration: none;
+    } // 重置部分样式 end
+    .hidden {
+        display: none;
+    }
+}
+
+// loading的动画
+@keyframes loading {
+    from {
+        transform: rotate(0);
+    }
+    to {
+        transform: rotate(360deg);
+    }
+}
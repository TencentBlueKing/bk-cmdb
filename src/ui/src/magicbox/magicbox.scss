--- conflicted
+++ resolved
@@ -8,7 +8,6 @@
         .bk-select-name {
             color: $textDisabledColor;
         }
-<<<<<<< HEAD
     }
     &.bk-select-small {
         .bk-select-loading {
@@ -17,8 +16,6 @@
     }
     &.is-default-trigger.is-unselected:before {
         font-size: 12px;
-=======
->>>>>>> efdaa2f3
     }
 }
 

.bk-select {
    display: inline-block;
    vertical-align: middle;
    background-color: #fff;
    &.is-disabled {
        background-color: #fafbfd !important;
        border-color: #dcdee5 !important;
    }
}

.bk-select-dropdown-content {
    white-space: nowrap;
}

.bk-sideslider {
    .bk-sideslider-wrapper {
        padding: 0;
    }
    .bk-sideslider-content {
        height: calc(100% - 60px);
        max-height: initial;
    }
}

.bk-date-picker-transfer {
    z-index: 2600 !important;
}
.bk-date-picker-dropdown {
    z-index: 2601 !important;
}

.bk-select-full-width {
    width: 100%;
}

.bk-dialog-sub-header-center {
    .bk-dialog-sub-header {
        text-align: center;
    }
}

.bk-dialog {
    .bk-dialog-header {
        .bk-dialog-header-inner {
            white-space: normal;
        }
    }
}

.bk-dialog-no-tools {
    .bk-dialog-tool {
        display: none;
    }
}
.bk-dialog-no-padding {
    .bk-dialog-body {
        padding: 0;
    }
}

.bk-table {
    background-color: #fff;
    .bk-table-fixed {
        border-bottom: none;
    }
    .bk-table-fixed-right {
        border-bottom: none;
        tr.bk-table-row-last {
            td.is-last {
                border-bottom: 1px solid #dfe0e5;
            }
        }
    }
    .bk-table-body {
        .is-highlight {
            color: #3A84FF;
            cursor: pointer;
        }
        tr.hover-row>td {
            background-color: #f0f1f5;
        }
    }
    .bk-table-pagination-wrapper {
        .bk-page-count-right {
            top: 15px;
        }
    }
}

.bk-big-tree {
    .bk-big-tree-node:not(.has-link-line) {
        height: 36px;
        line-height: 36px;
        &.is-leaf {
            padding-left: calc(var(--level) * 30px + 28px)
        }
        &.is-selected {
            .node-folder-icon {
                color: #3a84ff;
            }
        }
        .node-options {
            padding-left: 10px;
            .node-folder-icon {
                width: 24px;
                height: 36px;
                line-height: 36px;
            }
        }
    }
    .bk-big-tree-node.has-link-line.is-leaf {
        padding-left: 12px;
    }
}

.bk-tab {
    height: 100%;
    .bk-tab-header {
        padding: 0 20px;
        height: 58px;
        background-image: linear-gradient(transparent 57px,#dcdee5 0);
        .bk-tab-label-list {
            height: 58px;
            .bk-tab-label-item {
                line-height: 58px;
                min-width: auto;
                &.active {
                    background-color: transparent;
                }
            }
        }
    }
    .bk-tab-header-setting {
        height: 58px;
        line-height: 58px;
    }
    .bk-tab-section {
        padding: 0 20px;
        height: calc(100% - 58px);
        overflow: hidden;
        .bk-tab-content {
            height: 100%;
        }
    }
}

[bk-language='en'] {
    .bk-table-pagination-wrapper {
        .bk-page-count-right {
            left: 140px;
        }
    }
}

.bk-loading {
    background: #fff !important;
}

.bk-button {
    min-width: auto;
}

.bk-search-select,
.bk-button {
    .bk-icon {
        vertical-align: unset;
    }
}

<<<<<<< HEAD
.bk-popconfirm-content {
    .popconfirm-operate {
        button {
            margin-left: 10px;
        }
    }
=======
.bk-dropdown-menu {
    vertical-align: middle;
>>>>>>> b079ab50
}<|MERGE_RESOLUTION|>--- conflicted
+++ resolved
@@ -167,15 +167,13 @@
     }
 }
 
-<<<<<<< HEAD
 .bk-popconfirm-content {
     .popconfirm-operate {
         button {
             margin-left: 10px;
         }
     }
-=======
+}
 .bk-dropdown-menu {
     vertical-align: middle;
->>>>>>> b079ab50
 }
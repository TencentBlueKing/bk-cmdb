/**
 * @file bk-magic main entry
 * @author ielgnaw <wuji0223@gmail.com>
 */

// 引入公共样式，这里引入公共样式，只是为全局引入 bk-magic 时起作用
// 因为只有全局引入 bk-magic 时，才会引用到这个 index.js 文件
import './bk-magic-ui/src/common.scss'

import Vue from 'vue'
import bkDropdownMenu from './components/dropdown-menu'
import bkSwitcher from './components/switcher'
import bkTagInput from './components/tag-input'
import bkDialog from './components/dialog'
import bkIconButton from './components/icon-button'
import bkLoading from './components/loading'
import bkSteps from './components/steps'
import bkBadge from './components/badge'
import bkMessage from './components/message'
import bkTooltips from './components/tooltips'
import bkDropdown from './components/dropdown'
import bkInfoBox from './components/info-box'
import bkTooltip from './components/tooltip'
import bkDatePicker from './components/date-picker'
import bkDateRange from './components/date-range'
<<<<<<< HEAD
import bkSelector from './components/selector'
=======
import Tab from './components/tab'
>>>>>>> cfe32fb0
import bkPaging from './components/paging'
import bkTransfer from './components/transfer'
import bkTree from './components/tree'
import bkCollapse from './components/collapse'
import bkCollapseItem from './components/collapse-item'
import bkRound from './components/round-progress'
import bkUpload from './components/upload'
import bkTimeline from './components/timeline'
import bkProcess from './components/process'
import bkCombox from './components/combox'
import bkPagination from './components/pagination'

import bkException from './components/exception'
import locale from './locale'
import localeMixin from './mixins/locale'
import enUS from './locale/lang/en-US'
import zhCN from './locale/lang/zh-CN'

const langPkg = {
    enUS,
    zhCN
}

const components = {
    bkBadge,
    bkCollapse,
    bkCollapseItem,
    bkCombox,
    bkDatePicker,
    bkDateRange,
    bkDialog,
    bkDropdown,
    bkDropdownMenu,
    bkIconButton,
    bkPaging,
    bkProcess,
    bkRound,
<<<<<<< HEAD
    bkSelector,
=======
    bkSideslider,
>>>>>>> cfe32fb0
    bkSteps,
    bkSwitcher,
    bkTagInput,
    bkTimeline,
    bkTooltip,
    bkTransfer,
    bkTree,
    bkUpload,
    bkException,
    bkPagination
}

export function install (Vue, opts = {}) {
    locale.use(opts.locale)
    locale.i18n(opts.i18n)

    Object.keys(components).forEach(key => {
        Vue.component(components[key].name, components[key])
    })

    // locale.use({
    //     datePicker: {
    //         // 选择日期
    //         selectDate: '选择日期sdsd'
    //     }
    // })
}

Vue.use(bkLoading.directive)
Vue.prototype.$bkLoading = bkLoading.Loading

Vue.prototype.$bkMessage = bkMessage

Vue.prototype.$bkInfo = bkInfoBox

// 注册指令使用
Vue.use(bkTooltips.directive)
// 工具函数调用
Vue.prototype.$tooltips = bkTooltips.tooltips

// Vue.use(bkTooltips)

if (typeof window !== 'undefined' && window.Vue) {
    install(window.Vue)
}

const bkMagic = {
    bkException,
    ...components,
    bkLoading,
    bkMessage,
    bkTooltips,
    bkInfoBox,
    locale,
    langPkg,
    localeMixin,
    install
}

// 组件单独抛出，方便 import {bkBadge} from '@tencent/bk-magic' 这样引用
export {
    bkBadge,
    bkCollapse,
    bkCollapseItem,
    bkCombox,
    bkDatePicker,
    bkDateRange,
    bkDialog,
    bkDropdown,
    bkDropdownMenu,
    bkIconButton,
    bkPaging,
    bkProcess,
    bkRound,
<<<<<<< HEAD
    bkSelector,
=======
    bkSideslider,
>>>>>>> cfe32fb0
    bkSteps,
    bkSwitcher,
    bkTab,
    bkTabpanel,
    bkTagInput,
    bkTimeline,
    bkTooltip,
    bkTransfer,
    bkTree,
    bkUpload,
    bkLoading,
    bkMessage,
    bkTooltips,
    bkInfoBox,
    locale,
    bkException,
    langPkg,
    localeMixin,
    bkPagination
}

// export default Object.assign(bkMagic, {install})
export default bkMagic<|MERGE_RESOLUTION|>--- conflicted
+++ resolved
@@ -23,11 +23,6 @@
 import bkTooltip from './components/tooltip'
 import bkDatePicker from './components/date-picker'
 import bkDateRange from './components/date-range'
-<<<<<<< HEAD
-import bkSelector from './components/selector'
-=======
-import Tab from './components/tab'
->>>>>>> cfe32fb0
 import bkPaging from './components/paging'
 import bkTransfer from './components/transfer'
 import bkTree from './components/tree'
@@ -65,11 +60,6 @@
     bkPaging,
     bkProcess,
     bkRound,
-<<<<<<< HEAD
-    bkSelector,
-=======
-    bkSideslider,
->>>>>>> cfe32fb0
     bkSteps,
     bkSwitcher,
     bkTagInput,
@@ -144,11 +134,6 @@
     bkPaging,
     bkProcess,
     bkRound,
-<<<<<<< HEAD
-    bkSelector,
-=======
-    bkSideslider,
->>>>>>> cfe32fb0
     bkSteps,
     bkSwitcher,
     bkTab,

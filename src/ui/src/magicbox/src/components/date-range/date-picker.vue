--- conflicted
+++ resolved
@@ -1,4 +1,3 @@
-<<<<<<< HEAD
 <template>
     <div class="date-picker">
         <!-- 日期操作栏Start -->
@@ -141,7 +140,8 @@
         data () {
             return {
                 BkDate: this.bkDate,
-                selectedValue: this.initDate
+                selectedValue: this.initDate,
+                currentDate: new Date()
             }
         },
         computed: {
@@ -257,7 +257,12 @@
                     month: this.BkDate.month,
                     day: value
                 }
-                let isToday = JSON.stringify(currentSelectedDate) === JSON.stringify(this.BkDate.currentDay)
+                const current = {
+                    year: this.currentDate.getFullYear(),
+                    month: this.currentDate.getMonth() + 1,
+                    day: this.currentDate.getDate()
+                }
+                let isToday = JSON.stringify(currentSelectedDate) === JSON.stringify(current)
                 if (isToday) {
                     return this.t('dateRange.datePicker.today')
                 }
@@ -394,408 +399,4 @@
             }
         }
     }
-</script>
-=======
-<template>
-    <div class="date-picker">
-        <!-- 日期操作栏Start -->
-        <div class="date-top-bar">
-            <!-- <span class="year-switch-icon pre-year fl" @click="switchToYear('last')"></span>
-            <span class="month-switch-icon pre-month fl" @click="switchToMonth('last')"></span>
-            <span class="current-date">{{topBarFormatView.text}}</span>
-            <span class="year-switch-icon next-year fr" @click="switchToYear('next')"></span>
-            <span class="month-switch-icon next-month fr" @click="switchToMonth('next')"></span> -->
-
-            <span class="year-switch-icon pre-year fl is-disabled" v-if="bkDate.preYearDisabled"></span>
-            <span class="year-switch-icon pre-year fl" v-else @click="switchToYear('last')"></span>
-
-            <span class="month-switch-icon pre-month fl is-disabled" v-if="bkDate.preMonthDisabled"></span>
-            <span class="month-switch-icon pre-month fl" v-else @click="switchToMonth('last')"></span>
-
-            <span class="current-date">{{topBarFormatView.text}}</span>
-
-            <span class="year-switch-icon next-year fr is-disabled" v-if="bkDate.nextYearDisabled"></span>
-            <span class="year-switch-icon next-year fr" v-else @click="switchToYear('next')"></span>
-
-            <span class="month-switch-icon next-month fr is-disabled" v-if="bkDate.nextMonthDisabled"></span>
-            <span class="month-switch-icon next-month fr" v-else @click="switchToMonth('next')"></span>
-
-        </div>
-        <!-- 日期操作栏 End -->
-
-        <!-- 日期选择面板 Start -->
-        <div class="date-select-panel">
-            <dl>
-                <dt>
-                    <span class="date-item-view" v-for="day in BkDate.weekdays" v-html="day"></span>
-                </dt>
-                <!-- 上月部分日期显示 -->
-                <dd v-for="lastMonthItem in lastMonthList">
-                    <span class="date-item-view date-disable-item">{{ lastMonthItem }}</span>
-                </dd>
-
-                <!-- 本月高亮日期显示 -->
-                <dd v-for="currentMonthItem in BkDate.getCurrentMouthDays()">
-                    <span
-                        :class="{
-                           'date-table-item': isAvailableDate(currentMonthItem),
-                           'date-item-view date-disable-item': !isAvailableDate(currentMonthItem),
-                           'date-range-view': isInRange(currentMonthItem),
-                           'today': shouldShowToday(currentMonthItem) === t('dateRange.datePicker.today'),
-                           'selected': shouldBeSelected(currentMonthItem)
-                        }"
-                        @click.stop.prevent="selectDay(currentMonthItem)">{{ shouldShowToday(currentMonthItem) }}</span>
-                </dd>
-
-                <!-- 下个月部分日期显示 -->
-                <dd v-for="nextMonthItem in nextMonthList">
-                    <span class="date-item-view date-disable-item">{{ nextMonthItem }}</span>
-                </dd>
-
-            </dl>
-        </div>
-        <!-- 日期选择面板End -->
-
-        <div class="time-set-panel" v-if="timer">
-            <template v-if="BkDate.setTimer">
-                <div class="time-item" v-for="(timeItem, index) in currentTime">
-                    <input readonly type="number" name="" :value="timeItem">
-                    <span class="time-option fr">
-                        <i class="up" @click.prevent.stop="setTime('up', index)"></i>
-                        <i class="down" @click.prevent.stop="setTime('down', index)"></i>
-                    </span>
-                </div>
-            </template>
-            <template v-else>
-                <div class="time-item" v-for="(timeItem, index) in currentTime">
-                    <input disabled type="number" name="" :value="timeItem">
-                    <span class="time-option fr">
-                        <i class="up no-hover"></i>
-                        <i class="down no-hover"></i>
-                    </span>
-                </div>
-            </template>
-        </div>
-
-    </div>
-</template>
-<script>
-    /**
-    * bk-date
-    * 参数配置：
-    * @param initDate: 'YYYY-MM-DD' -初始化值，默认为空
-    * @param startDate: 'YYYY-MM-DD' -开始日期
-    * @param endDate: 'YYYY-MM-DD' -结束日期
-    * @param selectedRange: [] -已选日期集合
-    */
-
-    import clickoutside from '../../directives/clickoutside'
-    import locale from '../../mixins/locale'
-    import {formatMonth} from '../../util'
-
-    export default {
-        mixins: [locale],
-        props: {
-            initDate: {
-                type: String,
-                default: ''
-            },
-            startDate: {
-                type: String,
-                default: ''
-            },
-            endDate: {
-                type: String,
-                default: ''
-            },
-            selectedRange: {
-                type: Array,
-                default: () => {
-                    return []
-                }
-            },
-            // selectedDateRange 的副本，用于 date-picker 中 shouldBeSelected 高亮判断仅需要判断日期而不需要判断时间
-            selectedRangeTmp: {
-                type: Array,
-                default: () => {
-                    return []
-                }
-            },
-            timer: {
-                type: Boolean,
-                default: false
-            },
-            bkDate: {
-                type: Object,
-                default: () => {
-                    return {}
-                }
-            }
-        },
-        directives: {
-            clickoutside
-        },
-        data () {
-            return {
-                BkDate: this.bkDate,
-                selectedValue: this.initDate,
-                currentDate: new Date()
-            }
-        },
-        computed: {
-            // 切换列表年月日期显示
-            topBarFormatView () {
-                const month = this.formatValue(this.BkDate.month)
-                return {
-                    // text: `${this.BkDate.year}年${this.formatValue(this.BkDate.month)}月`,
-                    // value: `${this.BkDate.year}-${this.formatValue(this.BkDate.month)}-01`
-
-                    // text: this.BkDate.year + '年' + this.formatValue(this.BkDate.month) + '月',
-                    text: this.t('dateRange.datePicker.topBarFormatView', {
-                        mmmm: formatMonth(month, this.t('lang')),
-                        mm: formatMonth(month, this.t('lang'), true),
-                        yyyy: this.BkDate.year
-                    }),
-                    value: this.BkDate.year + '-' + this.formatValue(this.BkDate.month) + '-01'
-                }
-            },
-            // 上个月部分日期显示列表
-            lastMonthList () {
-                let lastMonthVisibleNum = this.BkDate.getCurrentMonthBeginWeek()
-                let lastMonthDays = this.BkDate.getLastMouthDays()
-                let lastMonthVisibleList = []
-                for (let i = lastMonthVisibleNum - 1; i >= 0; i--) {
-                    lastMonthVisibleList.push(lastMonthDays - i)
-                }
-                return lastMonthVisibleList
-            },
-            // 下个月部分日期显示列表
-            nextMonthList () {
-                let lastMonthVisibleNum = this.BkDate.getCurrentMonthBeginWeek()
-                let currentMonthDays = this.BkDate.getCurrentMouthDays()
-                let nextMonthVisibleList = 42 - lastMonthVisibleNum - currentMonthDays
-                return nextMonthVisibleList
-            },
-            currentTime () {
-                const time = [
-                    this.formatValue(this.BkDate.currentTime.hour),
-                    this.formatValue(this.BkDate.currentTime.minute),
-                    this.formatValue(this.BkDate.currentTime.second)
-                ]
-                return time
-            }
-        },
-        methods: {
-            // 选择日期
-            selectDay (value) {
-                if (!this.isAvailableDate(value)) return
-                // this.BkDate.setDate(`${this.BkDate.year}-${this.BkDate.month}-${value}`)
-                // this.selectedValue = this.BkDate.getFormatDate()
-                // this.$emit('date-selected', this.selectedValue)
-
-                // let newSelectedDate = `${this.BkDate.year}-${this.BkDate.month}-${value}`
-                let newSelectedDate = this.BkDate.year + '-' + this.BkDate.month + '-' + value
-                this.BkDate.setDate(newSelectedDate)
-
-                // let selectedDate = `${this.BkDate.year}-${this.formatValue(this.BkDate.month)}-${this.formatValue(this.BkDate.day)}`
-                let selectedDate = this.BkDate.year
-                    + '-'
-                    + this.formatValue(this.BkDate.month)
-                    + '-'
-                    + this.formatValue(this.BkDate.day)
-
-                let selectedTime = ''
-                if (this.timer) {
-                    // selectedTime = ` ${this.formatValue(this.BkDate.currentTime.hour)}:${this.formatValue(this.BkDate.currentTime.minute)}:${this.formatValue(this.BkDate.currentTime.second)}`
-                    selectedTime = ' '
-                        + this.formatValue(this.BkDate.currentTime.hour)
-                        + ':'
-                        + this.formatValue(this.BkDate.currentTime.minute)
-                        + ':'
-                        + this.formatValue(this.BkDate.currentTime.second)
-                } else {
-                    selectedTime = ''
-                }
-
-                this.selectedValue = selectedDate + '' + selectedTime
-                this.$emit('date-selected', this.selectedValue)
-            },
-
-            // 月日小于10补零
-            formatValue (value) {
-                return parseInt(value) < 10 ? (0 + '' + value) : value
-            },
-
-            // 高亮显示已选日期
-            shouldBeSelected (value) {
-                // let selectedDate = `${this.BkDate.year}-${this.formatValue(this.BkDate.month)}-${this.formatValue(value)}`
-                let selectedDate = this.BkDate.year
-                    + '-'
-                    + this.formatValue(this.BkDate.month)
-                    + '-'
-                    + this.formatValue(value)
-
-                // 高亮日期判断不需要加入时间
-                // let selectedTime = ''
-                // if (this.timer) {
-                //     selectedTime = ` ${this.formatValue(this.BkDate.currentTime.hour)}:${this.formatValue(this.BkDate.currentTime.minute)}:${this.formatValue(this.BkDate.currentTime.second)}`
-                // } else {
-                //     selectedTime = ''
-                // }
-                // let triggerDate = `${selectedDate}${selectedTime}`
-
-                let triggerDate = selectedDate + ''
-                return this.selectedRangeTmp.indexOf(triggerDate) >= 0
-            },
-
-            // 标记 '今天'
-            shouldShowToday (value) {
-                const currentSelectedDate = {
-                    year: this.BkDate.year,
-                    month: this.BkDate.month,
-                    day: value
-                }
-                const current = {
-                    year: this.currentDate.getFullYear(),
-                    month: this.currentDate.getMonth() + 1,
-                    day: this.currentDate.getDate()
-                }
-                let isToday = JSON.stringify(currentSelectedDate) === JSON.stringify(current)
-                if (isToday) {
-                    return this.t('dateRange.datePicker.today')
-                }
-                return value
-            },
-
-            // 切换月份
-            switchToMonth (type) {
-                const toMonthDate = {}
-                let year = this.BkDate.year
-                let month = this.BkDate.month
-                switch (type) {
-                    case 'last':
-                        toMonthDate.year = month - 1 > 0 ? year : year - 1
-                        toMonthDate.month = month - 1 > 0 ? month - 1 : 12
-                        break
-                    case 'next':
-                        toMonthDate.year = month + 1 > 12 ? year + 1 : year
-                        toMonthDate.month = month + 1 > 12 ? 1 : month + 1
-                        break
-                    default:
-                        break
-                }
-                // this.BkDate.setDate(`${toMonthDate.year}-${toMonthDate.month}-${this.BkDate.day}`)
-                this.BkDate.setDate(toMonthDate.year + '-' + toMonthDate.month + '-' + this.BkDate.day)
-                this.$emit('date-quick-switch', {
-                    type: type,
-                    // value: `${toMonthDate.year}-${this.formatValue(toMonthDate.month)}-01`
-                    value: toMonthDate.year + '-' + this.formatValue(toMonthDate.month) + '-01'
-                })
-            },
-
-            // 切换年份
-            switchToYear (type) {
-                const toYearDate = {}
-                let year = this.BkDate.year
-                switch (type) {
-                    case 'last':
-                        toYearDate.year = year - 1 > 0 ? year - 1 : 0
-                        break
-                    case 'next':
-                        toYearDate.year = year + 1
-                        break
-                    default:
-                        break
-                }
-
-                // this.BkDate.setDate(`${toYearDate.year}-${this.BkDate.month}-${this.BkDate.day}`)
-                this.BkDate.setDate(toYearDate.year + '-' + this.BkDate.month + '-' + this.BkDate.day)
-                this.$emit('date-quick-switch', {
-                    type: type,
-                    value: toYearDate.year + '-' + this.formatValue(this.BkDate.month) + '-01'
-                })
-            },
-
-            // 判断日期是否可选
-            isAvailableDate (day) {
-                // let cmpTime = new Date(`${this.BkDate.year}-${this.formatValue(this.BkDate.month)}-${this.formatValue(day)}`).getTime()
-                let cmpTime = new Date(this.BkDate.year + '-' + this.formatValue(this.BkDate.month) + '-' + this.formatValue(day)).getTime()
-                let startTime, endTime
-                let checkStartTime = true
-                let checkEndTime = true
-                if (this.startDate) {
-                    startTime = new Date(this.startDate).getTime()
-                    checkStartTime = cmpTime >= startTime
-                }
-                if (this.endDate) {
-                    endTime = new Date(this.endDate).getTime()
-                    checkEndTime = (cmpTime <= endTime)
-                }
-                return checkStartTime && checkEndTime
-            },
-
-            // 判断日期是否在已选范围 -- 已选日期范围添加背景
-            isInRange (day) {
-                if (!this.selectedRange[0]) return false
-                // let dayTime = new Date(`${this.BkDate.year}-${this.formatValue(this.BkDate.month)}-${this.formatValue(day)}`).getTime()
-                let dayTime = new Date(this.BkDate.year + '-' + this.formatValue(this.BkDate.month) + '-' + this.formatValue(day)).getTime()
-                let startDateTime = new Date(this.selectedRange[0]).getTime()
-                let endDateTime = new Date(this.selectedRange[1]).getTime()
-                return dayTime - startDateTime > 0 && dayTime - endDateTime < 0
-            },
-            // 时间设置
-            setTime (type, index) {
-                const option = ['hour', 'minute', 'second'][index]
-                let defaultTime = {...this.BkDate.currentTime}
-                switch (option) {
-                    case 'hour':
-                        if (type === 'up') {
-                            defaultTime.hour = defaultTime.hour + 1 < 24 ? defaultTime.hour + 1 : 0
-                        }
-                        if (type === 'down') {
-                            defaultTime.hour = defaultTime.hour - 1 >= 0 ? defaultTime.hour - 1 : 23
-                        }
-                        break
-                    case 'minute':
-                        if (type === 'up') {
-                            defaultTime.minute = defaultTime.minute + 1 < 60 ? defaultTime.minute + 1 : 0
-                        }
-                        if (type === 'down') {
-                            defaultTime.minute = defaultTime.minute - 1 >= 0 ? defaultTime.minute - 1 : 59
-                        }
-                        break
-                    case 'second':
-                        if (type === 'up') {
-                            defaultTime.second = defaultTime.second + 1 < 60 ? defaultTime.second + 1 : 0
-                        }
-                        if (type === 'down') {
-                            defaultTime.second = defaultTime.second - 1 >= 0 ? defaultTime.second - 1 : 59
-                        }
-                        break
-                    default:
-                }
-
-                this.BkDate.currentTime = {...defaultTime}
-
-                // let selectedDate = `${this.BkDate.year}-${this.formatValue(this.BkDate.month)}-${this.formatValue(this.BkDate.day)}`
-                let selectedDate = this.BkDate.year + '-' + this.formatValue(this.BkDate.month) + '-' + this.formatValue(this.BkDate.day)
-                let selectedTime = ''
-                if (this.timer) {
-                    // selectedTime = ` ${this.formatValue(this.BkDate.currentTime.hour)}:${this.formatValue(this.BkDate.currentTime.minute)}:${this.formatValue(this.BkDate.currentTime.second)}`
-                    selectedTime = ' '
-                        + this.formatValue(this.BkDate.currentTime.hour)
-                        + ':'
-                        + this.formatValue(this.BkDate.currentTime.minute)
-                        + ':'
-                        + this.formatValue(this.BkDate.currentTime.second)
-                } else {
-                    selectedTime = ''
-                }
-                this.selectedValue = selectedDate + '' + selectedTime
-
-                this.$emit('date-selected', this.selectedValue, this.BkDate.index)
-            }
-        }
-    }
-</script>
->>>>>>> b5948644
+</script>
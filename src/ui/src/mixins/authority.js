--- conflicted
+++ resolved
@@ -1,58 +1,50 @@
-/*
- * Tencent is pleased to support the open source community by making 蓝鲸 available.
- * Copyright (C) 2017-2018 THL A29 Limited, a Tencent company. All rights reserved.
- * Licensed under the MIT License (the "License"); you may not use this file except in compliance with the License.
- * You may obtain a copy of the License at http://opensource.org/licenses/MIT
- * Unless required by applicable law or agreed to in writing, software distributed under the License is distributed on an "AS IS" BASIS,
- * WITHOUT WARRANTIES OR CONDITIONS OF ANY KIND, either express or implied.
- * See the License for the specific language governing permissions and limitations under the License.
- */
-
-/*  vue mixins
-    用于检测当前页面的权限
- */
-
-import { mapGetters } from 'vuex'
-export default {
-    computed: {
-        ...mapGetters(['isAdmin']),
-        ...mapGetters('navigation', ['authority', 'authorizedNavigation']),
-        unauthorized () {
-<<<<<<< HEAD
-            let fullAuthority = ['search', 'create', 'update', 'delete']
-=======
-            let fullAuthority = ['search', 'update', 'delete']
->>>>>>> 4f073340
-            let fullAuthorityClassification = ['bk_host_manage', 'bk_back_config', 'bk_index']
-            let authorized = []
-            if (this.isAdmin) {
-                authorized = fullAuthority
-            } else {
-                let modelAuthority = this.authority['model_config']
-                let model = null
-                for (let i = 0; i < this.authorizedNavigation.length; i++) {
-                    model = this.authorizedNavigation[i]['children'].find(({path}) => path === this.$route.path)
-                    if (model) {
-                        break
-                    }
-                }
-                if (model) {
-                    if (fullAuthorityClassification.includes(model['classificationId'])) {
-                        authorized = fullAuthority
-                    } else {
-                        authorized = modelAuthority.hasOwnProperty(model['classificationId']) ? modelAuthority[model['classificationId']][model['id']] : []
-                    }
-                }
-            }
-            return {
-                search: authorized.indexOf('search') === -1,
-<<<<<<< HEAD
-                create: authorized.indexOf('create') === -1,
-=======
->>>>>>> 4f073340
-                update: authorized.indexOf('update') === -1,
-                delete: authorized.indexOf('delete') === -1
-            }
-        }
-    }
-}
+/*
+ * Tencent is pleased to support the open source community by making 蓝鲸 available.
+ * Copyright (C) 2017-2018 THL A29 Limited, a Tencent company. All rights reserved.
+ * Licensed under the MIT License (the "License"); you may not use this file except in compliance with the License.
+ * You may obtain a copy of the License at http://opensource.org/licenses/MIT
+ * Unless required by applicable law or agreed to in writing, software distributed under the License is distributed on an "AS IS" BASIS,
+ * WITHOUT WARRANTIES OR CONDITIONS OF ANY KIND, either express or implied.
+ * See the License for the specific language governing permissions and limitations under the License.
+ */
+
+/*  vue mixins
+    用于检测当前页面的权限
+ */
+
+import { mapGetters } from 'vuex'
+export default {
+    computed: {
+        ...mapGetters(['isAdmin']),
+        ...mapGetters('navigation', ['authority', 'authorizedNavigation']),
+        unauthorized () {
+            let fullAuthority = ['search', 'update', 'delete']
+            let fullAuthorityClassification = ['bk_host_manage', 'bk_back_config', 'bk_index']
+            let authorized = []
+            if (this.isAdmin) {
+                authorized = fullAuthority
+            } else {
+                let modelAuthority = this.authority['model_config']
+                let model = null
+                for (let i = 0; i < this.authorizedNavigation.length; i++) {
+                    model = this.authorizedNavigation[i]['children'].find(({path}) => path === this.$route.path)
+                    if (model) {
+                        break
+                    }
+                }
+                if (model) {
+                    if (fullAuthorityClassification.includes(model['classificationId'])) {
+                        authorized = fullAuthority
+                    } else {
+                        authorized = modelAuthority.hasOwnProperty(model['classificationId']) ? modelAuthority[model['classificationId']][model['id']] : []
+                    }
+                }
+            }
+            return {
+                search: authorized.indexOf('search') === -1,
+                update: authorized.indexOf('update') === -1,
+                delete: authorized.indexOf('delete') === -1
+            }
+        }
+    }
+}
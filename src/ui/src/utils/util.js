/*
 * Tencent is pleased to support the open source community by making 蓝鲸 available.
 * Copyright (C) 2017-2022 THL A29 Limited, a Tencent company. All rights reserved.
 * Licensed under the MIT License (the "License"); you may not use this file except
 * in compliance with the License. You may obtain a copy of the License at
 * http://opensource.org/licenses/MIT
 * Unless required by applicable law or agreed to in writing, software distributed under
 * the License is distributed on an "AS IS" BASIS, WITHOUT WARRANTIES OR CONDITIONS OF ANY KIND,
 * either express or implied. See the License for the specific language governing permissions and
 * limitations under the License.
 */
<<<<<<< HEAD
=======
import { t } from '@/i18n'

>>>>>>> dd14582d
const hex2grb = (hex) => {
  const rgb = []
  hex = hex.substr(1)
  if (hex.length === 3) {
    hex = hex.replace(/(.)/g, '$1$1')
  }
  hex.replace(/../g, (color) => {
    rgb.push(parseInt(color, 0x10))
  })
  return rgb
}
const getFileExtension = fileName => fileName.substr((~-fileName.lastIndexOf('.') >>> 0) + 2)

const canvas = document.createElement('canvas')

const getBase64Image = (image, color) => {
  const ctx = canvas.getContext('2d')
  canvas.width = image.width
  canvas.height = image.height
  ctx.clearRect(0, 0, canvas.width, canvas.height)
  ctx.drawImage(image, 0, 0, image.width, image.height)
  const imageData = ctx.getImageData(0, 0, image.width, image.height)
  const rgbColor = hex2grb(color)
  for (let i = 0; i < imageData.data.length; i += 4) {
    const [r, g, b] = rgbColor
    imageData.data[i] = r
    imageData.data[i + 1] = g
    imageData.data[i + 2] = b
  }
  ctx.putImageData(imageData, 0, 0)
  return canvas.toDataURL(`image/${getFileExtension(image.src)}`)
}

const HIDDEN_STYLE = `
  height:0 !important;
  visibility:hidden !important;
  
  position:absolute !important;
  z-index:-1000 !important;
  top:0 !important;
  right:0 !important;
`

const CONTEXT_STYLE = [
  'letter-spacing',
  'line-height',
  'padding-top',
  'padding-bottom',
  'font-family',
  'font-weight',
  'font-size',
  'text-rendering',
  'text-transform',
  'width',
  'text-indent',
  'padding-left',
  'padding-right',
  'border-width',
  'box-sizing',
]

export function svgToImageUrl(image, options) {
  const base64Image = getBase64Image(image, options.iconColor)
  return `data:image/svg+xml;charset=utf-8,${encodeURIComponent(`<svg xmlns="http://www.w3.org/2000/svg" xmlns:xlink="http://www.w3.org/1999/xlink" width="100" height="100">
                <circle cx="50" cy="50" r="49" fill="${options.backgroundColor}"/>
                <svg xmlns="http://www.w3.org/2000/svg" stroke="rgba(0, 0, 0, 0)" viewBox="0 0 32 32" x="28" y="25" fill="${options.iconColor}" width="100">
                    <image width="15" xlink:href="${base64Image}"></image>
                </svg>
            </svg>`)}`
}

export function generateObjIcon(image, options) {
  if (image instanceof Image) {
    const base64Image = getBase64Image(image, options.iconColor)
    return `<svg xmlns="http://www.w3.org/2000/svg" xmlns:xlink="http://www.w3.org/1999/xlink" width="100" height="100">
                    <circle cx="50" cy="50" r="49" fill="${options.backgroundColor}"/>
                    <svg xmlns="http://www.w3.org/2000/svg" stroke="rgba(0, 0, 0, 0)" viewBox="0 0 18 18" x="22" y="5" fill="${options.iconColor}" width="65" >
                        <image width="15" xlink:href="${base64Image}"></image>
                    </svg>
                </svg>`
  }
  options = image
  return `<svg xmlns="http://www.w3.org/2000/svg" xmlns:xlink="http://www.w3.org/1999/xlink" width="100" height="100">
                    <circle cx="50" cy="50" r="49" fill="${options.backgroundColor}"/>
                </svg>`
}

export function cached(fn) {
  const cache = Object.create(null)
  return (function cachedFn(str, ...args) {
    const hit = cache[str]
    return hit || (cache[str] = fn.apply(null, [str, ...args]))
  })
}

export const camelize = cached((str, separator = '-') => {
  const camelizeRE = new RegExp(`${separator}(\\w)`, 'g')
  return str.replace(camelizeRE, (_, c) => (c ? c.toUpperCase() : ''))
})

export const swapItem = (arr, fromIndex, toIndex) => {
  // eslint-disable-next-line prefer-destructuring
  arr[toIndex] = arr.splice(fromIndex, 1, arr[toIndex])[0]
  return arr
}

export const escapeRegexChar = (str) => {
  // eslint-disable-next-line no-useless-escape
  const escapeCharRE = /([\*\.\?\+\$\^\[\]\(\)\{\}\|\\\/])/g
  return String(str).replace(escapeCharRE, '\\$1')
}

/**
 * @param {*} event 事件对象
 * @param {*} cb 回调
 * @param {*} keyCode 调用回调的键值数组 默认为回车键
 */
export const keyupCallMethod = (event, cb, keyCode = [13]) => {
  if (!event || typeof cb !== 'function' || !keyCode instanceof Array) return
  const { keyCode: nowKey } = event
  if (keyCode.includes(nowKey)) {
    cb?.()
  }
}

<<<<<<< HEAD
/**
 * 将内容下载为文件
 * @param {string} content 内容
 * @param {string} filename 文件名
 */
export const downloadFile = (content, filename) => {
  const blob = new Blob([content])
  const url = URL.createObjectURL(blob)

  const a = document.createElement('a')
  a.style.display = 'none'
  a.href = url
  a.download = filename

  document.body.appendChild(a)
  a.click()

  document.body.removeChild(a)
  URL.revokeObjectURL(url)
}

/**
 * 获取当前页面光标位置
 * @param {Element} element 被聚焦的元素
 * @returns 光标位置
 */
export const getCursorPosition = (element) => {
  const selection = window.getSelection()
  let caretOffset = 0
  // 选中的区域
  if (selection.rangeCount > 0) {
    // false表示进行了范围选择
    const { isCollapsed } = selection
    const range = selection.getRangeAt(0)
    // 克隆一个选中区域
    const preCaretRange = range.cloneRange()
    // 设置选中区域的节点内容为当前节点
    preCaretRange.selectNodeContents(element)
    // 重置选中区域的结束位置
    preCaretRange.setEnd(range.endContainer, range.endOffset)
    const { length } = preCaretRange.toString()
    caretOffset = isCollapsed ? length : length - selection.toString().length
  }
  return caretOffset
}

/**
 * 设置当前页面光标位置
 * @param {Element} element 被聚焦的元素
 * @param {number} cursor 要设置的位置
 */
export const setCursorPosition = (element, cursor) => {
  const selection = window.getSelection()
  // 创建一个选中区域
  const range = document.createRange()
  // 选中节点的内容
  range.selectNodeContents(element)
  // 通过计算文本节点的偏移量来设置光标
  const parentAllNodes = element.childNodes
  for (let i = 0; i < parentAllNodes.length; i++) {
    const nowNode = parentAllNodes[i]
    const nodeLength = nowNode?.length ?? nowNode?.innerText?.length
    if (cursor <= nodeLength) {
      range.setStart(nowNode?.firstChild || nowNode, cursor)
      break
    }
    cursor -= nodeLength
  }
  // 设置选中区域为一个点
  range.collapse(true)
  // 移除所有的选中范围
  selection.removeAllRanges()
  // 添加新建的范围
  selection.addRange(range)
}
function calculateNodeStyling(targetElement) {
  const style = window.getComputedStyle(targetElement)
  const boxSizing = style.getPropertyValue('box-sizing')
  const paddingSize = Number.parseFloat(style.getPropertyValue('padding-bottom'))
    + Number.parseFloat(style.getPropertyValue('padding-top'))
  const borderSize = Number.parseFloat(style.getPropertyValue('border-bottom-width'))
    + Number.parseFloat(style.getPropertyValue('border-top-width'))
  const contextStyle = CONTEXT_STYLE.map(name => `${name}:${style.getPropertyValue(name)}`).join(';')

  return { contextStyle, paddingSize, borderSize, boxSizing }
}
/**
 * textarea框悬浮计算当前高度
 */
export function calcTextareaHeight(targetElement, rows = 1) {
  if (!targetElement) return
  let hiddenTextarea = document.createElement('textarea')
  document.body.appendChild(hiddenTextarea)
  const { paddingSize, borderSize, boxSizing, contextStyle } = calculateNodeStyling(targetElement)

  hiddenTextarea.setAttribute('style', `${contextStyle};${HIDDEN_STYLE}`)
  hiddenTextarea.value = targetElement.value || ''

  let height = hiddenTextarea.scrollHeight
  const result = {}

  if (boxSizing === 'border-box') {
    height = height + borderSize
  } else if (boxSizing === 'content-box') {
    height = height - paddingSize
  }

  hiddenTextarea.value = ''
  const singleRowHeight = hiddenTextarea.scrollHeight - paddingSize

  if (Number.isInteger(rows)) {
    let minHeight = singleRowHeight * rows
    if (boxSizing === 'border-box') {
      minHeight = minHeight + paddingSize + borderSize
    }
    height = Math.max(minHeight, height)
    result.minHeight = minHeight
  }

  hiddenTextarea.parentNode?.removeChild(hiddenTextarea)
  hiddenTextarea = undefined
  result.height = height
  return result
=======
export function getIPInfo(ip, ipv6, cloudId) {
  const hostList = ip ? ip.split(',') : ipv6.split(',')
  const { length } = hostList
  let info
  if (ip) {
    info = length > 1 ? `${hostList[0]}...` : hostList[0]
  } else {
    // eslint-disable-next-line no-useless-escape
    info = length > 1 ? `\[${hostList[0]}\]...` : `\[${hostList[0]}\]`
  }
  return `${cloudId}:${info}`
}

export function getHostInfoTitle(ip, ipv6, cloudId, hostId) {
  if (!(ip || ipv6)) {
    return `(${t('主机ID')})${hostId}`
  }
  return getIPInfo(ip, ipv6, cloudId)
>>>>>>> dd14582d
}<|MERGE_RESOLUTION|>--- conflicted
+++ resolved
@@ -9,11 +9,9 @@
  * either express or implied. See the License for the specific language governing permissions and
  * limitations under the License.
  */
-<<<<<<< HEAD
-=======
+
 import { t } from '@/i18n'
 
->>>>>>> dd14582d
 const hex2grb = (hex) => {
   const rgb = []
   hex = hex.substr(1)
@@ -50,7 +48,7 @@
 const HIDDEN_STYLE = `
   height:0 !important;
   visibility:hidden !important;
-  
+
   position:absolute !important;
   z-index:-1000 !important;
   top:0 !important;
@@ -139,7 +137,6 @@
   }
 }
 
-<<<<<<< HEAD
 /**
  * 将内容下载为文件
  * @param {string} content 内容
@@ -215,6 +212,7 @@
   // 添加新建的范围
   selection.addRange(range)
 }
+
 function calculateNodeStyling(targetElement) {
   const style = window.getComputedStyle(targetElement)
   const boxSizing = style.getPropertyValue('box-sizing')
@@ -226,6 +224,7 @@
 
   return { contextStyle, paddingSize, borderSize, boxSizing }
 }
+
 /**
  * textarea框悬浮计算当前高度
  */
@@ -263,7 +262,8 @@
   hiddenTextarea = undefined
   result.height = height
   return result
-=======
+}
+
 export function getIPInfo(ip, ipv6, cloudId) {
   const hostList = ip ? ip.split(',') : ipv6.split(',')
   const { length } = hostList
@@ -282,5 +282,4 @@
     return `(${t('主机ID')})${hostId}`
   }
   return getIPInfo(ip, ipv6, cloudId)
->>>>>>> dd14582d
 }
--- conflicted
+++ resolved
@@ -264,7 +264,6 @@
   return result
 }
 
-<<<<<<< HEAD
 /**
  * 获取 动态分组/筛选 条件选择框操作后得到的 添加/删除 数据
  */
@@ -311,7 +310,8 @@
     setTimeout(() =>  selected[type](...addSelect.splice(0, limit)))
     start += limit
   }
-=======
+}
+
 export function getIPInfo(ip, ipv6, cloudId) {
   const hostList = ip ? ip.split(',') : ipv6.split(',')
   const { length } = hostList
@@ -330,5 +330,4 @@
     return `(${t('主机ID')})${hostId}`
   }
   return getIPInfo(ip, ipv6, cloudId)
->>>>>>> 82ff98be
 }
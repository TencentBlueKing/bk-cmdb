/*
 * Tencent is pleased to support the open source community by making 蓝鲸 available.
 * Copyright (C) 2017-2022 THL A29 Limited, a Tencent company. All rights reserved.
 * Licensed under the MIT License (the "License"); you may not use this file except
 * in compliance with the License. You may obtain a copy of the License at
 * http://opensource.org/licenses/MIT
 * Unless required by applicable law or agreed to in writing, software distributed under
 * the License is distributed on an "AS IS" BASIS, WITHOUT WARRANTIES OR CONDITIONS OF ANY KIND,
 * either express or implied. See the License for the specific language governing permissions and
 * limitations under the License.
 */

import moment from 'moment'
import GET_VALUE from 'get-value'
import has from 'has'
import { t } from '@/i18n'
import { CONTAINER_OBJECT_INST_KEYS } from '@/dictionary/container'
import { BUILTIN_MODELS, BUILTIN_MODEL_PROPERTY_KEYS } from '@/dictionary/model-constants'
import { PRESET_TABLE_HEADER_MIN_WIDTH } from '@/dictionary/table-header'
import { PROPERTY_TYPES } from '@/dictionary/property-constants'

/**
 * 获取实例中某个属性的展示值
 * @param {Object} property - 模型具体属性
 * @param {Object} item - 模型实例
 * @return {String} 拍平后的模型属性对应的值
 */

export function getPropertyText(property, item) {
  const propertyId = property.bk_property_id
  const propertyType = property.bk_property_type
  let propertyValue = item[propertyId]
  if (
    propertyValue === null
        || propertyValue === undefined
        || propertyValue === ''
  ) {
    return '--'
  }
  if (propertyType === 'enum') {
    const options = Array.isArray(property.option) ? property.option : []
    const enumOption = options.find(option => option.id === propertyValue)
    propertyValue = enumOption ? enumOption.name : '--'
  } else if (['date', 'time'].includes(propertyType)) {
    propertyValue = formatTime(propertyValue, propertyType === 'date' ? 'YYYY-MM-DD' : 'YYYY-MM-DD HH:mm:ss')
  } else if (propertyType === 'foreignkey') {
    if (Array.isArray(propertyValue)) {
      propertyValue = propertyValue.map(inst => inst.bk_inst_name).join(',')
    } else {
      return String(propertyValue).length ? propertyValue : '--'
    }
  }
  return propertyValue.toString()
}

function getDefaultOptionValue(property) {
  const defaultOption = (property.option || []).find(option => option.is_default)
  if (defaultOption) {
    return defaultOption.id
  }
  return ''
}

function getDefaultOptionMultiValue(property) {
  const defaultOptions = (property.option || []).filter(option => option.is_default)
  return defaultOptions.map(option => option.id)
}

function getDefaultOptionEnumQuoteValue(property) {
  return (property.option || []).map(option => option.bk_inst_id)
}

/**
 * 获取实例的真实值
 * @param {Array} properties - 模型属性
 * @param {Object} inst - 原始实例
 * @param {Boolean} autoSelect - 是否查找默认值作为选中项
 * @return {Object} 实例真实值
 */
export function getInstFormValues(properties, inst = {}, autoSelect = true) {
  const values = {}
  properties.forEach((property) => {
    const propertyId = property.bk_property_id
    const propertyType = property.bk_property_type
    const propertyDefault = property.default
    if (['singleasst', 'multiasst', 'foreignkey'].includes(propertyType)) {
      // const validAsst = (inst[propertyId] || []).filter(asstInst => asstInst.id !== '')
      // values[propertyId] = validAsst.map(asstInst => asstInst['bk_inst_id']).join(',')
    } else if (['date', 'time'].includes(propertyType)) {
      const formatedTime = formatTime(inst[propertyId], propertyType === 'date' ? 'YYYY-MM-DD' : 'YYYY-MM-DD HH:mm:ss')
      const  value = has(inst, propertyId) ? formatedTime : propertyDefault
      values[propertyId] = value || null
    } else if (['int', 'float'].includes(propertyType)) {
      const  value = has(inst, propertyId) ? inst[propertyId] : propertyDefault
      values[propertyId] = value || ''
    } else if (['bool'].includes(propertyType)) {
      if ([null, undefined].includes(inst[propertyId]) && autoSelect) {
        values[propertyId] = typeof property.option === 'boolean' ? property.option : false
      } else {
        values[propertyId] = !!inst[propertyId]
      }
    } else if (['enum'].includes(propertyType)) {
      const defaultValue = autoSelect ? getDefaultOptionValue(property) : ''
      values[propertyId] = isNullish(inst[propertyId]) ? defaultValue : inst[propertyId]
    } else if ([PROPERTY_TYPES.ENUMMULTI].includes(propertyType)) {
      const defaultValue = autoSelect ? getDefaultOptionMultiValue(property) : []
      values[propertyId] = isNullish(inst[propertyId]) ? defaultValue : inst[propertyId]
    } else if ([PROPERTY_TYPES.ENUMQUOTE].includes(propertyType)) {
      const defaultValue = autoSelect ? getDefaultOptionEnumQuoteValue(property) : []
      values[propertyId] = isNullish(inst[propertyId]) ? defaultValue : inst[propertyId]
    } else if (['timezone'].includes(propertyType)) {
      const defaultValue = autoSelect ? propertyDefault : ''
      values[propertyId] = isNullish(inst[propertyId]) ? defaultValue : inst[propertyId]
    } else if (['organization'].includes(propertyType)) {
      const  value = has(inst, propertyId) ? inst[propertyId] : propertyDefault
      values[propertyId] = value || null
    } else if (['table'].includes(propertyType)) {
      // table类型的字段编辑和展示目前仅在进程绑定信息被使用，如后期有扩展在其它场景form-table组件与此处都需要调整
      // 接口需要过滤掉不允许编辑及内置的字段
      const tableColumns = property.option?.filter(property => property.editable && !property.bk_isapi)
      // eslint-disable-next-line max-len
      values[propertyId] = (inst[propertyId] || []).map(row => getInstFormValues(tableColumns || [], row, autoSelect))
    } else if (propertyType === PROPERTY_TYPES.INNER_TABLE) {
      const defaultValue = property.option.default || []
      values[propertyId] = isNullish(inst[propertyId]) ? defaultValue : inst[propertyId]
    } else {
      const  value = has(inst, propertyId) ? inst[propertyId] : propertyDefault
      values[propertyId] = value || ''
    }
  })
  return { ...inst, ...values }
}

export function isEmptyValue(value) {
  return value === '' || value === null || value === void 0
}

export function isNullish(value) {
  return [null, undefined].includes(value)
}


export function formatValue(value, property) {
  if (!(isEmptyValue(value) && property)) {
    return formatPropertyValue(value, property)
  }
  const type = property.bk_property_type
  let formattedValue = value
  switch (type) {
    case 'enum':
    case 'int':
    case 'float':
    case 'list':
    case 'time':
    case PROPERTY_TYPES.ENUMMULTI:
      formattedValue = null
      break
    case 'bool':
      formattedValue = false
      break
    default:
      break
  }
  return formattedValue
}

export function getPropertyDefaultValue(property, value) {
  const propertyValue = formatPropertyValue(value, property)
  const defaultValue = getInstFormValues([property])?.[property.bk_property_id]
  // undefined 认为没有传递属性值，与 null 等假值明确区分开
  return value === undefined ? defaultValue : propertyValue
}

export function formatPropertyValue(value, property) {
  // 枚举引用/多选和组织类型的字段保存时必须转换为数组，在作为form的值使用时如果是单选值不是数组格式在这里统一转换
  const arrayValueTypes = [PROPERTY_TYPES.ENUMQUOTE, PROPERTY_TYPES.ENUMMULTI, PROPERTY_TYPES.ORGANIZATION]
  if (arrayValueTypes.includes(property?.bk_property_type)) {
    return !Array.isArray(value) ? [value] : value
  }
  return value
}

export function formatValues(values, properties) {
  const formatted = { ...values }
  properties.forEach((property) => {
    const key = property.bk_property_id
    if (has(formatted, key)) {
      formatted[key] = formatValue(formatted[key], property)
    }
  })
  return formatted
}

/**
 * 格式化时间
 * @param {String} originalTime - 需要被格式化的时间
 * @param {String} format - 格式化类型
 * @return {String} 格式化后的时间
 */
export function formatTime(originalTime, format = 'YYYY-MM-DD HH:mm:ss') {
  if (!originalTime) {
    return ''
  }
  const formatedTime = moment(originalTime).format(format)
  if (formatedTime === 'Invalid date') {
    return originalTime
  }
  return formatedTime
}
/**
 * 从模型属性中获取指定id的属性对象
 * @param {Array} properties - 模型属性
 * @param {String} id - 属性id
 * @return {Object} 模型属性对象
 */
export function getProperty(properties, id) {
  return properties.find(property => property.bk_property_id === id)
}

/**
 * 获取指定属性的枚举列表
 * @param {Array} properties - 模型属性
 * @param {String} id - 属性id
 * @return {Array} 枚举列表
 */
export function getEnumOptions(properties, id) {
  const property = getProperty(properties, id)
  return property ? property.option || [] : []
}

/**
 * 获取属性展示优先级
 * @param {Object} property - 模型属性
 * @return {Number} 优先级分数，越小优先级越高
 */
export function getPropertyPriority(property) {
  let priority = property.bk_property_index ?? 0
  if (property.isonly) {
    priority = priority - 1
  }
  if (property.isrequired) {
    priority = priority - 1
  }
  return priority
}

/**
 * 获取模型默认表头属性
 * @param {Array} properties - 模型属性
 * @return {Array} 默认展示的前六个模型属性
 */
export function getDefaultHeaderProperties(properties) {
  return [...properties].sort((A, B) => getPropertyPriority(A) - getPropertyPriority(B)).slice(0, 6)
}

/**
 * 获取模型用户自定义表头
 * @param {Array} properties - 模型属性
 * @param {Array} customColumns - 自定义表头
 * @return {Array} 自定义表头属性
 */
export function getCustomHeaderProperties(properties, customColumns) {
  const columnProperties = []
  customColumns.forEach((propertyId) => {
    const columnProperty = properties.find(property => property.bk_property_id === propertyId)
    if (columnProperty) {
      columnProperties.push(columnProperty)
    }
  })
  return columnProperties
}

/**
 * 获取模型表头
 * @param {Array} properties - 模型属性
 * @param {Array} customColumns - 自定义表头
 * @param {Array} fixedPropertyIds - 需固定在表格前面的属性ID
 * @return {Array} 表头属性
 */
export function getHeaderProperties(properties, customColumns, fixedPropertyIds = []) {
  let headerProperties
  if (customColumns && customColumns.length) {
    headerProperties = getCustomHeaderProperties(properties, customColumns)
  } else {
    headerProperties = getDefaultHeaderProperties(properties)
  }
  if (fixedPropertyIds.length) {
    headerProperties = headerProperties.filter(property => !fixedPropertyIds.includes(property.bk_property_id))
    const fixedProperties = []
    fixedPropertyIds.forEach((id) => {
      const property = properties.find(property => property.bk_property_id === id)
      if (property) {
        fixedProperties.push(property)
      }
    })
    return [...fixedProperties, ...headerProperties]
  }
  return headerProperties
}

export function getHeaderPropertyName(property) {
  if (!property.bk_property_name.endsWith(`(${property.unit})`) && property.unit) {
    return `${property.bk_property_name}(${property.unit})`
  }
  return property.bk_property_name
}

export function getHeaderPropertyMinWidth(property, options = {}) {
  const { fontSize = 12, hasSort = false, offset = 30, name, min = 0, preset = {} } = options

  // 预设的固定宽度不需要计算直接使用
  const presetMinWidth = { ...PRESET_TABLE_HEADER_MIN_WIDTH, ...preset }
  if (presetMinWidth[property.bk_property_id]) {
    return presetMinWidth[property.bk_property_id]
  }

  const content = name ?? getHeaderPropertyName(property)

  // 字母数字和空白字符的个数
  const letterCount = (content.match(/[\w\s\\(\\)]/g) ?? []).join('').length

  const totalCount = content?.length ?? 0

  // 分别按字母与非字母计算字符占用的总宽度
  const contentWidth = ((totalCount - letterCount) * fontSize) + (letterCount * fontSize * 0.7)

  const objKeyMap = { ...CONTAINER_OBJECT_INST_KEYS, ...BUILTIN_MODEL_PROPERTY_KEYS }
  const baseWidth = (property.bk_property_id === objKeyMap[property.bk_obj_id]?.ID ?? 'bk_inst_id') ? 50 : contentWidth

  const finalWidth = baseWidth + (hasSort ? 22 : 0) + offset

  return Math.ceil(Math.max(finalWidth, min))
}

/**
 * 深拷贝
 * @param {Object} object - 需拷贝的对象
 * @return {Object} 拷贝后的对象
 */
export function clone(object) {
  return JSON.parse(JSON.stringify(object))
}

export function getValidateEvents(property) {
  const type = property.bk_property_type
  const isChar = ['singlechar', 'longchar'].includes(type)
  const hasRegular = !!property.option
  const isSelectType = [PROPERTY_TYPES.ENUMMULTI, PROPERTY_TYPES.ENUMQUOTE, PROPERTY_TYPES.ORGANIZATION].includes(type)
  if ((isChar && hasRegular) || isSelectType) {
    return {
      'data-vv-validate-on': 'change|blur'
    }
  }
  return {}
}

/**
 * 根据远程返回的属性生成对应的校验规则
 * @param {Object} property 字段属性
 * @param {String} property.bk_property_type 字段类型
 * @param {String} property.option 额外选项
 * @param {String} property.isrequired 是否必须
 * @returns {Array} vee-validate 规则
 */
export function getValidateRules(property) {
  const rules = {}
  const {
    bk_property_type: propertyType,
    option,
    isrequired,
    ismultiple
  } = property

  if (isrequired) {
    rules.required = true
  }

  const isSelectType = [
    PROPERTY_TYPES.ENUMMULTI,
    PROPERTY_TYPES.ENUMQUOTE,
    PROPERTY_TYPES.ORGANIZATION
  ].includes(propertyType)

  if (option) {
    if (['int', 'float'].includes(propertyType)) {
      if (has(option, 'min') && !['', null, undefined].includes(option.min)) {
        rules.min_value = option.min
      }
      if (has(option, 'max') && !['', null, undefined].includes(option.max)) {
        rules.max_value = option.max
      }
    } else if (['singlechar', 'longchar'].includes(propertyType)) {
      rules.remoteString = option
    }
  }
  if (['singlechar', 'longchar'].includes(propertyType)) {
    rules[propertyType] = true
    rules.length = propertyType === 'singlechar' ? 256 : 2000
  } else if (propertyType === 'int') {
    rules.number = true
  } else if (propertyType === 'float') {
    rules.float = true
  } else if (propertyType === 'objuser') {
    rules.length = 2000
  } else if (isSelectType) {
    rules.maxSelectLength = ismultiple ? -1 : 1
  }

  return rules
}

export function getSort(sort, defaultSort = {}) {
  const order = sort.order || defaultSort.order || 'ascending'
  const prop = sort.prop || defaultSort.prop || ''
  if (prop && order === 'descending') {
    return `-${prop}`
  }
  return prop
}

export function getValue() {
  // eslint-disable-next-line prefer-rest-params, new-cap
  return GET_VALUE(...arguments)
}

export function transformHostSearchParams(params) {
  const transformedParams = clone(params)
  const conditions = transformedParams.condition
  conditions.forEach((item) => {
    item.condition.forEach((field) => {
      const { operator } = field
      const { value } = field
      if (['$in', '$nin', '$multilike'].includes(operator) && !Array.isArray(value)) {
        field.value = value.split(/\n|;|；|,|，/).filter(str => str.trim().length)
          .map(str => str.trim())
      }
    })
  })
  return transformedParams
}

const defaultPaginationConfig = window.innerHeight > 750
  ? { limit: 20, 'limit-list': [20, 50, 100, 500] }
  : { limit: 10, 'limit-list': [10, 50, 100, 500] }
export function getDefaultPaginationConfig(customConfig = {}, useQuery = true) {
  const RouterQuery = require('@/router/query').default
  const config = {
    count: 0,
    current: useQuery ? parseInt(RouterQuery.get('page', 1), 10) : 1,
    limit: useQuery ? parseInt(RouterQuery.get('limit', defaultPaginationConfig.limit), 10) : defaultPaginationConfig.limit,
    'limit-list': customConfig['limit-list'] || defaultPaginationConfig['limit-list']
  }
  return config
}

export function getPageParams(pagination) {
  return {
    start: (pagination.current - 1) * pagination.limit,
    limit: pagination.limit
  }
}

export function localSort(data, compareKey) {
  return data.sort((A, B) => {
    if (has(A, compareKey) && has(B, compareKey)) {
      return A[compareKey].localeCompare(B[compareKey], 'zh-Hans-CN', { sensitivity: 'accent', caseFirst: 'lower' })
    }
    return 0
  })
}

export function sort(data, compareKey) {
  return [...data].sort((A, B) => A[compareKey] - B[compareKey])
}

export function versionSort(data, compareKey) {
  return data.sort((a, b) => {
    let i = 0
    const arr1 = a[compareKey].split('.')
    const arr2 = b[compareKey].split('.')
    while (true) {
      const s1 = arr1[i]
      const s2 = arr2[i]
      i = i + 1
      if (s1 === undefined || s2 === undefined) {
        return arr2.length - arr1.length
      }
      if (s1 === s2) continue
      return s2 - s1
    }
  })
}

/**
 * 递归对拓扑树进行自然排序
 * @param {array} topoTree 拓扑
 * @param {string} compareKey 需要对比的属性的 Key
 * @param {string} [childrenKey] 后代属性的 Key
 */
export function sortTopoTree(topoTree, compareKey, childrenKey) {
  if (!Array.isArray(topoTree)) {
    throw Error('topoTree must be type of array')
  }
  if (!compareKey) {
    throw Error('compareKey is required')
  }

  topoTree.sort((a, b) => {
    if (has(a, compareKey) && has(b, compareKey)) {
      const valueA = a[compareKey]
      const valueB = b[compareKey]

      if (/[a-zA-Z0-9]/.test(valueA) || /[a-zA-Z0-9]/.test(valueB)) {
        if (valueA > valueB) return 1
        if (valueA < valueB) return -1
        return 0
      }

      return valueA.localeCompare(valueB)
    }
    return 0
  })

  if (childrenKey) {
    topoTree?.forEach((node) => {
      if (node[childrenKey]) {
        sortTopoTree(node[childrenKey], compareKey, childrenKey)
      }
    })
  }
}

export function isEmptyPropertyValue(originalValue) {
  return originalValue === ''
    || originalValue === null
    || originalValue === undefined
    || (Array.isArray(originalValue) && originalValue.length === 0)
}

export function getPropertyCopyValue(originalValue, propertyType) {
  if (isEmptyPropertyValue(originalValue)) {
    return '--'
  }
  const type = typeof propertyType === 'string' ? propertyType : propertyType.bk_property_type
  let value
  switch (type) {
    case 'date':
      value = formatTime(originalValue, 'YYYY-MM-DD')
      break
    case 'time':
      value = formatTime(originalValue, 'YYYY-MM-DD HH:mm:ss')
      break
    case 'foreignkey':
      value = (originalValue || []).map(cloud => cloud.bk_inst_id).join(',')
      break
    case 'list':
    case 'objuser':
    case 'organization':
      value = originalValue.toString()
      break
    case 'map': {
      const pair = []
      for (const [key, val] of Object.entries(originalValue)) {
        pair.push(`${key}: ${val}`)
      }
      value = pair.join('\n')
      break
    }
    default:
      value = originalValue
  }
  return value
}

// 使用独立组件展示value的类型
export function isUseComplexValueType(property) {
  const types = [
    PROPERTY_TYPES.OBJUSER,
    PROPERTY_TYPES.TABLE,
    PROPERTY_TYPES.SERVICE_TEMPLATE,
    PROPERTY_TYPES.ORGANIZATION,
    PROPERTY_TYPES.MAP,
    PROPERTY_TYPES.ENUMQUOTE
  ]
  return types.includes(property.bk_property_type)
}

export function isShowOverflowTips(property) {
  const otherTypes = [PROPERTY_TYPES.TOPOLOGY]
  return !isUseComplexValueType(property) && !otherTypes.includes(property.bk_property_type)
}

export function getPropertyPlaceholder(property) {
  if (!property) {
    return ''
  }
  const placeholderTxt = [
    PROPERTY_TYPES.ENUM,
    PROPERTY_TYPES.ENUMMULTI,
    PROPERTY_TYPES.ENUMQUOTE,
    PROPERTY_TYPES.ORGANIZATION,
    PROPERTY_TYPES.LIST,
    PROPERTY_TYPES.DATE,
    PROPERTY_TYPES.TIME,
    PROPERTY_TYPES.TIMEZONE
  ].includes(property.bk_property_type) ? '请选择xx' : '请输入xx'
  return t(placeholderTxt, { name: property.bk_property_name })
}

export function getPropertyDefaultEmptyValue(_property) {
  return ''
}

<<<<<<< HEAD
=======
export function isPropertySortable(property) {
  if (property.bk_obj_id === BUILTIN_MODELS.HOST) {
    return ![PROPERTY_TYPES.FOREIGNKEY, PROPERTY_TYPES.TOPOLOGY, PROPERTY_TYPES.INNER_TABLE]
      .includes(property.bk_property_type)
  }

  return ![PROPERTY_TYPES.INNER_TABLE].includes(property.bk_property_type)
}

>>>>>>> 2bb0f870
export default {
  getProperty,
  getPropertyText,
  getPropertyPriority,
  getEnumOptions,
  getDefaultHeaderProperties,
  getCustomHeaderProperties,
  getHeaderProperties,
  getHeaderPropertyName,
  formatTime,
  clone,
  getInstFormValues,
  formatValue,
  formatValues,
  getValidateRules,
  getValidateEvents,
  getSort,
  getValue,
  transformHostSearchParams,
  getDefaultPaginationConfig,
  getPageParams,
  localSort,
  sort,
  getPropertyCopyValue,
  isEmptyPropertyValue,
  getHeaderPropertyMinWidth,
  isShowOverflowTips,
  isUseComplexValueType,
  getPropertyPlaceholder,
  getPropertyDefaultValue,
  versionSort,
  isPropertySortable
}<|MERGE_RESOLUTION|>--- conflicted
+++ resolved
@@ -611,8 +611,6 @@
   return ''
 }
 
-<<<<<<< HEAD
-=======
 export function isPropertySortable(property) {
   if (property.bk_obj_id === BUILTIN_MODELS.HOST) {
     return ![PROPERTY_TYPES.FOREIGNKEY, PROPERTY_TYPES.TOPOLOGY, PROPERTY_TYPES.INNER_TABLE]
@@ -622,7 +620,6 @@
   return ![PROPERTY_TYPES.INNER_TABLE].includes(property.bk_property_type)
 }
 
->>>>>>> 2bb0f870
 export default {
   getProperty,
   getPropertyText,

--- conflicted
+++ resolved
@@ -13,13 +13,10 @@
 import moment from 'moment'
 import GET_VALUE from 'get-value'
 import has from 'has'
-<<<<<<< HEAD
-import { PROPERTY_TYPES } from '@/dictionary/property-constants'
-=======
 import { CONTAINER_OBJECT_INST_KEYS } from '@/dictionary/container'
 import { BUILTIN_MODEL_PROPERTY_KEYS } from '@/dictionary/model-constants'
 import { PRESET_TABLE_HEADER_MIN_WIDTH } from '@/dictionary/table-header'
->>>>>>> 07f7db79
+import { PROPERTY_TYPES } from '@/dictionary/property-constants'
 
 /**
  * 获取实例中某个属性的展示值

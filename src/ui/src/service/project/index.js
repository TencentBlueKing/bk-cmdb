--- conflicted
+++ resolved
@@ -11,16 +11,13 @@
  */
 
 import http from '@/api'
-<<<<<<< HEAD
-const findOne = async ({ id }, config) => {
-=======
+
 import { BUILTIN_MODELS, BUILTIN_MODEL_PROPERTY_KEYS } from '@/dictionary/model-constants.js'
 import { enableCount } from '../utils.js'
 
 const MODEL_ID_KEY = BUILTIN_MODEL_PROPERTY_KEYS[BUILTIN_MODELS.PROJECT].ID
 
-const findOne = async ({ id: id, config }) => {
->>>>>>> 8061e236
+const findOne = async ({ id }, config) => {
   try {
     const { info } = await http.post('/findmany/project', {
       filter: {
@@ -57,9 +54,7 @@
   }
 }
 
-<<<<<<< HEAD
 const create =  params => http.post('/createmany/project', params)
-=======
 const getMany = async (params, config) => {
   try {
     const [{ info: list = [] }, { count = 0 }] = await Promise.all([
@@ -94,18 +89,6 @@
   }
 }
 
-const create = async (params) => {
-  try {
-    const data = {
-      data: [params]
-    }
-    return await http.post('/createmany/project', data)
-  } catch (error) {
-    console.error(error)
-    return null
-  }
-}
->>>>>>> 8061e236
 
 const update =  params => http.put('/updatemany/project', params)
 

--- conflicted
+++ resolved
@@ -39,16 +39,13 @@
   config = {},
   method = 'post'
 ) => {
-<<<<<<< HEAD
   const {
     start = 1,
     limit = 1000,
     countKey = 'count',
     listKey = 'info',
+    generator = false,
   } = options
-=======
-  const { start = 1, limit = 1000, countKey = 'count', listKey = 'info', generator = false } = options
->>>>>>> c8c5a7ef
 
   let index = start
   const size = limit
@@ -69,8 +66,7 @@
   })
 
   // 请求列表的req
-<<<<<<< HEAD
-  const req = index =>
+  const req = index => () =>
     http[method](
       url,
       enableCount(
@@ -82,12 +78,6 @@
       ),
       config
     )
-=======
-  const req = index => () => http[method](url, enableCount({
-    ...params,
-    page: page(index)
-  }, false), config)
->>>>>>> c8c5a7ef
 
   // 列表一共要拉取多少次
   const max = Math.ceil(total / size)
@@ -124,16 +114,13 @@
   config = {},
   method = 'post'
 ) => {
-<<<<<<< HEAD
   const {
     start = 1,
     limit = 1000,
     countKey = 'count',
     listKey = 'info',
+    generator = false,
   } = options
-=======
-  const { start = 1, limit = 1000, countKey = 'count', listKey = 'info', generator = false } = options
->>>>>>> c8c5a7ef
 
   let index = start
   const size = limit
@@ -145,8 +132,7 @@
     limit: size,
   })
 
-<<<<<<< HEAD
-  const req = index =>
+  const req = index => () =>
     http[method](
       url,
       {
@@ -155,12 +141,6 @@
       },
       config
     )
-=======
-  const req = index => () => http[method](url, {
-    ...params,
-    page: page(index)
-  }, config)
->>>>>>> c8c5a7ef
 
   // 先拉起始页，通常是第1页，同时得到总数
   const { [countKey]: total = 0, [listKey]: list = [] } = await req(index)()

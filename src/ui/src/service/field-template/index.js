/*
 * Tencent is pleased to support the open source community by making 蓝鲸 available.
 * Copyright (C) 2017-2022 THL A29 Limited, a Tencent company. All rights reserved.
 * Licensed under the MIT License (the "License"); you may not use this file except
 * in compliance with the License. You may obtain a copy of the License at
 * http://opensource.org/licenses/MIT
 * Unless required by applicable law or agreed to in writing, software distributed under
 * the License is distributed on an "AS IS" BASIS, WITHOUT WARRANTIES OR CONDITIONS OF ANY KIND,
 * either express or implied. See the License for the specific language governing permissions and
 * limitations under the License.
 */

import http from '@/api'
import { enableCount, rollReqUseCount, maxPageParams } from '../utils.js'
import { MAX_FIELD_COUNT } from '@/views/field-template/children/use-field.js'

// 创建模板
const create = (data, config) => http.post('create/field_template', data, config)

// 更新模板
const update = (data, config) => http.put('update/field_template', data, config)

// 更新模板基础信息
const updateBaseInfo = (data, config) => http.put('update/field_template/info', data, config)

// 查询模板列表
const find = async (params, config) => {
  const api = `${window.API_HOST}findmany/field_template`
  try {
    const [{ info: list = [] }, { count = 0 }] = await Promise.all([
      http.post(api, enableCount(params, false), config),
      http.post(api, enableCount(params, true), config)
    ])
    return { count: count || 0, list: list || [] }
  } catch (error) {
    console.error(error)
    return Promise.reject(error)
  }
}

// 查询模板字段数量
const getFieldCount = (data, config) => http.post(`${window.API_HOST}findmany/field_template/attribute/count`, data, config)

// 查询模板绑定的模型数量
const getModelCount = (data, config) => http.post(`${window.API_HOST}findmany/field_template/object/count`, data, config)

// 查询模板简要信息
const findById = (id, config = {}) => http.get(`find/field_template/${id}`, config)

// 查询模板字段
const getFieldList = (data, config) => http.post('findmany/field_template/attribute', {
  page: {
    ...maxPageParams(MAX_FIELD_COUNT),
    sort: 'bk_property_index'
  },
  ...data,
}, config)

// 查询模板唯一校验
const getUniqueList = (data, config) => http.post('findmany/field_template/unique', data, config)

// 查询模板绑定的模型
const getBindModel = (params, config) => rollReqUseCount('findmany/object/by_field_template', params, { limit: 100 }, config)

<<<<<<< HEAD
// 查询模型绑定的字段模版
const getTemplateList = (data, config) => http.post('findmany/field_template/by_object', data, config)

// 模版解绑模型接口
const updateTemplate = (data, config) => http.post('/update/field_template/unbind/object', data, config)

// 删除字段模板接口
const deleteTemplate = (data, config) => http.delete('/delete/field_template', data, config)


// 克隆字段模版接口
const cloneTemplate = (data, config) => http.post('/create/field_template/clone', data, config)

// 查询对应模版简要信息接口
const getTemplateInfo = (data, config) => http.post('/find/field_template/simplify/by_unique_template_id', data, config)
=======
// 检测字段模板和模型中的字段的区别和冲突，返回值以模型上的字段为维度
const getFieldDifference = (data, config) => http.post('find/field_template/attribute/difference', data, config)

// 检测字段模板和模型中的唯一校验的区别和冲突，返回值以模型上的唯一校验为维度
const getUniqueDifference = (data, config) => http.post('find/field_template/unique/difference', data, config)

// 绑定模型
const bindModel = (data, config) => http.post('update/field_template/bind/object', data, config)

// 提交同步至模型任务
const syncModel = (data, config) => http.post('update/topo/field_template/sync', data, config)

// 查询同步状态
const getSyncStatus = (data, config) => http.post('find/field_template/tasks_status', data, config)
>>>>>>> d33ae866

export default {
  create,
  update,
  updateBaseInfo,
  find,
  getFieldCount,
  getModelCount,
  findById,
  getFieldList,
  getUniqueList,
  getBindModel,
<<<<<<< HEAD
  getTemplateList,
  updateTemplate,
  deleteTemplate,
  cloneTemplate,
  getTemplateInfo
=======
  getFieldDifference,
  getUniqueDifference,
  bindModel,
  syncModel,
  getSyncStatus
>>>>>>> d33ae866
}<|MERGE_RESOLUTION|>--- conflicted
+++ resolved
@@ -62,7 +62,6 @@
 // 查询模板绑定的模型
 const getBindModel = (params, config) => rollReqUseCount('findmany/object/by_field_template', params, { limit: 100 }, config)
 
-<<<<<<< HEAD
 // 查询模型绑定的字段模版
 const getTemplateList = (data, config) => http.post('findmany/field_template/by_object', data, config)
 
@@ -78,7 +77,6 @@
 
 // 查询对应模版简要信息接口
 const getTemplateInfo = (data, config) => http.post('/find/field_template/simplify/by_unique_template_id', data, config)
-=======
 // 检测字段模板和模型中的字段的区别和冲突，返回值以模型上的字段为维度
 const getFieldDifference = (data, config) => http.post('find/field_template/attribute/difference', data, config)
 
@@ -93,7 +91,6 @@
 
 // 查询同步状态
 const getSyncStatus = (data, config) => http.post('find/field_template/tasks_status', data, config)
->>>>>>> d33ae866
 
 export default {
   create,
@@ -106,17 +103,14 @@
   getFieldList,
   getUniqueList,
   getBindModel,
-<<<<<<< HEAD
   getTemplateList,
   updateTemplate,
   deleteTemplate,
   cloneTemplate,
-  getTemplateInfo
-=======
+  getTemplateInfo,
   getFieldDifference,
   getUniqueDifference,
   bindModel,
   syncModel,
   getSyncStatus
->>>>>>> d33ae866
 }
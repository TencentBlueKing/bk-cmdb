import { getAuthorizedBusiness } from '@/router/business-interceptor.js'
const preloadConfig = {
  fromCache: false,
  cancelWhenRouteChange: false
}

export function getClassifications(app) {
  return app.$store.dispatch('objectModelClassify/searchClassificationsObjects', {
    params: {},
    config: {
      ...preloadConfig,
      requestId: 'post_searchClassificationsObjects'
    }
  })
}

export function getUserCustom(app) {
  return app.$store.dispatch('userCustom/searchUsercustom', {
    config: {
      ...preloadConfig,
      fromCache: false,
      requestId: 'post_searchUsercustom'
    }
  })
}

export function getGlobalUsercustom(app) {
  return app.$store.dispatch('userCustom/getGlobalUsercustom', {
    config: {
      ...preloadConfig,
      fromCache: false,
      globalError: false
    }
  }).catch(() => {
    return {}
  })
}

export async function getConfig(app) {
  return app.$store.dispatch('getConfig', {
    config: {
      ...preloadConfig,
      fromCache: false,
      globalError: false
    }
  }).then((data) => {
    app.$store.commit('setConfig', data)
  })
    .catch(() => {
      window.CMDB_CONFIG = {}
    })
}

export default async function (app) {
<<<<<<< HEAD
  getAuthorizedBusiness(app)
  return Promise.all([
    getConfig(app),
    getClassifications(app),
    getUserCustom(app),
    getGlobalUsercustom(app)
  ])
=======
    getAuthorizedBusiness()
    return Promise.all([
        getConfig(app),
        getClassifications(app),
        getUserCustom(app),
        getGlobalUsercustom(app)
    ])
>>>>>>> 99a5fb17
}<|MERGE_RESOLUTION|>--- conflicted
+++ resolved
@@ -52,21 +52,11 @@
 }
 
 export default async function (app) {
-<<<<<<< HEAD
-  getAuthorizedBusiness(app)
+  getAuthorizedBusiness()
   return Promise.all([
     getConfig(app),
     getClassifications(app),
     getUserCustom(app),
     getGlobalUsercustom(app)
   ])
-=======
-    getAuthorizedBusiness()
-    return Promise.all([
-        getConfig(app),
-        getClassifications(app),
-        getUserCustom(app),
-        getGlobalUsercustom(app)
-    ])
->>>>>>> 99a5fb17
 }
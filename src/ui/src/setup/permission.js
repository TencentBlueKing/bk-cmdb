import cursor from '@/directives/cursor'
import { IAM_ACTIONS } from '@/dictionary/iam-auth'
import { $error } from '@/magicbox'

const SYSTEM_ID = 'bk_cmdb'

// 前端构造的auth结构为：
// [{ type: 'xxx', relation: [xxx] }]
// 为了便于view中书写，其中relation可能存在三种格式:
// relation: [1, 2, ...] 表示该动作只关联一个视图，relation成员为视图拓扑路径上的资源ID，即关联单视图，操作单资源
// relation: [[1, 2], [3, 4], ...] 表示该动作只关联一个视图，relation中的成员为数组，每个数组代表一个视图的拓扑路径上的资源ID，即关联单视图，操作多资源
// relation: [[[1, 2], [3, 4]], [[1, 2], [5, 6]]] 表示该动作关联两个及以上的视图，为第二种情况的多视图场景，即关联多视图，操作多资源
// 因第一、第二种均为第三种的子场景，因此通过简单的类型判断转换为第三种形式
// 类型判断减少复杂度，只判断第一个元素的类型，不合法的混搭写法会报错
function convertRelation(relation = [], type) {
  if (!relation.length) return relation
  try {
    const [levelOne] = relation
    if (!Array.isArray(levelOne)) { // [1, 2, ...]的场景
      return [[relation]]
    }
    const [levelTwo] = levelOne
    if (!Array.isArray(levelTwo)) {
      return relation.map(data => [data])
    }
    return relation
  } catch (error) {
    $error('Convert resource relations fail, wrong params')
    console.error('Convert resource relations fail, wrong params:')
    console.error('auth type:', type)
    console.error('auth relation:', relation)
  }
}

// 将相同动作下的相同视图的实例合并到一起
function mergeSameActions(actions) {
  const actionMap = new Map()
  actions.forEach((action) => {
    const viewMap = actionMap.get(action.id) || new Map()
    action.related_resource_types.forEach(({ type, instances }) => {
      const viewInstances = viewMap.get(type) || []
      viewInstances.push(...instances)
      viewMap.set(type, viewInstances)
    })
    actionMap.set(action.id, viewMap)
  })
  const permission = {
    system_id: SYSTEM_ID,
    actions: []
  }
  actionMap.forEach((viewMap, actionId) => {
    const relatedResourceTypes = []
    viewMap.forEach((viewInstances, viewType) => {
      relatedResourceTypes.push({
        type: viewType,
        system_id: SYSTEM_ID,
        instances: viewInstances
      })
    })
    permission.actions.push({
      id: actionId,
      related_resource_types: relatedResourceTypes
    })
  })
  return permission
}

export const translateAuth = (auth) => {
  const authList = Array.isArray(auth) ? auth : [auth]
  const actions = authList.map(({ type, relation = [] }) => {
    relation = convertRelation(relation, type)
    const definition = IAM_ACTIONS[type]
    const action = {
      id: typeof definition.id === 'function' ? definition.id(auth.relation) : definition.id,
      related_resource_types: []
    }
    if (!definition.relation) {
      return action
    }

    // 计算出完整的关联路径用于申请权限展示，如：模型-实例
    definition.relation.forEach((viewDefinition, viewDefinitionIndex) => { // 第m个视图的定义n
      const { view, instances } = viewDefinition
      const relatedResource = {
        type: typeof view === 'function' ? view(auth.relation) : view,
        instances: []
      }
      relation.forEach((resourceViewPaths) => { // 第x个资源对应的视图数组
        const viewPathData = resourceViewPaths[viewDefinitionIndex] || [] // 取出第x个资源对应的第m个视图对应的拓扑路径ID数组
<<<<<<< HEAD
        const viewFullPath = viewPathData.map((path, pathIndex) => ({ // 资源x的第m个视图对应的全路径拓扑对象
          type: instances[pathIndex],
          id: String(path) // 实例的id
        }))
        relatedResource.instances.push(viewFullPath)
=======
        if (typeof instances === 'function') {
          relatedResource.instances.push(instances(auth.relation))
        } else {
          const viewFullPath = viewPathData.map((path, pathIndex) => ({ // 资源x的第m个视图对应的全路径拓扑对象
            type: instances[pathIndex],
            id: String(path)
          }))
          relatedResource.instances.push(viewFullPath)
        }
>>>>>>> 2d14b192
      })
      action.related_resource_types.push(relatedResource)
    })

    return action
  })
  return mergeSameActions(actions)
}

cursor.setOptions({
  globalCallback: (options) => {
    const permission = translateAuth(options.auth)
    const { permissionModal } = window
    permissionModal && permissionModal.show(permission, options.authResults)
  },
  x: 16,
  y: 8
})<|MERGE_RESOLUTION|>--- conflicted
+++ resolved
@@ -87,13 +87,6 @@
       }
       relation.forEach((resourceViewPaths) => { // 第x个资源对应的视图数组
         const viewPathData = resourceViewPaths[viewDefinitionIndex] || [] // 取出第x个资源对应的第m个视图对应的拓扑路径ID数组
-<<<<<<< HEAD
-        const viewFullPath = viewPathData.map((path, pathIndex) => ({ // 资源x的第m个视图对应的全路径拓扑对象
-          type: instances[pathIndex],
-          id: String(path) // 实例的id
-        }))
-        relatedResource.instances.push(viewFullPath)
-=======
         if (typeof instances === 'function') {
           relatedResource.instances.push(instances(auth.relation))
         } else {
@@ -103,7 +96,6 @@
           }))
           relatedResource.instances.push(viewFullPath)
         }
->>>>>>> 2d14b192
       })
       action.related_resource_types.push(relatedResource)
     })

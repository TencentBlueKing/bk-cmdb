import Vue from 'vue'
import { language } from '@/i18n'
import veeValidate, { Validator } from 'vee-validate'
import cnMessages from 'vee-validate/dist/locale/zh_CN'
import stringLength from 'utf8-byte-length'

const customRules = {
    singlechar: {
        validate: value => {
            return /^([a-zA-Z0-9]|[\u4e00-\u9fa5]|[\(\)\+\-《》_,，；:;“”‘’。@#\."'\\\/\s]){0,256}$/.test(value)
        }
    },
    length: {
        validate: (value, [length]) => {
            return stringLength(value) <= length
        }
    },
    longchar: {
        validate: value => {
            return /^([a-zA-Z0-9]|[\u4e00-\u9fa5]|[\(\)\+\-《》_,，；:;“”‘’。@#\."'\\\/\s]){0,2000}$/.test(value)
        }
    },
    associationId: {
        validate: (value) => {
            return /^[a-z_]+$/.test(value)
        }
    },
    classifyName: {
        validate: value => {
            return /^([a-zA-Z0-9_ ]|[\u4e00-\u9fa5]|[\uac00-\ud7ff]|[\u0800-\u4e00]){1,20}$/.test(value)
        }
    },
    classifyId: {
        validate: value => {
            return /^[a-z0-9_]{1,20}$/.test(value)
        }
    },
    http: {
        validate: value => {
            return /^http(s?):\/\/[^\s]+/.test(value)
        }
    },
    modelId: {
        validate: value => {
            return /^[a-z\d_]+$/.test(value)
        }
    },
    enumId: {
        validate: value => {
            return /^[a-zA-Z0-9_]{1,20}$/.test(value)
        }
    },
    enumName: {
        validate: (value) => {
            /* eslint-disable */
            return /^([a-zA-Z0-9_]|[\u4e00-\u9fa5]|[()+-《》,，；;“”‘’。\."\' \\/:]){1,15}$/.test(value)
            /* eslint-enable */
        }
    },
    repeat: {
        validate: (value, otherValue) => {
            return otherValue.findIndex(item => item === value) === -1
        }
    },
    number: {
        validate: (value) => {
            return /^(-)?[0-9]*$/.test(value)
        }
    },
    isBigger: {
        validate: (value, [targetValue]) => {
            return Number(value) > Number(targetValue)
        }
    },
    fieldId: {
        validate: (value) => {
            return /^[a-z0-9_]{1,20}$/.test(value)
        }
    },
    float: {
        validate: (value) => {
            return /^[+-]?([0-9]*[.]?[0-9]+|[0-9]+[.]?[0-9]*)([eE][+-]?[0-9]+)?$/.test(value)
        }
    },
    oid: {
        validate: (value) => {
            return /^(\d+)?(\.\d+)+$/.test(value)
        }
    },
    hourFormat: {
        validate: (value) => {
            return /^[1-5]?[0-9]$/.test(value)
        }
    },
    dayFormat: {
        validate: (value) => {
            return /^((20|21|22|23|[0-1]\d):[0-5][0-9])?$/.test(value)
        }
    },
    namedCharacter: {
        validate: (value) => {
            return /^([a-zA-Z0-9]|[\u4e00-\u9fa5]|[-_:]){0,256}$/.test(value)
        }
    },
    instanceTagKey: {
        validate: value => {
            return /^[a-zA-Z]([a-z0-9A-Z\-_.]*[a-z0-9A-Z])?$/.test(value)
        }
    },
    instanceTagValue: {
        validate: value => {
            return /^[a-z0-9A-Z]([a-z0-9A-Z\-_.]*[a-z0-9A-Z])?$/.test(value)
        }
    },
    repeatTagKey: {
        validate: (value, otherValue) => {
            return otherValue.findIndex(item => item === value) === -1
        }
    },
    setNameMap: {
        validate: (value) => {
            const nameList = value.split('\n').filter(name => name)
            const nameSet = new Set(nameList)
            if (nameList.length !== nameSet.size) {
                return false
            }
            return true
        }
    }
}

const dictionary = {
    'zh_CN': {
        messages: {
            regex: () => '请输入符合自定义正则的内容',
            longchar: () => '请输入正确的长字符内容',
            singlechar: () => '请输入正确的短字符内容',
            length: (field, [maxLength]) => {
                return `请输入${maxLength}个字符以内的内容`
            },
            associationId: () => '格式不正确，只能包含下划线，英文小写',
            classifyName: () => '请输入正确的内容',
            classifyId: () => '请输入正确的内容',
            required: () => '该字段是必填项',
            http: () => '请输入以http(s)://开头的URL',
            modelId: () => '格式不正确，只能包含下划线，数字，英文小写',
            enumId: () => '请输入正确的内容',
            enumName: () => '请输入正确的内容',
            number: () => '请输入正确的内容',
            float: () => '请输入正确的内容',
            isBigger: () => '必须大于最小值',
            repeat: () => '重复的值',
            fieldId: () => '请输入正确的内容',
            oid: () => '请输入正确的内容',
            hourFormat: () => '请输入0-59之间的数字',
            dayFormat: () => '请输入00:00-23:59之间的时间',
            namedCharacter: () => '格式不正确，特殊符号仅支持(:_-)',
            min_value: () => '该值小于最小值',
            max_value: () => '该值大于最大值',
<<<<<<< HEAD
            instanceTag: () => '请输入英文 / 数字',
            repeatTagKey: () => '标签键不能重复',
            setNameMap: () => '集群名称重复'
=======
            instanceTagValue: () => '请输入英文 / 数字',
            instanceTagKey: () => '请输入英文 / 数字, 以英文开头',
            repeatTagKey: () => '标签键不能重复'
>>>>>>> 7a0c175f
        },
        custom: {
            asst: {
                required: '请选择关联模型'
            }
        }
    },
    en: {
        messages: {
            regex: () => 'Please enter the correct content that conform custom regex',
            longchar: () => 'Please enter the correct content',
            singlechar: () => 'Please enter the correct content',
            length: (field, [maxLength]) => {
                return `Content length max than ${maxLength}`
            },
            associationId: () => 'The format is incorrect and can only contain underscores and lowercase letter',
            classifyName: () => 'Please enter the correct content',
            classifyId: () => 'Please enter the correct content',
            required: () => 'This field is required',
            http: () => 'Please enter a URL beginning with http(s)://',
            modelId: () => 'The format is incorrect and can only contain underscores, numbers, and lowercase letter',
            enumId: () => 'Please enter the correct content',
            enumName: () => 'Please enter the correct content',
            number: () => 'Please enter the correct content',
            float: () => 'Please enter the correct content',
            isBigger: () => 'Must be greater than the minimum',
            repeat: () => 'This value should not be repeated',
            fieldId: () => 'Please enter the correct content',
            oid: () => 'Please enter the correct content',
            hourFormat: () => 'Please enter the number between 0-59',
            dayFormat: () => 'Please enter the time between 00:00-23:59',
            namedCharacter: () => 'Special symbols only support(:_-)',
            min_value: () => 'This value is less than the minimum',
            max_value: () => 'This value is greater than the maximum',
<<<<<<< HEAD
            instanceTag: () => 'Please enter English / Number',
            repeatTagKey: () => 'Label key cannot be repeated',
            setNameMap: () => 'Duplicate cluster name'
=======
            instanceTagValue: () => 'Please enter letter / number',
            instanceTagKey: () => 'Please enter letter / number starts with letter',
            repeatTagKey: () => 'Label key cannot be repeated'
>>>>>>> 7a0c175f
        },
        custom: {
            asst: {
                required: 'Please select the associated model'
            }
        }
    }
}

for (const rule in customRules) {
    Validator.extend(rule, customRules[rule])
}
if (language === 'en') {
    Validator.localize(language)
} else {
    Validator.localize(language, cnMessages)
}
Vue.use(veeValidate, {
    locale: language,
    dictionary
})<|MERGE_RESOLUTION|>--- conflicted
+++ resolved
@@ -157,15 +157,10 @@
             namedCharacter: () => '格式不正确，特殊符号仅支持(:_-)',
             min_value: () => '该值小于最小值',
             max_value: () => '该值大于最大值',
-<<<<<<< HEAD
-            instanceTag: () => '请输入英文 / 数字',
             repeatTagKey: () => '标签键不能重复',
-            setNameMap: () => '集群名称重复'
-=======
+            setNameMap: () => '集群名称重复',
             instanceTagValue: () => '请输入英文 / 数字',
-            instanceTagKey: () => '请输入英文 / 数字, 以英文开头',
-            repeatTagKey: () => '标签键不能重复'
->>>>>>> 7a0c175f
+            instanceTagKey: () => '请输入英文 / 数字, 以英文开头'
         },
         custom: {
             asst: {
@@ -200,15 +195,10 @@
             namedCharacter: () => 'Special symbols only support(:_-)',
             min_value: () => 'This value is less than the minimum',
             max_value: () => 'This value is greater than the maximum',
-<<<<<<< HEAD
-            instanceTag: () => 'Please enter English / Number',
-            repeatTagKey: () => 'Label key cannot be repeated',
-            setNameMap: () => 'Duplicate cluster name'
-=======
+            setNameMap: () => 'Duplicate cluster name',
             instanceTagValue: () => 'Please enter letter / number',
             instanceTagKey: () => 'Please enter letter / number starts with letter',
             repeatTagKey: () => 'Label key cannot be repeated'
->>>>>>> 7a0c175f
         },
         custom: {
             asst: {

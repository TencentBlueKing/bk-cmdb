--- conflicted
+++ resolved
@@ -14,20 +14,15 @@
 import veeValidate, { Validator } from 'vee-validate'
 import cnMessages from 'vee-validate/dist/locale/zh_CN'
 import stringLength from 'utf8-byte-length'
-<<<<<<< HEAD
 
 import { language } from '@/i18n'
-=======
-import regularRemoteValidate from './regular-remote-validate'
-import stringRemoteValidate from './string-remote-validate'
-import duplicateRemoteValidate from './duplicate-remote-validate'
->>>>>>> c8c5a7ef
 import store from '@/store'
 import { PARAMETER_TYPES } from '@/dictionary/parameter-types'
 import { splitIP, parseIP } from '@/components/filters/utils'
 
+import duplicateRemoteValidate from './duplicate-remote-validate'
+import stringRemoteValidate from './string-remote-validate'
 import regularRemoteValidate from './regular-remote-validate'
-import stringRemoteValidate from './string-remote-validate'
 
 /**
  * 前端内置的验证规则，不包含用户自定义的规则
@@ -162,10 +157,7 @@
       remoteRegular: () => '请输入合法的正则表达式',
       remoteString: () => '请输入符合自定义校验规则的内容',
       excluded: field => `${field}已存在`,
-<<<<<<< HEAD
-=======
-      remoteDuplicate: (field, [, , msg]) => msg || '重复的值'
->>>>>>> c8c5a7ef
+      remoteDuplicate: (field, [, , msg]) => msg || '重复的值',
     },
     custom: {
       asst: {
@@ -177,13 +169,10 @@
     messages: {
       regex: () => 'Please enter a valid $ {field}',
       length: (field, [maxLength]) => `Content length max than ${maxLength}`,
-<<<<<<< HEAD
-      maxSelectLength: (field, [length]) =>
-        `Only select at most ${length} items`,
-=======
-      maxSelectLength: (field, [length, msg]) => msg || `Only select at most ${length} items`,
-      minSelectLength: (field, [length, msg]) => msg || `Select at least ${length} items`,
->>>>>>> c8c5a7ef
+      maxSelectLength: (field, [length, msg]) =>
+        msg || `Only select at most ${length} items`,
+      minSelectLength: (field, [length, msg]) =>
+        msg || `Select at least ${length} items`,
       required: () => 'This field is required',
       http: () => 'Please enter a URL beginning with http(s)://',
       isBigger: () => 'Must be greater than the minimum',
@@ -203,15 +192,10 @@
         'Hybrid search of different cloud regions is not supported at the moment',
       validRegExp: () => 'Please enter valid regular express',
       remoteRegular: () => 'Please input valid regular expression',
-<<<<<<< HEAD
       remoteString: () =>
         'Please input correct content that matchs ths custom rules',
       excluded: field => `${field} already exists`,
-=======
-      remoteString: () => 'Please input correct content that matchs ths custom rules',
-      excluded: field => `${field} already exists`,
-      remoteDuplicate: (field, [, , msg]) => msg || 'Duplicate value'
->>>>>>> c8c5a7ef
+      remoteDuplicate: (field, [, , msg]) => msg || 'Duplicate value',
     },
     custom: {
       asst: {
@@ -291,14 +275,10 @@
 
 // 扩展远程验证规则
 Validator.extend('remoteRegular', regularRemoteValidate)
-<<<<<<< HEAD
 Validator.extend('remoteString', stringRemoteValidate, {
   paramNames: ['regular'],
 })
-=======
-Validator.extend('remoteString', stringRemoteValidate, { paramNames: ['regular'] })
 Validator.extend('remoteDuplicate', duplicateRemoteValidate)
->>>>>>> c8c5a7ef
 
 export function setupValidator() {
   mixinCustomRules()

<template>
    <div class="cloud-wrapper">
        <div class="cloud-filter clearfix">
            <bk-button class="cloud-btn" theme="primary" @click="handleCreate">{{ $t('新建云同步任务')}}</bk-button>
            <div class="cloud-option-filter clearfix fr">
<<<<<<< HEAD
                <bk-selector class="cloud-filter-selector fl"
                    :list="selectList"
                    :selected.sync="defaultDemo.selected">
                </bk-selector>
                <input class="cloud-filter-value cmdb-form-input fl"
=======
                <bk-select class="cloud-filter-selector fl"
                    v-model="defaultDemo.selected">
                    <bk-option v-for="(option, index) in selectList"
                        :key="index"
                        :id="option.id"
                        :name="option.name">
                    </bk-option>
                </bk-select>
                <bk-input class="cloud-filter-value cmdb-form-input fl"
>>>>>>> e92ad0ff
                    type="text"
                    :placeholder="$t('任务名称搜索')"
                    v-model.trim="filter.text"
                    @enter="getTableData">
                </bk-input>
                <i class="cloud-filter-search bk-icon icon-search" @click="getTableData"></i>
            </div>
        </div>
        <bk-table class="cloud-discover-table"
            v-bkloading="{ isLoading: $loading('searchCloudTask') }"
            :data="table.list"
            :pagination="table.pagination"
            :max-height="$APP.height - 300"
            @page-limit-change="handleSizeChange"
            @page-change="handlePageChange"
            @sort-change="handleSortChange">
            <bk-table-column type="selection" fixed width="60" align="center" class-name="bk-table-selection"></bk-table-column>
            <bk-table-column prop="bk_task_name" :label="$t('任务名称')"></bk-table-column>
            <bk-table-column prop="bk_account_type" :label="$t('账号类型')">
                <template slot-scope="{ row }">
                    <span v-if="row.bk_account_type === 'tencent_cloud'">{{$t('腾讯云')}}</span>
                </template>
<<<<<<< HEAD
                <span class="sync-fail" v-else-if="item.bk_sync_status === 'fail'">
                    {{$t('EventPush["失败"]')}}
                </span>
                <span v-else>--</span>
            </template>
            <template slot="status" slot-scope="{ item }">
                <bk-switcher
                    :key="item.bk_task_id"
                    @change="changeStatus(...arguments, item)"
                    :selected="item.bk_status"
                    :is-outline="isOutline"
                    size="small"
                    :show-text="showText">
                </bk-switcher>
            </template>
            <template slot="bk_account_type" slot-scope="{ item }">
                <span v-if="item.bk_account_type === 'tencent_cloud'">{{$t('Cloud[\'腾讯云\']')}}</span>
            </template>
            <template slot="bk_last_sync_time" slot-scope="{ item }">
                <span v-if="item.bk_last_sync_time === ''">--</span>
                <span v-else>{{ item.bk_last_sync_time }}</span>
            </template>
            <template slot="bk_last_sync_result" slot-scope="{ item }">
                <span v-if="item.bk_last_sync_time === ''">--</span>
                <span v-else>
                    {{$t('Cloud[\'新增\']')}} ({{item.new_add}}) / {{$t('Cloud[\'变更\']')}} ({{item.attr_changed}})
                </span>
            </template>
            <template slot="operation" slot-scope="{ item }">
                <span class="text-primary mr20" @click.stop="detail(item)">{{$t('Cloud["详情"]')}}</span>
                <span class="text-danger" @click.stop="deleteConfirm(item)">{{$t('Common["删除"]')}}</span>
            </template>
            <div class="empty-info" slot="data-empty">
                <p>{{$t("Cloud['暂时没有数据，请先']")}}
                    <span class="text-primary" @click="handleCreate">{{ $t('Cloud["新建云同步任务"]')}}</span>
=======
            </bk-table-column>
            <bk-table-column prop="bk_last_sync_time" :label="$t('最近同步时间')">
                <template slot-scope="{ row }">
                    <span v-if="row.bk_last_sync_time === ''">--</span>
                    <span v-else>{{ row.bk_last_sync_time }}</span>
                </template>
            </bk-table-column>
            <bk-table-column prop="bk_last_sync_result" :label="$t('最近同步结果')">
                <template slot-scope="{ row }">
                    <span v-if="row.bk_last_sync_time === ''">--</span>
                    <span v-else>
                        {{$t('新增')}} ({{row.new_add}}) / {{$t('变更update')}} ({{row.attr_changed}})
                    </span>
                </template>
            </bk-table-column>
            <bk-table-column prop="bk_account_admin" :label="$t('任务维护人')"></bk-table-column>
            <bk-table-column prop="bk_sync_status"
                :label="$t('状态')"
                width="100">
                <template slot-scope="{ row }">
                    <template v-if="row.bk_status">
                        <div class="bk-spin-loading bk-spin-loading-mini bk-spin-loading-primary">
                            <div class="rotate rotate1"></div>
                            <div class="rotate rotate2"></div>
                            <div class="rotate rotate3"></div>
                            <div class="rotate rotate4"></div>
                            <div class="rotate rotate5"></div>
                            <div class="rotate rotate6"></div>
                            <div class="rotate rotate7"></div>
                            <div class="rotate rotate8"></div>
                        </div>
                        <span>{{$t('同步中')}}</span>
                    </template>
                    <span class="sync-fail" v-else-if="row.bk_sync_status === 'fail'">
                        {{$t('失败')}}
                    </span>
                    <span v-else>--</span>
                </template>
            </bk-table-column>
            <bk-table-column prop="status"
                :label="$t('是否启用')"
                width="90">
                <template slot-scope="{ row }">
                    <bk-switcher
                        :key="row.bk_task_id"
                        @change="changeStatus(...arguments, row)"
                        :selected="row.bk_status"
                        :is-outline="isOutline"
                        size="small"
                        :show-text="showText">
                    </bk-switcher>
                </template>
            </bk-table-column>
            <bk-table-column prop="bk_task_name"
                :label="$t('操作')"
                width="110">
                <template slot-scope="{ row }">
                    <span class="text-primary mr20" @click.stop="detail(row)">{{$t('详情')}}</span>
                    <span class="text-danger" @click.stop="deleteConfirm(row)">{{$t('删除')}}</span>
                </template>
            </bk-table-column>
            <div class="empty-info" slot="empty">
                <p>{{$t('暂时没有数据，请先')}}
                    <span class="text-primary" @click="handleCreate">{{ $t('新建云同步任务')}}</span>
>>>>>>> e92ad0ff
                </p>
            </div>
        </bk-table>
        <bk-sideslider
            :is-show.sync="slider.show"
            :title="slider.title"
            :before-close="handleSliderBeforeClose"
            :width="680">
            <template v-if="slider.show" slot="content">
                <v-create v-if="attribute.type === 'create'"
                    ref="detail"
                    :type="attribute.type"
                    @saveSuccess="saveSuccess"
                    @cancel="closeSlider">
                </v-create>
                <bk-tab :active.sync="tab.active" type="unborder-card" v-else>
                    <bk-tab-panel name="details" :label="$t('任务详情')" style="width: calc(100% + 40px);margin: 0 -20px;">
                        <v-update v-if="attribute.type === 'update'"
                            ref="detail"
                            :type="attribute.type"
                            :cur-push="curPush"
                            @saveSuccess="saveSuccess"
                            @cancel="closeSlider">
                        </v-update>
                        <v-task-details v-else-if="attribute.type === 'details'"
                            ref="detail"
                            :type="attribute.type"
                            :cur-push="curPush"
                            @edit="handleEdit"
                            @cancel="closeSlider">
                        </v-task-details>
                    </bk-tab-panel>
                    <bk-tab-panel name="history" :label="$t('同步历史')" :visible="['update', 'details'].includes(attribute.type)">
                        <v-sync-history
                            :cur-push="curPush">
                        </v-sync-history>
                    </bk-tab-panel>
                </bk-tab>
            </template>
        </bk-sideslider>
    </div>
</template>

<script>
    import { mapActions } from 'vuex'
    import vCreate from './create'
    import vUpdate from './update'
    import vSyncHistory from './sync-history'
    import vTaskDetails from './task-details'
    export default {
        components: {
            vCreate,
            vUpdate,
            vSyncHistory,
            vTaskDetails
        },
        data () {
            return {
                selectList: [{
                    id: 'tencent_cloud',
                    name: this.$t('腾讯云')
                }],
                defaultDemo: {
                    selected: 'tencent_cloud'
                },
                isSelected: false,
                showText: true,
                isOutline: true,
                curPush: {},
                slider: {
                    show: false,
                    title: '',
                    isCloseConfirmShow: false
                },
                attribute: {
                    type: null,
                    inst: {
                        details: {},
                        edit: {}
                    }
                },
                tab: {
                    active: 'attribute'
                },
                filter: {
                    taskId: '',
                    text: ''
                },
                table: {
                    
                    list: [],
                    allList: [],
                    pagination: {
                        current: 1,
                        count: 0,
                        limit: 10
                    },
                    checked: [],
                    defaultSort: '-bk_task_id',
                    sort: '-bk_task_id'
                }
            }
        },
        created () {
            const urlType = this.$route.params.type
            if (urlType) {
                this.handleCreate()
            }
            this.getTableData()
        },
        methods: {
            ...mapActions('cloudDiscover', [
                'searchCloudTask',
                'deleteCloudTask',
                'startCloudSync'
            ]),
            async getTableData () {
                const pagination = this.table.pagination
                const params = {}
                const attr = {}
                const page = {
                    start: (pagination.current - 1) * pagination.limit,
                    limit: pagination.limit,
                    sort: this.table.sort
                }
                if (this.filter.text.length !== 0) {
                    attr['$regex'] = this.filter.text
                    attr['$options'] = '$i'
                    params['bk_task_name'] = attr
                }
                params['page'] = page
                const res = await this.searchCloudTask({ params, config: { requestId: 'searchCloudTask' } })
                this.table.list = res.info.map(data => {
                    data['bk_last_sync_time'] = this.$tools.formatTime(data['bk_last_sync_time'], 'YYYY-MM-DD HH:mm:ss')
                    return data
                })
                pagination.count = res.count
            },
            handleCreate () {
                this.tab.active = 'details'
                this.slider.show = true
                this.slider.title = this.$t('新建云同步任务')
                this.attribute.type = 'create'
                this.attribute.inst.edit = {}
            },
            closeSlider () {
                this.slider.show = false
            },
            saveSuccess () {
                if (this.slider.type === 'create') {
                    this.handlePageChange(1)
                } else {
                    this.getTableData()
                }
                this.slider.show = false
            },
            detail (item) {
                this.tab.active = 'details'
                this.curPush = { ...item }
                this.slider.show = true
                this.attribute.type = 'details'
                this.slider.title = item['bk_task_name']
            },
            deleteConfirm (item) {
                if (item.bk_status) {
                    this.$warn(this.$t('请先停止同步'))
                } else {
                    this.$bkInfo({
                        title: this.$tc('确认删除该任务?'),
                        confirmFn: () => {
                            this.deleteTask(item['bk_task_id'])
                        }
                    })
                }
            },
            async deleteTask (taskID) {
                await this.deleteCloudTask({ taskID })
                this.$success(this.$t('删除任务成功'))
                this.getTableData()
            },
            async changeStatus (status, item) {
                const params = {}
                params['bk_task_name'] = item['bk_task_name']
                params['bk_status'] = status
                params['bk_task_id'] = item['bk_task_id']
                if (status) {
                    this.$success(this.$t('启用成功，约有五分钟延迟'))
                }
                await this.startCloudSync({ params })
                this.getTableData()
            },
            handleSliderBeforeClose () {
                if (['create', 'update'].includes(this.attribute.type) && this.$refs.detail.isCloseConfirmShow()) {
                    return new Promise((resolve, reject) => {
                        this.$bkInfo({
                            title: this.$t('确认退出'),
                            subTitle: this.$t('退出会导致未保存信息丢失'),
                            extCls: 'bk-dialog-sub-header-center',
                            confirmFn: () => {
                                resolve(true)
                            },
                            cancelFn: () => {
                                resolve(false)
                            }
                        })
                    })
                }
                return true
            },
            handleEdit (curPush) {
                this.curPush = curPush
                this.attribute.type = 'update'
                this.slider.title = this.$t('编辑') + curPush.bk_task_name
            },
            handleSizeChange (size) {
                this.table.pagination.limit = size
                this.handlePageChange(1)
            },
            handleSortChange (sort) {
                this.table.sort = this.$tools.getSort(sort)
                this.handlePageChange(1)
            },
            handlePageChange (page) {
                this.table.pagination.current = page
                this.getTableData()
            }
        }
    }
</script>

<style lang="scss" scoped>
    .cloud-wrapper {
        .cloud-filter {
            .cloud-btn {
                float: left;
                margin-right: 10px;
            }
            .cloud-option-filter{
                position: relative;
                margin-right: 10px;
                .cloud-filter-selector{
                    width: 115px;
                    border-radius: 2px 0 0 2px;
                    margin-right: -1px;
                }
                .cloud-filter-value{
                    width: 320px;
                    border-radius: 0 2px 2px 0;
                }
                .cloud-filter-search{
                    position: absolute;
                    right: 10px;
                    top: 11px;
                    cursor: pointer;
                }
            }
        }
        .cloud-discover-table {
            margin-top: 20px;
            span {
                cursor:pointer;
            }
            .sync-fail {
                color: #fc2e2e;
            }
        }
    }
</style><|MERGE_RESOLUTION|>--- conflicted
+++ resolved
@@ -3,13 +3,6 @@
         <div class="cloud-filter clearfix">
             <bk-button class="cloud-btn" theme="primary" @click="handleCreate">{{ $t('新建云同步任务')}}</bk-button>
             <div class="cloud-option-filter clearfix fr">
-<<<<<<< HEAD
-                <bk-selector class="cloud-filter-selector fl"
-                    :list="selectList"
-                    :selected.sync="defaultDemo.selected">
-                </bk-selector>
-                <input class="cloud-filter-value cmdb-form-input fl"
-=======
                 <bk-select class="cloud-filter-selector fl"
                     v-model="defaultDemo.selected">
                     <bk-option v-for="(option, index) in selectList"
@@ -19,7 +12,6 @@
                     </bk-option>
                 </bk-select>
                 <bk-input class="cloud-filter-value cmdb-form-input fl"
->>>>>>> e92ad0ff
                     type="text"
                     :placeholder="$t('任务名称搜索')"
                     v-model.trim="filter.text"
@@ -42,43 +34,6 @@
                 <template slot-scope="{ row }">
                     <span v-if="row.bk_account_type === 'tencent_cloud'">{{$t('腾讯云')}}</span>
                 </template>
-<<<<<<< HEAD
-                <span class="sync-fail" v-else-if="item.bk_sync_status === 'fail'">
-                    {{$t('EventPush["失败"]')}}
-                </span>
-                <span v-else>--</span>
-            </template>
-            <template slot="status" slot-scope="{ item }">
-                <bk-switcher
-                    :key="item.bk_task_id"
-                    @change="changeStatus(...arguments, item)"
-                    :selected="item.bk_status"
-                    :is-outline="isOutline"
-                    size="small"
-                    :show-text="showText">
-                </bk-switcher>
-            </template>
-            <template slot="bk_account_type" slot-scope="{ item }">
-                <span v-if="item.bk_account_type === 'tencent_cloud'">{{$t('Cloud[\'腾讯云\']')}}</span>
-            </template>
-            <template slot="bk_last_sync_time" slot-scope="{ item }">
-                <span v-if="item.bk_last_sync_time === ''">--</span>
-                <span v-else>{{ item.bk_last_sync_time }}</span>
-            </template>
-            <template slot="bk_last_sync_result" slot-scope="{ item }">
-                <span v-if="item.bk_last_sync_time === ''">--</span>
-                <span v-else>
-                    {{$t('Cloud[\'新增\']')}} ({{item.new_add}}) / {{$t('Cloud[\'变更\']')}} ({{item.attr_changed}})
-                </span>
-            </template>
-            <template slot="operation" slot-scope="{ item }">
-                <span class="text-primary mr20" @click.stop="detail(item)">{{$t('Cloud["详情"]')}}</span>
-                <span class="text-danger" @click.stop="deleteConfirm(item)">{{$t('Common["删除"]')}}</span>
-            </template>
-            <div class="empty-info" slot="data-empty">
-                <p>{{$t("Cloud['暂时没有数据，请先']")}}
-                    <span class="text-primary" @click="handleCreate">{{ $t('Cloud["新建云同步任务"]')}}</span>
-=======
             </bk-table-column>
             <bk-table-column prop="bk_last_sync_time" :label="$t('最近同步时间')">
                 <template slot-scope="{ row }">
@@ -143,7 +98,6 @@
             <div class="empty-info" slot="empty">
                 <p>{{$t('暂时没有数据，请先')}}
                     <span class="text-primary" @click="handleCreate">{{ $t('新建云同步任务')}}</span>
->>>>>>> e92ad0ff
                 </p>
             </div>
         </bk-table>

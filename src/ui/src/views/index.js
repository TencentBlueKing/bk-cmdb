import audit from '@/views/audit/router.config'
import business from '@/views/business/router.config'
import businessModel from '@/views/business-model/router.config'
import businessTopology from '@/views/business-topology/router.config'
import customQuery from '@/views/custom-query/router.config'
import eventpush from '@/views/eventpush/router.config'
import history from '@/views/history/router.config'
import hosts from '@/views/hosts/router.config'
import { businessHostDetails, resourceHostDetails } from '@/views/host-details/router.config'
import model from '@/views/model-manage/router.config'
import modelAssociation from '@/views/model-association/router.config'
import modelTopology from '@/views/model-topology/router.config'
import resource from '@/views/resource/router.config'
import generalModel from '@/views/general-model/router.config'
import serviceTemplate from '@/views/service-template/router.config'
import serviceCategory from '@/views/service-category/router.config'
import serviceInstance from '@/views/service-instance/router.config'
import serviceSynchronous from '@/views/business-synchronous/router.config'
import resourceManagement from '@/views/resource-manage/router.config'
import customFields from '@/views/custom-fields/router.config'
import setSync from '@/views/set-sync/router.config'
import requireBusiness from '@/views/status/require-business'
import setTemplate from '@/views/set-template/router.config'
const flatternViews = views => {
    const flatterned = []
    views.forEach(view => {
        if (Array.isArray(view)) {
            flatterned.push(...view)
        } else {
            flatterned.push(view)
        }
    })
    return flatterned
}

export const businessViews = flatternViews([
    hosts,
    businessHostDetails,
    customQuery,
    businessTopology,
    serviceTemplate,
    serviceCategory,
    serviceInstance,
    serviceSynchronous,
    customFields,
<<<<<<< HEAD
    setSync
=======
    setTemplate
>>>>>>> e81fa656
])

businessViews.forEach(view => {
    view.components = {
        default: view.component,
        requireBusiness: requireBusiness
    }
})

export const resourceViews = flatternViews([
    business,
    resource,
    history,
    resourceHostDetails,
    generalModel,
    eventpush,
    resourceManagement
])

export const modelViews = flatternViews([
    model,
    modelAssociation,
    modelTopology,
    businessModel
])

export const analysisViews = flatternViews([
    audit
])

export default {
    ...businessViews,
    ...resourceViews,
    ...modelViews,
    ...analysisViews
}<|MERGE_RESOLUTION|>--- conflicted
+++ resolved
@@ -43,11 +43,8 @@
     serviceInstance,
     serviceSynchronous,
     customFields,
-<<<<<<< HEAD
-    setSync
-=======
+    setSync,
     setTemplate
->>>>>>> e81fa656
 ])
 
 businessViews.forEach(view => {

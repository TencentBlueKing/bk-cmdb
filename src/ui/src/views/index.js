--- conflicted
+++ resolved
@@ -17,13 +17,9 @@
 import serviceSynchronous from '@/views/business-synchronous/router.config'
 import resourceManagement from '@/views/resource-manage/router.config'
 import customFields from '@/views/custom-fields/router.config'
-<<<<<<< HEAD
-import requireBusiness from '@/views/status/require-business'
-import operation from '@/views/operation/router.config'
-=======
 import statusPermission from '@/views/status/permission'
 import statusError from '@/views/status/error'
->>>>>>> 5e6f5f0e
+import operation from '@/views/operation/router.config'
 
 const flatternViews = views => {
     const flatterned = []
@@ -81,16 +77,10 @@
     modelTopology
 ]))
 
-<<<<<<< HEAD
-export const analysisViews = flatternViews([
+export const analysisViews = injectStatusComponents(flatternViews([
     audit,
     operation
-])
-=======
-export const analysisViews = injectStatusComponents(flatternViews([
-    audit
 ]))
->>>>>>> 5e6f5f0e
 
 export default {
     ...businessViews,

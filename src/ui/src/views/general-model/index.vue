--- conflicted
+++ resolved
@@ -235,11 +235,8 @@
   import instanceService from '@/service/instance/instance'
   import { resetConditionValue } from '@/components/filters/general-model-filter.js'
   import { PROPERTY_TYPES } from '@/dictionary/property-constants'
-<<<<<<< HEAD
   import cmdbModelFastLink from '@/components/model-fast-link'
-=======
   import cmdbRefresh from '@/components/refresh'
->>>>>>> 82ff98be
 
   const defaultFastSearch = () => ({
     field: 'bk_inst_name',
@@ -255,11 +252,8 @@
       cmdbPropertySelector,
       generalModelFilterForm,
       generalModelFilterTag,
-<<<<<<< HEAD
-      cmdbModelFastLink
-=======
+      cmdbModelFastLink,
       cmdbRefresh
->>>>>>> 82ff98be
     },
     data() {
       return {
@@ -765,6 +759,7 @@
           this.table.stuff.type = (typeof filter !== 'undefined' && String(filter).length > 0) || filterAdv ? 'search' : 'default'
           this.table.list = info
           this.table.pagination.count = count
+          this.$refs?.refresh.setCanRefresh(true)
         } catch (err) {
           if (err.permission) {
             this.table.stuff = {

--- conflicted
+++ resolved
@@ -5,29 +5,6 @@
             hosts: [],
             businessList: []
         }
-<<<<<<< HEAD
-        return null
-    }
-
-    get isAllResourceHost () {
-        return this.hosts.every(host => {
-            const [biz] = host.biz
-            return biz.default === 1
-        })
-    }
-
-    clear () {
-        this.hosts = []
-    }
-
-    setSelected (hosts = []) {
-        this.hosts = hosts
-    }
-
-    getSelected () {
-        return this.hosts
-    }
-=======
     },
     computed: {
         isSelected () {
@@ -46,7 +23,6 @@
         isSameBiz () {
             return this.bizSet.size === 1
         },
->>>>>>> 763b4c64
 
         isAllIdleModule () {
             return this.hosts.every(host => {
@@ -68,6 +44,13 @@
                 return this.businessList.find(business => business.bk_biz_id === bizId)
             }
             return null
+        },
+
+        isAllResourceHost () {
+            return this.hosts.every(host => {
+                const [biz] = host.biz
+                return biz.default === 1
+            })
         }
     },
     methods: {

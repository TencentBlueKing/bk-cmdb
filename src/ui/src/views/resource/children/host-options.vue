<template>
  <div class="options-layout clearfix">
    <div class="options-left fl">
      <template v-if="scope === 1">
        <cmdb-auth class="mr10"
          :ignore="!activeDirectory"
          :auth="[
            { type: $OPERATION.C_RESOURCE_HOST, relation: [directoryId] },
            { type: $OPERATION.U_RESOURCE_HOST, relation: [directoryId] }
          ]">
          <bk-button slot-scope="{ disabled }"
            theme="primary"
            style="margin-left: 0"
            :disabled="disabled"
            @click="handleNewImportInst">
            {{$t('导入主机')}}
          </bk-button>
        </cmdb-auth>
      </template>
      <span style="display: inline-block;"
        v-bk-tooltips="{ content: this.$t('仅主机池主机可进行此操作'), disabled: isAllResourceHost }">
        <bk-select
          class="assign-selector mr10"
          font-size="medium"
          :popover-width="180"
          :disabled="!table.checked.length || !isAllResourceHost"
          :clearable="false"
          :placeholder="$t('分配到')"
          v-model="assign.curSelected"
          @selected="handleAssignHosts">
          <bk-option id="-1" :name="$t('分配到')" hidden></bk-option>
          <bk-option id="toBusiness" :name="$t('业务空闲机')"></bk-option>
          <bk-option id="toDirs" :name="$t('主机池其他目录')"></bk-option>
        </bk-select>
      </span>
      <cmdb-transfer-menu class="mr10" v-if="scope !== 1" />
      <cmdb-button-group
        class="mr10"
        trigger-text="编辑"
        :buttons="editButtonGroup"
        :expand="false">
      </cmdb-button-group>
      <cmdb-clipboard-selector class="mr10"
        label-key="bk_property_name"
        :list="clipboardList"
        :disabled="!table.checked.length"
        @on-copy="handleCopy">
      </cmdb-clipboard-selector>
      <cmdb-button-group
        class="mr10"
        :buttons="buttons"
        :expand="false">
      </cmdb-button-group>
    </div>
    <div class="options-right">
      <filter-fast-search class="option-fast-search"></filter-fast-search>
      <icon-button class="option-filter ml10" icon="icon-cc-funnel"
        v-bk-tooltips.top="$t('高级筛选')"
        @click="handleSetFilters">
      </icon-button>
      <icon-button class="ml10"
        v-bk-tooltips="$t('查看删除历史')"
        icon="icon icon-cc-history"
        @click="routeToHistory">
      </icon-button>
    </div>

    <bk-sideslider
      v-transfer-dom
      :is-show.sync="slider.show"
      :title="slider.title"
      :width="800"
      :before-close="handleSliderBeforeClose">
      <div slot="content" style="height: 100%" v-bkloading="{ isLoading: $loading(Object.values(slider.request)) }">
        <component :is="slider.component"
          ref="multipleForm"
          :properties="properties.host"
          :property-groups="propertyGroups"
          :save-auth="saveAuth"
          @on-submit="handleMultipleSave"
          @on-cancel="handleSliderBeforeClose">
        </component>
      </div>
    </bk-sideslider>

    <bk-dialog
      class="assign-dialog"
      v-model="assign.show"
      header-position="left"
      :width="480"
      :mask-close="false"
      :esc-close="false"
      :close-icon="false"
      :title="assign.title"
      @cancel="closeAssignDialog">
      <div class="assign-content" v-if="assign.show">
        <i18n class="assign-count" tag="div" path="已选择主机">
          <span place="count">{{table.checked.length}}</span>
        </i18n>
        <div class="assign-seleted">
          <p>{{assign.label}}</p>
          <bk-select
            font-size="normal"
            :searchable="true"
            :clearable="false"
            :disabled="$loading(assign.requestId)"
            :placeholder="assign.placeholder"
            v-model="assign.id">
            <bk-option v-for="option in assignOptions"
              :key="option.id"
              :id="option.id"
              :name="option.name"
              :disabled="option.disabled">
              <cmdb-auth style="display: block;"
                :auth="option.auth"
                @update-auth="handleUpdateAssignAuth(option, ...arguments)">
                {{option.name}}
              </cmdb-auth>
            </bk-option>
          </bk-select>
        </div>
      </div>
      <div class="assign-footer" slot="footer">
        <bk-button
          class="mr10"
          theme="primary"
          :disabled="assign.id === ''"
          :loading="$loading(assign.requestId)"
          @click="handleConfirmAssign">
          {{$t('确定')}}
        </bk-button>
        <bk-button theme="default"
          :disabled="$loading(assign.requestId)"
          @click="closeAssignDialog">
          {{$t('取消')}}
        </bk-button>
      </div>
    </bk-dialog>
  </div>
</template>

<script>
  import { mapGetters } from 'vuex'
  import cmdbImport from '@/components/import/import'
  import cmdbButtonGroup from '@/components/ui/other/button-group'
  import Bus from '@/utils/bus.js'
  import RouterQuery from '@/router/query'
  import HostStore from '../transfer/host-store'
  import cmdbTransferMenu from '../transfer/transfer-menu'
  import FilterForm from '@/components/filters/filter-form.js'
  import FilterFastSearch from '@/components/filters/filter-fast-search'
  import FilterStore from '@/components/filters/store'
  import FilterUtils from '@/components/filters/utils'
  import hostImportService from '@/service/host/import'
  export default {
    components: {
      cmdbImport,
      cmdbButtonGroup,
      cmdbTransferMenu,
      FilterFastSearch
    },
    data() {
      return {
        scope: '',
        businessList: [],
        slider: {
          show: false,
          title: '',
          component: null,
          request: {}
        },
        assign: {
          show: false,
          id: '',
          curSelected: '-1',
          placeholder: this.$t('请选择xx', { name: this.$t('业务') }),
          label: this.$t('业务列表'),
          title: this.$t('分配到业务空闲机'),
          requestId: Symbol('assignHosts')
        },
        assignOptions: [],
        IPWithCloudSymbol: Symbol('IPWithCloud')
      }
    },
    computed: {
      ...mapGetters('resourceHost', [
        'activeDirectory',
        'defaultDirectory',
        'directoryList'
      ]),
      directoryId() {
        if (this.activeDirectory) {
          return this.activeDirectory.bk_module_id
        }
        return undefined
      },
      table() {
        return this.$parent.table
      },
      isAllResourceHost() {
        return this.table.selection.every(({ biz }) => {
          const [currentBiz] = biz
          return currentBiz.default === 1
        })
      },
      clipboardList() {
        const IPWithCloud = FilterUtils.defineProperty({
          id: this.IPWithCloudSymbol,
          bk_obj_id: 'host',
          bk_property_id: this.IPWithCloudSymbol,
          bk_property_name: `${this.$t('云区域')}ID:IP`,
          bk_property_type: 'singlechar'
        })
        const clipboardList = FilterStore.header.slice()
        clipboardList.splice(1, 0, IPWithCloud)
        return clipboardList
      },
      properties() {
        return FilterStore.modelPropertyMap
      },
      propertyGroups() {
        return FilterStore.propertyGroups
      },
      buttons() {
        const buttonConfig = [{
          id: 'delete',
          text: this.$t('删除'),
          handler: this.handleMultipleDelete,
          disabled: !this.table.checked.length
        }, {
          id: 'export',
          text: this.$t('导出选中'),
          handler: this.exportField,
          disabled: !this.table.checked.length
        }, {
          id: 'batchExport',
          text: this.$t('导出全部'),
          handler: this.batchExportField,
          disabled: !this.table.pagination.count
        }]
        if (this.scope !== 1) {
          buttonConfig.splice(0, 1)
        }
        return buttonConfig
      },
      saveAuth() {
        return this.table.selection.map(({ host, module, biz }) => {
          if (biz[0].default === 0) {
            return {
              type: this.$OPERATION.U_HOST,
              relation: [biz[0].bk_biz_id, host.bk_host_id]
            }
          }
          return {
            type: this.$OPERATION.U_RESOURCE_HOST,
            relation: [module[0].bk_module_id, host.bk_host_id]
          }
        })
      },
      editButtonGroup() {
        const buttonConfig = [{
          id: 'batch-edit',
          text: this.$t('批量编辑'),
          handler: this.handleMultipleEdit,
          disabled: !this.table.checked.length,
          tooltips: { content: this.$t('请先勾选需要编辑的主机'), disabled: this.table.checked.length > 0 }
        }, {
          id: 'import-edit',
          text: this.$t('导入编辑'),
          handler: this.handleEditImportInst
        }]
        if (this.scope !== 1) {
          buttonConfig.pop()
        }
        return buttonConfig
<<<<<<< HEAD
=======
      },
      importInstError() {
        const importInstError = this.importInst.error || {}
        if (importInstError.bk_error_msg) {
          return importInstError.bk_error_msg
        }
        return importInstError.message || ''
      }
    },
    watch: {
      'importInst.show'(show) {
        if (!show) {
          this.importInst.type = 'new'
          this.importInst.active = 'import'
          this.importInst.error = null
          this.importInst.showTips = false
        } else {
          this.importInst.directory = this.directoryId
        }
      },
      'importInst.directory'(directory) {
        if (this.importInst.type === 'new') {
          this.importInst.payload = {
            bk_module_id: directory
          }
        }
      },
      'importInst.active'() {
        this.importInst.error = null
        this.importInst.showTips = false
      },
      '$route.query'(query, prev) {
        // 高级筛选自动打开面板，首次进入时无_t参数
        // eslint-disable-next-line no-underscore-dangle
        if (!prev._t && query.adv) {
          FilterForm.show()
        }
>>>>>>> 4cae2f2d
      }
    },
    async created() {
      try {
        this.unwatchScope = RouterQuery.watch('scope', (scope = 1) => {
          this.scope = isNaN(scope) ? 'all' : parseInt(scope, 10)
        }, { immediate: true })
        await this.getFullAmountBusiness()
      } catch (e) {
        console.error(e.message)
      }
    },
    beforeDestroy() {
      this.unwatchScope()
    },
    methods: {
      async getFullAmountBusiness() {
        try {
          const data = await this.$http.get('biz/simplify?sort=bk_biz_id')
          this.businessList = data.info || []
        } catch (e) {
          console.error(e)
          this.businessList = []
        } finally {
          HostStore.setBusinessList(this.businessList)
        }
      },
      openAgentApp() {
        const { agent } = window.Site
        if (agent) {
          const topWindow = window.top
          const isPaasConsole = topWindow !== window
          if (isPaasConsole) {
            topWindow.postMessage(JSON.stringify({
              action: 'open_other_app',
              app_code: 'bk_nodeman'
            }), '*')
          } else {
            window.open(agent)
          }
        } else {
          this.$warn(this.$t('未配置Agent安装APP地址'))
        }
      },
      handleAssignHosts(id) {
        let { directoryId } = this
        if (!directoryId) {
          const hosts = HostStore.getSelected()
          directoryId = hosts[0].module[0].bk_module_id
          const isSameModule = hosts.every((host) => {
            const [module] = host.module
            return module.bk_module_id === directoryId
          })
          if (!isSameModule) {
            this.$error(this.$t('仅支持对相同目录下的主机进行操作'))
            this.closeAssignDialog()
            return false
          }
        }

        if (id === 'toBusiness') {
          this.assign.placeholder = this.$t('请选择xx', { name: this.$t('业务') })
          this.assign.label = this.$t('业务列表')
          this.assign.title = this.$t('分配到业务空闲机')
        } else {
          this.assign.placeholder = this.$t('请选择xx', { name: this.$t('目录') })
          this.assign.label = this.$t('目录列表')
          this.assign.title = this.$t('分配到主机池其他目录')
        }

        this.setAssignOptions(directoryId)
        this.assign.show = true
      },
      setAssignOptions(directoryId) {
        if (this.assign.curSelected === 'toBusiness') {
          this.assignOptions = this.businessList.map(item => ({
            id: item.bk_biz_id,
            name: `[${item.bk_biz_id}] ${item.bk_biz_name}`,
            disabled: true,
            auth: {
              type: this.$OPERATION.TRANSFER_HOST_TO_BIZ,
              relation: [[[directoryId], [item.bk_biz_id]]]
            }
          }))
        } else {
          this.assignOptions = this.directoryList.filter(item => item.bk_module_id !== directoryId).map(item => ({
            id: item.bk_module_id,
            name: item.bk_module_name,
            disabled: true,
            auth: {
              type: this.$OPERATION.TRANSFER_HOST_TO_DIRECTORY,
              relation: [[[directoryId], [item.bk_module_id]]]
            }
          }))
        }
      },
      handleUpdateAssignAuth(option, authorized) {
        option.disabled = !authorized
      },
      closeAssignDialog() {
        this.assign.id = ''
        this.assign.show = false
        this.assign.curSelected = '-1'
      },
      handleConfirmAssign() {
        this.assign.curSelected === 'toBusiness' ? this.assignHostsToBusiness() : this.changeHostsDir()
      },
      async assignHostsToBusiness() {
        await this.$store.dispatch('resourceDirectory/assignHostsToBusiness', {
          params: {
            bk_biz_id: this.assign.id,
            bk_host_id: this.table.checked
          },
          config: {
            requestId: this.assign.requestId
          }
        }).then(() => {
          Bus.$emit('refresh-dir-count')
          this.$success(this.$t('分配成功'))
          this.closeAssignDialog()
          RouterQuery.set({
            page: 1,
            _t: Date.now()
          })
        })
          .catch((e) => {
            console.error(e)
          })
      },
      async changeHostsDir() {
        try {
          await this.$store.dispatch('resource/host/transfer/directory', {
            params: {
              bk_module_id: this.assign.id,
              bk_host_id: this.table.checked
            },
            config: {
              requestId: this.assign.requestId
            }
          })
          Bus.$emit('refresh-dir-count')
          this.$success(this.$t('转移成功'))
          this.closeAssignDialog()
          RouterQuery.set({
            page: 1,
            _t: Date.now()
          })
        } catch (e) {
          console.error(e)
        }
      },
      handleCopy(property) {
        const copyText = this.table.selection.map((data) => {
          const modelId = property.bk_obj_id
          const modelData = data[modelId]
          if (property.id === this.IPWithCloudSymbol) {
            const cloud = this.$tools.getPropertyCopyValue(modelData.bk_cloud_id, 'foreignkey')
            const ip = this.$tools.getPropertyCopyValue(modelData.bk_host_innerip, 'singlechar')
            return `${cloud}:${ip}`
          }
          if (property.bk_property_type === 'topology') {
            // eslint-disable-next-line no-underscore-dangle
            return data.__bk_host_topology__.join(',')
          }
          const propertyId = property.bk_property_id
          if (Array.isArray(modelData)) {
            const value = modelData.map(item => this.$tools.getPropertyCopyValue(item[propertyId], property))
            return value.join(',')
          }
          return this.$tools.getPropertyCopyValue(modelData[propertyId], property)
        })
        this.$copyText(copyText.join('\n')).then(() => {
          this.$success(this.$t('复制成功'))
        }, () => {
          this.$error(this.$t('复制失败'))
        })
      },
      async handleMultipleEdit() {
        this.slider.title = this.$t('主机属性')
        this.slider.show = true
        setTimeout(() => {
          this.slider.component = 'cmdb-form-multiple'
        }, 200)
      },
      async handleMultipleSave(changedValues) {
        await this.$store.dispatch('hostUpdate/updateHost', {
          params: {
            ...changedValues,
            bk_host_id: this.table.checked.join(',')
          }
        })
        this.slider.show = false
        RouterQuery.set({
          _t: Date.now()
        })
      },
      handleMultipleDelete() {
        this.$bkInfo({
          title: `${this.$t('确定删除选中的主机')}？`,
          confirmFn: () => {
            this.$store.dispatch('hostDelete/deleteHost', {
              params: {
                data: {
                  bk_host_id: this.table.checked.join(','),
                  bk_supplier_account: this.supplierAccount
                }
              }
            }).then(() => {
              this.$success(this.$t('成功删除选中的主机'))
              RouterQuery.set({
                page: 1,
                _t: Date.now()
              })
              Bus.$emit('refresh-dir-count')
            })
          }
        })
      },
      handleSliderBeforeClose() {
        const $form = this.$refs.multipleForm
        const { changedValues } = $form
        if (Object.keys(changedValues).length) {
          return new Promise((resolve) => {
            this.$bkInfo({
              title: this.$t('确认退出'),
              subTitle: this.$t('退出会导致未保存信息丢失'),
              extCls: 'bk-dialog-sub-header-center',
              confirmFn: () => {
                this.slider.show = false
                this.slider.component = null
              },
              cancelFn: () => {
                resolve(false)
              }
            })
          })
        }
        this.slider.show = false
        this.slider.component = null
      },
      async exportField() {
        const useExport = await import('@/components/export-file')
        useExport.default({
          title: this.$t('导出选中'),
          bk_obj_id: 'host',
          presetFields: ['bk_cloud_id', 'bk_host_innerip'],
          count: this.table.selection.length,
          submit: (state, task) => {
            const { fields, exportRelation  } = state
            const params = {
              export_custom_fields: fields.value.map(property => property.bk_property_id),
              bk_host_ids: this.table.selection.map(({ host }) => host.bk_host_id)
            }
            if (exportRelation.value) {
              params.object_unique_id = state.object_unique_id.value
              params.association_condition = state.relations.value
            }
            return this.$http.download({
              url: `${window.API_HOST}hosts/export`,
              method: 'post',
              name: task.current.value.name,
              data: params
            })
          }
        }).show()
      },
      async batchExportField() {
        const useExport = await import('@/components/export-file')
        useExport.default({
          title: this.$t('导出全部'),
          bk_biz_id: this.bizId,
          bk_obj_id: 'host',
          presetFields: ['bk_cloud_id', 'bk_host_innerip'],
          count: this.table.pagination.count,
          submit: (state, task) => {
            const { fields, exportRelation  } = state
            const exportCondition = this.$parent.getParams()
            const params = {
              export_custom_fields: fields.value.map(property => property.bk_property_id),
              bk_biz_id: this.bizId,
              export_condition: {
                ...exportCondition,
                page: {
                  ...task.current.value.page,
                  sort: 'bk_host_id'
                }
              }
            }
            if (exportRelation.value) {
              params.object_unique_id = state.object_unique_id.value
              params.association_condition = state.relations.value
            }
            return this.$http.download({
              url: `${window.API_HOST}hosts/export`,
              method: 'post',
              name: task.current.value.name,
              data: params
            })
          }
        }).show()
      },
      routeToHistory() {
        this.$routerActions.redirect({
          name: 'hostHistory',
          history: true
        })
      },
      handleSetFilters() {
        FilterForm.show()
      },
      async handleNewImportInst() {
        const useImport = await import('@/components/import-file')
        const [, { show: showImport, setState: setImportState }] = useImport.default()
        setImportState({
          title: this.$t('导入主机'),
          bk_obj_id: 'host',
          template: `${window.API_HOST}importtemplate/host`,
          fileTips: `${this.$t('导入文件大小提示')},${this.$t('主机导入文件提示')}`,
          submit: (options) => {
            const params = {
              op: options.step
            }
            if (options.importRelation) {
              params.object_unique_id = options.object_unique_id
              params.association_condition = options.relations
            }
            return hostImportService.create({ file: options.file, params, config: options.config })
          },
          success: () => {
            RouterQuery.set({ _t: Date.now() })
            Bus.$emit('refresh-dir-count')
          }
        })
        showImport()
      },
      async handleEditImportInst() {
        const useImport = await import('@/components/import-file')
        const [, { show: showImport, setState: setImportState }] = useImport.default()
        setImportState({
          title: this.$t('导入编辑'),
          bk_obj_id: 'host',
          fileTips: `${this.$t('导入文件大小提示')},${this.$t('主机导入文件提示')}`,
          submit: (options) => {
            const params = {
              op: options.step
            }
            if (options.importRelation) {
              params.object_unique_id = options.object_unique_id
              params.association_condition = options.relations
            }
            return hostImportService.update({ file: options.file, params, config: options.config })
          },
          success: () => RouterQuery.set({ _t: Date.now() })
        })
        showImport()
      }
    }
  }
</script>

<style lang="scss" scoped>
    .options-left {
        font-size: 0;
        .assign-selector {
            min-width: 80px;
        }
    }
    .options-right {
        display: flex;
        justify-content: flex-end;
        overflow: hidden;
        .option-fast-search {
            flex: 1;
            margin-left: 10px;
            max-width: 300px;
        }
        .option-filter:hover {
            color: $primaryColor;
        }
    }
    .import-prepend {
        margin: 20px 29px -10px 33px;
        /deep/ {
            .bk-form-item {
                display: flex;
                margin-bottom: 8px;
            }
            .bk-label {
                width: auto !important;
            }
            .bk-form-content {
                flex: 1;
                margin-left: auto !important;
            }
        }
        .form-item-tips {
            position: absolute;
            color: #EA3636;
            font-size: 12px;
        }
    }
    .automatic-import{
        padding: 44px 30px 0 30px;
        display: flex;
        flex-direction: column;
        align-items: center;
        .agent-install-tips1 {
            font-size: 14px;
            margin: 10px 0;
        }
        .agent-install-tips2 {
            font-size: 12px;
            color: #979BA5;
        }
        .agent-install-button {
            margin: 14px 0;
        }
    }
    .assign-dialog {
        color: #63656E;
        .assign-count {
            font-size: 12px;
            padding-bottom: 20px;
            span {
                font-weight: bold;
            }
        }
        .assign-seleted {
            .bk-select {
                width: 100%;
                margin-top: 10px;
            }
        }
        .assign-footer {
            font-size: 0;
        }
    }
    .apply-others {
        display: inline-block;
        width: 60%;
        font-size: 12px;
        color: #63656E;
        line-height: 32px;
        cursor: pointer;
        &:hover {
            color: #3a84ff;
        }
        .bk-icon {
            font-size: 14px;
            display: inline-block;
            vertical-align: -2px;
        }
    }

    .edit-import-panel {
        .alert {
            margin: 24px 29px 0 33px
        }
        /deep/ {
            .up-file {
                margin-top: 20px;
            }
        }
    }

    .upload-error-message {
        margin: 8px 0;
        color: $dangerColor;
    }
</style><|MERGE_RESOLUTION|>--- conflicted
+++ resolved
@@ -273,8 +273,6 @@
           buttonConfig.pop()
         }
         return buttonConfig
-<<<<<<< HEAD
-=======
       },
       importInstError() {
         const importInstError = this.importInst.error || {}
@@ -312,7 +310,6 @@
         if (!prev._t && query.adv) {
           FilterForm.show()
         }
->>>>>>> 4cae2f2d
       }
     },
     async created() {

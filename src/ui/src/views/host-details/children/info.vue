<template>
    <div class="info">
        <div class="info-basic">
            <i :class="['info-icon', model.bk_obj_icon]"></i>
            <span class="info-ip">{{hostIp}}</span>
            <span class="info-area">{{cloudArea}}</span>
        </div>
        <div class="info-topology">
            <div class="topology-label">
                <span>{{$t('所属拓扑')}}</span>
                <span v-if="topologyList.length > 1" v-bk-tooltips="{
                    content: $t(isSingleColumn ? '切换双列显示' : '切换单列显示'),
                    interactive: false
                }">
                    <i class="topology-toggle icon-cc-single-column" v-if="isSingleColumn" @click="toggleDisplayType"></i>
                    <i class="topology-toggle icon-cc-double-column" v-else @click="toggleDisplayType"></i>
                </span>
                <span v-pre style="padding: 0 5px;">:</span>
            </div>
            <ul class="topology-list"
                :class="{ 'is-single-column': isSingleColumn }"
                :style="getListStyle(topologyList)">
                <li :class="['topology-item', { 'is-internal': item.isInternal }]"
                    v-for="(item, index) in topologyList"
                    :key="index">
                    <span class="topology-path" v-bk-overflow-tips @click="handlePathClick(item)">{{item.path}}</span>
                    <cmdb-auth :auth="[
                        { type: $OPERATION.C_SERVICE_INSTANCE, relation: [bizId] },
                        { type: $OPERATION.U_SERVICE_INSTANCE, relation: [bizId] },
                        { type: $OPERATION.D_SERVICE_INSTANCE, relation: [bizId] }
                    ]">
                        <i class="topology-remove-trigger icon-cc-tips-close"
                            v-if="!item.isInternal"
                            v-bk-tooltips="{ content: $t('从该模块移除'), interactive: false }"
                            @click="handleRemove(item.id)">
                        </i>
                    </cmdb-auth>
                </li>
            </ul>
            <a class="action-btn view-all"
                href="javascript:void(0)"
                v-if="showMore"
                @click="viewAll">
                {{$t('更多信息')}}
                <i class="bk-icon icon-angle-down" :class="{ 'is-all-show': showAll }"></i>
            </a>
            <a class="action-btn change-topology" v-if="isBusinessHost"
                href="javascript:void(0)"
                @click="handleEditTopo">
                {{$t('修改')}}
                <i class="icon icon-cc-edit-shape"></i>
            </a>
        </div>
        <cmdb-dialog v-model="dialog.show" :width="dialog.width" :height="dialog.height">
            <component
                :is="dialog.component"
                v-bind="dialog.componentProps"
                :confirm-loading="confirmLoading"
                @cancel="handleDialogCancel"
                @confirm="handleDialogConfirm">
            </component>
        </cmdb-dialog>
    </div>
</template>

<script>
<<<<<<< HEAD
    import { mapState, mapGetters } from 'vuex'
    import {
        MENU_BUSINESS_TRANSFER_HOST,
        MENU_BUSINESS_HOST_AND_SERVICE,
        MENU_RESOURCE_BUSINESS_HOST_DETAILS,
        MENU_BUSINESS_HOST_DETAILS
    } from '@/dictionary/menu-symbol'
    import ModuleSelectorWithTab from '@/views/business-topology/host/module-selector-with-tab.vue'
=======
    import {
        MENU_BUSINESS_TRANSFER_HOST,
        MENU_BUSINESS_HOST_AND_SERVICE,
        MENU_RESOURCE_HOST
    } from '@/dictionary/menu-symbol'
    import { mapGetters, mapState } from 'vuex'
>>>>>>> 9ff9c136
    export default {
        name: 'cmdb-host-info',
        components: {
            [ModuleSelectorWithTab.name]: ModuleSelectorWithTab
        },
        data () {
            return {
                displayType: window.localStorage.getItem('host_topology_display_type') || 'double',
                showAll: false,
                topoNodesPath: [],
                dialog: {
                    show: false,
                    component: null,
                    componentProps: {},
                    width: 828,
                    height: 600
                },
                request: {
                    moveToIdleModule: Symbol('moveToIdleModule')
                }
            }
        },
        computed: {
            ...mapState('hostDetails', ['info']),
            ...mapGetters('hostDetails', ['isBusinessHost']),
            business () {
                const biz = this.info.biz || []
                return biz[0]
            },
            bizId () {
                return this.business.bk_biz_id
            },
            isSingleColumn () {
                return this.displayType === 'single'
            },
            host () {
                return this.info.host || {}
            },
            modules () {
                return this.info.module || []
            },
            hostIp () {
                if (Object.keys(this.host).length) {
                    const hostList = this.host.bk_host_innerip.split(',')
                    const host = hostList.length > 1 ? `${hostList[0]}...` : hostList[0]
                    return host
                } else {
                    return ''
                }
            },
            cloudArea () {
                return (this.host.bk_cloud_id || []).map(cloud => {
                    return `${this.$t('云区域')}：${cloud.bk_inst_name} (ID：${cloud.bk_inst_id})`
                }).join('\n')
            },
            topologyList () {
                const modules = this.info.module || []
                return this.topoNodesPath.map(item => {
                    const instId = item.topo_node.bk_inst_id
                    const module = modules.find(module => module.bk_module_id === instId)
                    return {
                        id: instId,
                        path: item.topo_path.reverse().map(node => node.bk_inst_name).join(' / '),
                        isInternal: module && module.default !== 0
                    }
                }).sort((itemA, itemB) => {
                    return itemA.path.localeCompare(itemB.path, 'zh-Hans-CN', { sensitivity: 'accent' })
                })
            },
            showMore () {
                if (this.isSingleColumn) {
                    return this.topologyList.length > 1
                }
                return this.topologyList.length > 2
            },
            model () {
                return this.$store.getters['objectModelClassify/getModelById']('host')
            },
            confirmLoading () {
                return this.$loading(Object.values(this.request))
            }
        },
        watch: {
            async info () {
                await this.getModulePathInfo()
            }
        },
        methods: {
            async getModulePathInfo () {
                try {
                    const modules = this.info.module || []
                    const biz = this.info.biz || []
                    const result = await this.$store.dispatch('objectMainLineModule/getTopoPath', {
                        bizId: biz[0].bk_biz_id,
                        params: {
                            topo_nodes: modules.map(module => ({ bk_obj_id: 'module', bk_inst_id: module.bk_module_id }))
                        }
                    })
                    this.topoNodesPath = result.nodes || []
                } catch (e) {
                    console.error(e)
                    this.topoNodesPath = []
                }
            },
            viewAll () {
                this.showAll = !this.showAll
                this.$emit('info-toggle')
            },
            getListStyle (items) {
                const itemHeight = 21
                const itemMargin = 9
                const length = this.isSingleColumn ? items.length : Math.ceil(items.length / 2)
                return {
                    height: (this.showAll ? length : 1) * (itemHeight + itemMargin) + 'px',
                    flex: (!this.isSingleColumn && items.length === 1) ? 'none' : ''
                }
            },
            toggleDisplayType () {
                this.displayType = this.displayType === 'single' ? 'double' : 'single'
                this.$emit('info-toggle')
                window.localStorage.setItem('host_topology_display_type', this.displayType)
            },
            handlePathClick (item) {
                if (this.isBusinessHost) {
                    this.$routerActions.open({
                        name: MENU_BUSINESS_HOST_AND_SERVICE,
                        params: {
                            bizId: this.bizId
                        },
                        query: {
                            node: `module-${item.id}`
                        }
                    })
                } else {
                    const modules = this.info.module || []
                    this.$routerActions.open({
                        name: MENU_RESOURCE_HOST,
                        params: {
                            bizId: this.bizId
                        },
                        query: {
                            scope: '1',
                            directory: modules[0].bk_module_id
                        }
                    })
                }
            },
            handleRemove (moduleId) {
                this.$routerActions.redirect({
                    name: MENU_BUSINESS_TRANSFER_HOST,
                    params: {
                        bizId: this.bizId,
                        type: 'remove',
                        module: moduleId
                    },
                    query: {
                        sourceModel: 'module',
                        sourceId: moduleId,
                        resources: this.$route.params.id
                    },
                    history: true
                })
            },
            handleEditTopo () {
                this.dialog.component = ModuleSelectorWithTab.name
                this.dialog.componentProps.modules = this.modules
                this.dialog.componentProps.business = this.business
                this.dialog.show = true
            },
            handleDialogCancel () {
                this.dialog.show = false
            },
            handleDialogConfirm () {
                const [tab, ...params] = [...arguments]
                const { tabName, moduleType } = tab
                if (tabName !== 'acrossBusiness') {
                    if (moduleType === 'idle') {
                        const isAllIdleSetHost = this.modules.every(module => module.default !== 0)
                        if (isAllIdleSetHost) {
                            this.transferDirectly(...params)
                        } else {
                            this.gotoTransferPage(...params, moduleType)
                        }
                    } else {
                        this.gotoTransferPage(...params, moduleType)
                    }
                } else {
                    this.moveHostToOtherBusiness(...params)
                }
            },
            async transferDirectly (modules) {
                try {
                    const internalModule = modules[0]
                    await this.$http.post(
                        `host/transfer_with_auto_clear_service_instance/bk_biz_id/${this.bizId}`, {
                            bk_host_ids: [this.host.bk_host_id],
                            default_internal_module: internalModule.data.bk_inst_id,
                            remove_from_node: {
                                bk_inst_id: this.bizId,
                                bk_obj_id: 'biz'
                            }
                        }, {
                            requestId: this.request.moveToIdleModule
                        }
                    )
                    this.dialog.show = false
                    this.$success('转移成功')
                    this.$emit('change')
                } catch (e) {
                    console.error(e)
                }
            },
            gotoTransferPage (modules, moduleType) {
                const query = {
                    sourceModel: 'biz',
                    sourceId: this.bizId,
                    targetModules: modules.map(node => node.data.bk_inst_id).join(','),
                    resources: [this.host.bk_host_id].join(','),
                    single: 1
                }
                this.$routerActions.redirect({
                    name: MENU_BUSINESS_TRANSFER_HOST,
                    params: {
                        bizId: this.bizId,
                        type: moduleType
                    },
                    query: query,
                    history: true
                })
            },
            async moveHostToOtherBusiness (modules, targetBizId) {
                try {
                    const [targetModule] = modules
                    await this.$http.post('hosts/modules/across/biz', {
                        src_bk_biz_id: this.bizId,
                        dst_bk_biz_id: targetBizId,
                        bk_host_id: [this.host.bk_host_id],
                        bk_module_id: targetModule.data.bk_inst_id
                    })

                    this.dialog.show = false
                    this.$success('转移成功')

                    // 跳转刷新
                    const routeParams = {
                        id: this.host.bk_host_id
                    }
                    const routeName = this.$route.name
                    if (routeName === MENU_RESOURCE_BUSINESS_HOST_DETAILS) {
                        routeParams.business = targetBizId
                    } else if (routeName === MENU_BUSINESS_HOST_DETAILS) {
                        routeParams.bizId = targetBizId
                    }
                    this.$routerActions.redirect({
                        name: routeName,
                        params: {
                            ...this.$route.params,
                            ...routeParams
                        },
                        reload: false
                    })
                } catch (error) {
                    console.error(error)
                }
            }
        }
    }
</script>

<style lang="scss" scoped>
    .info {
        max-height: 450px;
        padding: 11px 0 2px 24px;
        background:rgba(235, 244, 255, .6);
        border-bottom: 1px solid #dcdee5;
        @include scrollbar-y;
    }
    .info-basic {
        font-size: 0;
        .info-icon {
            display: inline-block;
            width: 38px;
            height: 38px;
            margin: 0 11px 0 0;
            border: 1px solid #dde4eb;
            border-radius: 50%;
            background-color: #fff;
            vertical-align: middle;
            line-height: 38px;
            text-align: center;
            font-size: 18px;
            color: #3a84ff;
        }
        .info-ip {
            display: inline-block;
            vertical-align: middle;
            line-height: 38px;
            font-size: 16px;
            font-weight: bold;
            color: #333948;
        }
        .info-area {
            display: inline-block;
            vertical-align: middle;
            height: 18px;
            margin-left: 10px;
            padding: 0 5px;
            line-height: 16px;
            font-size: 12px;
            color: #979BA5;
            border: 1px solid #C4C6CC;
            border-radius: 2px;
            background-color: #fff;
        }
    }
    .info-topology {
        line-height: 19px;
        display: flex;
        .topology-label {
            display: flex;
            align-items: center;
            align-self: baseline;
            padding: 0 0 0 50px;
            font-size: 14px;
            font-weight: bold;
            line-height: 20px;
            .topology-toggle {
                font-size: 16px;
                margin: 0 0 0 5px;
                cursor: pointer;
                &:hover {
                    opacity: .75;
                }
            }
        }
        .topology-list {
            flex: 1;
        }
        .action-btn {
            align-self: flex-start;
            margin: 0 14px;
            font-size: 12px;
            color: #007eff;
        }
        .view-all {
            .bk-icon {
                display: inline-block;
                vertical-align: -1px;
                font-size: 20px;
                margin-left: -4px;
                transition: transform .2s linear;
                &.is-all-show {
                    transform: rotate(-180deg);
                }
            }
        }
        .change-topology {
            .icon-cc-edit-shape {
                font-size: 14px;
            }
        }
    }
    .topology-list {
        display: flex;
        flex-wrap: wrap;
        overflow: hidden;
        color: #63656e;
        will-change: height;
        transition: height .2s ease-in;
        max-width: 700px;
        &.is-single-column {
            max-width: 850px;
            display: inline-block;
            flex: none;
            .topology-item {
                width: auto;
            }
        }
        .topology-item {
            flex: 0 1 50%;
            width: 50%;
            height: 20px;
            font-size: 0px;
            margin: 0 0 9px 0;
            padding: 0 15px 0 0;
            line-height: 20px;
            &:only-child {
                flex: 1 1 50%;
            }
            &:hover {
                .topology-remove-trigger {
                    opacity: 1;
                }
            }
            .topology-path {
                display: inline-block;
                vertical-align: middle;
                font-size: 14px;
                max-width: calc(100% - 30px);
                cursor: pointer;
                @include ellipsis;
                &:hover {
                    color: $primaryColor;
                }
            }
            .topology-remove-trigger {
                opacity: 0;
                font-size: 20px;
                cursor: pointer;
                margin: 0 0 0 10px;
                color: $textColor;
                transform: scale(.5);
                &:hover {
                    color: $primaryColor;
                }
            }
            &.is-internal {
                .topology-path {
                    max-width: 100%;
                }
            }
        }
    }
    .topology-list.right-list {
        margin: 0 0 0 90px;
    }
</style><|MERGE_RESOLUTION|>--- conflicted
+++ resolved
@@ -64,23 +64,15 @@
 </template>
 
 <script>
-<<<<<<< HEAD
     import { mapState, mapGetters } from 'vuex'
     import {
         MENU_BUSINESS_TRANSFER_HOST,
         MENU_BUSINESS_HOST_AND_SERVICE,
         MENU_RESOURCE_BUSINESS_HOST_DETAILS,
+        MENU_RESOURCE_HOST,
         MENU_BUSINESS_HOST_DETAILS
     } from '@/dictionary/menu-symbol'
     import ModuleSelectorWithTab from '@/views/business-topology/host/module-selector-with-tab.vue'
-=======
-    import {
-        MENU_BUSINESS_TRANSFER_HOST,
-        MENU_BUSINESS_HOST_AND_SERVICE,
-        MENU_RESOURCE_HOST
-    } from '@/dictionary/menu-symbol'
-    import { mapGetters, mapState } from 'vuex'
->>>>>>> 9ff9c136
     export default {
         name: 'cmdb-host-info',
         components: {

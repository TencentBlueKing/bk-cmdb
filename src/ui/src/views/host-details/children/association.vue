--- conflicted
+++ resolved
@@ -87,8 +87,7 @@
         return !!(this.source.length || this.target.length)
       },
       hasInstance() {
-<<<<<<< HEAD
-        return [...this.sourceInstances, ...this.targetInstances].some(instance => !!(instance.children || []).length)
+        return !!this.allInstances.length
       },
       componentProps() {
         if (this.activeView === cmdbInstanceAssociation.name) {
@@ -101,9 +100,6 @@
           }
         }
         return {}
-=======
-        return !!this.allInstances.length
->>>>>>> b1a2dbd5
       }
     },
     beforeDestroy() {

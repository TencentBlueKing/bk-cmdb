--- conflicted
+++ resolved
@@ -89,11 +89,8 @@
   import hostSearchService from '@/service/host/search'
   import businessSetService from '@/service/business-set/index.js'
   import { BUILTIN_MODELS, BUILTIN_MODEL_PROPERTY_KEYS } from '@/dictionary/model-constants.js'
-<<<<<<< HEAD
   import { translateAuth } from '@/setup/permission'
-=======
   import { getHostInfoTitle } from '@/utils/util'
->>>>>>> dd14582d
 
   export default {
     name: 'cmdb-host-association-list-table',

--- conflicted
+++ resolved
@@ -318,19 +318,9 @@
       },
       async cancelAssociation() {
         try {
-<<<<<<< HEAD
-          const associationInstance = this.instances.find(instance => instance.bk_inst_id === item[idKey])
-          await this.$store.dispatch('objectAssociation/deleteInstAssociation', {
-            id: associationInstance.asso_id,
-            objId: this.id,
-            config: {
-              data: {}
-            }
-=======
           const instance = this.instances.find((instance) => {
             const key = this.isSource ? 'bk_asst_inst_id' : 'bk_inst_id'
             return instance[key] === this.confirm.id
->>>>>>> c023cad9
           })
           await this.$store.dispatch('objectAssociation/deleteInstAssociation', {
             id: instance.id,

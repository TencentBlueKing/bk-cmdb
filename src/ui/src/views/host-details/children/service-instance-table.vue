<template>
    <div class="table-layout" v-show="show">
        <div class="table-title" @click="localExpanded = !localExpanded">
            <cmdb-form-bool class="title-checkbox"
                :size="16"
                v-model="checked"
                @click.native.stop>
            </cmdb-form-bool>
            <i class="title-icon bk-icon icon-down-shape" v-if="localExpanded"></i>
            <i class="title-icon bk-icon icon-right-shape" v-else></i>
            <span class="title-label">{{instance.name}}</span>
            <span class="topology-path" @click.stop="goTopologyInstance">{{topologyPath}}</span>
            <cmdb-dot-menu class="instance-menu" @click.native.stop>
                <ul class="menu-list">
                    <li class="menu-item"
                        v-for="(menu, index) in instanceMenu"
                        :key="index">
                        <button class="menu-button"
                            @click="menu.handler">
                            {{menu.name}}
                        </button>
                    </li>
                </ul>
            </cmdb-dot-menu>
            <div class="instance-label clearfix" @click.stop v-if="labelShowList.length">
                <div class="label-title fl">
                    <i class="icon-cc-label"></i>
                    <span>{{$t('BusinessTopology["标签"]')}}：</span>
                </div>
                <div class="label-list fl">
                    <div class="label-item" :title="`${label.key}：${label.value}`" :key="index" v-for="(label, index) in labelShowList">
                        <span>{{label.key}}</span>
                        <span>:</span>
                        <span>{{label.value}}</span>
                    </div>
                    <bk-popover class="label-item label-tips"
                        v-if="labelTipsList.length"
                        theme="light"
                        :width="290"
                        placement="top-end">
                        <span>...</span>
                        <div class="tips-label-list" slot="content">
                            <span class="label-item" :title="`${label.key}：${label.value}`" :key="index" v-for="(label, index) in labelTipsList">
                                <span>{{label.key}}</span>
                                <span>:</span>
                                <span>{{label.value}}</span>
                            </span>
                        </div>
                    </bk-popover>
                </div>
            </div>
        </div>
        <bk-table
            v-show="localExpanded"
            v-bkloading="{ isLoading: $loading(Object.values(requestId)) }"
            :data="flattenList">
            <bk-table-column v-for="column in header"
                :key="column.id"
                :prop="column.id"
                :label="column.name">
            </bk-table-column>
        </bk-table>
    </div>
</template>

<script>
    export default {
        props: {
            instance: {
                type: Object,
                required: true
            },
            expanded: Boolean
        },
        data () {
            return {
                tipsLabel: {
                    show: false,
                    id: null
                },
                show: true,
                checked: false,
                localExpanded: this.expanded,
                properties: [],
                header: [],
                list: []
            }
        },
        computed: {
            isModuleNode () {
                const node = this.$store.state.businessTopology.selectedNode
                return node && node.data.bk_obj_id === 'module'
            },
            withTemplate () {
                return this.isModuleNode && !!this.instance.service_template_id
            },
            instanceMenu () {
                const menu = [{
                    name: this.$t('Common["删除"]'),
                    handler: this.handleDeleteInstance
                }]
                return menu
            },
            module () {
                return this.$store.state.businessTopology.selectedNodeInstance
            },
            flattenList () {
                return this.$tools.flattenList(this.properties, this.list.map(data => data.property))
            },
            requestId () {
                return {
                    processList: `get_service_instance_${this.instance.id}_processes`,
                    properties: 'get_service_process_properties',
                    deleteProcess: 'delete_service_process'
                }
            },
            labelList () {
                const list = []
                const labels = this.instance.labels
                labels && Object.keys(labels).forEach(key => {
                    list.push({
                        id: this.instance.id,
                        key: key,
                        value: labels[key]
                    })
                })
                return list
            },
            labelShowList () {
                return this.labelList.slice(0, 3)
            },
            labelTipsList () {
                return this.labelList.slice(3)
            },
            topologyPath () {
                const pathArr = this.$tools.clone(this.instance.topo_path).reverse()
                const path = pathArr.map(path => path.InstanceName).join(' > ')
                return path
            }
        },
        watch: {
            localExpanded (expanded) {
                if (expanded) {
                    this.getServiceProcessList()
                }
            },
            checked (checked) {
                this.$emit('check-change', checked, this.instance)
            }
        },
        async created () {
            await this.getProcessProperties()
            if (this.expanded) {
                this.getServiceProcessList()
            }
        },
        methods: {
            async getProcessProperties () {
                const action = 'objectModelProperty/searchObjectAttribute'
                const properties = await this.$store.dispatch(action, {
                    params: {
                        bk_obj_id: 'process',
                        bk_supplier_account: this.$store.getters.supplierAccount
                    },
                    config: {
                        requestId: this.requestId.properties,
                        fromCache: true
                    }
                })
                this.properties = properties
                this.setHeader()
            },
            async getServiceProcessList () {
                try {
                    this.list = await this.$store.dispatch('processInstance/getServiceInstanceProcesses', {
                        params: this.$injectMetadata({
                            service_instance_id: this.instance.id
                        }),
                        config: {
                            requestId: this.requestId.processList
                        }
                    })
                } catch (e) {
                    this.list = []
                    console.error(e)
                }
            },
            setHeader () {
                const display = [
                    'bk_func_name',
                    'bk_process_name',
                    'bk_start_param_regex',
                    'bind_ip',
                    'port',
                    'work_path'
                ]
                const header = display.map(id => {
                    const property = this.properties.find(property => property.bk_property_id === id) || {}
                    return {
                        id: property.bk_property_id,
                        name: property.bk_property_name
                    }
                })
                this.header = header
            },
            handleDeleteInstance () {
                this.$bkInfo({
                    title: this.$t('BusinessTopology["确认删除实例"]'),
                    content: this.$t('BusinessTopology["即将删除实例"]', { name: this.instance.name }),
                    confirmFn: async () => {
                        try {
                            await this.$store.dispatch('serviceInstance/deleteServiceInstance', {
                                config: {
                                    data: this.$injectMetadata({
                                        service_instance_ids: [this.instance.id]
                                    }),
                                    requestId: this.requestId.deleteProcess
                                }
                            })
                            this.$emit('delete-instance', this.instance.id)
                        } catch (e) {
                            console.error(e)
                        }
                    }
                })
<<<<<<< HEAD
=======
            },
            goTopologyInstance () {
                this.$router.replace({
                    name: 'topology',
                    query: {
                        module: this.instance.bk_module_id,
                        instanceName: this.instance.name
                    }
                })
>>>>>>> 6aacf06a
            }
        }
    }
</script>

<style lang="scss" scoped>
    .table-layout {
        padding: 0 0 12px 0;
    }
    .table-title {
        height: 40px;
        padding: 0 11px;
        line-height: 40px;
        border-radius: 2px 2px 0 0;
        background-color: #DCDEE5;
        cursor: pointer;
        .title-icon {
            font-size: 12px;
            color: #63656E;
            @include inlineBlock;
        }
        .title-label {
            font-size: 14px;
            color: #313238;
            @include inlineBlock;
        }
        .topology-path {
            font-size: 12px;
            color: #979ba5;
            height: 20px;
            line-height: 20px;
            padding: 0 6px;
            background-color: #fafbfd;
            @include inlineBlock;
        }
    }
    .menu-list {
        min-width: 74px;
        padding: 6px 0;
        .menu-item {
            .menu-button {
                display: block;
                width: 100%;
                height: 32px;
                padding: 0 13px;
                line-height: 32px;
                outline: 0;
                border: none;
                text-align: left;
                color: #63656E;
                font-size: 12px;
                background-color: #fff;
                &:hover {
                    background-color: #E1ECFF;
                    color: #3A84FF;
                }
            }
        }
    }
    .instance-label {
        @include inlineBlock;
        font-size: 12px;
        .icon-cc-label {
            color: #979ba5;
            font-size: 16px;
        }
        .label-list {
            padding-left: 4px;
            line-height: 38px;
            font-size: 0;
            .label-item {
                @include inlineBlock;
                font-size: 12px;
                height: 20px;
                line-height: 20px;
                margin-right: 4px;
                padding: 0 6px;
                color: #979ba5;
                background-color: #fafbfd;
                border-radius: 2px;
                &>span {
                    @include ellipsis;
                    display: inline-block;
                    max-width: 54px;
                }
            }
            .label-tips {
                padding: 0;
                .bk-tooltip-ref span {
                    padding: 0 6px;
<<<<<<< HEAD
=======
                }
                &:hover {
                    background-color: #f0f1f5;
>>>>>>> 6aacf06a
                }
                &:hover {
                    background-color: #f0f1f5;
                }
            }
        }
    }
</style>

<style lang="scss">
    .tips-label-list {
        .label-item {
            @include inlineBlock;
            font-size: 12px;
            height: 20px;
            line-height: 18px;
            margin: 5px 2px;
            padding: 0 6px;
            color: #979ba5;
            background-color: #fafbfd;
            border: 1px solid #dcdee5;
            border-radius: 2px;
            &>span {
                @include ellipsis;
                display: inline-block;
                max-width: 54px;
            }
        }
    }
</style>

<style lang="scss">
    .tips-label-list {
        .label-item {
            @include inlineBlock;
            font-size: 12px;
            height: 20px;
            line-height: 18px;
            margin: 5px 2px;
            padding: 0 6px;
            color: #979ba5;
            background-color: #fafbfd;
            border: 1px solid #dcdee5;
            border-radius: 2px;
            &>span {
                @include ellipsis;
                display: inline-block;
                max-width: 54px;
            }
        }
    }
</style><|MERGE_RESOLUTION|>--- conflicted
+++ resolved
@@ -223,8 +223,6 @@
                         }
                     }
                 })
-<<<<<<< HEAD
-=======
             },
             goTopologyInstance () {
                 this.$router.replace({
@@ -234,7 +232,6 @@
                         instanceName: this.instance.name
                     }
                 })
->>>>>>> 6aacf06a
             }
         }
     }
@@ -325,12 +322,6 @@
                 padding: 0;
                 .bk-tooltip-ref span {
                     padding: 0 6px;
-<<<<<<< HEAD
-=======
-                }
-                &:hover {
-                    background-color: #f0f1f5;
->>>>>>> 6aacf06a
                 }
                 &:hover {
                     background-color: #f0f1f5;
@@ -360,26 +351,4 @@
             }
         }
     }
-</style>
-
-<style lang="scss">
-    .tips-label-list {
-        .label-item {
-            @include inlineBlock;
-            font-size: 12px;
-            height: 20px;
-            line-height: 18px;
-            margin: 5px 2px;
-            padding: 0 6px;
-            color: #979ba5;
-            background-color: #fafbfd;
-            border: 1px solid #dcdee5;
-            border-radius: 2px;
-            &>span {
-                @include ellipsis;
-                display: inline-block;
-                max-width: 54px;
-            }
-        }
-    }
 </style>
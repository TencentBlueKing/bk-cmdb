<template>
  <div class="property">
    <div class="group"
      v-for="(group, index) in groupedProperties"
      :key="index">
      <h2 class="group-name">{{group.bk_group_name}}</h2>
      <ul class="property-list">
        <li class="property-item"
          v-for="property in group.properties"
          :key="property.id"
          :id="`property-item-${property.id}`">
          <span class="property-name" v-bk-overflow-tips>
            {{property.bk_property_name}}
          </span>
          <span :class="['property-value', { 'is-loading': loadingState.includes(property) }]"
            v-bk-overflow-tips
            v-if="property !== editState.property">
            <cmdb-property-value
              :ref="`property-value-${property.bk_property_id}`"
              :value="host[property.bk_property_id]"
              :property="property">
            </cmdb-property-value>
          </span>
          <template v-if="!loadingState.includes(property)">
            <template v-if="hasRelatedRules(property) || !isPropertyEditable(property)">
              <span :id="`rule-${property.id}`">
                <i18n path="已配置属性自动应用提示" v-if="hasRelatedRules(property)">
                  <bk-button text place="link" @click="handleViewRules(property)">{{$t('点击跳转查看配置详情')}}</bk-button>
                </i18n>
                <span v-else>{{$t('系统限定不可修改')}}</span>
              </span>
              <i class="is-related property-edit icon-cc-edit"
                v-bk-tooltips="{
                  allowHtml: true,
                  content: `#rule-${property.id}`,
                  placement: 'top',
                  onShow: () => {
                    setFocus(`#property-item-${property.id}`, true)
                  },
                  onHide: () => {
                    setFocus(`#property-item-${property.id}`, false)
                  }
                }">
              </i>
            </template>
            <template v-else>
              <cmdb-auth style="margin: 8px 0 0 8px; font-size: 0;" :auth="HOST_AUTH.U_HOST"
                v-show="property !== editState.property">
                <bk-button slot-scope="{ disabled }"
                  text
                  theme="primary"
                  class="property-edit-btn"
                  :disabled="disabled"
                  @click="setEditState(property)">
                  <i class="property-edit icon-cc-edit"></i>
                </bk-button>
              </cmdb-auth>
              <div class="property-form" v-if="property === editState.property">
                <div :class="['form-component', property.bk_property_type]">
                  <component
                    :is="`cmdb-form-${property.bk_property_type}`"
                    :class="[property.bk_property_type, { error: errors.has(property.bk_property_id) }]"
                    :unit="property.unit"
                    :options="property.option || []"
                    :data-vv-name="property.bk_property_id"
                    :data-vv-as="property.bk_property_name"
                    :placeholder="getPlaceholder(property)"
                    :auto-check="false"
                    v-validate="$tools.getValidateRules(property)"
                    v-model.trim="editState.value"
                    :ref="`component-${property.bk_property_id}`">
                  </component>
                </div>
                <i class="form-confirm bk-icon icon-check-1" @click="confirm"></i>
                <i class="form-cancel bk-icon icon-close" @click="exitForm"></i>
                <span class="form-error"
                  v-if="errors.has(property.bk_property_id)">
                  {{errors.first(property.bk_property_id)}}
                </span>
              </div>
            </template>
            <template v-if="host[property.bk_property_id] && property !== editState.property">
              <div class="copy-box">
                <i class="property-copy icon-cc-details-copy" @click="handleCopy(property.bk_property_id)"></i>
                <transition name="fade">
                  <span class="copy-tips"
                    :style="{ width: $i18n.locale === 'en' ? '100px' : '70px' }"
                    v-if="showCopyTips === property.bk_property_id">
                    {{$t('复制成功')}}
                  </span>
                </transition>
              </div>
            </template>
          </template>
        </li>
      </ul>
    </div>
  </div>
</template>

<script>
<<<<<<< HEAD
  import { mapGetters, mapState } from 'vuex'
  import { MENU_BUSINESS_HOST_APPLY } from '@/dictionary/menu-symbol'
  import authMixin from '../mixin-auth'
  export default {
    name: 'cmdb-host-property',
    filters: {
      filterShowText(value, unit) {
        return value === '--' ? '--' : value + unit
      }
    },
    mixins: [authMixin],
    data() {
      return {
        editState: {
          property: null,
          value: null
        },
        loadingState: [],
        showCopyTips: false,
        hostRelatedRules: [],
        request: {
          rules: Symbol('rules')
        }
      }
    },
    computed: {
      ...mapState('hostDetails', ['info']),
      ...mapGetters('hostDetails', ['groupedProperties']),
      host() {
        return this.info.host || {}
      }
    },
    methods: {
      setFocus(id, focus) {
        const item = this.$el.querySelector(id)
        focus ? item.classList.add('focus') : item.classList.remove('focus')
      },
      handleViewRules(property) {
        const rule = this.hostRelatedRules.find(rule => rule.bk_attribute_id === property.id) || {}
        this.$routerActions.redirect({
          name: MENU_BUSINESS_HOST_APPLY,
          query: {
            module: rule.bk_module_id
          },
          history: true
        })
      },
      hasRelatedRules(property) {
        return this.hostRelatedRules.some(rule => rule.bk_attribute_id === property.id)
      },
      async getHostRelatedRules() {
        try {
          const defaultType = this.$tools.getValue(this.info, 'biz.0.default')
          if (defaultType) { // 为0时为主机池未分配主机，不存在属性自动应用
            this.hostRelatedRules = []
          } else {
            const data = await this.$store.dispatch('hostApply/getHostRelatedRules', {
              bizId: this.$tools.getValue(this.info, 'biz.0.bk_biz_id'),
              params: {
                bk_host_ids: [this.host.bk_host_id]
              },
              config: {
                requestId: this.request.rules
              }
            })
            this.hostRelatedRules = data[this.host.bk_host_id] || []
          }
        } catch (e) {
          this.hostRelatedRules = []
          console.error(e)
        }
      },
      getPlaceholder(property) {
        const placeholderTxt = ['enum', 'list', 'organization'].includes(property.bk_property_type) ? '请选择xx' : '请输入xx'
        return this.$t(placeholderTxt, { name: property.bk_property_name })
      },
      isPropertyEditable(property) {
        const isSystemLimited = property.editable && !property.bk_isapi
        // bk_cloud_inst_id 有值得为云主机，云主机的外网IP不可编辑
        const isCloudHost = property.bk_property_id === 'bk_host_outerip' && this.host.bk_cloud_inst_id
        return isSystemLimited || isCloudHost
      },
      setEditState(property) {
        const value = this.host[property.bk_property_id]
        this.editState.value = (value === null || value === undefined) ? '' : value
        this.editState.property = property
        this.$nextTick(() => {
          const component = this.$refs[`component-${property.bk_property_id}`]
          component[0] && component[0].focus && component[0].focus()
        })
      },
      async confirm() {
        const { property, value } = this.editState
        try {
          const isValid = await this.$validator.validateAll()
          if (!isValid) {
            return false
          }
          this.loadingState.push(property)
          this.exitForm()
          await this.$store.dispatch('hostUpdate/updateHost', {
            params: {
              [property.bk_property_id]: value,
              bk_host_id: String(this.host.bk_host_id)
=======
    import { mapGetters, mapState } from 'vuex'
    import { MENU_BUSINESS_HOST_APPLY } from '@/dictionary/menu-symbol'
    import authMixin from '../mixin-auth'
    export default {
        name: 'cmdb-host-property',
        filters: {
            filterShowText (value, unit) {
                return value === '--' ? '--' : value + unit
            }
        },
        mixins: [authMixin],
        data () {
            return {
                editState: {
                    property: null,
                    value: null
                },
                loadingState: [],
                showCopyTips: false,
                hostRelatedRules: [],
                request: {
                    rules: Symbol('rules')
                }
            }
        },
        computed: {
            ...mapState('hostDetails', ['info']),
            ...mapGetters('hostDetails', ['groupedProperties', 'properties']),
            host () {
                return this.$tools.getInstFormValues(this.properties, this.info.host, false)
            }
        },
        methods: {
            setFocus (id, focus) {
                const item = this.$el.querySelector(id)
                focus ? item.classList.add('focus') : item.classList.remove('focus')
            },
            handleViewRules (property) {
                const rule = this.hostRelatedRules.find(rule => rule.bk_attribute_id === property.id) || {}
                this.$routerActions.redirect({
                    name: MENU_BUSINESS_HOST_APPLY,
                    query: {
                        module: rule.bk_module_id
                    },
                    history: true
                })
            },
            hasRelatedRules (property) {
                return this.hostRelatedRules.some(rule => rule.bk_attribute_id === property.id)
            },
            async getHostRelatedRules () {
                try {
                    const defaultType = this.$tools.getValue(this.info, 'biz.0.default')
                    if (defaultType) { // 为0时为主机池未分配主机，不存在属性自动应用
                        this.hostRelatedRules = []
                    } else {
                        const data = await this.$store.dispatch('hostApply/getHostRelatedRules', {
                            bizId: this.$tools.getValue(this.info, 'biz.0.bk_biz_id'),
                            params: {
                                bk_host_ids: [this.host.bk_host_id]
                            },
                            config: {
                                requestId: this.request.rules
                            }
                        })
                        this.hostRelatedRules = data[this.host.bk_host_id] || []
                    }
                } catch (e) {
                    this.hostRelatedRules = []
                    console.error(e)
                }
            },
            getPlaceholder (property) {
                const placeholderTxt = ['enum', 'list', 'organization'].includes(property.bk_property_type) ? '请选择xx' : '请输入xx'
                return this.$t(placeholderTxt, { name: property.bk_property_name })
            },
            isPropertyEditable (property) {
                const isSystemLimited = property.editable && !property.bk_isapi
                // bk_cloud_inst_id 有值得为云主机，云主机的外网IP不可编辑
                const isCloudHost = property.bk_property_id === 'bk_host_outerip' && this.host.bk_cloud_inst_id
                return isSystemLimited || isCloudHost
            },
            setEditState (property) {
                const value = this.host[property.bk_property_id]
                this.editState.value = (value === null || value === undefined) ? '' : value
                this.editState.property = property
                this.$nextTick(() => {
                    const component = this.$refs[`component-${property.bk_property_id}`]
                    component[0] && component[0].focus && component[0].focus()
                })
            },
            async confirm () {
                const { property, value } = this.editState
                try {
                    const isValid = await this.$validator.validateAll()
                    if (!isValid) return
                    this.exitForm()
                    const oldValue = this.host[property.bk_property_id]
                    if (oldValue === value) return
                    this.loadingState.push(property)
                    const sumitValue = this.$tools.formatValue(value, property)
                    await this.$store.dispatch('hostUpdate/updateHost', {
                        params: {
                            [property.bk_property_id]: sumitValue,
                            bk_host_id: String(this.host.bk_host_id)
                        },
                        config: {
                            requestId: 'updateHostInfo'
                        }
                    })
                    this.$store.commit('hostDetails/updateInfo', {
                        [property.bk_property_id]: sumitValue
                    })
                    this.loadingState = this.loadingState.filter(exist => exist !== property)
                } catch (e) {
                    console.error(e)
                    this.loadingState = this.loadingState.filter(exist => exist !== property)
                }
            },
            exitForm () {
                this.editState.property = null
                this.editState.value = null
>>>>>>> 20aea619
            },
            config: {
              requestId: 'updateHostInfo'
            }
          })
          this.$store.commit('hostDetails/updateInfo', {
            [property.bk_property_id]: value
          })
          this.loadingState = this.loadingState.filter(exist => exist !== property)
        } catch (e) {
          console.error(e)
          this.loadingState = this.loadingState.filter(exist => exist !== property)
        }
      },
      exitForm() {
        this.editState.property = null
        this.editState.value = null
      },
      handleCopy(propertyId) {
        const component = this.$refs[`property-value-${propertyId}`]
        const copyText = component[0] ? component[0].$el.innerText : ''
        this.$copyText(copyText).then(() => {
          this.showCopyTips = propertyId
          const timer = setTimeout(() => {
            this.showCopyTips = false
            clearTimeout(timer)
          }, 200)
        }, () => {
          this.$error(this.$t('复制失败'))
        })
      }
    }
  }
</script>

<style lang="scss" scoped>
    .property {
        height: 100%;
        overflow: auto;
        @include scrollbar-y;
    }
    .group {
        margin: 22px 0 0 0;
        .group-name {
            line-height: 21px;
            font-size: 16px;
            font-weight: normal;
            color: #333948;
            &:before {
                content: "";
                display: inline-block;
                vertical-align: -2px;
                width: 4px;
                height: 14px;
                margin-right: 9px;
                background-color: $cmdbBorderColor;
            }
        }
    }
    .property-list {
        width: 1000px;
        margin: 25px 0 0 0;
        color: #63656e;
        display: flex;
        flex-wrap: wrap;
        .property-item {
            flex: 0 0 50%;
            max-width: 50%;
            padding-bottom: 8px;
            display: flex;
            &:hover,
            &.focus {
                .property-edit {
                    opacity: 1;
                }
                .property-copy {
                    display: inline-block;
                }
            }
            .property-name {
                position: relative;
                width: 160px;
                line-height: 32px;
                padding: 0 16px 0 36px;
                font-size: 14px;
                color: #63656E;
                @include ellipsis;
                &:after {
                    position: absolute;
                    right: 2px;
                    content: "：";
                }
            }
            .property-value {
                margin: 6px 0 0 4px;
                max-width: 286px;
                font-size: 14px;
                color: #313237;
                overflow:hidden;
                text-overflow:ellipsis;
                word-break: break-all;
                display: -webkit-box;
                -webkit-line-clamp: 2;
                -webkit-box-orient: vertical;
                &.is-loading {
                    font-size: 0;
                    &:before {
                        content: "";
                        display: inline-block;
                        width: 16px;
                        height: 16px;
                        margin: 2px 0;
                        background-image: url("../../../assets/images/icon/loading.svg");
                    }
                }
            }
            .property-edit-btn {
                height: auto;
                font-size: 0;
            }
            .property-edit {
                font-size: 16px;
                opacity: 0;
                &.is-related {
                    display: inline-block;
                    vertical-align: middle;
                    width: 16px;
                    height: 16px;
                    margin: 8px 0 0 8px;
                    line-height: 1;
                }
                &:hover {
                    opacity: .8;
                }
            }
            .property-copy {
                margin: 8px 0 0 8px;
                color: #3c96ff;
                cursor: pointer;
                display: none;
                font-size: 16px;
            }
            .copy-box {
                position: relative;
                font-size: 0;
                .copy-tips {
                    position: absolute;
                    top: -22px;
                    left: -18px;
                    min-width: 70px;
                    height: 26px;
                    line-height: 26px;
                    font-size: 12px;
                    color: #ffffff;
                    text-align: center;
                    background-color: #9f9f9f;
                    border-radius: 2px;
                }
                .fade-enter-active, .fade-leave-active {
                    transition: all 0.5s;
                }
                .fade-enter {
                    top: -14px;
                    opacity: 0;
                }
                .fade-leave-to {
                    top: -28px;
                    opacity: 0;
                }
            }
        }
    }
    .property-form {
        font-size: 0;
        position: relative;
        .bk-icon {
            display: inline-block;
            vertical-align: middle;
            width: 32px;
            height: 32px;
            margin: 0 0 0 6px;
            border-radius: 2px;
            border: 1px solid #c4c6cc;
            line-height: 30px;
            font-size: 12px;
            text-align: center;
            cursor: pointer;
            &.form-confirm {
                color: #0082ff;
                font-size: 20px;
                &:before {
                    display: inline-block;
                }
            }
            &.form-cancel {
                color: #979ba5;
                font-size: 20px;
                &:before {
                    display: inline-block;
                }
            }
            &:hover {
                font-weight: bold;
            }
        }
        .form-error {
            position: absolute;
            top: 100%;
            left: 0;
            font-size: 12px;
            line-height: 1;
            color: $cmdbDangerColor;
        }
        .form-component {
            display: inline-flex;
            align-items: center;
            vertical-align: middle;
            height: 32px;
            width: 260px;
            margin: 0 4px 0 0;
            &.bool {
                width: 42px;
                height: 24px;
            }
            &.longchar {
                height: auto;
                vertical-align: top;
            }
        }
    }
</style><|MERGE_RESOLUTION|>--- conflicted
+++ resolved
@@ -44,7 +44,8 @@
               </i>
             </template>
             <template v-else>
-              <cmdb-auth style="margin: 8px 0 0 8px; font-size: 0;" :auth="HOST_AUTH.U_HOST"
+              <cmdb-auth style="margin: 8px 0 0 8px; font-size: 0;"
+                :auth="HOST_AUTH.U_HOST"
                 v-show="property !== editState.property">
                 <bk-button slot-scope="{ disabled }"
                   text
@@ -99,7 +100,6 @@
 </template>
 
 <script>
-<<<<<<< HEAD
   import { mapGetters, mapState } from 'vuex'
   import { MENU_BUSINESS_HOST_APPLY } from '@/dictionary/menu-symbol'
   import authMixin from '../mixin-auth'
@@ -127,9 +127,9 @@
     },
     computed: {
       ...mapState('hostDetails', ['info']),
-      ...mapGetters('hostDetails', ['groupedProperties']),
+      ...mapGetters('hostDetails', ['groupedProperties', 'properties']),
       host() {
-        return this.info.host || {}
+        return this.$tools.getInstFormValues(this.properties, this.info.host, false)
       }
     },
     methods: {
@@ -195,146 +195,23 @@
         const { property, value } = this.editState
         try {
           const isValid = await this.$validator.validateAll()
-          if (!isValid) {
-            return false
-          }
+          if (!isValid) return
+          this.exitForm()
+          const oldValue = this.host[property.bk_property_id]
+          if (oldValue === value) return
           this.loadingState.push(property)
-          this.exitForm()
+          const sumitValue = this.$tools.formatValue(value, property)
           await this.$store.dispatch('hostUpdate/updateHost', {
             params: {
-              [property.bk_property_id]: value,
+              [property.bk_property_id]: sumitValue,
               bk_host_id: String(this.host.bk_host_id)
-=======
-    import { mapGetters, mapState } from 'vuex'
-    import { MENU_BUSINESS_HOST_APPLY } from '@/dictionary/menu-symbol'
-    import authMixin from '../mixin-auth'
-    export default {
-        name: 'cmdb-host-property',
-        filters: {
-            filterShowText (value, unit) {
-                return value === '--' ? '--' : value + unit
-            }
-        },
-        mixins: [authMixin],
-        data () {
-            return {
-                editState: {
-                    property: null,
-                    value: null
-                },
-                loadingState: [],
-                showCopyTips: false,
-                hostRelatedRules: [],
-                request: {
-                    rules: Symbol('rules')
-                }
-            }
-        },
-        computed: {
-            ...mapState('hostDetails', ['info']),
-            ...mapGetters('hostDetails', ['groupedProperties', 'properties']),
-            host () {
-                return this.$tools.getInstFormValues(this.properties, this.info.host, false)
-            }
-        },
-        methods: {
-            setFocus (id, focus) {
-                const item = this.$el.querySelector(id)
-                focus ? item.classList.add('focus') : item.classList.remove('focus')
-            },
-            handleViewRules (property) {
-                const rule = this.hostRelatedRules.find(rule => rule.bk_attribute_id === property.id) || {}
-                this.$routerActions.redirect({
-                    name: MENU_BUSINESS_HOST_APPLY,
-                    query: {
-                        module: rule.bk_module_id
-                    },
-                    history: true
-                })
-            },
-            hasRelatedRules (property) {
-                return this.hostRelatedRules.some(rule => rule.bk_attribute_id === property.id)
-            },
-            async getHostRelatedRules () {
-                try {
-                    const defaultType = this.$tools.getValue(this.info, 'biz.0.default')
-                    if (defaultType) { // 为0时为主机池未分配主机，不存在属性自动应用
-                        this.hostRelatedRules = []
-                    } else {
-                        const data = await this.$store.dispatch('hostApply/getHostRelatedRules', {
-                            bizId: this.$tools.getValue(this.info, 'biz.0.bk_biz_id'),
-                            params: {
-                                bk_host_ids: [this.host.bk_host_id]
-                            },
-                            config: {
-                                requestId: this.request.rules
-                            }
-                        })
-                        this.hostRelatedRules = data[this.host.bk_host_id] || []
-                    }
-                } catch (e) {
-                    this.hostRelatedRules = []
-                    console.error(e)
-                }
-            },
-            getPlaceholder (property) {
-                const placeholderTxt = ['enum', 'list', 'organization'].includes(property.bk_property_type) ? '请选择xx' : '请输入xx'
-                return this.$t(placeholderTxt, { name: property.bk_property_name })
-            },
-            isPropertyEditable (property) {
-                const isSystemLimited = property.editable && !property.bk_isapi
-                // bk_cloud_inst_id 有值得为云主机，云主机的外网IP不可编辑
-                const isCloudHost = property.bk_property_id === 'bk_host_outerip' && this.host.bk_cloud_inst_id
-                return isSystemLimited || isCloudHost
-            },
-            setEditState (property) {
-                const value = this.host[property.bk_property_id]
-                this.editState.value = (value === null || value === undefined) ? '' : value
-                this.editState.property = property
-                this.$nextTick(() => {
-                    const component = this.$refs[`component-${property.bk_property_id}`]
-                    component[0] && component[0].focus && component[0].focus()
-                })
-            },
-            async confirm () {
-                const { property, value } = this.editState
-                try {
-                    const isValid = await this.$validator.validateAll()
-                    if (!isValid) return
-                    this.exitForm()
-                    const oldValue = this.host[property.bk_property_id]
-                    if (oldValue === value) return
-                    this.loadingState.push(property)
-                    const sumitValue = this.$tools.formatValue(value, property)
-                    await this.$store.dispatch('hostUpdate/updateHost', {
-                        params: {
-                            [property.bk_property_id]: sumitValue,
-                            bk_host_id: String(this.host.bk_host_id)
-                        },
-                        config: {
-                            requestId: 'updateHostInfo'
-                        }
-                    })
-                    this.$store.commit('hostDetails/updateInfo', {
-                        [property.bk_property_id]: sumitValue
-                    })
-                    this.loadingState = this.loadingState.filter(exist => exist !== property)
-                } catch (e) {
-                    console.error(e)
-                    this.loadingState = this.loadingState.filter(exist => exist !== property)
-                }
-            },
-            exitForm () {
-                this.editState.property = null
-                this.editState.value = null
->>>>>>> 20aea619
             },
             config: {
               requestId: 'updateHostInfo'
             }
           })
           this.$store.commit('hostDetails/updateInfo', {
-            [property.bk_property_id]: value
+            [property.bk_property_id]: sumitValue
           })
           this.loadingState = this.loadingState.filter(exist => exist !== property)
         } catch (e) {

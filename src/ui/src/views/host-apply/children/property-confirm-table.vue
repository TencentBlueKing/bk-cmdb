<template>
    <div class="property-confirm-table">
        <bk-table
            :data="table.list"
            :pagination="table.pagination"
            :max-height="maxHeight || ($APP.height - 220)"
            @page-change="handlePageChange"
            @page-limit-change="handleSizeChange"
        >
            <bk-table-column :label="$t('内网IP')">
                <template slot-scope="{ row }">
                    <bk-button theme="primary" text @click="handleShowDetails(row)">{{row.expired_host.bk_host_innerip}}</bk-button>
                </template>
            </bk-table-column>
            <bk-table-column :label="$t('云区域')" prop="cloud_area.bk_cloud_name"></bk-table-column>
            <bk-table-column :label="$t('固资编号')" prop="expired_host.bk_asset_id"></bk-table-column>
            <bk-table-column :label="$t('主机名称')" prop="expired_host.bk_host_name"></bk-table-column>
            <bk-table-column :label="$t('修改值')" width="430" class-name="table-cell-change-value">
                <template slot-scope="{ row }">
                    <div class="cell-change-value" v-html="getChangeValue(row)"></div>
                </template>
            </bk-table-column>
<<<<<<< HEAD
            <bk-table-column :label="$t('操作')" v-if="showOperation"
                class-name="is-highlight"
                :formatter="getOperationColumnText"
                :render-header="renderIcon ? (h, data) => renderTableHeader(h, data, $t('表格冲突处理提示')) : null">
=======
            <bk-table-column
                :label="$t('操作')"
                :render-header="renderIcon ? (h, data) => renderTableHeader(h, data, $t('表格冲突处理提示')) : null"
            >
                <template slot-scope="{ row }">
                    <bk-button
                        v-if="row.conflicts.length > 0"
                        theme="primary"
                        text
                        @click="handleShowConflict(row)"
                    >
                        {{row.unresolved_conflict_count > 0 ? '手动修改' : '已修改'}}
                    </bk-button>
                    <span v-else>--</span>
                </template>
>>>>>>> 1886d611
            </bk-table-column>
            <cmdb-table-empty slot="empty">
                <div>{{$t('暂无主机，新转入的主机将会自动应用模块的主机属性')}}</div>
            </cmdb-table-empty>
        </bk-table>
        <bk-sideslider
            v-transfer-dom
            :width="800"
            :is-show.sync="slider.isShow"
            :title="slider.title"
            @hidden="handleSliderCancel"
        >
            <template slot="content">
                <cmdb-details
                    v-if="slider.content === 'detail'"
                    :show-options="false"
                    :inst="details.inst"
                    :properties="details.properties"
                    :property-groups="details.propertyGroups">
                </cmdb-details>
                <conflict-resolve
                    v-else-if="slider.content === 'conflict'"
                    ref="conflictResolve"
                    :data-row="currentRow"
                    :data-cache="conflictResolveCache"
                    @cancel="handleSliderCancel"
                    @save="handleConflictSave"
                >
                </conflict-resolve>
            </template>
        </bk-sideslider>
    </div>
</template>

<script>
    import { mapGetters, mapState } from 'vuex'
    import conflictResolve from './conflict-resolve.vue'
    export default {
        components: {
            conflictResolve
        },
        props: {
            list: {
                type: Array,
                default: () => ([])
            },
            total: {
                type: Number
            },
            maxHeight: {
                type: Number,
                default: 0
            },
            renderIcon: {
                type: Boolean,
                default: false
            },
            showOperation: {
                type: Boolean,
                default: true
            }
        },
        data () {
            return {
                table: {
                    list: [],
                    pagination: {
                        current: 1,
                        count: 0,
                        ...this.$tools.getDefaultPaginationConfig()
                    }
                },
                details: {
                    show: false,
                    title: '',
                    inst: {},
                    properties: [],
                    propertyGroups: []
                },
                slider: {
                    width: 514,
                    isShow: false,
                    content: '',
                    title: this.$t('拓扑显示设置')
                },
                currentRow: {},
                conflictResolveResult: {}
            }
        },
        computed: {
            ...mapGetters('objectModelClassify', [
                'getModelById'
            ]),
            ...mapGetters('hostApply', ['configPropertyList']),
            ...mapState('hostApply', ['propertyList']),
            conflictResolveCache () {
                const key = this.currentRow.bk_host_id
                return this.conflictResolveResult[key] || []
            }
        },
        watch: {
            list (data) {
                this.setTableList()
            },
            total (value) {
                this.table.pagination.count = value
            }
        },
        created () {
            this.getHostPropertyList()
            this.setTableList()
        },
        methods: {
            async getHostPropertyList () {
                try {
                    const data = await this.$store.dispatch('hostApply/getProperties', {
                        requestId: 'getHostPropertyList',
                        fromCache: true
                    })

                    this.$store.commit('hostApply/setPropertyList', data)
                } catch (e) {
                    console.error(e)
                }
            },
            setTableList () {
                const { start, limit } = this.$tools.getPageParams(this.table.pagination)
                this.table.list = this.list.slice(start, start + limit)
            },
            getChangeValue (row) {
                const { conflicts, update_fields: updateFields } = row
                const valueMap = {}
                const fieldList = [...conflicts, ...updateFields]
                fieldList.forEach(item => {
                    valueMap[item['bk_property_id']] = item.bk_property_value
                })
                const result = fieldList.map(item => {
                    const property = this.configPropertyList.find(propertyItem => propertyItem.id === item.bk_attribute_id) || {}
                    let content = `${property.bk_property_name}：${this.$tools.getPropertyText(property, valueMap)}`
                    const conflictExist = conflicts.find(conflictItem => conflictItem.bk_attribute_id === item.bk_attribute_id && conflictItem.unresolved_conflict_exist)
                    if (conflictExist) {
                        content = `<span class="conflict">${content}</span>`
                    }
                    return content
                })
                return result.join('；')
            },
            getPropertyGroups () {
                const modelId = 'host'
                const model = this.getModelById(modelId)
                return this.$store.dispatch('objectModelFieldGroup/searchGroup', {
                    objId: modelId,
                    params: this.$injectMetadata({}, {
                        inject: !!this.$tools.getMetadataBiz(model)
                    })
                })
            },
            getOperationColumnText (row) {
                let text = '--'
                if (row.conflicts.length > 0) {
                    text = row.unresolved_conflict_count > 0 ? '手动修改' : '已修改'
                }
                return text
            },
            renderTableHeader (h, data, tips) {
                const directive = {
                    content: tips,
                    placement: 'top-end',
                    width: 275
                }
                return <span>{ data.column.label } <i class="bk-cc-icon icon-cc-tips" v-bk-tooltips={ directive }></i></span>
            },
            handlePageChange (page) {
                this.table.pagination.current = page
                this.setTableList()
            },
            handleSizeChange (size) {
                this.table.pagination.limit = size
                this.setTableList()
            },
            async handleShowDetails (row) {
                this.currentRow = row
                this.slider.title = `属性详情【${row.expired_host.bk_host_innerip}】`
                this.slider.content = 'detail'
                const properties = this.propertyList
                const inst = row.expired_host
                // 云区域数据
                row.cloud_area['bk_inst_name'] = row.cloud_area['bk_cloud_name']
                inst['bk_cloud_id'] = [row.cloud_area]
                try {
                    const propertyGroups = await this.getPropertyGroups()
                    this.details.inst = this.$tools.flattenItem(properties, inst)
                    this.details.properties = properties
                    this.details.propertyGroups = propertyGroups
                    this.slider.isShow = true
                } catch (e) {
                    console.log(e)
                    this.details.inst = {}
                    this.details.properties = []
                    this.details.propertyGroups = []
                    this.slider.isShow = false
                }
            },
            handleShowConflict (row) {
                this.currentRow = row
                this.slider.title = `处理冲突【${row.expired_host.bk_host_innerip}】`
                this.slider.content = 'conflict'
                this.slider.isShow = true
            },
            handleConflictSave (data) {
                // 将处理结果保存
                this.conflictResolveResult[this.currentRow.bk_host_id] = data

                // 标记冲突状态并更新属性值
                this.currentRow.conflicts.forEach(item => {
                    item.unresolved_conflict_exist = false
                    item.bk_property_value = data.find(property => property.id === item.bk_attribute_id).__extra__.value
                })
                this.currentRow.unresolved_conflict_count = 0
            },
            handleSliderCancel () {
                if (this.slider.content === 'conflict') {
                    if (this.$refs.conflictResolve) {
                        this.$refs.conflictResolve.restoreConflictPropertyList()
                    }
                }
                this.slider.isShow = false
            }
        }
    }
</script>

<style lang="scss" scoped>
</style>
<style lang="scss">
    .table-cell-change-value {
        .cell {
            -webkit-line-clamp: 3;
            .conflict {
                color: #ea3536;
            }
        }
    }
</style><|MERGE_RESOLUTION|>--- conflicted
+++ resolved
@@ -20,13 +20,8 @@
                     <div class="cell-change-value" v-html="getChangeValue(row)"></div>
                 </template>
             </bk-table-column>
-<<<<<<< HEAD
-            <bk-table-column :label="$t('操作')" v-if="showOperation"
-                class-name="is-highlight"
-                :formatter="getOperationColumnText"
-                :render-header="renderIcon ? (h, data) => renderTableHeader(h, data, $t('表格冲突处理提示')) : null">
-=======
             <bk-table-column
+                v-if="showOperation"
                 :label="$t('操作')"
                 :render-header="renderIcon ? (h, data) => renderTableHeader(h, data, $t('表格冲突处理提示')) : null"
             >
@@ -41,7 +36,6 @@
                     </bk-button>
                     <span v-else>--</span>
                 </template>
->>>>>>> 1886d611
             </bk-table-column>
             <cmdb-table-empty slot="empty">
                 <div>{{$t('暂无主机，新转入的主机将会自动应用模块的主机属性')}}</div>

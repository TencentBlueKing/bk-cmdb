<template>
    <div class="property-confirm-table">
        <bk-table
            :data="table.list"
            :pagination="table.pagination"
            :row-style="{ cursor: 'pointer' }"
            :max-height="maxHeight || ($APP.height - 240)"
            @page-change="handlePageChange"
            @page-limit-change="handleSizeChange"
            @row-click="handleRowClick"
        >
            <bk-table-column :label="$t('内网IP')" prop="expired_host.bk_host_innerip" class-name="is-highlight"></bk-table-column>
            <bk-table-column :label="$t('云区域')" prop="cloud_area.bk_cloud_name"></bk-table-column>
            <bk-table-column :label="$t('固资编号')" prop="expired_host.bk_asset_id"></bk-table-column>
            <bk-table-column :label="$t('主机名称')" prop="expired_host.bk_host_name"></bk-table-column>
            <bk-table-column :label="$t('修改值')" width="430" class-name="table-cell-change-value">
                <template slot-scope="{ row }">
                    <div class="cell-change-value" v-html="getChangeValue(row)"></div>
                </template>
            </bk-table-column>
<<<<<<< HEAD
            <bk-table-column :label="$t('操作')" class-name="is-highlight" :formatter="getOperationColumnText"></bk-table-column>
            <cmdb-table-empty slot="empty">
                <div>{{$t('暂无主机，新转入的主机将会自动应用模块的主机属性')}}</div>
            </cmdb-table-empty>
=======
            <bk-table-column :label="$t('操作')"
                class-name="is-highlight"
                :formatter="getOperationColumnText"
                :render-header="renderIcon ? (h, data) => renderTableHeader(h, data, $t('表格冲突处理提示')) : null">
            </bk-table-column>
>>>>>>> 70e0e69c
        </bk-table>
        <bk-sideslider
            v-transfer-dom
            :width="800"
            :is-show.sync="slider.isShow"
            :title="slider.title"
            @hidden="handleSliderCancel"
        >
            <template slot="content">
                <cmdb-details
                    v-if="slider.content === 'detail'"
                    :show-options="false"
                    :inst="details.inst"
                    :properties="details.properties"
                    :property-groups="details.propertyGroups">
                </cmdb-details>
                <conflict-resolve
                    v-else-if="slider.content === 'conflict'"
                    ref="conflictResolve"
                    :data-row="currentRow"
                    :data-cache="conflictResolveCache"
                    @cancel="handleSliderCancel"
                    @save="handleConflictSave"
                >
                </conflict-resolve>
            </template>
        </bk-sideslider>
    </div>
</template>

<script>
    import { mapGetters, mapState } from 'vuex'
    import conflictResolve from './conflict-resolve.vue'
    export default {
        components: {
            conflictResolve
        },
        props: {
            list: {
                type: Array,
                default: () => ([])
            },
            total: {
                type: Number
            },
            maxHeight: {
                type: Number,
                default: 0
            },
            renderIcon: {
                type: Boolean,
                default: false
            }
        },
        data () {
            return {
                table: {
                    list: [],
                    pagination: {
                        current: 1,
                        count: 0,
                        ...this.$tools.getDefaultPaginationConfig()
                    }
                },
                details: {
                    show: false,
                    title: '',
                    inst: {},
                    properties: [],
                    propertyGroups: []
                },
                slider: {
                    width: 514,
                    isShow: false,
                    content: '',
                    title: this.$t('拓扑显示设置')
                },
                currentRow: {},
                conflictResolveResult: {}
            }
        },
        computed: {
            ...mapGetters('objectModelClassify', [
                'getModelById'
            ]),
            ...mapGetters('hostApply', ['configPropertyList']),
            ...mapState('hostApply', ['propertyList']),
            conflictResolveCache () {
                const key = this.currentRow.bk_host_id
                return this.conflictResolveResult[key] || []
            }
        },
        watch: {
            list (data) {
                this.setTableList()
            },
            total (value) {
                this.table.pagination.count = value
            }
        },
        created () {
            this.getHostPropertyList()
            this.setTableList()
        },
        methods: {
<<<<<<< HEAD
=======
            ...mapActions('objectModelProperty', [
                'searchObjectAttribute'
            ]),
            renderTableHeader (h, data, tips) {
                const directive = {
                    content: tips,
                    placement: 'top-end',
                    width: 275
                }
                return <span>{ data.column.label } <i class="bk-cc-icon icon-cc-tips" v-bk-tooltips={ directive }></i></span>
            },
>>>>>>> 70e0e69c
            async getHostPropertyList () {
                try {
                    const data = await this.$store.dispatch('hostApply/getHostProperty', {
                        params: this.$injectMetadata({
                            bk_obj_id: 'host',
                            bk_supplier_account: this.supplierAccount
                        }),
                        config: {
                            requestId: 'getHostPropertyList',
                            fromCache: true
                        }
                    })

                    this.$store.commit('hostApply/setPropertyList', data)
                } catch (e) {
                    console.error(e)
                }
            },
            setTableList () {
                const { start, limit } = this.$tools.getPageParams(this.table.pagination)
                this.table.list = this.list.slice(start, start + limit)
            },
            getChangeValue (row) {
                const { conflicts, update_fields: updateFields } = row
                const valueMap = {}
                const fieldList = [...conflicts, ...updateFields]
                fieldList.forEach(item => {
                    valueMap[item['bk_property_id']] = item.bk_property_value
                })
                const result = fieldList.map(item => {
                    const property = this.configPropertyList.find(propertyItem => propertyItem.id === item.bk_attribute_id) || {}
                    let content = `${property.bk_property_name}：${this.$tools.getPropertyText(property, valueMap)}`
                    const conflictExist = conflicts.find(conflictItem => conflictItem.bk_attribute_id === item.bk_attribute_id && conflictItem.unresolved_conflict_exist)
                    if (conflictExist) {
                        content = `<span class="conflict">${content}</span>`
                    }
                    return content
                })
                return result.join('；')
            },
            getPropertyGroups () {
                const modelId = 'host'
                const model = this.getModelById(modelId)
                return this.$store.dispatch('objectModelFieldGroup/searchGroup', {
                    objId: modelId,
                    params: this.$injectMetadata({}, {
                        inject: !!this.$tools.getMetadataBiz(model)
                    })
                })
            },
            getOperationColumnText (row) {
                let text = '--'
                if (row.conflicts.length > 0) {
                    text = row.unresolved_conflict_count > 0 ? '处理冲突' : '已处理'
                }
                return text
            },
            handlePageChange (page) {
                this.table.pagination.current = page
                this.setTableList()
            },
            handleSizeChange (size) {
                this.table.pagination.limit = size
                this.setTableList()
            },
            handleRowClick (row) {
                this.currentRow = row
                const conflictExist = row.unresolved_conflict_count > 0
                if (conflictExist) {
                    this.handleShowConflict(row)
                } else {
                    this.handleShowDetails(row)
                }
            },
            async handleShowDetails (row) {
                this.slider.title = `属性详情【${row.expired_host.bk_host_innerip}】`
                this.slider.content = 'detail'
                const properties = this.propertyList
                const inst = row
                try {
                    const propertyGroups = await this.getPropertyGroups()
                    this.details.inst = this.$tools.flattenItem(properties, inst)
                    this.details.properties = properties
                    this.details.propertyGroups = propertyGroups
                    this.slider.isShow = true
                } catch (e) {
                    console.log(e)
                    this.details.inst = {}
                    this.details.properties = []
                    this.details.propertyGroups = []
                    this.slider.isShow = false
                }
            },
            handleShowConflict (row) {
                this.slider.title = `处理冲突【${row.expired_host.bk_host_innerip}】`
                this.slider.content = 'conflict'
                this.slider.isShow = true
            },
            handleConflictSave (data) {
                // 将处理结果保存
                this.conflictResolveResult[this.currentRow.bk_host_id] = data

                // 标记冲突状态并更新属性值
                this.currentRow.conflicts.forEach(item => {
                    item.unresolved_conflict_exist = false
                    item.bk_property_value = data.find(property => property.id === item.bk_attribute_id).__extra__.value
                })
                this.currentRow.unresolved_conflict_count = 0
            },
            handleSliderCancel () {
                if (this.slider.content === 'conflict') {
                    if (this.$refs.conflictResolve) {
                        this.$refs.conflictResolve.restoreConflictPropertyList()
                    }
                }
                this.slider.isShow = false
            }
        }
    }
</script>

<style lang="scss" scoped>
</style>
<style lang="scss">
    .table-cell-change-value {
        .cell {
            -webkit-line-clamp: 3;
            .conflict {
                color: red;
            }
        }
    }
</style><|MERGE_RESOLUTION|>--- conflicted
+++ resolved
@@ -18,18 +18,14 @@
                     <div class="cell-change-value" v-html="getChangeValue(row)"></div>
                 </template>
             </bk-table-column>
-<<<<<<< HEAD
-            <bk-table-column :label="$t('操作')" class-name="is-highlight" :formatter="getOperationColumnText"></bk-table-column>
-            <cmdb-table-empty slot="empty">
-                <div>{{$t('暂无主机，新转入的主机将会自动应用模块的主机属性')}}</div>
-            </cmdb-table-empty>
-=======
             <bk-table-column :label="$t('操作')"
                 class-name="is-highlight"
                 :formatter="getOperationColumnText"
                 :render-header="renderIcon ? (h, data) => renderTableHeader(h, data, $t('表格冲突处理提示')) : null">
             </bk-table-column>
->>>>>>> 70e0e69c
+            <cmdb-table-empty slot="empty">
+                <div>{{$t('暂无主机，新转入的主机将会自动应用模块的主机属性')}}</div>
+            </cmdb-table-empty>
         </bk-table>
         <bk-sideslider
             v-transfer-dom
@@ -135,31 +131,11 @@
             this.setTableList()
         },
         methods: {
-<<<<<<< HEAD
-=======
-            ...mapActions('objectModelProperty', [
-                'searchObjectAttribute'
-            ]),
-            renderTableHeader (h, data, tips) {
-                const directive = {
-                    content: tips,
-                    placement: 'top-end',
-                    width: 275
-                }
-                return <span>{ data.column.label } <i class="bk-cc-icon icon-cc-tips" v-bk-tooltips={ directive }></i></span>
-            },
->>>>>>> 70e0e69c
             async getHostPropertyList () {
                 try {
-                    const data = await this.$store.dispatch('hostApply/getHostProperty', {
-                        params: this.$injectMetadata({
-                            bk_obj_id: 'host',
-                            bk_supplier_account: this.supplierAccount
-                        }),
-                        config: {
-                            requestId: 'getHostPropertyList',
-                            fromCache: true
-                        }
+                    const data = await this.$store.dispatch('hostApply/getProperties', {
+                        requestId: 'getHostPropertyList',
+                        fromCache: true
                     })
 
                     this.$store.commit('hostApply/setPropertyList', data)
@@ -205,6 +181,14 @@
                     text = row.unresolved_conflict_count > 0 ? '处理冲突' : '已处理'
                 }
                 return text
+            },
+            renderTableHeader (h, data, tips) {
+                const directive = {
+                    content: tips,
+                    placement: 'top-end',
+                    width: 275
+                }
+                return <span>{ data.column.label } <i class="bk-cc-icon icon-cc-tips" v-bk-tooltips={ directive }></i></span>
             },
             handlePageChange (page) {
                 this.table.pagination.current = page
@@ -277,7 +261,7 @@
         .cell {
             -webkit-line-clamp: 3;
             .conflict {
-                color: red;
+                color: #ea3536;
             }
         }
     }

--- conflicted
+++ resolved
@@ -38,10 +38,7 @@
 <script>
     import { mapGetters, mapState } from 'vuex'
     import ConfirmStore from '@/components/ui/dialog/confirm-store.js'
-<<<<<<< HEAD
-=======
     import Bus from '@/utils/bus'
->>>>>>> 70e0e69c
     const LEAVE_CONFIRM_ID = 'singleModule'
     export default {
         props: {
@@ -138,16 +135,12 @@
             },
             setDefaultState (data) {
                 this.$refs.tree.setData(data)
-<<<<<<< HEAD
                 let defaultNodeId
-                if (this.ruleDraft.moduleIds) {
-                    defaultNodeId = `module_${this.ruleDraft.moduleIds[0]}`
-=======
                 const queryModule = parseInt(this.$route.query.module)
-                let defaultNodeId
                 if (!isNaN(queryModule)) {
                     defaultNodeId = `module_${queryModule}`
->>>>>>> 70e0e69c
+                } else if (this.ruleDraft.moduleIds) {
+                    defaultNodeId = `module_${this.ruleDraft.moduleIds[0]}`
                 } else if (this.firstModule) {
                     defaultNodeId = this.idGenerator(this.firstModule)
                 }

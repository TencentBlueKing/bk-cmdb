<!--
 * Tencent is pleased to support the open source community by making 蓝鲸 available.
 * Copyright (C) 2017-2022 THL A29 Limited, a Tencent company. All rights reserved.
 * Licensed under the MIT License (the "License"); you may not use this file except
 * in compliance with the License. You may obtain a copy of the License at
 * http://opensource.org/licenses/MIT
 * Unless required by applicable law or agreed to in writing, software distributed under
 * the License is distributed on an "AS IS" BASIS, WITHOUT WARRANTIES OR CONDITIONS OF ANY KIND,
 * either express or implied. See the License for the specific language governing permissions and
 * limitations under the License.
-->

<template>
  <div class="topology-tree-wrapper">
    <bk-big-tree class="topology-tree"
      ref="tree"
      v-bind="treeOptions"
      v-bkloading="{
        isLoading: $loading([requestIds.getTopology, requestIds.mainLine, requestIds.moduleApplyStatus])
      }"
      :options="{
        idKey: idGenerator,
        nameKey: 'bk_inst_name',
        childrenKey: 'child'
      }"
      :height="$APP.height - 160 - 44"
      :node-height="36"
      :check-on-click="true"
      :before-select="beforeSelect"
      :before-check="beforeCheck"
      :filter-method="filterMethod"
      @select-change="handleSelectChange"
      @check-change="handleCheckChange"
      @expand-change="handleExpandChange">
      <div
        class="node-info clearfix"
        :title="getNodeTips(data)"
        :class="{ 'is-selected': node.selected }"
        slot-scope="{ node, data }">
        <i class="internal-node-icon fl"
          v-if="data.default !== 0"
          :class="getInternalNodeClass(node, data)">
        </i>
        <i class="node-icon fl" v-else
          :class="{
            'is-selected': node.selected,
            'is-template': isTemplate(node),
            'is-leaf-icon': node.isLeaf
          }">
          {{modelIconMap[data.bk_obj_id]}}
        </i>
        <span v-show="applyEnabled(node)" class="config-icon fr"><i class="bk-cc-icon icon-cc-selected"></i></span>
        <div class="info-content">
          <span class="node-name" :title="data.bk_inst_name">{{data.bk_inst_name}}</span>
        </div>
      </div>
      <div slot="empty" class="empty">
        <span>{{$t('bk.bigTree.emptyText')}}</span>
      </div>
    </bk-big-tree>
  </div>
</template>

<script>
  import { mapGetters, mapState } from 'vuex'
  import Bus from '@/utils/bus'
  import { addResizeListener, removeResizeListener } from '@/utils/resize-events'
<<<<<<< HEAD
  import { sortTopoTree } from '@/utils/tools'
  import topologyInstanceService, { requestIds as topologyrequestIds } from '@/service/topology/instance.js'
  import { CONFIG_MODE } from '@/service/service-template/index.js'
=======
  import topologyInstanceService, { requestIds as topologyrequestIds } from '@/services/topology/instance.js'
  import { CONFIG_MODE } from '@/services/service-template/index.js'
>>>>>>> 883e9912

  export default {
    props: {
      treeOptions: {
        type: Object,
        default: () => ({})
      },
      action: {
        type: String,
        default: 'batch-edit'
      }
    },
    data() {
      return {
        treeData: [],
        treeStat: {},
        mainLine: [],
        createInfo: {
          show: false,
          visible: false,
          properties: [],
          parentNode: null,
          nextModelId: null
        },
        requestIds: {
          searchNode: Symbol('searchNode'),
          moduleApplyStatus: Symbol('moduleApplyStatus'),
          mainLine: Symbol('mainLine'),
          ...topologyrequestIds
        },
        nodeIconMap: {
          1: 'icon-cc-host-free-pool',
          2: 'icon-cc-host-breakdown',
          default: 'icon-cc-host-free-pool'
        }
      }
    },
    computed: {
      ...mapGetters(['supplierAccount']),
      ...mapState('hostApply', ['ruleDraft']),
      business() {
        return this.$store.state.objectBiz.bizId
      },
      targetId() {
        return Number(this.$route.query.id)
      },
      propertyMap() {
        return this.$store.state.businessTopology.propertyMap
      },
      mainLineModels() {
        const models = this.$store.getters['objectModelClassify/models']
        return this.mainLine.map(data => models.find(model => model.bk_obj_id === data.bk_obj_id))
      },
      modelIconMap() {
        const map = {}
        this.mainLineModels.forEach((model) => {
          // eslint-disable-next-line prefer-destructuring
          map[model.bk_obj_id] = model.bk_obj_name[0]
        })
        return map
      },
      isDel() {
        return this.action === 'batch-del'
      },
      isEdit() {
        return this.ac
      }
    },
    watch: {
      action() {
        this.setNodeDisabled()
      }
    },
    async created() {
      Bus.$on('host-apply-topology-search', this.handleSearch)
      const [data, mainLine] = await Promise.all([
        topologyInstanceService.geFulltWithStat(this.business),
        this.getMainLine()
      ])

      // 从另外一侧关闭应用规则需要更新对应一侧的状态数据
      Bus.$on('host-apply-closed', (mode, id) => {
        if (mode === CONFIG_MODE.TEMPLATE) {
          this.setModuleApplyStatusByTemplate(this.treeStat?.withTemplateModuleIdMap.get(id))
        }
      })

      this.treeData = data
      this.mainLine = mainLine
      this.treeStat = this.getTreeStat()
      this.$nextTick(() => {
        this.setDefaultState(data)
      })

      this.setModuleApplyStatusByTemplate()
    },
    activated() {
      const treeNode = this.$refs.tree.getNodeById(`module_${this.targetId}`)
      if (treeNode) {
        this.$emit('selected', treeNode)
      }
    },
    mounted() {
      addResizeListener(this.$el, this.handleResize)
    },
    beforeDestroy() {
      Bus.$off('host-apply-topology-search', this.handleSearch)
      removeResizeListener(this.$el, this.handleResize)
    },
    methods: {
      async handleSearch(params) {
        try {
          if (params.query_filter.rules.length) {
            const keywordRuleIndex = params.query_filter.rules.findIndex(item => item.field === 'keyword')

            if (keywordRuleIndex === -1) {
              // 不存在关键字则只采用接口搜索
              const data = await this.searchNode(params)
              this.$refs.tree.filter({ remote: data })
            } else {
              // 先取出关键字的参数值
              const keyword = params.query_filter.rules[keywordRuleIndex]?.value

              // 接口搜索需要去掉keyword参数
              params.query_filter.rules.splice(keywordRuleIndex, 1)

              // 两者都存在，混合搜索
              if (params.query_filter.rules.length) {
                const data = await this.searchNode(params)
                this.$refs.tree.filter({
                  keyword,
                  remote: data,
                })
              } else {
                // 仅存在关键字搜索
                this.$refs.tree.filter({ keyword })
              }
            }
          } else {
            // 清空搜索
            this.$refs.tree.filter()
          }
          this.$refs.tree.removeChecked({ emitEvent: false })
        } catch (e) {
          console.error(e)
        }
      },
      searchNode(params) {
        return this.$store.dispatch('hostApply/searchNode', {
          bizId: this.business,
          params,
          config: {
            requestId: this.requestIds.searchNode
          }
        })
      },
      filterMethod({ remote: remoteData, keyword }, node) {
        // eslint-disable-next-line newline-per-chained-call
        const keywordFilter = (keyword, node) => String(node.name).toLowerCase().indexOf(keyword) > -1
        // eslint-disable-next-line max-len
        const remoteFilter = (remoteData, node) => remoteData.some(item => item.bk_inst_id === node.data.bk_inst_id && item.bk_obj_id === node.data.bk_obj_id)

        if (remoteData && keyword) {
          return keywordFilter(keyword, node) && remoteFilter(remoteData, node)
        }

        if (remoteData) {
          return remoteFilter(remoteData, node)
        }

        if (keyword) {
          return keywordFilter(keyword, node)
        }
      },
      async setDefaultState(data) {
        if (!data?.length) {
          return
        }

        this.$refs.tree.setData(data)

        let defaultNodeId
        const { firstModule } = this.treeStat
        if (!isNaN(this.targetId)) {
          defaultNodeId = `module_${this.targetId}`
        } else if (firstModule) {
          defaultNodeId = this.idGenerator(firstModule)
        }
        if (defaultNodeId) {
          const treeNode = this.$refs.tree.getNodeById(defaultNodeId)
          if (treeNode.data.service_template_id) {
            await this.setModuleApplyStatusByTemplate([treeNode.data.bk_inst_id])
          }
          this.$refs.tree.setSelected(defaultNodeId, { emitEvent: true })
          // 展开父级
          this.$refs.tree.setExpanded(treeNode?.parent.id, { emitEvent: true })
        }
      },
      getTreeStat() {
        const stat = {
          firstModule: null,
          levels: {},
          noRuleIds: [],
          // 模板id为键的模块id列表
          withTemplateModuleIdMap: new Map(),
          withTemplateHostApplyIds: []
        }
        const findModule = function (data, parent) {
          // eslint-disable-next-line no-restricted-syntax
          for (const item of data) {
            stat.levels[item.bk_inst_id] = parent ? (stat.levels[parent.bk_inst_id] + 1) : 0
            if (item.bk_obj_id === 'module') {
              if (item.service_template_id) {
                if (stat.withTemplateModuleIdMap.has(item.service_template_id)) {
                  stat.withTemplateModuleIdMap.get(item.service_template_id).push(item.bk_inst_id)
                } else {
                  stat.withTemplateModuleIdMap.set(item.service_template_id, [item.bk_inst_id])
                }
                if (item.service_template_host_apply_enabled) {
                  stat.withTemplateHostApplyIds.push(item.bk_inst_id)
                }
              }
              if (item.host_apply_rule_count === 0) {
                stat.noRuleIds.push(item.bk_inst_id)
              }
              if (!stat.firstModule) {
                stat.firstModule = item
              }
            } else if (item.child.length) {
              const match = findModule(item.child, item)
              if (match && !stat.firstModule) {
                stat.firstModule = item
              }
            }
          }
        }
        findModule(this.treeData)
        return stat
      },
      setNodeDisabled() {
        const { withTemplateHostApplyIds, noRuleIds } = this.treeStat

        // 处于批量操作状态disabled存在模板配置的节点
        if (withTemplateHostApplyIds?.length) {
          const nodeIds = withTemplateHostApplyIds.map(id => `module_${id}`)
          this.$refs.tree.setDisabled(nodeIds, { emitEvent: true, disabled: Boolean(this.action) })
        }

        // 批量删除操作状态disabled不存在模块配置的节点
        if (noRuleIds?.length) {
          // 仅需处理未配置模板的节点
          const nodeIds = noRuleIds.filter(id => !withTemplateHostApplyIds.includes(id)).map(id => `module_${id}`)
          this.$refs.tree.setDisabled(nodeIds, { emitEvent: true, disabled: this.isDel })
        }
      },
      updateNodeStatus(id, { isClose, isClear }) {
        const nodeData = this.$refs.tree.getNodeById(`module_${id}`).data
        if (isClose) {
          nodeData.host_apply_enabled = false
        }
        if (isClear) {
          nodeData.host_apply_rule_count = 0
        }
        this.treeStat = this.getTreeStat()
      },
      getMainLine() {
        return this.$store.dispatch('objectMainLineModule/searchMainlineObject', {
          config: {
            requestId: this.requestIds.mainLine
          }
        })
      },
      idGenerator(data) {
        return `${data.bk_obj_id}_${data.bk_inst_id}`
      },
      applyEnabled(node) {
        return this.isModule(node) && (node.data.host_apply_enabled || node.data.service_template_host_apply_enabled)
      },
      isTemplate(node) {
        return node.data.service_template_id || node.data.set_template_id
      },
      isModule(node) {
        return node.data.bk_obj_id === 'module'
      },
      beforeSelect(node) {
        return this.isModule(node)
      },
      beforeCheck() {
        return Boolean(this.action)
      },
      getNodeTips(nodeData) {
        if (nodeData.service_template_host_apply_enabled) {
          return this.$t('需在模板中配置')
        }
        if (nodeData.host_apply_rule_count === 0 && this.isDel) {
          return this.$t('暂无策略')
        }
        return ''
      },
      getInternalNodeClass(node, data) {
        const clazz = []
        clazz.push(this.nodeIconMap[data.default] || this.nodeIconMap.default)
        if (node.selected) {
          clazz.push('is-selected')
        }
        return clazz
      },
      handleSelectChange(node) {
        this.$emit('selected', node)
      },
      handleCheckChange(id, checked) {
        this.$emit('checked', id, checked)
      },
      handleResize() {
        this.$refs.tree.resize()
      },
      async handleExpandChange(node) {
        if (!node.state.expanded) {
          return
        }

        if (!node.children[0].expanded) {
          const lastNodeLevel = node.children[0].level
          Bus.$emit('topologyTree/expandChange', lastNodeLevel)
        }
      },
      async setModuleApplyStatusByTemplate(ids) {
        const { withTemplateModuleIdMap } = this.treeStat
        let withTemplateModuleIds = []
        for (const moduleIds of withTemplateModuleIdMap.values()) {
          withTemplateModuleIds.push(...moduleIds)
        }
        if (ids) {
          withTemplateModuleIds = ids
        }

        if (!withTemplateModuleIds?.length) {
          return
        }

        try {
          const result = await this.$store.dispatch('hostApply/getModuleApplyStatusByTemplate', {
            params: {
              bk_biz_id: this.business,
              bk_module_ids: withTemplateModuleIds
            },
            config: {
              requestId: this.requestIds.moduleApplyStatus
            }
          })
          withTemplateModuleIds.forEach((id) => {
            const nodeData = this.$refs.tree.getNodeById(`module_${id}`).data
            const statusItem = result.find(item => item.bk_module_id === id)
            this.$set(nodeData, 'service_template_host_apply_enabled', statusItem.host_apply_enabled)
          })
        } catch (error) {
          console.log(error)
        }

        this.treeStat = this.getTreeStat()
      }
    }
  }
</script>

<style lang="scss" scoped>
  .topology-tree-wrapper {
    ::v-deep .bk-scroll-home .bk-bottom-scroll {
      display: none;
    }
  }
  .topology-tree {
      padding: 10px 0;
      margin-right: 2px;
      .node-info {
        min-width: 100px;
          .node-icon {
              width: 22px;
              height: 22px;
              line-height: 21px;
              text-align: center;
              font-style: normal;
              font-size: 12px;
              margin: 8px 8px 0 6px;
              border-radius: 50%;
              background-color: #c4c6cc;
              color: #fff;
              &.is-template {
                  background-color: #97aed6;
              }
              &.is-selected {
                  background-color: #3a84ff;
              }
          }
          .config-icon {
              position: relative;
              top: 6px;
              right: 4px;
              padding: 0 5px;
              height: 18px;
              line-height: 17px;
              color: #979ba5;
              font-size: 26px;
              text-align: center;
              color: #2dcb56;
          }
          .internal-node-icon{
              width: 20px;
              height: 20px;
              line-height: 20px;
              text-align: center;
              margin: 8px 4px 8px 0;
              &.is-selected {
                  color: #ffb400;
              }
          }
          .info-content {
              display: flex;
              align-items: center;
              line-height: 36px;
              font-size: 14px;
              .node-name {
                  @include ellipsis;
                  margin-right: 8px;
              }
          }
      }

      .empty {
          position: absolute;
          display: flex;
          height: calc(100% - 30px);
          width: 100%;
          justify-content: center;
          align-items: center;
      }
  }
</style><|MERGE_RESOLUTION|>--- conflicted
+++ resolved
@@ -65,14 +65,8 @@
   import { mapGetters, mapState } from 'vuex'
   import Bus from '@/utils/bus'
   import { addResizeListener, removeResizeListener } from '@/utils/resize-events'
-<<<<<<< HEAD
-  import { sortTopoTree } from '@/utils/tools'
-  import topologyInstanceService, { requestIds as topologyrequestIds } from '@/service/topology/instance.js'
+  import topologyInstanceService, { requestIds as topologyrequestIds } from '@/services/topology/instance.js'
   import { CONFIG_MODE } from '@/service/service-template/index.js'
-=======
-  import topologyInstanceService, { requestIds as topologyrequestIds } from '@/services/topology/instance.js'
-  import { CONFIG_MODE } from '@/services/service-template/index.js'
->>>>>>> 883e9912
 
   export default {
     props: {

--- conflicted
+++ resolved
@@ -1,5 +1,4 @@
 <template>
-<<<<<<< HEAD
   <div class="host-apply-confirm">
     <div class="caption">
       <div class="title">{{$t('请确认以下主机应用信息')}}</div>
@@ -16,64 +15,6 @@
           <em place="num" class="check-num">{{table.total}}</em>
         </i18n>
       </div>
-=======
-    <div class="host-apply-confirm">
-        <div class="caption">
-            <div class="title">{{$t('请确认以下主机应用信息')}}</div>
-            <div class="stat">
-                <span class="conflict-item">
-                    <span v-bk-tooltips="{ content: $t('当一台主机同属多个模块时，且模块配置了不同的属性'), width: 185 }">
-                        <i class="bk-cc-icon icon-cc-tips"></i>
-                    </span>
-                    <i18n path="属性冲突N台">
-                        <em place="num" class="conflict-num">{{conflictNum}}</em>
-                    </i18n>
-                </span>
-                <i18n path="总检测N台">
-                    <em place="num" class="check-num">{{table.total}}</em>
-                </i18n>
-            </div>
-        </div>
-        <property-confirm-table
-            ref="propertyConfirmTable"
-            :list="table.list"
-            :total="table.total"
-        >
-        </property-confirm-table>
-        <div class="bottom-actionbar">
-            <div class="actionbar-inner">
-                <bk-button theme="default" @click="handlePrevStep">{{$t('上一步')}}</bk-button>
-                <cmdb-auth :auth="{ type: $OPERATION.U_HOST_APPLY, relation: [bizId] }">
-                    <bk-button
-                        theme="primary"
-                        slot-scope="{ disabled }"
-                        :disabled="applyButtonDisabled || disabled"
-                        @click="handleApply"
-                    >
-                        {{$t('保存并应用')}}
-                    </bk-button>
-                </cmdb-auth>
-                <bk-button theme="default" @click="handleCancel">{{$t('取消')}}</bk-button>
-            </div>
-        </div>
-        <leave-confirm
-            v-bind="leaveConfirmConfig"
-            reverse
-            :title="$t('是否退出配置')"
-            :content="$t('启用步骤未完成，退出将会丢失当前配置')"
-            :ok-text="$t('退出')"
-            :cancel-text="$t('取消')"
-        >
-        </leave-confirm>
-        <apply-status-modal
-            ref="applyStatusModal"
-            :request="applyRequest"
-            @return="handleStatusModalBack"
-            @view-host="handleViewHost"
-            @view-failed="handleViewFailed"
-        >
-        </apply-status-modal>
->>>>>>> 99a5fb17
     </div>
     <property-confirm-table
       ref="propertyConfirmTable"
@@ -81,7 +22,7 @@
       :total="table.total"
     >
     </property-confirm-table>
-    <div :class="['bottom-actionbar', { 'is-sticky': hasScrollbar }]">
+    <div class="bottom-actionbar">
       <div class="actionbar-inner">
         <bk-button theme="default" @click="handlePrevStep">{{$t('上一步')}}</bk-button>
         <cmdb-auth :auth="{ type: $OPERATION.U_HOST_APPLY, relation: [bizId] }">
@@ -118,7 +59,6 @@
 </template>
 
 <script>
-<<<<<<< HEAD
   import { mapGetters, mapState, mapActions } from 'vuex'
   import leaveConfirm from '@/components/ui/dialog/leave-confirm'
   import propertyConfirmTable from '@/components/host-apply/property-confirm-table'
@@ -129,7 +69,6 @@
     MENU_BUSINESS_HOST_APPLY_EDIT,
     MENU_BUSINESS_HOST_APPLY_FAILED
   } from '@/dictionary/menu-symbol'
-  import { addResizeListener, removeResizeListener } from '@/utils/resize-events'
   export default {
     components: {
       leaveConfirm,
@@ -146,53 +85,6 @@
         leaveConfirmConfig: {
           id: 'propertyConfirm',
           active: true
-=======
-    import { mapGetters, mapState, mapActions } from 'vuex'
-    import leaveConfirm from '@/components/ui/dialog/leave-confirm'
-    import propertyConfirmTable from '@/components/host-apply/property-confirm-table'
-    import applyStatusModal from './children/apply-status'
-    import {
-        MENU_BUSINESS_HOST_AND_SERVICE,
-        MENU_BUSINESS_HOST_APPLY,
-        MENU_BUSINESS_HOST_APPLY_EDIT,
-        MENU_BUSINESS_HOST_APPLY_FAILED
-    } from '@/dictionary/menu-symbol'
-    export default {
-        components: {
-            leaveConfirm,
-            applyStatusModal,
-            propertyConfirmTable
-        },
-        data () {
-            return {
-                table: {
-                    list: [],
-                    total: 0
-                },
-                conflictNum: 0,
-                leaveConfirmConfig: {
-                    id: 'propertyConfirm',
-                    active: true
-                },
-                applyRequest: null,
-                applyButtonDisabled: false,
-                hasScrollbar: false
-            }
-        },
-        computed: {
-            ...mapState('hostApply', ['propertyConfig']),
-            ...mapGetters('objectBiz', ['bizId']),
-            ...mapGetters(['supplierAccount']),
-            isBatch () {
-                return this.$route.query.batch === 1
-            }
-        },
-        beforeRouteLeave (to, from, next) {
-            if (to.name !== MENU_BUSINESS_HOST_APPLY_EDIT) {
-                this.$store.commit('hostApply/clearRuleDraft')
-            }
-            next()
->>>>>>> 99a5fb17
         },
         applyRequest: null,
         applyButtonDisabled: false,
@@ -206,12 +98,6 @@
       isBatch() {
         return this.$route.query.batch === 1
       }
-    },
-    mounted() {
-      addResizeListener(this.$refs.propertyConfirmTable.$el, this.resizeHandler)
-    },
-    beforeDestroy() {
-      removeResizeListener(this.$refs.propertyConfirmTable.$el, this.resizeHandler)
     },
     beforeRouteLeave(to, from, next) {
       if (to.name !== MENU_BUSINESS_HOST_APPLY_EDIT) {
@@ -246,7 +132,6 @@
             }
           })
 
-<<<<<<< HEAD
           this.table.list = previewData.plans || []
           this.table.total = previewData.count
           this.conflictNum = previewData.unresolved_conflict_count
@@ -268,12 +153,6 @@
         this.$routerActions.redirect({
           name: MENU_BUSINESS_HOST_APPLY,
           query
-        })
-      },
-      resizeHandler(a, b, c) {
-        this.$nextTick(() => {
-          const scroller = this.$refs.propertyConfirmTable.$el.querySelector('.bk-table-body-wrapper')
-          this.hasScrollbar = scroller.scrollHeight > scroller.offsetHeight
         })
       },
       saveAndApply() {
@@ -289,44 +168,6 @@
             })
           })
         })
-=======
-                    this.table.list = previewData.plans || []
-                    this.table.total = previewData.count
-                    this.conflictNum = previewData.unresolved_conflict_count
-                } catch (e) {
-                    this.applyButtonDisabled = true
-                    console.error(e)
-                }
-            },
-            setBreadcrumbs () {
-                const title = this.isBatch ? '批量应用属性' : '应用属性'
-                this.$store.commit('setTitle', this.$t(title))
-            },
-            goBack () {
-                const query = {}
-                if (!this.isBatch) {
-                    query.module = this.propertyConfig.bk_module_ids[0]
-                }
-                this.$store.commit('hostApply/clearRuleDraft')
-                this.$routerActions.redirect({
-                    name: MENU_BUSINESS_HOST_APPLY,
-                    query
-                })
-            },
-            saveAndApply () {
-                const { conflictResolveResult } = this.$refs.propertyConfirmTable
-                const conflictResolvers = []
-                Object.keys(conflictResolveResult).forEach(key => {
-                    const propertyList = conflictResolveResult[key]
-                    propertyList.forEach(property => {
-                        conflictResolvers.push({
-                            bk_host_id: Number(key),
-                            bk_attribute_id: property.id,
-                            bk_property_value: property.__extra__.value
-                        })
-                    })
-                })
->>>>>>> 99a5fb17
 
         // 合入冲突结果数据
         let propertyConfig = { ...this.propertyConfig, ...{ conflict_resolvers: conflictResolvers } }

<template>
    <div class="hosts-layout">
        <cmdb-resize-layout class="hosts-topology fl"
            direction="right"
            :handler-offset="3"
            :min="200"
            :max="480"
            v-bkloading="{ isLoading: $loading(['getInstTopo', 'getInternalTopo']) }"
            :class="{ 'is-collapse': layout.topologyCollapse }">
            <p class="topology-tips" v-if="showTopologyTips" v-show="!layout.topologyCollapse">
                <i class="icon icon-cc-exclamation-tips"></i>
                <i18n path="主机拓扑提示">
                    <a href="javascript:void(0)" place="link" @click="handleTopologyTipsClick">{{$t('服务拓扑')}}</a>
                </i18n>
                <i class="bk-icon icon-close" @click="handleCloseTopologyTips"></i>
            </p>
            <bk-big-tree class="topology-tree"
                ref="tree"
                selectable
                :expand-on-click="false"
                :options="{
                    idKey: getNodeId,
                    nameKey: 'bk_inst_name',
                    childrenKey: 'child'
                }"
                @select-change="handleSelectChange">
                <template slot-scope="{ node, data }">
                    <i class="fl"
                        v-if="[1, 2].includes(data.default)"
                        :class="{
                            'internal-node-icon': true,
                            'icon-cc-host-free-pool': data.default === 1,
                            'icon-cc-host-breakdown': data.default === 2,
                            'is-selected': node.selected
                        }">
                    </i>
                    <i :class="['node-icon fl', { 'is-selected': node.selected }]" v-else>{{data.bk_obj_name[0]}}</i>
                    <span :class="['node-host-count fr', { 'is-selected': node.selected }]"
                        v-if="data.hasOwnProperty('host_count')">
                        {{data.host_count}}
                    </span>
                    <span class="node-name">{{node.name}}</span>
                </template>
            </bk-big-tree>
            <i class="topology-collapse-icon bk-icon icon-angle-left"
                @click="layout.topologyCollapse = !layout.topologyCollapse">
            </i>
        </cmdb-resize-layout>
        <cmdb-hosts-table class="hosts-main" ref="hostsTable"
            delete-auth=""
            :show-collection="true"
            :edit-auth="$OPERATION.U_HOST"
            :save-auth="$OPERATION.U_HOST"
            :transfer-resource-auth="$OPERATION.HOST_TO_RESOURCE"
            :columns-config-key="columnsConfigKey"
            :columns-config-properties="columnsConfigProperties"
            @update-host-count="hanldeUpdateHostCount">
        </cmdb-hosts-table>
    </div>
</template>

<script>
    import { mapGetters, mapActions, mapState } from 'vuex'
    import { MENU_BUSINESS_SERVICE_TOPOLOGY } from '@/dictionary/menu-symbol'
    import cmdbHostsTable from '@/components/hosts/table'
    export default {
        components: {
            cmdbHostsTable
        },
        data () {
            const showTopologyTips = window.localStorage.getItem('showTopologyTips')
            return {
                properties: {
                    biz: [],
                    host: [],
                    set: [],
                    module: []
                },
                filter: {
                    selectedNode: null
                },
                layout: {
                    topologyCollapse: false
                },
                showTopologyTips: showTopologyTips === null,
                ready: false
            }
        },
        computed: {
            ...mapGetters(['supplierAccount', 'userName', 'isAdminView']),
            ...mapGetters('objectBiz', ['bizId']),
            ...mapState('hosts', ['filterParams']),
            columnsConfigKey () {
                return `${this.userName}_host_${this.isAdminView ? 'adminView' : this.bizId}_table_columns`
            },
            columnsConfigProperties () {
                const setProperties = this.properties.set.filter(property => ['bk_set_name'].includes(property['bk_property_id']))
                const moduleProperties = this.properties.module.filter(property => ['bk_module_name'].includes(property['bk_property_id']))
                const hostProperties = this.properties.host
                return [...setProperties, ...moduleProperties, ...hostProperties]
            }
        },
        watch: {
            filterParams () {
                if (this.ready) {
                    this.getHostList()
                }
            }
        },
        async created () {
            try {
                const [topologyInstance] = await Promise.all([
                    this.getBusinessTopology(),
                    this.getProperties()
                ])
                const businessNodeId = this.getNodeId(topologyInstance[0])
                this.$refs.tree.setData(topologyInstance)
                this.$refs.tree.setExpanded(businessNodeId)
                this.$refs.tree.setSelected(businessNodeId, {
                    emitEvent: true
                })
                this.ready = true
                this.getHostCount()
            } catch (e) {
                console.log(e)
            }
        },
        beforeDestroy () {
            this.ready = false
        },
        methods: {
            ...mapActions('objectModelProperty', ['batchSearchObjectAttribute']),
            getProperties () {
                return this.batchSearchObjectAttribute({
                    params: this.$injectMetadata({
                        bk_obj_id: { '$in': Object.keys(this.properties) },
                        bk_supplier_account: this.supplierAccount
                    }),
                    config: {
                        requestId: 'getHostProperties'
                    }
                }).then(result => {
                    Object.keys(this.properties).forEach(objId => {
                        this.properties[objId] = result[objId]
                    })
                    return result
                })
            },
            async getBusinessTopology () {
                const [instance, internal] = await Promise.all([
                    this.getInstanceTopology(),
                    this.getInternalModules()
                ])
                const root = instance[0] || {}
                const children = root.child || []
                children.unshift(...(internal.module || []).map(module => {
                    return {
                        'default': ['空闲机', 'idle machine'].includes(module.bk_module_name) ? 1 : 2,
                        'bk_obj_id': 'module',
                        'bk_inst_id': module.bk_module_id,
                        'bk_inst_name': module.bk_module_name,
                        'host_count': module.host_count > 999 ? '999+' : module.host_count
                    }
                }))
                return instance
            },
            getInstanceTopology () {
                return this.$store.dispatch('objectMainLineModule/getInstTopo', {
                    bizId: this.bizId,
                    config: {
                        requestId: 'getInstTopo'
                    }
                })
            },
            getInternalModules () {
                return this.$store.dispatch('objectMainLineModule/getInternalTopo', {
                    bizId: this.bizId,
                    config: {
                        requestId: 'getInternalTopo'
                    }
                })
            },
            async getHostCount () {
                try {
                    const data = await this.$store.dispatch('objectMainLineModule/getInstTopoInstanceNum', {
                        bizId: this.bizId
                    })
                    this.setHostCount(data)
                } catch (e) {
                    console.error(e)
                }
            },
            setHostCount (data) {
                data.forEach(datum => {
                    const id = this.getNodeId(datum)
                    const node = this.$refs.tree.getNodeById(id)
                    if (node) {
                        const count = datum.host_count
                        this.$set(node.data, 'host_count', count > 999 ? '999+' : count)
                    }
                    const child = datum.child
                    if (Array.isArray(child) && child.length) {
                        this.setHostCount(child)
                    }
                })
            },
            getNodeId (data) {
                return `${data.bk_obj_id}-${data.bk_inst_id}`
            },
            handleSelectChange (node) {
                this.filter.selectedNode = node
                this.getHostList()
            },
            getParams () {
                const defaultModel = ['biz', 'set', 'module', 'host', 'object']
                const modelInstKey = {
                    biz: 'bk_biz_id',
                    set: 'bk_set_id',
                    module: 'bk_module_id',
                    host: 'bk_host_id',
                    object: 'bk_inst_id'
                }
                const params = {
                    bk_biz_id: this.bizId,
                    ip: this.filterParams.ip,
                    condition: defaultModel.map(model => {
                        return {
                            bk_obj_id: model,
                            condition: this.filterParams[model] || [],
                            fields: []
                        }
                    })
                }
                const selectedNode = this.filter.selectedNode
                const selectedModel = defaultModel.includes(selectedNode.data.bk_obj_id) ? selectedNode.data.bk_obj_id : 'object'
                const selectedModelCondition = params.condition.find(model => model.bk_obj_id === selectedModel)
                selectedModelCondition.condition.push({
                    field: modelInstKey[selectedModel],
                    operator: '$eq',
                    value: selectedNode.data.bk_inst_id
                })
                return params
            },
            getHostList (resetPage = true) {
                const params = this.getParams()
                this.$refs.hostsTable.search(this.bizId, params, resetPage)
            },
            handleTopologyTipsClick () {
                this.$router.push({
                    name: MENU_BUSINESS_SERVICE_TOPOLOGY
                })
            },
            handleCloseTopologyTips () {
                this.showTopologyTips = false
                window.localStorage.setItem('showTopologyTips', false)
            },
            async hanldeUpdateHostCount () {
                this.getHostCount()
                const internal = await this.getInternalModules()
                internal.module && internal.module.forEach(module => {
                    const node = this.$refs.tree.getNodeById(`module-${module.bk_module_id}`)
                    if (node) {
                        const count = module.host_count
                        this.$set(node.data, 'host_count', count > 999 ? '999+' : count)
                    }
                })
            }
        }
    }
</script>

<style lang="scss" scoped>
    .hosts-layout{
        border-top: 1px solid $cmdbLayoutBorderColor;
        padding: 0;
        .hosts-topology {
            position: relative;
            width: 280px;
            height: 100%;
            border-right: 1px solid $cmdbLayoutBorderColor;
            &.is-collapse {
                width: 0 !important;
                .topology-collapse-icon:before {
                    display: inline-block;
                    transform: rotate(180deg);
                }
            }
            .topology-collapse-icon {
                position: absolute;
                left: 100%;
                top: 50%;
                width: 16px;
                height: 100px;
                line-height: 100px;
                background: $cmdbLayoutBorderColor;
                border-radius: 0px 12px 12px 0px;
                transform: translateY(-50%);
                text-align: center;
                font-size: 12px;
                color: #fff;
                cursor: pointer;
                &:hover {
                    background: #699DF4;
                }
            }
        }
        .hosts-main{
            overflow: hidden;
            height: 100%;
            padding: 20px;
        }
    }
    .topology-tips {
        font-size: 12px;
        line-height: 16px;
        margin: 10px 0 0 0;
        padding: 2px 16px;
        .icon,
        .icon-close,
        span,
        a {
            display: inline-block;
            vertical-align: baseline;
        }
        a {
            color: #3A84FF;
        }
        .icon, .icon-close {
            cursor: pointer;
            vertical-align: -1px;
        }
        .icon-close {
            margin-left: 10px;
            &:hover {
                color: #3c96ff;
            }
        }
    }
<<<<<<< HEAD
    [bk-language="en"] {
=======
    [bk-language='en'] {
>>>>>>> 14f42792
        .topology-tips {
            padding: 2px 3px;
        }
    }
    .topology-tree {
        width: 100%;
        max-height: 100%;
        padding: 10px 0;
        @include scrollbar-y;
        .node-icon {
            display: block;
            width: 20px;
            height: 20px;
            margin: 8px 4px 8px 0;
            vertical-align: middle;
            border-radius: 50%;
            background-color: #C4C6CC;
            line-height: 1.666667;
            text-align: center;
            font-size: 12px;
            font-style: normal;
            color: #FFF;
            &.is-selected {
                background-color: #3A84FF;
            }
        }
        .node-name {
            height: 36px;
            line-height: 36px;
            overflow: hidden;
            @include ellipsis;
        }
        .node-host-count {
            padding: 0 5px;
            margin: 9px 20px 9px 4px;
            height: 18px;
            line-height: 17px;
            border-radius: 2px;
            background-color: #f0f1f5;
            color: #979ba5;
            font-size: 12px;
            text-align: center;
            &.is-selected {
                background-color: #a2c5fd;
                color: #fff;
            }
        }
        .internal-node-icon{
            width: 20px;
            height: 20px;
            line-height: 20px;
            text-align: center;
            margin: 8px 4px 8px 0;
            &.is-selected {
                color: #FFB400;
            }
        }
    }
    .hosts-table{
        margin-top: 20px;
    }
</style><|MERGE_RESOLUTION|>--- conflicted
+++ resolved
@@ -336,11 +336,7 @@
             }
         }
     }
-<<<<<<< HEAD
-    [bk-language="en"] {
-=======
     [bk-language='en'] {
->>>>>>> 14f42792
         .topology-tips {
             padding: 2px 3px;
         }

--- conflicted
+++ resolved
@@ -336,11 +336,7 @@
             }
         }
     }
-<<<<<<< HEAD
-    [bk-language="en"] {
-=======
     [bk-language='en'] {
->>>>>>> 1e738fb9
         .topology-tips {
             padding: 2px 3px;
         }

<template>
<<<<<<< HEAD
  <div class="form-layout">
    <div class="form-groups" ref="formGroups">
      <template v-for="(group, groupIndex) in $sortedGroups">
        <div class="property-group"
          :key="groupIndex"
          v-if="checkGroupAvailable(groupedProperties[groupIndex])">
          <cmdb-collapse
            :label="group['bk_group_name']"
            :collapse.sync="groupState[group['bk_group_id']]">
            <ul class="property-list">
              <template v-for="(property, propertyIndex) in groupedProperties[groupIndex]">
                <li :class="['property-item', { flex: property.bk_property_type === 'table' }]"
                  v-if="checkEditable(property)"
                  :key="propertyIndex">
                  <div class="property-name clearfix" v-if="!invisibleNameProperties.includes(property['bk_property_id'])">
                    <span class="property-name-text" :class="{ required: property['isrequired'] }">{{property['bk_property_name']}}</span>
                    <i class="property-name-tooltips icon-cc-tips"
                      v-if="property['placeholder']"
                      v-bk-tooltips="{
                        trigger: 'click',
                        content: htmlEncode(property['placeholder'])
                      }">
                    </i>
                  </div>
                  <div :class="['property-value', { 'is-lock': values[property.bk_property_id].as_default_value }]">
                    <component class="form-component" ref="formComponent"
                      :is="getComponentType(property)"
                      :disabled="getPropertyEditStatus(property)"
                      :class="{ error: errors.has(property['bk_property_id']) }"
                      :unit="property.unit"
                      :row="2"
                      :options="property.option || []"
                      :data-vv-name="property['bk_property_id']"
                      :data-vv-as="property['bk_property_name']"
                      :placeholder="getPlaceholder(property)"
                      :auto-select="false"
                      v-validate="getValidateRules(property)"
                      v-model.trim="values[property['bk_property_id']]['value']">
                    </component>
                    <span class="property-lock-state"
                      v-if="allowLock(property)"
                      v-bk-tooltips="{
                        placement: 'top',
                        interactive: false,
                        content: isLocked(property) ? $t('取消锁定') : $t('进程模板锁定提示语'),
                        delay: [100, 0]
                      }"
                      tabindex="-1"
                      @click="toggleLockState(property)">
                      <i class="icon-cc-lock-fill" v-if="values[property.bk_property_id].as_default_value"></i>
                      <i class="icon-cc-lock-line" v-else></i>
                    </span>
                    <span class="form-error">{{getFormError(property)}}</span>
                  </div>
                </li>
              </template>
            </ul>
          </cmdb-collapse>
        </div>
      </template>
    </div>
    <div class="form-options"
      v-if="showOptions"
      :class="{ sticky: scrollbar }">
      <slot name="form-options">
        <cmdb-auth :auth="auth">
          <bk-button slot-scope="{ disabled }"
            class="button-save"
            theme="primary"
            :disabled="saveDisabled || $loading() || disabled || btnStatus()"
            @click="handleSave">
            {{type === 'create' ? $t('提交') : $t('保存')}}
          </bk-button>
        </cmdb-auth>
        <bk-button class="button-cancel" @click="handleCancel">{{$t('取消')}}</bk-button>
      </slot>
      <slot name="extra-options"></slot>
    </div>
  </div>
</template>

<script>
  import formMixins from '@/mixins/form'
  import RESIZE_EVENTS from '@/utils/resize-events'
  import { mapMutations } from 'vuex'
  import ProcessFormPropertyTable from './process-form-property-table'
  export default {
    components: {
      ProcessFormPropertyTable
    },
    mixins: [formMixins],
    props: {
      inst: {
        type: Object,
        default() {
          return {}
        }
      },
      objId: {
        type: String,
        default: ''
      },
      type: {
        default: 'create',
        validator(val) {
          return ['create', 'update'].includes(val)
        }
      },
      isCreatedService: {
        type: Boolean,
        default: true
      },
      dataIndex: Number,
      showOptions: {
        type: Boolean,
        default: true
      },
      saveDisabled: Boolean,
      hasUsed: {
        type: Boolean,
        default: false
      },
      auth: {
        type: Object,
        default: null
      },
      submitFormat: {
        type: Function,
        default: data => data
      }
    },
    data() {
      return {
        values: {
          bk_func_name: ''
=======
    <cmdb-sticky-layout class="form-layout">
        <div class="form-groups" ref="formGroups">
            <template v-for="(group, groupIndex) in $sortedGroups">
                <div class="property-group"
                    :key="groupIndex"
                    v-if="checkGroupAvailable(groupedProperties[groupIndex])">
                    <cmdb-collapse
                        :label="group['bk_group_name']"
                        :collapse.sync="groupState[group['bk_group_id']]">
                        <ul class="property-list">
                            <template v-for="(property, propertyIndex) in groupedProperties[groupIndex]">
                                <li :class="['property-item', { flex: property.bk_property_type === 'table' }]"
                                    v-if="checkEditable(property)"
                                    :key="propertyIndex">
                                    <div class="property-name clearfix" v-if="!invisibleNameProperties.includes(property['bk_property_id'])">
                                        <span class="property-name-text" :class="{ required: property['isrequired'] }">{{property['bk_property_name']}}</span>
                                        <i class="property-name-tooltips icon-cc-tips"
                                            v-if="property['placeholder']"
                                            v-bk-tooltips="{
                                                trigger: 'click',
                                                content: htmlEncode(property['placeholder'])
                                            }">
                                        </i>
                                    </div>
                                    <div :class="['property-value', { 'is-lock': values[property.bk_property_id].as_default_value }]">
                                        <component class="form-component" ref="formComponent"
                                            :is="getComponentType(property)"
                                            :disabled="getPropertyEditStatus(property)"
                                            :class="{ error: errors.has(property['bk_property_id']) }"
                                            :unit="property.unit"
                                            :row="2"
                                            :options="property.option || []"
                                            :data-vv-name="property['bk_property_id']"
                                            :data-vv-as="property['bk_property_name']"
                                            :placeholder="getPlaceholder(property)"
                                            :auto-select="false"
                                            v-validate="getValidateRules(property)"
                                            v-model.trim="values[property['bk_property_id']]['value']">
                                        </component>
                                        <span class="property-lock-state"
                                            v-if="allowLock(property)"
                                            v-bk-tooltips="{
                                                placement: 'top',
                                                interactive: false,
                                                content: isLocked(property) ? $t('取消锁定') : $t('进程模板锁定提示语'),
                                                delay: [100, 0]
                                            }"
                                            tabindex="-1"
                                            @click="toggleLockState(property)">
                                            <i class="icon-cc-lock-fill" v-if="values[property.bk_property_id].as_default_value"></i>
                                            <i class="icon-cc-lock-line" v-else></i>
                                        </span>
                                        <span class="form-error">{{getFormError(property)}}</span>
                                    </div>
                                </li>
                            </template>
                        </ul>
                    </cmdb-collapse>
                </div>
            </template>
        </div>
        <div class="form-options" slot="footer" slot-scope="{ sticky }"
            v-if="showOptions"
            :class="{ sticky: sticky }">
            <slot name="form-options">
                <cmdb-auth :auth="auth">
                    <bk-button slot-scope="{ disabled }"
                        class="button-save"
                        theme="primary"
                        :disabled="saveDisabled || $loading() || disabled || btnStatus()"
                        @click="handleSave">
                        {{type === 'create' ? $t('提交') : $t('保存')}}
                    </bk-button>
                </cmdb-auth>
                <bk-button class="button-cancel" @click="handleCancel">{{$t('取消')}}</bk-button>
            </slot>
            <slot name="extra-options"></slot>
        </div>
    </cmdb-sticky-layout>
</template>

<script>
    import formMixins from '@/mixins/form'
    import { mapMutations } from 'vuex'
    import ProcessFormPropertyTable from './process-form-property-table'
    export default {
        components: {
            ProcessFormPropertyTable
        },
        mixins: [formMixins],
        props: {
            inst: {
                type: Object,
                default () {
                    return {}
                }
            },
            objId: {
                type: String,
                default: ''
            },
            type: {
                default: 'create',
                validator (val) {
                    return ['create', 'update'].includes(val)
                }
            },
            isCreatedService: {
                type: Boolean,
                default: true
            },
            dataIndex: Number,
            showOptions: {
                type: Boolean,
                default: true
            },
            saveDisabled: Boolean,
            hasUsed: {
                type: Boolean,
                default: false
            },
            auth: {
                type: Object,
                default: null
            },
            submitFormat: {
                type: Function,
                default: data => data
            }
        },
        data () {
            return {
                values: {
                    bk_func_name: ''
                },
                refrenceValues: {},
                invisibleNameProperties: ['bind_info'],
                defaultLocked: ['bk_func_name', 'bk_process_name', 'bind_info']
            }
>>>>>>> 99a5fb17
        },
        refrenceValues: {},
        scrollbar: false,
        invisibleNameProperties: ['bind_info'],
        defaultLocked: ['bk_func_name', 'bk_process_name', 'bind_info']
      }
    },
    computed: {
      groupedProperties() {
        return this.$groupedProperties
      }
    },
    watch: {
      inst(inst) {
        this.initValues()
      },
      properties() {
        this.initValues()
      },
      'values.bk_func_name.value': {
        handler(newVal, oldValue) {
          if (this.values.bk_process_name.value === oldValue) {
            this.values.bk_process_name.value = newVal
          }
        },
        deep: true
      }
    },
    created() {
      this.initValues()
    },
    mounted() {
      RESIZE_EVENTS.addResizeListener(this.$refs.formGroups, this.checkScrollbar)
    },
    beforeDestroy() {
      RESIZE_EVENTS.removeResizeListener(this.$refs.formGroups, this.checkScrollbar)
    },
    methods: {
      ...mapMutations('serviceProcess', ['addLocalProcessTemplate', 'updateLocalProcessTemplate']),
      isLocked(property) {
        return this.values[property.bk_property_id].as_default_value
      },
      allowLock(property) {
        return !this.defaultLocked.includes(property.bk_property_id)
      },
      toggleLockState(property) {
        this.values[property.bk_property_id].as_default_value = !this.isLocked(property)
      },
      getComponentType(property) {
        const type = property.bk_property_type
        if (type === 'table') {
          return 'process-form-property-table'
        }
        return `cmdb-form-${type}`
      },
      getPropertyEditStatus(property) {
        const uneditable = ['bk_func_name', 'bk_process_name'].includes(property['bk_property_id']) && !this.isCreatedService
        return this.type === 'update' && uneditable
      },
      changedValues() {
        const changedValues = {}
        if (!Object.keys(this.refrenceValues).length) return {}
        Object.keys(this.values).forEach((propertyId) => {
          let isChange = false
          if (!['sign_id', 'process_id'].includes(propertyId)) {
            isChange = Object.keys(this.values[propertyId]).some((key) => {
              return JSON.stringify(this.values[propertyId][key]) !== JSON.stringify(this.refrenceValues[propertyId][key])
            })
          }
          if (isChange) {
            changedValues[propertyId] = this.values[propertyId]
          }
        })
        return changedValues
      },
      hasChange() {
        return !!Object.keys(this.changedValues()).length
      },
      btnStatus() {
        return this.type === 'create' ? false : !this.hasChange()
      },
      checkScrollbar() {
        const $layout = this.$el
        this.scrollbar = $layout.scrollHeight !== $layout.offsetHeight
      },
      initValues() {
        const restValues = {}
        const formValues = this.$tools.getInstFormValues(this.properties, {}, this.type === 'create')
        Object.keys(formValues).forEach((key) => {
          if (!this.inst.hasOwnProperty(key)) {
            restValues[key] = {
              as_default_value: this.defaultLocked.includes(key),
              value: formValues[key]
            }
<<<<<<< HEAD
          }
        })
        this.values = Object.assign({}, this.values, restValues, this.inst)
        const timer = setTimeout(() => {
          this.refrenceValues = this.$tools.clone(this.values)
          clearTimeout(timer)
        })
      },
      checkGroupAvailable(properties) {
        const availabelProperties = properties.filter((property) => {
          return this.checkEditable(property)
        })
        return !!availabelProperties.length
      },
      checkEditable(property) {
        if (this.type === 'create') {
          return !property['bk_isapi']
        }
        return property.editable && !property['bk_isapi']
      },
      checkDisabled(property) {
        if (this.type === 'create') {
          return false
        }
        return !property.editable || property.isreadonly
      },
      htmlEncode(placeholder) {
        let temp = document.createElement('div')
        temp.innerHTML = placeholder
        const output = temp.innerText
        temp = null
        return output
      },
      getPlaceholder(property) {
        const placeholderTxt = ['enum', 'list'].includes(property.bk_property_type) ? '请选择xx' : '请输入xx'
        return this.$t(placeholderTxt, { name: property.bk_property_name })
      },
      getValidateRules(property) {
        return this.$tools.getValidateRules(property)
      },
      getFormError(property) {
        if (property.bk_property_type === 'table') {
          const hasError = this.errors.items.some(item => item.scope === property.bk_property_id)
          return hasError ? this.$t('有未正确定义的监听信息') : ''
        }
        return this.errors.first(property.bk_property_id)
      },
      callComponentValidator() {
        const componentValidator = []
        const { formComponent = [] } = this.$refs
        formComponent.forEach((component) => {
          componentValidator.push(component.$validator.validateAll())
          componentValidator.push(component.$validator.validateScopes())
        })
        return componentValidator
      },
      async handleSave() {
        try {
          const results = await Promise.all([
            this.$validator.validateAll(),
            ...this.callComponentValidator()
          ])
          const result = results.every(result => result)
          if (result && !this.hasChange()) {
            this.$emit('on-cancel')
          } else if (result && this.isCreatedService) {
            const cloneValues = this.$tools.clone(this.values)
            const formatValue = this.submitFormat(cloneValues)
            if (this.type === 'create') {
              this.addLocalProcessTemplate(formatValue)
              this.$emit('on-cancel')
            } else if (this.type === 'update') {
              this.updateLocalProcessTemplate({ process: formatValue, index: this.dataIndex })
              this.$emit('on-cancel')
=======
        },
        created () {
            this.initValues()
        },
        methods: {
            ...mapMutations('serviceProcess', ['addLocalProcessTemplate', 'updateLocalProcessTemplate']),
            isLocked (property) {
                return this.values[property.bk_property_id].as_default_value
            },
            allowLock (property) {
                return !this.defaultLocked.includes(property.bk_property_id)
            },
            toggleLockState (property) {
                this.values[property.bk_property_id].as_default_value = !this.isLocked(property)
            },
            getComponentType (property) {
                const type = property.bk_property_type
                if (type === 'table') {
                    return 'process-form-property-table'
                }
                return `cmdb-form-${type}`
            },
            getPropertyEditStatus (property) {
                const uneditable = ['bk_func_name', 'bk_process_name'].includes(property['bk_property_id']) && !this.isCreatedService
                return this.type === 'update' && uneditable
            },
            changedValues () {
                const changedValues = {}
                if (!Object.keys(this.refrenceValues).length) return {}
                Object.keys(this.values).forEach(propertyId => {
                    let isChange = false
                    if (!['sign_id', 'process_id'].includes(propertyId)) {
                        isChange = Object.keys(this.values[propertyId]).some(key => {
                            return JSON.stringify(this.values[propertyId][key]) !== JSON.stringify(this.refrenceValues[propertyId][key])
                        })
                    }
                    if (isChange) {
                        changedValues[propertyId] = this.values[propertyId]
                    }
                })
                return changedValues
            },
            hasChange () {
                return !!Object.keys(this.changedValues()).length
            },
            btnStatus () {
                return this.type === 'create' ? false : !this.hasChange()
            },
            initValues () {
                const restValues = {}
                const formValues = this.$tools.getInstFormValues(this.properties, {}, this.type === 'create')
                Object.keys(formValues).forEach(key => {
                    if (!this.inst.hasOwnProperty(key)) {
                        restValues[key] = {
                            as_default_value: this.defaultLocked.includes(key),
                            value: formValues[key]
                        }
                    }
                })
                this.values = Object.assign({}, this.values, restValues, this.inst)
                const timer = setTimeout(() => {
                    this.refrenceValues = this.$tools.clone(this.values)
                    clearTimeout(timer)
                })
            },
            checkGroupAvailable (properties) {
                const availabelProperties = properties.filter(property => {
                    return this.checkEditable(property)
                })
                return !!availabelProperties.length
            },
            checkEditable (property) {
                if (this.type === 'create') {
                    return !property['bk_isapi']
                }
                return property.editable && !property['bk_isapi']
            },
            checkDisabled (property) {
                if (this.type === 'create') {
                    return false
                }
                return !property.editable || property.isreadonly
            },
            htmlEncode (placeholder) {
                let temp = document.createElement('div')
                temp.innerHTML = placeholder
                const output = temp.innerText
                temp = null
                return output
            },
            getPlaceholder (property) {
                const placeholderTxt = ['enum', 'list'].includes(property.bk_property_type) ? '请选择xx' : '请输入xx'
                return this.$t(placeholderTxt, { name: property.bk_property_name })
            },
            getValidateRules (property) {
                return this.$tools.getValidateRules(property)
            },
            getFormError (property) {
                if (property.bk_property_type === 'table') {
                    const hasError = this.errors.items.some(item => item.scope === property.bk_property_id)
                    return hasError ? this.$t('有未正确定义的监听信息') : ''
                }
                return this.errors.first(property.bk_property_id)
            },
            callComponentValidator () {
                const componentValidator = []
                const { formComponent = [] } = this.$refs
                formComponent.forEach(component => {
                    componentValidator.push(component.$validator.validateAll())
                    componentValidator.push(component.$validator.validateScopes())
                })
                return componentValidator
            },
            async handleSave () {
                try {
                    const results = await Promise.all([
                        this.$validator.validateAll(),
                        ...this.callComponentValidator()
                    ])
                    const result = results.every(result => result)
                    if (result && !this.hasChange()) {
                        this.$emit('on-cancel')
                    } else if (result && this.isCreatedService) {
                        const cloneValues = this.$tools.clone(this.values)
                        const formatValue = this.submitFormat(cloneValues)
                        if (this.type === 'create') {
                            this.addLocalProcessTemplate(formatValue)
                            this.$emit('on-cancel')
                        } else if (this.type === 'update') {
                            this.updateLocalProcessTemplate({ process: formatValue, index: this.dataIndex })
                            this.$emit('on-cancel')
                        }
                    } else if (result) {
                        this.$emit('on-submit', this.values, this.changedValues(), this.type)
                    } else {
                        this.uncollapseGroup()
                    }
                } catch (error) {
                    console.error(error)
                }
            },
            uncollapseGroup () {
                this.errors.items.forEach(item => {
                    const compareKey = item.scope || item.field
                    const property = this.properties.find(property => property['bk_property_id'] === compareKey)
                    const group = property['bk_property_group']
                    this.groupState[group] = false
                })
            },
            handleCancel () {
                if (this.hasChange()) {
                    return new Promise((resolve, reject) => {
                        this.$bkInfo({
                            title: this.$t('确认退出'),
                            subTitle: this.$t('退出会导致未保存信息丢失'),
                            extCls: 'bk-dialog-sub-header-center',
                            confirmFn: () => {
                                this.$emit('on-cancel')
                            },
                            cancelFn: () => {
                                resolve(false)
                            }
                        })
                    })
                } else {
                    this.$emit('on-cancel')
                }
>>>>>>> 99a5fb17
            }
          } else if (result) {
            this.$emit('on-submit', this.values, this.changedValues(), this.type)
          } else {
            this.uncollapseGroup()
          }
        } catch (error) {
          console.error(error)
        }
      },
      uncollapseGroup() {
        this.errors.items.forEach((item) => {
          const compareKey = item.scope || item.field
          const property = this.properties.find(property => property['bk_property_id'] === compareKey)
          const group = property['bk_property_group']
          this.groupState[group] = false
        })
      },
      handleCancel() {
        if (this.hasChange()) {
          return new Promise((resolve, reject) => {
            this.$bkInfo({
              title: this.$t('确认退出'),
              subTitle: this.$t('退出会导致未保存信息丢失'),
              extCls: 'bk-dialog-sub-header-center',
              confirmFn: () => {
                this.$emit('on-cancel')
              },
              cancelFn: () => {
                resolve(false)
              }
            })
          })
        } else {
          this.$emit('on-cancel')
        }
      }
    }
  }
</script>

<style lang="scss" scoped>
    .form-layout {
        height: 100%;
        @include scrollbar-y;
    }
    .process-tips {
        margin: 10px 20px 0;
    }
    .form-groups {
        padding: 0 20px;
    }
    .property-group {
        padding: 20px 0 10px 0;
        &:first-child {
        padding: 15px 0 10px 0;
        }
    }
    .group-name {
        font-size: 14px;
        font-weight: bold;
        line-height: 14px;
        color: #63656e;
        overflow: visible;
    }
    .property-list {
        padding: 4px 0;
        display: flex;
        flex-wrap: wrap;
        .property-item {
            width: 50%;
            margin: 12px 0 0;
            font-size: 12px;
            flex: 0 0 50%;
            &:nth-child(odd) {
                padding-right: 30px;
            }
            &:nth-child(even) {
                padding-left: 30px;
            }
            .property-name {
                display: block;
                margin: 6px 0 10px;
                color: $cmdbTextColor;
                line-height: 16px;
                font-size: 0;
            }
            .property-name-text {
                position: relative;
                display: inline-block;
                vertical-align: middle;
                padding: 0 6px 0 0;
                font-size: 14px;
                @include ellipsis;
                &.required {
                    padding: 0 14px 0 0;
                    &:after {
                        position: absolute;
                        left: 100%;
                        top: 0;
                        margin: 0 0 0 -10px;
                        content: "*";
                        color: #ff5656;
                    }
                }
            }
            .property-name-tooltips {
                display: inline-block;
                vertical-align: middle;
                width: 16px;
                height: 16px;
                font-size: 16px;
                color: #c3cdd7;
            }
            
            &.flex {
                flex: 1;
                padding-right: 0;
                width: 100%;
            }
        }
    }
    @mixin property-lock-state-visible {
        display: inline-flex;
        border: 1px solid #c4c6cc;
        border-left: none;
    }
    @mixin no-right-radius {
        border-top-right-radius: 0;
        border-bottom-right-radius: 0;
    }
    .property-value {
        font-size: 0;
        position: relative;
        display: flex;
        &:hover,
        &.is-lock {
            .property-lock-state {
               @include property-lock-state-visible;
            }
            .form-component /deep/ {
                .bk-form-input,
                .bk-form-textarea,
                .bk-textarea-wrapper {
                     @include no-right-radius;
                }
            }
            .form-component.bk-select {
                @include no-right-radius;
            }
        }
        .form-component {
            flex: 1;
            &.control-active /deep/ {
                .bk-form-input,
                .bk-form-textarea,
                .bk-textarea-wrapper {
                     @include no-right-radius;
                }
            }
            &.is-focus {
                @include no-right-radius;
            }
            &.control-active ~ .property-lock-state {
                @include property-lock-state-visible;
            }
        }
        .property-lock-state {
            display: none;
            width: 24px;
            align-items: center;
            justify-content: center;
            background-color: #f2f4f8;
            font-size: 14px;
            overflow: hidden;
            cursor: pointer;
        }
    }
    .form-options {
        width: 100%;
        padding: 10px 32px;
        font-size: 0;
        background-color: #fff;
        &.sticky {
            border-top: 1px solid $cmdbBorderColor;
        }
        .button-save {
            min-width: 76px;
            margin-right: 4px;
        }
        .button-cancel {
            min-width: 76px;
            margin: 0 4px;
            background-color: #fff;
        }
    }
    .form-error {
        position: absolute;
        top: 100%;
        left: 0;
        line-height: 14px;
        font-size: 12px;
        color: #ff5656;
    }
</style><|MERGE_RESOLUTION|>--- conflicted
+++ resolved
@@ -1,6 +1,5 @@
 <template>
-<<<<<<< HEAD
-  <div class="form-layout">
+  <cmdb-sticky-layout class="form-layout">
     <div class="form-groups" ref="formGroups">
       <template v-for="(group, groupIndex) in $sortedGroups">
         <div class="property-group"
@@ -61,9 +60,9 @@
         </div>
       </template>
     </div>
-    <div class="form-options"
+    <div class="form-options" slot="footer" slot-scope="{ sticky }"
       v-if="showOptions"
-      :class="{ sticky: scrollbar }">
+      :class="{ sticky: sticky }">
       <slot name="form-options">
         <cmdb-auth :auth="auth">
           <bk-button slot-scope="{ disabled }"
@@ -78,12 +77,11 @@
       </slot>
       <slot name="extra-options"></slot>
     </div>
-  </div>
+  </cmdb-sticky-layout>
 </template>
 
 <script>
   import formMixins from '@/mixins/form'
-  import RESIZE_EVENTS from '@/utils/resize-events'
   import { mapMutations } from 'vuex'
   import ProcessFormPropertyTable from './process-form-property-table'
   export default {
@@ -135,150 +133,8 @@
       return {
         values: {
           bk_func_name: ''
-=======
-    <cmdb-sticky-layout class="form-layout">
-        <div class="form-groups" ref="formGroups">
-            <template v-for="(group, groupIndex) in $sortedGroups">
-                <div class="property-group"
-                    :key="groupIndex"
-                    v-if="checkGroupAvailable(groupedProperties[groupIndex])">
-                    <cmdb-collapse
-                        :label="group['bk_group_name']"
-                        :collapse.sync="groupState[group['bk_group_id']]">
-                        <ul class="property-list">
-                            <template v-for="(property, propertyIndex) in groupedProperties[groupIndex]">
-                                <li :class="['property-item', { flex: property.bk_property_type === 'table' }]"
-                                    v-if="checkEditable(property)"
-                                    :key="propertyIndex">
-                                    <div class="property-name clearfix" v-if="!invisibleNameProperties.includes(property['bk_property_id'])">
-                                        <span class="property-name-text" :class="{ required: property['isrequired'] }">{{property['bk_property_name']}}</span>
-                                        <i class="property-name-tooltips icon-cc-tips"
-                                            v-if="property['placeholder']"
-                                            v-bk-tooltips="{
-                                                trigger: 'click',
-                                                content: htmlEncode(property['placeholder'])
-                                            }">
-                                        </i>
-                                    </div>
-                                    <div :class="['property-value', { 'is-lock': values[property.bk_property_id].as_default_value }]">
-                                        <component class="form-component" ref="formComponent"
-                                            :is="getComponentType(property)"
-                                            :disabled="getPropertyEditStatus(property)"
-                                            :class="{ error: errors.has(property['bk_property_id']) }"
-                                            :unit="property.unit"
-                                            :row="2"
-                                            :options="property.option || []"
-                                            :data-vv-name="property['bk_property_id']"
-                                            :data-vv-as="property['bk_property_name']"
-                                            :placeholder="getPlaceholder(property)"
-                                            :auto-select="false"
-                                            v-validate="getValidateRules(property)"
-                                            v-model.trim="values[property['bk_property_id']]['value']">
-                                        </component>
-                                        <span class="property-lock-state"
-                                            v-if="allowLock(property)"
-                                            v-bk-tooltips="{
-                                                placement: 'top',
-                                                interactive: false,
-                                                content: isLocked(property) ? $t('取消锁定') : $t('进程模板锁定提示语'),
-                                                delay: [100, 0]
-                                            }"
-                                            tabindex="-1"
-                                            @click="toggleLockState(property)">
-                                            <i class="icon-cc-lock-fill" v-if="values[property.bk_property_id].as_default_value"></i>
-                                            <i class="icon-cc-lock-line" v-else></i>
-                                        </span>
-                                        <span class="form-error">{{getFormError(property)}}</span>
-                                    </div>
-                                </li>
-                            </template>
-                        </ul>
-                    </cmdb-collapse>
-                </div>
-            </template>
-        </div>
-        <div class="form-options" slot="footer" slot-scope="{ sticky }"
-            v-if="showOptions"
-            :class="{ sticky: sticky }">
-            <slot name="form-options">
-                <cmdb-auth :auth="auth">
-                    <bk-button slot-scope="{ disabled }"
-                        class="button-save"
-                        theme="primary"
-                        :disabled="saveDisabled || $loading() || disabled || btnStatus()"
-                        @click="handleSave">
-                        {{type === 'create' ? $t('提交') : $t('保存')}}
-                    </bk-button>
-                </cmdb-auth>
-                <bk-button class="button-cancel" @click="handleCancel">{{$t('取消')}}</bk-button>
-            </slot>
-            <slot name="extra-options"></slot>
-        </div>
-    </cmdb-sticky-layout>
-</template>
-
-<script>
-    import formMixins from '@/mixins/form'
-    import { mapMutations } from 'vuex'
-    import ProcessFormPropertyTable from './process-form-property-table'
-    export default {
-        components: {
-            ProcessFormPropertyTable
-        },
-        mixins: [formMixins],
-        props: {
-            inst: {
-                type: Object,
-                default () {
-                    return {}
-                }
-            },
-            objId: {
-                type: String,
-                default: ''
-            },
-            type: {
-                default: 'create',
-                validator (val) {
-                    return ['create', 'update'].includes(val)
-                }
-            },
-            isCreatedService: {
-                type: Boolean,
-                default: true
-            },
-            dataIndex: Number,
-            showOptions: {
-                type: Boolean,
-                default: true
-            },
-            saveDisabled: Boolean,
-            hasUsed: {
-                type: Boolean,
-                default: false
-            },
-            auth: {
-                type: Object,
-                default: null
-            },
-            submitFormat: {
-                type: Function,
-                default: data => data
-            }
-        },
-        data () {
-            return {
-                values: {
-                    bk_func_name: ''
-                },
-                refrenceValues: {},
-                invisibleNameProperties: ['bind_info'],
-                defaultLocked: ['bk_func_name', 'bk_process_name', 'bind_info']
-            }
->>>>>>> 99a5fb17
         },
         refrenceValues: {},
-        scrollbar: false,
         invisibleNameProperties: ['bind_info'],
         defaultLocked: ['bk_func_name', 'bk_process_name', 'bind_info']
       }
@@ -306,12 +162,6 @@
     },
     created() {
       this.initValues()
-    },
-    mounted() {
-      RESIZE_EVENTS.addResizeListener(this.$refs.formGroups, this.checkScrollbar)
-    },
-    beforeDestroy() {
-      RESIZE_EVENTS.removeResizeListener(this.$refs.formGroups, this.checkScrollbar)
     },
     methods: {
       ...mapMutations('serviceProcess', ['addLocalProcessTemplate', 'updateLocalProcessTemplate']),
@@ -357,10 +207,6 @@
       btnStatus() {
         return this.type === 'create' ? false : !this.hasChange()
       },
-      checkScrollbar() {
-        const $layout = this.$el
-        this.scrollbar = $layout.scrollHeight !== $layout.offsetHeight
-      },
       initValues() {
         const restValues = {}
         const formValues = this.$tools.getInstFormValues(this.properties, {}, this.type === 'create')
@@ -370,7 +216,6 @@
               as_default_value: this.defaultLocked.includes(key),
               value: formValues[key]
             }
-<<<<<<< HEAD
           }
         })
         this.values = Object.assign({}, this.values, restValues, this.inst)
@@ -445,175 +290,6 @@
             } else if (this.type === 'update') {
               this.updateLocalProcessTemplate({ process: formatValue, index: this.dataIndex })
               this.$emit('on-cancel')
-=======
-        },
-        created () {
-            this.initValues()
-        },
-        methods: {
-            ...mapMutations('serviceProcess', ['addLocalProcessTemplate', 'updateLocalProcessTemplate']),
-            isLocked (property) {
-                return this.values[property.bk_property_id].as_default_value
-            },
-            allowLock (property) {
-                return !this.defaultLocked.includes(property.bk_property_id)
-            },
-            toggleLockState (property) {
-                this.values[property.bk_property_id].as_default_value = !this.isLocked(property)
-            },
-            getComponentType (property) {
-                const type = property.bk_property_type
-                if (type === 'table') {
-                    return 'process-form-property-table'
-                }
-                return `cmdb-form-${type}`
-            },
-            getPropertyEditStatus (property) {
-                const uneditable = ['bk_func_name', 'bk_process_name'].includes(property['bk_property_id']) && !this.isCreatedService
-                return this.type === 'update' && uneditable
-            },
-            changedValues () {
-                const changedValues = {}
-                if (!Object.keys(this.refrenceValues).length) return {}
-                Object.keys(this.values).forEach(propertyId => {
-                    let isChange = false
-                    if (!['sign_id', 'process_id'].includes(propertyId)) {
-                        isChange = Object.keys(this.values[propertyId]).some(key => {
-                            return JSON.stringify(this.values[propertyId][key]) !== JSON.stringify(this.refrenceValues[propertyId][key])
-                        })
-                    }
-                    if (isChange) {
-                        changedValues[propertyId] = this.values[propertyId]
-                    }
-                })
-                return changedValues
-            },
-            hasChange () {
-                return !!Object.keys(this.changedValues()).length
-            },
-            btnStatus () {
-                return this.type === 'create' ? false : !this.hasChange()
-            },
-            initValues () {
-                const restValues = {}
-                const formValues = this.$tools.getInstFormValues(this.properties, {}, this.type === 'create')
-                Object.keys(formValues).forEach(key => {
-                    if (!this.inst.hasOwnProperty(key)) {
-                        restValues[key] = {
-                            as_default_value: this.defaultLocked.includes(key),
-                            value: formValues[key]
-                        }
-                    }
-                })
-                this.values = Object.assign({}, this.values, restValues, this.inst)
-                const timer = setTimeout(() => {
-                    this.refrenceValues = this.$tools.clone(this.values)
-                    clearTimeout(timer)
-                })
-            },
-            checkGroupAvailable (properties) {
-                const availabelProperties = properties.filter(property => {
-                    return this.checkEditable(property)
-                })
-                return !!availabelProperties.length
-            },
-            checkEditable (property) {
-                if (this.type === 'create') {
-                    return !property['bk_isapi']
-                }
-                return property.editable && !property['bk_isapi']
-            },
-            checkDisabled (property) {
-                if (this.type === 'create') {
-                    return false
-                }
-                return !property.editable || property.isreadonly
-            },
-            htmlEncode (placeholder) {
-                let temp = document.createElement('div')
-                temp.innerHTML = placeholder
-                const output = temp.innerText
-                temp = null
-                return output
-            },
-            getPlaceholder (property) {
-                const placeholderTxt = ['enum', 'list'].includes(property.bk_property_type) ? '请选择xx' : '请输入xx'
-                return this.$t(placeholderTxt, { name: property.bk_property_name })
-            },
-            getValidateRules (property) {
-                return this.$tools.getValidateRules(property)
-            },
-            getFormError (property) {
-                if (property.bk_property_type === 'table') {
-                    const hasError = this.errors.items.some(item => item.scope === property.bk_property_id)
-                    return hasError ? this.$t('有未正确定义的监听信息') : ''
-                }
-                return this.errors.first(property.bk_property_id)
-            },
-            callComponentValidator () {
-                const componentValidator = []
-                const { formComponent = [] } = this.$refs
-                formComponent.forEach(component => {
-                    componentValidator.push(component.$validator.validateAll())
-                    componentValidator.push(component.$validator.validateScopes())
-                })
-                return componentValidator
-            },
-            async handleSave () {
-                try {
-                    const results = await Promise.all([
-                        this.$validator.validateAll(),
-                        ...this.callComponentValidator()
-                    ])
-                    const result = results.every(result => result)
-                    if (result && !this.hasChange()) {
-                        this.$emit('on-cancel')
-                    } else if (result && this.isCreatedService) {
-                        const cloneValues = this.$tools.clone(this.values)
-                        const formatValue = this.submitFormat(cloneValues)
-                        if (this.type === 'create') {
-                            this.addLocalProcessTemplate(formatValue)
-                            this.$emit('on-cancel')
-                        } else if (this.type === 'update') {
-                            this.updateLocalProcessTemplate({ process: formatValue, index: this.dataIndex })
-                            this.$emit('on-cancel')
-                        }
-                    } else if (result) {
-                        this.$emit('on-submit', this.values, this.changedValues(), this.type)
-                    } else {
-                        this.uncollapseGroup()
-                    }
-                } catch (error) {
-                    console.error(error)
-                }
-            },
-            uncollapseGroup () {
-                this.errors.items.forEach(item => {
-                    const compareKey = item.scope || item.field
-                    const property = this.properties.find(property => property['bk_property_id'] === compareKey)
-                    const group = property['bk_property_group']
-                    this.groupState[group] = false
-                })
-            },
-            handleCancel () {
-                if (this.hasChange()) {
-                    return new Promise((resolve, reject) => {
-                        this.$bkInfo({
-                            title: this.$t('确认退出'),
-                            subTitle: this.$t('退出会导致未保存信息丢失'),
-                            extCls: 'bk-dialog-sub-header-center',
-                            confirmFn: () => {
-                                this.$emit('on-cancel')
-                            },
-                            cancelFn: () => {
-                                resolve(false)
-                            }
-                        })
-                    })
-                } else {
-                    this.$emit('on-cancel')
-                }
->>>>>>> 99a5fb17
             }
           } else if (result) {
             this.$emit('on-submit', this.values, this.changedValues(), this.type)
@@ -728,7 +404,7 @@
                 font-size: 16px;
                 color: #c3cdd7;
             }
-            
+
             &.flex {
                 flex: 1;
                 padding-right: 0;

<!--
 * Tencent is pleased to support the open source community by making 蓝鲸 available.
 * Copyright (C) 2017-2022 THL A29 Limited, a Tencent company. All rights reserved.
 * Licensed under the MIT License (the "License"); you may not use this file except
 * in compliance with the License. You may obtain a copy of the License at
 * http://opensource.org/licenses/MIT
 * Unless required by applicable law or agreed to in writing, software distributed under
 * the License is distributed on an "AS IS" BASIS, WITHOUT WARRANTIES OR CONDITIONS OF ANY KIND,
 * either express or implied. See the License for the specific language governing permissions and
 * limitations under the License.
-->

<template>
  <cmdb-form-table class="cmdb-form-process-table"
    v-bind="$attrs"
    v-model="localValue"
    :options="options">
<<<<<<< HEAD
    <template v-for="column in options" #[column.bk_property_id]="rowProps">
      <div class="process-table-content"
        :key="`row-${rowProps.index}-${column.bk_property_id}`"
        :class="{ 'is-lock': isLocked(rowProps) }">
        <component class="content-value"
          size="small"
          font-size="small"
          v-bind="getEvents(column)"
          v-validate="getRules(rowProps, column)"
          :data-vv-name="column.bk_property_id"
          :data-vv-as="column.bk_property_name"
          :data-vv-scope="column.bk_property_group || 'bind_info'"
          :is="getComponentType(column)"
          :options="column.option || []"
          :placeholder="getPlaceholder(column)"
          :value="localValue[rowProps.index][column.bk_property_id]"
          :auto-select="false"
          @input="handleColumnValueChange(rowProps, ...arguments)">
        </component>
        <span class="property-lock-state"
          v-bk-tooltips="{
            placement: 'top',
            interactive: false,
            content: $t('进程模板加解锁提示语'),
            delay: [100, 0]
          }"
          tabindex="-1"
          @click="setLockState(rowProps)">
          <i class="icon-cc-lock-fill" v-if="isLocked(rowProps)"></i>
          <i class="icon-cc-lock-line" v-else></i>
        </span>
      </div>
    </template>
=======
    <div class="process-table-content"
      v-for="column in options"
      slot-scope="rowProps"
      :slot="column.bk_property_id"
      :key="`row-${rowProps.index}-${column.bk_property_id}`"
      :class="{ 'is-lock': isLocked(rowProps) }">
      <component class="content-value"
        size="small"
        font-size="small"
        v-bind="getEvents(column)"
        v-validate="getRules(rowProps, column)"
        :data-vv-name="column.bk_property_id"
        :data-vv-as="column.bk_property_name"
        :data-vv-scope="column.bk_property_group || 'bind_info'"
        :is="getComponentType(column)"
        :options="column.option || []"
        :placeholder="getPlaceholder(column)"
        :value="localValue[rowProps.index][column.bk_property_id]"
        :auto-select="false"
        @input="handleColumnValueChange(rowProps, ...arguments)">
      </component>
      <span class="property-lock-state"
        v-bk-tooltips="{
          placement: 'top',
          interactive: false,
          content: $t('进程模板加解锁提示语'),
          delay: [100, 0]
        }"
        tabindex="-1"
        @click="setLockState(rowProps)">
        <i class="icon-cc-lock-fill" v-if="isLocked(rowProps)"></i>
        <i class="icon-cc-unlock-fill" v-else></i>
      </span>
    </div>
>>>>>>> fdf7e573
  </cmdb-form-table>
</template>

<script>
  import ProcessFormPropertyIp from './process-form-property-ip'
  export default {
    components: {
      ProcessFormPropertyIp
    },
    props: {
      value: {
        type: Array,
        default: () => ([])
      },
      options: {
        type: Array,
        required: true
      }
    },
    inject: {
      type: { default: '' } // from ./process-form
    },
    computed: {
      localValue: {
        get() {
          return (this.value || []).map((row) => {
            const rowValue = {}
            Object.keys(row).forEach((key) => {
              if (['process_id', 'row_id'].includes(key)) {
                rowValue[key] = row[key]
              } else {
                rowValue[key] = row[key].value
              }
            })
            return rowValue
          })
        },
        set(values) {
          const newValues = this.transformValueToTemplateValue(values)
          this.$emit('input', newValues)
          this.$emit('change', newValues)
        }
      },
      lockStates: {
        get() {
          return (this.value || []).map((row) => {
            const rowState = {}
            Object.keys(row).forEach((key) => {
              if (['process_id', 'row_id'].includes(key)) {
                rowState[key] = row[key]
              } else {
                rowState[key] = row[key].as_default_value
              }
            })
            return rowState
          })
        },
        set(states) {
          const newValues = this.transformStateToTemplateValue(states)
          this.$emit('input', newValues)
          this.$emit('change', newValues)
        }
      },
      defaultRowValue() {
        return {
          // ip为字符串类型，模板提供内置两种枚举选项，模板锁定时，默认选择127.0.0.1
          locked: this.$tools.getInstFormValues(this.options, { ip: '1' }, true),
          unlocked: this.$tools.getInstFormValues(this.options, {}, false)
        }
      }
    },
    methods: {
      isLocked({ column, index }) {
        return this.lockStates[index][column.property]
      },
      setLockState(rowProps) {
        const { column, index } = rowProps
        const lockState = { ...(this.lockStates[index] || {}) }
        lockState[column.property] = !this.isLocked(rowProps)
        const newStates = [...this.lockStates]
        newStates.splice(index, 1, lockState)
        this.lockStates = newStates
      },
      getComponentType(property) {
        if (property.bk_property_id === 'ip') {
          return 'process-form-property-ip'
        }
        return `cmdb-form-${property.bk_property_type}`
      },
      getPlaceholder(property) {
        const placeholderTxt = ['enum', 'list'].includes(property.bk_property_type) ? '请选择xx' : '请输入xx'
        return this.$t(placeholderTxt, { name: property.bk_property_name })
      },
      getEvents(property) {
        if (property.bk_property_id === 'ip') {
          return {}
        }
        return this.$tools.getValidateEvents(property)
      },
      getRules(rowProps, property) {
        const rules = this.$tools.getValidateRules(property)
        rules.required = true
        // IP字段在模板上被构造为枚举，无法通过ip的正则，此处忽略IP正则
        if (property.bk_property_id === 'ip') {
          rules.required = false
          delete rules.remoteString
        }
        return rules
      },
      handleColumnValueChange({ row, column, index }, value) {
        const rowValue = { ...row }
        rowValue[column.property] = value
        const newValues = [...this.localValue]
        newValues.splice(index, 1, rowValue)
        this.localValue = newValues
      },
      // 将常规表格数据，转换成服务模板需要的数据格式
      transformValueToTemplateValue(values) {
        const isAddOrDelete = values.length !== this.localValue.length
        return values.map((row, rowIndex) => {
          const templateRowValue = {}
          // 获取新value中每行对应的老数据的index，用于正确的获取checkbox勾选状态
          const index = isAddOrDelete ? this.localValue.indexOf(row) : rowIndex

          // 创建模式并且是新添加的行，使其默认锁定
          const defaultLocked = this.type === 'create' && rowIndex === values.length - 1

          Object.keys(row).forEach((key) => {
            if (['process_id', 'row_id'].includes(key)) {
              templateRowValue[key] = row[key]
            } else {
              templateRowValue[key] = {
                value: row[key],
                as_default_value: !!(this.lockStates[index] || {})[key] || defaultLocked
              }
            }
          })
          return templateRowValue
        })
      },
      // 将常规表格行锁定状态，转换成服务模板需要的数据格式
      transformStateToTemplateValue(states) {
        return states.map((row, rowIndex) => {
          const templateRowValue = {}
          Object.keys(row).forEach((key) => {
            if (['process_id', 'row_id'].includes(key)) {
              templateRowValue[key] = row[key]
            } else {
              const value = this.localValue[rowIndex][key]
              templateRowValue[key] = {
                value,
                as_default_value: row[key]
              }
            }
          })
          return templateRowValue
        })
      }
    }
  }
</script>

<style lang="scss" scoped>
    @mixin property-lock-state-visible {
        display: inline-flex;
        border: 1px solid #c4c6cc;
        border-left: none;
    }
    @mixin no-right-radius {
        border-top-right-radius: 0;
        border-bottom-right-radius: 0;
    }
    .cmdb-form-process-table {
        .process-table-content {
            display: flex;
            align-items: center;
            justify-content: flex-start;
            &:hover,
            &.is-lock {
                .property-lock-state {
                    @include property-lock-state-visible;
                }
                .content-value /deep/ {
                    .bk-form-input,
                    .bk-form-textarea,
                    .bk-textarea-wrapper {
                        @include no-right-radius;
                    }
                }
                .content-value.bk-select {
                    @include no-right-radius;
                }
            }
            .content-value {
                &:not(.bk-switcher) {
                  flex: 1;
                  width: calc(100% - 24px);
                }
                &.control-active /deep/ {
                    .bk-form-input,
                    .bk-form-textarea,
                    .bk-textarea-wrapper {
                        @include no-right-radius;
                    }
                }
                &.control-active ~ .property-lock-state {
                    @include property-lock-state-visible;
                }
                &.is-focus {
                    @include no-right-radius;
                }
                &.form-bool {
                    flex: none;
                    & ~ .property-lock-state {
                        border: none;
                        background-color: transparent;
                        transition: none;
                    }
                }
            }
            .property-lock-state {
                display: none;
                width: 24px;
                height: 26px;
                align-items: center;
                justify-content: center;
                background-color: #f2f4f8;
                font-size: 14px;
                overflow: hidden;
                transition: width .1s linear;
                cursor: pointer;
            }
        }
    }
</style><|MERGE_RESOLUTION|>--- conflicted
+++ resolved
@@ -15,7 +15,6 @@
     v-bind="$attrs"
     v-model="localValue"
     :options="options">
-<<<<<<< HEAD
     <template v-for="column in options" #[column.bk_property_id]="rowProps">
       <div class="process-table-content"
         :key="`row-${rowProps.index}-${column.bk_property_id}`"
@@ -45,46 +44,10 @@
           tabindex="-1"
           @click="setLockState(rowProps)">
           <i class="icon-cc-lock-fill" v-if="isLocked(rowProps)"></i>
-          <i class="icon-cc-lock-line" v-else></i>
+          <i class="icon-cc-unlock-fill" v-else></i>
         </span>
       </div>
     </template>
-=======
-    <div class="process-table-content"
-      v-for="column in options"
-      slot-scope="rowProps"
-      :slot="column.bk_property_id"
-      :key="`row-${rowProps.index}-${column.bk_property_id}`"
-      :class="{ 'is-lock': isLocked(rowProps) }">
-      <component class="content-value"
-        size="small"
-        font-size="small"
-        v-bind="getEvents(column)"
-        v-validate="getRules(rowProps, column)"
-        :data-vv-name="column.bk_property_id"
-        :data-vv-as="column.bk_property_name"
-        :data-vv-scope="column.bk_property_group || 'bind_info'"
-        :is="getComponentType(column)"
-        :options="column.option || []"
-        :placeholder="getPlaceholder(column)"
-        :value="localValue[rowProps.index][column.bk_property_id]"
-        :auto-select="false"
-        @input="handleColumnValueChange(rowProps, ...arguments)">
-      </component>
-      <span class="property-lock-state"
-        v-bk-tooltips="{
-          placement: 'top',
-          interactive: false,
-          content: $t('进程模板加解锁提示语'),
-          delay: [100, 0]
-        }"
-        tabindex="-1"
-        @click="setLockState(rowProps)">
-        <i class="icon-cc-lock-fill" v-if="isLocked(rowProps)"></i>
-        <i class="icon-cc-unlock-fill" v-else></i>
-      </span>
-    </div>
->>>>>>> fdf7e573
   </cmdb-form-table>
 </template>
 

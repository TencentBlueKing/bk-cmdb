--- conflicted
+++ resolved
@@ -15,42 +15,6 @@
     v-bind="$attrs"
     v-model="localValue"
     :options="options">
-<<<<<<< HEAD
-    <div class="process-table-content"
-      v-for="column in options"
-      slot-scope="rowProps"
-      :slot="column.bk_property_id"
-      :key="`row-${rowProps.index}-${column.bk_property_id}`"
-      :class="{ 'is-lock': isLocked(rowProps) }">
-      <component class="content-value"
-        size="small"
-        font-size="small"
-        v-bind="getEvents(column)"
-        v-validate="getRules(rowProps, column)"
-        :data-vv-name="column.bk_property_id"
-        :data-vv-as="column.bk_property_name"
-        :data-vv-scope="column.bk_property_group || 'bind_info'"
-        :is="getComponentType(column)"
-        :options="getOptions(rowProps, column)"
-        :placeholder="getPlaceholder(column)"
-        :value="localValue[rowProps.index][column.bk_property_id]"
-        :auto-select="false"
-        @input="handleColumnValueChange(rowProps, ...arguments)">
-      </component>
-      <span class="property-lock-state"
-        v-bk-tooltips="{
-          placement: 'top',
-          interactive: false,
-          content: $t('进程模板加解锁提示语'),
-          delay: [100, 0]
-        }"
-        tabindex="-1"
-        @click="setLockState(rowProps)">
-        <i class="icon-cc-lock-fill" v-if="isLocked(rowProps)"></i>
-        <i class="icon-cc-unlock-fill" v-else></i>
-      </span>
-    </div>
-=======
     <template v-for="column in options" #[column.bk_property_id]="rowProps">
       <div class="process-table-content"
         :key="`row-${rowProps.index}-${column.bk_property_id}`"
@@ -64,7 +28,7 @@
           :data-vv-as="column.bk_property_name"
           :data-vv-scope="column.bk_property_group || 'bind_info'"
           :is="getComponentType(column)"
-          :options="column.option || []"
+          :options="getOptions(rowProps, column)"
           :placeholder="getPlaceholder(column)"
           :value="localValue[rowProps.index][column.bk_property_id]"
           :auto-select="false"
@@ -84,7 +48,6 @@
         </span>
       </div>
     </template>
->>>>>>> 07f7db79
   </cmdb-form-table>
 </template>
 

<template>
    <div class="relation-type-content">
<<<<<<< HEAD
        <label class="form-label">
            <span class="label-text">
                {{$t('ModelManagement["唯一标识"]')}}
                <span class="color-danger">*</span>
            </span>
            <div class="cmdb-form-item" :class="{'is-error': errors.has('asstId')}">
                <input type="text" class="cmdb-form-input"
                name="asstId"
                :disabled="isEdit"
                v-model.trim="relationInfo['bk_asst_id']"
                v-validate="'required|singlechar'"
                :placeholder="$t('ModelManagement[\'请输入英文标识\']')">
                <p class="form-error">{{errors.first('asstId')}}</p>
            </div>
        </label>
        <label class="form-label">
            <span class="label-text">
                {{$t('Hosts["名称"]')}}
            </span>
            <div class="cmdb-form-item" :class="{'is-error': errors.has('asstName')}">
                <input type="text"
                class="cmdb-form-input"
                name="asstName"
                :disabled="isEdit && relation.ispre"
                v-validate="'singlechar'"
                v-model.trim="relationInfo['bk_asst_name']" 
                :placeholder="$t('ModelManagement[\'请输入名称\']')">
                <p class="form-error">{{errors.first('asstName')}}</p>
            </div>
        </label>
        <label class="form-label">
            <span class="label-text">
                {{$t('ModelManagement["源->目标描述"]')}}
                <span class="color-danger">*</span>
            </span>
            <div class="cmdb-form-item" :class="{'is-error': errors.has('srcDes')}">
                <input type="text"
                class="cmdb-form-input"
                name="srcDes"
                :disabled="isEdit && relation.ispre"
                v-validate="'required|singlechar'"
                v-model.trim="relationInfo['src_des']" 
                :placeholder="$t('ModelManagement[\'请输入关联描述如：连接、运行\']')">
                <p class="form-error">{{errors.first('srcDes')}}</p>
            </div>
        </label>
        <label class="form-label">
            <span class="label-text">
                {{$t('ModelManagement["目标->源描述"]')}}
                <span class="color-danger">*</span>
            </span>
            <div class="cmdb-form-item" :class="{'is-error': errors.has('destDes')}">
                <input type="text"
                class="cmdb-form-input"
                name="destDes"
                :disabled="isEdit && relation.ispre"
                v-validate="'required|singlechar'"
                v-model.trim="relationInfo['dest_des']" 
                :placeholder="$t('ModelManagement[\'请输入关联描述如：属于、上联\']')">
                <p class="form-error">{{errors.first('destDes')}}</p>
            </div>
        </label>
        <div class="radio-box overflow">
            <label class="label-text">
                {{$t('ModelManagement["是否有方向"]')}}
=======
        <div class="content-box">
            <label class="form-label">
                <span class="label-text">
                    {{$t('ModelManagement["唯一标识"]')}}
                    <span class="color-danger">*</span>
                </span>
                <div class="cmdb-form-item" :class="{'is-error': errors.has('asstId')}">
                    <input type="text" class="cmdb-form-input"
                    name="asstId"
                    :disabled="isEdit"
                    v-model.trim="relationInfo['bk_asst_id']"
                    v-validate="'required|singlechar'"
                    :placeholder="$t('ModelManagement[\'请输入英文标识\']')">
                    <p class="form-error">{{errors.first('asstId')}}</p>
                </div>
>>>>>>> 9529dcbd
            </label>
            <label class="form-label">
                <span class="label-text">
                    {{$t('Hosts["名称"]')}}
                    <span class="color-danger">*</span>
                </span>
                <div class="cmdb-form-item" :class="{'is-error': errors.has('asstName')}">
                    <input type="text"
                    class="cmdb-form-input"
                    name="asstName"
                    :disabled="isEdit && relation.ispre"
                    v-validate="'required|singlechar'"
                    v-model.trim="relationInfo['bk_asst_name']" 
                    :placeholder="$t('ModelManagement[\'请输入名称\']')">
                    <p class="form-error">{{errors.first('asstName')}}</p>
                </div>
            </label>
            <label class="form-label">
                <span class="label-text">
                    {{$t('ModelManagement["源->目标描述"]')}}
                    <span class="color-danger">*</span>
                </span>
                <div class="cmdb-form-item" :class="{'is-error': errors.has('srcDes')}">
                    <input type="text"
                    class="cmdb-form-input"
                    name="srcDes"
                    :disabled="isEdit && relation.ispre"
                    v-validate="'required|singlechar'"
                    v-model.trim="relationInfo['src_des']" 
                    :placeholder="$t('ModelManagement[\'请输入关联描述如：连接、运行\']')">
                    <p class="form-error">{{errors.first('srcDes')}}</p>
                </div>
            </label>
            <label class="form-label">
                <span class="label-text">
                    {{$t('ModelManagement["目标->源描述"]')}}
                    <span class="color-danger">*</span>
                </span>
                <div class="cmdb-form-item" :class="{'is-error': errors.has('destDes')}">
                    <input type="text"
                    class="cmdb-form-input"
                    name="destDes"
                    :disabled="isEdit && relation.ispre"
                    v-validate="'required|singlechar'"
                    v-model.trim="relationInfo['dest_des']" 
                    :placeholder="$t('ModelManagement[\'请输入关联描述如：属于、上联\']')">
                    <p class="form-error">{{errors.first('destDes')}}</p>
                </div>
            </label>
            <div class="radio-box overflow">
                <div class="radio-box overflow">
                    <label class="label-text">
                        {{$t('ModelManagement["是否有方向"]')}}
                    </label>
                    <label class="cmdb-form-radio cmdb-radio-small">
                        <input type="radio" name="direction" value="src_to_dest" v-model="relationInfo.direction"
                        :disabled="isEdit && relation.ispre">
                        <span class="cmdb-radio-text">{{$t('ModelManagement["有，源指向目标"]')}}</span>
                    </label>
                    <label class="cmdb-form-radio cmdb-radio-small">
                        <input type="radio" name="direction" value="none" v-model="relationInfo.direction"
                        :disabled="isEdit && relation.ispre">
                        <span class="cmdb-radio-text">{{$t('ModelManagement["无方向"]')}}</span>
                    </label>
                    <label class="cmdb-form-radio cmdb-radio-small">
                        <input type="radio" name="direction" value="bidirectional" v-model="relationInfo.direction"
                        :disabled="isEdit && relation.ispre">
                        <span class="cmdb-radio-text">{{$t('ModelManagement["双向"]')}}</span>
                    </label>
                </div>
            </div>
        </div>
        <slot name="operation">
            <div class="btn-group">
                <bk-button type="primary" :disabled="isEdit && relation.ispre" :loading="$loading(['updateAssociationType', 'createAssociationType'])" @click="saveRelation">
                    {{saveBtnText || $t('Common["确定"]')}}
                </bk-button>
                <bk-button type="default" @click="cancel">
                    {{$t('Common["取消"]')}}
                </bk-button>
            </div>
        </slot>
    </div>
</template>

<script>
    import { mapActions } from 'vuex'
    export default {
        props: {
            relation: {
                type: Object
            },
            isReadOnly: {
                type: Boolean,
                default: false
            },
            isEdit: {
                type: Boolean,
                default: false
            },
            saveBtnText: {
                type: String
            }
        },
        data () {
            return {
                relationInfo: {
                    id: null,
                    bk_asst_id: '',
                    bk_asst_name: '',
                    src_des: '',
                    dest_des: '',
                    direction: 'src_to_dest' // none, src_to_dest, bidirectional
                }
            }
        },
        computed: {
            createParams () {
                const createParams = {...this.relationInfo}
                delete createParams.id
                return createParams
            },
            updateParams () {
                const updateParams = {...this.relationInfo}
                delete updateParams['bk_asst_id']
                return updateParams
            }
        },
        created () {
            if (this.isEdit) {
                for (let key in this.relationInfo) {
                    this.relationInfo[key] = this.$tools.clone(this.relation[key])
                }
            }
        },
        methods: {
            ...mapActions('objectAssociation', [
                'createAssociationType',
                'updateAssociationType'
            ]),
            async saveRelation () {
                try {
                    if (!await this.$validator.validateAll()) {
                        return
                    }
                    if (this.isEdit) {
                        await this.updateAssociationType({
                            id: this.relation.id,
                            params: this.updateParams,
                            config: {
                                requestId: 'updateAssociationType'
                            }
                        })
                    } else {
                        await this.createAssociationType({
                            params: this.createParams,
                            config: {
                                requestId: 'createAssociationType'
                            }
                        })
                    }
                    this.$emit('saved')
                } catch (e) {
                    console.error(e)
                }
            },
            cancel () {
                this.$emit('cancel')
            }
        }
    }
</script>


<style lang="scss" scoped>
    .relation-type-content {
        .content-box {
            .radio-box {
                .cmdb-form-radio {
                    width: auto;
                    padding-right: 20px;
                    vertical-align: middle;
                    &:last-child {
                        padding-right: 0;
                    }
                }
                .label-text {
                    padding-right: 2px;
                }
            }
        }
    }
</style><|MERGE_RESOLUTION|>--- conflicted
+++ resolved
@@ -1,72 +1,5 @@
 <template>
     <div class="relation-type-content">
-<<<<<<< HEAD
-        <label class="form-label">
-            <span class="label-text">
-                {{$t('ModelManagement["唯一标识"]')}}
-                <span class="color-danger">*</span>
-            </span>
-            <div class="cmdb-form-item" :class="{'is-error': errors.has('asstId')}">
-                <input type="text" class="cmdb-form-input"
-                name="asstId"
-                :disabled="isEdit"
-                v-model.trim="relationInfo['bk_asst_id']"
-                v-validate="'required|singlechar'"
-                :placeholder="$t('ModelManagement[\'请输入英文标识\']')">
-                <p class="form-error">{{errors.first('asstId')}}</p>
-            </div>
-        </label>
-        <label class="form-label">
-            <span class="label-text">
-                {{$t('Hosts["名称"]')}}
-            </span>
-            <div class="cmdb-form-item" :class="{'is-error': errors.has('asstName')}">
-                <input type="text"
-                class="cmdb-form-input"
-                name="asstName"
-                :disabled="isEdit && relation.ispre"
-                v-validate="'singlechar'"
-                v-model.trim="relationInfo['bk_asst_name']" 
-                :placeholder="$t('ModelManagement[\'请输入名称\']')">
-                <p class="form-error">{{errors.first('asstName')}}</p>
-            </div>
-        </label>
-        <label class="form-label">
-            <span class="label-text">
-                {{$t('ModelManagement["源->目标描述"]')}}
-                <span class="color-danger">*</span>
-            </span>
-            <div class="cmdb-form-item" :class="{'is-error': errors.has('srcDes')}">
-                <input type="text"
-                class="cmdb-form-input"
-                name="srcDes"
-                :disabled="isEdit && relation.ispre"
-                v-validate="'required|singlechar'"
-                v-model.trim="relationInfo['src_des']" 
-                :placeholder="$t('ModelManagement[\'请输入关联描述如：连接、运行\']')">
-                <p class="form-error">{{errors.first('srcDes')}}</p>
-            </div>
-        </label>
-        <label class="form-label">
-            <span class="label-text">
-                {{$t('ModelManagement["目标->源描述"]')}}
-                <span class="color-danger">*</span>
-            </span>
-            <div class="cmdb-form-item" :class="{'is-error': errors.has('destDes')}">
-                <input type="text"
-                class="cmdb-form-input"
-                name="destDes"
-                :disabled="isEdit && relation.ispre"
-                v-validate="'required|singlechar'"
-                v-model.trim="relationInfo['dest_des']" 
-                :placeholder="$t('ModelManagement[\'请输入关联描述如：属于、上联\']')">
-                <p class="form-error">{{errors.first('destDes')}}</p>
-            </div>
-        </label>
-        <div class="radio-box overflow">
-            <label class="label-text">
-                {{$t('ModelManagement["是否有方向"]')}}
-=======
         <div class="content-box">
             <label class="form-label">
                 <span class="label-text">
@@ -82,7 +15,6 @@
                     :placeholder="$t('ModelManagement[\'请输入英文标识\']')">
                     <p class="form-error">{{errors.first('asstId')}}</p>
                 </div>
->>>>>>> 9529dcbd
             </label>
             <label class="form-label">
                 <span class="label-text">

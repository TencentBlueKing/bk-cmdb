--- conflicted
+++ resolved
@@ -27,16 +27,11 @@
             parent: NAV_MODEL_MANAGEMENT
         },
         auth: {
-<<<<<<< HEAD
-            operation: Object.values(OPERATION)
-        },
-        i18nTitle: 'Nav["关联类型"]'
-=======
             operation: Object.values(OPERATION),
             setAuthScope () {
                 this.authScope = 'global'
             }
-        }
->>>>>>> 5b2caa40
+        },
+        i18nTitle: 'Nav["关联类型"]'
     })
 }
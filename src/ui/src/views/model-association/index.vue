--- conflicted
+++ resolved
@@ -37,22 +37,14 @@
             @page-change="handlePageChange"
             @page-limit-change="handleSizeChange"
             @sort-change="handleSortChange">
-<<<<<<< HEAD
-            <bk-table-column prop="bk_asst_id" :label="$t('ModelManagement[\'唯一标识\']')">
-=======
             <bk-table-column prop="bk_asst_id" :label="$t('ModelManagement[\'唯一标识\']')" sortable="custom">
->>>>>>> 8955fbca
                 <template slot-scope="{ row }">
                     <div style="cursor: pointer; padding: 10px 0;" @click.stop="handleShowDetails(row)">
                         {{row['bk_asst_id']}}
                     </div>
                 </template>
             </bk-table-column>
-<<<<<<< HEAD
-            <bk-table-column prop="bk_asst_name" :label="$t('Hosts[\'名称\']')">
-=======
             <bk-table-column prop="bk_asst_name" :label="$t('Hosts[\'名称\']')" sortable="custom">
->>>>>>> 8955fbca
                 <template slot-scope="{ row }">
                     {{row['bk_asst_name'] || '--'}}
                 </template>

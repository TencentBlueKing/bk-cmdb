--- conflicted
+++ resolved
@@ -134,12 +134,8 @@
 <script>
   import theRelation from './_detail'
   import { mapActions } from 'vuex'
-<<<<<<< HEAD
   import associationService from '@/service/association'
-
-=======
   import { escapeRegexChar } from '@/utils/util'
->>>>>>> 3f6119e8
   export default {
     components: {
       theRelation

<template>
  <div class="business-set-layout">
    <div class="business-set-options clearfix">
      <cmdb-auth class="fl" :auth="{ type: $OPERATION.C_BUSINESS_SET }">
        <bk-button slot-scope="{ disabled }"
          class="fl"
          theme="primary"
          :disabled="disabled"
          @click="handleCreate">
          {{$t('新建')}}
        </bk-button>
      </cmdb-auth>
      <div class="options-button fr">
        <icon-button
          icon="icon-cc-setting"
          v-bk-tooltips.top="$t('列表显示属性配置')"
          @click="columnsConfigShow = true">
        </icon-button>
      </div>
      <div class="options-filter clearfix fr">
        <cmdb-property-selector
          class="filter-selector fl"
          v-model="filter.field"
          :properties="properties"
          @change="handleFilterFieldChange">
        </cmdb-property-selector>
        <component class="filter-value fl"
          :is="`cmdb-search-${filterType}`"
          :placeholder="filterPlaceholder"
          :class="filterType"
          :fuzzy="true"
          v-bind="filterComponentProps"
          v-model="filter.value"
          @change="handleFilterValueChange"
          @enter="handleFilterValueEnter"
          @clear="handleFilterValueEnter">
        </component>
      </div>
    </div>
    <bk-table class="business-table"
      v-bkloading="{ isLoading: $loading(requestId) }"
      :data="table.list"
      :pagination="table.pagination"
      :max-height="$APP.height - 200"
      @sort-change="handleSortChange"
      @page-limit-change="handleSizeChange"
      @page-change="handlePageChange">
      <bk-table-column v-for="column in table.header"
        sortable="custom"
        :key="column.id"
        :prop="column.id"
        :label="column.name"
        min-width="80"
        show-overflow-tooltip>
        <template slot-scope="{ row }">
          <cmdb-property-value
            :theme="column.id === 'bk_biz_set_id' ? 'primary' : 'default'"
            :value="row[column.id]"
            :show-unit="false"
            :property="column.property"
            @click.native.stop="handleValueClick(row, column)">
          </cmdb-property-value>
        </template>
      </bk-table-column>
      <bk-table-column :label="$t('操作')" fixed="right">
        <template slot-scope="{ row }">
          <cmdb-auth class="mr10" :auth="{ type: $OPERATION.R_BIZ_SET_RESOURCE, relation: [row.bk_biz_set_id] }">
            <template slot-scope="{ disabled }">
              <bk-button
                theme="primary"
                :disabled="disabled"
                :text="true"
                @click.stop="handlePreview(row)">
                {{$t('预览')}}
              </bk-button>
            </template>
          </cmdb-auth>
          <cmdb-auth class="mr10" :auth="{ type: $OPERATION.U_BUSINESS_SET, relation: [row.bk_biz_set_id] }">
            <template slot-scope="{ disabled }">
              <bk-button
                theme="primary"
                :disabled="disabled"
                :text="true"
                @click.stop="handleEdit(row)">
                {{$t('编辑')}}
              </bk-button>
            </template>
          </cmdb-auth>
          <cmdb-auth
            :auth="{ type: $OPERATION.D_BUSINESS_SET, relation: [row.bk_biz_set_id] }"
            v-bk-tooltips.top="{ content: $t('内置业务集不可删除'), disabled: !isBuiltin(row) }">
            <template slot-scope="{ disabled }">
              <bk-button
                theme="primary"
                :disabled="isBuiltin(row) || disabled"
                :text="true"
                @click.stop="handleDelete(row)">
                {{$t('删除')}}
              </bk-button>
            </template>
          </cmdb-auth>
        </template>
      </bk-table-column>
      <cmdb-table-empty
        slot="empty"
        :stuff="table.stuff">
        <i18n path="业务集列表提示语" class="table-empty-tips">
          <bk-link theme="primary" place="auth" @click="handleApplyPermission">{{$t('申请查看权限')}}</bk-link>
          <cmdb-auth :auth="{ type: $OPERATION.C_BUSINESS_SET }" place="create">
            <bk-button slot-scope="{ disabled }" text
              theme="primary"
              class="text-btn"
              :disabled="disabled"
              @click="handleCreate">
              {{$t('立即创建')}}
            </bk-button>
          </cmdb-auth>
        </i18n>
      </cmdb-table-empty>
    </bk-table>

    <management-form
      :properties="properties"
      :property-groups="propertyGroups"
      :show.sync="managementFormState.show"
      :data="managementFormState.data"
      @save-success="handleSaveSuccess" />

    <columns-config
      :show.sync="columnsConfigShow"
      :properties="properties"
      @update-header="handleUpdateHeader" />

    <business-scope-preview v-bind="previewProps" :show.sync="previewProps.show" />

  </div>
</template>

<script>
  import { computed, defineComponent, reactive, ref, watch, watchEffect } from '@vue/composition-api'
  import { t } from '@/i18n'
  import { OPERATION } from '@/dictionary/iam-auth'
  import { $bkInfo, $success, $error } from '@/magicbox/index.js'
  import cmdbPropertySelector from '@/components/property-selector'
  import managementForm from './children/management-form.vue'
  import businessScopePreview from '@/components/business-scope/preview.vue'
  import columnsConfig from './children/columns-config.vue'
  import RouterQuery from '@/router/query'
  import routerActions from '@/router/actions'
  import Utils from '@/components/filters/utils'
  import { getDefaultPaginationConfig, getSort } from '@/utils/tools.js'
  import applyPermission from '@/utils/apply-permission.js'
  import businessSetService from '@/service/business-set/index.js'
  import propertyService from '@/service/property/property.js'
  import propertyGroupService from '@/service/property/group.js'
  import { MENU_RESOURCE_BUSINESS_SET_DETAILS } from '@/dictionary/menu-symbol.js'

  export default defineComponent({
    components: {
      cmdbPropertySelector,
      columnsConfig,
      managementForm,
      businessScopePreview
    },
    setup() {
      const requestId = Symbol()
      const MODEL_ID_KEY = 'bk_biz_set_id'
      const MODEL_NAME_KEY = 'bk_biz_set_name'

      // 响应式的query
      const query = computed(() => RouterQuery.getAll())

      const table = reactive({
        header: [],
        list: [],
        pagination: {
          count: 0,
          current: 1,
          ...getDefaultPaginationConfig()
        },
        sort: `-${MODEL_ID_KEY}`,
        stuff: {
          type: 'default',
          payload: {
            resource: t('业务集')
          }
        }
      })

      const filter = reactive({
        field: query.value.field || MODEL_NAME_KEY,
        value: '',
        operator: '$regex'
      })

      // 创建/编辑组件状态值
      const managementFormState = reactive({
        show: false,
        data: {}
      })

      // 列配置组件显示状态
      const columnsConfigShow = ref(false)

      const previewProps = reactive({
        show: false,
        mode: 'after',
        payload: {}
      })

      // 计算查询条件参数
      const searchParams = computed(() => {
        const params = {
          fields: [],
          page: {
            start: table.pagination.limit * (table.pagination.current - 1),
            limit: table.pagination.limit,
            sort: table.sort
          }
        }

        // 这里先直接复用转换通用模型实例查询条件的方法
        const condition = {
          [filter.field]: {
            value: filter.value,
            operator: filter.operator
          }
        }
        // eslint-disable-next-line max-len
        const { conditions, time_condition: timeCondition } = Utils.transformGeneralModelCondition(condition, properties.value)

        if (timeCondition) {
          params.time_condition = timeCondition
        }

        if (conditions) {
          params.bk_biz_set_filter = {
            condition: 'AND',
            rules: conditions.rules
          }
        }

        return params
      })

      const getList = async (options = {}) => {
        try {
          const { list, count } = await businessSetService.find(searchParams.value, {
            requestId,
            cancelPrevious: true,
            globalPermission: false
          })

          if (options.isDel && count && !list?.length) {
            RouterQuery.set({
              page: table.pagination.current - 1,
              _t: Date.now()
            })
            return
          }

          table.list = list
          table.pagination.count = count

          table.stuff.type = filter.value.toString().length ? 'search' : 'default'
        } catch ({ permission }) {
          if (!permission) return
          table.stuff = {
            type: 'permission',
            payload: { permission }
          }
        }
      }

      // 获取模型属性与分组
      const properties = ref([])
      const propertyGroups = ref([])
      watchEffect(async () => {
        const [modelProperties, modelPropertyGroups] = await Promise.all([
          propertyService.findBizSet(true),
          propertyGroupService.findBizSet()
        ])
        properties.value = modelProperties
        propertyGroups.value = modelPropertyGroups

        // 默认使用查询参数更新一次filter数据
        updateFilter(query.value.field, query.value.keyword, query.value.operator)

        // 初始化查询
        getList()
      })

      // 查询条件组件相关属性数据
      const filterProperty = computed(() => properties.value.find(property => property.bk_property_id === filter.field))
      const filterType = computed(() => filterProperty.value?.bk_property_type ?? 'singlechar')
      const filterPlaceholder = computed(() => Utils.getPlaceholder(filterProperty.value))
      const filterComponentProps = computed(() => Utils.getBindProps(filterProperty.value))

      // 更新filter数据，无值状态时则使用默认数据初始化
      const updateFilter = (field, value = '', operator = '') => {
        if (field) {
          filter.field = field
        }

        if (!filterProperty.value) return

        // 业务集中的singlechar类型统一使用$regex
        const options = filterType.value === 'singlechar' ? { operator: '$regex', value: '' } : {}
        const defaultData = { ...Utils.getDefaultData(filterProperty.value), ...options }

        filter.operator = operator || defaultData.operator
        filter.value = formatFilterValue({ value, operator: filter.operator }, defaultData.value)
      }

      // 根据传入的currentValue或operator格式化值，currentValue值为空时使用defaultValue
      const formatFilterValue = ({ value: currentValue, operator }, defaultValue) => {
        let value = currentValue.toString().length ? currentValue : defaultValue
        const isNumber = ['int', 'float'].includes(filterType.value)
        if (isNumber && value) {
          value = parseFloat(value, 10)
        } else if (operator === '$in') {
          // eslint-disable-next-line no-nested-ternary
          value = Array.isArray(value) ? value : !!value ? [value] : []
          if (filterType.value === 'organization') {
            value = value.map(val => Number(val))
          }
        } else if (Array.isArray(value)) {
          value = value.filter(val => !!val)
        }
        return value
      }

      // 切换条件字段时初始化字段对应的默认值
      const handleFilterFieldChange = () => updateFilter()

      // 监听查询参数触发查询
      watch(
        query,
        async (query) => {
          const {
            page = 1,
            limit = table.pagination.limit,
            keyword = '',
            operator = '',
            field = MODEL_NAME_KEY
          } = query
          updateFilter(field, keyword, operator)

          table.pagination.current = parseInt(page, 10)
          table.pagination.limit = parseInt(limit, 10)

          getList()
        }
      )

      const handleUpdateHeader = (header) => {
        table.header = header
      }

      const handleSortChange = (sort) => {
        table.sort = getSort(sort, { prop: MODEL_ID_KEY, order: 'descending' })
        RouterQuery.refresh()
      }

      const handleSizeChange = (size) => {
        RouterQuery.set({
          limit: size,
          page: 1,
          _t: Date.now()
        })
      }

      const handlePageChange = (page) => {
        RouterQuery.set({
          page,
          _t: Date.now()
        })
      }

      const handleDelete = (inst) => {
        $bkInfo({
          title: t('确认要删除', { name: inst[MODEL_NAME_KEY] }),
          confirmLoading: true,
          confirmFn: async () => {
            try {
              await businessSetService.deleteById(inst[MODEL_ID_KEY])
              getList({ isDel: true })
              $success(t('删除成功'))
            } catch (error) {
              console.error(error)
              $error(t('删除失败'))
              return false
            }
          }
        })
      }
      const handlePreview = (inst) => {
        previewProps.show = true
        previewProps.payload = { ...inst }
      }

      const handleEdit = (inst) => {
        managementFormState.show = true
        managementFormState.data = { ...inst }
      }

      const handleCreate = () => {
        managementFormState.show = true
        managementFormState.data = {}
      }

      const handleValueClick = (row, column) => {
        if (column.id !== MODEL_ID_KEY) {
          return false
        }
        routerActions.redirect({
          name: MENU_RESOURCE_BUSINESS_SET_DETAILS,
          params: {
            bizSetId: row[MODEL_ID_KEY]
          },
          history: true
        })
      }

      const handleApplyPermission = async () => {
        try {
          await applyPermission({
            type: OPERATION.R_BUSINESS_SET,
            relation: []
          })
        } catch (e) {
          console.error(e)
        }
      }

      const handleSaveSuccess = () => {
        managementFormState.show = false
        getList()
      }

      const handleFilterValueChange = () => {
        const hasEnterEvnet = ['float', 'int', 'longchar', 'singlechar']
        if (hasEnterEvnet.includes(filterType.value)) return
        handleFilterValueEnter()
      }

      const handleFilterValueEnter = () => {
        RouterQuery.set({
          _t: Date.now(),
          page: 1,
          field: filter.field,
          keyword: filter.value,
          operator: filter.operator
        })
      }

<<<<<<< HEAD
      if (query.value.create) {
        handleCreate()
      }
=======
      const isBuiltin = inst => inst?.default === 1
>>>>>>> c3a5249d

      return  {
        properties,
        propertyGroups,
        filterType,
        filterPlaceholder,
        filterComponentProps,
        table,
        filter,
        requestId,
        managementFormState,
        columnsConfigShow,
        previewProps,
        isBuiltin,
        handleCreate,
        handleFilterValueChange,
        handleFilterValueEnter,
        handleSortChange,
        handleSizeChange,
        handlePageChange,
        handleDelete,
        handlePreview,
        handleEdit,
        handleApplyPermission,
        handleValueClick,
        handleSaveSuccess,
        handleUpdateHeader,
        handleFilterFieldChange
      }
    }
  })
</script>

<style lang="scss" scoped>
    .business-set-layout {
        padding: 15px 20px 0;
    }
    .options-filter {
        position: relative;
        margin-right: 10px;
        .filter-selector {
            width: 120px;
            border-radius: 2px 0 0 2px;
            margin-right: -1px;
        }
        .filter-value {
            width: 320px;
            border-radius: 0 2px 2px 0;
            /deep/ .bk-form-input {
                border-radius: 0 2px 2px 0;
            }
        }
        .filter-search {
            position: absolute;
            right: 10px;
            top: 9px;
            cursor: pointer;
        }
    }
    .options-button {
        font-size: 0;
        .bk-button {
            width: 32px;
            padding: 0;
            /deep/ .bk-icon {
                line-height: 14px;
            }
        }
    }
    .business-table {
        margin-top: 14px;
    }
    .table-empty-tips {
        display: flex;
        align-items: center;
        justify-content: center;
        .text-btn {
            font-size: 14px;
        }
    }
</style><|MERGE_RESOLUTION|>--- conflicted
+++ resolved
@@ -454,13 +454,11 @@
         })
       }
 
-<<<<<<< HEAD
+      const isBuiltin = inst => inst?.default === 1
+
       if (query.value.create) {
         handleCreate()
       }
-=======
-      const isBuiltin = inst => inst?.default === 1
->>>>>>> c3a5249d
 
       return  {
         properties,

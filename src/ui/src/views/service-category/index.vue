--- conflicted
+++ resolved
@@ -15,12 +15,7 @@
                         <category-input
                             ref="editInput"
                             :input-ref="'categoryInput'"
-<<<<<<< HEAD
                             :placeholder="$t('ServiceCategory[\'请输入一级分类\']')"
-=======
-                            :set-style="{ border: 'none', outline: 'none', padding: 0, 'background-color': 'transparent !important' }"
-                            :placeholder="$t('请输入一级分类')"
->>>>>>> acf13e19
                             name="categoryName"
                             v-validate="'required|namedCharacter'"
                             v-model="mainCategoryName"
@@ -159,12 +154,7 @@
                         <category-input
                             ref="addCategoryInput"
                             :input-ref="'categoryInput'"
-<<<<<<< HEAD
                             :placeholder="$t('ServiceCategory[\'请输入一级分类\']')"
-=======
-                            :set-style="{ border: 'none', outline: 'none', padding: 0, 'background-color': 'transparent !important' }"
-                            :placeholder="$t('请输入一级分类')"
->>>>>>> acf13e19
                             name="categoryName"
                             v-validate="'required|namedCharacter'"
                             v-model="categoryName"

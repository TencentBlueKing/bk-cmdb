<!--
 * Tencent is pleased to support the open source community by making 蓝鲸 available.
 * Copyright (C) 2017-2022 THL A29 Limited, a Tencent company. All rights reserved.
 * Licensed under the MIT License (the "License"); you may not use this file except
 * in compliance with the License. You may obtain a copy of the License at
 * http://opensource.org/licenses/MIT
 * Unless required by applicable law or agreed to in writing, software distributed under
 * the License is distributed on an "AS IS" BASIS, WITHOUT WARRANTIES OR CONDITIONS OF ANY KIND,
 * either express or implied. See the License for the specific language governing permissions and
 * limitations under the License.
-->

<template>
  <div class="model-detail-wrapper">
    <div class="model-info-wrapper">
      <div
        v-bkloading="{
          isLoading: $loading('getClassificationsObjectStatistics'),
        }"
        class="model-info">
        <template v-if="activeModel !== null">
          <div class="choose-icon-wrapper">
            <span
              class="model-type"
              :class="{ 'is-builtin': activeModel.ispre }"
              >{{ getModelType() }}</span
            >
            <template v-if="isEditable">
              <cmdb-auth
                v-if="!activeModel.bk_ispaused"
                tag="div"
                class="icon-box"
                :auth="{ type: $OPERATION.U_MODEL, relation: [modelId] }"
                @click="isIconListShow = true">
                <i
                  class="icon"
                  :class="activeModel.bk_obj_icon || 'icon-cc-default'"></i>
                <p v-if="activeModel.bk_ispaused" class="hover-text is-paused">
                  {{ $t('已停用') }}
                </p>
                <p v-else class="hover-text">{{ $t('点击切换') }}</p>
              </cmdb-auth>
              <div
                v-if="isIconListShow"
                v-click-outside="hideChooseBox"
                class="choose-icon-box">
                <the-choose-icon
                  v-model="activeModel.bk_obj_icon"
                  @close="hideChooseBox"
                  @input="handleModelIconUpdateConfirm">
                </the-choose-icon>
              </div>
            </template>
            <template v-else>
              <div
                class="icon-box"
                :class="{ 'is-builtin': activeModel.ispre }"
                style="cursor: default">
                <i
                  class="icon"
                  :class="activeModel.bk_obj_icon || 'icon-cc-default'"></i>
              </div>
            </template>
          </div>
          <div class="model-identity">
            <div class="model-name">
              <editable-field
                v-model="activeModel.bk_obj_name"
                :editing.sync="modelNameIsEditing"
                font-size="12px"
                :editable="isEditable"
                validate="required|singlechar|length:256|reservedWord"
<<<<<<< HEAD
                :auth="{ type: $OPERATION.U_MODEL, relation: [modelId] }"
                @confirm="handleModelNameUpdateConfirm">
=======
                :auth="{ type: $OPERATION.U_MODEL, relation: [modelId] }">
>>>>>>> c8c5a7ef
                <template #append>
                  <bk-tag
                    v-if="activeModel.bk_ispaused"
                    size="small"
                    theme="default"
                    >{{ $t('已停用') }}</bk-tag
                  >
                </template>
              </editable-field>
            </div>
            <div
              v-show="!modelNameIsEditing"
              v-bk-overflow-tips
              class="model-id">
              {{ activeModel['bk_obj_id'] || '' }}
            </div>
          </div>
          <div class="model-group-name">
<<<<<<< HEAD
            <span class="model-group-name-label">{{ $t('所属分组') }}：</span>
=======
            <span class="model-group-name-label">{{$t('所属分组')}}</span>
>>>>>>> c8c5a7ef
            <editable-field
              class="model-group-name-edit"
              v-model="activeModel.bk_classification_id"
              :label="modelClassificationName"
              :auth="{ type: $OPERATION.U_MODEL, relation: [modelId] }"
              validate="required"
              type="enum"
              font-size="12px"
              style="width: calc(100% - 60px)"
              :options="
                classifications.map(item => ({
                  id: item.bk_classification_id,
                  name: item.bk_classification_name,
                }))
              "
              @confirm="handleModelGroupUpdateConfirm">
            </editable-field>
          </div>
<<<<<<< HEAD
          <div
            v-if="!activeModel['bk_ispaused'] && !isNoInstanceModel"
            class="instance-count">
            <span>{{ $t('实例数量') }}：</span>
            <span class="instance-count-text" @click="handleGoInstance">
              <cmdb-loading :loading="$loading(request.instanceCount)">
                {{ modelInstanceCount || 0 }}
              </cmdb-loading>
              <i class="icon-cc-share instance-count-link-icon"></i>
            </span>
=======
          <div class="instance-count"
            v-if="!activeModel['bk_ispaused'] && !isNoInstanceModel">
            <span class="instance-count-label">{{$t('实例数量')}}</span>
            <div>
              <span class="instance-count-text" @click="handleGoInstance">
                <cmdb-loading :loading="$loading(request.instanceCount)">
                  {{modelInstanceCount || 0}}
                </cmdb-loading>
              </span>
            </div>
          </div>
          <div class="field-template"
            v-if="!activeModel['bk_ispaused'] && !isNoInstanceModel">
            <span class="field-template-label">{{$t('绑定的字段组合模板')}}</span>
            <flex-tag
              v-if="templateList.length"
              class="field-template-tag"
              :max-width="'500px'"
              :list="templateList"
              :is-link-style="true"
              :popover-options="{
                boundary: 'scrollParent',
                appendTo: 'parent'
              }"
              @click-text="handleViewTemplate">
              <template #append="template">
                <cmdb-auth
                  tag="i"
                  class="unbind-icon icon-cc-unbind"
                  v-bk-tooltips="$t('解绑模版')"
                  :auth="{ type: $OPERATION.U_MODEL, relation: [modelId] }"
                  @click="handleUnbindTemplate(template)">
                </cmdb-auth>
              </template>
              <template #text-append="template">
                <i class="reddot"
                  v-if="templateDiffStatus[template.id] && templateDiffStatus[template.id].need_sync"
                  v-bk-tooltips="{
                    allowHTML: true,
                    theme: 'light template-diff-sync',
                    content: `#template-diff-sync-tooltips-${template.id}`
                  }">
                </i>
                <div :id="`template-diff-sync-tooltips-${template.id}`"
                  class="diff-sync-content"
                  v-if="templateDiffStatus[template.id] && templateDiffStatus[template.id].need_sync">
                  <i18n path="模型信息与模板信息有差异提示语" tag="div" class="content-tips">
                    <template #link>
                      <bk-link theme="primary" @click="handleGoSync(template)">{{ $t('去同步') }}</bk-link>
                    </template>
                  </i18n>
                </div>
              </template>
            </flex-tag>
            <div v-else>--</div>
>>>>>>> c8c5a7ef
          </div>
          <cmdb-auth
            v-if="!isMainLineModel && activeModel.bk_ispaused"
            class="restart-btn"
            :auth="{ type: $OPERATION.U_MODEL, relation: [modelId] }">
            <bk-button
              slot-scope="{ disabled }"
              theme="primary"
              :disabled="disabled"
              @click="dialogConfirm('restart')">
              {{ $t('立即启用') }}
            </bk-button>
          </cmdb-auth>
          <div class="btn-group">
<<<<<<< HEAD
            <template v-if="canBeImport">
              <cmdb-auth
                v-if="tab.active === 'field' && hideImport"
                tag="label"
                class="label-btn"
                :auth="{ type: $OPERATION.U_MODEL, relation: [modelId] }"
                :class="{ disabled: isReadOnly }"
                @click="handleImportField">
                <i class="icon-cc-import"></i>
                <span class="label-btn-text">{{ $t('导入') }}</span>
              </cmdb-auth>
              <label class="label-btn" @click="exportField">
                <i class="icon-cc-derivation"></i>
                <span class="label-btn-text">{{ $t('导出') }}</span>
              </label>
            </template>
=======
>>>>>>> c8c5a7ef
            <template v-if="isShowOperationButton">
              <cmdb-auth
                v-if="!isMainLineModel && !activeModel['bk_ispaused']"
                v-bk-tooltips="$t('保留模型和相应实例，隐藏关联关系')"
                class="label-btn"
                :auth="{ type: $OPERATION.U_MODEL, relation: [modelId] }">
                <bk-button
                  slot-scope="{ disabled }"
                  text
                  :disabled="disabled"
                  @click="dialogConfirm('stop')">
                  <i class="label-btn-icon bk-icon icon-minus-circle-shape">
                  </i>
                  <span class="label-btn-text">{{ $t('停用') }}</span>
                </bk-button>
              </cmdb-auth>
              <cmdb-auth
                v-bk-tooltips="
                  $t('删除模型和其下所有实例，此动作不可逆，请谨慎操作')
                "
                class="label-btn"
                :auth="{ type: $OPERATION.D_MODEL, relation: [modelId] }">
                <bk-button
                  slot-scope="{ disabled }"
                  text
                  :disabled="disabled"
                  @click="dialogConfirm('delete')">
                  <i class="label-btn-icon icon-cc-del"></i>
                  <span class="label-btn-text">{{ $t('删除') }}</span>
                </bk-button>
              </cmdb-auth>
            </template>
          </div>
        </template>
      </div>
    </div>
    <bk-tab
      class="model-details-tab"
      type="unborder-card"
      :active.sync="tab.active"
      @tab-change="handleTabChange">
      <bk-tab-panel name="field" :label="$t('模型字段')">
        <the-field-group
<<<<<<< HEAD
          v-if="tab.active === 'field'"
          ref="field"></the-field-group>
=======
          ref="field"
          v-if="tab.active === 'field'"
          :is-read-only-import="isReadOnly"
          :can-be-import="canBeImport"
          :hide-import="hideImport"
          :import-auth="{ type: $OPERATION.U_MODEL, relation: [modelId] }"
          @handleImportField="handleImportField"
          @exportField="exportField">
        </the-field-group>
>>>>>>> c8c5a7ef
      </bk-tab-panel>
      <bk-tab-panel
        name="relation"
        :label="$t('模型关联')"
        :visible="!!activeModel">
        <the-relation
          v-if="tab.active === 'relation'"
          :model-id="modelId"></the-relation>
      </bk-tab-panel>
      <bk-tab-panel name="verification" :label="$t('唯一校验')">
        <the-verification
          v-if="tab.active === 'verification'"
          :model-id="modelId"></the-verification>
      </bk-tab-panel>
    </bk-tab>

    <!-- 导入字段 -->
    <bk-sideslider
      v-transfer-dom
      :is-show.sync="importField.show"
      :width="800"
      :title="$t('导入字段')"
      @hidden="handleSliderHide">
      <cmdb-import
        v-if="importField.show"
        slot="content"
        :template-url="importField.templateUrl"
        :import-url="importUrl"
        @upload-done="handleUploadDone">
        <div slot="uploadResult">
          <div
            v-if="uploadResult.success && uploadResult.success.length"
            class="upload-details-success">
            <i class="bk-icon icon-check-circle-shape"></i>
            <span>{{
              $t('成功导入N个字段', { N: uploadResult.success.length })
            }}</span>
          </div>
          <div
            v-if="
              uploadResult.insert_failed && uploadResult.insert_failed.length
            "
            class="upload-details-fail">
            <div class="upload-details-fail-title">
              <i class="bk-icon icon-close-circle-shape"></i>
              <span
                >{{ $t('新增失败列表') }}({{
                  uploadResult.insert_failed.length
                }})</span
              >
            </div>
            <ul ref="failList" class="upload-details-fail-list">
              <li
                v-for="(fail, index) in uploadResult.insert_failed"
                :key="index"
                :title="
                  $t('第N行字段错误信息', {
                    N: fail.row,
                    field: fail.bk_property_id,
                    info: fail.info,
                  })
                ">
                {{
                  $t('第N行字段错误信息', {
                    N: fail.row,
                    field: fail.bk_property_id,
                    info: fail.info,
                  })
                }}
              </li>
            </ul>
          </div>
          <div
            v-if="
              uploadResult.update_failed && uploadResult.update_failed.length
            "
            class="upload-details-fail">
            <div class="upload-details-fail-title">
              <i class="bk-icon icon-close-circle-shape"></i>
              <span
                >{{ $t('更新失败列表') }}({{
                  uploadResult.update_failed.length
                }})</span
              >
            </div>
            <ul ref="failList" class="upload-details-fail-list">
              <li
                v-for="(fail, index) in uploadResult.update_failed"
                :key="index"
                :title="
                  $t('第N行字段错误信息', {
                    N: fail.row,
                    field: fail.bk_property_id,
                    info: fail.info,
                  })
                ">
                {{
                  $t('第N行字段错误信息', {
                    N: fail.row,
                    field: fail.bk_property_id,
                    info: fail.info,
                  })
                }}
              </li>
            </ul>
          </div>
          <div
            v-if="uploadResult.errors && uploadResult.errors.length"
            class="upload-details-fail">
            <div class="upload-details-fail-title">
              <i class="bk-icon icon-close-circle-shape"></i>
              <span
                >{{ $t('上传失败列表') }}({{
                  uploadResult.errors.length
                }})</span
              >
            </div>
            <ul ref="failList" class="upload-details-fail-list">
              <li
                v-for="(fail, index) in uploadResult.errors"
                :key="index"
                :title="
                  $t('第N行字段错误信息', {
                    N: fail.row,
                    field: fail.bk_property_id,
                    info: fail.info,
                  })
                ">
                {{
                  $t('第N行字段错误信息', {
                    N: fail.row,
                    field: fail.bk_property_id,
                    info: fail.info,
                  })
                }}
              </li>
            </ul>
          </div>
        </div>
      </cmdb-import>
    </bk-sideslider>
    <!-- /导入字段 -->
  </div>
</template>

<script>
<<<<<<< HEAD
import has from 'has'
import { mapActions, mapGetters, mapMutations } from 'vuex'

import {
  MENU_MODEL_MANAGEMENT,
  MENU_RESOURCE_INSTANCE,
} from '@/dictionary/menu-symbol'
import {
  BUILTIN_MODEL_RESOURCE_MENUS,
  BUILTIN_MODELS,
} from '@/dictionary/model-constants.js'
import RouterQuery from '@/router/query'
import modelImportExportService from '@/service/model/import-export'
import cmdbLoading from '@/components/loading/index.vue'
import theFieldGroup from '@/components/model-manage/field-group'
import theChooseIcon from '@/components/model-manage/choose-icon/_choose-icon'
import cmdbImport from '@/components/import/import'

import theVerification from './verification'
import theRelation from './relation'
import EditableField from './editable-field.vue'

export default {
  name: 'ModelDetails',
  components: {
    theFieldGroup,
    theRelation,
    theVerification,
    theChooseIcon,
    cmdbImport,
    cmdbLoading,
    EditableField,
  },
  data() {
    return {
      tab: {
        active: RouterQuery.get('tab', 'field'),
=======
  import has from 'has'
  import theRelation from './relation'
  import theVerification from './verification'
  import cmdbLoading from '@/components/loading/index.vue'
  import theFieldGroup from '@/components/model-manage/field-group'
  import theChooseIcon from '@/components/model-manage/choose-icon/_choose-icon'
  import cmdbImport from '@/components/import/import'
  import { mapActions, mapGetters, mapMutations } from 'vuex'
  import RouterQuery from '@/router/query'
  import CombineRequest from '@/api/combine-request.js'
  import modelImportExportService from '@/service/model/import-export'
  import {
    MENU_MODEL_MANAGEMENT,
    MENU_RESOURCE_INSTANCE,
    MENU_MODEL_FIELD_TEMPLATE,
    MENU_MODEL_FIELD_TEMPLATE_SYNC_MODEL
  } from '@/dictionary/menu-symbol'
  import { BUILTIN_MODEL_RESOURCE_MENUS, BUILTIN_MODELS } from '@/dictionary/model-constants.js'
  import EditableField from '@/components/ui/details/editable-field.vue'
  import FlexTag from '@/components/ui/flex-tag'
  import fieldTemplateService from '@/service/field-template'

  export default {
    name: 'ModelDetails',
    components: {
      theFieldGroup,
      theRelation,
      theVerification,
      theChooseIcon,
      cmdbImport,
      cmdbLoading,
      EditableField,
      FlexTag
    },
    data() {
      return {
        tab: {
          active: RouterQuery.get('tab', 'field')
        },
        isIconListShow: false,
        isEditName: false,
        modelInstanceCount: null,
        isEditClassification: false,
        modelStatisticsSet: {},
        importField: {
          show: false,
          templateUrl: ''
        },
        uploadResult: {
          success: null,
          errors: null,
          insert_failed: null,
          update_failed: null
        },
        request: {
          instanceCount: Symbol('instanceCount')
        },
        modelNameIsEditing: false,
        templateList: [],
        templateDiffStatus: {}
      }
    },
    computed: {
      ...mapGetters([
        'supplierAccount',
        'userName'
      ]),
      ...mapGetters('objectMainLineModule', ['isMainLine']),
      ...mapGetters('objectModelClassify', ['models', 'classifications']),
      activeModel: {
        get() {
          return this.$store.getters['objectModel/activeModel']
        },
        set(value) {
          this.setActiveModel(value)
        }
      },
      isMainLineModel() {
        return this.isMainLine(this.activeModel)
      },
      isShowOperationButton() {
        return this.activeModel && !this.activeModel.ispre
      },
      isReadOnly() {
        if (this.activeModel) {
          return this.activeModel.bk_ispaused
        }
        return false
      },
      isEditable() {
        if (this.activeModel) {
          return !this.activeModel.ispre && !this.activeModel.bk_ispaused
        }
        return false
>>>>>>> c8c5a7ef
      },
      isIconListShow: false,
      isEditName: false,
      modelInstanceCount: null,
      isEditClassification: false,
      modelStatisticsSet: {},
      importField: {
        show: false,
        templateUrl: '',
      },
      uploadResult: {
        success: null,
        errors: null,
        insert_failed: null,
        update_failed: null,
      },
      request: {
        instanceCount: Symbol('instanceCount'),
      },
      modelNameIsEditing: false,
    }
  },
  computed: {
    ...mapGetters(['supplierAccount', 'userName']),
    ...mapGetters('objectMainLineModule', ['isMainLine']),
    ...mapGetters('objectModelClassify', ['models', 'classifications']),
    activeModel: {
      get() {
        return this.$store.getters['objectModel/activeModel']
      },
      set(value) {
        this.setActiveModel(value)
      },
<<<<<<< HEAD
    },
    isMainLineModel() {
      return this.isMainLine(this.activeModel)
    },
    isShowOperationButton() {
      return this.activeModel && !this.activeModel.ispre
    },
    isReadOnly() {
      if (this.activeModel) {
        return this.activeModel.bk_ispaused
=======
      hideImport() {
        // 项目模型中隐藏导入按钮
        return this.tab.active === 'field' && this.$route.params.modelId !== BUILTIN_MODELS.PROJECT
>>>>>>> c8c5a7ef
      }
      return false
    },
<<<<<<< HEAD
    isEditable() {
      if (this.activeModel) {
        return !this.activeModel.ispre && !this.activeModel.bk_ispaused
=======
    watch: {
      '$route.params.modelId'() {
        this.initObject()
      },
      async templateList(list) {
        if (!list?.length) {
          return
        }
        const templateIds = list.map(item => item.id)
        const allResult = await CombineRequest.setup(Symbol(), (params) => {
          const [templateId] = params
          return fieldTemplateService.getModelDiffStatus({
            bk_template_id: templateId,
            object_ids: [this.activeModel.id]
          })
        }, { segment: 1, concurrency: 5 }).add(templateIds)

        let groupIndex = 0
        for (const result of allResult) {
          const results = await result
          for (let i = 0; i < results.length; i++) {
            const { status, reason, value } = results[i]
            if (status === 'rejected') {
              console.error(reason?.message)
              continue
            }
            this.$set(this.templateDiffStatus, templateIds[(groupIndex * 5) + i], value?.[0] ?? {})
          }
          groupIndex += 1
        }
>>>>>>> c8c5a7ef
      }
      return false
    },
    modelClassificationName() {
      return (
        this.classifications.find(
          item =>
            item.bk_classification_id === this.activeModel.bk_classification_id
        )?.bk_classification_name || ''
      )
    },
    importUrl() {
      return `${window.API_HOST}object/object/${this.activeModel.bk_obj_id}/import`
    },
    canBeImport() {
      return !this.isMainLineModel
    },
    modelId() {
      const model = this.$store.getters['objectModelClassify/getModelById'](
        this.$route.params.modelId
      )
      return model.id || null
    },
    isNoInstanceModel() {
      // 不能直接查看实例的模型
      const noInstanceModelIds = ['set', 'module']
      return noInstanceModelIds.includes(this.activeModel.bk_obj_id)
    },
    hideImport() {
      // 项目模型中隐藏导入按钮
      return this.$route.params.modelId !== BUILTIN_MODELS.PROJECT
    },
  },
  watch: {
    '$route.params.modelId'() {
      this.initObject()
    },
  },
  created() {
    this.initObject()
  },
  beforeDestroy() {
    this.$http.cancelRequest(this.request.instanceCount)
  },
  methods: {
    handleTabChange(tab) {
      RouterQuery.set({ tab })
    },
    ...mapActions('objectModel', [
      'searchObjects',
      'updateObject',
      'deleteObject',
    ]),
    ...mapActions('objectBatch', [
      'importObjectAttribute',
      'exportObjectAttribute',
    ]),
    ...mapActions('objectMainLineModule', [
      'deleteMainlineObject',
      'searchMainlineObject',
    ]),
    ...mapMutations('objectModel', ['setActiveModel']),
    getModelType() {
      if (this.activeModel) {
        return this.activeModel.ispre ? this.$t('内置') : this.$t('自定义')
      }
      return ''
    },
    async handleFile(e) {
      const { files } = e.target
      const formData = new FormData()
      formData.append('file', files[0])
      try {
        const res = await this.importObjectAttribute({
          params: formData,
          objId: this.activeModel.bk_obj_id,
          config: {
            requestId: 'importObjectAttribute',
            globalError: false,
            transformData: false,
          },
        }).then(res => {
          this.$http.cancel(
            `post_searchObjectAttribute_${this.activeModel.bk_obj_id}`
          )
          return res
        })
        if (res.result) {
          const data = res.data[this.activeModel.bk_obj_id]
          if (has(data, 'insert_failed')) {
            this.$error(data.insert_failed[0])
          } else if (has(data, 'update_failed')) {
            this.$error(data.update_failed[0])
          } else {
            this.$success(this.$t('导入成功'))
            this.$refs.field && this.$refs.field.initFieldList()
          }
        } else {
          this.$error(res.bk_error_msg)
        }
      } catch (e) {
        this.$error(e.data.bk_error_msg)
      } finally {
        this.$refs.fileInput.value = ''
      }
    },
    checkModel() {
      return this.models.find(
        model => model.bk_obj_id === this.$route.params.modelId
      )
    },
    hideChooseBox() {
      this.isIconListShow = false
    },
    handleModelIconUpdateConfirm(value) {
      this.isIconListShow = false
      this.saveModel({ modelIcon: value })
    },
    handleModelNameUpdateConfirm({ value, confirm, stop }) {
      this.saveModel({
        modelName: value,
      })
        .then(() => {
          confirm()
        })
        .catch(err => {
          stop()
          console.log(err)
        })
    },
    handleModelGroupUpdateConfirm({ value, confirm, stop }) {
      this.saveModel({
        classificationId: value,
      })
        .then(() => {
          confirm()
        })
        .catch(err => {
          stop()
          console.log(err)
        })
    },
    async saveModel({ modelIcon, modelName, classificationId } = {}) {
      const params = {
        modifier: this.userName,
      }

      if (modelIcon) params.bk_obj_icon = modelIcon
      if (classificationId) params.bk_classification_id = classificationId
      if (modelName) params.bk_obj_name = modelName

<<<<<<< HEAD
      return this.updateObject({
        id: this.activeModel.id,
        params,
      }).then(() => {
        this.$http.cancel('post_searchClassificationsObjects')
        this.$success(this.$t('修改成功'))
        this.activeModel = { ...this.activeModel, ...params }
      })
    },
    initObject() {
      const model = this.$store.getters['objectModelClassify/getModelById'](
        this.$route.params.modelId
      )
      if (model) {
        this.activeModel = model
        this.getModelInstanceCount()
      } else {
        this.$routerActions.redirect({ name: 'status404' })
      }
    },
    async getModelInstanceCount() {
      const result = await this.$store.dispatch(
        'objectCommonInst/searchInstanceCount',
        {
=======
        return this.updateObject({
          id: this.activeModel.id,
          params
        })
          .then(() => {
            this.$http.cancel('post_searchClassificationsObjects')
            this.$success(this.$t('修改成功'))
            this.activeModel = { ...this.activeModel, ...params }
          })
      },
      initObject() {
        const model = this.$store.getters['objectModelClassify/getModelById'](this.$route.params.modelId)
        if (model) {
          this.activeModel = model
          const menuI18n = this.$route.meta.menu.i18n && this.$t(this.$route.meta.menu.i18n)
          this.$store.commit('setTitle', `${menuI18n}【${this.activeModel.bk_obj_name}】`)
          this.getModelInstanceCount()
          this.getModelBindTemplate()
        } else {
          this.$routerActions.redirect({ name: 'status404' })
        }
      },
      async getModelBindTemplate() {
        const templateList = await fieldTemplateService.getModelBindTemplate({
          object_id: this.activeModel.id
        })
        if (templateList?.info?.length) {
          this.templateList = templateList.info.map(item => ({
            id: item.id,
            name: item.name
          }))
        } else {
          this.templateList = []
        }
      },
      async getModelInstanceCount() {
        const result = await this.$store.dispatch('objectCommonInst/searchInstanceCount', {
>>>>>>> c8c5a7ef
          params: {
            condition: { obj_ids: [this.activeModel.bk_obj_id] },
          },
          config: {
            requestId: this.request.instanceCount,
            globalError: false,
          },
        }
      )

      const [data] = result
      this.modelInstanceCount = data?.error ? '--' : data?.inst_count
    },
    exportField() {
      modelImportExportService.export(this.activeModel.bk_obj_id)
    },
    dialogConfirm(type) {
      switch (type) {
        case 'restart':
          this.$bkInfo({
            title: this.$t('确认要启用该模型？'),
            confirmFn: () => {
              this.updateModelObject(false)
            },
          })
          break
        case 'stop':
          this.$bkInfo({
            title: this.$t('确认要停用该模型？'),
            confirmFn: () => {
              this.updateModelObject(true)
            },
          })
          break
        case 'delete':
          this.$bkInfo({
            title: this.$t('确认要删除该模型？'),
            confirmFn: () => {
              this.deleteModel()
            },
          })
          break
        default:
      }
    },
    async updateModelObject(ispaused) {
      await this.updateObject({
        id: this.activeModel.id,
        params: {
          bk_ispaused: ispaused,
        },
        config: {
          requestId: 'updateModel',
        },
      })
      this.$store.commit('objectModelClassify/updateModel', {
        bk_ispaused: ispaused,
        bk_obj_id: this.activeModel.bk_obj_id,
      })
      this.activeModel = { ...this.activeModel, ...{ bk_ispaused: ispaused } }
    },
    async deleteModel() {
      if (this.isMainLineModel) {
        await this.deleteMainlineObject({
          bkObjId: this.activeModel.bk_obj_id,
          config: {
            requestId: 'deleteModel',
          },
        })
        this.$routerActions.back()

        // 更新主线模型
        this.searchMainlineObject()
      } else {
        await this.deleteObject({
          id: this.activeModel.id,
          config: {
            requestId: 'deleteModel',
          },
        })
        this.$routerActions.redirect({ name: MENU_MODEL_MANAGEMENT })
      }
      this.$http.cancel('post_searchClassificationsObjects')
    },
    handleGoInstance() {
      const model = this.activeModel
      if (has(BUILTIN_MODEL_RESOURCE_MENUS, model.bk_obj_id)) {
        const query = model.bk_obj_id === 'host' ? { scope: 'all' } : {}
        this.$routerActions.redirect({
          name: BUILTIN_MODEL_RESOURCE_MENUS[model.bk_obj_id],
          query,
        })
      } else {
        this.$routerActions.redirect({
          name: MENU_RESOURCE_INSTANCE,
          params: {
            objId: model.bk_obj_id,
          },
        })
      }
    },
    handleUploadDone(res) {
      const data = res.data[this.activeModel.bk_obj_id]
      if (res.result) {
        this.uploadResult.success = data.success
        this.$success(this.$t('导入成功'))
        this.$refs.field.resetData()
        this.importField.show = false
      } else {
        this.uploadResult.errors = data.errors
        this.uploadResult.insert_failed = data.insert_failed
        this.uploadResult.update_failed = data.update_failed
      }
    },
    handleSliderHide() {
      this.uploadResult = {
        success: null,
        errors: null,
        insert_failed: null,
        update_failed: null,
      }
    },
    handleImportField() {
      if (this.isReadOnly) return
      this.importField.show = true
    },
  },
}
</script>

<style lang="scss" scoped>
.model-info {
  &-wrapper {
    padding: 20px 24px;
  }

  display: flex;
  height: 80px;
  background: #fff;
  font-size: 14px;
  box-shadow: 0 2px 4px 0 rgb(25 25 41 / 5%);
  align-items: center;

  .choose-icon-wrapper {
    position: relative;
    margin-left: 32px;

    .model-type {
      position: absolute;
      left: 30px;
      top: -16px;
      padding: 0 8px;
      border-radius: 4px;
      background-color: #dcfde2;
      font-size: 20px;
      line-height: 32px;
      color: #34ce5c;
      font-weight: 700;
      white-space: nowrap;
      transform: scale(0.5);
      transform-origin: left center;
      z-index: 2;

      &::after {
        content: '';
        position: absolute;
        top: 100%;
        left: 50%;
        width: 0;
        height: 0;
        border-top: 8px solid #dcfde2;
        border-right: 14px solid transparent;
        transform: translateX(-50%);
      }

      &.is-builtin {
        background-color: #ffb23a;
        color: #fff;

        &::after {
          border-top-color: #ffb23a;
        }
<<<<<<< HEAD
      }
    }

    .choose-icon-box {
      position: absolute;
      left: -12px;
      top: 62px;
      width: 600px;
      height: 460px;
      background: #fff;
      border: 1px solid #dde4e8;
      box-shadow: 0 3px 6px 0 rgb(51 60 72 / 13%);
      z-index: 99;

      &::before {
        position: absolute;
        top: -13px;
        left: 30px;
        content: '';
        border: 6px solid transparent;
        border-bottom-color: rgb(51 60 72 / 23%);
      }

      &::after {
        position: absolute;
        top: -12px;
        left: 30px;
        content: '';
        border: 6px solid transparent;
        border-bottom-color: #fff;
=======
      },
      handleImportField() {
        if (this.isReadOnly) return
        this.importField.show = true
      },
      handleUnbindTemplate(template) {
        this.$bkInfo({
          type: 'warning',
          title: this.$t('确认解绑该模板'),
          subTitle: this.$t('解绑后，字段内容与唯一校验将会与模板脱离关系，不再受模板管理'),
          okText: this.$t('解绑'),
          cancelText: this.$t('取消'),
          confirmLoading: true,
          confirmFn: async () => {
            const params = {
              bk_template_id: template.id,
              object_id: this.activeModel.id
            }
            await fieldTemplateService.unbind(params)
            this.$success(this.$t('解绑成功'))
            this.getModelBindTemplate()
            return true
          }
        })
      },
      handleViewTemplate(template) {
        this.$routerActions.open({
          name: MENU_MODEL_FIELD_TEMPLATE,
          query: {
            id: template.id,
            action: 'view'
          }
        })
      },
      handleGoSync(template) {
        this.$routerActions.redirect({
          name: MENU_MODEL_FIELD_TEMPLATE_SYNC_MODEL,
          params: {
            id: template.id,
            modelId: this.activeModel.id
          }
        })
>>>>>>> c8c5a7ef
      }
    }
  }

<<<<<<< HEAD
  .icon-box {
    display: flex;
    align-items: center;
    justify-content: center;
    width: 56px;
    height: 56px;
    border-radius: 50%;
    background: #e7f0ff;
    text-align: center;
    font-size: 20px;
    color: $cmdbBorderFocusColor;
    cursor: pointer;

    &.is-builtin {
      background: #f5f7fa;
      color: #798aad;
    }

    &:hover {
      .hover-text {
        background: rgb(0 0 0 / 50%);
        display: block;
      }
    }

    .hover-text {
      display: none;
      position: absolute;
      inset: 0;
      line-height: 56px;
      font-size: 12px;
      border-radius: 50%;
      text-align: center;
      color: #fff;
=======
<style lang="scss" scoped>
    .model-info {
        &-wrapper{
          padding: 0;
        }

        display: flex;
        height: 100px;
        background: #fff;
        font-size: 14px;
        box-shadow: 0px 2px 4px 0px rgba(25,25,41,0.05);
        align-items: center;

        .choose-icon-wrapper {
            position: relative;
            margin-left: 32px;
            .model-type {
                position: absolute;
                left: 30px;
                top: -16px;
                padding: 0 8px;
                border-radius: 4px;
                background-color: #dcfde2;
                font-size: 20px;
                line-height: 32px;
                color: #34ce5c;
                font-weight: 700;
                white-space: nowrap;
                transform: scale(.5);
                transform-origin: left center;
                z-index: 2;
                &::after {
                    content: "";
                    position: absolute;
                    top: 100%;
                    left: 50%;
                    width: 0;
                    height: 0;
                    border-top: 8px solid #dcfde2;
                    border-right: 14px solid transparent;
                    transform: translateX(-50%);
                }
                &.is-builtin {
                    background-color: #ffb23a;
                    color: #fff;
                    &::after{
                      border-top-color: #ffb23a;
                    }
                }
            }
            .choose-icon-box {
                position: absolute;
                left: -12px;
                top: 62px;
                width: 600px;
                height: 460px;
                background: #fff;
                border: 1px solid #dde4e8;
                box-shadow: 0px 3px 6px 0px rgba(51, 60, 72, 0.13);
                z-index: 99;
                &:before {
                    position: absolute;
                    top: -13px;
                    left: 30px;
                    content: '';
                    border: 6px solid transparent;
                    border-bottom-color: rgba(51, 60, 72, 0.23);
                }
                &:after {
                    position: absolute;
                    top: -12px;
                    left: 30px;
                    content: '';
                    border: 6px solid transparent;
                    border-bottom-color: #fff;
                }
            }
        }
        .icon-box {
            display: flex;
            align-items: center;
            justify-content: center;
            width: 56px;
            height: 56px;
            border-radius: 50%;
            background: #e7f0ff;
            text-align: center;
            font-size: 20px;
            color: $cmdbBorderFocusColor;
            cursor: pointer;

            &.is-builtin {
              background: #f5f7fa;
              color: #798aad;
            }

            &:hover {
                .hover-text {
                    background: rgba(0, 0, 0, .5);
                    display: block;
                }
            }
            .hover-text {
                display: none;
                position: absolute;
                top: 0;
                left: 0;
                right: 0;
                bottom: 0;
                line-height: 56px;
                font-size: 12px;
                border-radius: 50%;
                text-align: center;
                color: #fff;
                &.is-paused {
                    background: rgba(0, 0, 0, .5);
                    display: block !important;
                }
            }
            .icon {
                &.ispre {
                    color: #3a84ff;
                }
            }
        }

        .model-identity {
          width: 225px;
          margin-left: 10px;
          margin-right: 10px;

          .model-name {
            font-weight: 700;
            color: #313238;
            line-height: 26px;
>>>>>>> c8c5a7ef

      &.is-paused {
        background: rgb(0 0 0 / 50%);
        display: block !important;
      }
    }

    .icon {
      &.ispre {
        color: #3a84ff;
      }
    }
  }

<<<<<<< HEAD
  .model-identity {
    width: 225px;
    margin-left: 10px;

    .model-name {
      font-weight: 700;

      .bk-tag {
        font-weight: normal;
        height: 18px;
        line-height: 18px;
        padding: 0 6px;
      }
    }

    .model-id {
      font-size: 12px;
      color: #979ba5;

      @include ellipsis;
    }
  }

  .model-group-name {
    width: 250px;
    font-size: 12px;
    color: #63656e;
    display: flex;
    align-items: center;

    &-label {
      flex: 0 0 auto;
    }
  }

  .instance-count {
    display: flex;
    font-size: 12px;
    color: #63656e;

    &-text {
      color: #3a84ff;
      cursor: pointer;
      display: flex;
      align-items: center;
    }

    &-link-icon {
      margin-left: 6px;
    }
  }

  .restart-btn {
    display: inline-block;
  }

  .btn-group {
    margin-left: auto;
    margin-right: 24px;
    display: flex;
    align-items: center;

    .label-btn {
      display: flex;
      align-items: center;
      outline: 0;
      position: relative;
      font-size: 12px;
      margin-left: 10px;
      cursor: pointer;

      &:hover {
        color: $cmdbBorderFocusColor;

        .bk-button-text {
          color: $cmdbBorderFocusColor;
        }
      }

      &-text {
        margin-left: 4px;
      }

      &-icon {
        display: inline-block;
        vertical-align: middle;
        line-height: 1;
        height: 14px;
      }

      .bk-button-text {
        font-size: inherit;
        color: #737987;

        &:disabled {
          color: #dcdee5 !important;
          cursor: not-allowed;
        }
      }

      &.disabled {
        cursor: not-allowed;
        opacity: 0.5;

        &:hover {
          color: inherit;
        }
      }

      input[type='file'] {
        position: absolute;
        left: 0;
        top: 0;
        opacity: 0;
        width: 100%;
        height: 100%;
        cursor: pointer;
      }

      ::-webkit-file-upload-button {
        cursor: pointer;
=======
        .model-group-name {
          width: 250px;
          font-size: 12px;
          color: #63656e;
          display: flex;
          flex-direction: column;

          &-label {
            flex: 0 0 auto;
            line-height: 26px;
            color: #979BA5;
          }
        }

        .instance-count {
            width: 250px;
            display: flex;
            flex-wrap: wrap;
            flex-direction: column;
            font-size: 12px;
            color: #63656e;
            &-label {
              line-height: 26px;
              color: #979BA5;
            }
            &-text {
              color: #3a84ff;
              cursor: pointer;
              display: flex;
              align-items: center;
            }
         }
         .field-template {
            max-width: 400px;
            font-size: 12px;
            color: #63656e;
          }
          .field-template-label {
            line-height: 26px;
            color: #979BA5;
          }
          .field-template-tag {
            line-height: 26px;
            .unbind-icon {
              font-size: 12px !important;
              margin: 0 4px;
              padding: 0;
            }

            :deep(.tag-item-text) {
              position: relative;
              .reddot {
                position: absolute;
                right: -4px;
                top: 0;
                width: 6px;
                height: 6px;
                background: #EA3636;
                border-radius: 50%;
              }
            }
          }
        .restart-btn {
            display: inline-block;
        }
        .btn-group {
            margin-left: auto;
            margin-right: 24px;
            display: flex;
            align-items: center;
            .label-btn {
                display: flex;
                align-items: center;
                outline: 0;
                position: relative;
                font-size: 12px;
                margin-left: 10px;
                cursor: pointer;
                &:hover {
                    color: $cmdbBorderFocusColor;
                    .bk-button-text {
                        color: $cmdbBorderFocusColor;
                    }
                }
                &-text {
                  margin-left: 4px;
                }
                &-icon {
                  display: inline-block;
                  vertical-align: middle;
                  line-height: 1;
                  height: 14px;
                 }
                .bk-button-text {
                  font-size: inherit;
                  color: #737987;
                    &:disabled {
                        color: #dcdee5 !important;
                        cursor: not-allowed;
                    }
                }
                &.disabled {
                    cursor: not-allowed;
                    opacity: 0.5;
                    &:hover {
                      color: inherit;
                    }
                }
                input[type="file"] {
                    position: absolute;
                    left: 0;
                    top: 0;
                    opacity: 0;
                    width: 100%;
                    height: 100%;
                    cursor: pointer;
                }
                ::-webkit-file-upload-button {
                    cursor:pointer;
                }
            }
            .export-form {
                display: inline-block;
            }
        }
    }
    /deep/ .model-details-tab {
      height: calc(100% - 100px);
      .bk-tab-header {
        padding: 0 18px;
        background: #fff;
      }
      .bk-tab-section {
        padding: 0;
>>>>>>> c8c5a7ef
      }
    }

    .export-form {
      display: inline-block;
    }
  }
}

/deep/ .model-details-tab {
  height: calc(100% - 120px);
  margin: 0 20px;
  background-color: #fff;
  border-radius: 2px;
  box-shadow: 0 2px 4px 0 rgb(25 25 41 / 5%);

  .bk-tab-header {
    padding: 0;
    margin: 0 10px;
  }

  .bk-tab-section {
    padding: 0;
  }
}

.editable-field {
  width: 100%;
}
</style>

<style lang="scss">
<<<<<<< HEAD
@import '@/assets/scss/model-manage';
=======
@import '@/assets/scss/model-manage.scss';

.template-diff-sync-theme {
  .diff-sync-content {
    .content-tips {
      display: flex;
      align-items: center;
    }
    .bk-link-text {
      font-size: 12px;
    }
  }
}
>>>>>>> c8c5a7ef
</style><|MERGE_RESOLUTION|>--- conflicted
+++ resolved
@@ -70,12 +70,8 @@
                 font-size="12px"
                 :editable="isEditable"
                 validate="required|singlechar|length:256|reservedWord"
-<<<<<<< HEAD
                 :auth="{ type: $OPERATION.U_MODEL, relation: [modelId] }"
                 @confirm="handleModelNameUpdateConfirm">
-=======
-                :auth="{ type: $OPERATION.U_MODEL, relation: [modelId] }">
->>>>>>> c8c5a7ef
                 <template #append>
                   <bk-tag
                     v-if="activeModel.bk_ispaused"
@@ -94,14 +90,10 @@
             </div>
           </div>
           <div class="model-group-name">
-<<<<<<< HEAD
-            <span class="model-group-name-label">{{ $t('所属分组') }}：</span>
-=======
-            <span class="model-group-name-label">{{$t('所属分组')}}</span>
->>>>>>> c8c5a7ef
+            <span class="model-group-name-label">{{ $t('所属分组') }}</span>
             <editable-field
+              v-model="activeModel.bk_classification_id"
               class="model-group-name-edit"
-              v-model="activeModel.bk_classification_id"
               :label="modelClassificationName"
               :auth="{ type: $OPERATION.U_MODEL, relation: [modelId] }"
               validate="required"
@@ -117,32 +109,24 @@
               @confirm="handleModelGroupUpdateConfirm">
             </editable-field>
           </div>
-<<<<<<< HEAD
           <div
             v-if="!activeModel['bk_ispaused'] && !isNoInstanceModel"
             class="instance-count">
-            <span>{{ $t('实例数量') }}：</span>
-            <span class="instance-count-text" @click="handleGoInstance">
-              <cmdb-loading :loading="$loading(request.instanceCount)">
-                {{ modelInstanceCount || 0 }}
-              </cmdb-loading>
-              <i class="icon-cc-share instance-count-link-icon"></i>
-            </span>
-=======
-          <div class="instance-count"
-            v-if="!activeModel['bk_ispaused'] && !isNoInstanceModel">
-            <span class="instance-count-label">{{$t('实例数量')}}</span>
+            <span class="instance-count-label">{{ $t('实例数量') }}</span>
             <div>
               <span class="instance-count-text" @click="handleGoInstance">
                 <cmdb-loading :loading="$loading(request.instanceCount)">
-                  {{modelInstanceCount || 0}}
+                  {{ modelInstanceCount || 0 }}
                 </cmdb-loading>
               </span>
             </div>
           </div>
-          <div class="field-template"
-            v-if="!activeModel['bk_ispaused'] && !isNoInstanceModel">
-            <span class="field-template-label">{{$t('绑定的字段组合模板')}}</span>
+          <div
+            v-if="!activeModel['bk_ispaused'] && !isNoInstanceModel"
+            class="field-template">
+            <span class="field-template-label">{{
+              $t('绑定的字段组合模板')
+            }}</span>
             <flex-tag
               v-if="templateList.length"
               class="field-template-tag"
@@ -151,40 +135,54 @@
               :is-link-style="true"
               :popover-options="{
                 boundary: 'scrollParent',
-                appendTo: 'parent'
+                appendTo: 'parent',
               }"
               @click-text="handleViewTemplate">
               <template #append="template">
                 <cmdb-auth
+                  v-bk-tooltips="$t('解绑模版')"
                   tag="i"
                   class="unbind-icon icon-cc-unbind"
-                  v-bk-tooltips="$t('解绑模版')"
                   :auth="{ type: $OPERATION.U_MODEL, relation: [modelId] }"
                   @click="handleUnbindTemplate(template)">
                 </cmdb-auth>
               </template>
               <template #text-append="template">
-                <i class="reddot"
-                  v-if="templateDiffStatus[template.id] && templateDiffStatus[template.id].need_sync"
+                <i
+                  v-if="
+                    templateDiffStatus[template.id] &&
+                    templateDiffStatus[template.id].need_sync
+                  "
                   v-bk-tooltips="{
                     allowHTML: true,
                     theme: 'light template-diff-sync',
-                    content: `#template-diff-sync-tooltips-${template.id}`
-                  }">
+                    content: `#template-diff-sync-tooltips-${template.id}`,
+                  }"
+                  class="reddot">
                 </i>
-                <div :id="`template-diff-sync-tooltips-${template.id}`"
-                  class="diff-sync-content"
-                  v-if="templateDiffStatus[template.id] && templateDiffStatus[template.id].need_sync">
-                  <i18n path="模型信息与模板信息有差异提示语" tag="div" class="content-tips">
+                <div
+                  v-if="
+                    templateDiffStatus[template.id] &&
+                    templateDiffStatus[template.id].need_sync
+                  "
+                  :id="`template-diff-sync-tooltips-${template.id}`"
+                  class="diff-sync-content">
+                  <i18n
+                    path="模型信息与模板信息有差异提示语"
+                    tag="div"
+                    class="content-tips">
                     <template #link>
-                      <bk-link theme="primary" @click="handleGoSync(template)">{{ $t('去同步') }}</bk-link>
+                      <bk-link
+                        theme="primary"
+                        @click="handleGoSync(template)"
+                        >{{ $t('去同步') }}</bk-link
+                      >
                     </template>
                   </i18n>
                 </div>
               </template>
             </flex-tag>
             <div v-else>--</div>
->>>>>>> c8c5a7ef
           </div>
           <cmdb-auth
             v-if="!isMainLineModel && activeModel.bk_ispaused"
@@ -199,25 +197,6 @@
             </bk-button>
           </cmdb-auth>
           <div class="btn-group">
-<<<<<<< HEAD
-            <template v-if="canBeImport">
-              <cmdb-auth
-                v-if="tab.active === 'field' && hideImport"
-                tag="label"
-                class="label-btn"
-                :auth="{ type: $OPERATION.U_MODEL, relation: [modelId] }"
-                :class="{ disabled: isReadOnly }"
-                @click="handleImportField">
-                <i class="icon-cc-import"></i>
-                <span class="label-btn-text">{{ $t('导入') }}</span>
-              </cmdb-auth>
-              <label class="label-btn" @click="exportField">
-                <i class="icon-cc-derivation"></i>
-                <span class="label-btn-text">{{ $t('导出') }}</span>
-              </label>
-            </template>
-=======
->>>>>>> c8c5a7ef
             <template v-if="isShowOperationButton">
               <cmdb-auth
                 v-if="!isMainLineModel && !activeModel['bk_ispaused']"
@@ -261,12 +240,8 @@
       @tab-change="handleTabChange">
       <bk-tab-panel name="field" :label="$t('模型字段')">
         <the-field-group
-<<<<<<< HEAD
           v-if="tab.active === 'field'"
-          ref="field"></the-field-group>
-=======
           ref="field"
-          v-if="tab.active === 'field'"
           :is-read-only-import="isReadOnly"
           :can-be-import="canBeImport"
           :hide-import="hideImport"
@@ -274,7 +249,6 @@
           @handleImportField="handleImportField"
           @exportField="exportField">
         </the-field-group>
->>>>>>> c8c5a7ef
       </bk-tab-panel>
       <bk-tab-panel
         name="relation"
@@ -421,13 +395,15 @@
 </template>
 
 <script>
-<<<<<<< HEAD
 import has from 'has'
 import { mapActions, mapGetters, mapMutations } from 'vuex'
 
+import CombineRequest from '@/api/combine-request.js'
 import {
   MENU_MODEL_MANAGEMENT,
   MENU_RESOURCE_INSTANCE,
+  MENU_MODEL_FIELD_TEMPLATE,
+  MENU_MODEL_FIELD_TEMPLATE_SYNC_MODEL,
 } from '@/dictionary/menu-symbol'
 import {
   BUILTIN_MODEL_RESOURCE_MENUS,
@@ -435,14 +411,16 @@
 } from '@/dictionary/model-constants.js'
 import RouterQuery from '@/router/query'
 import modelImportExportService from '@/service/model/import-export'
+import fieldTemplateService from '@/service/field-template'
 import cmdbLoading from '@/components/loading/index.vue'
 import theFieldGroup from '@/components/model-manage/field-group'
 import theChooseIcon from '@/components/model-manage/choose-icon/_choose-icon'
 import cmdbImport from '@/components/import/import'
+import EditableField from '@/components/ui/details/editable-field.vue'
+import FlexTag from '@/components/ui/flex-tag'
 
 import theVerification from './verification'
 import theRelation from './relation'
-import EditableField from './editable-field.vue'
 
 export default {
   name: 'ModelDetails',
@@ -454,107 +432,12 @@
     cmdbImport,
     cmdbLoading,
     EditableField,
+    FlexTag,
   },
   data() {
     return {
       tab: {
         active: RouterQuery.get('tab', 'field'),
-=======
-  import has from 'has'
-  import theRelation from './relation'
-  import theVerification from './verification'
-  import cmdbLoading from '@/components/loading/index.vue'
-  import theFieldGroup from '@/components/model-manage/field-group'
-  import theChooseIcon from '@/components/model-manage/choose-icon/_choose-icon'
-  import cmdbImport from '@/components/import/import'
-  import { mapActions, mapGetters, mapMutations } from 'vuex'
-  import RouterQuery from '@/router/query'
-  import CombineRequest from '@/api/combine-request.js'
-  import modelImportExportService from '@/service/model/import-export'
-  import {
-    MENU_MODEL_MANAGEMENT,
-    MENU_RESOURCE_INSTANCE,
-    MENU_MODEL_FIELD_TEMPLATE,
-    MENU_MODEL_FIELD_TEMPLATE_SYNC_MODEL
-  } from '@/dictionary/menu-symbol'
-  import { BUILTIN_MODEL_RESOURCE_MENUS, BUILTIN_MODELS } from '@/dictionary/model-constants.js'
-  import EditableField from '@/components/ui/details/editable-field.vue'
-  import FlexTag from '@/components/ui/flex-tag'
-  import fieldTemplateService from '@/service/field-template'
-
-  export default {
-    name: 'ModelDetails',
-    components: {
-      theFieldGroup,
-      theRelation,
-      theVerification,
-      theChooseIcon,
-      cmdbImport,
-      cmdbLoading,
-      EditableField,
-      FlexTag
-    },
-    data() {
-      return {
-        tab: {
-          active: RouterQuery.get('tab', 'field')
-        },
-        isIconListShow: false,
-        isEditName: false,
-        modelInstanceCount: null,
-        isEditClassification: false,
-        modelStatisticsSet: {},
-        importField: {
-          show: false,
-          templateUrl: ''
-        },
-        uploadResult: {
-          success: null,
-          errors: null,
-          insert_failed: null,
-          update_failed: null
-        },
-        request: {
-          instanceCount: Symbol('instanceCount')
-        },
-        modelNameIsEditing: false,
-        templateList: [],
-        templateDiffStatus: {}
-      }
-    },
-    computed: {
-      ...mapGetters([
-        'supplierAccount',
-        'userName'
-      ]),
-      ...mapGetters('objectMainLineModule', ['isMainLine']),
-      ...mapGetters('objectModelClassify', ['models', 'classifications']),
-      activeModel: {
-        get() {
-          return this.$store.getters['objectModel/activeModel']
-        },
-        set(value) {
-          this.setActiveModel(value)
-        }
-      },
-      isMainLineModel() {
-        return this.isMainLine(this.activeModel)
-      },
-      isShowOperationButton() {
-        return this.activeModel && !this.activeModel.ispre
-      },
-      isReadOnly() {
-        if (this.activeModel) {
-          return this.activeModel.bk_ispaused
-        }
-        return false
-      },
-      isEditable() {
-        if (this.activeModel) {
-          return !this.activeModel.ispre && !this.activeModel.bk_ispaused
-        }
-        return false
->>>>>>> c8c5a7ef
       },
       isIconListShow: false,
       isEditName: false,
@@ -575,6 +458,8 @@
         instanceCount: Symbol('instanceCount'),
       },
       modelNameIsEditing: false,
+      templateList: [],
+      templateDiffStatus: {},
     }
   },
   computed: {
@@ -588,7 +473,6 @@
       set(value) {
         this.setActiveModel(value)
       },
-<<<<<<< HEAD
     },
     isMainLineModel() {
       return this.isMainLine(this.activeModel)
@@ -599,50 +483,12 @@
     isReadOnly() {
       if (this.activeModel) {
         return this.activeModel.bk_ispaused
-=======
-      hideImport() {
-        // 项目模型中隐藏导入按钮
-        return this.tab.active === 'field' && this.$route.params.modelId !== BUILTIN_MODELS.PROJECT
->>>>>>> c8c5a7ef
       }
       return false
     },
-<<<<<<< HEAD
     isEditable() {
       if (this.activeModel) {
         return !this.activeModel.ispre && !this.activeModel.bk_ispaused
-=======
-    watch: {
-      '$route.params.modelId'() {
-        this.initObject()
-      },
-      async templateList(list) {
-        if (!list?.length) {
-          return
-        }
-        const templateIds = list.map(item => item.id)
-        const allResult = await CombineRequest.setup(Symbol(), (params) => {
-          const [templateId] = params
-          return fieldTemplateService.getModelDiffStatus({
-            bk_template_id: templateId,
-            object_ids: [this.activeModel.id]
-          })
-        }, { segment: 1, concurrency: 5 }).add(templateIds)
-
-        let groupIndex = 0
-        for (const result of allResult) {
-          const results = await result
-          for (let i = 0; i < results.length; i++) {
-            const { status, reason, value } = results[i]
-            if (status === 'rejected') {
-              console.error(reason?.message)
-              continue
-            }
-            this.$set(this.templateDiffStatus, templateIds[(groupIndex * 5) + i], value?.[0] ?? {})
-          }
-          groupIndex += 1
-        }
->>>>>>> c8c5a7ef
       }
       return false
     },
@@ -673,12 +519,50 @@
     },
     hideImport() {
       // 项目模型中隐藏导入按钮
-      return this.$route.params.modelId !== BUILTIN_MODELS.PROJECT
+      return (
+        this.tab.active === 'field' &&
+        this.$route.params.modelId !== BUILTIN_MODELS.PROJECT
+      )
     },
   },
   watch: {
     '$route.params.modelId'() {
       this.initObject()
+    },
+    async templateList(list) {
+      if (!list?.length) {
+        return
+      }
+      const templateIds = list.map(item => item.id)
+      const allResult = await CombineRequest.setup(
+        Symbol(),
+        params => {
+          const [templateId] = params
+          return fieldTemplateService.getModelDiffStatus({
+            bk_template_id: templateId,
+            object_ids: [this.activeModel.id],
+          })
+        },
+        { segment: 1, concurrency: 5 }
+      ).add(templateIds)
+
+      let groupIndex = 0
+      for (const result of allResult) {
+        const results = await result
+        for (let i = 0; i < results.length; i++) {
+          const { status, reason, value } = results[i]
+          if (status === 'rejected') {
+            console.error(reason?.message)
+            continue
+          }
+          this.$set(
+            this.templateDiffStatus,
+            templateIds[groupIndex * 5 + i],
+            value?.[0] ?? {}
+          )
+        }
+        groupIndex += 1
+      }
     },
   },
   created() {
@@ -794,7 +678,6 @@
       if (classificationId) params.bk_classification_id = classificationId
       if (modelName) params.bk_obj_name = modelName
 
-<<<<<<< HEAD
       return this.updateObject({
         id: this.activeModel.id,
         params,
@@ -810,54 +693,35 @@
       )
       if (model) {
         this.activeModel = model
+        const menuI18n =
+          this.$route.meta.menu.i18n && this.$t(this.$route.meta.menu.i18n)
+        this.$store.commit(
+          'setTitle',
+          `${menuI18n}【${this.activeModel.bk_obj_name}】`
+        )
         this.getModelInstanceCount()
+        this.getModelBindTemplate()
       } else {
         this.$routerActions.redirect({ name: 'status404' })
+      }
+    },
+    async getModelBindTemplate() {
+      const templateList = await fieldTemplateService.getModelBindTemplate({
+        object_id: this.activeModel.id,
+      })
+      if (templateList?.info?.length) {
+        this.templateList = templateList.info.map(item => ({
+          id: item.id,
+          name: item.name,
+        }))
+      } else {
+        this.templateList = []
       }
     },
     async getModelInstanceCount() {
       const result = await this.$store.dispatch(
         'objectCommonInst/searchInstanceCount',
         {
-=======
-        return this.updateObject({
-          id: this.activeModel.id,
-          params
-        })
-          .then(() => {
-            this.$http.cancel('post_searchClassificationsObjects')
-            this.$success(this.$t('修改成功'))
-            this.activeModel = { ...this.activeModel, ...params }
-          })
-      },
-      initObject() {
-        const model = this.$store.getters['objectModelClassify/getModelById'](this.$route.params.modelId)
-        if (model) {
-          this.activeModel = model
-          const menuI18n = this.$route.meta.menu.i18n && this.$t(this.$route.meta.menu.i18n)
-          this.$store.commit('setTitle', `${menuI18n}【${this.activeModel.bk_obj_name}】`)
-          this.getModelInstanceCount()
-          this.getModelBindTemplate()
-        } else {
-          this.$routerActions.redirect({ name: 'status404' })
-        }
-      },
-      async getModelBindTemplate() {
-        const templateList = await fieldTemplateService.getModelBindTemplate({
-          object_id: this.activeModel.id
-        })
-        if (templateList?.info?.length) {
-          this.templateList = templateList.info.map(item => ({
-            id: item.id,
-            name: item.name
-          }))
-        } else {
-          this.templateList = []
-        }
-      },
-      async getModelInstanceCount() {
-        const result = await this.$store.dispatch('objectCommonInst/searchInstanceCount', {
->>>>>>> c8c5a7ef
           params: {
             condition: { obj_ids: [this.activeModel.bk_obj_id] },
           },
@@ -984,6 +848,46 @@
       if (this.isReadOnly) return
       this.importField.show = true
     },
+    handleUnbindTemplate(template) {
+      this.$bkInfo({
+        type: 'warning',
+        title: this.$t('确认解绑该模板'),
+        subTitle: this.$t(
+          '解绑后，字段内容与唯一校验将会与模板脱离关系，不再受模板管理'
+        ),
+        okText: this.$t('解绑'),
+        cancelText: this.$t('取消'),
+        confirmLoading: true,
+        confirmFn: async () => {
+          const params = {
+            bk_template_id: template.id,
+            object_id: this.activeModel.id,
+          }
+          await fieldTemplateService.unbind(params)
+          this.$success(this.$t('解绑成功'))
+          this.getModelBindTemplate()
+          return true
+        },
+      })
+    },
+    handleViewTemplate(template) {
+      this.$routerActions.open({
+        name: MENU_MODEL_FIELD_TEMPLATE,
+        query: {
+          id: template.id,
+          action: 'view',
+        },
+      })
+    },
+    handleGoSync(template) {
+      this.$routerActions.redirect({
+        name: MENU_MODEL_FIELD_TEMPLATE_SYNC_MODEL,
+        params: {
+          id: template.id,
+          modelId: this.activeModel.id,
+        },
+      })
+    },
   },
 }
 </script>
@@ -991,11 +895,11 @@
 <style lang="scss" scoped>
 .model-info {
   &-wrapper {
-    padding: 20px 24px;
+    padding: 0;
   }
 
   display: flex;
-  height: 80px;
+  height: 100px;
   background: #fff;
   font-size: 14px;
   box-shadow: 0 2px 4px 0 rgb(25 25 41 / 5%);
@@ -1040,7 +944,6 @@
         &::after {
           border-top-color: #ffb23a;
         }
-<<<<<<< HEAD
       }
     }
 
@@ -1071,55 +974,10 @@
         content: '';
         border: 6px solid transparent;
         border-bottom-color: #fff;
-=======
-      },
-      handleImportField() {
-        if (this.isReadOnly) return
-        this.importField.show = true
-      },
-      handleUnbindTemplate(template) {
-        this.$bkInfo({
-          type: 'warning',
-          title: this.$t('确认解绑该模板'),
-          subTitle: this.$t('解绑后，字段内容与唯一校验将会与模板脱离关系，不再受模板管理'),
-          okText: this.$t('解绑'),
-          cancelText: this.$t('取消'),
-          confirmLoading: true,
-          confirmFn: async () => {
-            const params = {
-              bk_template_id: template.id,
-              object_id: this.activeModel.id
-            }
-            await fieldTemplateService.unbind(params)
-            this.$success(this.$t('解绑成功'))
-            this.getModelBindTemplate()
-            return true
-          }
-        })
-      },
-      handleViewTemplate(template) {
-        this.$routerActions.open({
-          name: MENU_MODEL_FIELD_TEMPLATE,
-          query: {
-            id: template.id,
-            action: 'view'
-          }
-        })
-      },
-      handleGoSync(template) {
-        this.$routerActions.redirect({
-          name: MENU_MODEL_FIELD_TEMPLATE_SYNC_MODEL,
-          params: {
-            id: template.id,
-            modelId: this.activeModel.id
-          }
-        })
->>>>>>> c8c5a7ef
-      }
-    }
-  }
-
-<<<<<<< HEAD
+      }
+    }
+  }
+
   .icon-box {
     display: flex;
     align-items: center;
@@ -1154,143 +1012,6 @@
       border-radius: 50%;
       text-align: center;
       color: #fff;
-=======
-<style lang="scss" scoped>
-    .model-info {
-        &-wrapper{
-          padding: 0;
-        }
-
-        display: flex;
-        height: 100px;
-        background: #fff;
-        font-size: 14px;
-        box-shadow: 0px 2px 4px 0px rgba(25,25,41,0.05);
-        align-items: center;
-
-        .choose-icon-wrapper {
-            position: relative;
-            margin-left: 32px;
-            .model-type {
-                position: absolute;
-                left: 30px;
-                top: -16px;
-                padding: 0 8px;
-                border-radius: 4px;
-                background-color: #dcfde2;
-                font-size: 20px;
-                line-height: 32px;
-                color: #34ce5c;
-                font-weight: 700;
-                white-space: nowrap;
-                transform: scale(.5);
-                transform-origin: left center;
-                z-index: 2;
-                &::after {
-                    content: "";
-                    position: absolute;
-                    top: 100%;
-                    left: 50%;
-                    width: 0;
-                    height: 0;
-                    border-top: 8px solid #dcfde2;
-                    border-right: 14px solid transparent;
-                    transform: translateX(-50%);
-                }
-                &.is-builtin {
-                    background-color: #ffb23a;
-                    color: #fff;
-                    &::after{
-                      border-top-color: #ffb23a;
-                    }
-                }
-            }
-            .choose-icon-box {
-                position: absolute;
-                left: -12px;
-                top: 62px;
-                width: 600px;
-                height: 460px;
-                background: #fff;
-                border: 1px solid #dde4e8;
-                box-shadow: 0px 3px 6px 0px rgba(51, 60, 72, 0.13);
-                z-index: 99;
-                &:before {
-                    position: absolute;
-                    top: -13px;
-                    left: 30px;
-                    content: '';
-                    border: 6px solid transparent;
-                    border-bottom-color: rgba(51, 60, 72, 0.23);
-                }
-                &:after {
-                    position: absolute;
-                    top: -12px;
-                    left: 30px;
-                    content: '';
-                    border: 6px solid transparent;
-                    border-bottom-color: #fff;
-                }
-            }
-        }
-        .icon-box {
-            display: flex;
-            align-items: center;
-            justify-content: center;
-            width: 56px;
-            height: 56px;
-            border-radius: 50%;
-            background: #e7f0ff;
-            text-align: center;
-            font-size: 20px;
-            color: $cmdbBorderFocusColor;
-            cursor: pointer;
-
-            &.is-builtin {
-              background: #f5f7fa;
-              color: #798aad;
-            }
-
-            &:hover {
-                .hover-text {
-                    background: rgba(0, 0, 0, .5);
-                    display: block;
-                }
-            }
-            .hover-text {
-                display: none;
-                position: absolute;
-                top: 0;
-                left: 0;
-                right: 0;
-                bottom: 0;
-                line-height: 56px;
-                font-size: 12px;
-                border-radius: 50%;
-                text-align: center;
-                color: #fff;
-                &.is-paused {
-                    background: rgba(0, 0, 0, .5);
-                    display: block !important;
-                }
-            }
-            .icon {
-                &.ispre {
-                    color: #3a84ff;
-                }
-            }
-        }
-
-        .model-identity {
-          width: 225px;
-          margin-left: 10px;
-          margin-right: 10px;
-
-          .model-name {
-            font-weight: 700;
-            color: #313238;
-            line-height: 26px;
->>>>>>> c8c5a7ef
 
       &.is-paused {
         background: rgb(0 0 0 / 50%);
@@ -1305,13 +1026,15 @@
     }
   }
 
-<<<<<<< HEAD
   .model-identity {
     width: 225px;
     margin-left: 10px;
+    margin-right: 10px;
 
     .model-name {
       font-weight: 700;
+      color: #313238;
+      line-height: 26px;
 
       .bk-tag {
         font-weight: normal;
@@ -1334,17 +1057,26 @@
     font-size: 12px;
     color: #63656e;
     display: flex;
-    align-items: center;
+    flex-direction: column;
 
     &-label {
       flex: 0 0 auto;
+      line-height: 26px;
+      color: #979ba5;
     }
   }
 
   .instance-count {
+    width: 250px;
     display: flex;
+    flex-flow: column wrap;
     font-size: 12px;
     color: #63656e;
+
+    &-label {
+      line-height: 26px;
+      color: #979ba5;
+    }
 
     &-text {
       color: #3a84ff;
@@ -1352,9 +1084,40 @@
       display: flex;
       align-items: center;
     }
-
-    &-link-icon {
-      margin-left: 6px;
+  }
+
+  .field-template {
+    max-width: 400px;
+    font-size: 12px;
+    color: #63656e;
+  }
+
+  .field-template-label {
+    line-height: 26px;
+    color: #979ba5;
+  }
+
+  .field-template-tag {
+    line-height: 26px;
+
+    .unbind-icon {
+      font-size: 12px !important;
+      margin: 0 4px;
+      padding: 0;
+    }
+
+    :deep(.tag-item-text) {
+      position: relative;
+
+      .reddot {
+        position: absolute;
+        right: -4px;
+        top: 0;
+        width: 6px;
+        height: 6px;
+        background: #ea3636;
+        border-radius: 50%;
+      }
     }
   }
 
@@ -1427,142 +1190,6 @@
 
       ::-webkit-file-upload-button {
         cursor: pointer;
-=======
-        .model-group-name {
-          width: 250px;
-          font-size: 12px;
-          color: #63656e;
-          display: flex;
-          flex-direction: column;
-
-          &-label {
-            flex: 0 0 auto;
-            line-height: 26px;
-            color: #979BA5;
-          }
-        }
-
-        .instance-count {
-            width: 250px;
-            display: flex;
-            flex-wrap: wrap;
-            flex-direction: column;
-            font-size: 12px;
-            color: #63656e;
-            &-label {
-              line-height: 26px;
-              color: #979BA5;
-            }
-            &-text {
-              color: #3a84ff;
-              cursor: pointer;
-              display: flex;
-              align-items: center;
-            }
-         }
-         .field-template {
-            max-width: 400px;
-            font-size: 12px;
-            color: #63656e;
-          }
-          .field-template-label {
-            line-height: 26px;
-            color: #979BA5;
-          }
-          .field-template-tag {
-            line-height: 26px;
-            .unbind-icon {
-              font-size: 12px !important;
-              margin: 0 4px;
-              padding: 0;
-            }
-
-            :deep(.tag-item-text) {
-              position: relative;
-              .reddot {
-                position: absolute;
-                right: -4px;
-                top: 0;
-                width: 6px;
-                height: 6px;
-                background: #EA3636;
-                border-radius: 50%;
-              }
-            }
-          }
-        .restart-btn {
-            display: inline-block;
-        }
-        .btn-group {
-            margin-left: auto;
-            margin-right: 24px;
-            display: flex;
-            align-items: center;
-            .label-btn {
-                display: flex;
-                align-items: center;
-                outline: 0;
-                position: relative;
-                font-size: 12px;
-                margin-left: 10px;
-                cursor: pointer;
-                &:hover {
-                    color: $cmdbBorderFocusColor;
-                    .bk-button-text {
-                        color: $cmdbBorderFocusColor;
-                    }
-                }
-                &-text {
-                  margin-left: 4px;
-                }
-                &-icon {
-                  display: inline-block;
-                  vertical-align: middle;
-                  line-height: 1;
-                  height: 14px;
-                 }
-                .bk-button-text {
-                  font-size: inherit;
-                  color: #737987;
-                    &:disabled {
-                        color: #dcdee5 !important;
-                        cursor: not-allowed;
-                    }
-                }
-                &.disabled {
-                    cursor: not-allowed;
-                    opacity: 0.5;
-                    &:hover {
-                      color: inherit;
-                    }
-                }
-                input[type="file"] {
-                    position: absolute;
-                    left: 0;
-                    top: 0;
-                    opacity: 0;
-                    width: 100%;
-                    height: 100%;
-                    cursor: pointer;
-                }
-                ::-webkit-file-upload-button {
-                    cursor:pointer;
-                }
-            }
-            .export-form {
-                display: inline-block;
-            }
-        }
-    }
-    /deep/ .model-details-tab {
-      height: calc(100% - 100px);
-      .bk-tab-header {
-        padding: 0 18px;
-        background: #fff;
-      }
-      .bk-tab-section {
-        padding: 0;
->>>>>>> c8c5a7ef
       }
     }
 
@@ -1573,15 +1200,11 @@
 }
 
 /deep/ .model-details-tab {
-  height: calc(100% - 120px);
-  margin: 0 20px;
-  background-color: #fff;
-  border-radius: 2px;
-  box-shadow: 0 2px 4px 0 rgb(25 25 41 / 5%);
+  height: calc(100% - 100px);
 
   .bk-tab-header {
-    padding: 0;
-    margin: 0 10px;
+    padding: 0 18px;
+    background: #fff;
   }
 
   .bk-tab-section {
@@ -1595,10 +1218,7 @@
 </style>
 
 <style lang="scss">
-<<<<<<< HEAD
 @import '@/assets/scss/model-manage';
-=======
-@import '@/assets/scss/model-manage.scss';
 
 .template-diff-sync-theme {
   .diff-sync-content {
@@ -1606,10 +1226,10 @@
       display: flex;
       align-items: center;
     }
+
     .bk-link-text {
       font-size: 12px;
     }
   }
 }
->>>>>>> c8c5a7ef
 </style>
<template>
    <div class="model-detail-wrapper">
        <div class="model-info" v-bkloading="{isLoading: $loading('searchObjects')}">
            <template v-if="activeModel !== null">
                <div class="choose-icon-wrapper">
<<<<<<< HEAD
                    <span class="model-type">{{getModelType()}}</span>
                    <template v-if="isEditable">
=======
                    <template v-if="authority.includes('update') && !isReadOnly">
>>>>>>> c8d1d0c1
                        <div class="icon-box" @click="isIconListShow = true">
                            <i class="icon" :class="[activeModel ? activeModel['bk_obj_icon'] : 'icon-cc-default', {ispre: isPublicModel}]"></i>
                            <p class="hover-text">{{$t('ModelManagement["点击切换"]')}}</p>
                        </div>
                        <div class="choose-icon-box" v-if="isIconListShow" v-click-outside="hideChooseBox">
                            <the-choose-icon
                                v-model="modelInfo.objIcon"
                                type="update"
                                @chooseIcon="chooseIcon">
                            </the-choose-icon>
                        </div>
                    </template>
                    <template v-else>
                        <div class="icon-box" style="cursor: default;">
                            <i class="icon" :class="[activeModel ? activeModel['bk_obj_icon'] : 'icon-cc-default', {ispre: isPublicModel}]"></i>
                        </div>
                    </template>
                </div>
                <div class="model-text">
                    <span>{{$t('ModelManagement["唯一标识"]')}}：</span>
                    <span class="text-content id">{{activeModel ? activeModel['bk_obj_id'] : ''}}</span>
                </div>
                <div class="model-text">
                    <span>{{$t('Hosts["名称"]')}}：</span>
                    <template v-if="!isEditName">
                        <span class="text-content">{{activeModel ? activeModel['bk_obj_name'] : ''}}
                        </span>
                        <i class="icon icon-cc-edit text-primary"
                            v-if="isEditable && !activeModel.ispre"
                            @click="editModelName">
                        </i>
                    </template>
                    <template v-else>
                        <div class="cmdb-form-item" :class="{'is-error': errors.has('modelName')}">
                            <input type="text" class="cmdb-form-input"
                            name="modelName"
                            v-validate="'required|singlechar'"
                            v-model.trim="modelInfo.objName">
                        </div>
                        <span class="text-primary" @click="saveModel">{{$t("Common['保存']")}}</span>
                        <span class="text-primary" @click="isEditName = false">{{$t("Common['取消']")}}</span>
                    </template>
                </div>
                <div class="btn-group">
                    <template v-if="canBeImport">
                        <label class="label-btn"
                            v-if="tab.active==='field' && authority.includes('update')"
                            :class="{'disabled': isReadOnly}">
                            <i class="icon-cc-import"></i>
                            <span>{{$t('ModelManagement["导入"]')}}</span>
                            <input v-if="!isReadOnly" ref="fileInput" type="file" @change.prevent="handleFile">
                        </label>
                        <label class="label-btn" @click="exportField">
                            <i class="icon-cc-derivation"></i>
                            <span>{{$t('ModelManagement["导出"]')}}</span>
                        </label>
                    </template>
                    <template v-if="isShowOperationButton">
                        <label class="label-btn"
                        v-if="!isMainLine"
                        v-tooltip="$t('ModelManagement[\'保留模型和相应实例，隐藏关联关系\']')">
                            <i class="bk-icon icon-minus-circle-shape"></i>
                            <span v-if="activeModel['bk_ispaused']" @click="dialogConfirm('restart')">
                                {{$t('ModelManagement["启用"]')}}
                            </span>
                            <span v-else @click="dialogConfirm('stop')">
                                {{$t('ModelManagement["停用"]')}}
                            </span>
                        </label>
                        <label class="label-btn"
                            v-tooltip="$t('ModelManagement[\'删除模型和其下所有实例，此动作不可逆，请谨慎操作\']')"
                            @click="dialogConfirm('delete')">
                            <i class="icon-cc-del"></i>
                            <span>{{$t("Common['删除']")}}</span>
                        </label>
                    </template>
                </div>
            </template>
        </div>
        <bk-tab class="model-details-tab" :active-name.sync="tab.active">
            <bk-tabpanel name="field" :title="$t('ModelManagement[\'模型字段\']')">
                <the-field ref="field" v-if="tab.active === 'field'"></the-field>
            </bk-tabpanel>
            <bk-tabpanel name="relation" :title="$t('ModelManagement[\'模型关联\']')" :show="activeModel && !specialModel.includes(activeModel['bk_obj_id'])">
                <the-relation v-if="tab.active === 'relation'"></the-relation>
            </bk-tabpanel>
            <bk-tabpanel name="verification" :title="$t('ModelManagement[\'唯一校验\']')">
                <the-verification v-if="tab.active === 'verification'"></the-verification>
            </bk-tabpanel>
            <bk-tabpanel name="propertyGroup" :title="$t('ModelManagement[\'字段分组\']')">
                <the-property-group v-if="tab.active === 'propertyGroup'"></the-property-group>
            </bk-tabpanel>
        </bk-tab>
    </div>
</template>

<script>
<<<<<<< HEAD
    import thePropertyGroup from './property-group.vue'
=======
    import thePropertyGroup from './group.vue'
>>>>>>> c8d1d0c1
    import theField from './field'
    import theRelation from './relation'
    import theChooseIcon from '@/components/model-manage/_choose-icon'
    import theVerification from './verification'
    import { mapActions, mapGetters, mapMutations } from 'vuex'
    export default {
        components: {
            thePropertyGroup,
            theField,
            theRelation,
            theVerification,
            theChooseIcon
        },
        data () {
            return {
                tab: {
                    active: 'field'
                },
                modelInfo: {
                    objName: '',
                    objIcon: ''
                },
                isIconListShow: false,
                isEditName: false,
                specialModel: ['process', 'plat']
            }
        },
        computed: {
            ...mapGetters([
                'supplierAccount',
                'userName',
                'admin',
                'isAdminView',
                'isBusinessSelected'
            ]),
            ...mapGetters('objectModel', [
                'activeModel',
                'isPublicModel',
                'isMainLine'
            ]),
            isShowOperationButton () {
                return (this.isAdminView || !this.isPublicModel) && !this.activeModel['ispre'] && this.authority.includes('update')
            },
            isReadOnly () {
                if (this.activeModel) {
                    return this.activeModel['bk_ispaused']
                }
                return false
            },
            isEditable () {
                if (!this.authority.includes('update')) {
                    return false
                } else if (this.isReadOnly) {
                    return false
                } else if (this.isAdminView) {
                    return true
                } else if (this.isPublicModel) {
                    return false
                }
                return true
            },
            modelParams () {
                let {
                    objIcon,
                    objName
                } = this.modelInfo
                let params = {
                    modifier: this.userName
                }
                if (objIcon) {
                    Object.assign(params, {bk_obj_icon: objIcon})
                }
                if (objName.length && objName !== this.activeModel['bk_obj_name']) {
                    Object.assign(params, {bk_obj_name: objName})
                }
                return params
            },
            exportUrl () {
                return `${window.API_HOST}object/owner/${this.supplierAccount}/object/${this.activeModel['bk_obj_id']}/export`
            },
            authority () {
                if (this.isAdminView || this.isBusinessSelected) {
                    return ['search', 'update', 'delete']
                }
                return []
            },
            canBeImport () {
                const cantImport = ['host', 'biz', 'process', 'plat']
                return this.authority.includes('update') && !this.isMainLine && !cantImport.includes(this.$route.params.modelId)
            }
        },
        watch: {
            '$route.params.modelId' () {
                this.initObject()
            }
        },
        created () {
            this.initObject()
        },
        methods: {
            ...mapActions('objectModel', [
                'searchObjects',
                'updateObject',
                'deleteObject'
            ]),
            ...mapActions('objectBatch', [
                'importObjectAttribute',
                'exportObjectAttribute'
            ]),
            ...mapActions('objectMainLineModule', [
                'deleteMainlineObject'
            ]),
            ...mapMutations('objectModel', [
                'setActiveModel'
            ]),
            getModelType () {
                if (this.activeModel.ispre) {
                    return this.$t('ModelManagement["内置"]')
                } else {
                    if (this.$tools.getMetadataBiz(this.activeModel)) {
                        return this.$t('ModelManagement["自定义"]')
                    }
                    return this.$t('ModelManagement["公共"]')
                }
            },
            async handleFile (e) {
                let files = e.target.files
                let formData = new FormData()
                formData.append('file', files[0])
                if (!this.isPublicModel) {
                    formData.append('metadata', JSON.stringify(this.$injectMetadata().metadata))
                }
                try {
                    const res = await this.importObjectAttribute({
                        params: formData,
                        objId: this.activeModel['bk_obj_id'],
                        config: {
                            requestId: 'importObjectAttribute',
                            globalError: false,
                            transformData: false
                        }
                    }).then(res => {
                        this.$http.cancel(`post_searchObjectAttribute_${this.activeModel['bk_obj_id']}`)
                        return res
                    })
                    if (res.result) {
                        let data = res.data[this.activeModel['bk_obj_id']]
                        if (data.hasOwnProperty('insert_failed')) {
                            this.$error(data['insert_failed'][0])
                        } else if (data.hasOwnProperty('update_failed')) {
                            this.$error(data['update_failed'][0])
                        } else {
                            this.$success(this.$t('ModelManagement["导入成功"]'))
                            this.$refs.field.initFieldList()
                        }
                    } else {
                        this.$error(res['bk_error_msg'])
                    }
                } catch (e) {
                    this.$error(e.data['bk_error_msg'])
                } finally {
                    this.$refs.fileInput.value = ''
                }
            },
            checkModel () {
                return this.$allModels.find(model => model['bk_obj_id'] === this.$route.params.modelId)
            },
            hideChooseBox () {
                this.isIconListShow = false
            },
            chooseIcon () {
                this.isIconListShow = false
                this.saveModel()
            },
            editModelName () {
                this.modelInfo.objName = this.activeModel['bk_obj_name']
                this.isEditName = true
            },
            async saveModel () {
                if (!await this.$validator.validateAll()) {
                    return
                }
                await this.updateObject({
                    id: this.activeModel['id'],
                    params: this.$injectMetadata(this.modelParams, {clone: true})
                }).then(() => {
                    this.$http.cancel('post_searchClassificationsObjects')
                })
                this.setActiveModel({...this.activeModel, ...this.modelParams})
                this.isEditName = false
            },
            async initObject () {
                const model = this.$store.getters['objectModelClassify/getModelById'](this.$route.params.modelId)
                if (model) {
                    this.$store.commit('objectModel/setActiveModel', model)
                    this.$store.commit('setHeaderTitle', model['bk_obj_name'])
                    this.initModelInfo()
                } else {
                    this.$router.replace({name: 'status404'})
                }
            },
            initModelInfo () {
                this.modelInfo = {
                    objIcon: this.activeModel['bk_obj_icon'],
                    objName: this.activeModel['bk_obj_name']
                }
            },
            exportExcel (response) {
                const contentDisposition = response.headers['content-disposition']
                const fileName = contentDisposition.substring(contentDisposition.indexOf('filename') + 9)
                const url = window.URL.createObjectURL(new Blob([response.data], {type: 'application/vnd.openxmlformats-officedocument.spreadsheetml.sheet'}))
                const link = document.createElement('a')
                link.style.display = 'none'
                link.href = url
                link.setAttribute('download', fileName)
                document.body.appendChild(link)
                link.click()
                document.body.removeChild(link)
            },
            async exportField () {
                const res = await this.exportObjectAttribute({
                    objId: this.activeModel['bk_obj_id'],
                    params: this.$injectMetadata({}, {inject: !this.isPublicModel}),
                    config: {
                        globalError: false,
                        originalResponse: true,
                        responseType: 'blob'
                    }
                })
                this.exportExcel(res)
            },
            dialogConfirm (type) {
                switch (type) {
                    case 'restart':
                        this.$bkInfo({
                            title: this.$t('ModelManagement["确认要启用该模型？"]'),
                            confirmFn: () => {
                                this.updateModelObject(false)
                            }
                        })
                        break
                    case 'stop':
                        this.$bkInfo({
                            title: this.$t('ModelManagement["确认要停用该模型？"]'),
                            confirmFn: () => {
                                this.updateModelObject(true)
                            }
                        })
                        break
                    case 'delete':
                        this.$bkInfo({
                            title: this.$t('ModelManagement["确认要删除该模型？"]'),
                            confirmFn: () => {
                                this.deleteModel()
                            }
                        })
                        break
                    default:
                }
            },
            async updateModelObject (ispaused) {
                await this.updateObject({
                    id: this.activeModel['id'],
                    params: this.$injectMetadata({
                        bk_ispaused: ispaused
                    }),
                    config: {
                        requestId: 'updateModel'
                    }
                }).then(() => {
                    this.$http.cancel('post_searchClassificationsObjects')
                })
                this.setActiveModel({...this.activeModel, ...{bk_ispaused: ispaused}})
            },
            async deleteModel () {
                if (this.isMainLine) {
                    await this.deleteMainlineObject({
                        bkObjId: this.activeModel['bk_obj_id'],
                        config: {
                            requestId: 'deleteModel'
                        }
                    })
                } else {
                    await this.deleteObject({
                        id: this.activeModel['id'],
                        config: {
                            data: this.$injectMetadata(),
                            requestId: 'deleteModel'
                        }
                    })
                }
                this.$http.cancel('post_searchClassificationsObjects')
                this.$router.replace({name: 'model'})
            }
        }
    }
</script>

<style lang="scss" scoped>
    .model-detail-wrapper {
        padding: 0;
        height: 100%;
    }
    .model-details-tab {
        height: calc(100% - 100px) !important;
    }
    .model-info {
        padding: 0 24px 0 38px;
        height: 100px;
        background: rgba(235, 244, 255, .6);
        font-size: 14px;
        .choose-icon-wrapper {
            position: relative;
            float: left;
            margin: 14px 30px 0 0;
            .model-type {
                position: absolute;
                left: 58px;
                top: -8px;
                padding: 0 6px;
                border-radius: 4px;
                background-color: #ffb23a;
                font-size: 20px;
                line-height: 32px;
                color: #fff;
                white-space: nowrap;
                transform: scale(.5);
                transform-origin: left center;
                &:after {
                    content: "";
                    position: absolute;
                    top: 100%;
                    left: 10px;
                    width: 0;
                    height: 0;
                    border-top: 8px solid #ffb23a;
                    border-right: 10px solid transparent;
                    transform: skew(-15deg);
                    transform-origin: left top;
                }
            }
            .choose-icon-box {
                position: absolute;
                left: 0;
                top: 80px;
                width: 395px;
                height: 262px;
                background: #fff;
                border: 1px solid #dde4e8;
                box-shadow: 0px 3px 6px 0px rgba(51, 60, 72, 0.13);
                z-index: 99;
                &:before {
                    position: absolute;
                    top: -13px;
                    left: 30px;
                    content: '';
                    border: 6px solid transparent;
                    border-bottom-color: rgba(51, 60, 72, 0.23);
                }
                &:after {
                    position: absolute;
                    top: -12px;
                    left: 30px;
                    content: '';
                    border: 6px solid transparent;
                    border-bottom-color: #fff;
                }
            }
        }
        .icon-box {
            padding-top: 20px;
            width: 72px;
            height: 72px;
            border: 1px solid #dde4eb;
            border-radius: 50%;
            background: #fff;
            text-align: center;
            font-size: 32px;
            color: $cmdbBorderFocusColor;
            cursor: pointer;
            &:hover {
                .hover-text {
                    background: rgba(0, 0, 0, .5);
                    display: block;
                }
            }
            .hover-text {
                display: none;
                position: absolute;
                top: 0;
                left: 0;
                height: 72px;
                width: 72px;
                font-size: 12px;
                line-height: 72px;
                border-radius: 50%;
                text-align: center;
                color: #fff;
            }
            .icon {
                vertical-align: top;
                &.ispre {
                    color: #868b97;
                }
            }
        }
        .model-text {
            float: left;
            margin: 32px 10px 32px 0;
            line-height: 36px;
            font-size: 0;
            >span {
                display: inline-block;
                vertical-align: middle;
                height: 36px;
                font-size: 14px;
            }
            .text-content {
                max-width: 200px;
                vertical-align: middle;
                @include ellipsis;
                &.id {
                    width: 110px;
                }
            }
            .icon-cc-edit {
                vertical-align: middle;
                font-size: 14px;
            }
            .cmdb-form-item {
                display: inline-block;
                width: 200px;
                vertical-align: top;
                input {
                    vertical-align: top;
                }
            }
            .text-primary {
                cursor: pointer;
                margin-left: 5px;
            }
        }
        .btn-group {
            float: right;
            height: 100px;
            line-height: 100px;
            .label-btn {
                position: relative;
                &.disabled {
                    cursor: not-allowed;
                }
                input[type="file"] {
                    position: absolute;
                    left: 0;
                    top: 0;
                    opacity: 0;
                    width: 100%;
                    height: 100%;
                    cursor: pointer;
                }
            }
            .export-form {
                display: inline-block;
            }
            .label-btn {
                margin-left: 10px;
                cursor: pointer;
                &:hover {
                    color: $cmdbBorderFocusColor;
                }
            }
            i,
            span {
                vertical-align: middle;
            }
        }
    }
</style>

<style lang="scss">
    @import '@/assets/scss/model-manage.scss';
</style><|MERGE_RESOLUTION|>--- conflicted
+++ resolved
@@ -3,12 +3,8 @@
         <div class="model-info" v-bkloading="{isLoading: $loading('searchObjects')}">
             <template v-if="activeModel !== null">
                 <div class="choose-icon-wrapper">
-<<<<<<< HEAD
                     <span class="model-type">{{getModelType()}}</span>
                     <template v-if="isEditable">
-=======
-                    <template v-if="authority.includes('update') && !isReadOnly">
->>>>>>> c8d1d0c1
                         <div class="icon-box" @click="isIconListShow = true">
                             <i class="icon" :class="[activeModel ? activeModel['bk_obj_icon'] : 'icon-cc-default', {ispre: isPublicModel}]"></i>
                             <p class="hover-text">{{$t('ModelManagement["点击切换"]')}}</p>
@@ -106,11 +102,7 @@
 </template>
 
 <script>
-<<<<<<< HEAD
-    import thePropertyGroup from './property-group.vue'
-=======
     import thePropertyGroup from './group.vue'
->>>>>>> c8d1d0c1
     import theField from './field'
     import theRelation from './relation'
     import theChooseIcon from '@/components/model-manage/_choose-icon'

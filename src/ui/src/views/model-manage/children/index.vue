<template>
  <div class="model-detail-wrapper">
    <div class="model-info" v-bkloading="{ isLoading: $loading('getClassificationsObjectStatistics') }">
      <template v-if="activeModel !== null">
        <div class="choose-icon-wrapper">
          <span class="model-type">{{getModelType()}}</span>
          <template v-if="isEditable">
            <cmdb-auth tag="div" class="icon-box"
              v-if="!activeModel.bk_ispaused"
              :auth="{ type: $OPERATION.U_MODEL, relation: [modelId] }"
              @click="isIconListShow = true">
              <i class="icon" :class="activeModel.bk_obj_icon || 'icon-cc-default'"></i>
              <p class="hover-text is-paused" v-if="activeModel.bk_ispaused">{{$t('已停用')}}</p>
              <p class="hover-text" v-else>{{$t('点击切换')}}</p>
            </cmdb-auth>
            <div class="choose-icon-box" v-if="isIconListShow" v-click-outside="hideChooseBox">
              <the-choose-icon
                v-model="modelInfo.objIcon"
                @close="hideChooseBox"
                @chooseIcon="chooseIcon">
              </the-choose-icon>
            </div>
          </template>
          <template v-else>
            <div class="icon-box" style="cursor: default;">
              <i class="icon" :class="activeModel.bk_obj_icon || 'icon-cc-default'"></i>
            </div>
          </template>
        </div>
        <div class="model-text">
          <span>{{$t('唯一标识')}}：</span>
          <span class="text-content id" :title="activeModel['bk_obj_id'] || ''">
            {{activeModel['bk_obj_id'] || ''}}
          </span>
        </div>
        <div class="model-text">
          <span>{{$t('名称')}}：</span>
          <template v-if="!isEditName">
            <span class="text-content" :title="activeModel['bk_obj_name'] || ''">
              {{activeModel['bk_obj_name'] || ''}}
            </span>
            <cmdb-auth tag="i" class="icon icon-cc-edit text-primary"
              v-if="isEditable"
              :auth="{ type: $OPERATION.U_MODEL, relation: [modelId] }"
              @click="editModelName">
            </cmdb-auth>
          </template>
          <template v-else>
            <div class="cmdb-form-item" :class="{ 'is-error': errors.has('modelName') }">
              <bk-input type="text" class="cmdb-form-input"
                name="modelName"
                v-validate="'required|singlechar|length:256'"
                v-model.trim="modelInfo.objName">
              </bk-input>
            </div>
            <span class="text-primary" @click="saveModel('modelName')">{{$t('保存')}}</span>
            <span class="text-primary" @click="isEditName = false">{{$t('取消')}}</span>
          </template>
        </div>
<<<<<<< HEAD
        <div class="model-text instance-count"
=======
        <div class="model-text">
          <span>{{$t('所属分组')}}：</span>
          <template v-if="!isEditClassification">
            <span class="text-content" :title="modelClassificationName">
              {{modelClassificationName}}
            </span>
            <cmdb-auth tag="i" class="icon icon-cc-edit text-primary"
              v-if="isEditable"
              :auth="{ type: $OPERATION.U_MODEL, relation: [modelId] }"
              @click="editModelClassification">
            </cmdb-auth>
          </template>
          <template v-else>
            <div class="cmdb-form-item" :class="{ 'is-error': errors.has('modelClassificationId') }">
              <bk-select
                :clearable="false"
                :searchable="true"
                class="cmdb-form-select"
                name="modelClassificationId"
                v-validate="'required'"
                v-model.trim="modelInfo.classificationId">
                <bk-option
                  v-for="classification in classifications"
                  :key="classification.bk_classification_id"
                  :id="classification.bk_classification_id"
                  :name="classification.bk_classification_name">
                </bk-option>
              </bk-select>
            </div>
            <span class="text-primary" @click="saveModel('classificationId')">{{$t('保存')}}</span>
            <span class="text-primary" @click="isEditClassification = false">{{$t('取消')}}</span>
          </template>
        </div>
        <div class="model-text ml10"
>>>>>>> ab17c06d
          v-if="!activeModel['bk_ispaused'] && activeModel.bk_classification_id !== 'bk_biz_topo'">
          <span>{{$t('实例数量')}}：</span>
          <div class="text-content-count" @click="handleGoInstance">
            <cmdb-loading :loading="$loading(request.instanceCount)">
              {{modelInstanceCount}}
            </cmdb-loading>
            <i class="icon-cc-share"></i>
          </div>
        </div>
        <cmdb-auth class="restart-btn"
          v-if="!isMainLine && activeModel.bk_ispaused"
          :auth="{ type: $OPERATION.U_MODEL, relation: [modelId] }">
          <bk-button slot-scope="{ disabled }"
            theme="primary"
            :disabled="disabled"
            @click="dialogConfirm('restart')">
            {{$t('立即启用')}}
          </bk-button>
        </cmdb-auth>
        <div class="btn-group">
          <template v-if="canBeImport">
            <cmdb-auth tag="label" class="label-btn"
              v-if="tab.active === 'field'"
              :auth="{ type: $OPERATION.U_MODEL, relation: [modelId] }"
              :class="{ 'disabled': isReadOnly }"
              @click="handleImportField">
              <i class="icon-cc-import"></i>
              <span>{{$t('导入')}}</span>
            </cmdb-auth>
            <label class="label-btn" @click="exportField">
              <i class="icon-cc-derivation"></i>
              <span>{{$t('导出')}}</span>
            </label>
          </template>
          <template v-if="isShowOperationButton">
            <cmdb-auth class="label-btn"
              v-if="!isMainLine && !activeModel['bk_ispaused']"
              v-bk-tooltips="$t('保留模型和相应实例，隐藏关联关系')"
              :auth="{ type: $OPERATION.U_MODEL, relation: [modelId] }">
              <bk-button slot-scope="{ disabled }"
                text
                :disabled="disabled"
                @click="dialogConfirm('stop')">
                <i class="bk-icon icon-minus-circle-shape"></i>
                <span>{{$t('停用')}}</span>
              </bk-button>
            </cmdb-auth>
            <cmdb-auth class="label-btn"
              v-bk-tooltips="$t('删除模型和其下所有实例，此动作不可逆，请谨慎操作')"
              :auth="{ type: $OPERATION.D_MODEL, relation: [modelId] }">
              <bk-button slot-scope="{ disabled }"
                text
                :disabled="disabled"
                @click="dialogConfirm('delete')">
                <i class="icon-cc-del"></i>
                <span>{{$t('删除')}}</span>
              </bk-button>
            </cmdb-auth>
          </template>
        </div>
      </template>
    </div>
    <bk-tab class="model-details-tab" type="unborder-card"
      :active.sync="tab.active"
      @tab-change="handleTabChange">
      <bk-tab-panel name="field" :label="$t('模型字段')">
        <the-field-group ref="field" v-if="tab.active === 'field'"></the-field-group>
      </bk-tab-panel>
      <bk-tab-panel name="relation" :label="$t('模型关联')" :visible="!!activeModel">
        <the-relation v-if="tab.active === 'relation'" :model-id="modelId"></the-relation>
      </bk-tab-panel>
      <bk-tab-panel name="verification" :label="$t('唯一校验')">
        <the-verification v-if="tab.active === 'verification'" :model-id="modelId"></the-verification>
      </bk-tab-panel>
    </bk-tab>

    <!-- 导入字段 -->
    <bk-sideslider
      v-transfer-dom
      :is-show.sync="importField.show"
      :width="800"
      :title="$t('导入字段')"
      @hidden="handleSliderHide"
    >
      <cmdb-import
        slot="content"
        v-if="importField.show"
        :template-url="importField.templateUrl"
        :import-url="importUrl"
        @upload-done="handleUploadDone"
      >
        <div slot="uploadResult">
          <div class="upload-details-success" v-if="uploadResult.success && uploadResult.success.length">
            <i class="bk-icon icon-check-circle-shape"></i>
            <span>{{$t('成功导入N个字段', { N: uploadResult.success.length })}}</span>
          </div>
          <div class="upload-details-fail" v-if="uploadResult.insert_failed && uploadResult.insert_failed.length">
            <div class="upload-details-fail-title">
              <i class="bk-icon icon-close-circle-shape"></i>
              <span>{{$t('新增失败列表')}}({{uploadResult.insert_failed.length}})</span>
            </div>
            <ul ref="failList" class="upload-details-fail-list">
              <li
                v-for="(fail, index) in uploadResult.insert_failed"
                :title="$t('第N行字段错误信息', { N: fail.row, field: fail.bk_property_id, info: fail.info })"
                :key="index">{{$t('第N行字段错误信息', { N: fail.row, field: fail.bk_property_id, info: fail.info })}}
              </li>
            </ul>
          </div>
          <div class="upload-details-fail" v-if="uploadResult.update_failed && uploadResult.update_failed.length">
            <div class="upload-details-fail-title">
              <i class="bk-icon icon-close-circle-shape"></i>
              <span>{{$t('更新失败列表')}}({{uploadResult.update_failed.length}})</span>
            </div>
            <ul ref="failList" class="upload-details-fail-list">
              <li
                v-for="(fail, index) in uploadResult.update_failed"
                :title="$t('第N行字段错误信息', { N: fail.row, field: fail.bk_property_id, info: fail.info })"
                :key="index">{{$t('第N行字段错误信息', { N: fail.row, field: fail.bk_property_id, info: fail.info })}}
              </li>
            </ul>
          </div>
        </div>
      </cmdb-import>
    </bk-sideslider>
    <!-- /导入字段 -->
  </div>
</template>

<script>
  import has from 'has'
  import theRelation from './relation'
  import theVerification from './verification'
  import cmdbLoading from '@/components/loading/index.vue'
  import theFieldGroup from '@/components/model-manage/field-group'
  import theChooseIcon from '@/components/model-manage/choose-icon/_choose-icon'
  import cmdbImport from '@/components/import/import'
  import { mapActions, mapGetters, mapMutations } from 'vuex'
  import RouterQuery from '@/router/query'
  import modelImportExportService from '@/service/model/import-export'
  import {
    MENU_MODEL_MANAGEMENT,
    MENU_RESOURCE_HOST,
    MENU_RESOURCE_BUSINESS,
    MENU_RESOURCE_INSTANCE
  } from '@/dictionary/menu-symbol'
  export default {
    name: 'ModelManagement',
    components: {
      theFieldGroup,
      theRelation,
      theVerification,
      theChooseIcon,
      cmdbImport,
      cmdbLoading
    },
    data() {
      return {
        tab: {
          active: RouterQuery.get('tab', 'field')
        },
        modelInfo: {
          objName: '',
          objIcon: '',
          classificationId: ''
        },
        isIconListShow: false,
        isEditName: false,
<<<<<<< HEAD
        modelInstanceCount: null,
=======
        isEditClassification: false,
        modelStatisticsSet: {},
>>>>>>> ab17c06d
        importField: {
          show: false,
          templateUrl: ''
        },
        uploadResult: {
          success: null,
          insert_failed: null,
          update_failed: null
        },
        request: {
          instanceCount: Symbol('instanceCount')
        }
      }
    },
    computed: {
      ...mapGetters([
        'supplierAccount',
        'userName'
      ]),
      ...mapGetters('objectModel', [
        'activeModel',
        'isMainLine'
      ]),
      ...mapGetters('objectModelClassify', ['models', 'classifications']),
      isShowOperationButton() {
        return this.activeModel && !this.activeModel.ispre
      },
      isReadOnly() {
        if (this.activeModel) {
          return this.activeModel.bk_ispaused
        }
        return false
      },
      isEditable() {
        if (this.activeModel) {
          return !this.activeModel.ispre && !this.activeModel.bk_ispaused
        }
        return false
      },
      modelClassificationName() {
        return this.classifications
          .find(item => item.bk_classification_id === this.activeModel.bk_classification_id)?.bk_classification_name || ''
      },
      modelParams() {
        const {
          objIcon,
          objName,
          classificationId
        } = this.modelInfo
        const params = {
          modifier: this.userName
        }
        if (objIcon) {
          Object.assign(params, { bk_obj_icon: objIcon })
        }
        if (objName?.length && objName !== this.activeModel.bk_obj_name) {
          Object.assign(params, { bk_obj_name: objName })
        }
        if (classificationId?.length && classificationId !== this.activeModel.bk_classification_id) {
          Object.assign(params, { bk_classification_id: classificationId })
        }
        return params
      },
      importUrl() {
        return `${window.API_HOST}object/object/${this.activeModel.bk_obj_id}/import`
      },
      canBeImport() {
        const cantImport = ['host', 'biz']
        return !this.isMainLine
          && !cantImport.includes(this.$route.params.modelId)
      },
      modelId() {
        const model = this.$store.getters['objectModelClassify/getModelById'](this.$route.params.modelId)
        return model.id || null
      }
    },
    watch: {
      '$route.params.modelId'() {
        this.initObject()
      }
    },
    created() {
      this.initObject()
    },
    beforeDestroy() {
      this.$http.cancelRequest(this.request.instanceCount)
    },
    methods: {
      handleTabChange(tab) {
        RouterQuery.set({ tab })
      },
      ...mapActions('objectModel', [
        'searchObjects',
        'updateObject',
        'deleteObject'
      ]),
      ...mapActions('objectBatch', [
        'importObjectAttribute',
        'exportObjectAttribute'
      ]),
      ...mapActions('objectMainLineModule', [
        'deleteMainlineObject'
      ]),
      ...mapMutations('objectModel', [
        'setActiveModel'
      ]),
      getModelType() {
        if (this.activeModel) {
          return this.activeModel.ispre ? this.$t('内置') : this.$t('公共')
        }
        return ''
      },
      async handleFile(e) {
        const { files } = e.target
        const formData = new FormData()
        formData.append('file', files[0])
        try {
          const res = await this.importObjectAttribute({
            params: formData,
            objId: this.activeModel.bk_obj_id,
            config: {
              requestId: 'importObjectAttribute',
              globalError: false,
              transformData: false
            }
          }).then((res) => {
            this.$http.cancel(`post_searchObjectAttribute_${this.activeModel.bk_obj_id}`)
            return res
          })
          if (res.result) {
            const data = res.data[this.activeModel.bk_obj_id]
            if (has(data, 'insert_failed')) {
              this.$error(data.insert_failed[0])
            } else if (has(data, 'update_failed')) {
              this.$error(data.update_failed[0])
            } else {
              this.$success(this.$t('导入成功'))
              this.$refs.field && this.$refs.field.initFieldList()
            }
          } else {
            this.$error(res.bk_error_msg)
          }
        } catch (e) {
          this.$error(e.data.bk_error_msg)
        } finally {
          this.$refs.fileInput.value = ''
        }
      },
      checkModel() {
        return this.models.find(model => model.bk_obj_id === this.$route.params.modelId)
      },
      hideChooseBox() {
        this.isIconListShow = false
      },
      chooseIcon() {
        this.isIconListShow = false
        this.saveModel()
      },
      editModelName() {
        this.modelInfo.objName = this.activeModel.bk_obj_name
        this.isEditName = true
      },
      editModelClassification() {
        this.modelInfo.classificationId = this.activeModel.bk_classification_id
        this.isEditClassification = true
      },
      async saveModel(fieldName = '') {
        if (!await this.$validator.validateAll() || this.$loading('updateTheModel')) {
          return
        }

        this.updateObject({
          id: this.activeModel.id,
          params: this.modelParams,
          config: {
            requestId: 'updateTheModel'
          }
        })
          .then(() => {
            this.$http.cancel('post_searchClassificationsObjects')
            this.$success(this.$t('修改成功'))
            this.setActiveModel({ ...this.activeModel, ...this.modelParams })
            if (fieldName === 'modelName') this.isEditName = false
            if (fieldName === 'classificationId') this.isEditClassification = false
          })
      },
      initObject() {
        const model = this.$store.getters['objectModelClassify/getModelById'](this.$route.params.modelId)
        if (model) {
          this.$store.commit('objectModel/setActiveModel', model)
          this.initModelInfo()
          this.getModelInstanceCount()
        } else {
          this.$routerActions.redirect({ name: 'status404' })
        }
      },
      async getModelInstanceCount() {
        const result = await this.$store.dispatch('objectCommonInst/searchInstanceCount', {
          params: {
            condition: { obj_ids: [this.activeModel.bk_obj_id] }
          },
          config: {
            requestId: this.request.instanceCount,
            globalError: false
          }
        })

        const [data] = result
        this.modelInstanceCount = data?.error ? '--' : data?.inst_count
      },
      initModelInfo() {
        this.modelInfo = {
          objIcon: this.activeModel.bk_obj_icon,
          objName: this.activeModel.bk_obj_name
        }
      },
      exportField() {
        modelImportExportService.export(this.activeModel.bk_obj_id)
      },
      dialogConfirm(type) {
        switch (type) {
          case 'restart':
            this.$bkInfo({
              title: this.$t('确认要启用该模型？'),
              confirmFn: () => {
                this.updateModelObject(false)
              }
            })
            break
          case 'stop':
            this.$bkInfo({
              title: this.$t('确认要停用该模型？'),
              confirmFn: () => {
                this.updateModelObject(true)
              }
            })
            break
          case 'delete':
            this.$bkInfo({
              title: this.$t('确认要删除该模型？'),
              confirmFn: () => {
                this.deleteModel()
              }
            })
            break
          default:
        }
      },
      async updateModelObject(ispaused) {
        await this.updateObject({
          id: this.activeModel.id,
          params: {
            bk_ispaused: ispaused
          },
          config: {
            requestId: 'updateModel'
          }
        })
        this.$store.commit('objectModelClassify/updateModel', {
          bk_ispaused: ispaused,
          bk_obj_id: this.activeModel.bk_obj_id
        })
        this.setActiveModel({ ...this.activeModel, ...{ bk_ispaused: ispaused } })
      },
      async deleteModel() {
        if (this.isMainLine) {
          await this.deleteMainlineObject({
            bkObjId: this.activeModel.bk_obj_id,
            config: {
              requestId: 'deleteModel'
            }
          })
          this.$routerActions.back()
        } else {
          await this.deleteObject({
            id: this.activeModel.id,
            config: {
              requestId: 'deleteModel'
            }
          })
          this.$routerActions.redirect({ name: MENU_MODEL_MANAGEMENT })
        }
        this.$http.cancel('post_searchClassificationsObjects')
      },
      handleGoInstance() {
        const model = this.activeModel
        const map = {
          host: MENU_RESOURCE_HOST,
          biz: MENU_RESOURCE_BUSINESS
        }
        if (has(map, model.bk_obj_id)) {
          const query = model.bk_obj_id === 'host' ? { scope: 'all' } : {}
          this.$routerActions.redirect({
            name: map[model.bk_obj_id],
            query
          })
        } else {
          this.$routerActions.redirect({
            name: MENU_RESOURCE_INSTANCE,
            params: {
              objId: model.bk_obj_id
            }
          })
        }
      },
      handleUploadDone(res) {
        const data = res.data[this.activeModel.bk_obj_id]
        if (res.result) {
          this.uploadResult.success = data.success
          this.$success(this.$t('导入成功'))
          this.$refs.field && this.$refs.field.initFieldList()
        } else {
          this.uploadResult.insert_failed = data.insert_failed
          this.uploadResult.update_failed = data.update_failed
        }
      },
      handleSliderHide() {
        this.uploadResult = {
          success: null,
          insert_failed: null,
          update_failed: null
        }
      },
      handleImportField() {
        this.importField.show = true
      }
    }
  }
</script>

<style lang="scss" scoped>
    .model-detail-wrapper {
        padding: 0;
    }
    .model-details-tab {
        height: calc(100% - 70px) !important;
        /deep/ {
            .bk-tab-header {
                padding: 0;
                margin: 0 20px;
            }
            .bk-tab-section {
                padding: 0;
            }
        }
    }
    .model-info {
        padding: 0 24px;
        height: 70px;
        background: #ebf4ff;
        font-size: 14px;
        border-bottom: 1px solid #dcdee5;
        .choose-icon-wrapper {
            position: relative;
            float: left;
            margin: 8px 30px 0 0;
            .model-type {
                position: absolute;
                left: 42px;
                top: -12px;
                padding: 0 6px;
                border-radius: 4px;
                background-color: #ffb23a;
                font-size: 20px;
                line-height: 32px;
                color: #fff;
                white-space: nowrap;
                transform: scale(.5);
                transform-origin: left center;
                z-index: 2;
                &:after {
                    content: "";
                    position: absolute;
                    top: 100%;
                    left: 10px;
                    width: 0;
                    height: 0;
                    border-top: 8px solid #ffb23a;
                    border-right: 10px solid transparent;
                    transform: skew(-15deg);
                    transform-origin: left top;
                }
            }
            .choose-icon-box {
                position: absolute;
                left: -12px;
                top: 62px;
                width: 600px;
                height: 460px;
                background: #fff;
                border: 1px solid #dde4e8;
                box-shadow: 0px 3px 6px 0px rgba(51, 60, 72, 0.13);
                z-index: 99;
                &:before {
                    position: absolute;
                    top: -13px;
                    left: 30px;
                    content: '';
                    border: 6px solid transparent;
                    border-bottom-color: rgba(51, 60, 72, 0.23);
                }
                &:after {
                    position: absolute;
                    top: -12px;
                    left: 30px;
                    content: '';
                    border: 6px solid transparent;
                    border-bottom-color: #fff;
                }
            }
        }
        .icon-box {
            padding-top: 16px;
            width: 54px;
            height: 54px;
            border: 1px solid #dde4eb;
            border-radius: 50%;
            background: #fff;
            text-align: center;
            font-size: 20px;
            color: $cmdbBorderFocusColor;
            cursor: pointer;
            &:hover {
                .hover-text {
                    background: rgba(0, 0, 0, .5);
                    display: block;
                }
            }
            .hover-text {
                display: none;
                position: absolute;
                top: 0;
                left: 0;
                width: 54px;
                height: 54px;
                line-height: 54px;
                font-size: 12px;
                border-radius: 50%;
                text-align: center;
                color: #fff;
                &.is-paused {
                    background: rgba(0, 0, 0, .5);
                    display: block !important;
                }
            }
            .icon {
                vertical-align: top;
                &.ispre {
                    color: #3a84ff;
                }
            }
        }
        .model-text {
            float: left;
            margin: 18px 10px 0 0;
            line-height: 36px;
            font-size: 0;
            >span {
                display: inline-block;
                vertical-align: middle;
                height: 36px;
                font-size: 14px;
                color: #737987;
            }
            .text-content {
                max-width: 110px;
                vertical-align: middle;
                color: #333948;
                @include ellipsis;
                &.id {
                    min-width: 50px;
                }
            }
            .text-content-count {
                display: flex;
                align-items: center;
                color: #3a84ff;
                cursor: pointer;
                /deep/ span {
                    font-size: 14px;
                    vertical-align: middle;
                }
                .icon-cc-share {
                    font-size: 12px;
                    margin-left: 6px;
                    vertical-align: middle;
                }
            }
            .icon-cc-edit {
                vertical-align: middle;
                font-size: 14px;
            }
            .cmdb-form-item {
                display: inline-block;
                width: 156px;
                vertical-align: top;
                input {
                    vertical-align: top;
                }
            }
            .cmdb-form-select {
              width: 100%;
            }
            .text-primary {
                cursor: pointer;
                margin-left: 5px;
            }

            &.instance-count {
              display: flex;
              margin-left: 10px;
            }
        }
        .restart-btn {
            display: inline-block;
            margin: 19px 0 0 20px;
        }
        .btn-group {
            float: right;
            height: 70px;
            line-height: 70px;
            display: flex;
            align-items: center;
            .label-btn {
                line-height: normal;
                outline: 0;
                position: relative;
                .bk-button-text {
                    color: #737987;
                    &:disabled {
                        color: #dcdee5 !important;
                        cursor: not-allowed;
                    }
                }
                &.disabled {
                    cursor: not-allowed;
                }
                input[type="file"] {
                    position: absolute;
                    left: 0;
                    top: 0;
                    opacity: 0;
                    width: 100%;
                    height: 100%;
                    cursor: pointer;
                }
                ::-webkit-file-upload-button {
                    cursor:pointer;
                }
            }
            .export-form {
                display: inline-block;
            }
            .label-btn {
                margin-left: 10px;
                cursor: pointer;
                &:hover {
                    color: $cmdbBorderFocusColor;
                    .bk-button-text {
                        color: $cmdbBorderFocusColor;
                    }
                }
            }
            i,
            span {
                vertical-align: middle;
            }
        }
    }
</style>

<style lang="scss">
    @import '@/assets/scss/model-manage.scss';
</style><|MERGE_RESOLUTION|>--- conflicted
+++ resolved
@@ -57,9 +57,6 @@
             <span class="text-primary" @click="isEditName = false">{{$t('取消')}}</span>
           </template>
         </div>
-<<<<<<< HEAD
-        <div class="model-text instance-count"
-=======
         <div class="model-text">
           <span>{{$t('所属分组')}}：</span>
           <template v-if="!isEditClassification">
@@ -93,8 +90,7 @@
             <span class="text-primary" @click="isEditClassification = false">{{$t('取消')}}</span>
           </template>
         </div>
-        <div class="model-text ml10"
->>>>>>> ab17c06d
+        <div class="model-text instance-count"
           v-if="!activeModel['bk_ispaused'] && activeModel.bk_classification_id !== 'bk_biz_topo'">
           <span>{{$t('实例数量')}}：</span>
           <div class="text-content-count" @click="handleGoInstance">
@@ -263,12 +259,9 @@
         },
         isIconListShow: false,
         isEditName: false,
-<<<<<<< HEAD
         modelInstanceCount: null,
-=======
         isEditClassification: false,
         modelStatisticsSet: {},
->>>>>>> ab17c06d
         importField: {
           show: false,
           templateUrl: ''

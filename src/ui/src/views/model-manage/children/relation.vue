--- conflicted
+++ resolved
@@ -14,7 +14,6 @@
             :pagination.sync="table.pagination"
             :wrapperMinusHeight="220"
             @handleSortChange="handleSortChange">
-<<<<<<< HEAD
             <template slot="bk_obj_asst_id" slot-scope="{ item }">
                 <span
                     v-if="item.ispre"
@@ -36,50 +35,22 @@
                 {{getModelName(item['bk_asst_obj_id'])}}
             </template>
             <template slot="operation" slot-scope="{ item }">
-                <span class="text-primary mr10" @click.stop="editRelation(item)">
+                <template v-if="item.ispre">
+                    <span class="text-primary mr10 disabled">
                     {{$t('Common["编辑"]')}}
-                </span>
-                <span class="text-primary" v-if="!item.ispre && !isReadOnly" @click.stop="deleteRelation(item, index)">
-                    {{$t('Common["删除"]')}}
-                </span>
-=======
-            <template v-for="(header, index) in table.header" :slot="header.id" slot-scope="{ item }">
-                <div :key="index" :class="{'disabled': isReadOnly}">
-                    <template v-if="header.id==='mapping'">
-                        {{mappingMap[item.mapping]}}
-                    </template>
-                    <template v-else-if="header.id==='bk_asst_name'">
-                        {{getRelationName(item['bk_asst_id'])}}
-                    </template>
-                    <template v-else-if="header.id==='bk_obj_name'">
-                        {{getModelName(item['bk_obj_id'])}}
-                    </template>
-                    <template v-else-if="header.id==='bk_asst_obj_name'">
-                        {{getModelName(item['bk_asst_obj_id'])}}
-                    </template>
-                    <template v-else-if="header.id==='operation'">
-                        <template v-if="item.ispre">
-                            <span class="text-primary mr10 disabled">
-                            {{$t('Common["编辑"]')}}
-                            </span>
-                            <span class="text-primary disabled">
-                                {{$t('Common["删除"]')}}
-                            </span>
-                        </template>
-                        <template v-else>
-                            <span class="text-primary mr10" @click.stop="editRelation(item)">
-                                {{$t('Common["编辑"]')}}
-                            </span>
-                            <span class="text-primary" @click.stop="deleteRelation(item, index)">
-                                {{$t('Common["删除"]')}}
-                            </span>
-                        </template>
-                    </template>
-                    <template v-else>
-                        {{item[header.id]}}
-                    </template>
-                </div>
->>>>>>> 3139439c
+                    </span>
+                    <span class="text-primary disabled">
+                        {{$t('Common["删除"]')}}
+                    </span>
+                </template>
+                <template v-else>
+                    <span class="text-primary mr10" @click.stop="editRelation(item)">
+                        {{$t('Common["编辑"]')}}
+                    </span>
+                    <span class="text-primary" @click.stop="deleteRelation(item, index)">
+                        {{$t('Common["删除"]')}}
+                    </span>
+                </template>
             </template>
         </cmdb-table>
         <cmdb-slider

--- conflicted
+++ resolved
@@ -185,11 +185,7 @@
                 })
             },
             getModelName (objId) {
-<<<<<<< HEAD
-                const model = this.$allModels.find(model => model['bk_obj_id'] === objId)
-=======
-                let model = this.models.find(model => model['bk_obj_id'] === objId)
->>>>>>> e01d6b0b
+                const model = this.models.find(model => model['bk_obj_id'] === objId)
                 if (model) {
                     return model['bk_obj_name']
                 }

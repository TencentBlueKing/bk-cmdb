/*
 * Tencent is pleased to support the open source community by making 蓝鲸 available.
 * Copyright (C) 2017-2022 THL A29 Limited, a Tencent company. All rights reserved.
 * Licensed under the MIT License (the "License"); you may not use this file except
 * in compliance with the License. You may obtain a copy of the License at
 * http://opensource.org/licenses/MIT
 * Unless required by applicable law or agreed to in writing, software distributed under
 * the License is distributed on an "AS IS" BASIS, WITHOUT WARRANTIES OR CONDITIONS OF ANY KIND,
 * either express or implied. See the License for the specific language governing permissions and
 * limitations under the License.
 */

import {
  MENU_MODEL_MANAGEMENT,
  MENU_MODEL_DETAILS,
} from '@/dictionary/menu-symbol'
import Meta from '@/router/meta'

export default [
  {
    name: MENU_MODEL_MANAGEMENT,
    path: 'index',
    component: () => import('./index.vue'),
    meta: new Meta({
      menu: {
        i18n: '模型管理',
      },
    }),
  },
  {
    name: MENU_MODEL_DETAILS,
    path: 'index/details/:modelId',
    component: () => import('./children/model-details/index.vue'),
    meta: new Meta({
      menu: {
        i18n: '模型详情',
<<<<<<< HEAD
=======
        relative: MENU_MODEL_MANAGEMENT
>>>>>>> c8c5a7ef
      },
      layout: {},
      checkAvailable: (to, from, app) => {
        const { modelId } = to.params
        const model =
          app.$store.getters['objectModelClassify/getModelById'](modelId)
        return !!model
      },
    }),
  },
]<|MERGE_RESOLUTION|>--- conflicted
+++ resolved
@@ -34,10 +34,7 @@
     meta: new Meta({
       menu: {
         i18n: '模型详情',
-<<<<<<< HEAD
-=======
-        relative: MENU_MODEL_MANAGEMENT
->>>>>>> c8c5a7ef
+        relative: MENU_MODEL_MANAGEMENT,
       },
       layout: {},
       checkAvailable: (to, from, app) => {

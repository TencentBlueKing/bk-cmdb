import Meta from '@/router/meta'
import { getMetadataBiz } from '@/utils/tools'
import { NAV_MODEL_MANAGEMENT } from '@/dictionary/menu'
import {
    C_MODEL_GROUP,
    U_MODEL_GROUP,
    D_MODEL_GROUP,
    C_MODEL,
    U_MODEL,
    D_MODEL,
    GET_AUTH_META
} from '@/dictionary/auth'

export const OPERATION = {
    C_MODEL_GROUP,
    U_MODEL_GROUP,
    D_MODEL_GROUP,
    C_MODEL,
    U_MODEL,
    D_MODEL
}

const modelPath = '/model'

export default [{
    name: 'model',
    path: modelPath,
    component: () => import('./index.vue'),
    meta: new Meta({
        menu: {
            id: 'model',
            i18n: 'Nav["模型"]',
            path: modelPath,
            order: 1,
            parent: NAV_MODEL_MANAGEMENT
        },
        auth: {
<<<<<<< HEAD
            operation: Object.values(OPERATION)
        },
        i18Title: 'Nav["模型"]'
=======
            operation: Object.values(OPERATION),
            setAuthScope (to, from, app) {
                const isAdminView = app.$store.getters.isAdminView
                this.authScope = isAdminView ? 'global' : 'business'
            }
        }
>>>>>>> 5b2caa40
    })
}, {
    name: 'modelDetails',
    path: '/model/details/:modelId',
    component: () => import('./children/index.vue'),
    meta: new Meta({
        auth: {
            operation: [
                OPERATION.U_MODEL,
                OPERATION.D_MODEL
            ],
            setAuthScope (to, from, app) {
                const modelId = to.params.modelId
                const model = app.$store.getters['objectModelClassify/getModelById'](modelId)
                const bizId = getMetadataBiz(model)
                this.authScope = bizId ? 'business' : 'global'
            },
            setDynamicMeta: (to, from, app) => {
                const modelId = to.params.modelId
                const model = app.$store.getters['objectModelClassify/getModelById'](modelId)
                const bizId = getMetadataBiz(model)
                const resourceMeta = [{
                    ...GET_AUTH_META(OPERATION.U_MODEL),
                    resource_id: model.id
                }, {
                    ...GET_AUTH_META(OPERATION.D_MODEL),
                    resource_id: model.id
                }]
                if (bizId) {
                    resourceMeta.forEach(meta => {
                        meta.bk_biz_id = parseInt(bizId)
                    })
                }
                app.$store.commit('auth/setResourceMeta', resourceMeta)
            }
        },
        checkAvailable: (to, from, app) => {
            const modelId = to.params.modelId
            const model = app.$store.getters['objectModelClassify/getModelById'](modelId)
            return !!model
        }
    })
}]<|MERGE_RESOLUTION|>--- conflicted
+++ resolved
@@ -35,18 +35,13 @@
             parent: NAV_MODEL_MANAGEMENT
         },
         auth: {
-<<<<<<< HEAD
-            operation: Object.values(OPERATION)
-        },
-        i18Title: 'Nav["模型"]'
-=======
             operation: Object.values(OPERATION),
             setAuthScope (to, from, app) {
                 const isAdminView = app.$store.getters.isAdminView
                 this.authScope = isAdminView ? 'global' : 'business'
             }
-        }
->>>>>>> 5b2caa40
+        },
+        i18Title: 'Nav["模型"]'
     })
 }, {
     name: 'modelDetails',

--- conflicted
+++ resolved
@@ -201,14 +201,11 @@
 .model-list {
   $modelItemRadius: 2px;
   $modelItemHeight: 60px;
-<<<<<<< HEAD
-=======
   display: grid;
   gap: 16px;
   grid-template-columns: repeat(auto-fill, minmax(256px, 1fr));
   width: 100%;
   align-content: flex-start;
->>>>>>> 3a1d1d01
 
   .model-item {
     display: flex;

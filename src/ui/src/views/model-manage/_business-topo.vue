<template>
    <div class="business-topo-wrapper">
        <div class="topo-level" v-bkloading="{isLoading: $loading()}">
            <div class="topo-node" 
                v-for="(model, index) in topo"
                :style="{
                    marginLeft: `${index * margin}px`
                }"
                :key="index">
<<<<<<< HEAD
                <router-link :to="`/model/details/${model['bk_obj_id']}`" class="node-circle" 
=======
                <router-link :to="`/model/${model['bk_obj_id']}`" class="node-circle" 
>>>>>>> 2eb79942
                    :class="{
                        'is-first': index === 0,
                        'is-last': index === (topo.length - 1),
                        'is-inner': innerModel.includes(model['bk_obj_id'])
                    }">
                    <i :class="['icon', model['bk_obj_icon']]"></i>
                </router-link>
                <div class="node-name" :title="model['bk_obj_name']">{{model['bk_obj_name']}}</div>
                <a href="javascript:void(0)" class="node-add"
                    v-if="!['set', 'module', 'host'].includes(model['bk_obj_id'])"
                    @click="handleAddLevel(model)">
                </a>
            </div>
        </div>
        <bk-dialog
            :is-show.sync="addLevel.showDialog" 
            :close-icon="false" 
            :has-header="false"
            :width="600"
            :padding="0"
            @confirm="handleCreateLevel"
            @cancel="handleCancelCreateLevel">
            <div class="add-level-wrapper" slot="content">
                <h2 class="add-level-title">{{$t('ModelManagement["新建层级"]')}}</h2>
                <div class="add-level-form clearfix">
                    <a href="javascript:void(0)" class="add-level-icon fl" @click="addLevel.showIconSelector = true">
                        <i :class="['icon', addLevel.icon]"></i>
                        <span class="text">{{$t('ModelManagement["点击切换"]')}}</span>
                    </a>
                    <div class="add-level-info">
                        <label class="label">{{$t('ModelManagement["唯一标识"]')}}</label>
                        <input type="text" class="input cmdb-form-input" :placeholder="$t('ModelManagement[\'请输入英文标识\']')"
                            name="enName"
                            v-model.trim="addLevel.enName"
                            v-validate="'required|modelId'" />
                        <span class="error">{{errors.first('enName')}}</span>
                    </div>
                    <div class="add-level-info" style="margin-top: 10px">
                        <label class="label">{{$t('ModelManagement["名称"]')}}</label>
                        <input type="text" class="input cmdb-form-input" :placeholder="$t('ModelManagement[\'请输入名称\']')"
                            name="name"
                            v-model.trim="addLevel.name"
                            v-validate="'required|singlechar'" />
                        <span class="error">{{errors.first('name')}}</span>
                    </div>
                </div>
                <the-choose-icon class="icon-selector"
                    v-if="addLevel.showIconSelector"
                    v-model="addLevel.icon"
                    @chooseIcon="addLevel.showIconSelector = false">
                </the-choose-icon>
                <span class="back"
                    v-show="addLevel.showIconSelector"
                    @click="addLevel.showIconSelector = false">
                    <i class="bk-icon icon-back2"></i>
                </span>
            </div>
        </bk-dialog>
    </div>
</template>

<script>
    import { mapGetters, mapActions } from 'vuex'
    import theChooseIcon from './_choose-icon.vue'

    const NODE_MARGIN = 62

    export default {
        components: {
            theChooseIcon
        },
        data () {
            return {
                margin: NODE_MARGIN * 1.5,
                topo: [],
                innerModel: ['biz', 'set', 'module', 'host'],
                addLevel: {
                    showDialog: false,
                    showIconSelector: false,
                    icon: 'icon-cc-default',
                    name: '',
                    enName: '',
                    parent: null
                }
            }
        },
        computed: {
            ...mapGetters(['supplierAccount', 'userName'])
        },
        created () {
            this.getMainLineModel()
        },
        methods: {
            ...mapActions('objectMainLineModule', [
                'searchMainlineObject',
                'createMainlineObject'
            ]),
            ...mapActions('objectModelClassify', [
                'searchClassificationsObjects'
            ]),
            async getMainLineModel () {
                try {
                    const topo = await this.searchMainlineObject()
                    this.topo = topo.map(model => {
                        return {
                            ...model,
                            'bk_obj_icon': this.getModelIcon(model['bk_obj_id'])
                        }
                    })
                } catch (e) {
                    this.topo = []
                    console.log(e)
                }
            },
            getModelIcon (objId) {
                const model = this.$allModels.find(model => model['bk_obj_id'] === objId)
                return (model || {})['bk_obj_icon']
            },
            handleAddLevel (model) {
                this.addLevel.parent = model
                this.addLevel.showDialog = true
            },
            async handleCreateLevel () {
                const valid = await this.$validator.validateAll()
                if (!valid) {
                    return false
                }
                try {
                    await this.createMainlineObject({
                        params: {
                            'bk_asst_obj_id': this.addLevel.parent['bk_obj_id'],
                            'bk_classification_id': 'bk_biz_topo',
                            'bk_obj_icon': this.addLevel.icon,
                            'bk_obj_id': this.addLevel.enName,
                            'bk_obj_name': this.addLevel.name,
                            'bk_supplier_account': this.supplierAccount,
                            'creator': this.userName
                        }
                    })
                    await this.searchClassificationsObjects({
                        config: {
                            clearCache: true,
                            requestId: 'post_searchClassificationsObjects'
                        }
                    })
                    this.getMainLineModel()
                    this.handleCancelCreateLevel()
                } catch (e) {
                    console.log(e)
                }
            },
            handleCancelCreateLevel () {
                this.addLevel.name = ''
                this.addLevel.enName = ''
                this.addLevel.parent = null
                this.addLevel.icon = 'icon-cc-default'
                this.addLevel.showDialog = false
                this.addLevel.showIconSelector = false
                this.$validator.reset()
            }
        }
    }
</script>

<style lang="scss" scoped>
    .business-topo-wrapper {
        height: 100%;
        background-color: #f4f5f8;
        background-image: linear-gradient(#eef1f5 1px, transparent 0), linear-gradient(90deg, #eef1f5 1px, transparent 0);
        background-size: 10px 10px;
        text-align: center;
        &:after {
            content: "";
            display: inline-block;
            vertical-align: middle;
            width: 0;
            height: 100%;
        }
    }
    .topo-level {
        display: inline-block;
        vertical-align: middle;
    }
    .topo-node {
        position: relative;
        width: 62px;
        margin-top: 8px;
        .node-circle {
            position: relative;
            display: inline-block;
            width: 62px;
            height: 62px;
            line-height: 62px;
            background: #fff;
            box-shadow: 0px 2px 4px 0px rgba(147,147,147,0.5);
            border-radius: 50%;
            font-size: 24px;
            color: #3c96ff;
            &.is-inner {
                color: #868b97;
            }
            &:before {
                content: "";
                position: absolute;
                right: 100%;
                top: 50%;
                width: 62px;
                height: 0;
                border-top: 2px dashed $cmdbBorderColor;
            }
            &:after {
                content: "";
                position: absolute;
                top: 100%;
                left: 50%;
                width: 0;
                height: 40px;
                margin: 0 0 0 -1px;
                border-right: 2px dashed $cmdbBorderColor;
            }
            &.is-first:before,
            &.is-last:after {
                display: none;
            }
        }
        .node-name {
            position: absolute;
            width: 150px;
            top: 100%;
            left: 0;
            transform: translateX(-44px);
            font-size: 14px;
            @include ellipsis;
        }
        .node-add {
            position: absolute;
            top: 94px;
            left: 50%;
            width: 16px;
            height: 16px;
            margin: 0 0 0 -8px;
            border-radius: 2px;
            background-color: #3c96ff;
            z-index: 1;
            &:before,
            &:after {
                content: "";
                position: absolute;
                background-color: #fff;
            }
            &:before {
                left: 4px;
                top: 7px;
                width: 8px;
                height: 2px;
            }
            &:after {
                left: 7px;
                top: 4px;
                width: 2px;
                height: 8px;
            }
        }
    }
    .add-level-wrapper {
        text-align: left;
        padding: 23px 13px;
        position: relative;
        .add-level-title {
            font-size: 20px;
            line-height: 26px;
        }
        .add-level-form {
            margin: 30px 12px;
        }
        .add-level-icon {
            display: block;
            width: 93px;
            border-radius: 4px;
            border: 1px solid $cmdbBorderColor;
            text-align: center;
            .icon {
                display: block;
                height: 70px;
                line-height: 70px;
                font-size: 38px;
                color: #3c96ff;
            }
            .text {
                display: block;
                height: 30px;
                line-height: 30px;
                font-size: 12px;
                border-top: 1px solid $cmdbBorderColor;
                background-color: #ebf4ff;
                border-radius: 0 0 4px 4px;
            }
        }
        .add-level-info {
            position: relative;
            padding: 5px 0;
            margin: 0 0 0 93px;
            font-size: 0;
            .label {
                display: inline-block;
                width: 100px;
                padding: 0 4px;
                font-size: 16px;
                line-height: 36px;
                vertical-align: middle;
                text-align: right;
                &:after {
                    display: inline-block;
                    content: "*";
                    color: $cmdbDangerColor;
                }
            }
            .input {
                width: 330px;
                font-size: 16px;
                vertical-align: middle;
            }
            .error {
                position: absolute;
                top: 40px;
                left: 100px;
                color: $cmdbDangerColor;
                font-size: 12px;
            }
        }
        .icon-selector {
            position: absolute;
            top: 0;
            left: 0;
            width: 100%;
            height: calc(100% + 60px);
            background-color: #fff;
        }
        .back {
            position: absolute;
            left: 100%;
            top: 0;
            width: 44px;
            height: 44px;
            padding: 7px;
            margin: 0 0 0 3px;
            cursor: pointer;
            font-size: 18px;
            text-align: center;
            background: #2f2f2f;
            color: #fff;
        }
    }
</style><|MERGE_RESOLUTION|>--- conflicted
+++ resolved
@@ -7,11 +7,7 @@
                     marginLeft: `${index * margin}px`
                 }"
                 :key="index">
-<<<<<<< HEAD
                 <router-link :to="`/model/details/${model['bk_obj_id']}`" class="node-circle" 
-=======
-                <router-link :to="`/model/${model['bk_obj_id']}`" class="node-circle" 
->>>>>>> 2eb79942
                     :class="{
                         'is-first': index === 0,
                         'is-last': index === (topo.length - 1),

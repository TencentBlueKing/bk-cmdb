<template>
    <div class="group-wrapper"
        v-bkloading="{ isLoading: mainLoading }"
        :style="{ 'padding-top': topPadding + 'px' }">
        <cmdb-main-inject ref="mainInject"
            inject-type="prepend"
            :class="['btn-group', 'clearfix', { sticky: !!scrollTop }]">
            <cmdb-tips
                class="mb10"
                tips-key="modelTips"
                :more-link="'https://docs.bk.tencent.com/cmdb/Introduction.html#ModelManagement'">
                {{$t('模型顶部提示')}}
            </cmdb-tips>
            <div class="fl">
                <cmdb-auth :auth="{ type: $OPERATION.C_MODEL }">
                    <bk-button slot-scope="{ disabled }"
                        theme="primary"
                        :disabled="disabled || modelType === 'disabled'"
                        @click="showModelDialog()">
                        {{$t('新建模型')}}
                    </bk-button>
                </cmdb-auth>
                <cmdb-auth :auth="{ type: $OPERATION.C_MODEL_GROUP }">
                    <bk-button slot-scope="{ disabled }"
                        theme="default"
                        :disabled="disabled || modelType === 'disabled'"
                        @click="showGroupDialog(false)">
                        {{$t('新建分组')}}
                    </bk-button>
                </cmdb-auth>
            </div>
            <div class="model-type-options fr">
                <bk-button class="model-type-button enable"
                    :class="[{ 'model-type-button-active': modelType === 'enable' }]"
                    size="small"
                    @click="modelType = 'enable'">
                    {{$t('启用中')}}
                </bk-button>
                <span class="inline-block-middle" style="outline: 0;" v-bk-tooltips="disabledModelBtnText">
                    <bk-button class="model-type-button disabled"
                        :class="[{ 'model-type-button-active': modelType === 'disabled' }]"
                        size="small"
                        :disabled="!disabledClassifications.length"
                        @click="modelType = 'disabled'">
                        {{$t('已停用')}}
                    </bk-button>
                </span>
            </div>
            <div class="model-search-options fr">
                <bk-input class="search-model"
                    :clearable="true"
                    :right-icon="'bk-icon icon-search'"
                    :placeholder="$t('请输入关键字')"
                    v-model.trim="searchModel">
                </bk-input>
            </div>
        </cmdb-main-inject>

        <ul class="group-list">
            <li class="group-item clearfix"
                v-for="(classification, classIndex) in currentClassifications"
                :key="classIndex">
                <div class="group-title">
                    <div class="title-info"
                        v-if="classification.bk_classification_type === 'inner'"
                        v-bk-tooltips="groupToolTips">
                        <span class="mr5">{{classification['bk_classification_name']}}</span>
                        <span class="number">({{classification['bk_objects'].length}})</span>
                    </div>
                    <div class="title-info" v-else>
                        <span class="mr5">{{classification['bk_classification_name']}}</span>
                        <span class="number">({{classification['bk_objects'].length}})</span>
                    </div>
                    <template v-if="isEditable(classification) && modelType === 'enable'">
<<<<<<< HEAD
                        <cmdb-auth class="group-btn ml5" :auth="{ type: $OPERATION.C_MODEL, relation: [classification.id] }">
=======
                        <cmdb-auth v-if="!mainLoading" class="group-btn ml5" :auth="$authResources({ type: $OPERATION.C_MODEL })">
>>>>>>> 619b7386
                            <bk-button slot-scope="{ disabled }"
                                theme="primary"
                                text
                                :disabled="disabled"
                                @click="showModelDialog(classification.bk_classification_id)">
                                <i class="icon-cc-add-line"></i>
                            </bk-button>
                        </cmdb-auth>
<<<<<<< HEAD
                        <cmdb-auth class="group-btn" :auth="{ type: $OPERATION.U_MODEL_GROUP, relation: [classification.id] }">
=======
                        <cmdb-auth v-if="!mainLoading" class="group-btn" :auth="$authResources({
                            resource_id: classification.id,
                            type: $OPERATION.U_MODEL_GROUP
                        })">
>>>>>>> 619b7386
                            <bk-button slot-scope="{ disabled }"
                                theme="primary"
                                text
                                :disabled="disabled"
                                @click="showGroupDialog(true, classification)">
                                <i class="icon-cc-edit"></i>
                            </bk-button>
                        </cmdb-auth>
<<<<<<< HEAD
                        <cmdb-auth class="group-btn" :auth="{ type: $OPERATION.D_MODEL_GROUP, relation: [classification.id] }">
=======
                        <cmdb-auth v-if="!mainLoading" class="group-btn" :auth="$authResources({
                            resource_id: classification.id,
                            type: $OPERATION.D_MODEL_GROUP
                        })">
>>>>>>> 619b7386
                            <bk-button slot-scope="{ disabled }"
                                theme="primary"
                                text
                                :disabled="disabled"
                                @click="deleteGroup(classification)">
                                <i class="icon-cc-delete"></i>
                            </bk-button>
                        </cmdb-auth>
                    </template>
                </div>
                <ul class="model-list clearfix">
                    <li class="model-item bgc-white"
                        :class="{
                            'ispaused': model['bk_ispaused'],
                            'ispre': model.ispre
                        }"
                        v-for="(model, modelIndex) in classification['bk_objects']"
                        :key="modelIndex">
                        <div class="info-model"
                            :class="{ 'radius': modelType === 'disabled' || classification['bk_classification_id'] === 'bk_biz_topo' }"
                            @click="modelClick(model)">
                            <div class="icon-box">
                                <i class="icon" :class="[model['bk_obj_icon']]"></i>
                            </div>
                            <div class="model-details">
                                <p class="model-name" :title="model['bk_obj_name']">{{model['bk_obj_name']}}</p>
                                <p class="model-id" :title="model['bk_obj_id']">{{model['bk_obj_id']}}</p>
                            </div>
                        </div>
                        <div v-if="modelType !== 'disabled' && model.bk_classification_id !== 'bk_biz_topo'"
                            class="info-instance"
                            @click="handleGoInstance(model)">
                            <i class="icon-cc-share"></i>
                            <p>{{modelStatisticsSet[model.bk_obj_id] | instanceCount}}</p>
                        </div>
                    </li>
                </ul>
            </li>
        </ul>

        <bk-dialog
            class="bk-dialog-no-padding bk-dialog-no-tools group-dialog dialog"
            :close-icon="false"
            :width="600"
            :mask-close="false"
            v-model="groupDialog.isShow">
            <div class="dialog-content">
                <p class="title">{{groupDialog.title}}</p>
                <div class="content">
                    <label>
                        <div class="label-title">
                            {{$t('唯一标识')}}<span class="color-danger">*</span>
                        </div>
                        <div class="cmdb-form-item" :class="{ 'is-error': errors.has('classifyId') }">
                            <bk-input type="text" class="cmdb-form-input"
                                name="classifyId"
                                :placeholder="$t('请输入唯一标识')"
                                :disabled="groupDialog.isEdit"
                                v-model.trim="groupDialog.data['bk_classification_id']"
                                v-validate="'required|classifyId|length:128'">
                            </bk-input>
                            <p class="form-error" :title="errors.first('classifyId')">{{errors.first('classifyId')}}</p>
                        </div>
                        <i class="bk-icon icon-info-circle" v-bk-tooltips="$t('请填写英文开头，下划线，数字，英文的组合')"></i>
                    </label>
                    <label>
                        <span class="label-title">
                            {{$t('名称')}}
                        </span>
                        <span class="color-danger">*</span>
                        <div class="cmdb-form-item" :class="{ 'is-error': errors.has('classifyName') }">
                            <bk-input type="text"
                                class="cmdb-form-input"
                                name="classifyName"
                                :placeholder="$t('请输入名称')"
                                v-model.trim="groupDialog.data['bk_classification_name']"
                                v-validate="'required|length:128'">
                            </bk-input>
                            <p class="form-error" :title="errors.first('classifyName')">{{errors.first('classifyName')}}</p>
                        </div>
                    </label>
                </div>
            </div>
            <div slot="footer" class="footer">
                <bk-button theme="primary"
                    :loading="$loading(['updateClassification', 'createClassification'])"
                    @click="saveGroup">
                    {{groupDialog.isEdit ? $t('保存') : $t('提交')}}
                </bk-button>
                <bk-button theme="default" @click="hideGroupDialog">{{$t('取消')}}</bk-button>
            </div>
        </bk-dialog>

        <the-create-model
            :is-show.sync="modelDialog.isShow"
            :group-id.sync="modelDialog.groupId"
            :title="$t('新建模型')"
            @confirm="saveModel">
        </the-create-model>

        <bk-dialog
            class="bk-dialog-no-padding"
            :width="400"
            :show-footer="false"
            :mask-close="false"
            v-model="sucessDialog.isShow">
            <div class="success-content">
                <i class="bk-icon icon-check-1"></i>
                <p>{{$t('模型创建成功')}}</p>
                <div class="btn-box">
                    <bk-button theme="primary" @click="modelClick(curCreateModel)">{{$t('配置字段')}}</bk-button>
                    <bk-button @click="sucessDialog.isShow = false">{{$t('返回列表')}}</bk-button>
                </div>
            </div>
        </bk-dialog>
    </div>
</template>

<script>
    import cmdbMainInject from '@/components/layout/main-inject'
    import theCreateModel from '@/components/model-manage/_create-model'
    import { mapGetters, mapMutations, mapActions } from 'vuex'
    import { addMainScrollListener, removeMainScrollListener } from '@/utils/main-scroller'
    import { addResizeListener, removeResizeListener } from '@/utils/resize-events'
    import { MENU_RESOURCE_HOST, MENU_RESOURCE_BUSINESS, MENU_RESOURCE_INSTANCE } from '@/dictionary/menu-symbol'
    export default {
        filters: {
            instanceCount (value) {
                if ([null, undefined].includes(value)) {
                    return 0
                }
                return value > 999 ? '999+' : value
            }
        },
        components: {
            // theModel,
            theCreateModel,
            cmdbMainInject
        },
        data () {
            return {
                scrollHandler: null,
                scrollTop: 0,
                topPadding: 0,
                modelType: 'enable',
                searchModel: '',
                filterClassifications: [],
                modelStatisticsSet: {},
                curCreateModel: {},
                sucessDialog: {
                    isShow: false
                },
                groupToolTips: {
                    content: this.$t('内置模型组不支持添加和修改'),
                    placement: 'right'
                },
                groupDialog: {
                    isShow: false,
                    isEdit: false,
                    title: this.$t('新建分组'),
                    data: {
                        bk_classification_id: '',
                        bk_classification_name: '',
                        id: ''
                    }
                },
                modelDialog: {
                    isShow: false,
                    groupId: ''
                },
                request: {
                    statistics: Symbol('statistics'),
                    searchClassifications: Symbol('searchClassifications')
                }
            }
        },
        computed: {
            ...mapGetters(['supplierAccount', 'userName', 'admin', 'isAdminView', 'isBusinessSelected']),
            ...mapGetters('objectModelClassify', [
                'classifications'
            ]),
            enableClassifications () {
                const enableClassifications = []
                this.classifications.forEach(classification => {
                    enableClassifications.push({
                        ...classification,
                        'bk_objects': classification['bk_objects'].filter(model => {
                            return !model['bk_ispaused'] && !['process', 'plat'].includes(model['bk_obj_id'])
                        })
                    })
                })
                return enableClassifications
            },
            disabledClassifications () {
                const disabledClassifications = []
                this.classifications.forEach(classification => {
                    const disabledModels = classification['bk_objects'].filter(model => {
                        return model['bk_ispaused'] && !['process', 'plat'].includes(model['bk_obj_id'])
                    })
                    if (disabledModels.length) {
                        disabledClassifications.push({
                            ...classification,
                            'bk_objects': disabledModels
                        })
                    }
                })
                return disabledClassifications
            },
            currentClassifications () {
                if (!this.searchModel) {
                    return this.modelType === 'enable' ? this.enableClassifications : this.disabledClassifications
                } else {
                    return this.filterClassifications
                }
            },
            disabledModelBtnText () {
                return this.disabledClassifications.length ? '' : this.$t('停用模型提示')
            },
            mainLoading () {
                return this.$loading(Object.values(this.request))
            }
        },
        watch: {
            searchModel (value) {
                if (!value) {
                    return
                }
                const searchResult = []
                const currentClassifications = this.modelType === 'enable' ? this.enableClassifications : this.disabledClassifications
                const classifications = this.$tools.clone(currentClassifications)
                const lowerCaseValue = value.toLowerCase()
                for (let i = 0; i < classifications.length; i++) {
                    classifications[i].bk_objects = classifications[i].bk_objects.filter(model => {
                        const modelName = model.bk_obj_name.toLowerCase()
                        const modelId = model.bk_obj_id.toLowerCase()
                        return (modelName && modelName.indexOf(lowerCaseValue) !== -1) || (modelId && modelId.indexOf(lowerCaseValue) !== -1)
                    })
                    searchResult.push(classifications[i])
                }
                this.filterClassifications = searchResult
            },
            modelType () {
                this.searchModel = ''
            }
        },
        async created () {
            this.scrollHandler = event => {
                this.scrollTop = event.target.scrollTop
            }
            addMainScrollListener(this.scrollHandler)
            try {
                await Promise.all([
                    this.getModelStatistics(),
                    this.searchClassificationsObjects({
                        params: this.$injectMetadata(),
                        config: {
                            requestId: this.request.searchClassifications
                        }
                    })
                ])
            } catch (e) {
                this.$route.meta.view = 'error'
            }
            if (this.$route.query.searchModel) {
                const hash = window.location.hash
                this.searchModel = this.$route.query.searchModel
                window.location.hash = hash.substring(0, hash.indexOf('?'))
            }
        },
        mounted () {
            addResizeListener(this.$refs.mainInject.$el, this.handleSetPadding)
        },
        beforeDestroy () {
            removeResizeListener(this.$refs.mainInject.$el, this.handleSetPadding)
            removeMainScrollListener(this.scrollHandler)
        },
        methods: {
            ...mapMutations('objectModelClassify', [
                'updateClassify',
                'deleteClassify'
            ]),
            ...mapActions('objectModelClassify', [
                'searchClassificationsObjects',
                'getClassificationsObjectStatistics',
                'createClassification',
                'updateClassification',
                'deleteClassification'
            ]),
            ...mapActions('objectModel', [
                'createObject'
            ]),
            handleSetPadding () {
                this.topPadding = this.$refs.mainInject.$el.offsetHeight
            },
            isEditable (classification) {
                if (classification['bk_classification_type'] === 'inner') {
                    return false
                }
                if (this.isAdminView) {
                    return true
                }
                return !!this.$tools.getMetadataBiz(classification)
            },
            isInner (model) {
                return !this.$tools.getMetadataBiz(model)
            },
            showGroupDialog (isEdit, group) {
                if (isEdit) {
                    this.groupDialog.data.id = group.id
                    this.groupDialog.title = this.$t('编辑分组')
                    this.groupDialog.data.bk_classification_id = group['bk_classification_id']
                    this.groupDialog.data.bk_classification_name = group['bk_classification_name']
                    this.groupDialog.data.id = group.id
                } else {
                    this.groupDialog.title = this.$t('新建分组')
                    this.groupDialog.data.bk_classification_id = ''
                    this.groupDialog.data.bk_classification_name = ''
                    this.groupDialog.data.id = ''
                }
                this.groupDialog.isEdit = isEdit
                this.groupDialog.isShow = true
            },
            hideGroupDialog () {
                this.groupDialog.isShow = false
                this.$validator.reset()
            },
            async getModelStatistics () {
                const modelStatisticsSet = {}
                const res = await this.getClassificationsObjectStatistics({
                    config: {
                        requestId: this.request.statistics
                    }
                })
                res.forEach(item => {
                    modelStatisticsSet[item.bk_obj_id] = item.instance_count
                })
                this.modelStatisticsSet = modelStatisticsSet
            },
            async saveGroup () {
                const res = await Promise.all([
                    this.$validator.validate('classifyId'),
                    this.$validator.validate('classifyName')
                ])
                if (res.includes(false)) {
                    return
                }
                const params = this.$injectMetadata({
                    bk_supplier_account: this.supplierAccount,
                    bk_classification_id: this.groupDialog.data['bk_classification_id'],
                    bk_classification_name: this.groupDialog.data['bk_classification_name']
                })
                if (this.groupDialog.isEdit) {
                    // eslint-disable-next-line
                    const res = await this.updateClassification({
                        id: this.groupDialog.data.id,
                        params,
                        config: {
                            requestId: 'updateClassification'
                        }
                    })
                    this.updateClassify({ ...params, ...{ id: this.groupDialog.data.id } })
                } else {
                    const res = await this.createClassification({
                        params,
                        config: { requestId: 'createClassification' }
                    })
                    this.updateClassify({ ...params, ...{ id: res.id } })
                }
                this.hideGroupDialog()
                this.searchModel = ''
            },
            deleteGroup (group) {
                this.$bkInfo({
                    title: this.$t('确认要删除此分组'),
                    confirmFn: async () => {
                        await this.deleteClassification({
                            id: group.id,
                            config: {
                                data: this.$injectMetadata({}, {
                                    inject: !!this.$tools.getMetadataBiz(group)
                                })
                            }
                        })
                        this.$store.commit('objectModelClassify/deleteClassify', group['bk_classification_id'])
                        this.searchModel = ''
                    }
                })
            },
            showModelDialog (groupId) {
                this.modelDialog.groupId = groupId || ''
                this.modelDialog.isShow = true
            },
            async saveModel (data) {
                const params = this.$injectMetadata({
                    bk_supplier_account: this.supplierAccount,
                    bk_obj_name: data['bk_obj_name'],
                    bk_obj_icon: data['bk_obj_icon'],
                    bk_classification_id: data['bk_classification_id'],
                    bk_obj_id: data['bk_obj_id'],
                    userName: this.userName
                })
                const createModel = await this.createObject({ params, config: { requestId: 'createModel' } })
                this.curCreateModel = createModel
                this.sucessDialog.isShow = true
                this.$http.cancel('post_searchClassificationsObjects')
                this.getModelStatistics()
                this.searchClassificationsObjects({
                    params: this.$injectMetadata()
                })
                this.modelDialog.isShow = false
                this.modelDialog.groupId = ''
                this.searchModel = ''
            },
            modelClick (model) {
                this.$store.commit('objectModel/setActiveModel', model)
                this.$routerActions.redirect({
                    name: 'modelDetails',
                    params: {
                        modelId: model['bk_obj_id']
                    },
                    history: true
                })
            },
            handleGoInstance (model) {
                this.sucessDialog.isShow = false
                const map = {
                    host: MENU_RESOURCE_HOST,
                    biz: MENU_RESOURCE_BUSINESS
                }
                if (map.hasOwnProperty(model.bk_obj_id)) {
                    this.$routerActions.redirect({
                        name: map[model.bk_obj_id]
                    })
                } else {
                    this.$routerActions.redirect({
                        name: MENU_RESOURCE_INSTANCE,
                        params: {
                            objId: model.bk_obj_id
                        }
                    })
                }
            }
        }
    }
</script>

<style lang="scss" scoped>
    .group-wrapper {
        padding: 72px 0 20px 0;
    }
    .btn-group {
        position: absolute;
        top: 53px;
        left: 0;
        width: calc(100% - 17px);
        padding: 15px 20px 20px;
        font-size: 0;
        background-color: #fafbfd;
        z-index: 100;
        .bk-primary {
            margin-right: 10px;
        }
        &.sticky {
            box-shadow: 0 0 8px 1px rgba(0, 0, 0, 0.03);
        }
    }
    .model-search-options {
        .search-model {
            width: 240px;
        }
    }
    .model-type-options {
        margin: 0 0 0 10px;
        font-size: 0;
        text-align: right;
        .model-type-button {
            position: relative;
            margin: 0;
            font-size: 12px;
            height: 32px;
            line-height: 30px;
            &.enable {
                border-radius: 2px 0 0 2px;
                border-right-color: #3a84ff;
                z-index: 2;
            }
            &.disabled {
                border-radius: 0 2px 2px 0;
                margin-left: -1px;
                z-index: 1;
            }
            &:hover {
                z-index: 2;
            }
            &-active {
                border-color: #3a84ff;
                color: #3a84ff;
            }
        }
    }
    .group-list {
        padding: 0 20px;
        .group-item {
            position: relative;
            padding: 10px 0 20px;
        }
        .group-title {
            display: inline-block;
            margin: 0 40px 0 0;
            line-height: 21px;
            color: #333948;
            outline: 0;
            &:before {
                content: "";
                display: inline-block;
                width:4px;
                height:14px;
                margin: 0 10px 0 0;
                vertical-align: middle;
                background: $cmdbBorderColor;
            }
            .title-info {
                @include inlineBlock;
                font-size: 0;
                > span {
                    @include inlineBlock;
                    font-size: 16px;
                }
            }
            .number {
                color: $cmdbBorderColor;
            }
            .group-btn {
                display: none;
                vertical-align: middle;
                margin-right: 4px;
                .bk-button-text {
                    font-size: 16px;
                }
            }
            &:hover {
                .group-btn {
                    display: inline-block;
                }
            }
        }
    }
    .model-list {
        padding-left: 12px;
        overflow: hidden;
        transition: height .2s;
        .model-item {
            display: flex;
            position: relative;
            float: left;
            margin: 10px 10px 0 0;
            width: calc((100% - 10px * 4) / 5);
            height: 70px;
            border: 1px solid $cmdbTableBorderColor;
            border-radius: 4px;
            background-color: #ffffff;
            cursor: pointer;
            &:nth-child(5n) {
                margin-right: 0;
            }
            &.ispaused {
                background: #fcfdfe;
                border-color: #dde4eb;
                .icon-box {
                    color: #96c2f7;
                }
                .model-name {
                    color: #bfc7d2;
                }
            }
            &.ispre {
                .icon-box {
                    color: #798aad;
                }
            }
            &:hover {
                border-color: $cmdbBorderFocusColor;
                .info-instance {
                    display: block;
                }
            }
            .icon-box {
                float: left;
                width: 66px;
                text-align: center;
                font-size: 32px;
                color: #3a84ff;
                .icon {
                    line-height: 68px;
                }
            }
            .model-details {
                padding: 0 4px 0 0;
                overflow: hidden;
            }
            .model-name {
                margin-top: 16px;
                line-height: 19px;
                font-size: 14px;
                @include ellipsis;
            }
            .model-id {
                line-height: 16px;
                font-size: 12px;
                color: #bfc7d2;
                @include ellipsis;
            }
            .info-model {
                flex: 1;
                width: 0;
                border-radius: 4px 0 0 4px;
                &:hover {
                    background-color: #f0f5ff;
                }
                &.radius {
                    border-radius: 4px;
                }
            }
            .info-instance {
                display: none;
                width: 70px;
                padding: 0 8px 0 6px;
                text-align: center;
                color: #c3cdd7;
                border-radius: 0 4px 4px 0;
                &:hover {
                    background-color: #f0f5ff;
                    p {
                        color: #3a84ff;
                    }
                }
                .icon-cc-share {
                    font-size: 14px;
                    margin-top: 16px;
                    color: #3a84ff;
                }
                p {
                    font-size: 16px;
                    padding-top: 2px;
                    @include ellipsis;
                }
            }
        }
    }
    .dialog {
        .dialog-content {
            padding: 20px 15px 20px 28px;
        }
        .title {
            font-size: 20px;
            color: #333948;
            line-height: 1;
            padding-bottom: 14px;
        }
        .label-item,
        label {
            display: block;
            margin-bottom: 10px;
            font-size: 0;
            &:last-child {
                margin: 0;
            }
            .color-danger {
                display: inline-block;
                font-size: 16px;
                width: 15px;
                text-align: center;
                vertical-align: middle;
            }
            .icon-info-circle {
                font-size: 18px;
                color: $cmdbBorderColor;
            }
            .label-title {
                font-size: 16px;
                line-height: 36px;
                vertical-align: middle;
                @include ellipsis;
            }
            .cmdb-form-item {
                display: inline-block;
                margin-right: 10px;
                width: 519px;
                vertical-align: middle;
            }
        }
        .footer {
            font-size: 0;
            text-align: right;
            .bk-primary {
                margin-right: 10px;
            }
        }
    }
    .success-content {
        text-align: center;
        padding-bottom: 46px;
        p {
            color: #444444;
            font-size: 24px;
            padding: 10px 0 20px;
        }
        .icon-check-1 {
            width: 58px;
            height: 58px;
            line-height: 58px;
            font-size: 50px;
            font-weight: bold;
            color: #fff;
            border-radius: 50%;
            background-color: #2dcb56;
            text-align: center;
        }
        .btn-box {
            font-size: 0;
            .bk-button {
                margin: 0 5px;
            }
        }
    }
</style><|MERGE_RESOLUTION|>--- conflicted
+++ resolved
@@ -72,11 +72,7 @@
                         <span class="number">({{classification['bk_objects'].length}})</span>
                     </div>
                     <template v-if="isEditable(classification) && modelType === 'enable'">
-<<<<<<< HEAD
-                        <cmdb-auth class="group-btn ml5" :auth="{ type: $OPERATION.C_MODEL, relation: [classification.id] }">
-=======
-                        <cmdb-auth v-if="!mainLoading" class="group-btn ml5" :auth="$authResources({ type: $OPERATION.C_MODEL })">
->>>>>>> 619b7386
+                        <cmdb-auth v-if="!mainLoading" class="group-btn ml5" :auth="{ type: $OPERATION.C_MODEL, relation: [classification.id] }">
                             <bk-button slot-scope="{ disabled }"
                                 theme="primary"
                                 text
@@ -85,14 +81,7 @@
                                 <i class="icon-cc-add-line"></i>
                             </bk-button>
                         </cmdb-auth>
-<<<<<<< HEAD
-                        <cmdb-auth class="group-btn" :auth="{ type: $OPERATION.U_MODEL_GROUP, relation: [classification.id] }">
-=======
-                        <cmdb-auth v-if="!mainLoading" class="group-btn" :auth="$authResources({
-                            resource_id: classification.id,
-                            type: $OPERATION.U_MODEL_GROUP
-                        })">
->>>>>>> 619b7386
+                        <cmdb-auth v-if="!mainLoading" class="group-btn" :auth="{ type: $OPERATION.U_MODEL_GROUP, relation: [classification.id] }">
                             <bk-button slot-scope="{ disabled }"
                                 theme="primary"
                                 text
@@ -101,14 +90,7 @@
                                 <i class="icon-cc-edit"></i>
                             </bk-button>
                         </cmdb-auth>
-<<<<<<< HEAD
-                        <cmdb-auth class="group-btn" :auth="{ type: $OPERATION.D_MODEL_GROUP, relation: [classification.id] }">
-=======
-                        <cmdb-auth v-if="!mainLoading" class="group-btn" :auth="$authResources({
-                            resource_id: classification.id,
-                            type: $OPERATION.D_MODEL_GROUP
-                        })">
->>>>>>> 619b7386
+                        <cmdb-auth v-if="!mainLoading" class="group-btn" :auth="{ type: $OPERATION.D_MODEL_GROUP, relation: [classification.id] }">
                             <bk-button slot-scope="{ disabled }"
                                 theme="primary"
                                 text

--- conflicted
+++ resolved
@@ -150,12 +150,8 @@
                                 :disabled="groupDialog.isEdit"
                                 v-model.trim="groupDialog.data['bk_classification_id']"
                                 v-validate="'required|classifyId'">
-<<<<<<< HEAD
                             </bk-input>
-                            <p class="form-error">{{errors.first('classifyId')}}</p>
-=======
                             <p class="form-error" :title="errors.first('classifyId')">{{errors.first('classifyId')}}</p>
->>>>>>> 37864247
                         </div>
                         <i class="bk-icon icon-info-circle" v-bk-tooltips="$t('ModelManagement[\'下划线，数字，英文小写的组合\']')"></i>
                     </label>
@@ -171,12 +167,8 @@
                                 :placeholder="$t('ModelManagement[\'请输入名称\']')"
                                 v-model.trim="groupDialog.data['bk_classification_name']"
                                 v-validate="'required|classifyName'">
-<<<<<<< HEAD
                             </bk-input>
-                            <p class="form-error">{{errors.first('classifyName')}}</p>
-=======
                             <p class="form-error" :title="errors.first('classifyName')">{{errors.first('classifyName')}}</p>
->>>>>>> 37864247
                         </div>
                     </label>
                 </div>

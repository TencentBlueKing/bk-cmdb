<template>
    <div class="group-wrapper" :style="{ 'padding-top': showFeatureTips ? '94px' : '52px' }">
        <cmdb-main-inject
            inject-type="prepend"
            :class="['btn-group', 'clearfix', { sticky: !!scrollTop }]">
            <feature-tips
                :feature-name="'model'"
                :show-tips="showFeatureTips"
                :desc="$t('模型顶部提示')"
                :more-href="'https://docs.bk.tencent.com/cmdb/Introduction.html#ModelManagement'"
                @close-tips="showFeatureTips = false">
            </feature-tips>
            <div class="fl">
                <span style="display: inline-block;"
                    v-cursor="{
                        active: !$isAuthorized($OPERATION.C_MODEL),
                        auth: [$OPERATION.C_MODEL]
                    }">
                    <bk-button theme="primary"
                        :disabled="!$isAuthorized($OPERATION.C_MODEL) || modelType === 'disabled'"
                        @click="showModelDialog()">
                        {{$t('新建模型')}}
                    </bk-button>
                </span>
                <span style="display: inline-block;"
                    v-cursor="{
                        active: !$isAuthorized($OPERATION.C_MODEL_GROUP),
                        auth: [$OPERATION.C_MODEL_GROUP]
                    }">
                    <bk-button theme="default"
                        :disabled="!$isAuthorized($OPERATION.C_MODEL_GROUP) || modelType === 'disabled'"
                        @click="showGroupDialog(false)">
                        {{$t('新建分组')}}
                    </bk-button>
                </span>
            </div>
            <div class="model-type-options fr">
                <bk-button class="model-type-button enable"
                    :class="[{ 'model-type-button-active': modelType === 'enable' }]"
                    size="small"
                    @click="modelType = 'enable'">
                    {{$t('启用中')}}
                </bk-button>
                <span class="inline-block-middle" style="outline: 0;" v-bk-tooltips="disabledModelBtnText">
                    <bk-button class="model-type-button disabled"
                        :class="[{ 'model-type-button-active': modelType === 'disabled' }]"
                        size="small"
                        :disabled="!disabledClassifications.length"
                        @click="modelType = 'disabled'">
                        {{$t('已停用')}}
                    </bk-button>
                </span>
            </div>
            <div class="model-search-options fr">
                <bk-input class="search-model"
                    :clearable="true"
                    :right-icon="'bk-icon icon-search'"
                    v-model.trim="searchModel">
                </bk-input>
            </div>
        </cmdb-main-inject>

        <ul class="group-list">
            <li class="group-item clearfix"
                v-for="(classification, classIndex) in currentClassifications"
                :key="classIndex">
                <div class="group-title" v-bk-tooltips="classification.bk_classification_type === 'inner' ? groupToolTips : ''">
                    <span>{{classification['bk_classification_name']}}</span>
                    <span class="number">({{classification['bk_objects'].length}})</span>
                    <template v-if="isEditable(classification)">
                        <i class="icon-cc-add-line text-primary"
                            :class="[{ 'disabled': !$isAuthorized($OPERATION.C_MODEL) }]"
                            :style="{ 'margin': '0 6px' }"
                            v-cursor="{
                                active: !$isAuthorized($OPERATION.C_MODEL),
                                auth: [$OPERATION.C_MODEL]
                            }"
                            @click="showModelDialog(classification.bk_classification_id)">
                        </i>
                        <i class="icon-cc-edit text-primary"
                            :class="[{ 'disabled': !$isAuthorized($OPERATION.U_MODEL_GROUP) }]"
                            :style="{ 'margin-right': '4px' }"
                            v-cursor="{
                                active: !$isAuthorized($OPERATION.U_MODEL_GROUP),
                                auth: [$OPERATION.U_MODEL_GROUP]
                            }"
                            @click="showGroupDialog(true, classification)">
                        </i>
                        <i class="icon-cc-delete text-primary"
                            :class="[{ 'disabled': !$isAuthorized($OPERATION.D_MODEL_GROUP) }]"
                            v-cursor="{
                                active: !$isAuthorized($OPERATION.D_MODEL_GROUP),
                                auth: [$OPERATION.D_MODEL_GROUP]
                            }"
                            @click="deleteGroup(classification)">
                        </i>
                    </template>
                </div>
                <ul class="model-list clearfix">
                    <li class="model-item bgc-white"
                        :class="{
                            'ispaused': model['bk_ispaused'],
                            'ispre': isInner(model)
                        }"
                        v-for="(model, modelIndex) in classification['bk_objects']"
                        :key="modelIndex">
                        <div class="info-model"
                            :class="{ 'radius': modelType === 'disabled' || classification['bk_classification_id'] === 'bk_biz_topo' }"
                            @click="modelClick(model)">
                            <div class="icon-box">
                                <i class="icon" :class="[model['bk_obj_icon']]"></i>
                            </div>
                            <div class="model-details">
                                <p class="model-name" :title="model['bk_obj_name']">{{model['bk_obj_name']}}</p>
                                <p class="model-id" :title="model['bk_obj_id']">{{model['bk_obj_id']}}</p>
                            </div>
                        </div>
<<<<<<< HEAD
                        <div v-if="modelType !== 'disabled' && model.bk_classification_id !== 'bk_biz_topo'" class="info-instance" @click="handleGoInstance(model)">
=======
                        <div v-if="modelType !== 'disabled' && classification['bk_classification_id'] !== 'bk_biz_topo'"
                            class="info-instance"
                            @click="handleGoInstance(model)">
>>>>>>> 3ea3b79f
                            <i class="icon-cc-share"></i>
                            <p>{{modelStatisticsSet[model.bk_obj_id] | instanceCount}}</p>
                        </div>
                    </li>
                </ul>
            </li>
        </ul>

        <bk-dialog
            class="bk-dialog-no-padding bk-dialog-no-tools group-dialog dialog"
            :close-icon="false"
            :width="600"
            :mask-close="false"
            v-model="groupDialog.isShow">
            <div class="dialog-content">
                <p class="title">{{groupDialog.title}}</p>
                <div class="content">
                    <label>
                        <div class="label-title">
                            {{$t('唯一标识')}}<span class="color-danger">*</span>
                        </div>
                        <div class="cmdb-form-item" :class="{ 'is-error': errors.has('classifyId') }">
                            <bk-input type="text" class="cmdb-form-input"
                                name="classifyId"
                                :placeholder="$t('请输入唯一标识')"
                                :disabled="groupDialog.isEdit"
                                v-model.trim="groupDialog.data['bk_classification_id']"
                                v-validate="'required|classifyId'">
                            </bk-input>
                            <p class="form-error" :title="errors.first('classifyId')">{{errors.first('classifyId')}}</p>
                        </div>
                        <i class="bk-icon icon-info-circle" v-bk-tooltips="$t('下划线，数字，英文小写的组合')"></i>
                    </label>
                    <label>
                        <span class="label-title">
                            {{$t('名称')}}
                        </span>
                        <span class="color-danger">*</span>
                        <div class="cmdb-form-item" :class="{ 'is-error': errors.has('classifyName') }">
                            <bk-input type="text"
                                class="cmdb-form-input"
                                name="classifyName"
                                :placeholder="$t('请输入名称')"
                                v-model.trim="groupDialog.data['bk_classification_name']"
                                v-validate="'required|classifyName'">
                            </bk-input>
                            <p class="form-error" :title="errors.first('classifyName')">{{errors.first('classifyName')}}</p>
                        </div>
                    </label>
                </div>
            </div>
            <div slot="footer" class="footer">
                <bk-button theme="primary" :loading="$loading(['updateClassification', 'createClassification'])" @click="saveGroup">{{$t('保存')}}</bk-button>
                <bk-button theme="default" @click="hideGroupDialog">{{$t('取消')}}</bk-button>
            </div>
        </bk-dialog>

        <the-create-model
            :is-show.sync="modelDialog.isShow"
            :group-id.sync="modelDialog.groupId"
            :title="$t('新建模型')"
            @confirm="saveModel">
        </the-create-model>
        
        <bk-dialog
            class="bk-dialog-no-padding"
            :width="400"
            :show-footer="false"
            :mask-close="false"
            v-model="sucessDialog.isShow">
            <div class="success-content">
                <i class="bk-icon icon-check-1"></i>
                <p>{{$t('模型创建成功')}}</p>
                <div class="btn-box">
                    <bk-button theme="primary" @click="handleGoInstance(curCreateModel)">{{$t('添加实例')}}</bk-button>
                    <bk-button @click="modelClick(curCreateModel)">{{$t('配置字段')}}</bk-button>
                    <bk-button @click="sucessDialog.isShow = false">{{$t('返回列表')}}</bk-button>
                </div>
            </div>
        </bk-dialog>
    </div>
</template>

<script>
    import cmdbMainInject from '@/components/layout/main-inject'
    import theCreateModel from '@/components/model-manage/_create-model'
    import featureTips from '@/components/feature-tips/index'
    import { mapGetters, mapMutations, mapActions } from 'vuex'
    import { addMainScrollListener, removeMainScrollListener } from '@/utils/main-scroller'
    import { MENU_RESOURCE_HOST, MENU_RESOURCE_BUSINESS, MENU_RESOURCE_INSTANCE } from '@/dictionary/menu-symbol'
    export default {
        filters: {
            instanceCount (value) {
                if ([null, undefined].includes(value)) {
                    return '--'
                }
                return value > 999 ? '999+' : value
            }
        },
        components: {
            // theModel,
            theCreateModel,
            cmdbMainInject,
            featureTips
        },
        data () {
            return {
                showFeatureTips: false,
                scrollHandler: null,
                scrollTop: 0,
                modelType: 'enable',
                searchModel: '',
                filterClassifications: [],
                modelStatisticsSet: {},
                curCreateModel: {},
                sucessDialog: {
                    isShow: false
                },
                groupToolTips: {
                    content: this.$t('内置模型组不支持添加和修改'),
                    placement: 'right'
                },
                groupDialog: {
                    isShow: false,
                    isEdit: false,
                    title: this.$t('新建分组'),
                    data: {
                        bk_classification_id: '',
                        bk_classification_name: '',
                        id: ''
                    }
                },
                modelDialog: {
                    isShow: false,
                    groupId: ''
                }
            }
        },
        computed: {
            ...mapGetters(['supplierAccount', 'userName', 'admin', 'isAdminView', 'isBusinessSelected', 'featureTipsParams']),
            ...mapGetters('objectModelClassify', [
                'classifications'
            ]),
            enableClassifications () {
                const enableClassifications = []
                this.classifications.forEach(classification => {
                    enableClassifications.push({
                        ...classification,
                        'bk_objects': classification['bk_objects'].filter(model => {
                            return !model['bk_ispaused'] && !['process', 'plat'].includes(model['bk_obj_id'])
                        })
                    })
                })
                return enableClassifications
            },
            disabledClassifications () {
                const disabledClassifications = []
                this.classifications.forEach(classification => {
                    const disabledModels = classification['bk_objects'].filter(model => {
                        return model['bk_ispaused'] && !['process', 'plat'].includes(model['bk_obj_id'])
                    })
                    if (disabledModels.length) {
                        disabledClassifications.push({
                            ...classification,
                            'bk_objects': disabledModels
                        })
                    }
                })
                return disabledClassifications
            },
            currentClassifications () {
                if (!this.searchModel) {
                    return this.modelType === 'enable' ? this.enableClassifications : this.disabledClassifications
                } else {
                    return this.filterClassifications
                }
            },
            disabledModelBtnText () {
                return this.disabledClassifications.length ? '' : this.$t('停用模型提示')
            }
        },
        watch: {
            searchModel (value) {
                if (!value) {
                    return
                }
                const searchResult = []
                const reg = new RegExp(value, 'gi')
                const currentClassifications = this.modelType === 'enable' ? this.enableClassifications : this.disabledClassifications
                const classifications = this.$tools.clone(currentClassifications)
                for (let i = 0; i < classifications.length; i++) {
                    classifications[i].bk_objects = classifications[i].bk_objects.filter(model => reg.test(model.bk_obj_name) || reg.test(model.bk_obj_id))
                    searchResult.push(classifications[i])
                }
                this.filterClassifications = searchResult
            },
            modelType () {
                this.searchModel = ''
            }
        },
        async created () {
            this.scrollHandler = event => {
                this.scrollTop = event.target.scrollTop
            }
            addMainScrollListener(this.scrollHandler)
            this.getModelStatistics()
            this.searchClassificationsObjects({
                params: this.$injectMetadata()
            })
            if (this.$route.query.searchModel) {
                const hash = window.location.hash
                this.searchModel = this.$route.query.searchModel
                window.location.hash = hash.substring(0, hash.indexOf('?'))
            }
            this.showFeatureTips = this.featureTipsParams['model']
        },
        beforeDestroy () {
            removeMainScrollListener(this.scrollHandler)
        },
        methods: {
            ...mapMutations('objectModelClassify', [
                'updateClassify',
                'deleteClassify'
            ]),
            ...mapActions('objectModelClassify', [
                'searchClassificationsObjects',
                'getClassificationsObjectStatistics',
                'createClassification',
                'updateClassification',
                'deleteClassification'
            ]),
            ...mapActions('objectModel', [
                'createObject'
            ]),
            isEditable (classification) {
                if (classification['bk_classification_type'] === 'inner') {
                    return false
                }
                if (this.isAdminView) {
                    return true
                }
                return !!this.$tools.getMetadataBiz(classification)
            },
            isInner (model) {
                return !this.$tools.getMetadataBiz(model)
            },
            showGroupDialog (isEdit, group) {
                if (isEdit) {
                    if (!this.$isAuthorized(this.$OPERATION.U_MODEL_GROUP)) return
                    this.groupDialog.data.id = group.id
                    this.groupDialog.title = this.$t('编辑分组')
                    this.groupDialog.data.bk_classification_id = group['bk_classification_id']
                    this.groupDialog.data.bk_classification_name = group['bk_classification_name']
                    this.groupDialog.data.id = group.id
                } else {
                    if (!this.$isAuthorized(this.$OPERATION.C_MODEL_GROUP)) return
                    this.groupDialog.title = this.$t('新建分组')
                    this.groupDialog.data.bk_classification_id = ''
                    this.groupDialog.data.bk_classification_name = ''
                    this.groupDialog.data.id = ''
                }
                this.groupDialog.isEdit = isEdit
                this.groupDialog.isShow = true
            },
            hideGroupDialog () {
                this.groupDialog.isShow = false
                this.$validator.reset()
            },
            async getModelStatistics () {
                const modelStatisticsSet = {}
                const res = await this.getClassificationsObjectStatistics({
                    config: {
                        requestId: 'getClassificationsObjectStatistics'
                    }
                })
                res.forEach(item => {
                    modelStatisticsSet[item.bk_obj_id] = item.instance_count
                })
                this.modelStatisticsSet = modelStatisticsSet
            },
            async saveGroup () {
                const res = await Promise.all([
                    this.$validator.validate('classifyId'),
                    this.$validator.validate('classifyName')
                ])
                if (res.includes(false)) {
                    return
                }
                const params = this.$injectMetadata({
                    bk_supplier_account: this.supplierAccount,
                    bk_classification_id: this.groupDialog.data['bk_classification_id'],
                    bk_classification_name: this.groupDialog.data['bk_classification_name']
                })
                if (this.groupDialog.isEdit) {
                    // eslint-disable-next-line
                    const res = await this.updateClassification({
                        id: this.groupDialog.data.id,
                        params,
                        config: {
                            requestId: 'updateClassification'
                        }
                    })
                    this.updateClassify({ ...params, ...{ id: this.groupDialog.data.id } })
                } else {
                    const res = await this.createClassification({
                        params,
                        config: { requestId: 'createClassification' }
                    })
                    this.updateClassify({ ...params, ...{ id: res.id } })
                }
                this.hideGroupDialog()
                this.searchModel = ''
            },
            deleteGroup (group) {
                if (!this.$isAuthorized(this.$OPERATION.D_MODEL_GROUP)) return
                this.$bkInfo({
                    title: this.$t('确认要删除此分组'),
                    confirmFn: async () => {
                        await this.deleteClassification({
                            id: group.id,
                            config: {
                                data: this.$injectMetadata({}, {
                                    inject: !!this.$tools.getMetadataBiz(group)
                                })
                            }
                        })
                        this.$store.commit('objectModelClassify/deleteClassify', group['bk_classification_id'])
                        this.searchModel = ''
                    }
                })
            },
            showModelDialog (groupId) {
                this.modelDialog.groupId = groupId || ''
                this.modelDialog.isShow = true
            },
            async saveModel (data) {
                const params = this.$injectMetadata({
                    bk_supplier_account: this.supplierAccount,
                    bk_obj_name: data['bk_obj_name'],
                    bk_obj_icon: data['bk_obj_icon'],
                    bk_classification_id: data['bk_classification_id'],
                    bk_obj_id: data['bk_obj_id'],
                    userName: this.userName
                })
                const createModel = await this.createObject({ params, config: { requestId: 'createModel' } })
                this.curCreateModel = createModel
                this.sucessDialog.isShow = true
                this.$http.cancel('post_searchClassificationsObjects')
                this.getModelStatistics()
                this.searchClassificationsObjects({
                    params: this.$injectMetadata()
                })
                this.modelDialog.isShow = false
                this.modelDialog.groupId = ''
                this.searchModel = ''
            },
            modelClick (model) {
                const fullPath = this.searchModel ? `${this.$route.fullPath}?searchModel=${this.searchModel}` : this.$route.fullPath
                this.$store.commit('objectModel/setActiveModel', model)
                this.$router.push({
                    name: 'modelDetails',
                    params: {
                        modelId: model['bk_obj_id']
                    },
                    query: {
                        from: fullPath
                    }
                })
            },
            handleGoInstance (model) {
                this.sucessDialog.isShow = false
                const map = {
                    host: MENU_RESOURCE_HOST,
                    biz: MENU_RESOURCE_BUSINESS
                }
                if (map.hasOwnProperty(model.bk_obj_id)) {
                    this.$router.push({
                        name: map[model.bk_obj_id]
                    })
                } else {
                    this.$router.push({
                        name: MENU_RESOURCE_INSTANCE,
                        params: {
                            objId: model.bk_obj_id
                        }
                    })
                }
            }
        }
    }
</script>

<style lang="scss" scoped>
    .group-wrapper {
        padding: 72px 0 20px 0;
    }
    .btn-group {
        position: absolute;
        top: 58px;
        left: 0;
        width: calc(100% - 17px);
        padding: 0 20px 20px;
        font-size: 0;
        background-color: #fafbfd;
        z-index: 100;
        .bk-primary {
            margin-right: 10px;
        }
        &.sticky {
            box-shadow: 0 0 8px 1px rgba(0, 0, 0, 0.03);
        }
    }
    .model-search-options {
        .search-model {
            width: 240px;
        }
    }
    .model-type-options {
        margin: 0 0 0 10px;
        font-size: 0;
        text-align: right;
        .model-type-button {
            position: relative;
            margin: 0;
            font-size: 12px;
            height: 32px;
            line-height: 30px;
            &.enable {
                border-radius: 2px 0 0 2px;
                border-right-color: #3a84ff;
                z-index: 2;
            }
            &.disabled {
                border-radius: 0 2px 2px 0;
                margin-left: -1px;
                z-index: 1;
            }
            &:hover {
                z-index: 2;
            }
            &-active {
                border-color: #3a84ff;
                color: #3a84ff;
            }
        }
    }
    .group-list {
        padding: 0 20px;
        .group-item {
            position: relative;
            padding: 10px 0 20px;
            >.icon-angle-double-down {
                position: absolute;
                left: 50%;
                bottom: -5px;
                margin-left: -5px;
                padding: 5px;
                font-size: 12px;
                cursor: pointer;
                transition: all .2s;
                &.rotate {
                    transform: rotate(180deg);
                }
            }
        }
        .group-title {
            display: inline-block;
            margin: 0 40px 0 0;
            line-height: 21px;
            color: #333948;
            outline: 0;
            &:before {
                content: "";
                display: inline-block;
                width:4px;
                height:14px;
                margin: 0 10px 0 0;
                vertical-align: middle;
                background: $cmdbBorderColor;
            }
            >span {
                display: inline-block;
                vertical-align: middle;
            }
            .number {
                color: $cmdbBorderColor;
            }
            >.text-primary {
                display: none;
                vertical-align: middle;
                cursor: pointer;
                &.disabled {
                    opacity: 1 !important;
                    color: #c4c6cc !important;
                }
            }
            &:hover {
                >.text-primary {
                    display: inline-block;
                }
            }
        }
    }
    .model-list {
        padding-left: 12px;
        overflow: hidden;
        transition: height .2s;
        .model-item {
            display: flex;
            position: relative;
            float: left;
            margin: 10px 10px 0 0;
            width: calc((100% - 10px * 4) / 5);
            height: 70px;
            border: 1px solid $cmdbTableBorderColor;
            border-radius: 4px;
            background-color: #ffffff;
            cursor: pointer;
            &:nth-child(5n) {
                margin-right: 0;
            }
            &.ispaused {
                background: #fcfdfe;
                border-color: #dde4eb;
                .icon-box {
                    color: #96c2f7;
                }
                .model-name {
                    color: #bfc7d2;
                }
            }
            &.ispre {
                .icon-box {
                    color: #798aad;
                }
            }
            &:hover {
                border-color: $cmdbBorderFocusColor;
                .info-instance {
                    display: block;
                }
            }
            .icon-box {
                float: left;
                width: 66px;
                text-align: center;
                font-size: 32px;
                color: $cmdbBorderFocusColor;
                .icon {
                    line-height: 68px;
                }
            }
            .model-details {
                padding: 0 4px 0 0;
                overflow: hidden;
            }
            .model-name {
                margin-top: 16px;
                line-height: 19px;
                font-size: 14px;
                @include ellipsis;
            }
            .model-id {
                line-height: 16px;
                font-size: 12px;
                color: #bfc7d2;
                @include ellipsis;
            }
            .info-model {
                flex: 1;
                width: 0;
                border-radius: 4px 0 0 4px;
                &:hover {
                    background-color: #f0f5ff;
                }
                &.radius {
                    border-radius: 4px;
                }
            }
            .info-instance {
                display: none;
                width: 70px;
                padding: 0 8px 0 6px;
                text-align: center;
                color: #c3cdd7;
                border-radius: 0 4px 4px 0;
                &:hover {
                    background-color: #f0f5ff;
                    p {
                        color: #3a84ff;
                    }
                }
                .icon-cc-share {
                    font-size: 14px;
                    margin-top: 16px;
                    color: #3a84ff;
                }
                p {
                    font-size: 16px;
                    padding-top: 2px;
                    @include ellipsis;
                }
            }
        }
    }
    .dialog {
        .dialog-content {
            padding: 20px 15px 20px 28px;
        }
        .title {
            font-size: 20px;
            color: #333948;
            line-height: 1;
            padding-bottom: 14px;
        }
        .label-item,
        label {
            display: block;
            margin-bottom: 10px;
            font-size: 0;
            &:last-child {
                margin: 0;
            }
            .color-danger {
                display: inline-block;
                font-size: 16px;
                width: 15px;
                text-align: center;
                vertical-align: middle;
            }
            .icon-info-circle {
                font-size: 18px;
                color: $cmdbBorderColor;
            }
            .label-title {
                font-size: 16px;
                line-height: 36px;
                vertical-align: middle;
                @include ellipsis;
            }
            .cmdb-form-item {
                display: inline-block;
                margin-right: 10px;
                width: 519px;
                vertical-align: middle;
            }
        }
        .footer {
            font-size: 0;
            text-align: right;
            .bk-primary {
                margin-right: 10px;
            }
        }
    }
    .success-content {
        text-align: center;
        padding-bottom: 46px;
        p {
            color: #444444;
            font-size: 24px;
            padding: 10px 0 20px;
        }
        .icon-check-1 {
            width: 58px;
            height: 58px;
            line-height: 58px;
            font-size: 30px;
            font-weight: bold;
            color: #fff;
            border-radius: 50%;
            background-color: #2dcb56;
            text-align: center;
        }
        .btn-box {
            font-size: 0;
            .bk-button {
                margin: 0 5px;
            }
        }
    }
</style><|MERGE_RESOLUTION|>--- conflicted
+++ resolved
@@ -115,13 +115,9 @@
                                 <p class="model-id" :title="model['bk_obj_id']">{{model['bk_obj_id']}}</p>
                             </div>
                         </div>
-<<<<<<< HEAD
-                        <div v-if="modelType !== 'disabled' && model.bk_classification_id !== 'bk_biz_topo'" class="info-instance" @click="handleGoInstance(model)">
-=======
-                        <div v-if="modelType !== 'disabled' && classification['bk_classification_id'] !== 'bk_biz_topo'"
+                        <div v-if="modelType !== 'disabled' && model.bk_classification_id !== 'bk_biz_topo'"
                             class="info-instance"
                             @click="handleGoInstance(model)">
->>>>>>> 3ea3b79f
                             <i class="icon-cc-share"></i>
                             <p>{{modelStatisticsSet[model.bk_obj_id] | instanceCount}}</p>
                         </div>

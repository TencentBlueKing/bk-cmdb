<!--
 * Tencent is pleased to support the open source community by making 蓝鲸 available.
 * Copyright (C) 2017-2022 THL A29 Limited, a Tencent company. All rights reserved.
 * Licensed under the MIT License (the "License"); you may not use this file except
 * in compliance with the License. You may obtain a copy of the License at
 * http://opensource.org/licenses/MIT
 * Unless required by applicable law or agreed to in writing, software distributed under
 * the License is distributed on an "AS IS" BASIS, WITHOUT WARRANTIES OR CONDITIONS OF ANY KIND,
 * either express or implied. See the License for the specific language governing permissions and
 * limitations under the License.
-->

<template>
  <div class="index-layout" :style="{ '--defaultPaddingTop': `${paddingTop}px` }">
    <div :class="['search-layout', { sticky: showResultList }]">
      <div class="search-top">
        <div class="search-tab">
          <span :class="['tab-item', { 'active': activeName === 'host' }]"
            @click="handleChangeTab('host')">
            {{$t('主机搜索')}}
          </span>
          <span
            v-cursor="{
              active: !isFullTextSearch,
              onclick: showFullTip
            }"
            :class="['tab-item', { 'active': activeName === 'fullText', 'disabled': !isFullTextSearch }]"
            @click="handleChangeTab('fullText')">
            {{$t('全文检索')}}
          </span>
        </div>
        <div class="tab-content">
          <host-search v-if="activeName === 'host'" v-test-id></host-search>
          <full-text-search-bar v-else v-test-id />
        </div>
        <full-text-search-result-tab v-test-id
          v-if="fullTextSearchProps.showResultList"
          :result="searchResult" />
      </div>
      <div class="search-content">
        <div class="loading-ghost" v-show="loading" v-bkloading="{ isLoading: loading }"></div>
        <full-text-search-result-list v-show="!loading" v-if="fullTextSearchProps.showResultList" v-test-id
          @complete="handleSearchComplete"
          :fetching.sync="loading" />
      </div>
    </div>
    <the-map style="user-select: none;"></the-map>
<<<<<<< HEAD
    <the-footer></the-footer>

    <functional-dependency
      mode="dialog"
      :show-dialog="showFuncDep"
      :title="this.$t('未开启全文检索功能')"
      :functional-desc="this.$t('使用全文检索，可以对所有纳管的资源进行无差别搜索，帮助你快速定位资源。')"
      :guide-title="this.$t('如需使用该功能，您需要：')"
      :guide-desc-list="[this.$t('联系平台维护人员开启')]"
      @gotoMore="handleToMore"
      @update:showDialog="(val) => showFuncDep = val"
    >
    </functional-dependency>
=======
    <the-footer v-if="!subEnv"></the-footer>
>>>>>>> 75d27cbc
  </div>
</template>

<script>
  import has from 'has'
  import { subEnv } from '@blueking/sub-saas'
  import { MENU_RESOURCE_HOST } from '@/dictionary/menu-symbol'
  import { HOME_HOST_SEARCH_CONTENT_STORE_KEY } from '@/dictionary/storage-keys.js'
  import hostSearch from './children/host-search'
  import fullTextSearchBar from './children/full-text-search/search-bar.vue'
  import fullTextSearchResultList from './children/full-text-search/result-list.vue'
  import fullTextSearchResultTab from './children/full-text-search/result-tab.vue'
  import theMap from './children/map'
  import theFooter from './children/footer'
  import functionalDependency from '@blueking/functional-dependency/vue2'
  import '@blueking/functional-dependency/vue2/vue2.css'

  export default {
    name: 'index',
    components: {
      hostSearch,
      fullTextSearchBar,
      fullTextSearchResultList,
      fullTextSearchResultTab,
      theMap,
      theFooter,
      functionalDependency
    },
    data() {
      return {
        activeName: 'host',
        showResultList: false,
        fullTextSearchProps: {},
        searchResult: {},
        loading: false,
<<<<<<< HEAD
        showFuncDep: false
=======
        subEnv
>>>>>>> 75d27cbc
      }
    },
    computed: {
      isFullTextSearch() {
        return this.$Site.fullTextSearch === 'on'
      },
      paddingTop() {
        return parseInt((this.$APP.height - 58) / 3, 10)
      }
    },
    watch: {
      '$route.query': {
        handler: 'setLayout',
        immediate: true
      }
    },
    beforeRouteEnter(to, from, next) {
      // 来源不是搜索落地页则清除搜索内容记录
      // eslint-disable-next-line no-underscore-dangle
      if (from?.name !== MENU_RESOURCE_HOST || !from?.query?._f) {
        window.sessionStorage.removeItem(HOME_HOST_SEARCH_CONTENT_STORE_KEY)
      }

      next()
    },
    methods: {
      showFullTip() {
        this.showFuncDep = true
      },
      handleToMore() {
        window.open('https://bk.tencent.com/docs/markdown/ZH/CMDB/3.10/UserGuide/Feature/Fulltext.md')
      },
      handleChangeTab(name) {
        if (name === 'fullText' && !this.isFullTextSearch) return
        this.$router.push({
          query: {
            ...this.$route.query,
            tab: name
          }
        })
      },
      setLayout() {
        const { query } = this.$route
        this.activeName = query.tab || 'host'

        this.showResultList = has(query, 'keyword')
        // 暂只有全文检索需要显示查询结果
        this.fullTextSearchProps.showResultList = this.showResultList
      },
      handleSearchComplete(result) {
        this.searchResult = result
      }
    }
  }
</script>

<style lang="scss" scoped>
  .index-layout {
    padding: 0 0 52px;
    background-color: #F5F6FA;
    position: relative;
    z-index: 1;
  }

  .search-layout {
    height: 100%;
    transition: all 0.4s;
    padding-top: var(--defaultPaddingTop);
    overflow-y: auto;

    &.sticky {
      padding-top: 0;
      background: #FAFBFD;

      .search-top {
        padding-top: 50px;
        position: sticky;
        background: #FFF;
        border-bottom: 1px solid #dde4eb;
        top: 0;
      }
    }

    .search-tab {
      max-width: 806px;
      margin: 0 auto;
      font-size: 0;
      .tab-item {
        @include inlineBlock;
        position: relative;
        height: 30px;
        line-height: 30px;
        text-align: center;
        padding: 0 14px;
        margin: 0 4px -1px 0;
        font-size: 14px;
        color: #63656E;
        background-color: #DCDEE5;
        border: 1px solid #C4C6CC;
        border-radius: 6px 6px 0 0;
        transition: all 0.2s;
        cursor: pointer;
        &.active {
          background-color: #FFFFFF;
          border-bottom-color: #FFFFFF !important;
          z-index: 1000;
        }

        &.disabled {
          background-color: #dcdee5;
          border-color: #dcdee5;
          color: #c4c6cc;
        }
      }
    }

    &:focus-within {
       .search-tab {
         .tab-item.active {
          border-color: #3A84FF;
        }
       }
    }

    .tab-content {
      display: block;
    }
  }

  .search-content {
    padding: 24px 0;
    .loading-ghost {
      min-height: 360px;
      /deep/ .bk-loading {
        background-color: #FAFBFD !important;
        z-index: 3 !important;
      }
    }
  }
</style><|MERGE_RESOLUTION|>--- conflicted
+++ resolved
@@ -45,7 +45,6 @@
       </div>
     </div>
     <the-map style="user-select: none;"></the-map>
-<<<<<<< HEAD
     <the-footer></the-footer>
 
     <functional-dependency
@@ -59,9 +58,7 @@
       @update:showDialog="(val) => showFuncDep = val"
     >
     </functional-dependency>
-=======
     <the-footer v-if="!subEnv"></the-footer>
->>>>>>> 75d27cbc
   </div>
 </template>
 
@@ -97,11 +94,8 @@
         fullTextSearchProps: {},
         searchResult: {},
         loading: false,
-<<<<<<< HEAD
-        showFuncDep: false
-=======
+        showFuncDep: false,
         subEnv
->>>>>>> 75d27cbc
       }
     },
     computed: {

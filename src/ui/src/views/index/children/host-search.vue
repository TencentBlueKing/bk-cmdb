<!--
 * Tencent is pleased to support the open source community by making 蓝鲸 available.
 * Copyright (C) 2017-2022 THL A29 Limited, a Tencent company. All rights reserved.
 * Licensed under the MIT License (the "License"); you may not use this file except
 * in compliance with the License. You may obtain a copy of the License at
 * http://opensource.org/licenses/MIT
 * Unless required by applicable law or agreed to in writing, software distributed under
 * the License is distributed on an "AS IS" BASIS, WITHOUT WARRANTIES OR CONDITIONS OF ANY KIND,
 * either express or implied. See the License for the specific language governing permissions and
 * limitations under the License.
-->

<template>
  <div class="host-search-layout">
    <div class="search-bar">
      <editable-block
        v-test-id
        ref="ipEditableBlock"
        :blur-parse="false"
        :placeholder="$t('首页主机搜索提示语')"
        :focus-tip="$t('首页主机搜索聚焦提示')"
        :blur-tip="$t('首页主机搜索失焦焦提示')"
        :value="searchContent"
        @search="handleSearch"
        @blur="handleBlur"
        @focus="handleFocus">
      </editable-block>
      <bk-button theme="primary" class="search-btn" v-test-id="'search'"
        ref="searchBtn"
        :loading="$loading(request.search)"
        @click="handleSearch">
        <i class="bk-icon icon-search"></i>
        {{$t('搜索')}}
      </bk-button>
      <bk-link theme="primary" class="advanced-link" @click="handleSetFilters">{{$t('高级筛选')}}</bk-link>
    </div>
    <div class="picking-popover-content" ref="popoverContent" v-show="isShowPopover">
      <p>{{$t('未在输入的内容中检测到有效IP，请问您希望以哪种方式进行搜索？')}}</p>
      <div class="buttons">
        <bk-button size="small" outline v-test-id="'assetSearch'"
          @click="handleAssetSearch">
          {{$t('固资编号')}}
        </bk-button>
        <bk-button size="small" outline v-test-id="'ipSearch'"
          @click="handleIPFuzzySearch">
          {{$t('IP模糊搜索')}}
        </bk-button>
      </div>
    </div>
  </div>
</template>

<script>
  import { MENU_RESOURCE_HOST } from '@/dictionary/menu-symbol'
  import QS from 'qs'
  import FilterUtils from '@/components/filters/utils.js'
  import { HOME_HOST_SEARCH_CONTENT_STORE_KEY } from '@/dictionary/storage-keys.js'
  import { IP_SEARCH_MAX_CLOUD, IP_SEARCH_MAX_COUNT } from '@/setup/validate'
  import EditableBlock from '@/components/editable-block/index.vue'
  import FilterStore, { setupFilterStore } from '@/components/filters/store'
  import FilterForm from '@/components/filters/filter-form.js'
  import { LT_REGEXP } from '@/dictionary/regexp'

  export default {
    components: {
      EditableBlock
    },
    data() {
      const defaultSearchContent = () => {
        let content = ''
        try {
          content = (JSON.parse(window.sessionStorage.getItem(HOME_HOST_SEARCH_CONTENT_STORE_KEY)) || '').replace(LT_REGEXP, '&lt')
        } catch (e) {
          console.error(e)
          content = ''
        }
        return content
      }
      return {
        rows: 1,
        searchButtonType: 'search',
        isShowPopover: false,
        searchContent: defaultSearchContent(),
        ipEditableBlock: null,
        popoverProps: {
          width: 280,
          trigger: 'manual',
          distance: 12,
          theme: 'light',
          placement: 'bottom',
          tippyOptions: {
            hideOnClick: true
          }
        },
        searchFlag: {
          ip: false,
          asset: false
        },
        searchIPs: {},
        request: {
          search: Symbol('search')
        }
      }
    },
    watch: {
      searchContent: {
        handler() {
          this.$nextTick(this.setRows)
        },
        immediate: true
      },
      'ipEditableBlock.searchContent': {
        handler() {
          this.$nextTick(this.setRows)
        }
      },
    },
    mounted() {
      this.ipEditableBlock = this.$refs.ipEditableBlock
      this.initFilterStore()
    },
    methods: {
      async initFilterStore() {
        const currentRouteName = this.$route.name
        if (this.storageRouteName === currentRouteName) return
        this.storageRouteName = currentRouteName
        await setupFilterStore()
        FilterStore.setResourceScope('all')
      },
      getAuthMaskProps() {
        const auth = { type: this.$OPERATION.R_RESOURCE_HOST }
        return {
          auth,
          tag: 'div',
          authorized: this.isViewAuthed(auth)
        }
      },
      getSearchList() {
        // 使用切割IP的方法分割内容，方法在此处完全适用且能与高级搜索的IP分割保持一致
        return FilterUtils.splitIP(this.ipEditableBlock.searchContent)
      },
      // 有无IP
      hasIP() {
        return this.searchFlag.ip
      },
      setRows() {
        const rows = this.ipEditableBlock.searchContent.split('\n').length || 1
        this.rows = Math.min(10, rows)
      },
      setSearch(searchList) {
        const IPs = FilterUtils.parseIP(searchList)
        const { IPv4List, IPv4WithCloudList, IPv6List, IPv6WithCloudList, assetList } = IPs
        this.searchIPs = IPs

        this.searchFlag.ip = IPv4List.length
          || IPv4WithCloudList.length
          || IPv6List.length
          || IPv6WithCloudList.length
        this.searchFlag.asset = assetList.length > 0
      },
      // 显示气泡框
      showPopover(target) {
        if (this.popoverInstance) {
          this.popoverInstance.destroy()
        }
        this.isShowPopover = true
        this.popoverInstance = this.$bkPopover(target || this.$el, {
          content: this.$refs.popoverContent,
          theme: 'light',
          allowHTML: true,
          placement: 'bottom',
          trigger: 'manual',
          interactive: true,
          arrow: true
        })
        this.popoverInstance.show()
      },
      // 开启高级筛选侧滑栏
      showFilterForm(IPText = '', type = 'ip') {
        const { assetList } = this.searchIPs
        const propertyId = 'bk_asset_id'

        FilterStore.setIPField('text', IPText)
        FilterStore.setConditonField(propertyId, '')
        this.ipEditableBlock.clear()

        if (type === 'asset') {
          FilterStore.setSelectedField(propertyId)
          FilterStore.setConditonField(propertyId, assetList)
        }
        if (type !== 'fuzzy') {
          FilterStore.setIPField('exact', true)
        }

        FilterForm.show({
          type: 'index',
          searchAction: (allCondition) => {
            const { IP, condition } = allCondition
            FilterStore.setIP(IP)
            const query = FilterStore.getQuery(condition)
            this.$routerActions.open({
              name: MENU_RESOURCE_HOST,
              query: {
                ...query,
                adv: 1,
                scope: 'all'
              }
            })
          }
        })
      },
      ipSearch(isFuzzy = false) {
        const IPs = this.searchIPs
        const { cloudIdSet } = IPs
        const { searchContent } = this.ipEditableBlock

        if (cloudIdSet.size > IP_SEARCH_MAX_CLOUD) {
          return this.$warn(this.$t('最多支持50个不同管控区域的混合搜索'))
        }

        const IPList = [...IPs.IPv4List, ...IPs.IPv6List]
        IPs.IPv4WithCloudList.forEach(([cloud, ip, type]) => {
          let val = `${cloud}:[${ip}]`
          if (type === 0) {
            val = val.replace(/\[|\]/g, '')
          }
          IPList.push(val)
        })
        IPs.IPv6WithCloudList.forEach(([cloud, ip]) => IPList.push(`${cloud}:[${ip}]`))

        const IPText = isFuzzy ? searchContent : IPList.join('\n')
        const ip = Object.assign(FilterUtils.getDefaultIP(), { text: IPText })

        this.$routerActions.redirect({
          name: MENU_RESOURCE_HOST,
          query: {
            scope: 'all',
            ip: QS.stringify(ip, { encode: false }),
            isFuzzy,
          },
          history: true
        })
      },
      // 搜索点击固资编号
      searchToAsset() {
        const { assetList: list } = this.searchIPs
        try {
          const filter = {
            'bk_asset_id.in': list.join(',')
          }
          this.$routerActions.redirect({
            name: MENU_RESOURCE_HOST,
            query: {
              scope: 'all',
              filter: QS.stringify(filter, { encode: false })
            },
            history: true
          })
        } catch (error) {
          console.error(true)
        }
      },
      destroy() {
        this.popoverInstance.destroy()
        this.isShowPopover = false
      },
      handleFocus() {
        this.$emit('focus', true)
        this.setRows()
      },
      handleBlur() {
        this.$emit('focus', false)
      },
      async handleSearch() {
        this.searchButtonType = 'search'
        const { searchContent } = this.ipEditableBlock
        if (!searchContent.length) {
          this.ipEditableBlock?.focus()
          return
        }
        const searchList = this.getSearchList()
        this.setSearch(searchList)
        if (searchList.length > IP_SEARCH_MAX_COUNT) {
          this.$warn(this.$t('最多支持搜索10000条数据'))
          return
        }

        // 保存本次搜索内容
        window.sessionStorage.setItem(
          HOME_HOST_SEARCH_CONTENT_STORE_KEY,
          JSON.stringify(this.ipEditableBlock.searchContent)
        )
        const isIPSearch = this.hasIP()
        if (isIPSearch) {
          return this.ipSearch()
        }
        return this.showPopover(this.$refs?.searchBtn?.$el)
      },
      handleIPFuzzySearch() {
        this.destroy()
        const { searchButtonType } = this
        const content = this.ipEditableBlock.searchContent
        FilterStore.setIPField('exact', false)
        if (searchButtonType === 'search') return this.ipSearch(true)
        return this.showFilterForm(content, 'fuzzy')
      },
      handleAssetSearch() {
        this.destroy()
        const { searchButtonType } = this
        if (searchButtonType === 'search') return this.searchToAsset()
        return this.showFilterForm('', 'asset')
      },
      handleSetFilters(event) {
        this.searchButtonType = 'setFilters'
        this.setSearch(this.getSearchList())
        const isIPSearch = this.hasIP()
        const content = this.ipEditableBlock.searchContent
        if (isIPSearch || !content) {
          return this.showFilterForm(content)
        }
<<<<<<< HEAD
        return this.showPopover(event?.target)
=======
        FilterStore.setIPField('text', IPText)
        FilterStore.setConditonField(propertyId, assetList)
        this.ipEditableBlock.clear()
        FilterForm.show({
          type: 'index',
          icon: 'icon-plus-circle',
          conditionText: '添加',
          searchAction: (allCondition) => {
            const { IP, condition } = allCondition
            FilterStore.setIP(IP)
            const query = FilterStore.getQuery(condition)
            this.$routerActions.open({
              name: MENU_RESOURCE_HOST,
              query: {
                ...query,
                adv: 1,
                scope: 'all'
              }
            })
          }
        })
>>>>>>> bffaca41
      },
    }
  }
</script>

<style lang="scss" scoped>
    .host-search-layout {
        position: relative;
        width: 100%;
        max-width: 806px;
        height: 42px;
        margin: 0 auto;

        .auth-mask {
          height: 100%;
        }
    }
    .search-bar {
        position: absolute;
        width: 100%;
        height: 42px;
        z-index: 999;
        display: flex;
    }
    .search-btn {
        width: 86px;
        height: 42px;
        line-height: 42px;
        padding: 0;
        border-radius: 0 2px 2px 0;
        .icon-search {
            width: 18px;
            height: 18px;
            font-size: 18px;
            margin: -2px 4px 0 0;
        }
    }
    .search-text {
        position: absolute;
        left: 0;
        top: 0;
        width: 100%;
        max-width: 640px;
        height: 42px;
        line-height: 30px;
        font-size: 14px;
        color: #63656E;
        border: 1px solid #C4C6CC;
        background-color: #FFFFFF;
        padding: 5px 16px;
        z-index: 1;
        cursor: text;
        @include ellipsis;
    }
    .advanced-link {
      margin-left: 8px;
      /deep/ .bk-link-text {
        font-size: 12px;
      }
    }
    .picking-popover-content {
      padding: 6px;
      width: 220px;
      .buttons {
        margin-top: 12px;
        text-align: right;
        @include space-between;
      }
    }
</style><|MERGE_RESOLUTION|>--- conflicted
+++ resolved
@@ -194,6 +194,8 @@
 
         FilterForm.show({
           type: 'index',
+          icon: 'icon-plus-circle',
+          conditionText: '添加',
           searchAction: (allCondition) => {
             const { IP, condition } = allCondition
             FilterStore.setIP(IP)
@@ -318,31 +320,7 @@
         if (isIPSearch || !content) {
           return this.showFilterForm(content)
         }
-<<<<<<< HEAD
         return this.showPopover(event?.target)
-=======
-        FilterStore.setIPField('text', IPText)
-        FilterStore.setConditonField(propertyId, assetList)
-        this.ipEditableBlock.clear()
-        FilterForm.show({
-          type: 'index',
-          icon: 'icon-plus-circle',
-          conditionText: '添加',
-          searchAction: (allCondition) => {
-            const { IP, condition } = allCondition
-            FilterStore.setIP(IP)
-            const query = FilterStore.getQuery(condition)
-            this.$routerActions.open({
-              name: MENU_RESOURCE_HOST,
-              query: {
-                ...query,
-                adv: 1,
-                scope: 'all'
-              }
-            })
-          }
-        })
->>>>>>> bffaca41
       },
     }
   }

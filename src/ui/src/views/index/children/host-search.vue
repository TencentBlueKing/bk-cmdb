<!--
 * Tencent is pleased to support the open source community by making 蓝鲸 available.
 * Copyright (C) 2017-2022 THL A29 Limited, a Tencent company. All rights reserved.
 * Licensed under the MIT License (the "License"); you may not use this file except
 * in compliance with the License. You may obtain a copy of the License at
 * http://opensource.org/licenses/MIT
 * Unless required by applicable law or agreed to in writing, software distributed under
 * the License is distributed on an "AS IS" BASIS, WITHOUT WARRANTIES OR CONDITIONS OF ANY KIND,
 * either express or implied. See the License for the specific language governing permissions and
 * limitations under the License.
-->

<template>
  <div class="host-search-layout">
    <div class="search-bar">
      <editable-block
        v-test-id
        ref="ipEditableBlock"
        :blur-parse="false"
        :placeholder="$t('首页主机搜索提示语')"
        :focus-tip="$t('首页主机搜索聚焦提示')"
        :blur-tip="$t('首页主机搜索失焦焦提示')"
        :value="searchContent"
        @search="handleSearch"
        @blur="handleBlur"
        @focus="handleFocus">
      </editable-block>
      <bk-button theme="primary" class="search-btn" v-test-id="'search'"
        :loading="$loading(request.search)"
        @click="handleSearch()">
        <i class="bk-icon icon-search"></i>
        {{$t('搜索')}}
      </bk-button>
      <bk-link theme="primary" class="advanced-link" @click="handleSetFilters">{{$t('高级筛选')}}</bk-link>
    </div>
  </div>
</template>

<script>
  import { MENU_RESOURCE_HOST } from '@/dictionary/menu-symbol'
  import QS from 'qs'
  import FilterUtils from '@/components/filters/utils.js'
  import { HOME_HOST_SEARCH_CONTENT_STORE_KEY } from '@/dictionary/storage-keys.js'
  import { IP_SEARCH_MAX_CLOUD, IP_SEARCH_MAX_COUNT } from '@/setup/validate'
  import EditableBlock from '@/components/editable-block/index.vue'
  import FilterStore, { setupFilterStore } from '@/components/filters/store'
  import FilterForm from '@/components/filters/filter-form.js'
  import { LT_REGEXP } from '@/dictionary/regexp'

  export default {
    components: {
      EditableBlock
    },
    data() {
      const defaultSearchContent = () => {
        let content = ''
        try {
          content = (JSON.parse(window.sessionStorage.getItem(HOME_HOST_SEARCH_CONTENT_STORE_KEY)) || '').replace(LT_REGEXP, '&lt')
        } catch (e) {
          console.error(e)
          content = ''
        }
        return content
      }
      return {
        rows: 1,
        searchContent: defaultSearchContent(),
        ipEditableBlock: null,
        popoverProps: {
          width: 280,
          trigger: 'manual',
          distance: 12,
          theme: 'light',
          placement: 'bottom',
          tippyOptions: {
            hideOnClick: true
          }
        },
        searchFlag: {
          ip: false,
          asset: false
        },
        searchIPs: {},
        request: {
          search: Symbol('search')
        }
      }
    },
    watch: {
      searchContent: {
        handler() {
          this.$nextTick(this.setRows)
        },
        immediate: true
      },
      'ipEditableBlock.searchContent': {
        handler() {
          this.$nextTick(this.setRows)
        }
      },
    },
    mounted() {
      this.ipEditableBlock = this.$refs.ipEditableBlock
      this.initFilterStore()
    },
    methods: {
      async initFilterStore() {
        const currentRouteName = this.$route.name
        if (this.storageRouteName === currentRouteName) return
        this.storageRouteName = currentRouteName
        await setupFilterStore()
        FilterStore.setResourceScope('all')
      },
      getAuthMaskProps() {
        const auth = { type: this.$OPERATION.R_RESOURCE_HOST }
        return {
          auth,
          tag: 'div',
          authorized: this.isViewAuthed(auth)
        }
      },
      getSearchList() {
        // 使用切割IP的方法分割内容，方法在此处完全适用且能与高级搜索的IP分割保持一致
        return FilterUtils.splitIP(this.ipEditableBlock.searchContent)
      },
      setRows() {
        const rows = this.ipEditableBlock.searchContent.split('\n').length || 1
        this.rows = Math.min(10, rows)
      },
      setSearch(searchList) {
        const IPs = FilterUtils.parseIP(searchList)
        const { IPv4List, IPv4WithCloudList, IPv6List, IPv6WithCloudList, assetList } = IPs
        this.searchIPs = IPs

        this.searchFlag.ip = IPv4List.length
          || IPv4WithCloudList.length
          || IPv6List.length
          || IPv6WithCloudList.length
        this.searchFlag.asset = assetList.length > 0
      },
      handleFocus() {
        this.$emit('focus', true)
        this.setRows()
      },
      handleBlur() {
        this.$emit('focus', false)
      },
      async handleSearch() {
        const { searchContent } = this.ipEditableBlock
        if (!searchContent.length) {
          this.ipEditableBlock?.focus()
          return
        }
        const searchList = this.getSearchList()
        if (searchList.length > IP_SEARCH_MAX_COUNT) {
          this.$warn(this.$t('最多支持搜索10000条数据'))
          return
        }

        // 保存本次搜索内容
        window.sessionStorage.setItem(
          HOME_HOST_SEARCH_CONTENT_STORE_KEY,
          JSON.stringify(this.ipEditableBlock.searchContent)
        )

        this.setSearch(searchList)
        const { assetList, cloudIdSet } = this.searchIPs
        const assetSearch = () => this.handleAssetSearch(assetList)

        const ipSearch = () => {
          // 不同管控区域+IP的混合搜索
          if (cloudIdSet.size > IP_SEARCH_MAX_CLOUD) {
            return this.$warn(this.$t('最多支持50个不同管控区域的混合搜索'))
          }

          this.handleIPSearch(this.searchIPs)
        }

        if (this.searchFlag.asset) {
          return assetSearch()
        }
        if (this.searchFlag.ip) {
          return ipSearch()
        }
      },
      handleIPSearch(IPs) {
        const IPList = [...IPs.IPv4List, ...IPs.IPv6List]
        IPs.IPv4WithCloudList.forEach(([cloud, ip, type]) => {
          let val = `${cloud}:[${ip}]`
          if (type === 0) {
            val = val.replace(/\[|\]/g, '')
          }
          IPList.push(val)
        })
        IPs.IPv6WithCloudList.forEach(([cloud, ip]) => IPList.push(`${cloud}:[${ip}]`))

        const ip = Object.assign(FilterUtils.getDefaultIP(), { text: IPList.join('\n') })

        this.$routerActions.redirect({
          name: MENU_RESOURCE_HOST,
          query: {
            scope: 'all',
            ip: QS.stringify(ip, { encode: false }),
          },
          history: true
        })
      },
      async handleAssetSearch(list) {
        try {
          const filter = {
            'bk_asset_id.in': list.join(',')
          }
          this.$routerActions.redirect({
            name: MENU_RESOURCE_HOST,
            query: {
              scope: 'all',
              filter: QS.stringify(filter, { encode: false })
            },
            history: true
          })
        } catch (error) {
          console.error(true)
        }
      },
      handleSetFilters() {
        this.setSearch(this.getSearchList())
        const { ip, asset } = this.searchFlag
        const { assetList } = this.searchIPs
        const propertyId = 'bk_asset_id'
        let IPText = ''
        if (ip) {
          IPText = this.ipEditableBlock.searchContent
        } else if (asset) {
          FilterStore.setSelectedField(propertyId)
        }
        FilterStore.setIPField('text', IPText)
        FilterStore.setConditonField(propertyId, assetList)
        this.ipEditableBlock.clear()
        FilterForm.show({
          type: 'index',
<<<<<<< HEAD
          icon: 'icon-plus-circle',
          conditionText: '添加',
=======
>>>>>>> e161e0f9
          searchAction: (allCondition) => {
            const { IP, condition } = allCondition
            FilterStore.setIP(IP)
            const query = FilterStore.getQuery(condition)
            this.$routerActions.open({
              name: MENU_RESOURCE_HOST,
              query: {
                ...query,
                adv: 1,
                scope: 'all'
              }
            })
          }
        })
      },
    }
  }
</script>

<style lang="scss" scoped>
    .host-search-layout {
        position: relative;
        width: 100%;
        max-width: 806px;
        height: 42px;
        margin: 0 auto;

        .auth-mask {
          height: 100%;
        }
    }
    .search-bar {
        position: absolute;
        width: 100%;
        height: 42px;
        z-index: 999;
        display: flex;
    }
    .search-btn {
        width: 86px;
        height: 42px;
        line-height: 42px;
        padding: 0;
        border-radius: 0 2px 2px 0;
        .icon-search {
            width: 18px;
            height: 18px;
            font-size: 18px;
            margin: -2px 4px 0 0;
        }
    }
    .search-text {
        position: absolute;
        left: 0;
        top: 0;
        width: 100%;
        max-width: 640px;
        height: 42px;
        line-height: 30px;
        font-size: 14px;
        color: #63656E;
        border: 1px solid #C4C6CC;
        background-color: #FFFFFF;
        padding: 5px 16px;
        z-index: 1;
        cursor: text;
        @include ellipsis;
    }
    .advanced-link {
      margin-left: 8px;
      /deep/ .bk-link-text {
        font-size: 12px;
      }
    }
    .picking-popover-content {
      padding: 6px;
      .buttons {
        margin-top: 12px;
        text-align: right;
      }
    }
</style><|MERGE_RESOLUTION|>--- conflicted
+++ resolved
@@ -238,11 +238,8 @@
         this.ipEditableBlock.clear()
         FilterForm.show({
           type: 'index',
-<<<<<<< HEAD
           icon: 'icon-plus-circle',
           conditionText: '添加',
-=======
->>>>>>> e161e0f9
           searchAction: (allCondition) => {
             const { IP, condition } = allCondition
             FilterStore.setIP(IP)

--- conflicted
+++ resolved
@@ -12,7 +12,6 @@
 
 <template>
   <div class="host-search-layout">
-<<<<<<< HEAD
     <div class="search-bar">
       <editable-block
         v-test-id
@@ -43,46 +42,11 @@
               @click="handleSearch('asset')">
               {{$t('固资编号')}}
             </bk-button>
-=======
-    <cmdb-auth-mask v-bind="getAuthMaskProps()">
-      <div class="search-bar">
-        <bk-input class="search-input" v-test-id
-          ref="searchInput"
-          type="textarea"
-          :placeholder="$t('首页主机搜索提示语')"
-          :rows="rows"
-          :clearable="true"
-          :show-clear-only-hover="true"
-          v-model="searchContent"
-          @focus="handleFocus"
-          @blur="handleBlur"
-          @keydown="handleKeydown">
-        </bk-input>
-        <bk-popover v-bind="popoverProps" ref="popover">
-          <bk-button theme="primary" class="search-btn" v-test-id="'search'"
-            :loading="$loading(request.search)"
-            @click="handleSearch()">
-            <i class="bk-icon icon-search"></i>
-            {{$t('搜索')}}
-          </bk-button>
-          <div class="picking-popover-content" slot="content">
-            <p>{{$t('检测到输入框包含多种格式数据，请选择以哪个字段进行搜索：')}}</p>
-            <div class="buttons">
-              <bk-button theme="primary" size="small" outline v-test-id="'ipSearch'" v-if="searchFlag.ip"
-                @click="handleSearch('ip')">
-                {{$t('IP')}}
-              </bk-button>
-              <bk-button theme="primary" size="small" outline v-test-id="'assetSearch'" v-if="searchFlag.asset"
-                @click="handleSearch('asset')">
-                {{$t('固资编号')}}
-              </bk-button>
-            </div>
->>>>>>> 18d4d912
           </div>
-        </bk-popover>
-        <bk-link theme="primary" class="advanced-link" @click="handleClickAdvancedSearch">{{$t('高级筛选')}}</bk-link>
-      </div>
-    </cmdb-auth-mask>
+        </div>
+      </bk-popover>
+      <bk-link theme="primary" class="advanced-link" @click="handleClickAdvancedSearch">{{$t('高级筛选')}}</bk-link>
+    </div>
   </div>
 </template>
 

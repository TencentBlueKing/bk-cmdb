--- conflicted
+++ resolved
@@ -74,7 +74,6 @@
             },
             async toggleCustomNavigation (model) {
                 let isAdd = false
-<<<<<<< HEAD
                 const collectedKey = `${this.user.name}_${this.isAdminView ? 'adminView' : this.bizId}_classify_navigation`
                 let newCustom = []
                 if (this.usercustom[collectedKey] && this.usercustom[collectedKey].includes(model['bk_obj_id'])) { // 取消导航
@@ -90,27 +89,6 @@
                 }
                 await this.$store.dispatch('userCustom/saveUsercustom', {
                     [collectedKey]: newCustom
-=======
-                let promise
-                let newCustom
-                let oldCustom = this.customNavigation
-                if (oldCustom.includes(model['bk_obj_id'])) {
-                    newCustom = oldCustom.filter(id => id !== model['bk_obj_id'])
-                } else {
-                    isAdd = true
-                    newCustom = [...oldCustom, model['bk_obj_id']]
-                }
-                if (isAdd && this.collectedCount >= this.maxCustomNavigationCount) {
-                    this.$warn(this.$t('Index["限制添加导航提示"]', {max: this.maxCustomNavigationCount}))
-                    return false
-                }
-                promise = this.$store.dispatch('userCustom/saveUsercustom', {
-                    [this.classifyNavigationKey]: newCustom
-                })
-                promise.then(() => {
-                    this.$http.cancel('post_searchUsercustom')
-                    this.$success(isAdd ? this.$t('Index["添加导航成功"]') : this.$t('Index["取消导航成功"]'))
->>>>>>> 54448e21
                 })
                 this.$success(isAdd ? this.$t('Index["添加导航成功"]') : this.$t('Index["取消导航成功"]'))
             }

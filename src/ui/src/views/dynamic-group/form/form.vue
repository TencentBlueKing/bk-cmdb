--- conflicted
+++ resolved
@@ -1,5 +1,4 @@
 <template>
-<<<<<<< HEAD
   <bk-sideslider
     :width="515"
     :title="title"
@@ -27,17 +26,11 @@
         <p class="form-error" v-if="errors.has('name')">{{errors.first('name')}}</p>
       </bk-form-item>
       <bk-form-item :label="$t('查询对象')" required>
-        <bk-select class="form-item"
+        <form-target class="form-item"
           v-model="formData.bk_obj_id"
-          :clearable="false"
           :disabled="!isCreateMode"
           @change="handleModelChange">
-          <bk-option v-for="model in searchTargetModels"
-            :id="model.bk_obj_id"
-            :name="model.bk_obj_name"
-            :key="model.bk_obj_id">
-          </bk-option>
-        </bk-select>
+        </form-target>
       </bk-form-item>
       <bk-form-item class="form-condition-tips"
         desc-type="icon"
@@ -78,10 +71,12 @@
   import { mapGetters } from 'vuex'
   import FormPropertyList from './form-property-list.vue'
   import FormPropertySelector from './form-property-selector.js'
+  import FormTarget from './form-target.vue'
   import RouterQuery from '@/router/query'
   export default {
     components: {
-      FormPropertyList
+      FormPropertyList,
+      FormTarget
     },
     props: {
       id: [String, Number],
@@ -99,86 +94,6 @@
         formData: {
           name: '',
           bk_obj_id: 'host'
-=======
-    <bk-sideslider
-        :width="515"
-        :title="title"
-        :is-show.sync="isShow"
-        :before-close="beforeClose"
-        @hidden="handleHidden">
-        <bk-form slot="content"
-            class="dynamic-group-form"
-            form-type="vertical"
-            v-bkloading="{ isLoading: $loading([request.mainline, request.property, request.details]) }">
-            <bk-form-item :label="$t('业务')" required>
-                <cmdb-business-selector class="form-item"
-                    disabled
-                    :value="bizId">
-                </cmdb-business-selector>
-            </bk-form-item>
-            <bk-form-item :label="$t('分组名称')" required>
-                <bk-input class="form-item"
-                    v-model.trim="formData.name"
-                    v-validate="'required|length:256'"
-                    data-vv-name="name"
-                    :data-vv-as="$t('查询名称')"
-                    :placeholder="$t('请输入xx', { name: $t('查询名称') })">
-                </bk-input>
-                <p class="form-error" v-if="errors.has('name')">{{errors.first('name')}}</p>
-            </bk-form-item>
-            <bk-form-item :label="$t('查询对象')" required>
-                <form-target class="form-item"
-                    v-model="formData.bk_obj_id"
-                    :disabled="!isCreateMode"
-                    @change="handleModelChange">
-                </form-target>
-            </bk-form-item>
-            <bk-form-item class="form-condition-tips"
-                desc-type="icon"
-                desc-icon="icon-cc-tips"
-                :label="$t('查询条件')"
-                :desc="$t('针对查询内容进行条件过滤')">
-                <form-property-list ref="propertyList" @remove="handleRemoveProperty"></form-property-list>
-                <bk-button class="form-condition-button" :style="{ marginTop: selectedProperties.length ? '10px' : 0 }"
-                    icon="icon-plus-circle"
-                    :text="true"
-                    @click="showPropertySelector">
-                    {{$t('继续添加')}}
-                </bk-button>
-                <input type="hidden"
-                    v-validate="'min_value:1'"
-                    data-vv-name="condition"
-                    :data-vv-as="$t('查询条件')"
-                    v-model="selectedProperties.length">
-                <p class="form-error" v-if="errors.has('condition')">{{$t('请添加查询条件')}}</p>
-            </bk-form-item>
-        </bk-form>
-        <div class="dynamic-group-options" slot="footer">
-            <cmdb-auth :auth="saveAuth">
-                <bk-button class="mr10" slot-scope="{ disabled }"
-                    theme="primary"
-                    :disabled="disabled"
-                    :loading="$loading([request.create, request.update])"
-                    @click="handleConfirm">
-                    {{isCreateMode ? $t('提交') : $t('保存')}}
-                </bk-button>
-            </cmdb-auth>
-            <bk-button class="mr10" theme="default" @click="close">{{$t('取消')}}</bk-button>
-        </div>
-    </bk-sideslider>
-</template>
-
-<script>
-    import { mapGetters } from 'vuex'
-    import FormPropertyList from './form-property-list.vue'
-    import FormPropertySelector from './form-property-selector.js'
-    import FormTarget from './form-target.vue'
-    import RouterQuery from '@/router/query'
-    export default {
-        components: {
-            FormPropertyList,
-            FormTarget
->>>>>>> 99a5fb17
         },
         selectedProperties: [],
         request: Object.freeze({

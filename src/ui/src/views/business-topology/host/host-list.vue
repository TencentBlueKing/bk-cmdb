--- conflicted
+++ resolved
@@ -371,13 +371,10 @@
         if (this.isContainerHost) {
           return containerHostService.findAll(params, config)
         }
-<<<<<<< HEAD
+
+        this.table.stuff.type = this.$route.query.filter ? 'search' : 'default'
 
         return hostSearchService.getBizHosts({ params, config })
-=======
-        this.table.stuff.type = this.$route.query.filter ? 'search' : 'default'
-        return this.$store.dispatch('hostSearch/searchHost', { params, config })
->>>>>>> 14c704dc
       },
       getParams() {
         const type = this.topoMode

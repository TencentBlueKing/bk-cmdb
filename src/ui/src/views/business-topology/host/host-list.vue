<!--
 * Tencent is pleased to support the open source community by making 蓝鲸 available.
 * Copyright (C) 2017-2022 THL A29 Limited, a Tencent company. All rights reserved.
 * Licensed under the MIT License (the "License"); you may not use this file except
 * in compliance with the License. You may obtain a copy of the License at
 * http://opensource.org/licenses/MIT
 * Unless required by applicable law or agreed to in writing, software distributed under
 * the License is distributed on an "AS IS" BASIS, WITHOUT WARRANTIES OR CONDITIONS OF ANY KIND,
 * either express or implied. See the License for the specific language governing permissions and
 * limitations under the License.
-->

<template>
  <div class="list-layout">
    <host-list-options @transfer="handleTransfer" v-test-id></host-list-options>
    <host-filter-tag class="filter-tag" ref="filterTag"></host-filter-tag>
    <bk-table class="host-table" v-test-id.businessHostAndService="'hostList'"
      ref="tableRef"
      v-bkloading="{ isLoading: $loading(Object.values(request)) }"
      :data="table.data"
      :pagination="table.pagination"
      :max-height="$APP.height - filtersTagHeight - 250"
      @page-change="handlePageChange"
      @page-limit-change="handleLimitChange"
      @sort-change="handleSortChange"
      @selection-change="handleSelectionChange"
      @header-click="handleHeaderClick">
      <bk-table-column type="selection" width="50" align="center" fixed></bk-table-column>
      <bk-table-column v-for="column in tableHeader"
        :show-overflow-tooltip="$tools.isShowOverflowTips(column)"
        :min-width="getColumnMinWidth(column)"
        :key="column.bk_property_id"
        :sortable="getColumnSortable(column)"
        :prop="column.bk_property_id"
        :fixed="column.bk_property_id === 'bk_host_id'"
        :render-header="() => renderHeader(column)">
        <template slot-scope="{ row }">
          <cmdb-property-value
            :ref="getTableCellPropertyValueRefId(column)"
            :theme="column.bk_property_id === 'bk_host_id' ? 'primary' : 'default'"
            :value="row | hostValueFilter(column.bk_obj_id, column.bk_property_id)"
            :show-unit="false"
            :property="column"
            :multiple="column.bk_obj_id !== 'host'"
            :instance="row"
            show-on="cell"
            @click.native.stop="handleValueClick(row, column)">
          </cmdb-property-value>
        </template>
      </bk-table-column>
      <bk-table-column type="setting"></bk-table-column>
      <cmdb-table-empty
        slot="empty"
        :stuff="table.stuff"
        @clear="handleClearFilter">
      </cmdb-table-empty>
    </bk-table>
    <cmdb-dialog v-model="dialog.show" :width="dialog.width" :height="dialog.height">
      <component
        :is="dialog.component"
        v-bind="dialog.props"
        @cancel="handleDialogCancel"
        @confirm="handleDialogConfirm">
      </component>
    </cmdb-dialog>
  </div>
</template>

<script>
  import has from 'has'
  import HostListOptions from './host-list-options.vue'
  import ModuleSelector from './module-selector.vue'
  import AcrossBusinessConfirm from './across-business-confirm.vue'
  import AcrossBusinessModuleSelector from './across-business-module-selector.vue'
  import MoveToResourceConfirm from './move-to-resource-confirm.vue'
  import hostValueFilter from '@/filters/host'
  import tableMixin from '@/mixins/table'
  import { mapGetters } from 'vuex'
  import {
    MENU_BUSINESS_HOST_AND_SERVICE,
    MENU_BUSINESS_HOST_DETAILS,
    MENU_BUSINESS_TRANSFER_HOST
  } from '@/dictionary/menu-symbol'
  import Bus from '@/utils/bus.js'
  import RouterQuery from '@/router/query'
  import HostFilterTag from '@/components/filters/filter-tag'
  import FilterUtils from '@/components/filters/utils'
  import FilterStore, { setupFilterStore } from '@/components/filters/store'
  import ColumnsConfig from '@/components/columns-config/columns-config.js'
  import { ONE_TO_ONE } from '@/dictionary/host-transfer-type.js'
  import { BUILTIN_MODELS, BUILTIN_MODEL_PROPERTY_KEYS } from '@/dictionary/model-constants.js'
  import { CONTAINER_OBJECTS, CONTAINER_OBJECT_PROPERTY_KEYS, TOPO_MODE_KEYS } from '@/dictionary/container.js'
  import hostSearchService from '@/service/host/search'
  import containerHostService from '@/service/container/host.js'
  import { getContainerNodeType } from '@/service/container/common.js'

  export default {
    components: {
      HostListOptions,
      HostFilterTag,
      [ModuleSelector.name]: ModuleSelector,
      [AcrossBusinessConfirm.name]: AcrossBusinessConfirm,
      [AcrossBusinessModuleSelector.name]: AcrossBusinessModuleSelector,
      [MoveToResourceConfirm.name]: MoveToResourceConfirm
    },
    filters: {
      hostValueFilter
    },
    mixins: [tableMixin],
    props: {
      active: Boolean
    },
    data() {
      return {
        commonRequestFinished: false,
        table: {
          data: [],
          selection: [],
          sort: 'bk_host_id',
          pagination: this.$tools.getDefaultPaginationConfig(),
          stuff: {
            type: 'default',
            payload: {
              emptyText: this.$t('bk.table.emptyText')
            }
          }
        },
        dialog: {
          width: 830,
          height: 600,
          show: false,
          component: null,
          props: {}
        },
        request: {
          table: Symbol('table'),
          moveToResource: Symbol('moveToResource'),
          moveToIdleModule: Symbol('moveToIdleModule')
        },
        filtersTagHeight: 0,
        tableHeader: []
      }
    },
    computed: {
      ...mapGetters('objectBiz', ['bizId', 'currentBusiness']),
      ...mapGetters('objectModelClassify', ['getModelById']),
      ...mapGetters('businessHost', [
        'columnsConfigProperties',
        'selectedNode',
        'commonRequest'
      ]),
      isContainerNode() {
        return !!this.selectedNode?.data?.is_container
      },
      isBizNode() {
        return this.selectedNode?.data?.bk_obj_id === BUILTIN_MODELS.BUSINESS
      },
      topoMode() {
        if (this.isContainerNode) {
          return TOPO_MODE_KEYS.CONTAINER
        }
        if (this.isBizNode) {
          return TOPO_MODE_KEYS.BIZ_NODE
        }
        return TOPO_MODE_KEYS.NORMAL
      },
      customInstanceColumnKey() {
        if (this.isContainerHost) {
          return this.$route.meta.customContainerInstanceColumn
        }
        return this.$route.meta.customInstanceColumn
      },
      isContainerSearchMode() {
        return FilterStore.isContainerSearchMode
      },
      searchMode() {
        return FilterStore.searchMode
      },
      isContainerHost() {
        return this.isContainerSearchMode || this.isContainerNode
      }
    },
    watch: {
      $route() {
        this.initFilterStore()
      },
      topoMode(mode) {
        FilterStore.setTopoMode(mode)

        this.tableHeader = FilterStore.getHeader()
        // 重置selection防止因数据结构不同导致获取数据错误
        this.table.selection = []
      },
      searchMode() {
        this.tableHeader = FilterStore.getHeader()
      }
    },
    created() {
      FilterStore.setTopoMode(this.topoMode)

      this.initFilterStore()

      this.unwatchRouter = RouterQuery.watch('*', ({
        tab = 'hostList',
        node,
        page = 1,
        limit = this.table.pagination.limit
      }) => {
        if (this.$route.name !== MENU_BUSINESS_HOST_AND_SERVICE) {
          return false
        }
        this.table.pagination.current = parseInt(page, 10)
        this.table.pagination.limit = parseInt(limit, 10)

        if (tab === 'hostList' && node && this.selectedNode) {
          this.getHostList()
        }
      }, { throttle: 16, ignore: ['keyword'] })
    },
    mounted() {
      this.unwatchFilter = this.$watch(() => [FilterStore.condition, FilterStore.IP], () => {
        const el = this.$refs.filterTag.$el
        if (el.getBoundingClientRect) {
          this.filtersTagHeight = el.getBoundingClientRect().height
        } else {
          this.filtersTagHeight = 0
        }
      }, { immediate: true, deep: true })
      this.disabledTableSettingDefaultBehavior()
    },
    beforeDestroy() {
      this.unwatchRouter()
      this.unwatchFilter()
    },
    methods: {
      async initFilterStore() {
        const currentRouteName = this.$route.name
        if (this.storageRouteName === currentRouteName || currentRouteName !== MENU_BUSINESS_HOST_AND_SERVICE) {
          return
        }
        this.storageRouteName = currentRouteName

        await setupFilterStore({
          bk_biz_id: this.bizId,
          header: {
            custom: this.$route.meta.customInstanceColumn,
            customContainer: this.$route.meta.customContainerInstanceColumn,
            global: 'host_global_custom_table_columns'
          }
        })

        this.tableHeader = FilterStore.getHeader()
      },
      getColumnSortable(column) {
        return this.$tools.isPropertySortable(column) ? 'custom' : false
      },
      renderHeader(property) {
        const content = [this.$tools.getHeaderPropertyName(property)]
        const modelId = property.bk_obj_id
        if (modelId !== 'host' && modelId !== CONTAINER_OBJECTS.NODE) {
          const model = this.getModelById(modelId)
          const suffix = this.$createElement('span', { style: { color: '#979BA5', marginLeft: '4px' } }, [`(${model.bk_obj_name})`])
          content.push(suffix)
        }
        return this.$createElement('span', {}, content)
      },
      getColumnMinWidth(property) {
        let name = this.$tools.getHeaderPropertyName(property)
        const modelId = property.bk_obj_id
        if (modelId !== 'host' && modelId !== CONTAINER_OBJECTS.NODE) {
          const model = this.getModelById(modelId)
          name = `${name}(${model.bk_obj_name})`
        }
        return this.$tools.getHeaderPropertyMinWidth(property, {
          name,
          hasSort: this.$tools.isPropertySortable(property)
        })
      },
      getTableCellPropertyValueRefId(property) {
        return this.$tools.isUseComplexValueType(property) ? `table-cell-property-value-${property.bk_property_id}` : null
      },
      handlePageChange(current = 1) {
        RouterQuery.set({
          page: current,
          _t: Date.now()
        })
      },
      handleLimitChange(limit) {
        RouterQuery.set({
          limit,
          page: 1,
          _t: Date.now()
        })
      },
      handleSortChange(sort) {
        this.table.sort = this.$tools.getSort(sort)
        RouterQuery.set('_t', Date.now())
      },
      handleValueClick(row, column) {
        if (column.bk_obj_id !== 'host' || column.bk_property_id !== 'bk_host_id') {
          return
        }
        this.$routerActions.redirect({
          name: MENU_BUSINESS_HOST_DETAILS,
          params: {
            bizId: this.bizId,
            id: row.host.bk_host_id
          },
          history: true
        })
      },
      handleSelectionChange(selection) {
        this.table.selection = selection
      },
      handleHeaderClick(column) {
        if (column.type !== 'setting') {
          return false
        }
        ColumnsConfig.open({
          props: {
            properties: FilterStore.columnConfigProperties,
            selected: FilterStore.defaultHeader.map(property => property.bk_property_id),
            disabledColumns: FilterStore.fixedPropertyIds
          },
          handler: {
            apply: async (properties) => {
              // 先清空表头，防止更新排序后未重新渲染
              this.tableHeader = []

              await this.handleApplyColumnsConfig(properties)

              // 获取最新的表头，内部会读取到上方保存的配置
              this.tableHeader = FilterStore.getHeader()

              FilterStore.dispatchSearch()
            },
            reset: async () => {
              await this.handleApplyColumnsConfig()

              this.tableHeader = FilterStore.getHeader()

              FilterStore.dispatchSearch()
            }
          }
        })
      },
      handleApplyColumnsConfig(properties = []) {
        return this.$store.dispatch('userCustom/saveUsercustom', {
          [this.customInstanceColumnKey]: properties.map(property => property.bk_property_id)
        })
      },
      async getHostList() {
        try {
          await this.commonRequest
          this.commonRequestFinished = true

          const result = await this.getSearchRequest()

          this.table.data = result.info || []
          this.table.pagination.count = result.count
        } catch (e) {
          console.error(e)
          this.table.data = []
          this.table.pagination.count = 0
        }
      },
      getSearchRequest() {
        const params = this.getParams()
        const config = {
          requestId: this.request.table,
          cancelPrevious: true
        }

        if (this.isContainerHost) {
          return containerHostService.findAll(params, config)
        }
<<<<<<< HEAD

        this.table.stuff.type = this.$route.query.filter ? 'search' : 'default'
=======
        const { filter, ip } = this.$route.query
        this.table.stuff.type = (filter || ip)  ? 'search' : 'default'
>>>>>>> 3a1d1d01
        if (params.ip.data.length > 0) {
          this.table.stuff.type = 'search'
        }

        return hostSearchService.getBizHosts({ params, config })
      },
      getParams() {
        const type = this.topoMode
        const paramsMap = {
          normal: this.getNormalParams,
          container: this.getContainerParams,
          bizNode: this.getBizNodeParams
        }

        return paramsMap[type]()
      },
      getNormalParams() {
        const params = {
          ...FilterStore.getSearchParams(),
          page: {
            ...this.$tools.getPageParams(this.table.pagination),
            sort: this.table.sort
          }
        }
        const topoNodeData = this.selectedNode.data
        const fieldMap = {
          biz: 'bk_biz_id',
          set: 'bk_set_id',
          module: 'bk_module_id'
        }
        const topoCondition = {
          field: fieldMap[topoNodeData.bk_obj_id] || 'bk_inst_id',
          operator: '$eq',
          value: topoNodeData.bk_inst_id
        }
        const modelConditionId = has(fieldMap, topoNodeData.bk_obj_id) ? topoNodeData.bk_obj_id : 'object'
        const modelCondition = params.condition.find(modelCondition => modelCondition.bk_obj_id === modelConditionId)
        modelCondition.condition.push(topoCondition)
        return params
      },
      getContainerParams() {
        const params = {
          ...FilterStore.getSearchParams(),
          page: {
            ...this.$tools.getPageParams(this.table.pagination),
            sort: this.table.sort
          }
        }

        const selectedNodeData = this.selectedNode.data

        // 容器节点的属性ID
        const fieldMap = {
          [CONTAINER_OBJECTS.CLUSTER]: CONTAINER_OBJECT_PROPERTY_KEYS[CONTAINER_OBJECTS.CLUSTER].ID,
          [CONTAINER_OBJECTS.FOLDER]: CONTAINER_OBJECT_PROPERTY_KEYS[CONTAINER_OBJECTS.FOLDER].ID,
          [CONTAINER_OBJECTS.NAMESPACE]: CONTAINER_OBJECT_PROPERTY_KEYS[CONTAINER_OBJECTS.NAMESPACE].ID,
          [CONTAINER_OBJECTS.WORKLOAD]: CONTAINER_OBJECT_PROPERTY_KEYS[CONTAINER_OBJECTS.WORKLOAD].ID,
          [BUILTIN_MODELS.BUSINESS]: BUILTIN_MODEL_PROPERTY_KEYS[BUILTIN_MODELS.BUSINESS].ID,
        }
        const nodeType = getContainerNodeType(selectedNodeData.bk_obj_id)

        // folder节点参数特殊处理
        if (nodeType === CONTAINER_OBJECTS.FOLDER) {
          params.folder = true
          // folder父节点为cluster节点
          params[fieldMap[CONTAINER_OBJECTS.CLUSTER]] = this.selectedNode.parent.data.bk_inst_id
        } else {
          // 添加节点的属性ID参数，如 bk_namespace_id
          params[fieldMap[nodeType]] = selectedNodeData.bk_inst_id
        }

        // 节点的类型值，workload节点时为具体的类型，如 daemonSet
        params.kind = selectedNodeData.bk_obj_id

        return params
      },
      getBizNodeParams() {
        if (this.isContainerSearchMode) {
          return this.getContainerParams()
        }
        return this.getNormalParams()
      },
      handleTransfer(type) {
        const actionMap = {
          idle: this.openModuleSelector,
          business: this.openModuleSelector,
          acrossBusiness: this.openAcrossBusiness,
          resource: this.openResourceConfirm,
          increment: this.openModuleSelector
        }
        actionMap[type] && actionMap[type](type)
      },
      openModuleSelector(type) {
        const props = {
          moduleType: type === 'increment' ? 'business' : type,
          transferType: type,
          business: this.currentBusiness
        }
        if (type === 'idle') {
          props.title = this.$t('转移主机到空闲模块', { idleSet: this.$store.state.globalConfig.config.set })
        } else if (type === 'increment') {
          props.title = this.$t('追加主机到业务模块')
        } else {
          props.title = this.$t('转移主机到业务模块')
          const { selection } = this.table
          const firstSelectionModules = selection[0].module.map(module => module.bk_module_id).sort()
          const firstSelectionModulesStr = firstSelectionModules.join(',')
          const allSame = selection.slice(1).every((item) => {
            const modules = item.module.map(module => module.bk_module_id).sort()
              .join(',')
            return modules === firstSelectionModulesStr
          })
          if (allSame) {
            props.previousModules = firstSelectionModules
          }
        }
        this.dialog.props = props
        this.dialog.width = 830
        this.dialog.height = 600
        this.dialog.component = ModuleSelector.name
        this.dialog.show = true
      },
      openResourceConfirm() {
        const invalidList = this.validteIdleHost()
        if (!invalidList) return
        this.dialog.props = {
          count: this.table.selection.length,
          bizId: this.bizId,
          invalidList
        }
        const hasInvalid = !!invalidList.length
        this.dialog.width = hasInvalid ? 640 : 460
        this.dialog.height = hasInvalid ? undefined : 250
        this.dialog.component = MoveToResourceConfirm.name
        this.dialog.show = true
      },
      openAcrossBusiness() {
        const invalidList = this.validteIdleHost()
        if (!invalidList) return
        if (invalidList.length) {
          this.openAcrossBusinessConfirm(invalidList)
        } else {
          this.openAcrossBusinessModuleSelector()
        }
      },
      openAcrossBusinessConfirm(invalidList) {
        this.dialog.props = {
          invalidList,
          count: this.table.selection.length
        }
        this.dialog.width = 640
        this.dialog.height = undefined
        this.dialog.component = AcrossBusinessConfirm.name
        this.dialog.show = true
      },
      openAcrossBusinessModuleSelector() {
        this.dialog.props = {
          title: this.$t('转移主机到其他业务'),
          business: this.currentBusiness,
          type: ONE_TO_ONE
        }
        this.dialog.width = 830
        this.dialog.height = 600
        this.dialog.component = AcrossBusinessModuleSelector.name
        this.dialog.show = true
      },
      validteIdleHost() {
        const invalidList = this.table.selection.filter((item) => {
          const [module] = item.module
          // 非空闲机池
          return module.default === 0
        }).map(item => item.host.bk_host_innerip)

        if (invalidList.length === this.table.selection.length) {
          this.$warn(this.$t('主机不属于空闲机池提示', { idleSet: this.$store.state.globalConfig.config.set }))
          return false
        }

        return invalidList
      },
      handleDialogCancel() {
        this.dialog.show = false
      },
      handleDialogConfirm() {
        this.dialog.show = false
        const type = this.dialog.props.transferType || this.dialog.props.moduleType
        if (this.dialog.component === ModuleSelector.name) {
          if (type === 'idle') {
            const isAllIdleSetHost = this.table.selection.every((data) => {
              const modules = data.module
              return modules.every(module => module.default !== 0)
            })
            if (isAllIdleSetHost) {
              // eslint-disable-next-line prefer-rest-params
              this.transferDirectly(...arguments)
              return
            }
            // eslint-disable-next-line prefer-rest-params
            this.gotoTransferPage(...arguments)
            return
          }
          // eslint-disable-next-line prefer-rest-params
          this.gotoTransferPage(...arguments)
          return
        }
        if (this.dialog.component === MoveToResourceConfirm.name) {
          // eslint-disable-next-line prefer-rest-params
          return this.moveHostToResource(...arguments)
        }
        if (this.dialog.component === AcrossBusinessModuleSelector.name) {
          // eslint-disable-next-line prefer-rest-params
          return this.moveHostToOtherBusiness(...arguments)
        }
        if (this.dialog.component === AcrossBusinessConfirm.name) {
          return this.openAcrossBusinessModuleSelector()
        }
      },
      async transferDirectly(modules) {
        try {
          // eslint-disable-next-line prefer-destructuring
          const internalModule = modules[0]
          await this.$http.post(`host/transfer_with_auto_clear_service_instance/bk_biz_id/${this.bizId}`, {
            bk_host_ids: FilterUtils.getSelectedHostIds(this.table.selection),
            default_internal_module: internalModule.data.bk_inst_id,
            is_remove_from_all: true
          }, {
            requestId: this.request.moveToIdleModule
          })
          Bus.$emit('refresh-count', {
            hosts: [...this.table.selection],
            target: internalModule
          })
          this.table.selection = []
          this.$success(this.$t('转移成功'))
          RouterQuery.set({
            _t: Date.now(),
            page: 1
          })
        } catch (e) {
          console.error(e)
        }
      },
      gotoTransferPage(modules) {
        const query = {
          sourceModel: this.selectedNode.data.bk_obj_id,
          sourceId: this.selectedNode.data.bk_inst_id,
          targetModules: modules.map(node => node.data.bk_inst_id).join(','),
          resources: FilterUtils.getSelectedHostIds(this.table.selection)?.join(','),
          node: this.selectedNode.id
        }
        this.$routerActions.redirect({
          name: MENU_BUSINESS_TRANSFER_HOST,
          params: {
            type: this.dialog.props.transferType || this.dialog.props.moduleType
          },
          query,
          history: true
        })
      },
      async moveHostToResource(directoryId) {
        try {
          const validList = this.table.selection.filter((item) => {
            const [module] = item.module
            return module.default >= 1
          })
          await this.$store.dispatch('hostRelation/transferHostToResourceModule', {
            params: {
              bk_biz_id: this.bizId,
              bk_host_id: validList.map(item => item.host.bk_host_id),
              bk_module_id: directoryId
            },
            config: {
              requestId: this.request.moveToResource
            }
          })
          this.refreshHost()
        } catch (e) {
          console.error(e)
        }
      },
      async moveHostToOtherBusiness(modules, targetBizId) {
        try {
          const [targetModule] = modules
          const validList = this.table.selection.filter((item) => {
            const [module] = item.module
            return module.default >= 1
          })
          await this.$http.post('hosts/modules/across/biz', {
            src_bk_biz_id: this.bizId,
            dst_bk_biz_id: targetBizId,
            bk_host_id: validList.map(({ host }) => host.bk_host_id),
            bk_module_id: targetModule.data.bk_inst_id
          })
          this.refreshHost()
        } catch (error) {
          console.error(error)
        }
      },
      refreshHost() {
        Bus.$emit('refresh-count', {
          hosts: [...this.table.selection]
        })
        this.table.selection = []
        this.$success(this.$t('转移成功'))
        RouterQuery.set({
          _t: Date.now(),
          page: 1
        })
      },
      doLayoutTable() {
        this.$refs?.table?.doLayout()
      },
      handleClearFilter() {
        FilterStore.resetAll()
        FilterStore.setActiveCollection(null)
        this.table.stuff.type = 'default'
      }
    }
  }
</script>

<style lang="scss" scoped>
    .list-layout {
        overflow: hidden;
    }
    .filter-tag ~ .host-table {
        margin-top: 0;
    }
    .host-table {
        margin-top: 10px;
    }
</style><|MERGE_RESOLUTION|>--- conflicted
+++ resolved
@@ -374,13 +374,9 @@
         if (this.isContainerHost) {
           return containerHostService.findAll(params, config)
         }
-<<<<<<< HEAD
-
-        this.table.stuff.type = this.$route.query.filter ? 'search' : 'default'
-=======
+
         const { filter, ip } = this.$route.query
         this.table.stuff.type = (filter || ip)  ? 'search' : 'default'
->>>>>>> 3a1d1d01
         if (params.ip.data.length > 0) {
           this.table.stuff.type = 'search'
         }

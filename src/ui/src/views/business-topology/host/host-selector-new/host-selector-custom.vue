--- conflicted
+++ resolved
@@ -72,18 +72,10 @@
         try {
           this.validateList()
           if (this.validList.length) {
-<<<<<<< HEAD
-            const { info } = await hostSearchService.getBizHosts({
-              params: this.getParams(),
-              config: {
-                requestId: this.request.host
-              }
-=======
             const results = await Promise.all(this.getReqs())
             const list = []
             results.forEach(({ info }) => {
               list.push(...info)
->>>>>>> c2f545c1
             })
             const unexistList = this.validList.filter((ip) => {
               const exist = list.some(target => target.host.bk_host_innerip === ip
@@ -137,7 +129,7 @@
         if (IPList.length) {
           const params = defaultParams()
           params.ip = { data: IPList, exact: 1, flag: 'bk_host_innerip' }
-          reqs.push(this.$store.dispatch('hostSearch/searchHost', {
+          reqs.push(hostSearchService.getBizHosts({
             params,
             config: {
               requestId: this.request.host
@@ -153,7 +145,7 @@
             operator: '$in',
             value: IPv6List
           }]
-          reqs.push(this.$store.dispatch('hostSearch/searchHost', {
+          reqs.push(hostSearchService.getBizHosts({
             params,
             config: {
               requestId: this.request.host

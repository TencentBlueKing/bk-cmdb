--- conflicted
+++ resolved
@@ -1,14 +1,6 @@
 <template>
     <div class="empty">
-<<<<<<< HEAD
         <template v-bkloading="{ isLoading: $loading('getBatchProcessTemplate') }">
-=======
-        <div class="empty-content" v-if="isBlueKing">
-            <img class="empty-img" src="../../../assets/images/empty-content.png" alt="">
-            <span>{{$t('暂无实例')}}</span>
-        </div>
-        <template v-else v-bkloading="{ isLoading: $loading('getBatchProcessTemplate') }">
->>>>>>> 86bad3e4
             <div class="empty-content" v-if="withTemplate && !templates.length && !isSearching">
                 <img src="../../../../static/svg/cc-empty.svg" alt="">
                 <p class="empty-text">{{$t('模板未定义进程', { template: (moduleNode || {}).name })}}</p>

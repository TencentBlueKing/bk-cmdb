--- conflicted
+++ resolved
@@ -1,5 +1,4 @@
 <template>
-<<<<<<< HEAD
   <div class="node-info"
     v-bkloading="{
       isLoading: $loading([
@@ -20,98 +19,7 @@
       :property-groups="propertyGroups"
       :inst="instance"
       :show-options="modelId !== 'biz' && editable">
-      <!-- 改为v-show, 因为 v-if时，直接查看集群节点信息，第一次slot外层未打上scope标志，导致css不生效  -->
-      <!-- 可能是vue bug 原因未知  -->
-      <div class="template-info mb10 clearfix"
-        v-show="isSetNode || isModuleNode"
-        slot="prepend">
-        <template v-if="isModuleNode">
-          <div class="info-item fl" :title="`${$t('服务模板')} : ${templateInfo.serviceTemplateName}`">
-            <span class="name fl">{{$t('服务模板')}}</span>
-            <div class="value fl">
-              <div class="template-value" v-if="withTemplate" @click="goServiceTemplate">
-                <span class="text link">{{templateInfo.serviceTemplateName}}</span>
-                <i class="icon-cc-share"></i>
-              </div>
-              <span class="text" v-else>{{templateInfo.serviceTemplateName}}</span>
-            </div>
-          </div>
-          <div class="info-item fl" :title="`${$t('服务分类')} : ${templateInfo.serviceCategory || '--'}`">
-            <span class="name fl">{{$t('服务分类')}}</span>
-            <div class="value fl">
-              <span class="text">{{templateInfo.serviceCategory || '--'}}</span>
-            </div>
-          </div>
-        </template>
-        <template v-else-if="isSetNode">
-          <div class="info-item fl" :title="`${$t('集群模板')} : ${templateInfo.setTemplateName}`">
-            <span class="name fl">{{$t('集群模板')}}</span>
-            <div class="value fl">
-              <template v-if="withSetTemplate">
-                <div class="template-value set-template fl" @click="goSetTemplate">
-                  <span class="text link">{{templateInfo.setTemplateName}}</span>
-                  <i class="icon-cc-share"></i>
-                </div>
-=======
-    <div class="node-info"
-        v-bkloading="{
-            isLoading: $loading([
-                'getModelProperties',
-                'getModelPropertyGroups',
-                'getNodeInstance',
-                'updateNodeInstance',
-                'deleteNodeInstance',
-                'removeServiceTemplate'
-            ])
-        }"
-    >
-        <cmdb-permission v-if="permission" class="permission-tips" :permission="permission"></cmdb-permission>
-        <cmdb-details class="topology-details"
-            v-else-if="type === 'details'"
-            :class="{ pt10: !isSetNode && !isModuleNode }"
-            :properties="properties"
-            :property-groups="propertyGroups"
-            :inst="instance"
-            :show-options="modelId !== 'biz' && editable">
-            <node-extra-info slot="prepend" :instance="instance"></node-extra-info>
-            <template slot="details-options">
->>>>>>> 99a5fb17
-                <cmdb-auth :auth="{ type: $OPERATION.U_TOPO, relation: [business] }">
-                  <bk-button slot-scope="{ disabled }"
-                    :class="['sync-set-btn', 'ml5', { 'has-change': hasChange }]"
-                    :disabled="!hasChange || disabled"
-                    @click="handleSyncSetTemplate">
-                    {{$t('同步集群')}}
-                  </bk-button>
-                </cmdb-auth>
-<<<<<<< HEAD
-              </template>
-              <span class="text" v-else>{{templateInfo.setTemplateName}}</span>
-            </div>
-          </div>
-=======
-            </template>
-        </cmdb-details>
-        <template v-else-if="type === 'update'">
-            <cmdb-form class="topology-form"
-                ref="form"
-                :properties="properties"
-                :property-groups="propertyGroups"
-                :disabled-properties="disabledProperties"
-                :inst="instance"
-                :type="type"
-                :save-auth="{ type: $OPERATION.U_TOPO, relation: [business] }"
-                @on-submit="handleSubmit"
-                @on-cancel="handleCancel">
-                <form-service-category slot="prepend"
-                    v-if="!withTemplate && isModuleNode"
-                    :instance="instance"
-                    @change="handleServiceCategoryChange">
-                </form-service-category>
-            </cmdb-form>
->>>>>>> 99a5fb17
-        </template>
-      </div>
+      <node-extra-info slot="prepend" :instance="instance"></node-extra-info>
       <template slot="details-options">
         <cmdb-auth :auth="{ type: $OPERATION.U_TOPO, relation: [business] }">
           <template slot-scope="{ disabled }">
@@ -152,33 +60,25 @@
         :save-auth="{ type: $OPERATION.U_TOPO, relation: [business] }"
         @on-submit="handleSubmit"
         @on-cancel="handleCancel">
-        <div class="service-category" v-if="!withTemplate && isModuleNode" slot="prepend">
-          <span class="title">{{$t('服务分类')}}</span>
-          <div class="selector-item mt10 clearfix">
-            <cmdb-selector class="category-selector fl"
-              :list="firstCategories"
-              v-model="first"
-              @on-selected="handleChangeFirstCategory">
-            </cmdb-selector>
-            <cmdb-selector class="category-selector fl"
-              :list="secondCategories"
-              name="secondCategory"
-              v-validate="'required'"
-              v-model="second"
-              @on-selected="handleChangeCategory">
-            </cmdb-selector>
-            <span class="second-category-errors" v-if="errors.has('secondCategory')">{{errors.first('secondCategory')}}</span>
-          </div>
-        </div>
+        <form-service-category slot="prepend"
+          v-if="!withTemplate && isModuleNode"
+          :instance="instance"
+          @change="handleServiceCategoryChange">
+        </form-service-category>
       </cmdb-form>
     </template>
   </div>
 </template>
 
 <script>
-<<<<<<< HEAD
   import debounce from 'lodash.debounce'
+  import NodeExtraInfo from './node-extra-info'
+  import FormServiceCategory from './form-service-category'
   export default {
+    components: {
+      NodeExtraInfo,
+      FormServiceCategory
+    },
     props: {
       active: Boolean
     },
@@ -196,18 +96,6 @@
           serviceTemplateName: this.$t('无'),
           serviceCategory: '',
           setTemplateName: this.$t('无')
-=======
-    import debounce from 'lodash.debounce'
-    import NodeExtraInfo from './node-extra-info'
-    import FormServiceCategory from './form-service-category'
-    export default {
-        components: {
-            NodeExtraInfo,
-            FormServiceCategory
-        },
-        props: {
-            active: Boolean
->>>>>>> 99a5fb17
         },
         refresh: null,
         permission: null
@@ -222,16 +110,6 @@
       },
       propertyGroupMap() {
         return this.$store.state.businessHost.propertyGroupMap
-      },
-      categoryMap() {
-        return this.$store.state.businessHost.categoryMap
-      },
-      firstCategories() {
-        return this.categoryMap[this.business] || []
-      },
-      secondCategories() {
-        const firstCategory = this.firstCategories.find(category => category.id === this.first) || {}
-        return firstCategory.secondCategory || []
       },
       selectedNode() {
         return this.$store.state.businessHost.selectedNode
@@ -345,9 +223,6 @@
       async getNodeDetails() {
         this.type = 'details'
         await this.getInstance()
-        if (this.withSetTemplate) {
-          this.getDiffTemplateAndInstances()
-        }
         this.disabledProperties = this.selectedNode.data.bk_obj_id === 'module' && this.withTemplate ? ['bk_module_name'] : []
       },
       async getProperties() {
@@ -366,7 +241,6 @@
             config: {
               requestId: 'getModelProperties'
             }
-<<<<<<< HEAD
           })
           this.$store.commit('businessHost/setProperties', {
             id: modelId,
@@ -388,75 +262,6 @@
             params: { bk_biz_id: this.business },
             config: {
               requestId: 'getModelPropertyGroups'
-=======
-        },
-        computed: {
-            business () {
-                return this.$store.getters['objectBiz/bizId']
-            },
-            propertyMap () {
-                return this.$store.state.businessHost.propertyMap
-            },
-            propertyGroupMap () {
-                return this.$store.state.businessHost.propertyGroupMap
-            },
-            selectedNode () {
-                return this.$store.state.businessHost.selectedNode
-            },
-            isModuleNode () {
-                return this.selectedNode && this.selectedNode.data.bk_obj_id === 'module'
-            },
-            isSetNode () {
-                return this.selectedNode && this.selectedNode.data.bk_obj_id === 'set'
-            },
-            isBlueking () {
-                let rootNode = this.selectedNode || {}
-                if (rootNode.parent) {
-                    rootNode = rootNode.parents[0]
-                }
-                return rootNode.name === '蓝鲸'
-            },
-            modelId () {
-                if (this.selectedNode) {
-                    return this.selectedNode.data.bk_obj_id
-                }
-                return null
-            },
-            nodeNamePropertyId () {
-                if (this.modelId) {
-                    const map = {
-                        biz: 'bk_biz_name',
-                        set: 'bk_set_name',
-                        module: 'bk_module_name'
-                    }
-                    return map[this.modelId] || 'bk_inst_name'
-                }
-                return null
-            },
-            nodePrimaryPropertyId () {
-                if (this.modelId) {
-                    const map = {
-                        biz: 'bk_biz_id',
-                        set: 'bk_set_id',
-                        module: 'bk_module_id'
-                    }
-                    return map[this.modelId] || 'bk_inst_id'
-                }
-                return null
-            },
-            withTemplate () {
-                return this.isModuleNode && !!this.instance.service_template_id
-            },
-            withSetTemplate () {
-                return this.isSetNode && !!this.instance.set_template_id
-            },
-            moduleFromSetTemplate () {
-                return this.isModuleNode && !!this.selectedNode.parent.data.set_template_id
-            },
-            editable () {
-                const editable = this.$store.state.businessHost.blueKingEditable
-                return this.isBlueking ? this.isBlueking && editable : true
->>>>>>> 99a5fb17
             }
           })
           this.$store.commit('businessHost/setPropertyGroups', {
@@ -496,7 +301,6 @@
               cancelPrevious: true,
               globalPermission: false
             }
-<<<<<<< HEAD
           })
           return data.info[0]
         } catch ({ permission }) {
@@ -505,7 +309,7 @@
         }
       },
       async getSetInstance() {
-        const data = await this.$store.dispatch('objectSet/searchSet', {
+        const { info: [instance] } = await this.$store.dispatch('objectSet/searchSet', {
           bizId: this.business,
           params: {
             page: { start: 0, limit: 1 },
@@ -519,13 +323,7 @@
             cancelPrevious: true
           }
         })
-        const setTemplateId = data.info[0].set_template_id
-        let setTemplateInfo = {}
-        if (setTemplateId) {
-          setTemplateInfo = await this.getSetTemplateInfo(setTemplateId)
-        }
-        this.templateInfo.setTemplateName = setTemplateInfo.name || this.$t('无')
-        return data.info[0]
+        return instance
       },
       insertNodeIdProperty(properties) {
         if (properties.find(property => property.bk_property_id === this.nodePrimaryPropertyId)) {
@@ -537,15 +335,6 @@
           bk_property_id: this.nodePrimaryPropertyId,
           bk_property_name: this.$t('ID'),
           editable: false
-        })
-      },
-      getSetTemplateInfo(id) {
-        return this.$store.dispatch('setTemplate/getSingleSetTemplateInfo', {
-          bizId: this.business,
-          setTemplateId: id,
-          config: {
-            requestId: 'getSingleSetTemplateInfo'
-          }
         })
       },
       async getModuleInstance() {
@@ -566,47 +355,7 @@
           }
         })
         const instance = data.info[0]
-        this.getServiceInfo(instance)
         return instance
-      },
-      async getServiceInfo(instance) {
-        this.templateInfo.serviceTemplateName = instance.service_template_id ? instance.bk_module_name : this.$t('无')
-        const categories = await this.getServiceCategories()
-        const firstCategory = categories.find(category => category.secondCategory.some(second => second.id === instance.service_category_id)) || {}
-        const secondCategory = (firstCategory.secondCategory || []).find(second => second.id === instance.service_category_id) || {}
-        this.templateInfo.serviceCategory = `${firstCategory.name || '--'} / ${secondCategory.name || '--'}`
-      },
-      async getServiceCategories() {
-        if (this.categoryMap.hasOwnProperty(this.business)) {
-          return this.categoryMap[this.business]
-        } else {
-          try {
-            const data = await this.$store.dispatch('serviceClassification/searchServiceCategory', {
-              params: { bk_biz_id: this.business }
-            })
-            const categories = this.collectServiceCategories(data.info)
-            this.$store.commit('businessHost/setCategories', {
-              id: this.business,
-              categories: categories
-            })
-            return categories
-          } catch (e) {
-            console.error(e)
-            return []
-          }
-        }
-      },
-      collectServiceCategories(data) {
-        const categories = []
-        data.forEach((item) => {
-          if (!item.category.bk_parent_id) {
-            categories.push(item.category)
-          }
-        })
-        categories.forEach((category) => {
-          category.secondCategory = data.filter(item => item.category.bk_parent_id === category.id).map(item => item.category)
-        })
-        return categories
       },
       async getCustomInstance() {
         const data = await this.$store.dispatch('objectCommonInst/searchInst', {
@@ -630,25 +379,9 @@
         return data.info[0]
       },
       handleEdit() {
-        if (this.modelId === 'module') {
-          if (!this.withTemplate) {
-            const second = this.instance.service_category_id
-            const firstCategory = this.firstCategories.find(({ secondCategory }) => {
-              return secondCategory.some(category => category.id === second)
-            })
-            this.first = firstCategory.id
-            this.second = second
-          }
-        }
         this.type = 'update'
       },
-      handleChangeFirstCategory(id, category) {
-        if (!this.secondCategories.length) {
-          this.second = ''
-          this.$set(this.$refs.form.values, 'service_category_id', '')
-        }
-      },
-      handleChangeCategory(id, category) {
+      handleServiceCategoryChange(id) {
         this.$set(this.$refs.form.values, 'service_category_id', id)
       },
       async handleSubmit(value) {
@@ -665,7 +398,6 @@
           await (promiseMap[this.modelId] || this.updateCustomInstance)({ ...value, bk_biz_id: this.business })
           this.selectedNode.data.bk_inst_name = value[nameMap[this.modelId] || 'bk_inst_name']
           this.instance = Object.assign({}, this.instance, value)
-          this.getServiceInfo(this.instance)
           this.type = 'details'
           this.$success(this.$t('修改成功'))
         } catch (e) {
@@ -767,453 +499,6 @@
             requestId: 'deleteNodeInstance',
             data: { bk_biz_id: this.business }
           }
-        })
-      },
-      handleRemoveTemplate() {
-        const content = this.$createElement('div', {
-          style: {
-            'font-size': '14px'
-          },
-          domProps: {
-            innerHTML: this.$tc('解除模板影响', this.templateInfo.serviceTemplateName, { name: this.templateInfo.serviceTemplateName })
-          }
-        })
-        this.$bkInfo({
-          title: this.$t('确认解除模板'),
-          subHeader: content,
-          confirmFn: async () => {
-            await this.$store.dispatch('serviceInstance/removeServiceTemplate', {
-              config: {
-                requestId: 'removeServiceTemplate',
-                data: {
-                  bk_module_id: this.instance.bk_module_id,
-                  bk_biz_id: this.business
-=======
-        },
-        created () {
-            this.refresh = debounce(() => {
-                this.initProperties()
-                this.getNodeDetails()
-            }, 10)
-        },
-        methods: {
-            async initProperties () {
-                this.type = 'details'
-                try {
-                    const [
-                        properties,
-                        groups
-                    ] = await Promise.all([
-                        this.getProperties(),
-                        this.getPropertyGroups()
-                    ])
-                    this.properties = properties
-                    this.propertyGroups = groups
-                } catch (e) {
-                    console.error(e)
-                    this.properties = []
-                    this.propertyGroups = []
-                }
-            },
-            async getNodeDetails () {
-                this.type = 'details'
-                await this.getInstance()
-                this.disabledProperties = this.selectedNode.data.bk_obj_id === 'module' && this.withTemplate ? ['bk_module_name'] : []
-            },
-            async getProperties () {
-                let properties = []
-                const modelId = this.modelId
-                if (this.propertyMap.hasOwnProperty(modelId)) {
-                    properties = this.propertyMap[modelId]
-                } else {
-                    const action = 'objectModelProperty/searchObjectAttribute'
-                    properties = await this.$store.dispatch(action, {
-                        params: {
-                            bk_biz_id: this.business,
-                            bk_obj_id: modelId,
-                            bk_supplier_account: this.$store.getters.supplierAccount
-                        },
-                        config: {
-                            requestId: 'getModelProperties'
-                        }
-                    })
-                    this.$store.commit('businessHost/setProperties', {
-                        id: modelId,
-                        properties: properties
-                    })
-                }
-                this.insertNodeIdProperty(properties)
-                return Promise.resolve(properties)
-            },
-            async getPropertyGroups () {
-                let groups = []
-                const modelId = this.modelId
-                if (this.propertyGroupMap.hasOwnProperty(modelId)) {
-                    groups = this.propertyGroupMap[modelId]
-                } else {
-                    const action = 'objectModelFieldGroup/searchGroup'
-                    groups = await this.$store.dispatch(action, {
-                        objId: modelId,
-                        params: { bk_biz_id: this.business },
-                        config: {
-                            requestId: 'getModelPropertyGroups'
-                        }
-                    })
-                    this.$store.commit('businessHost/setPropertyGroups', {
-                        id: modelId,
-                        groups: groups
-                    })
-                }
-                return Promise.resolve(groups)
-            },
-            async getInstance () {
-                try {
-                    const modelId = this.modelId
-                    const promiseMap = {
-                        biz: this.getBizInstance,
-                        set: this.getSetInstance,
-                        module: this.getModuleInstance
-                    }
-                    this.instance = await (promiseMap[modelId] || this.getCustomInstance)()
-                    this.$store.commit('businessHost/setSelectedNodeInstance', this.instance)
-                } catch (e) {
-                    console.error(e)
-                    this.instance = {}
-                }
-            },
-            async getBizInstance () {
-                try {
-                    const data = await this.$store.dispatch('objectBiz/searchBusiness', {
-                        params: {
-                            page: { start: 0, limit: 1 },
-                            fields: [],
-                            condition: {
-                                bk_biz_id: { $eq: this.selectedNode.data.bk_inst_id }
-                            }
-                        },
-                        config: {
-                            requestId: 'getNodeInstance',
-                            cancelPrevious: true,
-                            globalPermission: false
-                        }
-                    })
-                    return data.info[0]
-                } catch ({ permission }) {
-                    this.permission = permission
-                    return {}
-                }
-            },
-            async getSetInstance () {
-                const { info: [instance] } = await this.$store.dispatch('objectSet/searchSet', {
-                    bizId: this.business,
-                    params: {
-                        page: { start: 0, limit: 1 },
-                        fields: [],
-                        condition: {
-                            bk_set_id: this.selectedNode.data.bk_inst_id
-                        }
-                    },
-                    config: {
-                        requestId: 'getNodeInstance',
-                        cancelPrevious: true
-                    }
-                })
-                return instance
-            },
-            insertNodeIdProperty (properties) {
-                if (properties.find(property => property.bk_property_id === this.nodePrimaryPropertyId)) {
-                    return
-                }
-                const nodeNameProperty = properties.find(property => property.bk_property_id === this.nodeNamePropertyId)
-                properties.unshift({
-                    ...nodeNameProperty,
-                    bk_property_id: this.nodePrimaryPropertyId,
-                    bk_property_name: this.$t('ID'),
-                    editable: false
-                })
-            },
-            async getModuleInstance () {
-                const data = await this.$store.dispatch('objectModule/searchModule', {
-                    bizId: this.business,
-                    setId: this.selectedNode.parent.data.bk_inst_id,
-                    params: {
-                        page: { start: 0, limit: 1 },
-                        fields: [],
-                        condition: {
-                            bk_module_id: this.selectedNode.data.bk_inst_id,
-                            bk_supplier_account: this.$store.getters.supplierAccount
-                        }
-                    },
-                    config: {
-                        requestId: 'getNodeInstance',
-                        cancelPrevious: true
-                    }
-                })
-                const instance = data.info[0]
-                return instance
-            },
-            async getCustomInstance () {
-                const data = await this.$store.dispatch('objectCommonInst/searchInst', {
-                    objId: this.modelId,
-                    params: {
-                        page: { start: 0, limit: 1 },
-                        fields: {},
-                        condition: {
-                            [this.modelId]: [{
-                                field: 'bk_inst_id',
-                                operator: '$eq',
-                                value: this.selectedNode.data.bk_inst_id
-                            }]
-                        }
-                    },
-                    config: {
-                        requestId: 'getNodeInstance',
-                        cancelPrevious: true
-                    }
-                })
-                return data.info[0]
-            },
-            handleEdit () {
-                this.type = 'update'
-            },
-            handleServiceCategoryChange (id) {
-                this.$set(this.$refs.form.values, 'service_category_id', id)
-            },
-            async handleSubmit (value) {
-                if (!await this.$validator.validateAll()) return
-                const promiseMap = {
-                    set: this.updateSetInstance,
-                    module: this.updateModuleInstance
-                }
-                const nameMap = {
-                    set: 'bk_set_name',
-                    module: 'bk_module_name'
-                }
-                try {
-                    await (promiseMap[this.modelId] || this.updateCustomInstance)({ ...value, bk_biz_id: this.business })
-                    this.selectedNode.data.bk_inst_name = value[nameMap[this.modelId] || 'bk_inst_name']
-                    this.instance = Object.assign({}, this.instance, value)
-                    this.type = 'details'
-                    this.$success(this.$t('修改成功'))
-                } catch (e) {
-                    console.error(e)
-                }
-            },
-            updateSetInstance (value) {
-                return this.$store.dispatch('objectSet/updateSet', {
-                    bizId: this.business,
-                    setId: this.selectedNode.data.bk_inst_id,
-                    params: { ...value },
-                    config: {
-                        requestId: 'updateNodeInstance'
-                    }
-                })
-            },
-            updateModuleInstance (value) {
-                return this.$store.dispatch('objectModule/updateModule', {
-                    bizId: this.business,
-                    setId: this.selectedNode.parent.data.bk_inst_id,
-                    moduleId: this.selectedNode.data.bk_inst_id,
-                    params: {
-                        bk_supplier_account: this.$store.getters.supplierAccount,
-                        ...value
-                    },
-                    config: {
-                        requestId: 'updateNodeInstance'
-                    }
-                })
-            },
-            updateCustomInstance (value) {
-                return this.$store.dispatch('objectCommonInst/updateInst', {
-                    objId: this.modelId,
-                    instId: this.selectedNode.data.bk_inst_id,
-                    params: { ...value },
-                    config: {
-                        requestId: 'updateNodeInstance'
-                    }
-                })
-            },
-            handleCancel () {
-                this.type = 'details'
-            },
-            async handleDelete () {
-                const count = await this.getSelectedNodeHostCount()
-                if (count) {
-                    this.$error(this.$t('目标包含主机, 不允许删除'))
-                    return
-                }
-                this.$bkInfo({
-                    title: `${this.$t('确定删除')} ${this.selectedNode.name}?`,
-                    confirmFn: async () => {
-                        const promiseMap = {
-                            set: this.deleteSetInstance,
-                            module: this.deleteModuleInstance
-                        }
-                        try {
-                            await (promiseMap[this.modelId] || this.deleteCustomInstance)()
-                            const tree = this.selectedNode.tree
-                            const parentId = this.selectedNode.parent.id
-                            const nodeId = this.selectedNode.id
-                            tree.setSelected(parentId, {
-                                emitEvent: true
-                            })
-                            tree.removeNode(nodeId)
-                            this.$success(this.$t('删除成功'))
-                        } catch (e) {
-                            console.error(e)
-                        }
-                    }
-                })
-            },
-            deleteSetInstance () {
-                return this.$store.dispatch('objectSet/deleteSet', {
-                    bizId: this.business,
-                    setId: this.selectedNode.data.bk_inst_id,
-                    config: {
-                        requestId: 'deleteNodeInstance',
-                        data: { bk_biz_id: this.business }
-                    }
-                })
-            },
-            deleteModuleInstance () {
-                return this.$store.dispatch('objectModule/deleteModule', {
-                    bizId: this.business,
-                    setId: this.selectedNode.parent.data.bk_inst_id,
-                    moduleId: this.selectedNode.data.bk_inst_id,
-                    config: {
-                        requestId: 'deleteNodeInstance',
-                        data: { bk_biz_id: this.business }
-                    }
-                })
-            },
-            deleteCustomInstance () {
-                return this.$store.dispatch('objectCommonInst/deleteInst', {
-                    objId: this.modelId,
-                    instId: this.selectedNode.data.bk_inst_id,
-                    config: {
-                        requestId: 'deleteNodeInstance',
-                        data: { bk_biz_id: this.business }
-                    }
-                })
-            },
-            async getSelectedNodeHostCount () {
-                const defaultModel = ['biz', 'set', 'module', 'host', 'object']
-                const modelInstKey = {
-                    biz: 'bk_biz_id',
-                    set: 'bk_set_id',
-                    module: 'bk_module_id',
-                    host: 'bk_host_id',
-                    object: 'bk_inst_id'
-                }
-                const conditionParams = {
-                    condition: defaultModel.map(model => {
-                        return {
-                            bk_obj_id: model,
-                            condition: [],
-                            fields: []
-                        }
-                    })
->>>>>>> 99a5fb17
-                }
-              }
-            })
-            this.selectedNode.data.service_template_id = 0
-            this.instance.service_template_id = null
-            this.templateInfo.serviceTemplateName = this.$t('无')
-            this.disabledProperties = []
-          }
-        })
-      },
-      async getDiffTemplateAndInstances() {
-        try {
-          const data = await this.$store.dispatch('setSync/diffTemplateAndInstances', {
-            bizId: this.business,
-            setTemplateId: this.instance.set_template_id,
-            params: {
-              bk_set_ids: [this.instance.bk_set_id]
-            },
-            config: {
-              requestId: 'diffTemplateAndInstances'
-            }
-          })
-          const diff = data.difference ? (data.difference[0] || {}).module_diffs : []
-          const len = diff.filter(_module => _module.diff_type !== 'unchanged').length
-          this.hasChange = !!len
-        } catch (e) {
-          console.error(e)
-          this.hasChange = false
-        }
-      },
-      handleSyncSetTemplate() {
-        this.$store.commit('setFeatures/setSyncIdMap', {
-          id: `${this.business}_${this.instance.set_template_id}`,
-          instancesId: [this.instance.bk_set_id]
-        })
-        this.$routerActions.redirect({
-          name: 'setSync',
-          params: {
-            setTemplateId: this.instance.set_template_id,
-            moduleId: this.selectedNode.data.bk_inst_id
-          },
-          history: true
-        })
-      },
-      async goServiceTemplate() {
-        try {
-          const data = await this.$store.dispatch('serviceTemplate/findServiceTemplate', {
-            id: this.instance.service_template_id,
-            config: {
-              globalError: false
-            }
-          })
-          if (!data) {
-            return this.$error(this.$t('跳转失败，服务模板已经被删除'))
-          }
-        } catch (error) {
-          console.error(error)
-          this.$error(error.message)
-        }
-        this.$routerActions.redirect({
-          name: 'operationalTemplate',
-          params: {
-            templateId: this.instance.service_template_id,
-            moduleId: this.selectedNode.data.bk_inst_id
-          },
-          query: {
-            node: this.selectedNode.id,
-            tab: 'nodeInfo'
-          },
-          history: true
-        })
-      },
-      async goSetTemplate() {
-        try {
-          const data = await this.$store.dispatch('setTemplate/getSingleSetTemplateInfo', {
-            setTemplateId: this.instance.set_template_id,
-            bizId: this.business,
-            config: {
-              globalError: false
-            }
-          })
-          if (!data) {
-            return this.$error(this.$t('跳转失败，集群模板已经被删除'))
-          }
-        } catch (error) {
-          console.error(error)
-          this.$error(error.message)
-        }
-        this.$routerActions.redirect({
-          name: 'setTemplateConfig',
-          params: {
-            mode: 'view',
-            templateId: this.instance.set_template_id,
-            moduleId: this.selectedNode.data.bk_inst_id
-          },
-          query: {
-            node: this.selectedNode.id,
-            tab: 'nodeInfo'
-          },
-          history: true
         })
       },
       async getSelectedNodeHostCount() {

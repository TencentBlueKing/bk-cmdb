<template>
    <div class="node-info" style="height: 100%;"
        v-bkloading="{
            isLoading: $loading([
                'getModelProperties',
                'getModelPropertyGroups',
                'getNodeInstance',
                'updateNodeInstance',
                'deleteNodeInstance',
                'removeServiceTemplate'
            ])
        }"
    >
        <cmdb-details class="topology-details"
            v-if="type === 'details'"
            :properties="properties"
            :property-groups="propertyGroups"
            :inst="flattenedInstance"
            :show-options="modelId !== 'biz' && !isBlueking">
            <template slot="details-options">
                <span style="display: inline-block;"
                    v-cursor="{
                        active: !$isAuthorized($OPERATION.U_TOPO),
                        auth: [$OPERATION.U_TOPO]
                    }">
                    <bk-button class="button-edit"
                        theme="primary"
                        :disabled="!$isAuthorized($OPERATION.U_TOPO)"
                        @click="handleEdit">
                        {{$t('编辑')}}
                    </bk-button>
                </span>
                <span style="display: inline-block;"
                    v-cursor="{
                        active: !$isAuthorized($OPERATION.D_TOPO),
                        auth: [$OPERATION.D_TOPO]
                    }">
                    <bk-button class="btn-delete"
                        :disabled="!$isAuthorized($OPERATION.D_TOPO)"
                        @click="handleDelete">
                        {{$t('删除节点')}}
                    </bk-button>
                </span>
            </template>
            <span class="property-value fl" slot="__template_name__">
                <span class="link"
                    v-if="withTemplate"
                    @click="goServiceTemplate">{{flattenedInstance.__template_name__}}</span>
                <span v-else>{{flattenedInstance.__template_name__}}</span>
                <!-- <span style="display: inline-block;"
                    v-if="withTemplate"
                    v-cursor="{
                        active: !$isAuthorized($OPERATION.U_TOPO),
                        auth: [$OPERATION.U_TOPO]
                    }">
                    <bk-button class="unbind-button"
                        :disabled="!$isAuthorized($OPERATION.U_TOPO)"
                        @click="handleRemoveTemplate">
                        {{$t('解除模板')}}
                    </bk-button>
                </span> -->
            </span>
            <span class="property-value fl" slot="__set_template_name__">
                <template v-if="withSetTemplate">
                    <span class="link" @click="goSetTemplate">{{flattenedInstance.__set_template_name__}}</span>
                    <bk-button :class="['sync-set-btn', { 'has-change': hasChange }]"
                        :disabled="!hasChange"
                        @click="handleSyncSetTemplate">
                        {{$t('同步集群')}}
                    </bk-button>
                </template>
                <span v-else>{{flattenedInstance.__set_template_name__}}</span>
            </span>
        </cmdb-details>
        <cmdb-form class="topology-form" v-else-if="type === 'update'"
            ref="form"
            :properties="properties"
            :property-groups="propertyGroups"
            :disabled-properties="disabledProperties"
            :inst="instance"
            :type="type"
            @on-submit="handleSubmit"
            @on-cancel="handleCancel">
            <template slot="__service_category__" v-if="!withTemplate">
                <cmdb-selector class="category-selector fl"
                    :list="firstCategories"
                    v-model="first">
                </cmdb-selector>
                <cmdb-selector class="category-selector fl"
                    :list="secondCategories"
                    v-model="second"
                    @on-selected="handleChangeCategory">
                </cmdb-selector>
            </template>
        </cmdb-form>
    </div>
</template>

<script>
    import { MENU_BUSINESS_SET_TEMPLATE } from '@/dictionary/menu-symbol'
    export default {
        data () {
            return {
                type: 'details',
                properties: [],
                disabledProperties: [],
                propertyGroups: [],
                instance: {},
                first: '',
                second: '',
                hasChange: false
            }
        },
        computed: {
            business () {
                return this.$store.getters['objectBiz/bizId']
            },
            propertyMap () {
                return this.$store.state.businessTopology.propertyMap
            },
            propertyGroupMap () {
                return this.$store.state.businessTopology.propertyGroupMap
            },
            categoryMap () {
                return this.$store.state.businessTopology.categoryMap
            },
            firstCategories () {
                return this.categoryMap[this.business] || []
            },
            secondCategories () {
                const firstCategory = this.firstCategories.find(category => category.id === this.first) || {}
                return firstCategory.secondCategory || []
            },
            selectedNode () {
                return this.$store.state.businessTopology.selectedNode
            },
            isModuleNode () {
                return this.selectedNode && this.selectedNode.data.bk_obj_id === 'module'
            },
            isSetNode () {
                return this.selectedNode && this.selectedNode.data.bk_obj_id === 'set'
            },
            isBlueking () {
                let rootNode = this.selectedNode || {}
                if (rootNode.parent) {
                    rootNode = rootNode.parents[0]
                }
                return rootNode.name === '蓝鲸'
            },
            modelId () {
                if (this.selectedNode) {
                    return this.selectedNode.data.bk_obj_id
                }
                return null
            },
            withTemplate () {
                return this.isModuleNode && !!this.instance.service_template_id
            },
            withSetTemplate () {
                return this.isSetNode && !!this.instance.set_template_id
            },
            flattenedInstance () {
                return this.$tools.flattenItem(this.properties, this.instance)
            }
        },
        watch: {
            modelId: {
                immediate: true,
                handler (modelId) {
                    if (modelId) {
                        this.type = 'details'
                        this.init()
                    }
                }
            },
            selectedNode: {
                immediate: true,
                async handler (node) {
                    if (node) {
                        this.type = 'details'
                        await this.getInstance()
                        if (this.withSetTemplate) {
                            this.getDiffTemplateAndInstances()
                        }
                        this.disabledProperties = node.data.bk_obj_id === 'module' && this.withTemplate ? ['bk_module_name'] : []
                    }
                }
            }
        },
        methods: {
            async init () {
                try {
                    const [
                        properties,
                        groups
                    ] = await Promise.all([
                        this.getProperties(),
                        this.getPropertyGroups()
                    ])
                    this.properties = properties
                    this.propertyGroups = groups
                } catch (e) {
                    console.error(e)
                    this.properties = []
                    this.propertyGroups = []
                }
            },
            async getProperties () {
                let properties = []
                const modelId = this.modelId
                if (this.propertyMap.hasOwnProperty(modelId)) {
                    properties = this.propertyMap[modelId]
                } else {
                    const action = 'objectModelProperty/searchObjectAttribute'
                    properties = await this.$store.dispatch(action, {
                        params: this.$injectMetadata({
                            bk_obj_id: modelId,
                            bk_supplier_account: this.$store.getters.supplierAccount
                        }),
                        config: {
                            requestId: 'getModelProperties'
                        }
                    })
                    if (modelId === 'module') {
                        properties.push(...this.getModuleServiceTemplateProperties())
                    } else if (modelId === 'set') {
                        properties.push(...this.getSetTemplateProperties())
                    }
                    this.$store.commit('businessTopology/setProperties', {
                        id: modelId,
                        properties: properties
                    })
                }
                return Promise.resolve(properties)
            },
            getModuleServiceTemplateProperties () {
                const group = this.getModuleServiceTemplateGroup()
                return [{
                    bk_property_id: '__template_name__',
                    bk_property_name: this.$t('模板名称'),
                    bk_property_group: group.bk_group_id,
                    bk_property_index: 1,
                    bk_isapi: false,
                    editable: false,
                    unit: ''
                }, {
                    bk_property_id: '__service_category__',
                    bk_property_name: this.$t('服务分类'),
                    bk_property_group: group.bk_group_id,
                    bk_property_index: 2,
                    bk_isapi: false,
                    editable: false,
                    unit: ''
                }]
            },
            getSetTemplateProperties () {
                const group = this.geSetTemplateGroup()
                return [{
                    bk_property_id: '__set_template_name__',
                    bk_property_name: this.$t('集群模板名称'),
                    bk_property_group: group.bk_group_id,
                    bk_property_index: 1,
                    bk_isapi: false,
                    editable: false,
                    unit: ''
                }]
            },
            updateCategoryProperty (state) {
                const serviceCategoryProperty = this.properties.find(property => property.bk_property_id === '__service_category__') || {}
                Object.assign(serviceCategoryProperty, state)
            },
            async getPropertyGroups () {
                let groups = []
                const modelId = this.modelId
                if (this.propertyGroupMap.hasOwnProperty(modelId)) {
                    groups = this.propertyGroupMap[modelId]
                } else {
                    const action = 'objectModelFieldGroup/searchGroup'
                    groups = await this.$store.dispatch(action, {
                        objId: modelId,
                        params: this.$injectMetadata(),
                        config: {
                            requestId: 'getModelPropertyGroups'
                        }
                    })
                    if (modelId === 'module') {
                        groups.push(this.getModuleServiceTemplateGroup())
                    } else if (modelId === 'set') {
                        groups.push(this.geSetTemplateGroup())
                    }
                    this.$store.commit('businessTopology/setPropertyGroups', {
                        id: modelId,
                        groups: groups
                    })
                }
                return Promise.resolve(groups)
            },
            getModuleServiceTemplateGroup () {
                return {
                    bk_group_id: '__service_template_info__',
                    bk_group_index: -1,
                    bk_group_name: this.$t('服务模板信息'),
                    bk_obj_id: 'module',
                    ispre: true
                }
            },
            geSetTemplateGroup () {
                return {
                    bk_group_id: '__set_template_info__',
                    bk_group_index: -1,
                    bk_group_name: this.$t('集群模板信息'),
                    bk_obj_id: 'set',
                    ispre: true
                }
            },
            async getInstance () {
                try {
                    const modelId = this.modelId
                    const promiseMap = {
                        biz: this.getBizInstance,
                        set: this.getSetInstance,
                        module: this.getModuleInstance
                    }
                    this.instance = await (promiseMap[modelId] || this.getCustomInstance)()
                    this.$store.commit('businessTopology/setSelectedNodeInstance', this.instance)
                } catch (e) {
                    console.error(e)
                    this.instance = {}
                }
            },
            async getBizInstance () {
                const data = await this.$store.dispatch('objectBiz/searchBusiness', {
                    params: {
                        page: { start: 0, limit: 1 },
                        fields: [],
                        condition: {
                            bk_biz_id: { $eq: this.selectedNode.data.bk_inst_id }
                        }
                    },
                    config: {
                        requestId: 'getNodeInstance',
                        cancelPrevious: true
                    }
                })
                return data.info[0]
            },
            async getSetInstance () {
                const data = await this.$store.dispatch('objectSet/searchSet', {
                    bizId: this.business,
                    params: {
                        page: { start: 0, limit: 1 },
                        fields: [],
                        condition: {
                            bk_set_id: this.selectedNode.data.bk_inst_id
                        }
                    },
                    config: {
                        requestId: 'getNodeInstance',
                        cancelPrevious: true
                    }
                })
                const setTemplateId = data.info[0].set_template_id
                let setTemplateName = ''
                if (setTemplateId) {
                    const setTemplateInfo = await this.getSetTemplateInfo(setTemplateId)
                    setTemplateName = setTemplateInfo.name
                }
                return {
                    __set_template_name__: setTemplateName,
                    ...data.info[0]
                }
            },
            getSetTemplateInfo (id) {
                return this.$store.dispatch('setTemplate/getSingleSetTemplateInfo', {
                    bizId: this.business,
                    setTemplateId: id,
                    config: {
                        requestId: 'getSingleSetTemplateInfo'
                    }
                })
            },
            async getModuleInstance () {
                const data = await this.$store.dispatch('objectModule/searchModule', {
                    bizId: this.business,
                    setId: this.selectedNode.parent.data.bk_inst_id,
                    params: {
                        page: { start: 0, limit: 1 },
                        fields: [],
                        condition: {
                            bk_module_id: this.selectedNode.data.bk_inst_id,
                            bk_supplier_account: this.$store.getters.supplierAccount
                        }
                    },
                    config: {
                        requestId: 'getNodeInstance',
                        cancelPrevious: true
                    }
                })
                const instance = data.info[0]
                const serviceInfo = await this.getServiceInfo(instance)
                return {
                    ...instance,
                    ...serviceInfo
                }
            },
            async getServiceInfo (instance) {
                const serviceInfo = {}
                if (instance.service_template_id) {
                    serviceInfo.__template_name__ = instance.bk_module_name
                }
                const categories = await this.getServiceCategories()
                const firstCategory = categories.find(category => category.secondCategory.some(second => second.id === instance.service_category_id)) || {}
                const secondCategory = (firstCategory.secondCategory || []).find(second => second.id === instance.service_category_id) || {}
                serviceInfo.__service_category__ = `${firstCategory.name || '--'} / ${secondCategory.name || '--'}`
                return serviceInfo
            },
            async getServiceCategories () {
                if (this.categoryMap.hasOwnProperty(this.business)) {
                    return this.categoryMap[this.business]
                } else {
                    try {
                        const data = await this.$store.dispatch('serviceClassification/searchServiceCategory', {
                            params: this.$injectMetadata({}, { injectBizId: true })
                        })
                        const categories = this.collectServiceCategories(data.info)
                        this.$store.commit('businessTopology/setCategories', {
                            id: this.business,
                            categories: categories
                        })
                        return categories
                    } catch (e) {
                        console.error(e)
                        return []
                    }
                }
            },
            collectServiceCategories (data) {
                const categories = []
                data.forEach(item => {
                    if (!item.category.bk_parent_id) {
                        categories.push(item.category)
                    }
                })
                categories.forEach(category => {
                    category.secondCategory = data.filter(item => item.category.bk_parent_id === category.id).map(item => item.category)
                })
                return categories
            },
            async getCustomInstance () {
                const data = await this.$store.dispatch('objectCommonInst/searchInst', {
                    objId: this.modelId,
                    params: {
                        page: { start: 0, limit: 1 },
                        fields: {},
                        condition: {
                            [this.modelId]: [{
                                field: 'bk_inst_id',
                                operator: '$eq',
                                value: this.selectedNode.data.bk_inst_id
                            }]
                        }
                    },
                    config: {
                        requestId: 'getNodeInstance',
                        cancelPrevious: true
                    }
                })
                return data.info[0]
            },
            handleEdit () {
                if (this.modelId === 'module') {
                    if (!this.withTemplate) {
                        const second = this.instance.service_category_id
                        const firstCategory = this.firstCategories.find(({ secondCategory }) => {
                            return secondCategory.some(category => category.id === second)
                        })
                        this.first = firstCategory.id
                        this.second = second
                    }
                    this.updateCategoryProperty({
                        editable: !this.withTemplate
                    })
                }
                this.type = 'update'
            },
            handleChangeCategory (id, category) {
                this.$set(this.$refs.form.values, 'service_category_id', id)
            },
            async handleSubmit (value) {
                const promiseMap = {
                    set: this.updateSetInstance,
                    module: this.updateModuleInstance
                }
                const nameMap = {
                    set: 'bk_set_name',
                    module: 'bk_module_name'
                }
                try {
                    await (promiseMap[this.modelId] || this.updateCustomInstance)(this.$injectMetadata(value))
                    this.selectedNode.data.bk_inst_name = value[nameMap[this.modelId] || 'bk_inst_name']
                    this.instance = Object.assign({}, this.instance, value)
                    this.type = 'details'
                    this.$success(this.$t('修改成功'))
                } catch (e) {
                    console.error(e)
                }
            },
            updateSetInstance (value) {
                delete value.__set_template_name__
                return this.$store.dispatch('objectSet/updateSet', {
                    bizId: this.business,
                    setId: this.selectedNode.data.bk_inst_id,
                    params: { ...value },
                    config: {
                        requestId: 'updateNodeInstance'
                    }
                })
            },
            updateModuleInstance (value) {
                delete value.__template_name__
                delete value.__service_category__
                return this.$store.dispatch('objectModule/updateModule', {
                    bizId: this.business,
                    setId: this.selectedNode.parent.data.bk_inst_id,
                    moduleId: this.selectedNode.data.bk_inst_id,
                    params: {
                        bk_supplier_account: this.$store.getters.supplierAccount,
                        ...value
                    },
                    config: {
                        requestId: 'updateNodeInstance'
                    }
                }).then(async () => {
                    const serviceInfo = await this.getServiceInfo({ service_category_id: value.service_category_id || this.instance.service_category_id })
                    Object.assign(this.instance, serviceInfo)
                })
            },
            updateCustomInstance (value) {
                return this.$store.dispatch('objectCommonInst/updateInst', {
                    objId: this.modelId,
                    instId: this.selectedNode.data.bk_inst_id,
                    params: { ...value },
                    config: {
                        requestId: 'updateNodeInstance'
                    }
                })
            },
            handleCancel () {
                this.type = 'details'
            },
            async handleDelete () {
                const count = await this.getSelectedNodeHostCount()
                if (count) {
                    this.$error(this.$t('目标包含主机, 不允许删除'))
                    return
                }
                this.$bkInfo({
                    title: `${this.$t('确定删除')} ${this.selectedNode.name}?`,
                    confirmFn: async () => {
                        const promiseMap = {
                            set: this.deleteSetInstance,
                            module: this.deleteModuleInstance
                        }
                        try {
                            await (promiseMap[this.modelId] || this.deleteCustomInstance)()
                            const tree = this.selectedNode.tree
                            const parentId = this.selectedNode.parent.id
                            const nodeId = this.selectedNode.id
                            tree.setSelected(parentId, {
                                emitEvent: true
                            })
                            tree.removeNode(nodeId)
                            this.$success(this.$t('删除成功'))
                        } catch (e) {
                            console.error(e)
                        }
                    }
                })
            },
            deleteSetInstance () {
                return this.$store.dispatch('objectSet/deleteSet', {
                    bizId: this.business,
                    setId: this.selectedNode.data.bk_inst_id,
                    config: {
                        requestId: 'deleteNodeInstance',
                        data: this.$injectMetadata({})
                    }
                })
            },
            deleteModuleInstance () {
                return this.$store.dispatch('objectModule/deleteModule', {
                    bizId: this.business,
                    setId: this.selectedNode.parent.data.bk_inst_id,
                    moduleId: this.selectedNode.data.bk_inst_id,
                    config: {
                        requestId: 'deleteNodeInstance',
                        data: this.$injectMetadata({})
                    }
                })
            },
            deleteCustomInstance () {
                return this.$store.dispatch('objectCommonInst/deleteInst', {
                    objId: this.modelId,
                    instId: this.selectedNode.data.bk_inst_id,
                    config: {
                        requestId: 'deleteNodeInstance',
                        data: this.$injectMetadata()
                    }
                })
            },
            handleRemoveTemplate () {
                const content = this.$createElement('div', {
                    style: {
                        'font-size': '14px'
                    },
                    domProps: {
                        innerHTML: this.$tc('解除模板影响', this.flattenedInstance.__template_name__, { name: this.flattenedInstance.__template_name__ })
                    }
                })
                this.$bkInfo({
                    title: this.$t('确认解除模板'),
                    subHeader: content,
                    confirmFn: async () => {
                        await this.$store.dispatch('serviceInstance/removeServiceTemplate', {
                            config: {
                                requestId: 'removeServiceTemplate',
                                data: this.$injectMetadata({
                                    bk_module_id: this.instance.bk_module_id
                                }, { injectBizId: true })
                            }
                        })
                        this.selectedNode.data.service_template_id = 0
                        this.instance.service_template_id = null
                        this.instance.__template_name__ = '--'
                        this.disabledProperties = []
                    }
                })
            },
            async getDiffTemplateAndInstances () {
                try {
                    const data = await this.$store.dispatch('setSync/diffTemplateAndInstances', {
                        bizId: this.business,
                        setTemplateId: this.instance.set_template_id,
                        params: {
                            bk_set_ids: [this.instance.bk_set_id]
                        },
                        config: {
                            requestId: 'diffTemplateAndInstances'
                        }
                    })
                    const diff = data[0] ? data[0].module_diffs : []
                    const len = diff.filter(_module => _module.diff_type !== 'unchanged').length
                    this.hasChange = !!len
                } catch (e) {
                    console.error(e)
                }
            },
            handleSyncSetTemplate () {
                this.$store.commit('setFeatures/setSyncIdMap', {
                    id: `${this.business}_${this.instance.set_template_id}`,
                    instancesId: [this.instance.bk_set_id]
                })
                this.$router.push({
                    name: 'setSync',
                    params: {
                        setTemplateId: this.instance.set_template_id,
                        moduleId: this.selectedNode.data.bk_inst_id
                    }
                })
            },
            goServiceTemplate () {
                this.$router.push({
                    name: 'operationalTemplate',
                    params: {
                        templateId: this.instance.service_template_id,
                        moduleId: this.selectedNode.data.bk_inst_id
                    }
                })
            },
<<<<<<< HEAD
            goSetTemplate () {
                this.$router.push({
                    name: MENU_BUSINESS_SET_TEMPLATE,
                    params: {
                        templateId: this.instance.service_template_id,
                        moduleId: this.selectedNode.data.bk_inst_id
                    }
                })
=======
            async getSelectedNodeHostCount () {
                const defaultModel = ['biz', 'set', 'module', 'host', 'object']
                const modelInstKey = {
                    biz: 'bk_biz_id',
                    set: 'bk_set_id',
                    module: 'bk_module_id',
                    host: 'bk_host_id',
                    object: 'bk_inst_id'
                }
                const conditionParams = {
                    condition: defaultModel.map(model => {
                        return {
                            bk_obj_id: model,
                            condition: [],
                            fields: []
                        }
                    })
                }
                const selectedNode = this.selectedNode
                const selectedModel = defaultModel.includes(selectedNode.data.bk_obj_id) ? selectedNode.data.bk_obj_id : 'object'
                const selectedModelCondition = conditionParams.condition.find(model => model.bk_obj_id === selectedModel)
                selectedModelCondition.condition.push({
                    field: modelInstKey[selectedModel],
                    operator: '$eq',
                    value: selectedNode.data.bk_inst_id
                })
                const data = await this.$store.dispatch('hostSearch/searchHost', {
                    params: {
                        ...conditionParams,
                        bk_biz_id: this.business,
                        ip: {
                            flag: 'bk_host_innerip|bk_host_outer',
                            exact: 0,
                            data: []
                        },
                        page: {
                            start: 0,
                            limit: 1,
                            sort: ''
                        }
                    },
                    config: {
                        requestId: 'searchHosts',
                        cancelPrevious: true
                    }
                })
                return data && data.count
>>>>>>> 1e738fb9
            }
        }
    }
</script>

<style lang="scss" scoped>
    .topology-details {
        /deep/ .details-options {
            padding: 28px 18px 0 0;
        }
    }
    .property-value {
        height: 26px;
        line-height: 26px;
        overflow: visible;
        .link {
            color: #3a84ff;
            cursor: pointer;
        }
    }
    .unbind-button {
        height: 26px;
        padding: 0 4px;
        margin: 0 0 0 6px;
        line-height: 24px;
        font-size: 12px;
        color: #63656E;
    }
    .topology-form {
        /deep/ .property-item {
            max-width: 554px !important;
        }
        .category-selector {
            width: calc(50% - 5px);
            & + .category-selector {
                margin-left: 10px;
            }
        }
    }
    .btn-delete{
        min-width: 76px;
        &:hover {
            color: #ff5656;
            border-color: #ff5656;
        }
    }
    .sync-set-btn {
        position: relative;
        height: 26px;
        line-height: 24px;
        padding: 0 10px;
        font-size: 12px;
        margin-top: -2px;
        &.has-change::before {
            content: '';
            position: absolute;
            top: -4px;
            right: -4px;
            width: 8px;
            height: 8px;
            border-radius: 50%;
            background-color: #EA3636;
        }
    }
</style><|MERGE_RESOLUTION|>--- conflicted
+++ resolved
@@ -677,7 +677,6 @@
                     }
                 })
             },
-<<<<<<< HEAD
             goSetTemplate () {
                 this.$router.push({
                     name: MENU_BUSINESS_SET_TEMPLATE,
@@ -686,7 +685,7 @@
                         moduleId: this.selectedNode.data.bk_inst_id
                     }
                 })
-=======
+            },
             async getSelectedNodeHostCount () {
                 const defaultModel = ['biz', 'set', 'module', 'host', 'object']
                 const modelInstKey = {
@@ -734,7 +733,6 @@
                     }
                 })
                 return data && data.count
->>>>>>> 1e738fb9
             }
         }
     }

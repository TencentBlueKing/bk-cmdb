<template>
    <div class="node-info" style="height: 100%;"
        v-bkloading="{
            isLoading: $loading([
                'getModelProperties',
                'getModelPropertyGroups',
                'getNodeInstance',
                'updateNodeInstance',
                'deleteNodeInstance',
                'removeServiceTemplate'
            ])
        }"
    >
        <cmdb-permission v-if="permission" class="permission-tips" :permission="permission"></cmdb-permission>
        <template v-else>
            <div class="template-info mb10 clearfix" v-if="( isSetNode || isModuleNode) && type === 'details'">
                <template v-if="isModuleNode">
                    <div class="info-item fl" :title="`${$t('服务模板')} : ${templateInfo.serviceTemplateName}`">
                        <span class="name fl">{{$t('服务模板')}}</span>
                        <div class="value fl">
                            <div class="template-value" v-if="withTemplate" @click="goServiceTemplate">
                                <span class="text link">{{templateInfo.serviceTemplateName}}</span>
                                <i class="icon-cc-share"></i>
                            </div>
                            <span class="text" v-else>{{templateInfo.serviceTemplateName}}</span>
                        </div>
                    </div>
                    <div class="info-item fl" :title="`${$t('服务分类')} : ${templateInfo.serviceCategory || '--'}`">
                        <span class="name fl">{{$t('服务分类')}}</span>
                        <div class="value fl">
                            <span class="text">{{templateInfo.serviceCategory || '--'}}</span>
                        </div>
                    </div>
                </template>
                <template v-else-if="isSetNode">
                    <div class="info-item fl" :title="`${$t('集群模板')} : ${templateInfo.setTemplateName}`">
                        <span class="name fl">{{$t('集群模板')}}</span>
                        <div class="value fl">
                            <template v-if="withSetTemplate">
                                <div class="template-value set-template fl" @click="goSetTemplate">
                                    <span class="text link">{{templateInfo.setTemplateName}}</span>
                                    <i class="icon-cc-share"></i>
                                </div>
                                <cmdb-auth :auth="$authResources({ type: $OPERATION.U_TOPO })">
                                    <bk-button slot-scope="{ disabled }"
                                        :class="['sync-set-btn', 'ml5', { 'has-change': hasChange }]"
                                        :disabled="!hasChange || disabled"
                                        @click="handleSyncSetTemplate">
                                        {{$t('同步集群')}}
                                    </bk-button>
                                </cmdb-auth>
                            </template>
                            <span class="text" v-else>{{templateInfo.setTemplateName}}</span>
                        </div>
                    </div>
<<<<<<< HEAD
                </template>
=======
                </div>
            </template>
        </div>
        <cmdb-details class="topology-details"
            v-if="type === 'details'"
            :class="{ pt10: !isSetNode && !isModuleNode }"
            :properties="properties"
            :property-groups="propertyGroups"
            :inst="instance"
            :show-options="modelId !== 'biz' && !isBlueking">
            <template slot="details-options">
                <cmdb-auth :auth="$authResources({ type: $OPERATION.U_TOPO })">
                    <template slot-scope="{ disabled }">
                        <bk-button class="button-edit"
                            theme="primary"
                            :disabled="disabled"
                            @click="handleEdit">
                            {{$t('编辑')}}
                        </bk-button>
                    </template>
                </cmdb-auth>
                <cmdb-auth :auth="$authResources({ type: $OPERATION.D_TOPO })">
                    <template slot-scope="{ disabled }">
                        <span class="inline-block-middle" v-if="moduleFromSetTemplate"
                            v-bk-tooltips="$t('由集群模板创建的模块无法删除')">
                            <bk-button class="btn-delete" hover-theme="danger" disabled>
                                {{$t('删除节点')}}
                            </bk-button>
                        </span>
                        <bk-button class="btn-delete" v-else
                            hover-theme="danger"
                            :disabled="disabled"
                            @click="handleDelete">
                            {{$t('删除节点')}}
                        </bk-button>
                    </template>
                </cmdb-auth>
            </template>
        </cmdb-details>
        <template v-else-if="type === 'update'">
            <div class="service-category" v-if="!withTemplate && isModuleNode">
                <span class="title">{{$t('服务分类')}}</span>
                <div class="selector-item mt10 clearfix">
                    <cmdb-selector class="category-selector fl"
                        :list="firstCategories"
                        v-model="first"
                        @on-selected="handleChangeFirstCategory">
                    </cmdb-selector>
                    <cmdb-selector class="category-selector fl"
                        :list="secondCategories"
                        name="secondCategory"
                        v-validate="'required'"
                        v-model="second"
                        @on-selected="handleChangeCategory">
                    </cmdb-selector>
                    <span class="second-category-errors" v-if="errors.has('secondCategory')">{{errors.first('secondCategory')}}</span>
                </div>
>>>>>>> 123773ee
            </div>
            <cmdb-details class="topology-details"
                v-if="type === 'details'"
                :properties="properties"
                :property-groups="propertyGroups"
                :inst="instance"
                :show-options="modelId !== 'biz' && !isBlueking">
                <template slot="details-options">
                    <cmdb-auth :auth="$authResources({ type: $OPERATION.U_TOPO })">
                        <template slot-scope="{ disabled }">
                            <bk-button class="button-edit"
                                theme="primary"
                                :disabled="disabled"
                                @click="handleEdit">
                                {{$t('编辑')}}
                            </bk-button>
                        </template>
                    </cmdb-auth>
                    <cmdb-auth :auth="$authResources({ type: $OPERATION.D_TOPO })">
                        <template slot-scope="{ disabled }">
                            <span class="inline-block-middle" v-if="moduleFromSetTemplate"
                                v-bk-tooltips="$t('由集群模板创建的模块无法删除')">
                                <bk-button class="btn-delete" disabled>
                                    {{$t('删除节点')}}
                                </bk-button>
                            </span>
                            <bk-button class="btn-delete" v-else
                                theme="default"
                                :disabled="disabled"
                                @click="handleDelete">
                                {{$t('删除节点')}}
                            </bk-button>
                        </template>
                    </cmdb-auth>
                </template>
            </cmdb-details>
            <template v-else-if="type === 'update'">
                <div class="service-category" v-if="!withTemplate && isModuleNode">
                    <span class="title">{{$t('服务分类')}}</span>
                    <div class="selector-item mt10 clearfix">
                        <cmdb-selector class="category-selector fl"
                            :list="firstCategories"
                            v-model="first"
                            @on-selected="handleChangeFirstCategory">
                        </cmdb-selector>
                        <cmdb-selector class="category-selector fl"
                            :list="secondCategories"
                            name="secondCategory"
                            v-validate="'required'"
                            v-model="second"
                            @on-selected="handleChangeCategory">
                        </cmdb-selector>
                        <span class="second-category-errors" v-if="errors.has('secondCategory')">{{errors.first('secondCategory')}}</span>
                    </div>
                </div>
                <cmdb-form class="topology-form"
                    ref="form"
                    :properties="properties"
                    :property-groups="propertyGroups"
                    :disabled-properties="disabledProperties"
                    :inst="instance"
                    :type="type"
                    @on-submit="handleSubmit"
                    @on-cancel="handleCancel">
                </cmdb-form>
            </template>
        </template>
    </div>
</template>

<script>
    import debounce from 'lodash.debounce'
    export default {
        props: {
            active: Boolean
        },
        data () {
            return {
                type: 'details',
                properties: [],
                disabledProperties: [],
                propertyGroups: [],
                instance: {},
                first: '',
                second: '',
                hasChange: false,
                templateInfo: {
                    serviceTemplateName: this.$t('无'),
                    serviceCategory: '',
                    setTemplateName: this.$t('无')
                },
                refresh: null,
                permission: null
            }
        },
        computed: {
            business () {
                return this.$store.getters['objectBiz/bizId']
            },
            propertyMap () {
                return this.$store.state.businessHost.propertyMap
            },
            propertyGroupMap () {
                return this.$store.state.businessHost.propertyGroupMap
            },
            categoryMap () {
                return this.$store.state.businessHost.categoryMap
            },
            firstCategories () {
                return this.categoryMap[this.business] || []
            },
            secondCategories () {
                const firstCategory = this.firstCategories.find(category => category.id === this.first) || {}
                return firstCategory.secondCategory || []
            },
            selectedNode () {
                return this.$store.state.businessHost.selectedNode
            },
            isModuleNode () {
                return this.selectedNode && this.selectedNode.data.bk_obj_id === 'module'
            },
            isSetNode () {
                return this.selectedNode && this.selectedNode.data.bk_obj_id === 'set'
            },
            isBlueking () {
                let rootNode = this.selectedNode || {}
                if (rootNode.parent) {
                    rootNode = rootNode.parents[0]
                }
                return rootNode.name === '蓝鲸'
            },
            modelId () {
                if (this.selectedNode) {
                    return this.selectedNode.data.bk_obj_id
                }
                return null
            },
            withTemplate () {
                return this.isModuleNode && !!this.instance.service_template_id
            },
            withSetTemplate () {
                return this.isSetNode && !!this.instance.set_template_id
            },
            moduleFromSetTemplate () {
                return this.isModuleNode && !!this.selectedNode.parent.data.set_template_id
            }
        },
        watch: {
            modelId: {
                immediate: true,
                handler (modelId) {
                    if (modelId && this.active) {
                        this.initProperties()
                    }
                }
            },
            selectedNode: {
                immediate: true,
                handler (node) {
                    if (node && this.active) {
                        this.getNodeDetails()
                    }
                }
            },
            active: {
                immediate: true,
                handler (active) {
                    if (active) {
                        this.refresh && this.refresh()
                    }
                }
            }
        },
        created () {
            this.refresh = debounce(() => {
                this.initProperties()
                this.getNodeDetails()
            }, 10)
        },
        methods: {
            async initProperties () {
                this.type = 'details'
                try {
                    const [
                        properties,
                        groups
                    ] = await Promise.all([
                        this.getProperties(),
                        this.getPropertyGroups()
                    ])
                    this.properties = properties
                    this.propertyGroups = groups
                } catch (e) {
                    console.error(e)
                    this.properties = []
                    this.propertyGroups = []
                }
            },
            async getNodeDetails () {
                this.type = 'details'
                await this.getInstance()
                if (this.withSetTemplate) {
                    this.getDiffTemplateAndInstances()
                }
                this.disabledProperties = this.selectedNode.data.bk_obj_id === 'module' && this.withTemplate ? ['bk_module_name'] : []
            },
            async getProperties () {
                let properties = []
                const modelId = this.modelId
                if (this.propertyMap.hasOwnProperty(modelId)) {
                    properties = this.propertyMap[modelId]
                } else {
                    const action = 'objectModelProperty/searchObjectAttribute'
                    properties = await this.$store.dispatch(action, {
                        params: this.$injectMetadata({
                            bk_obj_id: modelId,
                            bk_supplier_account: this.$store.getters.supplierAccount
                        }),
                        config: {
                            requestId: 'getModelProperties'
                        }
                    })
                    this.$store.commit('businessHost/setProperties', {
                        id: modelId,
                        properties: properties
                    })
                }
                return Promise.resolve(properties)
            },
            async getPropertyGroups () {
                let groups = []
                const modelId = this.modelId
                if (this.propertyGroupMap.hasOwnProperty(modelId)) {
                    groups = this.propertyGroupMap[modelId]
                } else {
                    const action = 'objectModelFieldGroup/searchGroup'
                    groups = await this.$store.dispatch(action, {
                        objId: modelId,
                        params: this.$injectMetadata(),
                        config: {
                            requestId: 'getModelPropertyGroups'
                        }
                    })
                    this.$store.commit('businessHost/setPropertyGroups', {
                        id: modelId,
                        groups: groups
                    })
                }
                return Promise.resolve(groups)
            },
            async getInstance () {
                try {
                    const modelId = this.modelId
                    const promiseMap = {
                        biz: this.getBizInstance,
                        set: this.getSetInstance,
                        module: this.getModuleInstance
                    }
                    this.instance = await (promiseMap[modelId] || this.getCustomInstance)()
                    this.$store.commit('businessHost/setSelectedNodeInstance', this.instance)
                } catch (e) {
                    console.error(e)
                    this.instance = {}
                }
            },
            async getBizInstance () {
                try {
                    const data = await this.$store.dispatch('objectBiz/searchBusiness', {
                        params: {
                            page: { start: 0, limit: 1 },
                            fields: [],
                            condition: {
                                bk_biz_id: { $eq: this.selectedNode.data.bk_inst_id }
                            }
                        },
                        config: {
                            requestId: 'getNodeInstance',
                            cancelPrevious: true,
                            globalPermission: false
                        }
                    })
                    return data.info[0]
                } catch ({ permission }) {
                    this.permission = permission
                    return {}
                }
            },
            async getSetInstance () {
                const data = await this.$store.dispatch('objectSet/searchSet', {
                    bizId: this.business,
                    params: {
                        page: { start: 0, limit: 1 },
                        fields: [],
                        condition: {
                            bk_set_id: this.selectedNode.data.bk_inst_id
                        }
                    },
                    config: {
                        requestId: 'getNodeInstance',
                        cancelPrevious: true
                    }
                })
                const setTemplateId = data.info[0].set_template_id
                let setTemplateInfo = {}
                if (setTemplateId) {
                    setTemplateInfo = await this.getSetTemplateInfo(setTemplateId)
                }
                this.templateInfo.setTemplateName = setTemplateInfo.name || this.$t('无')
                return data.info[0]
            },
            getSetTemplateInfo (id) {
                return this.$store.dispatch('setTemplate/getSingleSetTemplateInfo', {
                    bizId: this.business,
                    setTemplateId: id,
                    config: {
                        requestId: 'getSingleSetTemplateInfo'
                    }
                })
            },
            async getModuleInstance () {
                const data = await this.$store.dispatch('objectModule/searchModule', {
                    bizId: this.business,
                    setId: this.selectedNode.parent.data.bk_inst_id,
                    params: {
                        page: { start: 0, limit: 1 },
                        fields: [],
                        condition: {
                            bk_module_id: this.selectedNode.data.bk_inst_id,
                            bk_supplier_account: this.$store.getters.supplierAccount
                        }
                    },
                    config: {
                        requestId: 'getNodeInstance',
                        cancelPrevious: true
                    }
                })
                const instance = data.info[0]
                this.getServiceInfo(instance)
                return instance
            },
            async getServiceInfo (instance) {
                this.templateInfo.serviceTemplateName = instance.service_template_id ? instance.bk_module_name : this.$t('无')
                const categories = await this.getServiceCategories()
                const firstCategory = categories.find(category => category.secondCategory.some(second => second.id === instance.service_category_id)) || {}
                const secondCategory = (firstCategory.secondCategory || []).find(second => second.id === instance.service_category_id) || {}
                this.templateInfo.serviceCategory = `${firstCategory.name || '--'} / ${secondCategory.name || '--'}`
            },
            async getServiceCategories () {
                if (this.categoryMap.hasOwnProperty(this.business)) {
                    return this.categoryMap[this.business]
                } else {
                    try {
                        const data = await this.$store.dispatch('serviceClassification/searchServiceCategory', {
                            params: this.$injectMetadata({}, { injectBizId: true })
                        })
                        const categories = this.collectServiceCategories(data.info)
                        this.$store.commit('businessHost/setCategories', {
                            id: this.business,
                            categories: categories
                        })
                        return categories
                    } catch (e) {
                        console.error(e)
                        return []
                    }
                }
            },
            collectServiceCategories (data) {
                const categories = []
                data.forEach(item => {
                    if (!item.category.bk_parent_id) {
                        categories.push(item.category)
                    }
                })
                categories.forEach(category => {
                    category.secondCategory = data.filter(item => item.category.bk_parent_id === category.id).map(item => item.category)
                })
                return categories
            },
            async getCustomInstance () {
                const data = await this.$store.dispatch('objectCommonInst/searchInst', {
                    objId: this.modelId,
                    params: {
                        page: { start: 0, limit: 1 },
                        fields: {},
                        condition: {
                            [this.modelId]: [{
                                field: 'bk_inst_id',
                                operator: '$eq',
                                value: this.selectedNode.data.bk_inst_id
                            }]
                        }
                    },
                    config: {
                        requestId: 'getNodeInstance',
                        cancelPrevious: true
                    }
                })
                return data.info[0]
            },
            handleEdit () {
                if (this.modelId === 'module') {
                    if (!this.withTemplate) {
                        const second = this.instance.service_category_id
                        const firstCategory = this.firstCategories.find(({ secondCategory }) => {
                            return secondCategory.some(category => category.id === second)
                        })
                        this.first = firstCategory.id
                        this.second = second
                    }
                }
                this.type = 'update'
            },
            handleChangeFirstCategory (id, category) {
                if (!this.secondCategories.length) {
                    this.second = ''
                    this.$set(this.$refs.form.values, 'service_category_id', '')
                }
            },
            handleChangeCategory (id, category) {
                this.$set(this.$refs.form.values, 'service_category_id', id)
            },
            async handleSubmit (value) {
                if (!await this.$validator.validateAll()) return
                const promiseMap = {
                    set: this.updateSetInstance,
                    module: this.updateModuleInstance
                }
                const nameMap = {
                    set: 'bk_set_name',
                    module: 'bk_module_name'
                }
                try {
                    await (promiseMap[this.modelId] || this.updateCustomInstance)(this.$injectMetadata(value))
                    this.selectedNode.data.bk_inst_name = value[nameMap[this.modelId] || 'bk_inst_name']
                    this.instance = Object.assign({}, this.instance, value)
                    this.getServiceInfo(this.instance)
                    this.type = 'details'
                    this.$success(this.$t('修改成功'))
                } catch (e) {
                    console.error(e)
                }
            },
            updateSetInstance (value) {
                return this.$store.dispatch('objectSet/updateSet', {
                    bizId: this.business,
                    setId: this.selectedNode.data.bk_inst_id,
                    params: { ...value },
                    config: {
                        requestId: 'updateNodeInstance'
                    }
                })
            },
            updateModuleInstance (value) {
                return this.$store.dispatch('objectModule/updateModule', {
                    bizId: this.business,
                    setId: this.selectedNode.parent.data.bk_inst_id,
                    moduleId: this.selectedNode.data.bk_inst_id,
                    params: {
                        bk_supplier_account: this.$store.getters.supplierAccount,
                        ...value
                    },
                    config: {
                        requestId: 'updateNodeInstance'
                    }
                })
            },
            updateCustomInstance (value) {
                return this.$store.dispatch('objectCommonInst/updateInst', {
                    objId: this.modelId,
                    instId: this.selectedNode.data.bk_inst_id,
                    params: { ...value },
                    config: {
                        requestId: 'updateNodeInstance'
                    }
                })
            },
            handleCancel () {
                this.type = 'details'
            },
            async handleDelete () {
                const count = await this.getSelectedNodeHostCount()
                if (count) {
                    this.$error(this.$t('目标包含主机, 不允许删除'))
                    return
                }
                this.$bkInfo({
                    title: `${this.$t('确定删除')} ${this.selectedNode.name}?`,
                    confirmFn: async () => {
                        const promiseMap = {
                            set: this.deleteSetInstance,
                            module: this.deleteModuleInstance
                        }
                        try {
                            await (promiseMap[this.modelId] || this.deleteCustomInstance)()
                            const tree = this.selectedNode.tree
                            const parentId = this.selectedNode.parent.id
                            const nodeId = this.selectedNode.id
                            tree.setSelected(parentId, {
                                emitEvent: true
                            })
                            tree.removeNode(nodeId)
                            this.$success(this.$t('删除成功'))
                        } catch (e) {
                            console.error(e)
                        }
                    }
                })
            },
            deleteSetInstance () {
                return this.$store.dispatch('objectSet/deleteSet', {
                    bizId: this.business,
                    setId: this.selectedNode.data.bk_inst_id,
                    config: {
                        requestId: 'deleteNodeInstance',
                        data: this.$injectMetadata({})
                    }
                })
            },
            deleteModuleInstance () {
                return this.$store.dispatch('objectModule/deleteModule', {
                    bizId: this.business,
                    setId: this.selectedNode.parent.data.bk_inst_id,
                    moduleId: this.selectedNode.data.bk_inst_id,
                    config: {
                        requestId: 'deleteNodeInstance',
                        data: this.$injectMetadata({})
                    }
                })
            },
            deleteCustomInstance () {
                return this.$store.dispatch('objectCommonInst/deleteInst', {
                    objId: this.modelId,
                    instId: this.selectedNode.data.bk_inst_id,
                    config: {
                        requestId: 'deleteNodeInstance',
                        data: this.$injectMetadata()
                    }
                })
            },
            handleRemoveTemplate () {
                const content = this.$createElement('div', {
                    style: {
                        'font-size': '14px'
                    },
                    domProps: {
                        innerHTML: this.$tc('解除模板影响', this.templateInfo.serviceTemplateName, { name: this.templateInfo.serviceTemplateName })
                    }
                })
                this.$bkInfo({
                    title: this.$t('确认解除模板'),
                    subHeader: content,
                    confirmFn: async () => {
                        await this.$store.dispatch('serviceInstance/removeServiceTemplate', {
                            config: {
                                requestId: 'removeServiceTemplate',
                                data: this.$injectMetadata({
                                    bk_module_id: this.instance.bk_module_id
                                }, { injectBizId: true })
                            }
                        })
                        this.selectedNode.data.service_template_id = 0
                        this.instance.service_template_id = null
                        this.templateInfo.serviceTemplateName = this.$t('无')
                        this.disabledProperties = []
                    }
                })
            },
            async getDiffTemplateAndInstances () {
                try {
                    const data = await this.$store.dispatch('setSync/diffTemplateAndInstances', {
                        bizId: this.business,
                        setTemplateId: this.instance.set_template_id,
                        params: {
                            bk_set_ids: [this.instance.bk_set_id]
                        },
                        config: {
                            requestId: 'diffTemplateAndInstances'
                        }
                    })
                    const diff = data.difference ? (data.difference[0] || {}).module_diffs : []
                    const len = diff.filter(_module => _module.diff_type !== 'unchanged').length
                    this.hasChange = !!len
                } catch (e) {
                    console.error(e)
                    this.hasChange = false
                }
            },
            handleSyncSetTemplate () {
                this.$store.commit('setFeatures/setSyncIdMap', {
                    id: `${this.business}_${this.instance.set_template_id}`,
                    instancesId: [this.instance.bk_set_id]
                })
                this.$router.push({
                    name: 'setSync',
                    params: {
                        setTemplateId: this.instance.set_template_id,
                        moduleId: this.selectedNode.data.bk_inst_id
                    }
                })
            },
            goServiceTemplate () {
                this.$router.push({
                    name: 'operationalTemplate',
                    params: {
                        templateId: this.instance.service_template_id,
                        moduleId: this.selectedNode.data.bk_inst_id
                    }
                })
            },
            goSetTemplate () {
                this.$router.push({
                    name: 'setTemplateConfig',
                    params: {
                        mode: 'view',
                        templateId: this.instance.set_template_id,
                        moduleId: this.selectedNode.data.bk_inst_id
                    }
                })
            },
            async getSelectedNodeHostCount () {
                const defaultModel = ['biz', 'set', 'module', 'host', 'object']
                const modelInstKey = {
                    biz: 'bk_biz_id',
                    set: 'bk_set_id',
                    module: 'bk_module_id',
                    host: 'bk_host_id',
                    object: 'bk_inst_id'
                }
                const conditionParams = {
                    condition: defaultModel.map(model => {
                        return {
                            bk_obj_id: model,
                            condition: [],
                            fields: []
                        }
                    })
                }
                const selectedNode = this.selectedNode
                const selectedModel = defaultModel.includes(selectedNode.data.bk_obj_id) ? selectedNode.data.bk_obj_id : 'object'
                const selectedModelCondition = conditionParams.condition.find(model => model.bk_obj_id === selectedModel)
                selectedModelCondition.condition.push({
                    field: modelInstKey[selectedModel],
                    operator: '$eq',
                    value: selectedNode.data.bk_inst_id
                })
                const data = await this.$store.dispatch('hostSearch/searchHost', {
                    params: {
                        ...conditionParams,
                        bk_biz_id: this.business,
                        ip: {
                            flag: 'bk_host_innerip|bk_host_outer',
                            exact: 0,
                            data: []
                        },
                        page: {
                            start: 0,
                            limit: 1,
                            sort: ''
                        }
                    },
                    config: {
                        requestId: 'searchHosts',
                        cancelPrevious: true
                    }
                })
                return data && data.count
            }
        }
    }
</script>

<style lang="scss" scoped>
    .permission-tips {
        position: absolute;
        top: 35%;
        left: 50%;
        transform: translate(-50%, -50%);
    }
    .template-info {
        font-size: 14px;
        color: #63656e;
        padding: 20px 0 20px 36px;
        border-bottom: 1px solid #F0F1F5;
        .info-item {
            width: 50%;
            max-width: 400px;
            line-height: 26px;
        }
        .name {
            position: relative;
            padding-right: 16px;
            &::after {
                content: ":";
                position: absolute;
                right: 10px;
            }
        }
        .value {
            width: calc(80% - 10px);
            padding-right: 10px;
            .text {
                @include inlineBlock;
                @include ellipsis;
                max-width: calc(100% - 16px);
                font-size: 14px;
            }
            .template-value {
                width: 100%;
                font-size: 0;
                color: #3a84ff;
                cursor: pointer;
                &.set-template {
                    width: auto;
                    max-width: calc(100% - 75px);
                }
            }
            .icon-cc-share {
                @include inlineBlock;
                font-size: 12px;
                margin-left: 4px;
            }
        }
    }
    .topology-details {
        padding-left: 0 !important;
        /deep/ {
            .property-list {
                margin-left: 36px;
            }
            .details-options {
                padding: 28px 18px 0 36px;
            }
        }
    }
    .property-value {
        height: 26px;
        line-height: 26px;
        overflow: visible;
        .link {
            color: #3a84ff;
            cursor: pointer;
        }
    }
    .unbind-button {
        height: 26px;
        padding: 0 4px;
        margin: 0 0 0 6px;
        line-height: 24px;
        font-size: 12px;
        color: #63656E;
    }
    .service-category {
        font-size: 12px;
        padding: 20px 0 24px 36px;
        border-bottom: 1px solid #dcdee5;
        .selector-item {
            position: relative;
            width: 50%;
            max-width: 554px;
            padding-right: 54px;
        }
        .category-selector {
            width: calc(50% - 5px);
            & + .category-selector {
                margin-left: 10px;
            }
        }
        .second-category-errors {
            position: absolute;
            top: 100%;
            left: 0;
            margin-left: calc(50% - 18px);
            line-height: 14px;
            font-size: 12px;
            color: #ff5656;
            max-width: 100%;
            @include ellipsis;
        }
    }
    .topology-form {
        /deep/ {
            .form-groups {
                padding: 0;
            }
            .property-list {
                margin-left: 36px;
            }
            .property-item {
                max-width: 554px !important;
            }
            .form-options {
                padding: 10px 0 0 36px;
            }
        }
    }
    .button-edit {
        min-width: 76px;
        margin-right: 4px;
    }
    .btn-delete{
        min-width: 76px;
    }
    .sync-set-btn {
        position: relative;
        height: 26px;
        line-height: 24px;
        padding: 0 10px;
        font-size: 12px;
        margin-top: -2px;
        &.has-change::before {
            content: '';
            position: absolute;
            top: -4px;
            right: -4px;
            width: 8px;
            height: 8px;
            border-radius: 50%;
            background-color: #EA3636;
        }
    }
</style><|MERGE_RESOLUTION|>--- conflicted
+++ resolved
@@ -53,67 +53,7 @@
                             <span class="text" v-else>{{templateInfo.setTemplateName}}</span>
                         </div>
                     </div>
-<<<<<<< HEAD
                 </template>
-=======
-                </div>
-            </template>
-        </div>
-        <cmdb-details class="topology-details"
-            v-if="type === 'details'"
-            :class="{ pt10: !isSetNode && !isModuleNode }"
-            :properties="properties"
-            :property-groups="propertyGroups"
-            :inst="instance"
-            :show-options="modelId !== 'biz' && !isBlueking">
-            <template slot="details-options">
-                <cmdb-auth :auth="$authResources({ type: $OPERATION.U_TOPO })">
-                    <template slot-scope="{ disabled }">
-                        <bk-button class="button-edit"
-                            theme="primary"
-                            :disabled="disabled"
-                            @click="handleEdit">
-                            {{$t('编辑')}}
-                        </bk-button>
-                    </template>
-                </cmdb-auth>
-                <cmdb-auth :auth="$authResources({ type: $OPERATION.D_TOPO })">
-                    <template slot-scope="{ disabled }">
-                        <span class="inline-block-middle" v-if="moduleFromSetTemplate"
-                            v-bk-tooltips="$t('由集群模板创建的模块无法删除')">
-                            <bk-button class="btn-delete" hover-theme="danger" disabled>
-                                {{$t('删除节点')}}
-                            </bk-button>
-                        </span>
-                        <bk-button class="btn-delete" v-else
-                            hover-theme="danger"
-                            :disabled="disabled"
-                            @click="handleDelete">
-                            {{$t('删除节点')}}
-                        </bk-button>
-                    </template>
-                </cmdb-auth>
-            </template>
-        </cmdb-details>
-        <template v-else-if="type === 'update'">
-            <div class="service-category" v-if="!withTemplate && isModuleNode">
-                <span class="title">{{$t('服务分类')}}</span>
-                <div class="selector-item mt10 clearfix">
-                    <cmdb-selector class="category-selector fl"
-                        :list="firstCategories"
-                        v-model="first"
-                        @on-selected="handleChangeFirstCategory">
-                    </cmdb-selector>
-                    <cmdb-selector class="category-selector fl"
-                        :list="secondCategories"
-                        name="secondCategory"
-                        v-validate="'required'"
-                        v-model="second"
-                        @on-selected="handleChangeCategory">
-                    </cmdb-selector>
-                    <span class="second-category-errors" v-if="errors.has('secondCategory')">{{errors.first('secondCategory')}}</span>
-                </div>
->>>>>>> 123773ee
             </div>
             <cmdb-details class="topology-details"
                 v-if="type === 'details'"

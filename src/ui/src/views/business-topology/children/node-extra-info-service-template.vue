<!--
 * Tencent is pleased to support the open source community by making 蓝鲸 available.
 * Copyright (C) 2017-2022 THL A29 Limited, a Tencent company. All rights reserved.
 * Licensed under the MIT License (the "License"); you may not use this file except
 * in compliance with the License. You may obtain a copy of the License at
 * http://opensource.org/licenses/MIT
 * Unless required by applicable law or agreed to in writing, software distributed under
 * the License is distributed on an "AS IS" BASIS, WITHOUT WARRANTIES OR CONDITIONS OF ANY KIND,
 * either express or implied. See the License for the specific language governing permissions and
 * limitations under the License.
-->

<template>
  <div class="clearfix" v-if="template">
    <div class="info-item fl" :title="`${$t('服务模板')} : ${template.name}`">
      <span class="name fl">{{$t('服务模板')}}</span>
      <div class="value fl">
        <div class="template-value" v-if="instance.service_template_id" @click="goServiceTemplate">
          <span class="text link">{{template.name}}</span>
          <i class="icon-cc-share"></i>
        </div>
        <span class="text" v-else>{{template.name}}</span>
      </div>
    </div>
    <div class="info-item fl" :title="`${$t('服务分类')} : ${template.category || '--'}`">
      <span class="name fl">{{$t('服务分类')}}</span>
      <div class="value fl">
        <span class="text">{{template.category || '--'}}</span>
      </div>
    </div>
    <div class="info-item fl" v-if="!isBizSet">
      <span class="name fl">{{$t('主机属性自动应用')}}</span>
      <div class="fl">
        <div class="template-value" @click="linkToAutoApply">
          <span class="text link">{{autoApplyEnable ? $t('已启用') : $t('未启用')}}</span>
          <i class="icon-cc-share link"></i>
        </div>
      </div>
    </div>
  </div>
</template>

<script>
  import { MENU_BUSINESS_HOST_APPLY, MENU_BUSINESS_SET_TOPOLOGY, MENU_BUSINESS_SERVICE_TEMPLATE_DETAILS } from '@/dictionary/menu-symbol'
  const serviceCategoryRequestId = Symbol('serviceCategoryRequestId')
  export default {
    name: 'service-template-info',
    props: {
      instance: {
        type: Object,
        required: true
      }
    },
    data() {
      return {
        template: null,
        serviceTemplateHostApplyEnabled: null
      }
    },
    computed: {
      isBizSet() {
        return this.$route.name === MENU_BUSINESS_SET_TOPOLOGY
      },
      bizId() {
        const { objectBiz, bizSet } = this.$store.state
        return this.isBizSet ? bizSet.bizId : objectBiz.bizId
      },
      moduleId() {
        return this.selectedNode?.data?.bk_inst_id
      },
      selectedNode() {
        return this.$store.state.businessHost.selectedNode
      },
      autoApplyEnable() {
        // 在不同版本的拓扑数据接口中，node节点中是否存在主机自动应用字段是不一致的
        // 所以，统一通过instance获取，保证数据获取的正确性
        return this.instance.host_apply_enabled || this.serviceTemplateHostApplyEnabled
      }
    },
    watch: {
      instance: {
        immediate: true,
        handler(instance) {
          instance && this.setInfo()
        }
      }
    },
    methods: {
      setInfo() {
        this.getServiceInfo()

        // 使用了服务模板需要查看模块所属的服务模板是否开启了主机自动应用
        if (this.instance.service_template_id && !this.isBizSet) {
          this.getModuleApplyStatusByTemplate()
        }
      },
      async getServiceInfo() {
        const categories = await this.getServiceCategories()
        // eslint-disable-next-line max-len
        const firstCategory = categories.find(category => category.secondCategory.some(second => second.id === this.instance.service_category_id)) || {}
        // eslint-disable-next-line max-len
        const secondCategory = (firstCategory.secondCategory || []).find(second => second.id === this.instance.service_category_id) || {}
        this.template = {
          name: this.instance.service_template_id ? this.instance.bk_module_name : this.$t('无'),
          category: `${firstCategory.name || '--'} / ${secondCategory.name || '--'}`
        }
      },
      async getModuleApplyStatusByTemplate() {
        const [moduleApplyStatus] = await this.$store.dispatch('hostApply/getModuleApplyStatusByTemplate', {
          params: {
            bk_biz_id: this.bizId,
            bk_module_ids: [this.moduleId]
          }
        })

        this.serviceTemplateHostApplyEnabled = moduleApplyStatus?.host_apply_enabled
      },
      async getServiceCategories() {
        try {
          const { info = [] } = await this.$store.dispatch('serviceClassification/searchServiceCategory', {
            params: { bk_biz_id: this.bizId },
            config: {
              requestId: serviceCategoryRequestId,
              fromCache: true
            }
          })
          const categories = this.collectServiceCategories(info)
          return categories
        } catch (e) {
          console.error(e)
          return []
        }
      },
      collectServiceCategories(data) {
        const categories = []
        data.forEach((item) => {
          if (!item.category.bk_parent_id) {
            categories.push(item.category)
          }
        })
        categories.forEach((category) => {
          // eslint-disable-next-line max-len
          category.secondCategory = data.filter(item => item.category.bk_parent_id === category.id).map(item => item.category)
        })
        return categories
      },
      async goServiceTemplate() {
        try {
          const data = await this.$store.dispatch('serviceTemplate/findServiceTemplate', {
            id: this.instance.service_template_id,
            config: {
              globalError: false
            }
          })
          if (!data) {
            return this.$error(this.$t('跳转失败，服务模板已经被删除'))
          }

          this.$routerActions.redirect({
            name: MENU_BUSINESS_SERVICE_TEMPLATE_DETAILS,
            params: {
              templateId: this.instance.service_template_id,
              bizId: data?.template?.bk_biz_id,
            },
            history: true
          })
        } catch (error) {
          console.error(error)
          this.$error(error.message)
        }
<<<<<<< HEAD
=======
        this.$routerActions.open({
          name: MENU_BUSINESS_SERVICE_TEMPLATE_DETAILS,
          params: {
            templateId: this.instance.service_template_id
          }
        })
>>>>>>> dd14582d
      },
      linkToAutoApply() {
        this.$routerActions.open({
          name: MENU_BUSINESS_HOST_APPLY,
          params: {
            bizId: this.bizId,
            mode: 'module'
          },
          query: {
            id: this.moduleId
          }
        })
      }
    }
  }
</script>

<style lang="scss" scoped>
    .info-item {
        width: 50%;
        max-width: 400px;
        line-height: 26px;
        margin-bottom: 12px;
        .name {
            position: relative;
            padding-right: 16px;
            &::after {
                content: ":";
                position: absolute;
                right: 10px;
            }
        }
        .value {
            width: calc(80% - 10px);
            padding-right: 10px;
            .text {
                @include inlineBlock;
                @include ellipsis;
                max-width: calc(100% - 16px);
                font-size: 14px;
            }
            .template-value {
                width: 100%;
                font-size: 0;
                color: #3a84ff;
                cursor: pointer;
            }
        }
        .icon-cc-share {
            @include inlineBlock;
            font-size: 12px;
            margin-left: 4px;
        }
        .link {
            color: #3a84ff;
            cursor: pointer;
        }
    }
</style><|MERGE_RESOLUTION|>--- conflicted
+++ resolved
@@ -156,27 +156,17 @@
             return this.$error(this.$t('跳转失败，服务模板已经被删除'))
           }
 
-          this.$routerActions.redirect({
+          this.$routerActions.open({
             name: MENU_BUSINESS_SERVICE_TEMPLATE_DETAILS,
             params: {
               templateId: this.instance.service_template_id,
               bizId: data?.template?.bk_biz_id,
-            },
-            history: true
+            }
           })
         } catch (error) {
           console.error(error)
           this.$error(error.message)
         }
-<<<<<<< HEAD
-=======
-        this.$routerActions.open({
-          name: MENU_BUSINESS_SERVICE_TEMPLATE_DETAILS,
-          params: {
-            templateId: this.instance.service_template_id
-          }
-        })
->>>>>>> dd14582d
       },
       linkToAutoApply() {
         this.$routerActions.open({

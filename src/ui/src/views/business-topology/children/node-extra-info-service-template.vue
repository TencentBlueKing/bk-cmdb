--- conflicted
+++ resolved
@@ -1,5 +1,4 @@
 <template>
-<<<<<<< HEAD
   <div class="clearfix" v-if="template">
     <div class="info-item fl" :title="`${$t('服务模板')} : ${template.name}`">
       <span class="name fl">{{$t('服务模板')}}</span>
@@ -7,33 +6,6 @@
         <div class="template-value" v-if="instance.service_template_id" @click="goServiceTemplate">
           <span class="text link">{{template.name}}</span>
           <i class="icon-cc-share"></i>
-=======
-    <div class="clearfix" v-if="template">
-        <div class="info-item fl" :title="`${$t('服务模板')} : ${template.name}`">
-            <span class="name fl">{{$t('服务模板')}}</span>
-            <div class="value fl">
-                <div class="template-value" v-if="instance.service_template_id" @click="goServiceTemplate">
-                    <span class="text link">{{template.name}}</span>
-                    <i class="icon-cc-share"></i>
-                </div>
-                <span class="text" v-else>{{template.name}}</span>
-            </div>
-        </div>
-        <div class="info-item fl" :title="`${$t('服务分类')} : ${template.category || '--'}`">
-            <span class="name fl">{{$t('服务分类')}}</span>
-            <div class="value fl">
-                <span class="text">{{template.category || '--'}}</span>
-            </div>
-        </div>
-        <div class="info-item fl">
-            <span class="name fl">{{$t('主机属性自动应用')}}</span>
-            <div class="fl">
-                <div class="template-value" @click="linkToAutoApply">
-                    <span class="text link">{{autoApplyEnable ? '已启用' : '未启用'}}</span>
-                    <i class="icon-cc-share link"></i>
-                </div>
-            </div>
->>>>>>> 20aea619
         </div>
         <span class="text" v-else>{{template.name}}</span>
       </div>
@@ -47,28 +19,21 @@
     <div class="info-item fl">
       <span class="name fl">{{$t('主机属性自动应用')}}</span>
       <div class="fl">
-        <cmdb-loading :loading="$loading('getRules')">
-          <div class="template-value" @click="linkToAutoApply">
-            <span class="text link">{{autoApplyRule ? '已启用' : '未启用'}}</span>
-            <i class="icon-cc-share link"></i>
-          </div>
-        </cmdb-loading>
+        <div class="template-value" @click="linkToAutoApply">
+          <span class="text link">{{autoApplyEnable ? '已启用' : '未启用'}}</span>
+          <i class="icon-cc-share link"></i>
+        </div>
       </div>
     </div>
   </div>
 </template>
 
 <script>
-<<<<<<< HEAD
   import { mapGetters } from 'vuex'
   import { MENU_BUSINESS_HOST_APPLY } from '@/dictionary/menu-symbol'
-  import CmdbLoading from '@/components/loading/loading'
   const serviceCategoryRequestId = Symbol('serviceCategoryRequestId')
   export default {
     name: 'service-template-info',
-    components: {
-      CmdbLoading
-    },
     props: {
       instance: {
         type: Object,
@@ -85,6 +50,9 @@
       ...mapGetters('objectBiz', ['bizId']),
       selectedNode() {
         return this.$store.state.businessHost.selectedNode
+      },
+      autoApplyEnable() {
+        return this.selectedNode && this.selectedNode.data.host_apply_enabled
       }
     },
     watch: {
@@ -97,50 +65,7 @@
     },
     methods: {
       setInfo() {
-        this.getAutoApplyInfo()
         this.getServiceInfo()
-      },
-      async getAutoApplyInfo() {
-        try {
-          const { info: [autoApplyRule] } = await this.$store.dispatch('hostApply/getRules', {
-            bizId: this.bizId,
-            params: {
-              bk_module_ids: [this.selectedNode.data.bk_inst_id]
-            },
-            config: {
-              requestId: 'getRules'
-=======
-    import { mapGetters } from 'vuex'
-    import { MENU_BUSINESS_HOST_APPLY } from '@/dictionary/menu-symbol'
-    const serviceCategoryRequestId = Symbol('serviceCategoryRequestId')
-    export default {
-        name: 'service-template-info',
-        props: {
-            instance: {
-                type: Object,
-                required: true
-            }
-        },
-        data () {
-            return {
-                template: null,
-                autoApplyRule: null
-            }
-        },
-        computed: {
-            ...mapGetters('objectBiz', ['bizId']),
-            selectedNode () {
-                return this.$store.state.businessHost.selectedNode
-            },
-            autoApplyEnable () {
-                return this.selectedNode && this.selectedNode.data.host_apply_enabled
->>>>>>> 20aea619
-            }
-          })
-          this.autoApplyRule = autoApplyRule
-        } catch (error) {
-          this.autoApplyRule = null
-        }
       },
       async getServiceInfo() {
         const categories = await this.getServiceCategories()
@@ -161,7 +86,6 @@
               requestId: serviceCategoryRequestId,
               fromCache: true
             }
-<<<<<<< HEAD
           })
           const categories = this.collectServiceCategories(info)
           return categories
@@ -189,89 +113,6 @@
             id: this.instance.service_template_id,
             config: {
               globalError: false
-=======
-        },
-        methods: {
-            setInfo () {
-                this.getServiceInfo()
-            },
-            async getServiceInfo () {
-                const categories = await this.getServiceCategories()
-                const firstCategory = categories.find(category => category.secondCategory.some(second => second.id === this.instance.service_category_id)) || {}
-                const secondCategory = (firstCategory.secondCategory || []).find(second => second.id === this.instance.service_category_id) || {}
-                this.template = {
-                    name: this.instance.service_template_id ? this.instance.bk_module_name : this.$t('无'),
-                    category: `${firstCategory.name || '--'} / ${secondCategory.name || '--'}`
-                }
-            },
-            async getServiceCategories () {
-                try {
-                    const { info = [] } = await this.$store.dispatch('serviceClassification/searchServiceCategory', {
-                        params: { bk_biz_id: this.bizId },
-                        config: {
-                            requestId: serviceCategoryRequestId,
-                            fromCache: true
-                        }
-                    })
-                    const categories = this.collectServiceCategories(info)
-                    return categories
-                } catch (e) {
-                    console.error(e)
-                    return []
-                }
-            },
-            collectServiceCategories (data) {
-                const categories = []
-                data.forEach(item => {
-                    if (!item.category.bk_parent_id) {
-                        categories.push(item.category)
-                    }
-                })
-                categories.forEach(category => {
-                    category.secondCategory = data.filter(item => item.category.bk_parent_id === category.id).map(item => item.category)
-                })
-                return categories
-            },
-            async goServiceTemplate () {
-                try {
-                    const data = await this.$store.dispatch('serviceTemplate/findServiceTemplate', {
-                        id: this.instance.service_template_id,
-                        config: {
-                            globalError: false
-                        }
-                    })
-                    if (!data) {
-                        return this.$error(this.$t('跳转失败，服务模板已经被删除'))
-                    }
-                } catch (error) {
-                    console.error(error)
-                    this.$error(error.message)
-                }
-                this.$routerActions.redirect({
-                    name: 'operationalTemplate',
-                    params: {
-                        templateId: this.instance.service_template_id,
-                        moduleId: this.selectedNode.data.bk_inst_id
-                    },
-                    query: {
-                        node: this.selectedNode.id,
-                        tab: 'nodeInfo'
-                    },
-                    history: true
-                })
-            },
-            linkToAutoApply () {
-                this.$routerActions.redirect({
-                    name: MENU_BUSINESS_HOST_APPLY,
-                    params: {
-                        bizId: this.bizId
-                    },
-                    query: {
-                        module: this.selectedNode.data.bk_inst_id
-                    },
-                    history: true
-                })
->>>>>>> 20aea619
             }
           })
           if (!data) {

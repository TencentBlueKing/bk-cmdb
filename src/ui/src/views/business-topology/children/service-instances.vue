--- conflicted
+++ resolved
@@ -396,11 +396,6 @@
                             bk_module_ids: [this.currentNode.data.bk_inst_id],
                             service_template_id: this.withTemplate
                         }, { injectBizId: true })
-<<<<<<< HEAD
-=======
-                    }).then(res => {
-                        this.topoStatus = res[0] && res[0].has_difference
->>>>>>> 1a4b1e2c
                     })
                     const difference = data.find(difference => difference.bk_module_id === this.currentNode.data.bk_inst_id)
                     this.topoStatus = !!difference && difference.has_difference

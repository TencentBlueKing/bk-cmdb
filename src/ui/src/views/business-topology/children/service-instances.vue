<template>
    <div class="layout" v-bkloading="{ isLoading: $loading('getModuleServiceInstances') }">
        <template v-if="instances.length || inSearch">
            <div class="options">
                <cmdb-form-bool class="options-checkall"
                    :size="16"
                    :checked="isCheckAll"
                    :title="$t('Common[\'全选本页\']')"
                    @change="handleCheckALL">
                </cmdb-form-bool>
                <bk-button class="options-button" theme="primary"
                    @click="handleCreateServiceInstance">
                    {{$t('BusinessTopology["添加服务实例"]')}}
                </bk-button>
                <bk-dropdown-menu trigger="click">
                    <bk-button class="options-button clipboard-trigger" theme="default" slot="dropdown-trigger">
                        {{$t('Common["更多"]')}}
                        <i class="bk-icon icon-angle-down"></i>
                    </bk-button>
                    <ul class="clipboard-list" slot="dropdown-content">
                        <li v-for="(item, index) in menuItem"
                            :class="['clipboard-item', { 'is-disabled': item.disabled }]"
                            :key="index"
                            @click="item.handler(item.disabled)">
                            {{item.name}}
                        </li>
                    </ul>
                </bk-dropdown-menu>
                <bk-button class="options-button sync-template-link" v-show="withTemplate" @click="handleSyncTemplate">
                    <i class="bk-icon icon-refresh"></i>
                    {{$t('BusinessTopology["同步模板"]')}}
                </bk-button>
                <div class="options-right fr">
                    <cmdb-form-bool class="options-checkbox"
                        :size="16"
                        :checked="isExpandAll"
                        @change="handleExpandAll">
                        <span class="checkbox-label">{{$t('Common["全部展开"]')}}</span>
                    </cmdb-form-bool>
                    <bk-input class="options-search"
                        clearable
                        right-icon="bk-icon icon-search"
                        :placeholder="$t('BusinessTopology[\'请输入实例名称搜索\']')"
                        v-model="filter"
                        @enter="handleSearch">
                    </bk-input>
                </div>
            </div>
            <div class="tables">
                <service-instance-table
                    v-for="(instance, index) in instances"
                    ref="serviceInstanceTable"
                    :key="instance.id"
                    :instance="instance"
                    :expanded="index === 0"
                    @create-process="handleCreateProcess"
                    @update-process="handleUpdateProcess"
                    @delete-instance="handleDeleteInstance"
                    @check-change="handleCheckChange">
                </service-instance-table>
            </div>
            <bk-pagination class="pagination"
                align="right"
                size="small"
                :current="pagination.current"
                :count="pagination.count"
                :limit="pagination.size"
                @change="handlePageChange"
                @limit-change="handleSizeChange">
            </bk-pagination>
            <div class="filter-empty" v-if="!instances.length">
                <div class="filter-empty-content">
                    <i class="bk-icon icon-empty"></i>
                    <span>{{$t('BusinessTopology["暂无符合条件的实例"]')}}</span>
                </div>
            </div>
        </template>
        <service-instance-empty v-else
            @create-instance-success="handleCreateInstanceSuccess">
        </service-instance-empty>
        <bk-sideslider
            :width="800"
            :title="processForm.title"
            :is-show.sync="processForm.show"
            :before-close="handleBeforeClose">
            <cmdb-form slot="content" v-if="processForm.show"
                ref="processForm"
                :type="processForm.type"
                :inst="processForm.instance"
                :disabled-properties="processForm.disabledProperties"
                :properties="processForm.properties"
                :property-groups="processForm.propertyGroups"
                @on-submit="handleSaveProcess"
                @on-cancel="handleBeforeClose">
            </cmdb-form>
<<<<<<< HEAD
        </bk-sideslider>
=======
        </cmdb-slider>

        <bk-dialog
            :is-show.sync="editLabel.show"
            :padding="0"
            :quick-close="false"
            :width="580"
            @confirm="handleSubmitBatchLabel"
            @cancel="handleCloseBatchLable">
            <div class="reset-header" slot="header">
                {{$t("BusinessTopology['批量编辑']")}}
                <span>{{$tc("BusinessTopology['已选择实例']", checked.length, { num: checked.length })}}</span>
            </div>
            <batch-edit-label ref="batchLabel" slot="content" :exisiting-label="editLabel.list">
                <cmdb-edit-label
                    ref="instanceLabel"
                    slot="batch-add-label"
                    class="edit-label"
                    :default-list="[]">
                </cmdb-edit-label>
            </batch-edit-label>
        </bk-dialog>
>>>>>>> 6117e5a4
    </div>
</template>

<script>
    import serviceInstanceTable from './service-instance-table.vue'
    import serviceInstanceEmpty from './service-instance-empty.vue'
    import batchEditLabel from './batch-edit-label.vue'
    import cmdbEditLabel from './edit-label.vue'
    export default {
        components: {
            serviceInstanceTable,
            serviceInstanceEmpty,
            batchEditLabel,
            cmdbEditLabel
        },
        data () {
            return {
                checked: [],
                isCheckAll: false,
                isExpandAll: false,
                filter: '',
                inSearch: false,
                instances: [],
                pagination: {
                    current: 1,
                    count: 0,
                    size: 10
                },
                processForm: {
                    type: 'create',
                    show: false,
                    title: '',
                    instance: null,
                    referenceService: null,
                    disabledProperties: [],
                    properties: [],
                    propertyGroups: [],
                    unwatch: null
                },
                editLabel: {
                    show: false,
                    list: []
                }
            }
        },
        computed: {
            business () {
                return this.$store.getters['objectBiz/bizId']
            },
            currentNode () {
                return this.$store.state.businessTopology.selectedNode
            },
            isModuleNode () {
                return this.currentNode && this.currentNode.data.bk_obj_id === 'module'
            },
            withTemplate () {
                const nodeInstance = this.$store.state.businessTopology.selectedNodeInstance
                return this.isModuleNode && nodeInstance && nodeInstance.service_template_id
            },
            currentModule () {
                if (this.currentNode && this.currentNode.data.bk_obj_id === 'module') {
                    return this.$store.state.businessTopology.selectedNodeInstance
                }
                return null
            },
            processTemplateMap () {
                return this.$store.state.businessTopology.processTemplateMap
            },
            menuItem () {
                return [{
                    name: this.$t('BusinessTopology["批量删除"]'),
                    handler: this.batchDelete,
                    disabled: !this.checked.length
                }, {
                    name: this.$t('BusinessTopology["复制IP"]'),
                    handler: this.copyIp,
                    disabled: !this.checked.length
                }, {
                    name: this.$t('BusinessTopology["编辑标签"]'),
                    handler: this.handleShowBatchLabel,
                    disabled: !this.checked.length
                }]
            }
        },
        watch: {
            currentNode (node) {
                if (node && node.data.bk_obj_id === 'module') {
                    this.filter = ''
                    this.getServiceInstances()
                }
            }
        },
        created () {
            this.getProcessProperties()
            this.getProcessPropertyGroups()
        },
        methods: {
            async getProcessProperties () {
                try {
                    const action = 'objectModelProperty/searchObjectAttribute'
                    this.processForm.properties = await this.$store.dispatch(action, {
                        params: {
                            bk_obj_id: 'process',
                            bk_supplier_account: this.$store.getters.supplierAccount
                        },
                        config: {
                            requestId: 'get_service_process_properties',
                            fromCache: true
                        }
                    })
                } catch (e) {
                    console.error(e)
                    this.processForm.properties = []
                }
            },
            async getProcessPropertyGroups () {
                try {
                    const action = 'objectModelFieldGroup/searchGroup'
                    this.processForm.propertyGroups = await this.$store.dispatch(action, {
                        objId: 'process',
                        params: {},
                        config: {
                            requestId: 'get_service_process_property_groups',
                            fromCache: true
                        }
                    })
                } catch (e) {
                    this.processForm.propertyGroups = []
                    console.error(e)
                }
            },
            async getServiceInstances () {
                try {
                    const data = await this.$store.dispatch('serviceInstance/getModuleServiceInstances', {
                        params: this.$injectMetadata({
                            bk_module_id: this.currentNode.data.bk_inst_id,
                            with_name: true,
                            page: {
                                start: (this.pagination.current - 1) * this.pagination.size,
                                limit: this.pagination.size
                            },
                            search_key: this.filter
                        }),
                        config: {
                            requestId: 'getModuleServiceInstances',
                            cancelPrevious: true
                        }
                    })
                    this.checked = []
                    this.isCheckAll = false
                    this.isExpandAll = false
                    this.instances = data.info
                    this.pagination.count = data.count
                } catch (e) {
                    console.error(e)
                    this.instances = []
                }
            },
            handleSearch () {
                this.inSearch = true
                this.handlePageChange(1)
            },
            handleClearFilter () {
                this.filter = ''
                this.handleSearch()
            },
            handlePageChange (page) {
                this.pagination.current = page
                this.getServiceInstances()
            },
            handleSizeChange (size) {
                this.pagination.current = 1
                this.pagination.size = size
                this.getServiceInstances()
            },
            handleCheckChange (checked, instance) {
                if (checked) {
                    this.checked.push(instance)
                } else {
                    this.checked = this.checked.filter(target => target.id !== instance.id)
                }
            },
            handleCreateProcess (referenceService) {
                this.processForm.referenceService = referenceService
                this.processForm.type = 'create'
                this.processForm.title = `${this.$t('BusinessTopology["添加进程"]')}(${referenceService.instance.name})`
                this.processForm.instance = {}
                this.processForm.show = true
                this.$nextTick(() => {
                    const { processForm } = this.$refs
                    this.processForm.unwatch = processForm.$watch(() => {
                        return processForm.values.bk_func_name
                    }, (newVal, oldValue) => {
                        if (processForm.values.bk_process_name === oldValue) {
                            processForm.values.bk_process_name = newVal
                        }
                    })
                })
            },
            async handleUpdateProcess (processInstance, referenceService) {
                this.processForm.referenceService = referenceService
                this.processForm.type = 'update'
                this.processForm.title = this.$t('BusinessTopology["编辑进程"]')
                this.processForm.instance = processInstance.property
                this.processForm.show = true

                const processTemplateId = processInstance.relation.process_template_id
                if (processTemplateId) {
                    const template = await this.getProcessTemplate(processTemplateId)
                    const disabledProperties = []
                    Object.keys(template).forEach(propertyId => {
                        const value = template[propertyId]
                        if (value.as_default_value) {
                            disabledProperties.push(propertyId)
                        }
                    })
                    this.processForm.disabledProperties = disabledProperties
                }
            },
            async getProcessTemplate (processTemplateId) {
                if (this.processTemplateMap.hasOwnProperty(processTemplateId)) {
                    return Promise.resolve(this.processTemplateMap[processTemplateId])
                }
                const data = await this.$store.dispatch('processTemplate/getProcessTemplate', {
                    params: { processTemplateId },
                    config: {
                        requestId: 'getProcessTemplate'
                    }
                })
                this.$store.commit('businessTopology/setProcessTemplate', {
                    id: processTemplateId,
                    template: data.property
                })
                return Promise.resolve(data.property)
            },
            handleDeleteInstance (id) {
                this.instances = this.instances.filter(instance => instance.id !== id)
            },
            async handleSaveProcess (values, changedValues, instance) {
                try {
                    this.processForm.unwatch && this.processForm.unwatch()
                    if (this.processForm.type === 'create') {
                        await this.createProcess(values)
                    } else {
                        await this.updateProcess(values, instance)
                    }
                    await this.processForm.referenceService.getServiceProcessList()
                    this.updateServiceInstanceName()
                    this.processForm.show = false
                    this.processForm.instance = null
                    this.processForm.referenceService = null
                    this.processForm.disabledProperties = []
                } catch (e) {
                    console.error(e)
                }
            },
            updateServiceInstanceName () {
                const serviceInstance = this.processForm.referenceService
                const processes = serviceInstance.list
                const instance = this.instances.find(instance => instance === serviceInstance.instance) || {}
                const name = (instance.name || '').split('_').slice(0, 1)
                if (processes.length) {
                    const process = processes[0].property
                    name.push(process.bk_process_name)
                    name.push(process.port)
                }
                instance.name = name.join('_')
            },
            createProcess (values) {
                return this.$store.dispatch('processInstance/createServiceInstanceProcess', {
                    params: this.$injectMetadata({
                        service_instance_id: this.processForm.referenceService.instance.id,
                        processes: [{
                            process_info: values
                        }]
                    })
                })
            },
            updateProcess (values, instance) {
                return this.$store.dispatch('processInstance/updateServiceInstanceProcess', {
                    params: this.$injectMetadata({
                        processes: [{ ...instance, ...values }]
                    })
                })
            },
            handleCloseProcessForm () {
                this.processForm.show = false
                this.processForm.referenceService = null
                this.processForm.instance = null
                this.processForm.disabledProperties = []
            },
            handleBeforeClose () {
                const changedValues = this.$refs.processForm.changedValues
                if (Object.keys(changedValues).length) {
                    return new Promise((resolve, reject) => {
                        this.$bkInfo({
                            title: this.$t('Common["退出会导致未保存信息丢失，是否确认？"]'),
                            confirmFn: () => {
                                this.handleCloseProcessForm()
                            },
                            cancelFn: () => {
                                resolve(false)
                            }
                        })
                    })
                }
                this.handleCloseProcessForm()
            },
            handleCreateServiceInstance () {
                this.$router.push({
                    name: 'createServiceInstance',
                    params: {
                        moduleId: this.currentNode.data.bk_inst_id,
                        setId: this.currentNode.parent.data.bk_inst_id
                    },
                    query: {
                        from: {
                            name: this.$route.name,
                            query: {
                                module: this.currentModule.bk_module_id
                            }
                        },
                        title: this.currentNode.name
                    }
                })
            },
            handleCreateInstanceSuccess () {
                this.getServiceInstances()
            },
            handleCheckALL (checked) {
                this.filter = ''
                this.isCheckAll = checked
                this.$refs.serviceInstanceTable.forEach(table => {
                    table.checked = checked
                })
            },
            handleExpandAll (expanded) {
                this.filter = ''
                this.isExpandAll = expanded
                this.$refs.serviceInstanceTable.forEach(table => {
                    table.localExpanded = expanded
                })
            },
            batchEdit (disabled) {
                if (disabled) {
                    return false
                }
            },
            batchDelete (disabled) {
                if (disabled) {
                    return false
                }
                this.$bkInfo({
                    title: this.$t('BusinessTopology["确认删除实例"]'),
                    content: this.$t('BusinessTopology["即将删除选中的实例"]', { count: this.checked.length }),
                    confirmFn: async () => {
                        try {
                            const serviceInstanceIds = this.checked.map(instance => instance.id)
                            await this.$store.dispatch('serviceInstance/deleteServiceInstance', {
                                config: {
                                    data: this.$injectMetadata({
                                        service_instance_ids: serviceInstanceIds
                                    }),
                                    requestId: 'batchDeleteServiceInstance'
                                }
                            })
                            this.instances = this.instances.filter(instance => !serviceInstanceIds.includes(instance.id))
                            this.checked = []
                        } catch (e) {
                            console.error(e)
                        }
                    }
                })
            },
            copyIp () {
                this.$copyText(this.checked.map(instance => instance.name.split('_')[0]).join('\n')).then(() => {
                    this.$success(this.$t('Common["复制成功"]'))
                }, () => {
                    this.$error(this.$t('Common["复制失败"]'))
                })
            },
            handleSyncTemplate () {
                this.$router.push({
                    name: 'synchronous',
                    params: {
                        moduleId: this.currentNode.data.bk_inst_id,
                        setId: this.currentNode.parent.data.bk_inst_id
                    },
                    query: {
                        path: [...this.currentNode.parents, this.currentNode].map(node => node.name).join(' / '),
                        from: `${this.$route.path}?module=${this.currentNode.data.bk_inst_id}`
                    }
                })
            },
            handleShowBatchLabel () {
                try {
                    this.editLabel.show = true
                    const labelList = []
                    const existingKeys = []
                    for (const instance of this.checked) {
                        const labels = instance.labels
                        labels && Object.keys(labels).forEach(key => {
                            const index = existingKeys.findIndex(exisitingKey => exisitingKey === key)
                            if (index !== -1 && labels[key] === labelList[index].value) {
                                labelList[index].instanceIds.push(instance.id)
                            } else {
                                labelList.push({
                                    instanceIds: [instance.id],
                                    key: key,
                                    value: labels[key]
                                })
                                existingKeys.push(key)
                            }
                        })
                    }
                    this.editLabel.list = labelList
                } catch (e) {
                    console.error(e)
                    this.editLabel.list = []
                }
            },
            async handleSubmitBatchLabel () {
                try {
                    let status = ''
                    const validator = this.$refs.instanceLabel.$validator
                    const list = this.$refs.instanceLabel.submitList
                    if (list.length && !await validator.validateAll()) {
                        return
                    }
                    const removeList = this.$refs.batchLabel.removeList
                    const removeKeys = []
                    const instanceIds = []
                    removeList.forEach(label => {
                        removeKeys.push(label.key)
                        instanceIds.push(...label.instanceIds)
                    })
                    if (removeList.length) {
                        status = await this.$store.dispatch('instanceLabel/deleteInstanceLabel', {
                            config: {
                                data: this.$injectMetadata({
                                    instance_ids: instanceIds,
                                    keys: removeKeys
                                }),
                                requestId: 'deleteInstanceLabel',
                                transformData: false
                            }
                        })
                    }
                    if (list.length) {
                        const serviceInstanceIds = this.checked.map(instance => instance.id)
                        const labelSet = {}
                        list.forEach(label => {
                            labelSet[label.key] = label.value
                        })
                        status = await this.$store.dispatch('instanceLabel/createInstanceLabel', {
                            params: this.$injectMetadata({
                                instance_ids: serviceInstanceIds,
                                labels: labelSet
                            }),
                            config: {
                                requestId: 'createInstanceLabel',
                                transformData: false
                            }
                        })
                    }
                    if (status && status.bk_error_msg === 'success') {
                        this.$success(this.$t('Common["保存成功"]'))
                        this.filter = ''
                        this.getServiceInstances()
                        this.handleCheckALL(false)
                    }
                    this.handleCloseBatchLable()
                } catch (e) {
                    console.error(e)
                }
            },
            handleCloseBatchLable () {
                this.editLabel.show = false
                this.editLabel.list = []
            }
        }
    }
</script>

<style lang="scss" scoped>
    .options {
        padding: 15px 0;
    }
    .options-button {
        height: 32px;
        padding: 0 8px;
        margin: 0 0 0 6px;
        line-height: 30px;
    }
    .options-checkall {
        width: 36px;
        height: 32px;
        line-height: 30px;
        padding: 0 9px;
        text-align: center;
        border: 1px solid #f0f1f5;
        border-radius: 2px;
    }
    .options-right {
        text-align: right;
        white-space: nowrap;
    }
    .options-checkbox {
        margin: 0 15px 0 0;
        .checkbox-label {
            padding: 0 0 0 4px;
        }
    }
    .options-search {
        @include inlineBlock;
        position: relative;
        width: 240px;
        .icon-search {
            position: absolute;
            top: 9px;
            right: 9px;
            font-size: 14px;
            cursor: pointer;
        }
        .icon-close {
            position: absolute;
            top: 8px;
            right: 30px;
            width: 16px;
            height: 16px;
            line-height: 16px;
            border-radius: 50%;
            text-align: center;
            background-color: #ddd;
            color: #fff;
            font-size: 12px;
            transition: backgroundColor .2s linear;
            cursor: pointer;
            &:before {
                display: block;
                transform: scale(.7);
            }
            &:hover {
                background-color: #ccc;
            }
        }
        /deep/ {
            .cmdb-form-input {
                height: 32px;
                line-height: 30px;
                padding-right: 50px;
            }
        }
    }
    .clipboard-trigger{
        padding: 0 16px;
        .icon-angle-down {
            font-size: 12px;
            top: 0;
        }
    }
    .clipboard-list{
        width: 100%;
        font-size: 14px;
        line-height: 40px;
        max-height: 160px;
        @include scrollbar-y;
        &::-webkit-scrollbar{
            width: 3px;
            height: 3px;
        }
        .clipboard-item{
            padding: 0 15px;
            cursor: pointer;
            @include ellipsis;
            &:not(.is-disabled):hover{
                background-color: #ebf4ff;
                color: #3c96ff;
            }
            &.is-disabled {
                color: #c4c6cc;
                cursor: not-allowed;
            }
        }
    }
    .sync-template-link {
        position: relative;
        margin-left: 18px;
        &::before {
            content: '';
            position: absolute;
            top: 5px;
            left: -13px;;
            width: 1px;
            height: 20px;
            background-color: #dcdee5;
        }
        .icon-refresh {
            top: -1px;
        }
    }
    .tables {
        max-height: calc(100% - 120px);
        @include scrollbar-y;
    }
    .pagination {
        padding: 10px 0 0 0;
    }
    .filter-empty {
        width: 100%;
        height: calc(100% - 130px);
        display: table;
        .filter-empty-content {
            display: table-cell;
            vertical-align: middle;
            text-align: center;
            .icon-empty {
                display: block;
                margin: 0 0 10px 0;
                font-size: 65px;
                color: #c3cdd7;
            }
        }
    }
    .reset-header {
        span {
            color: #979ba5;
            font-size: 14px;
        }
    }
</style><|MERGE_RESOLUTION|>--- conflicted
+++ resolved
@@ -93,15 +93,11 @@
                 @on-submit="handleSaveProcess"
                 @on-cancel="handleBeforeClose">
             </cmdb-form>
-<<<<<<< HEAD
         </bk-sideslider>
-=======
-        </cmdb-slider>
 
-        <bk-dialog
-            :is-show.sync="editLabel.show"
-            :padding="0"
-            :quick-close="false"
+        <bk-dialog class="bk-dialog-no-padding"
+            v-model="editLabel.show"
+            :mask-close="false"
             :width="580"
             @confirm="handleSubmitBatchLabel"
             @cancel="handleCloseBatchLable">
@@ -109,7 +105,7 @@
                 {{$t("BusinessTopology['批量编辑']")}}
                 <span>{{$tc("BusinessTopology['已选择实例']", checked.length, { num: checked.length })}}</span>
             </div>
-            <batch-edit-label ref="batchLabel" slot="content" :exisiting-label="editLabel.list">
+            <batch-edit-label ref="batchLabel" :exisiting-label="editLabel.list">
                 <cmdb-edit-label
                     ref="instanceLabel"
                     slot="batch-add-label"
@@ -118,7 +114,6 @@
                 </cmdb-edit-label>
             </batch-edit-label>
         </bk-dialog>
->>>>>>> 6117e5a4
     </div>
 </template>
 

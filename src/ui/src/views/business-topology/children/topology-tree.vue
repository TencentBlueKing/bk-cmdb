<template>
  <section class="tree-layout" v-bkloading="{ isLoading: $loading(Object.values(request)) }">
    <bk-input class="tree-search"
      clearable
      right-icon="bk-icon icon-search"
      :placeholder="$t('请输入关键词')"
      v-model="filter">
    </bk-input>
    <bk-big-tree ref="tree" class="topology-tree"
      selectable
      display-matched-node-descendants
      :height="$APP.height - 160"
      :node-height="36"
      :options="{
        idKey: getNodeId,
        nameKey: 'bk_inst_name',
        childrenKey: 'child'
      }"
      @select-change="handleSelectChange"
      @expand-change="handleExpandChange">
      <div :class="['node-info clearfix', { 'is-selected': node.selected }]" slot-scope="{ node, data }">
        <i class="internal-node-icon fl"
          v-if="data.default !== 0"
          :class="getInternalNodeClass(node, data)">
        </i>
        <i v-else
          :class="['node-icon fl', { 'is-selected': node.selected, 'is-template': isTemplate(node) }]">
          {{data.bk_obj_name[0]}}
        </i>
        <cmdb-auth v-if="showCreate(node, data)"
          class="info-create-trigger fr"
          :auth="{ type: $OPERATION.C_TOPO, relation: [bizId] }">
          <template slot-scope="{ disabled }">
            <i v-if="isBlueKing && !editable"
              class="node-button disabled-node-button"
              v-bk-tooltips.top="{ content: $t('蓝鲸业务拓扑节点提示'), interactive: false }">
              {{$t('新建')}}
            </i>
            <i v-else-if="data.set_template_id"
              class="node-button disabled-node-button"
              v-bk-tooltips.top="{
                content: getSetNodeTips(node),
                interactive: true,
                onShow: handleSetNodeTipsToggle,
                onHide: handleSetNodeTipsToggle
              }">
              {{$t('新建')}}
            </i>
            <bk-button v-else class="node-button"
              theme="primary"
              :disabled="disabled"
              @click.stop="showCreateDialog(node)">
              {{$t('新建')}}
            </bk-button>
          </template>
        </cmdb-auth>
        <cmdb-loading :class="['node-count fr', { 'is-selected': node.selected }]"
          :loading="['pending', undefined].includes(data.status)">
          {{getNodeCount(data)}}
        </cmdb-loading>
        <span class="node-name" :title="node.name">{{node.name}}</span>
      </div>
    </bk-big-tree>
    <bk-dialog class="bk-dialog-no-padding"
      v-model="createInfo.show"
      :show-footer="false"
      :mask-close="false"
      :width="580"
      @after-leave="handleAfterCancelCreateNode"
      @cancel="handleCancelCreateNode">
      <template v-if="createInfo.nextModelId === 'module'">
        <create-module v-if="createInfo.visible"
          :parent-node="createInfo.parentNode"
          @submit="handleCreateNode"
          @cancel="handleCancelCreateNode">
        </create-module>
      </template>
      <template v-else-if="createInfo.nextModelId === 'set'">
        <create-set v-if="createInfo.visible"
          :parent-node="createInfo.parentNode"
          @submit="handleCreateSetNode"
          @cancel="handleCancelCreateNode">
        </create-set>
      </template>
      <template v-else>
        <create-node v-if="createInfo.visible"
          :next-model-id="createInfo.nextModelId"
          :properties="createInfo.properties"
          :parent-node="createInfo.parentNode"
          @submit="handleCreateNode"
          @cancel="handleCancelCreateNode">
        </create-node>
      </template>
    </bk-dialog>
  </section>
</template>

<script>
  import { mapGetters } from 'vuex'
  import debounce from 'lodash.debounce'
  import CreateNode from './create-node.vue'
  import CreateSet from './create-set.vue'
  import CreateModule from './create-module.vue'
  import Bus from '@/utils/bus'
  import RouterQuery from '@/router/query'
  import { addResizeListener, removeResizeListener } from '@/utils/resize-events'
  import FilterStore from '@/components/filters/store'
<<<<<<< HEAD
  import CmdbLoading from '@/components/loading/loading'
=======
  import {
    MENU_BUSINESS_HOST_AND_SERVICE
  } from '@/dictionary/menu-symbol'
>>>>>>> 226a7245
  export default {
    components: {
      CreateNode,
      CreateSet,
      CreateModule,
      CmdbLoading
    },
    props: {
      active: {
        type: String,
        required: true
      }
    },
    data() {
      return {
        isBlueKing: false,
        filter: RouterQuery.get('keyword', ''),
        handleFilter: () => ({}),
        nodeCountType: 'host_count',
        nodeIconMap: {
          1: 'icon-cc-host-free-pool',
          2: 'icon-cc-host-breakdown',
          default: 'icon-cc-host-free-pool'
        },
        request: {
          instance: Symbol('instance'),
          internal: Symbol('internal'),
          property: Symbol('property')
        },
        createInfo: {
          show: false,
          visible: false,
          properties: [],
          parentNode: null,
          nextModelId: null
        },
        editable: false,
        timer: null
      }
    },
    computed: {
      ...mapGetters('objectBiz', ['bizId']),
      ...mapGetters('businessHost', ['topologyModels', 'propertyMap'])
    },
    watch: {
      filter(value) {
        this.handleFilter()
        RouterQuery.set('keyword', value)
      },
      active(value) {
        const map = {
          hostList: 'host_count',
          serviceInstance: 'service_instance_count'
        }
        if (Object.keys(map).includes(value)) {
          this.nodeCountType = map[value]
        }
      },
      isBlueKing(flag) {
        if (flag) {
          this.getBlueKingEditStatus()
          clearInterval(this.timer)
          this.timer = setInterval(this.getBlueKingEditStatus, 1000 * 60)
        }
      }
    },
    created() {
      Bus.$on('refresh-count', this.refreshCount)
      this.initTopology()
    },
    mounted() {
      addResizeListener(this.$el, this.handleResize)
    },
    beforeDestroy() {
      this.destroyWatcher()
      Bus.$off('refresh-count', this.refreshCount)
      clearInterval(this.timer)
      removeResizeListener(this.$el, this.handleResize)
    },
    methods: {
      async initTopology() {
        try {
          const [topology, internal] = await Promise.all([
            this.getInstanceTopology(),
            this.getInternalTopology()
          ])
          const root = topology[0] || {}
          const children = root.child || []
          const idlePool = {
            bk_obj_id: 'set',
            bk_inst_id: internal.bk_set_id,
            bk_inst_name: internal.bk_set_name,
            default: internal.default,
            is_idle_set: true,
            child: this.$tools.sort((internal.module || []), 'default').map(module => ({
              bk_obj_id: 'module',
              bk_inst_id: module.bk_module_id,
              bk_inst_name: module.bk_module_name,
              default: module.default
            }))
          }
          children.unshift(idlePool)
          this.isBlueKing = root.bk_inst_name === '蓝鲸'
          this.$refs.tree.setData(topology)
          this.createWatcher()
        } catch (e) {
          console.error(e)
        }
      },
      createWatcher() {
        this.nodeUnwatch = RouterQuery.watch('node', this.setDefaultState, { immediate: true })
        this.filterUnwatch = RouterQuery.watch('keyword', (value) => {
          this.filter = value
        })
        this.handleFilter = debounce(() => {
          this.$refs.tree.filter(this.filter)
          this.filter && this.setNodeCount(this.$refs.tree.visibleNodes)
        }, 300)
      },
      destroyWatcher() {
        this.nodeUnwatch && this.nodeUnwatch()
        this.filterUnwatch && this.filterUnwatch()
      },
      setDefaultState() {
        // 非业务拓扑主页面不触发设置节点选中等，防止查询条件非预期的被清除
        if (this.$route.name !== MENU_BUSINESS_HOST_AND_SERVICE) {
          return
        }
        const defaultNode = this.getDefaultNode()
        if (defaultNode) {
          const { tree } = this.$refs
          tree.setExpanded(defaultNode.id)
          tree.setSelected(defaultNode.id, { emitEvent: true })
          this.handleDefaultExpand(defaultNode)
          // 仅对第一次设置时调整滚动位置
          !this.initialized && this.$nextTick(() => {
            this.initialized = true
            const index = tree.visibleNodes.indexOf(defaultNode)
            tree.$refs.virtualScroll.scrollPageByIndex(index)
          })
        }
      },
      getDefaultNode() {
        // 选中指定的节点
        const queryNodeId = RouterQuery.get('node', '')
        if (queryNodeId) {
          const node = this.$refs.tree.getNodeById(queryNodeId)
          if (node) {
            return node
          }
        }
        // 从其他页面跳转过来需要筛选节点，例如：删除集群模板中的服务模板
        const keyword = RouterQuery.get('keyword', '')
        if (keyword) {
          const [firstMatchedNode] = this.$refs.tree.filter(keyword.trim())
          if (firstMatchedNode) {
            return firstMatchedNode
          }
        }
        // 选中第一个节点
        const [firstNode] = this.$refs.tree.nodes
        return firstNode || null
      },
      getInstanceTopology() {
        return this.$store.dispatch('objectMainLineModule/getInstTopo', {
          bizId: this.bizId,
          config: {
            requestId: this.request.instance
          }
        })
      },
      getInternalTopology() {
        return this.$store.dispatch('objectMainLineModule/getInternalTopo', {
          bizId: this.bizId,
          config: {
            requestId: this.request.internal
          }
        })
      },
      getNodeId(data) {
        return `${data.bk_obj_id}-${data.bk_inst_id}`
      },
      getInternalNodeClass(node, data) {
        const clazz = []
        clazz.push(this.nodeIconMap[data.default] || this.nodeIconMap.default)
        if (node.selected) {
          clazz.push('is-selected')
        }
        return clazz
      },
      handleSelectChange(node) {
        this.$store.commit('businessHost/setSelectedNode', node)
        Bus.$emit('toggle-host-filter', false)
        const query = {
          node: node.id,
          page: 1,
          _t: Date.now()
        }
        RouterQuery.set(query)
        this.initialized && FilterStore.setActiveCollection(null)
      },
      handleDefaultExpand(node) {
        const nodes = []
        let parentNode = node
        while (parentNode) {
          nodes.push(...parentNode.children)
          if (!parentNode.parent) {
            nodes.push(parentNode)
          }
          parentNode = parentNode.parent
        }
        this.setNodeCount(nodes)
      },
      handleExpandChange(node) {
        if (!node.expanded) return
        this.setNodeCount([node, ...node.children])
      },
      async setNodeCount(targetNodes, force = false) {
        const nodes = force
          ? targetNodes
          : targetNodes.filter(({ data }) => !['pending', 'finished'].includes(data.status))
        if (!nodes.length) return
        nodes.forEach(({ data }) => this.$set(data, 'status', 'pending'))
        try {
          const result = await this.$store.dispatch('objectMainLineModule/getTopoStatistics', {
            bizId: this.bizId,
            params: {
              condition: nodes.map(({ data }) => ({ bk_obj_id: data.bk_obj_id, bk_inst_id: data.bk_inst_id }))
            }
          })
          nodes.forEach(({ data }) => {
            // eslint-disable-next-line
            const count = result.find(count => count.bk_obj_id === data.bk_obj_id && count.bk_inst_id === data.bk_inst_id)
            this.$set(data, 'status', 'finished')
            this.$set(data, 'host_count', count.host_count)
            this.$set(data, 'service_instance_count', count.service_instance_count)
          })
        } catch (error) {
          console.error(error)
          nodes.forEach((node) => {
            this.$set(node.data, 'status', 'error')
          })
        }
      },
      getNodeCount(data) {
        const count = data[this.nodeCountType]
        if (typeof count === 'number') {
          return count
        }
        return 0
      },
      showCreate(node, data) {
        const isModule = data.bk_obj_id === 'module'
        const isIdleSet = data.is_idle_set
        return !isModule && !isIdleSet
      },
      async getBlueKingEditStatus() {
        try {
          this.editable = await this.$store.dispatch('getBlueKingEditStatus', {
            config: {
              globalError: false
            }
          })
          this.$store.commit('businessHost/setBlueKingEditable', this.editable)
        } catch (_) {
          this.editable = false
        }
      },
      getSetNodeTips(node) {
        const tips = document.createElement('div')
        const span = document.createElement('span')
        span.innerText = this.$t('需在集群模板中新建')
        const link = document.createElement('a')
        link.innerText = this.$t('立即跳转')
        link.href = 'javascript:void(0)'
        link.style.color = '#3a84ff'
        link.addEventListener('click', () => {
          this.$routerActions.redirect({
            name: 'setTemplateConfig',
            params: {
              mode: 'view',
              templateId: node.data.set_template_id
            },
            history: true
          })
        })
        tips.appendChild(span)
        tips.appendChild(link)
        return tips
      },
      handleSetNodeTipsToggle(tips) {
        const element = tips.reference.parentElement
        if (tips.state.isVisible) {
          element.classList.remove('hovering')
        } else {
          element.classList.add('hovering')
        }
        return true
      },
      async showCreateDialog(node) {
        const nodeModel = this.topologyModels.find(data => data.bk_obj_id === node.data.bk_obj_id)
        const nextModelId = nodeModel.bk_next_obj
        this.createInfo.nextModelId = nextModelId
        this.createInfo.parentNode = node
        this.createInfo.show = true
        this.createInfo.visible = true
        let properties = this.propertyMap[nextModelId]
        if (!properties) {
          const action = 'objectModelProperty/searchObjectAttribute'
          properties = await this.$store.dispatch(action, {
            params: {
              bk_biz_id: this.bizId,
              bk_obj_id: nextModelId,
              bk_supplier_account: this.$store.getters.supplierAccount
            },
            config: {
              requestId: this.request.property
            }
          })
          if (!['set', 'module'].includes(nextModelId)) {
            this.$store.commit('businessHost/setProperties', {
              id: nextModelId,
              properties
            })
          }
        }
        const primaryKey = { set: 'bk_set_id', module: 'bk_module_id' }[nextModelId] || 'bk_inst_id'
        this.createInfo.properties = properties.filter(property => property.bk_property_id !== primaryKey)
      },
      handleAfterCancelCreateNode() {
        this.createInfo.visible = false
        this.createInfo.properties = []
        this.createInfo.parentNode = null
        this.createInfo.nextModelId = null
      },
      handleCancelCreateNode() {
        this.createInfo.show = false
      },
      async handleCreateNode(value) {
        try {
          const { parentNode } = this.createInfo
          const formData = {
            ...value,
            bk_biz_id: this.bizId,
            bk_parent_id: parentNode.data.bk_inst_id
          }
          const { nextModelId } = this.createInfo
          const nextModel = this.topologyModels.find(model => model.bk_obj_id === nextModelId)
          const handlerMap = {
            set: this.createSet,
            module: this.createModule
          }
          const data = await (handlerMap[nextModelId] || this.createCommonInstance)(formData)
          const nodeData = {
            default: 0,
            child: [],
            bk_obj_name: nextModel.bk_obj_name,
            bk_obj_id: nextModel.bk_obj_id,
            host_count: 0,
            service_instance_count: 0,
            service_template_id: value.service_template_id,
            status: 'finished',
            ...data
          }
          this.$refs.tree.addNode(nodeData, parentNode.id, parentNode.data.bk_obj_id === 'biz' ? 1 : 0)
          this.$success(this.$t('新建成功'))
          this.createInfo.show = false
        } catch (e) {
          console.error(e)
        }
      },
      async handleCreateSetNode(value) {
        try {
          const { parentNode } = this.createInfo
          const nextModel = this.topologyModels.find(model => model.bk_obj_id === 'set')
          const formData = (value.sets || []).map(set => ({
            ...set,
            bk_biz_id: this.bizId,
            bk_parent_id: parentNode.data.bk_inst_id
          }))
          const data = await this.createSet(formData)
          const insertBasic = parentNode.data.bk_obj_id === 'biz' ? 1 : 0
          data && data.forEach((set, index) => {
            if (set.data) {
              const nodeData = {
                default: 0,
                child: [],
                bk_obj_name: nextModel.bk_obj_name,
                bk_obj_id: nextModel.bk_obj_id,
                host_count: 0,
                service_instance_count: 0,
                service_template_id: value.service_template_id,
                bk_inst_id: set.data.bk_set_id,
                bk_inst_name: set.data.bk_set_name,
                set_template_id: value.set_template_id,
                status: 'finished'
              }
              this.$refs.tree.addNode(nodeData, parentNode.id, insertBasic + index)
              if (value.set_template_id) {
                this.addModulesInSetTemplate(nodeData, set.data.bk_set_id)
              }
            } else {
              this.$error(set.error_message)
            }
          })
          this.$success(this.$t('新建成功'))
          this.createInfo.show = false
        } catch (e) {
          console.error(e)
        }
      },
      async addModulesInSetTemplate(parentNodeData, id) {
        const modules = await this.$store.dispatch('objectModule/searchModule', {
          bizId: this.bizId,
          setId: id,
          params: { bk_biz_id: this.bizId },
          config: {
            requestId: 'searchModule'
          }
        })
        const parentNodeId = this.getNodeId(parentNodeData)
        const nextModel = this.topologyModels.find(model => model.bk_obj_id === 'module')
        modules.info && modules.info.forEach((_module) => {
          const nodeData = {
            default: 0,
            child: [],
            bk_obj_name: nextModel.bk_obj_name,
            bk_obj_id: nextModel.bk_obj_id,
            host_count: 0,
            service_instance_count: 0,
            service_template_id: _module.service_template_id,
            bk_inst_id: _module.bk_module_id,
            bk_inst_name: _module.bk_module_name,
            status: 'finished'
          }
          this.$refs.tree.addNode(nodeData, parentNodeId, 0)
        })
      },
      async createSet(value) {
        const data = await this.$store.dispatch('objectSet/createset', {
          bizId: this.bizId,
          params: {
            sets: value.map(set => ({
              ...set,
              bk_supplier_account: this.supplierAccount
            }))
          }
        })
        return data || []
      },
      async createModule(value) {
        const data = await this.$store.dispatch('objectModule/createModule', {
          bizId: this.bizId,
          setId: this.createInfo.parentNode.data.bk_inst_id,
          params: {
            ...value,
            bk_biz_id: this.bizId,
            bk_supplier_account: this.supplierAccount
          }
        })
        return {
          bk_inst_id: data.bk_module_id,
          bk_inst_name: data.bk_module_name
        }
      },
      async createCommonInstance(value) {
        const data = await this.$store.dispatch('objectCommonInst/createInst', {
          objId: this.createInfo.nextModelId,
          params: value
        })
        return {
          bk_inst_id: data.bk_inst_id,
          bk_inst_name: data.bk_inst_name
        }
      },
      isTemplate(node) {
        return node.data.service_template_id || node.data.set_template_id
      },
      async refreshCount({ hosts, target }) {
        const nodes = []
        if (target) {
          const node = this.$refs.tree.getNodeById(`${target.data.bk_obj_id}-${target.data.bk_inst_id}`)
          node && nodes.push(node, ...node.parents)
        }
        hosts.forEach(({ module: modules }) => {
          modules.forEach((module) => {
            const node = this.$refs.tree.getNodeById(`module-${module.bk_module_id}`)
            node && nodes.push(node, ...node.parents)
          })
        })
        const nodeSet = new Set()
        const uniqueNodes = nodes.filter((node) => {
          if (nodeSet.has(node)) return false
          nodeSet.add(node)
          return true
        })
        this.setNodeCount(uniqueNodes, true)
      },
      handleResize() {
        this.$refs.tree.resize()
      }
    }
  }
</script>

<style lang="scss" scoped>
    .tree-layout {
        overflow: hidden;
    }
    .tree-search {
        display: block;
        width: auto;
        margin: 0 20px;
    }
    .topology-tree {
        padding: 10px 0;
        margin-right: 2px;
        @include scrollbar-y(6px);
        .node-icon {
            display: block;
            width: 20px;
            height: 20px;
            margin: 8px 4px 8px 0;
            border-radius: 50%;
            background-color: #C4C6CC;
            line-height: 1.666667;
            text-align: center;
            font-size: 12px;
            font-style: normal;
            color: #FFF;
            &.is-template {
                background-color: #97aed6;
            }
            &.is-selected {
                background-color: #3A84FF;
            }
        }
        .node-name {
            display: block;
            height: 36px;
            line-height: 36px;
            overflow: hidden;
            @include ellipsis;
        }
        .node-count {
            padding: 0 5px;
            margin: 9px 20px 9px 4px;
            height: 18px;
            line-height: 17px;
            border-radius: 2px;
            background-color: #f0f1f5;
            color: #979ba5;
            font-size: 12px;
            text-align: center;
            &.is-selected {
                background-color: #a2c5fd;
                color: #fff;
            }
            &.loading {
              background-color: transparent;
            }
        }
        .internal-node-icon{
            width: 20px;
            height: 20px;
            line-height: 20px;
            text-align: center;
            margin: 8px 4px 8px 0;
            &.is-selected {
                color: #FFB400;
            }
        }
    }
    .node-info {
        &:hover {
            .info-create-trigger {
                display: inline-block;
                & ~ .node-count {
                    display: none;
                }
            }
        }
        .info-create-trigger {
            display: none;
            font-size: 0;
            &.hovering {
                display: inline-block;
                & ~ .node-count {
                    display: none;
                }
            }
        }
        .node-button {
            height: 24px;
            padding: 0 6px;
            margin: 0 20px 0 4px;
            line-height: 22px;
            border-radius: 4px;
            font-size: 12px;
            min-width: auto;
            &.disabled-node-button {
                @include inlineBlock;
                line-height: 24px;
                font-style: normal;
                background-color: #dcdee5;
                color: #ffffff;
                outline: none;
                cursor: not-allowed;
            }
        }
    }
</style><|MERGE_RESOLUTION|>--- conflicted
+++ resolved
@@ -105,13 +105,10 @@
   import RouterQuery from '@/router/query'
   import { addResizeListener, removeResizeListener } from '@/utils/resize-events'
   import FilterStore from '@/components/filters/store'
-<<<<<<< HEAD
   import CmdbLoading from '@/components/loading/loading'
-=======
   import {
     MENU_BUSINESS_HOST_AND_SERVICE
   } from '@/dictionary/menu-symbol'
->>>>>>> 226a7245
   export default {
     components: {
       CreateNode,

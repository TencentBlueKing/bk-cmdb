--- conflicted
+++ resolved
@@ -17,20 +17,7 @@
             @select-change="handleSelectChange">
             <div class="node-info clearfix" slot-scope="{ node, data }">
                 <i :class="['node-model-icon fl', { 'is-selected': node.selected }, { 'is-template': isTemplate(node) }]">{{modelIconMap[data.bk_obj_id]}}</i>
-<<<<<<< HEAD
-                <span class="fr" v-if="isBlueKing && showCreate(node, data)"
-                    v-bk-tooltips.top="$t('您暂无创建权限')">
-                    <bk-button class="node-button"
-                        theme="primary"
-                        :disabled="true"
-                        @click.stop="showCreateDialog(node)">
-                        {{$t('新建')}}
-                    </bk-button>
-                </span>
-                <span v-else-if="showCreate(node, data)"
-=======
                 <span v-if="showCreate(node, data)"
->>>>>>> 4cf1c30d
                     class="fr"
                     style="display: inline-block;"
                     v-cursor="{

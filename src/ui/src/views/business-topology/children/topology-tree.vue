--- conflicted
+++ resolved
@@ -321,12 +321,8 @@
                         })
                     })
                     const data = await this.createSet(formData)
-<<<<<<< HEAD
-                    data.reverse().forEach(set => {
-=======
                     const insertBasic = parentNode.data.bk_obj_id === 'biz' ? 1 : 0
                     data && data.forEach((set, index) => {
->>>>>>> f5cf68f1
                         if (set.data) {
                             const nodeData = {
                                 default: 0,

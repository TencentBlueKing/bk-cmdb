--- conflicted
+++ resolved
@@ -215,14 +215,10 @@
             },
             dataDeal (data, res) {
                 const returnData = {
-<<<<<<< HEAD
-                    data: []
-=======
                     data: [],
                     minTime: '',
                     maxTime: '',
                     maxRange: 0
->>>>>>> cc671cc9
                 }
                 if (res && Array.isArray(res)) {
                     const content = {
@@ -352,8 +348,6 @@
                 const myDiv = item.report_type + item.config_id
                 const data = item.data.data
                 if (!item.hasData) this.$set(item, 'noData', true)
-<<<<<<< HEAD
-=======
                 if (item.chart_type === 'pie') {
                     layConfig.legend = {
                         xanchor: 'auto',
@@ -373,7 +367,6 @@
                     layConfig.nticks = minus % 2 === 0 ? minus : (minus + 1)
                     layConfig.colorway = ['#3A84FF', '#59D178', '#38C1E2', '#4159F9', '#EFAF4B', '#FF5656', '#904DF7', '#CA78F0', '#B9E145', '#F6E354']
                 }
->>>>>>> cc671cc9
                 const layout = {
                     title: ``,
                     barmode: 'stack',
@@ -389,20 +382,12 @@
                         rangemode: 'tozero'
                     },
                     xaxis: {
-<<<<<<< HEAD
-                        type: 'category',
-                        range: [
-                            -0.5,
-                            item.x_axis_count - 0.5
-                        ],
-=======
                         showline: true,
                         linecolor: '#BFBFBF',
                         type: layConfig.type,
                         nticks: 20,
                         range: layConfig.range,
                         showgrid: false,
->>>>>>> cc671cc9
                         autorange: false,
                         tickformat: '%Y-%m-%d',
                         fixedrange: layConfig.fixRange

<template>
    <div class="template-layout">
        <div class="options clearfix">
            <div class="fl">
                <cmdb-auth class="fl" :auth="$authResources({ type: $OPERATION.C_SET_TEMPLATE })">
                    <bk-button slot-scope="{ disabled }"
                        theme="primary"
                        :disabled="disabled"
                        @click="handleCreate"
                    >
                        {{$t('新建')}}
                    </bk-button>
                </cmdb-auth>
            </div>
            <div class="fr">
                <bk-input :placeholder="$t('模板名称搜索')"
                    right-icon="icon-search"
                    v-model="searchName"
                    @enter="handleFilterTemplate">
                </bk-input>
            </div>
        </div>
        <bk-table class="template-table"
            :data="list"
            :row-style="{ cursor: 'pointer' }"
            @row-click="handleRowClick">
            <bk-table-column :label="$t('模板名称')" prop="name" class-name="is-highlight"></bk-table-column>
            <bk-table-column :label="$t('应用数量')" prop="set_instance_count"></bk-table-column>
            <bk-table-column :label="$t('修改人')" prop="modifier"></bk-table-column>
            <bk-table-column :label="$t('修改时间')" prop="last_time">
                <template slot-scope="{ row }">
                    <span>{{$tools.formatTime(row.last_time, 'YYYY-MM-DD HH:mm')}}</span>
                </template>
            </bk-table-column>
            <bk-table-column :label="$t('操作')" width="180">
                <template slot-scope="{ row }">
                    <cmdb-auth :auth="$authResources({
                        resource_id: row.id,
                        type: $OPERATION.U_SET_TEMPLATE
                    })">
                        <bk-button slot-scope="{ disabled }"
                            text
                            :disabled="disabled"
                            @click="handleEdit(row)"
                        >
                            {{$t('编辑')}}
                        </bk-button>
                    </cmdb-auth>
                    <span class="text-primary ml15"
                        style="color: #dcdee5 !important; cursor: not-allowed;"
                        v-if="row.set_instance_count"
                        v-bk-tooltips.top="$t('不可删除')">
                        {{$t('删除')}}
                    </span>
                    <cmdb-auth v-else
                        :auth="$authResources({
                            resource_id: row.id,
                            type: $OPERATION.D_SET_TEMPLATE
                        })">
                        <bk-button slot-scope="{ disabled }"
                            text
                            class="ml15"
                            :disabled="disabled"
                            @click="handleDelete(row)"
                        >
                            {{$t('删除')}}
                        </bk-button>
                    </cmdb-auth>
                </template>
            </bk-table-column>
<<<<<<< HEAD
            <cmdb-table-stuff
                slot="empty"
                :stuff="table.stuff"
                :auth="$OPERATION.C_SET_TEMPLATE"
                @create="handleCreate"
            ></cmdb-table-stuff>
=======
            <template slot="empty">
                <i class="bk-table-empty-icon bk-icon icon-empty"></i>
                <i18n path="空集群模板提示" tag="div">
                    <cmdb-auth place="link" :auth="$authResources({ type: $OPERATION.C_SET_TEMPLATE })">
                        <bk-button slot-scope="{ disabled }"
                            text
                            :disabled="disabled"
                            @click="handleCreate"
                        >
                            {{$t('立即创建')}}
                        </bk-button>
                    </cmdb-auth>
                </i18n>
            </template>
>>>>>>> 86f73268
        </bk-table>
    </div>
</template>

<script>
    export default {
        data () {
            return {
                list: [],
                originList: [],
                searchName: '',
                table: {
                    stuff: {
                        type: 'default',
                        payload: {
                            resource: this.$t('集群模板')
                        }
                    }
                }
            }
        },
        computed: {
            business () {
                return this.$store.state.objectBiz.bizId
            }
        },
        async created () {
            await this.getSetTemplates()
        },
        methods: {
            async getSetTemplates () {
                const data = await this.$store.dispatch('setTemplate/getSetTemplates', {
                    bizId: this.business,
                    params: {},
                    config: {
                        requestId: 'getSetTemplates'
                    }
                })
                const list = (data.info || []).map(item => ({
                    set_instance_count: item.set_instance_count,
                    ...item.set_template
                }))
                this.list = list
                this.originList = list
            },
            handleCreate () {
                this.$router.push({
                    name: 'setTemplateConfig',
                    params: {
                        mode: 'create'
                    }
                })
            },
            handleEdit (row) {
                this.$router.push({
                    name: 'setTemplateConfig',
                    params: {
                        mode: 'edit',
                        templateId: row.id
                    }
                })
            },
            async handleDelete (row) {
                this.$bkInfo({
                    title: this.$t('确认删除xx集群模板', { name: row.name }),
                    confirmFn: async () => {
                        try {
                            await this.$store.dispatch('setTemplate/deleteSetTemplate', {
                                bizId: this.$store.getters['objectBiz/bizId'],
                                config: {
                                    data: {
                                        set_template_ids: [row.id]
                                    }
                                }
                            })
                            this.getSetTemplates()
                        } catch (e) {
                            console.error(e)
                        }
                    }
                })
            },
            handleFilterTemplate () {
                const originList = this.$tools.clone(this.originList)
                this.list = this.searchName
                    ? originList.filter(template => template.name.indexOf(this.searchName) !== -1)
                    : originList

                this.table.stuff.type = 'search'
            },
            handleSelectable (row) {
                return !row.set_instance_count
            },
            handleRowClick (row, event, column) {
                if (!column.property) {
                    return false
                }
                this.$router.push({
                    name: 'setTemplateConfig',
                    params: {
                        mode: 'view',
                        templateId: row.id
                    }
                })
            }
        }
    }
</script>

<style lang="scss" scoped>
    .template-layout {
        padding: 0 20px;
    }
    .options {
        font-size: 0;
    }
    .template-table {
        margin-top: 16px;
    }
</style><|MERGE_RESOLUTION|>--- conflicted
+++ resolved
@@ -68,29 +68,12 @@
                     </cmdb-auth>
                 </template>
             </bk-table-column>
-<<<<<<< HEAD
             <cmdb-table-stuff
                 slot="empty"
                 :stuff="table.stuff"
                 :auth="$OPERATION.C_SET_TEMPLATE"
                 @create="handleCreate"
             ></cmdb-table-stuff>
-=======
-            <template slot="empty">
-                <i class="bk-table-empty-icon bk-icon icon-empty"></i>
-                <i18n path="空集群模板提示" tag="div">
-                    <cmdb-auth place="link" :auth="$authResources({ type: $OPERATION.C_SET_TEMPLATE })">
-                        <bk-button slot-scope="{ disabled }"
-                            text
-                            :disabled="disabled"
-                            @click="handleCreate"
-                        >
-                            {{$t('立即创建')}}
-                        </bk-button>
-                    </cmdb-auth>
-                </i18n>
-            </template>
->>>>>>> 86f73268
         </bk-table>
     </div>
 </template>

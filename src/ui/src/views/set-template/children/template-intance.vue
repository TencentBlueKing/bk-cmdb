--- conflicted
+++ resolved
@@ -47,19 +47,10 @@
                 @page-change="handlePageChange"
                 @page-limit-change="handleSizeChange"
                 @selection-change="handleSelectionChange">
-<<<<<<< HEAD
-                <bk-table-column type="selection" align="center" width="50" :selectable="handleSelectable"></bk-table-column>
-                <bk-table-column :label="$t('集群名称')" prop="bk_set_name"></bk-table-column>
-                <bk-table-column :label="$t('拓扑路径')" prop="topo_path">
-                    <template slot-scope="{ row }">
-                        <span>{{getTopoPath(row)}}</span>
-                    </template>
-=======
                 <bk-table-column type="selection" width="50" :selectable="handleSelectable" align="center"></bk-table-column>
                 <bk-table-column :label="$t('集群名称')" prop="bk_set_name" show-overflow-tooltip></bk-table-column>
                 <bk-table-column :label="$t('拓扑路径')" prop="topo_path" show-overflow-tooltip>
                     <template slot-scope="{ row }">{{getTopoPath(row)}}</template>
->>>>>>> b079ab50
                 </bk-table-column>
                 <bk-table-column :label="$t('主机数量')" prop="host_count"></bk-table-column>
                 <bk-table-column :label="$t('状态')" prop="status">

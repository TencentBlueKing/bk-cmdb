--- conflicted
+++ resolved
@@ -118,12 +118,8 @@
 <script>
   import { MENU_BUSINESS_SERVICE_TEMPLATE } from '@/dictionary/menu-symbol'
   import { mapGetters } from 'vuex'
-<<<<<<< HEAD
+  import debounce from 'lodash.debounce'
   import serviceTemplateService from '@/service/service-template/index.js'
-=======
-  import debounce from 'lodash.debounce'
-  import serviceTemplateService from '@/services/service-template/index.js'
->>>>>>> 883e9912
 
   export default {
     name: 'serviceTemplateSelector',

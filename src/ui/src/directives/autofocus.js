--- conflicted
+++ resolved
@@ -14,14 +14,8 @@
  * @directive 自动聚焦指令，目前只支持 input
  */
 export const autofocus = {
-<<<<<<< HEAD
   update: el => {
-    const input = el.querySelector('input')
-
-=======
-  update: (el) => {
     const input = el.querySelector('input') || el.querySelector('textarea')
->>>>>>> c8c5a7ef
     if (input) {
       // 尽量靠后执行，避免其他队列任务影响到聚焦
       setTimeout(() => {

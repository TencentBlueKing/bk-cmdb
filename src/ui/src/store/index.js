--- conflicted
+++ resolved
@@ -46,12 +46,9 @@
 import serviceTemplate from './modules/api/service-template.js'
 import serviceClassification from './modules/api/service-classification.js'
 import processTemplate from './modules/api/process-template.js'
-<<<<<<< HEAD
 import serviceInstance from './modules/api/service-instance.js'
 import processInstance from './modules/api/process-instance.js'
-=======
 import businessSynchronous from './modules/api/business-synchronous.js'
->>>>>>> ab9fd5ae
 
 Vue.use(Vuex)
 
@@ -101,11 +98,8 @@
         serviceTemplate,
         serviceClassification,
         processTemplate,
-<<<<<<< HEAD
         serviceInstance,
-        processInstance
-=======
+        processInstance,
         businessSynchronous
->>>>>>> ab9fd5ae
     }
 })
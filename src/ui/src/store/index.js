/*
 * Tencent is pleased to support the open source community by making 蓝鲸 available.
 * Copyright (C) 2017-2022 THL A29 Limited, a Tencent company. All rights reserved.
 * Licensed under the MIT License (the "License"); you may not use this file except
 * in compliance with the License. You may obtain a copy of the License at
 * http://opensource.org/licenses/MIT
 * Unless required by applicable law or agreed to in writing, software distributed under
 * the License is distributed on an "AS IS" BASIS, WITHOUT WARRANTIES OR CONDITIONS OF ANY KIND,
 * either express or implied. See the License for the specific language governing permissions and
 * limitations under the License.
 */

import Vue from 'vue'
import Vuex from 'vuex'

import global from './modules/global.js'
import request from './modules/request.js'
import index from './modules/view/index.js'
import hostDetails from './modules/view/host-details.js'
import serviceProcess from './modules/view/service-process.js'
import businessSync from './modules/view/business-sync.js'
import hosts from './modules/view/hosts.js'
import setFeatures from './modules/view/set-features.js'
import auth from './modules/api/auth.js'
import hostBatch from './modules/api/host-batch.js'
import hostDelete from './modules/api/host-delete.js'
import hostFavorites from './modules/api/host-favorites.js'
import hostRelation from './modules/api/host-relation.js'
import hostSearchHistory from './modules/api/host-search-history.js'
import hostSearch from './modules/api/host-search.js'
import hostUpdate from './modules/api/host-update.js'
import objectAssociation from './modules/api/object-association.js'
import objectBatch from './modules/api/object-batch.js'
import objectBiz from './modules/api/object-biz.js'
import objectCommonInst from './modules/api/object-common-inst.js'
import objectMainLineModule from './modules/api/object-main-line-module.js'
import objectModelClassify from './modules/api/object-model-classify.js'
import objectModelFieldGroup from './modules/api/object-model-field-group.js'
import objectModelProperty from './modules/api/object-model-property.js'
import objectModel from './modules/api/object-model.js'
import objectModule from './modules/api/object-module.js'
import objectRelation from './modules/api/object-relation.js'
import objectSet from './modules/api/object-set.js'
import objectUnique from './modules/api/object-unique.js'
import procConfig from './modules/api/proc-config.js'
import userCustom from './modules/api/user-custom.js'
import userPrivilege from './modules/api/user-privilege.js'
import globalModels from './modules/api/global-models.js'
import cloudDiscover from './modules/api/cloud-discover'
import netCollectDevice from './modules/api/net-collect-device.js'
import netCollectProperty from './modules/api/net-collect-property.js'
import netDataCollection from './modules/api/net-data-collection.js'
import netDiscovery from './modules/api/net-discovery.js'
import serviceTemplate from './modules/api/service-template.js'
import serviceClassification from './modules/api/service-classification.js'
import processTemplate from './modules/api/process-template.js'
import businessSynchronous from './modules/api/business-synchronous.js'
import serviceInstance from './modules/api/service-instance.js'
import processInstance from './modules/api/process-instance.js'
import operationChart from './modules/api/operation-chart'
import instanceLabel from './modules/api/instance-label.js'
import fullTextSearch from './modules/api/full-text-search.js'
import setSync from './modules/api/set-sync.js'
import setTemplate from './modules/api/set-template.js'
import cloud from './modules/api/cloud.js'
import hostApply from './modules/api/host-apply'
import resourceDirectory from './modules/api/resource-directory.js'
import resource from './modules/api/resource.js'
import organization from './modules/api/organization'
import businessHost from './modules/view/business-host.js'
import resourceHost from './modules/view/resource-host.js'
import cloudarea from './modules/api/cloudarea'
import audit from './modules/api/audit.js'
import dynamicGroup from './modules/api/dynamic-group'
import versionLog from './modules/api/version-log'
import globalConfig from './modules/global-config.js'
import bizSet from './modules/biz-set.js'

import fieldTemplate from './modules/view/field-template.js'

Vue.use(Vuex)

const store = new Vuex.Store({
  ...global,
  modules: {
    index,
    bizSet,
    globalConfig,
    hostDetails,
    serviceProcess,
    businessSync,
    hosts,
    setFeatures,
    auth,
    request,
    hostBatch,
    hostDelete,
    hostFavorites,
    hostRelation,
    hostSearchHistory,
    hostSearch,
    hostUpdate,
    objectAssociation,
    objectBatch,
    objectBiz,
    objectCommonInst,
    objectMainLineModule,
    objectModelClassify,
    objectModelFieldGroup,
    objectModelProperty,
    objectModel,
    objectModule,
    objectRelation,
    objectSet,
    objectUnique,
    procConfig,
    userCustom,
    userPrivilege,
    globalModels,
    cloudDiscover,
    netCollectDevice,
    netCollectProperty,
    netDataCollection,
    netDiscovery,
    serviceTemplate,
    serviceClassification,
    processTemplate,
    businessSynchronous,
    serviceInstance,
    processInstance,
    operationChart,
    instanceLabel,
    fullTextSearch,
    setSync,
    setTemplate,
    businessHost,
    cloud,
    hostApply,
    resourceHost,
    resourceDirectory,
    resource,
    cloudarea,
    organization,
    audit,
    dynamicGroup,
    versionLog,
<<<<<<< HEAD
  },
=======
    fieldTemplate
  }
>>>>>>> c8c5a7ef
})

export const useStore = () => store

export default store<|MERGE_RESOLUTION|>--- conflicted
+++ resolved
@@ -75,7 +75,6 @@
 import versionLog from './modules/api/version-log'
 import globalConfig from './modules/global-config.js'
 import bizSet from './modules/biz-set.js'
-
 import fieldTemplate from './modules/view/field-template.js'
 
 Vue.use(Vuex)
@@ -144,12 +143,8 @@
     audit,
     dynamicGroup,
     versionLog,
-<<<<<<< HEAD
+    fieldTemplate,
   },
-=======
-    fieldTemplate
-  }
->>>>>>> c8c5a7ef
 })
 
 export const useStore = () => store

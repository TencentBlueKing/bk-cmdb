/*
 * Tencent is pleased to support the open source community by making 蓝鲸 available.
 * Copyright (C) 2017-2018 THL A29 Limited, a Tencent company. All rights reserved.
 * Licensed under the MIT License (the "License"); you may not use this file except in compliance with the License.
 * You may obtain a copy of the License at http://opensource.org/licenses/MIT
 * Unless required by applicable law or agreed to in writing, software distributed under the License is distributed on an "AS IS" BASIS,
 * WITHOUT WARRANTIES OR CONDITIONS OF ANY KIND, either express or implied.
 * See the License for the specific language governing permissions and limitations under the License.
 */

import $http from '@/api'
import STATIC_NAVIGATION from '@/assets/json/static-navigation.json'

const _getNavigationById = id => {
    let navigation
    for (let classificationId in STATIC_NAVIGATION) {
        navigation = STATIC_NAVIGATION[classificationId].children.find(navigation => navigation.id === id)
        if (navigation) break
    }
    return navigation
}

const state = {
    classifications: [],
    invisibleClassifications: ['bk_host_manage', 'bk_biz_topo'],
    interceptStaticModel: {
        'bk_host_manage': ['resource'],
        'bk_back_config': ['event', 'model', 'audit']
    },
    staticClassifyId: Object.keys(STATIC_NAVIGATION)
}

const getters = {
    classifications: state => state.classifications,
    staticClassifyId: state => state.staticClassifyId,
    models: state => {
        const models = []
        state.classifications.forEach(classification => {
            (classification['bk_objects'] || []).forEach(model => {
                models.push(model)
            })
        })
        return models
    },
    getModelById: (state, getters) => id => {
        return getters.models.find(model => model['bk_obj_id'] === id)
    },
    activeClassifications: state => {
        let classifications = state.classifications
        // 1.去掉停用模型
        let activeClassifications = classifications.map(classification => {
            let activeClassification = {...classification}
            activeClassification['bk_objects'] = activeClassification['bk_objects'].filter(model => !model['bk_ispaused'])
            return activeClassification
        })
        // 2.去掉无启用模型的分类和不显示的分类
        activeClassifications = activeClassifications.filter(classification => {
            let {
                'bk_classification_id': bkClassificationId,
                'bk_objects': bkObjects
            } = classification
            return !state.invisibleClassifications.includes(bkClassificationId) && Array.isArray(bkObjects) && bkObjects.length
        })
        return activeClassifications
    },
    // 可用分类中被授权的分类
    authorizedClassifications: (state, getters, rootState, rootGetters) => {
        let modelAuthority = rootGetters['userPrivilege/privilege']['model_config'] || {}
        let authorizedClassifications = JSON.parse(JSON.stringify(getters.activeClassifications))
        // if (!rootGetters.admin) {
        //     // 1.去除无权限分类
        //     authorizedClassifications = authorizedClassifications.filter(classification => {
        //         return modelAuthority.hasOwnProperty(classification['bk_classification_id'])
        //     })
        //     // 2.去除分类下无权限的模型
        //     authorizedClassifications.forEach(classification => {
        //         classification['bk_objects'] = classification['bk_objects'].filter(model => {
        //             return modelAuthority[classification['bk_classification_id']].hasOwnProperty(model['bk_obj_id'])
        //         })
        //     })
        // }
        return authorizedClassifications.filter(({bk_objects: bkObjects}) => bkObjects.length)
    },
    authorizedModels: (state, getters) => {
        const models = []
        getters.authorizedClassifications.forEach(classification => {
            classification['bk_objects'].forEach(model => {
                models.push(model)
            })
        })
        return models
    },
    authorizedNavigation: (state, getters, rootState, rootGetters) => {
        const authority = rootGetters['userPrivilege/privilege']
        const collectionKey = 'bk_collection'
        const collection = []
<<<<<<< HEAD
        const specialCollecton = [{
            id: 'biz',
            path: '/business',
            icon: 'icon-cc-business',
            i18n: 'Nav["业务"]',
            authorized: true,
            classificationId: collectionKey
        }]
        const hasResourcePrivilege = rootGetters.admin || (authority['sys_config']['global_busi'] || []).includes('resource')
        if (hasResourcePrivilege) {
            specialCollecton.push({
                id: '$resource',
                path: '/resource',
                icon: 'icon-cc-host-free-pool',
                i18n: 'Nav["主机"]',
                authorized: hasResourcePrivilege,
                classificationId: collectionKey
            })
        }
=======
>>>>>>> 012c3589
        const collectedModelKey = rootGetters['userCustom/classifyNavigationKey']
        const collectedModelIds = rootGetters['userCustom/usercustom'][collectedModelKey] || []
        collectedModelIds.forEach(modelId => {
            const specialModel = specialCollecton.find(({id}) => id === modelId)
            if (specialModel) {
                collection.push(specialModel)
            } else {
                const model = getters.getModelById(modelId)
                if (model) {
                    collection.push({
                        id: modelId,
                        name: model['bk_obj_name'],
                        icon: model['bk_obj_icon'],
                        path: `/general-model/${modelId}`,
                        authorized: true,
                        classificationId: collectionKey
                    })
                }
            }
        })
        STATIC_NAVIGATION[collectionKey].children = collection

        if (!rootGetters.admin) {
            STATIC_NAVIGATION['bk_authority'].children.forEach(navigation => {
                navigation.authorized = false
            })
            const systemConfig = authority['sys_config']
            const backConfig = systemConfig['back_config'] || []
            const globalConfig = systemConfig['global_busi'] || []
            const needsCheck = ['audit', 'event']
            needsCheck.forEach(id => {
                const navigation = _getNavigationById(id)
                navigation.authorized = backConfig.includes(id)
            })
            // 基础资源->主机/ 权限控制
            const resourceAuthorized = _getNavigationById('resource')
            resourceAuthorized.authorized = globalConfig.includes('resource')
        }
        const navigation = Object.keys(STATIC_NAVIGATION).map(classificationId => STATIC_NAVIGATION[classificationId])
        return navigation.sort((A, B) => A.order - B.order)
    }
}

const actions = {
    /**
     * 添加模型分类
     * @param {Function} commit store commit mutation hander
     * @param {Object} state store state
     * @param {String} dispatch store dispatch action hander
     * @param {Object} params 参数
     * @return {promises} promises 对象
     */
    createClassification ({ commit, state, dispatch }, { params, config }) {
        return $http.post('create/objectclassification', params, config)
    },

    /**
     * 删除模型分类
     * @param {Function} commit store commit mutation hander
     * @param {Object} state store state
     * @param {String} dispatch store dispatch action hander
     * @param {Number} id 分类数据记录id
     * @return {promises} promises 对象
     */
    deleteClassification ({ commit, state, dispatch }, { id }) {
        return $http.delete(`delete/objectclassification/${id}`)
    },

    /**
     * 更新模型分类数据
     * @param {Function} commit store commit mutation hander
     * @param {Object} state store state
     * @param {String} dispatch store dispatch action hander
     * @param {Number} id 分类数据记录id
     * @param {Object} params 参数
     * @return {promises} promises 对象
     */
    updateClassification ({ commit, state, dispatch }, { id, params }) {
        return $http.put(`update/objectclassification/${id}`, params)
    },

    /**
     * 查询模型分类列表
     * @param {Function} commit store commit mutation hander
     * @param {Object} state store state
     * @param {String} dispatch store dispatch action hander
     * @param {Object} params 参数
     * @return {promises} promises 对象
     */
    searchClassifications ({ commit, state, dispatch }, {params, config}) {
        return $http.post('find/objectclassification', params || {}, config)
    },

    /**
     * 查询模型分类及附属模型信息
     * @param {Function} commit store commit mutation hander
     * @param {Object} state store state
     * @param {String} dispatch store dispatch action hander
     * @param {Object} params 参数
     * @return {promises} promises 对象
     */
    searchClassificationsObjects ({ commit, state, dispatch, rootGetters }, { params = {}, config }) {
        return $http.post('find/classificationobject', params, config).then(data => {
            commit('setClassificationsObjects', data)
            return data
        })
    }
}

const mutations = {
    setClassificationsObjects (state, classifications) {
        state.classifications = classifications
    },
    updateClassify (state, classification) {
        let activeClassification = state.classifications.find(({bk_classification_id: bkClassificationId}) => bkClassificationId === classification['bk_classification_id'])
        if (activeClassification) {
            activeClassification['bk_classification_icon'] = classification['bk_classification_icon']
            activeClassification['bk_classification_name'] = classification['bk_classification_name']
        } else {
            state.classifications.push({
                ...{
                    bk_asst_objects: {},
                    bk_classification_icon: 'icon-cc-default',
                    bk_classification_id: '',
                    bk_classification_name: '',
                    bk_classification_type: '',
                    bk_objects: [],
                    bk_supplier_account: '',
                    id: 0
                },
                ...classification
            })
        }
    },
    updateModel (state, updateModel) {
        let {
            bk_classification_id: bkClassificationId,
            bk_obj_id: bkObjId
        } = updateModel
        let currentClassify = state.classifications.find(classify => classify['bk_classification_id'] === bkClassificationId)
        let curModel = currentClassify['bk_objects'].find(model => model['bk_obj_id'] === bkObjId)
        if (updateModel.hasOwnProperty('position')) {
            curModel['position'] = updateModel['position']
        }
    },
    deleteClassify (state, classificationId) {
        let index = state.classifications.findIndex(({bk_classification_id: bkClassificationId}) => bkClassificationId === classificationId)
        state.classifications.splice(index, 1)
    }
}

export default {
    namespaced: true,
    state,
    getters,
    actions,
    mutations
}<|MERGE_RESOLUTION|>--- conflicted
+++ resolved
@@ -94,7 +94,6 @@
         const authority = rootGetters['userPrivilege/privilege']
         const collectionKey = 'bk_collection'
         const collection = []
-<<<<<<< HEAD
         const specialCollecton = [{
             id: 'biz',
             path: '/business',
@@ -114,8 +113,6 @@
                 classificationId: collectionKey
             })
         }
-=======
->>>>>>> 012c3589
         const collectedModelKey = rootGetters['userCustom/classifyNavigationKey']
         const collectedModelIds = rootGetters['userCustom/usercustom'][collectedModelKey] || []
         collectedModelIds.forEach(modelId => {

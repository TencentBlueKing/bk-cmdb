// eslint-disable-next-line
import Vue from 'vue'
import $http from '@/api'
import {
    GET_AUTH_META,
    STATIC_BUSINESS_MODE,
    DYNAMIC_BUSINESS_MODE
} from '@/dictionary/auth'

const defaultAuthData = {
    bk_biz_id: 0,
    is_pass: false,
    parent_layers: null,
    reason: '',
    resource_id: 0
}

const state = {
    operation: [],
    view: [],
    system: [],
    businessMeta: {},
    parentMeta: {},
    resourceMeta: [],
    adminEntranceAuth: {}
}

const getters = {
    operation: state => state.operation,
    isAuthorized: (state, getters) => (auth, option = { type: 'operation' }) => {
        const authMeta = getters.getAuthMeta(auth, option)
        const authList = state[option.type] || []
        const authData = authList.find(auth => {
            const sameType = auth.resource_type === authMeta.resource_type
            const sameAction = auth.action === authMeta.action
            const sameBusiness = authMeta.hasOwnProperty('bk_biz_id') ? auth.bk_biz_id === authMeta.bk_biz_id : true
            return sameType && sameAction && sameBusiness
        })
        return (authData || {}).is_pass
    },
    getAuthMeta: (state, getters, rootState, rootGetters) => (auth, option = {}) => {
        const meta = GET_AUTH_META(auth, option)
        const isBusinessMode = !rootGetters.isAdminView
        const bizId = rootGetters['objectBiz/bizId']
        if (
            isBusinessMode
            && bizId
            && STATIC_BUSINESS_MODE.includes(auth)
        ) {
            meta.bk_biz_id = bizId
        }
        if (DYNAMIC_BUSINESS_MODE.includes(auth)) {
            Object.assign(meta, state.parentMeta)
            Object.assign(meta, state.businessMeta)
        }
        const resourceMeta = state.resourceMeta.find(resourceMeta => {
            return resourceMeta.resource_type === meta.resource_type
                && resourceMeta.action === meta.action
        })
        if (resourceMeta) {
            Object.assign(meta, resourceMeta)
        }
        delete meta.scope
        return meta
    }
}

const actions = {
    async getAuth ({ commit, getters, rootGetters }, params) {
        const allAuth = params.list || []
        const authType = params.type || 'operation'
        const shouldAuth = []
        const shouldNotAuth = []
        const hasBusiness = !!rootGetters['objectBiz/bizId']
        const isBusinessMode = !rootGetters.isAdminView

        allAuth.forEach(auth => {
            const isBusinessAuth = STATIC_BUSINESS_MODE.includes(auth)
            if (isBusinessMode && isBusinessAuth) {
                if (hasBusiness) {
                    shouldAuth.push(auth)
                } else {
                    shouldNotAuth.push(auth)
                }
            } else {
                shouldAuth.push(auth)
            }
        })

        let authData = []
        if (shouldAuth.length) {
            authData = await $http.post('auth/verify', {
                resources: shouldAuth.map(auth => getters.getAuthMeta(auth))
            }, params.config || {})
        }

        const allAuthData = authData.concat(shouldNotAuth.map(auth => {
            const meta = getters.getAuthMeta(auth)
            return {
                ...defaultAuthData,
                ...meta
            }
        }))

        commit('setAuth', {
            type: authType,
            auth: allAuthData
        })

        return allAuthData
    },
    async getAdminEntranceAuth ({ commit, getters, rootGetters }, params, config) {
        const data = {
            is_pass: false
        }
        try {
            const response = await $http.get('auth/admin_entrance', config)
            data.is_pass = response.is_pass
        } catch (e) {
            console.error(e)
        }
        commit('setAdminEntranceAuth', data)
        return Promise.resolve(data)
    },
    getSkipUrl (context, { params, config }) {
<<<<<<< HEAD
        return $http.post('auth/skip-url', params, config)
=======
        return $http.post('auth/skip_url', params, config)
>>>>>>> 3b7e2aee
    }
}

const mutations = {
    setAuth (state, data) {
        state[data.type] = data.auth
    },
    setParentMeta (state, meta = {}) {
        state.parentMeta = meta
    },
    setBusinessMeta (state, meta = {}) {
        state.businessMeta = meta
    },
    setResourceMeta (state, meta) {
        const resourceMeta = Array.isArray(meta) ? meta : [meta]
        state.resourceMeta.push(...resourceMeta)
    },
    setAdminEntranceAuth (state, data) {
        state.adminEntranceAuth = data
    },
    clearDynamicMeta (state) {
        state.parentMeta = {}
        state.businessMeta = {}
        state.resourceMeta = []
    }
}

export default {
    namespaced: true,
    state,
    getters,
    actions,
    mutations
}<|MERGE_RESOLUTION|>--- conflicted
+++ resolved
@@ -1,5 +1,3 @@
-// eslint-disable-next-line
-import Vue from 'vue'
 import $http from '@/api'
 import {
     GET_AUTH_META,
@@ -123,11 +121,7 @@
         return Promise.resolve(data)
     },
     getSkipUrl (context, { params, config }) {
-<<<<<<< HEAD
-        return $http.post('auth/skip-url', params, config)
-=======
         return $http.post('auth/skip_url', params, config)
->>>>>>> 3b7e2aee
     }
 }
 

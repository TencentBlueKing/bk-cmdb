--- conflicted
+++ resolved
@@ -143,15 +143,9 @@
      * @param {Object} params 参数
      * @return {promises} promises 对象
      */
-<<<<<<< HEAD
-    deleteInstAssociation ({ commit, state, dispatch }, { id, objId, config }) {
-        return $http.delete(`delete/instassociation/${objId}/${id}`, config)
-    }
-=======
-  deleteInstAssociation({ commit, state, dispatch }, { id, config }) {
-    return $http.delete(`delete/instassociation/${id}`, config)
+  deleteInstAssociation({ commit, state, dispatch }, { id, objId, config }) {
+    return $http.delete(`delete/instassociation/${objId}/${id}`, config)
   }
->>>>>>> 69c8c96d
 }
 
 const mutations = {

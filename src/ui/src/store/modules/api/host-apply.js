/*
 * Tencent is pleased to support the open source community by making 蓝鲸 available.
 * Copyright (C) 2017-2018 THL A29 Limited, a Tencent company. All rights reserved.
 * Licensed under the MIT License (the "License"); you may not use this file except in compliance with the License.
 * You may obtain a copy of the License at http://opensource.org/licenses/MIT
 * Unless required by applicable law or agreed to in writing, software distributed under the License is distributed on an "AS IS" BASIS,
 * WITHOUT WARRANTIES OR CONDITIONS OF ANY KIND, either express or implied.
 * See the License for the specific language governing permissions and limitations under the License.
 */

import $http from '@/api'

const state = {
    propertyConfig: {},
    ruleDraft: {},
    propertyList: []
}

const getters = {
    configPropertyList: state => {
        state.propertyList.forEach(property => {
            // 兼容通用方法
            property.options = property.option
            // 自定义字段空间
            property['__extra__'] = {
                visible: true
            }
        })
        const enabledList = state.propertyList.filter(item => item.host_apply_enabled)
        const disabledList = state.propertyList.filter(item => !item.host_apply_enabled)
        return [...enabledList, ...disabledList]
    }
}

const actions = {
    getRules ({ commit, state, dispatch }, { bizId, params, config }) {
        return $http.post(`findmany/host_apply_rule/bk_biz_id/${bizId}`, params, config)
    },
    getApplyPreview ({ commit, state, dispatch }, { bizId, params, config }) {
        return $http.post(`createmany/host_apply_plan/bk_biz_id/${bizId}/preview`, params, config)
    },
    runApply ({ commit, state, dispatch }, { bizId, params, config }) {
        return $http.post(`updatemany/host_apply_plan/bk_biz_id/${bizId}/run`, params, config)
    },
    getTopopath ({ commit, state, dispatch }, { bizId, params, config }) {
        return $http.post(`find/topopath/biz/${bizId}`, params, config)
    },
    setEnableStatus ({ commit, state, dispatch }, { bizId, moduleId, params, config }) {
        return $http.put(`module/host_apply_enable_status/bk_biz_id/${bizId}/bk_module_id/${moduleId}`, params, config)
    },
    deleteRules ({ commit, state, dispatch }, { bizId, params }) {
        return $http.delete(`deletemany/host_apply_rule/bk_biz_id/${bizId}`, params)
    },
<<<<<<< HEAD
    getHostProperty ({ commit, state, dispatch }, { params, config }) {
        return $http.post('find/objectattr/host', params, config)
=======
    getProperties (context, config) {
        return $http.post('find/objectattr/host', {}, config)
    },
    getHostRelatedRules (context, { bizId, params, config }) {
        return $http.post(`findmany/host_apply_rule/bk_biz_id/${bizId}/host_related_rules`, params, config)
    },
    searchNode (context, { bizId, params, config }) {
        return $http.post(`module/bk_biz_id/${bizId}/host_apply_rule_related`, params, config)
>>>>>>> 7d9453a5
    }
}

const mutations = {
    setPropertyConfig (state, config) {
        state.propertyConfig = config
    },
    setRuleDraft (state, draft) {
        state.ruleDraft = draft
    },
    clearRuleDraft (state) {
        state.ruleDraft = {}
    },
    setPropertyList (state, list) {
        state.propertyList = list
    }
}

export default {
    namespaced: true,
    state,
    getters,
    actions,
    mutations
}<|MERGE_RESOLUTION|>--- conflicted
+++ resolved
@@ -51,10 +51,6 @@
     deleteRules ({ commit, state, dispatch }, { bizId, params }) {
         return $http.delete(`deletemany/host_apply_rule/bk_biz_id/${bizId}`, params)
     },
-<<<<<<< HEAD
-    getHostProperty ({ commit, state, dispatch }, { params, config }) {
-        return $http.post('find/objectattr/host', params, config)
-=======
     getProperties (context, config) {
         return $http.post('find/objectattr/host', {}, config)
     },
@@ -63,7 +59,6 @@
     },
     searchNode (context, { bizId, params, config }) {
         return $http.post(`module/bk_biz_id/${bizId}/host_apply_rule_related`, params, config)
->>>>>>> 7d9453a5
     }
 }
 

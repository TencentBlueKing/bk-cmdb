/* eslint-disable no-unused-vars */
import has from 'has'

const state = {
  info: {},
  properties: [],
  propertyGroups: [],
  association: {
    source: [],
    target: []
  },
  mainLine: [],
  instances: {
    source: [],
    target: []
  },
  associationTypes: [],
  expandAll: false
}

function isBizCustomData(data) {
  return has(data, 'bk_biz_id') && data.bk_biz_id > 0
}
const getters = {
  groupedProperties: (state) => {
    const groupedProperties = []
    state.propertyGroups.forEach((group) => {
      const properties = state.properties.filter(property => property.bk_property_group === group.bk_group_id)
      if (properties.length) {
        properties.sort((prev, next) => prev.bk_property_index - next.bk_property_index)
        groupedProperties.push({
          ...group,
          properties
        })
      }
    })
    return groupedProperties.sort((prev, next) => {
      const bizCustomPrev = isBizCustomData(prev)
      const bizCustomNext = isBizCustomData(next)
      if (
        (bizCustomPrev && bizCustomNext)
                || (!bizCustomPrev && !bizCustomNext)
<<<<<<< HEAD
      ) {
        return prev.bk_group_index - next.bk_group_index
      } if (bizCustomPrev) {
        return 1
      }
      return -1
    })
  },
  mainLine: state => state.mainLine,
  associationTypes: state => state.associationTypes,
  source: state => state.association.source,
  target: state => state.association.target,
  sourceInstances: state => state.instances.source,
  targetInstances: state => state.instances.target,
  isBusinessHost: state => (state.info.biz || []).some(business => business.default === 0)
=======
            ) {
                return prev.bk_group_index - next.bk_group_index
            } else if (bizCustomPrev) {
                return 1
            } else {
                return -1
            }
        })
    },
    mainLine: state => state.mainLine,
    associationTypes: state => state.associationTypes,
    source: state => state.association.source,
    target: state => state.association.target,
    sourceInstances: state => state.instances.source,
    targetInstances: state => state.instances.target,
    isBusinessHost: state => {
        return (state.info.biz || []).some(business => business.default === 0)
    },
    properties: state => state.properties
>>>>>>> 20aea619
}

const mutations = {
  setHostInfo(state, info) {
    state.info = info || {}
  },
  setHostProperties(state, properties) {
    state.properties = properties
  },
  setHostPropertyGroups(state, propertyGroups) {
    state.propertyGroups = propertyGroups
  },
  updateInfo(state, data) {
    Object.assign(state.info.host, data)
  },
  setAssociation(state, data) {
    state.association[data.type] = data.association
  },
  setMainLine(state, mainLine) {
    state.mainLine = mainLine
  },
  setInstances(state, data) {
    state.instances[data.type] = data.instances
  },
  setAssociationTypes(state, types) {
    state.associationTypes = types
  },
  deleteAssociation(state, data) {
    const { type } = data
    const { model } = data
    const target = data.association
    const instances = state.instances[type === 'source' ? 'target' : 'source']
    const associations = instances.find(data => data.bk_obj_id === model)
    const index = associations.children.findIndex(association => association.asso_id === target.asso_id)
    if (index > -1) {
      associations.children.splice(index, 1)
    }
  },
  toggleExpandAll(state, expandAll) {
    state.expandAll = expandAll
  }
}

export default {
  namespaced: true,
  state,
  getters,
  mutations
}<|MERGE_RESOLUTION|>--- conflicted
+++ resolved
@@ -1,6 +1,4 @@
-/* eslint-disable no-unused-vars */
 import has from 'has'
-
 const state = {
   info: {},
   properties: [],
@@ -39,8 +37,7 @@
       const bizCustomNext = isBizCustomData(next)
       if (
         (bizCustomPrev && bizCustomNext)
-                || (!bizCustomPrev && !bizCustomNext)
-<<<<<<< HEAD
+              || (!bizCustomPrev && !bizCustomNext)
       ) {
         return prev.bk_group_index - next.bk_group_index
       } if (bizCustomPrev) {
@@ -55,28 +52,8 @@
   target: state => state.association.target,
   sourceInstances: state => state.instances.source,
   targetInstances: state => state.instances.target,
-  isBusinessHost: state => (state.info.biz || []).some(business => business.default === 0)
-=======
-            ) {
-                return prev.bk_group_index - next.bk_group_index
-            } else if (bizCustomPrev) {
-                return 1
-            } else {
-                return -1
-            }
-        })
-    },
-    mainLine: state => state.mainLine,
-    associationTypes: state => state.associationTypes,
-    source: state => state.association.source,
-    target: state => state.association.target,
-    sourceInstances: state => state.instances.source,
-    targetInstances: state => state.instances.target,
-    isBusinessHost: state => {
-        return (state.info.biz || []).some(business => business.default === 0)
-    },
-    properties: state => state.properties
->>>>>>> 20aea619
+  isBusinessHost: state => (state.info.biz || []).some(business => business.default === 0),
+  properties: state => state.properties
 }
 
 const mutations = {

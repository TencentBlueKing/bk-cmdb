<!--
 * Tencent is pleased to support the open source community by making 蓝鲸 available.
 * Copyright (C) 2017-2022 THL A29 Limited, a Tencent company. All rights reserved.
 * Licensed under the MIT License (the "License"); you may not use this file except
 * in compliance with the License. You may obtain a copy of the License at
 * http://opensource.org/licenses/MIT
 * Unless required by applicable law or agreed to in writing, software distributed under
 * the License is distributed on an "AS IS" BASIS, WITHOUT WARRANTIES OR CONDITIONS OF ANY KIND,
 * either express or implied. See the License for the specific language governing permissions and
 * limitations under the License.
-->

<template>
  <div class="property-confirm-table">
    <bk-table
      :data="table.list"
      :pagination="table.pagination"
      :max-height="maxHeight || ($APP.height - 220 - 119)"
      @page-change="handlePageChange"
      @page-limit-change="handleSizeChange">
      <bk-table-column :label="$t('内网IP')" min-width="150" show-overflow-tooltip>
        <template slot-scope="{ row }">
          <bk-button
            v-if="row.expect_host.bk_host_innerip"
            class="ip-value" theme="primary" text @click="handleShowDetails(row)">
            {{row.expect_host.bk_host_innerip }}
          </bk-button>
          <span v-else @click="handleNoIPShowDetails(row)" :class="{ 'noIP': hasIP(row) }">{{'--'}}</span>
        </template>
      </bk-table-column>
      <bk-table-column :label="$t('内网IPv6')" min-width="150" show-overflow-tooltip>
        <template slot-scope="{ row }">
          <bk-button
            v-if="row.expect_host.bk_host_innerip_v6"
            class="ip-value" theme="primary" text @click="handleShowDetails(row)">
            {{row.expect_host.bk_host_innerip_v6 }}
          </bk-button>
          <span v-else>{{'--'}}</span>
        </template>
      </bk-table-column>
      <bk-table-column :label="$t('主机名称')" min-width="160" prop="expect_host.bk_host_name">
        <template slot-scope="{ row }">{{row.expect_host.bk_host_name || '--'}}</template>
      </bk-table-column>
      <bk-table-column
        :label="$t('当前值')"
        min-width="500"
        class-name="table-cell-change-value"
        show-overflow-tooltip
        :render-header="(h, data) => renderTableHeader(h, data, $t('主机属性当前值'), { placement: 'right' })">
        <template slot-scope="{ row }">
          <div class="cell-change-value"><vnodes :vnode="getCurrentValue(row)"></vnodes></div>
        </template>
      </bk-table-column>
      <bk-table-column
        :label="$t('目标值')"
        min-width="500"
        class-name="table-cell-change-value"
        show-overflow-tooltip
        :render-header="(h, data) => renderTableHeader(h, data, $t('属性自动应用配置值'), { placement: 'right' })">
        <template slot-scope="{ row }">
          <div class="cell-change-value"><vnodes :vnode="getTargetValue(row)"></vnodes></div>
        </template>
      </bk-table-column>
      <cmdb-table-empty slot="empty">
        <div>{{$t('暂无主机新转入的主机将会自动应用模块的主机属性')}}</div>
      </cmdb-table-empty>
    </bk-table>
    <bk-sideslider
      v-transfer-dom
      :width="800"
      :is-show.sync="slider.isShow"
      :title="slider.title"
      @hidden="handleSliderCancel">
      <template slot="content">
        <cmdb-details
          :show-options="false"
          :inst="details.inst"
          :properties="details.properties"
          :property-groups="details.propertyGroups">
        </cmdb-details>
      </template>
    </bk-sideslider>
  </div>
</template>

<script>
  import { mapGetters, mapState } from 'vuex'
<<<<<<< HEAD
  import hostSearchService from '@/service/host/search'

=======
  import { getHostInfoTitle } from '@/utils/util'
>>>>>>> dd14582d
  export default {
    components: {
      vnodes: {
        functional: true,
        render: (h, ctx) => ctx.props.vnode
      }
    },
    props: {
      list: {
        type: Array,
        default: () => ([])
      },
      total: {
        type: Number
      },
      maxHeight: {
        type: [Number, String],
        default: 0
      }
    },
    data() {
      return {
        table: {
          list: [],
          pagination: {
            current: 1,
            count: 0,
            ...this.$tools.getDefaultPaginationConfig()
          }
        },
        details: {
          show: false,
          title: '',
          inst: {},
          properties: [],
          propertyGroups: []
        },
        slider: {
          width: 514,
          isShow: false,
          title: ''
        }
      }
    },
    computed: {
      ...mapGetters('objectModelClassify', [
        'getModelById'
      ]),
      ...mapGetters('objectBiz', ['bizId']),
      ...mapGetters('hostApply', ['configPropertyList']),
      ...mapState('hostApply', ['propertyList'])
    },
    watch: {
      list() {
        this.setTableList()
      },
      total(value) {
        this.table.pagination.count = value
      }
    },
    async created() {
      await this.getHostPropertyList()
      this.setTableList()
    },
    methods: {
      hasIP(row) {
        const {
          bk_host_innerip: ip,
          bk_host_innerip_v6: ipv6
        } = row.expect_host
        return !(ip || ipv6)
      },
      async getHostPropertyList() {
        try {
          const data = await this.$store.dispatch('hostApply/getProperties', {
            params: { bk_biz_id: this.bizId },
            config: {
              requestId: 'getHostPropertyList',
              fromCache: true
            }
          })

          this.$store.commit('hostApply/setPropertyList', data)
        } catch (e) {
          console.error(e)
        }
      },
      setTableList() {
        const { start, limit } = this.$tools.getPageParams(this.table.pagination)
        this.table.list = this.list.slice(start, start + limit)
      },
      getCurrentValue(row) {
        const { conflicts } = row
        const resultConflicts = conflicts.map((item) => {
          const property = this.configPropertyList.find(propertyItem => propertyItem.id === item.bk_attribute_id) || {}
          return (
            <span>
              {property.bk_property_name}：<cmdb-property-value value={item.bk_property_value} property={property} />
            </span>
          )
        })
        return (
          <div>
            { resultConflicts.reduce((acc, x) => (acc === null ? [x] : [acc, '；', x]), null) }
          </div>
        )
      },
      getTargetValue(row) {
        const { update_fields: updateFields } = row
        const resultUpdates = updateFields.map((item) => {
          const property = this.configPropertyList.find(propertyItem => propertyItem.id === item.bk_attribute_id) || {}
          return (
            <span>
              {property.bk_property_name}：<cmdb-property-value value={item.bk_property_value} property={property} />
            </span>
          )
        })
        return (
          <div>
            { resultUpdates.reduce((acc, x) => (acc === null ? [x] : [acc, '；', x]), null) }
          </div>
        )
      },
      getPropertyGroups() {
        return this.$store.dispatch('objectModelFieldGroup/searchGroup', {
          objId: 'host',
          params: { bk_biz_id: this.bizId }
        })
      },
      renderTableHeader(h, data, tips, options = {}) {
        const directive = {
          content: tips,
          placement: options.placement || 'top-end'
        }
        if (options.width) {
          directive.width = options.width
        }
        return <span>{ data.column.label } <i class="bk-cc-icon icon-cc-tips" v-bk-tooltips={ directive }></i></span>
      },
      handlePageChange(page) {
        this.table.pagination.current = page
        this.setTableList()
      },
      handleSizeChange(size) {
        this.table.pagination.limit = size
        this.table.pagination.current = 1
        this.setTableList()
      },
      handleNoIPShowDetails(row) {
        const {
          bk_host_innerip_v6: ipv6,
        } = row.expect_host
        if (ipv6) return
        this.handleShowDetails(row)
      },
      async handleShowDetails(row) {
        const {
          bk_host_innerip: ip,
          bk_host_innerip_v6: ipv6,
          bk_cloud_id: cloudId,
          bk_host_id: hostId
        } = row.expect_host
        const detail = getHostInfoTitle(ip, ipv6, cloudId, hostId)

        this.slider.title = `${this.$t('属性详情')}【${detail}】`
        const properties = this.propertyList
        // 管控区域数据
        row.cloud_area.bk_inst_name = row.cloud_area.bk_cloud_name
        row.cloud_area.bk_inst_id = row.cloud_area.bk_cloud_id
        try {
          const [inst, propertyGroups] = await Promise.all([
            this.getHostInfo(row),
            this.getPropertyGroups()
          ])
          inst.bk_cloud_id = [row.cloud_area]
          this.details.inst = inst
          this.details.properties = properties
          this.details.propertyGroups = propertyGroups
          this.slider.isShow = true
        } catch (e) {
          console.log(e)
          this.details.inst = {}
          this.details.properties = []
          this.details.propertyGroups = []
          this.slider.isShow = false
        }
      },
      async getHostInfo(row) {
        try {
          const { info } = await hostSearchService.getBizHosts({
            params: {
              bk_biz_id: this.bizId,
              condition: ['biz', 'set', 'module'].map(model => ({
                bk_obj_id: model,
                condition: [],
                fields: [`bk_${model}_id`]
              })).concat({
                bk_obj_id: 'host',
                condition: [{ field: 'bk_host_id', operator: '$eq', value: row.expect_host.bk_host_id }],
                fields: []
              }),
              ip: { flag: 'bk_host_innerip', exact: 1, data: [] },
              page: { start: 0, limit: 1 }
            }
          })
          const host = info ? info.host : {}
          return { ...host, ...row.expect_host }
        } catch (error) {
          console.error(error)
          return { ...row.expect_host }
        }
      },
      handleSliderCancel() {
        this.slider.isShow = false
      }
    }
  }
</script>

<style lang="scss" scoped>
    .cell-change-value {
        padding: 8px 0;
        line-height: 1.6;
        word-break: break-word;
    }
    .ip-value {
      white-space: nowrap;
    }
    .noIP {
      color: #3a84ff;
      cursor: pointer;
    }
</style>
<style lang="scss">
  .table-cell-change-value {
    .cell {
      -webkit-line-clamp: unset !important;
      display: block !important;

      .icon-cc-tips {
        margin-top: -2px;
      }
    }
    }
</style><|MERGE_RESOLUTION|>--- conflicted
+++ resolved
@@ -85,12 +85,9 @@
 
 <script>
   import { mapGetters, mapState } from 'vuex'
-<<<<<<< HEAD
   import hostSearchService from '@/service/host/search'
-
-=======
   import { getHostInfoTitle } from '@/utils/util'
->>>>>>> dd14582d
+
   export default {
     components: {
       vnodes: {

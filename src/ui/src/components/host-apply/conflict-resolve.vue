<template>
<<<<<<< HEAD
  <div class="conflict-layout">
    <cmdb-tips class="resolve-tips" tips-key="hostApplyConfirmTips">{{$t('策略失效提示语')}}</cmdb-tips>
    <div class="conflict-table-wrapper" ref="conflictTable">
      <bk-table
        ext-cls="conflict-table"
        :data="conflictPropertyList"
        :cell-style="{ background: '#fff' }"
      >
        <bk-table-column :label="$t('字段名称')" width="160" :resizable="false" prop="bk_property_name"></bk-table-column>
        <bk-table-column :label="$t('所属模块')" :render-header="renderColumnHeader" :resizable="false">
          <template slot-scope="{ row, $index }">
            <div class="conflict-modules">
              <div
                v-for="(item, index) in row.__extra__.conflictList"
                :class="['module-item', { 'selected': item.selected }]"
                :key="index"
                @click="handlePickValue(row, index, item.bk_property_value, $index)"
              >
                <span v-if="item.is_current">{{$t('主机当前值')}}</span>
                <span v-else :title="getModulePath(item.bk_module_id)">{{getModulePath(item.bk_module_id)}}</span>
                <span :title="item.bk_property_value | formatter(row.bk_property_type, row.option)">
                  {{item.bk_property_value | formatter(row.bk_property_type, row.option)}}
                </span>
              </div>
            </div>
          </template>
        </bk-table-column>
        <bk-table-column :label="$t('修改后')"
          width="230"
          class-name="table-cell-form-element"
          :resizable="false"
        >
          <template slot-scope="{ row, $index }">
            <property-form-element :property="row" @value-change="value => handlePropertyValueChange(value, row, $index)"></property-form-element>
          </template>
        </bk-table-column>
      </bk-table>
    </div>
    <div :class="['footer-btns', { 'sticky': scrollbar }]">
      <bk-button theme="primary" class="mr10" :disabled="confirmButtonDisabled" @click="handleConfirm">{{$t('确定')}}</bk-button>
      <bk-button theme="default" @click="handleCancel">{{$t('取消')}}</bk-button>
    </div>
  </div>
</template>

<script>
  import { mapGetters } from 'vuex'
  import RESIZE_EVENTS from '@/utils/resize-events'
  import propertyFormElement from './property-form-element'
  export default {
    components: {
      propertyFormElement
    },
    props: {
      dataRow: {
        type: Object,
        default: () => ({})
      },
      dataCache: {
        type: Array,
        default: () => ([])
      }
    },
    data() {
      return {
        conflictPropertyList: [],
        conflictPropertyListSnapshot: [],
        result: {},
        moduleMap: {},
        scrollbar: false,
        confirmButtonDisabled: false
      }
    },
    computed: {
      ...mapGetters('objectBiz', ['bizId']),
      ...mapGetters('hostApply', ['configPropertyList']),
      moduleIds() {
        return this.dataRow.bk_module_ids
      }
    },
    watch: {
      dataRow() {
        this.getData()
      }
    },
    created() {
      this.getData()
    },
    mounted() {
      RESIZE_EVENTS.addResizeListener(this.$refs.conflictTable, this.checkScrollbar)
    },
    beforeDestroy() {
      RESIZE_EVENTS.removeResizeListener(this.$refs.conflictTable, this.checkScrollbar)
    },
    methods: {
      async getData() {
        try {
          const topopath = await this.getTopopath()
          const moduleMap = {}
          topopath.nodes.forEach((node) => {
            moduleMap[node.topo_node.bk_inst_id] = node.topo_path
          })
          this.moduleMap = Object.freeze(moduleMap)
          this.setConflictPropertyList()
        } catch (e) {
          console.error(e)
        }
      },
      setConflictPropertyList() {
        let conflictPropertyList = []
        if (this.dataCache.length) {
          conflictPropertyList = this.$tools.clone(this.dataCache)
        } else {
          const conflicts = this.dataRow.conflicts || []
          conflicts.forEach((item) => {
            const findProperty = this.configPropertyList.find(property => property.bk_property_id === item.bk_property_id)
            const property = this.$tools.clone(findProperty)
            // 主机当前值
            const hostCurrent = {
              is_current: true,
              // 任何一个配置值都未被使用则使用主机当前值
              selected: item.host_apply_rules.every(item => !item.selected),
              bk_attribute_id: item.bk_attribute_id,
              bk_property_value: item.bk_property_value
=======
    <cmdb-sticky-layout class="conflict-layout">
        <cmdb-tips class="resolve-tips" tips-key="hostApplyConfirmTips">{{$t('策略失效提示语')}}</cmdb-tips>
        <div class="conflict-table-wrapper" ref="conflictTable">
            <bk-table
                ext-cls="conflict-table"
                :data="conflictPropertyList"
                :cell-style="{ background: '#fff' }"
            >
                <bk-table-column :label="$t('字段名称')" width="160" :resizable="false" prop="bk_property_name"></bk-table-column>
                <bk-table-column :label="$t('所属模块')" :render-header="renderColumnHeader" :resizable="false">
                    <template slot-scope="{ row, $index }">
                        <div class="conflict-modules">
                            <div
                                v-for="(item, index) in row.__extra__.conflictList"
                                :class="['module-item', { 'selected': item.selected }]"
                                :key="index"
                                @click="handlePickValue(row, index, item.bk_property_value, $index)"
                            >
                                <span v-if="item.is_current">{{$t('主机当前值')}}</span>
                                <span v-else :title="getModulePath(item.bk_module_id)">{{getModulePath(item.bk_module_id)}}</span>
                                <span :title="item.bk_property_value | formatter(row.bk_property_type, row.option)">
                                    {{item.bk_property_value | formatter(row.bk_property_type, row.option)}}
                                </span>
                            </div>
                        </div>
                    </template>
                </bk-table-column>
                <bk-table-column :label="$t('修改后')"
                    width="230"
                    class-name="table-cell-form-element"
                    :resizable="false"
                >
                    <template slot-scope="{ row, $index }">
                        <property-form-element :property="row" @value-change="value => handlePropertyValueChange(value, row, $index)"></property-form-element>
                    </template>
                </bk-table-column>
            </bk-table>
        </div>
        <div slot="footer" slot-scope="{ sticky }" :class="['footer-btns', { 'sticky': sticky }]">
            <bk-button theme="primary" class="mr10" :disabled="confirmButtonDisabled" @click="handleConfirm">{{$t('确定')}}</bk-button>
            <bk-button theme="default" @click="handleCancel">{{$t('取消')}}</bk-button>
        </div>
    </cmdb-sticky-layout>
</template>

<script>
    import { mapGetters } from 'vuex'
    import propertyFormElement from './property-form-element'
    export default {
        components: {
            propertyFormElement
        },
        props: {
            dataRow: {
                type: Object,
                default: () => ({})
            },
            dataCache: {
                type: Array,
                default: () => ([])
            }
        },
        data () {
            return {
                conflictPropertyList: [],
                conflictPropertyListSnapshot: [],
                result: {},
                moduleMap: {},
                confirmButtonDisabled: false
            }
        },
        computed: {
            ...mapGetters('objectBiz', ['bizId']),
            ...mapGetters('hostApply', ['configPropertyList']),
            moduleIds () {
                return this.dataRow.bk_module_ids
            }
        },
        watch: {
            dataRow () {
                this.getData()
            }
        },
        created () {
            this.getData()
        },
        methods: {
            async getData () {
                try {
                    const topopath = await this.getTopopath()
                    const moduleMap = {}
                    topopath.nodes.forEach(node => {
                        moduleMap[node.topo_node.bk_inst_id] = node.topo_path
                    })
                    this.moduleMap = Object.freeze(moduleMap)
                    this.setConflictPropertyList()
                } catch (e) {
                    console.error(e)
                }
            },
            setConflictPropertyList () {
                let conflictPropertyList = []
                if (this.dataCache.length) {
                    conflictPropertyList = this.$tools.clone(this.dataCache)
                } else {
                    const conflicts = this.dataRow.conflicts || []
                    conflicts.forEach(item => {
                        const findProperty = this.configPropertyList.find(property => property.bk_property_id === item.bk_property_id)
                        const property = this.$tools.clone(findProperty)
                        // 主机当前值
                        const hostCurrent = {
                            is_current: true,
                            // 任何一个配置值都未被使用则使用主机当前值
                            selected: item.host_apply_rules.every(item => !item.selected),
                            bk_attribute_id: item.bk_attribute_id,
                            bk_property_value: item.bk_property_value
                        }
                        property.__extra__.conflictList = [hostCurrent, ...item.host_apply_rules]
                        property.__extra__.value = hostCurrent.bk_property_value
                        conflictPropertyList.push(property)
                    })
                }
                this.conflictPropertyList = conflictPropertyList
                this.conflictPropertyListSnapshot = this.$tools.clone(conflictPropertyList)
            },
            getTopopath () {
                return this.$store.dispatch('hostApply/getTopopath', {
                    bizId: this.bizId,
                    params: {
                        topo_nodes: this.moduleIds.map(id => ({ bk_obj_id: 'module', bk_inst_id: id }))
                    }
                })
            },
            getModulePath (id) {
                const info = this.moduleMap[id] || []
                const path = info.map(node => node.bk_inst_name).reverse().join(' / ')
                return path
            },
            getModuleName (id) {
                const topoInfo = this.moduleMap[id] || []
                const target = topoInfo.find(target => target.bk_obj_id === 'module' && target.bk_inst_id === id) || {}
                return target.bk_inst_name
            },
            renderColumnHeader (h, { column, $index }) {
                const style = {
                    width: '50%',
                    display: 'inline-block'
                }
                return h(
                    'div',
                    { class: 'conflict-custom-label' },
                    [
                        h('span', { style }, this.$t('所属模块')),
                        h('span', { style }, this.$t('冲突值'))
                    ]
                )
            },
            restoreConflictPropertyList () {
                this.conflictPropertyList = this.$tools.clone(this.conflictPropertyListSnapshot)
            },
            toggleConfirmButtonDisabled () {
                const everyValidTruthy = this.conflictPropertyList.every(property => property.__extra__.valid !== false)
                this.confirmButtonDisabled = !everyValidTruthy
            },
            handlePickValue (row, index, value, $index) {
                row.__extra__.conflictList.forEach((item, i) => {
                    this.$set(this.conflictPropertyList[$index].__extra__.conflictList[i], 'selected', index === i)
                })
                row.__extra__.value = value
            },
            handleConfirm () {
                this.conflictPropertyListSnapshot = this.$tools.clone(this.conflictPropertyList)
                this.$emit('save', this.conflictPropertyListSnapshot)
                this.$emit('cancel')
            },
            handleCancel () {
                this.restoreConflictPropertyList()
                this.$emit('cancel')
            },
            handlePropertyValueChange (value, row, $index) {
                let hasSelected = false
                row.__extra__.conflictList.forEach((item, i) => {
                    const selected = item.bk_property_value === value
                    this.$set(this.conflictPropertyList[$index].__extra__.conflictList[i], 'selected', selected && !hasSelected)
                    hasSelected = selected
                })
                this.toggleConfirmButtonDisabled()
>>>>>>> 99a5fb17
            }
            property.__extra__.conflictList = [hostCurrent, ...item.host_apply_rules]
            property.__extra__.value = hostCurrent.bk_property_value
            conflictPropertyList.push(property)
          })
        }
        this.conflictPropertyList = conflictPropertyList
        this.conflictPropertyListSnapshot = this.$tools.clone(conflictPropertyList)
      },
      getTopopath() {
        return this.$store.dispatch('hostApply/getTopopath', {
          bizId: this.bizId,
          params: {
            topo_nodes: this.moduleIds.map(id => ({ bk_obj_id: 'module', bk_inst_id: id }))
          }
        })
      },
      getModulePath(id) {
        const info = this.moduleMap[id] || []
        const path = info.map(node => node.bk_inst_name).reverse()
          .join(' / ')
        return path
      },
      getModuleName(id) {
        const topoInfo = this.moduleMap[id] || []
        const target = topoInfo.find(target => target.bk_obj_id === 'module' && target.bk_inst_id === id) || {}
        return target.bk_inst_name
      },
      renderColumnHeader(h, { column, $index }) {
        const style = {
          width: '50%',
          display: 'inline-block'
        }
        return h(
          'div',
          { class: 'conflict-custom-label' },
          [
            h('span', { style }, this.$t('所属模块')),
            h('span', { style }, this.$t('冲突值'))
          ]
        )
      },
      checkScrollbar() {
        const $layout = this.$el
        this.scrollbar = $layout.scrollHeight !== $layout.offsetHeight
      },
      restoreConflictPropertyList() {
        this.conflictPropertyList = this.$tools.clone(this.conflictPropertyListSnapshot)
      },
      toggleConfirmButtonDisabled() {
        const everyValidTruthy = this.conflictPropertyList.every(property => property.__extra__.valid !== false)
        this.confirmButtonDisabled = !everyValidTruthy
      },
      handlePickValue(row, index, value, $index) {
        row.__extra__.conflictList.forEach((item, i) => {
          this.$set(this.conflictPropertyList[$index].__extra__.conflictList[i], 'selected', index === i)
        })
        row.__extra__.value = value
      },
      handleConfirm() {
        this.conflictPropertyListSnapshot = this.$tools.clone(this.conflictPropertyList)
        this.$emit('save', this.conflictPropertyListSnapshot)
        this.$emit('cancel')
      },
      handleCancel() {
        this.restoreConflictPropertyList()
        this.$emit('cancel')
      },
      handlePropertyValueChange(value, row, $index) {
        let hasSelected = false
        row.__extra__.conflictList.forEach((item, i) => {
          const selected = item.bk_property_value === value
          this.$set(this.conflictPropertyList[$index].__extra__.conflictList[i], 'selected', selected && !hasSelected)
          hasSelected = selected
        })
        this.toggleConfirmButtonDisabled()
      }
    }
  }
</script>

<style lang="scss" scoped>
    .conflict-layout {
        height: 100%;
        @include scrollbar-y;
    }
    .resolve-tips {
        margin: 12px 20px 0;
    }
    .conflict-table-wrapper {
        padding: 12px 20px 0;
        .conflict-name {
            font-weight: bold;
        }
        .conflict-modules {
            height: 100%;
            padding: 6px 0;
            .module-item {
                display: flex;
                line-height: 22px;
                padding-left: 6px;
                cursor: pointer;
                span {
                    width: 50%;
                    padding-right: 10px;
                    @include ellipsis;
                    &:nth-child(2) {
                        width: auto;
                        max-width: calc(50% - 30px);
                    }
                }
                &:hover {
                    color: #3a84ff;
                    background-color: #e1ecff;
                }
                &.selected {
                    color: #3a84ff;
                    background-color: #f0f1f5;
                    span:nth-child(2) {
                        max-width: 50%;
                    }
                }
            }
        }
    }
    .footer-btns {
        padding: 20px 20px 0;
        background-color: #FFFFFF;
        z-index: 10;
        &.sticky {
            height: 54px;
            line-height: 54px;
            padding: 0 20px;
            margin-top: 20px;
            border-top: 1px solid #dcdee5;
            font-size: 0;
        }
    }
</style>

<style lang="scss">
    .conflict-table {
        overflow: unset;
        .bk-table-body-wrapper {
            overflow: unset !important;
        }

        .table-cell-form-element {
            .cell {
                overflow: unset !important;
                display: block !important;
            }
            .search-input-wrapper {
                position: relative;
            }
            .form-objuser .suggestion-list {
                z-index: 1000;
            }
        }
    }
</style><|MERGE_RESOLUTION|>--- conflicted
+++ resolved
@@ -1,6 +1,5 @@
 <template>
-<<<<<<< HEAD
-  <div class="conflict-layout">
+  <cmdb-sticky-layout class="conflict-layout">
     <cmdb-tips class="resolve-tips" tips-key="hostApplyConfirmTips">{{$t('策略失效提示语')}}</cmdb-tips>
     <div class="conflict-table-wrapper" ref="conflictTable">
       <bk-table
@@ -38,16 +37,15 @@
         </bk-table-column>
       </bk-table>
     </div>
-    <div :class="['footer-btns', { 'sticky': scrollbar }]">
+    <div slot="footer" slot-scope="{ sticky }" :class="['footer-btns', { 'sticky': sticky }]">
       <bk-button theme="primary" class="mr10" :disabled="confirmButtonDisabled" @click="handleConfirm">{{$t('确定')}}</bk-button>
       <bk-button theme="default" @click="handleCancel">{{$t('取消')}}</bk-button>
     </div>
-  </div>
+  </cmdb-sticky-layout>
 </template>
 
 <script>
   import { mapGetters } from 'vuex'
-  import RESIZE_EVENTS from '@/utils/resize-events'
   import propertyFormElement from './property-form-element'
   export default {
     components: {
@@ -69,7 +67,6 @@
         conflictPropertyListSnapshot: [],
         result: {},
         moduleMap: {},
-        scrollbar: false,
         confirmButtonDisabled: false
       }
     },
@@ -87,12 +84,6 @@
     },
     created() {
       this.getData()
-    },
-    mounted() {
-      RESIZE_EVENTS.addResizeListener(this.$refs.conflictTable, this.checkScrollbar)
-    },
-    beforeDestroy() {
-      RESIZE_EVENTS.removeResizeListener(this.$refs.conflictTable, this.checkScrollbar)
     },
     methods: {
       async getData() {
@@ -124,195 +115,6 @@
               selected: item.host_apply_rules.every(item => !item.selected),
               bk_attribute_id: item.bk_attribute_id,
               bk_property_value: item.bk_property_value
-=======
-    <cmdb-sticky-layout class="conflict-layout">
-        <cmdb-tips class="resolve-tips" tips-key="hostApplyConfirmTips">{{$t('策略失效提示语')}}</cmdb-tips>
-        <div class="conflict-table-wrapper" ref="conflictTable">
-            <bk-table
-                ext-cls="conflict-table"
-                :data="conflictPropertyList"
-                :cell-style="{ background: '#fff' }"
-            >
-                <bk-table-column :label="$t('字段名称')" width="160" :resizable="false" prop="bk_property_name"></bk-table-column>
-                <bk-table-column :label="$t('所属模块')" :render-header="renderColumnHeader" :resizable="false">
-                    <template slot-scope="{ row, $index }">
-                        <div class="conflict-modules">
-                            <div
-                                v-for="(item, index) in row.__extra__.conflictList"
-                                :class="['module-item', { 'selected': item.selected }]"
-                                :key="index"
-                                @click="handlePickValue(row, index, item.bk_property_value, $index)"
-                            >
-                                <span v-if="item.is_current">{{$t('主机当前值')}}</span>
-                                <span v-else :title="getModulePath(item.bk_module_id)">{{getModulePath(item.bk_module_id)}}</span>
-                                <span :title="item.bk_property_value | formatter(row.bk_property_type, row.option)">
-                                    {{item.bk_property_value | formatter(row.bk_property_type, row.option)}}
-                                </span>
-                            </div>
-                        </div>
-                    </template>
-                </bk-table-column>
-                <bk-table-column :label="$t('修改后')"
-                    width="230"
-                    class-name="table-cell-form-element"
-                    :resizable="false"
-                >
-                    <template slot-scope="{ row, $index }">
-                        <property-form-element :property="row" @value-change="value => handlePropertyValueChange(value, row, $index)"></property-form-element>
-                    </template>
-                </bk-table-column>
-            </bk-table>
-        </div>
-        <div slot="footer" slot-scope="{ sticky }" :class="['footer-btns', { 'sticky': sticky }]">
-            <bk-button theme="primary" class="mr10" :disabled="confirmButtonDisabled" @click="handleConfirm">{{$t('确定')}}</bk-button>
-            <bk-button theme="default" @click="handleCancel">{{$t('取消')}}</bk-button>
-        </div>
-    </cmdb-sticky-layout>
-</template>
-
-<script>
-    import { mapGetters } from 'vuex'
-    import propertyFormElement from './property-form-element'
-    export default {
-        components: {
-            propertyFormElement
-        },
-        props: {
-            dataRow: {
-                type: Object,
-                default: () => ({})
-            },
-            dataCache: {
-                type: Array,
-                default: () => ([])
-            }
-        },
-        data () {
-            return {
-                conflictPropertyList: [],
-                conflictPropertyListSnapshot: [],
-                result: {},
-                moduleMap: {},
-                confirmButtonDisabled: false
-            }
-        },
-        computed: {
-            ...mapGetters('objectBiz', ['bizId']),
-            ...mapGetters('hostApply', ['configPropertyList']),
-            moduleIds () {
-                return this.dataRow.bk_module_ids
-            }
-        },
-        watch: {
-            dataRow () {
-                this.getData()
-            }
-        },
-        created () {
-            this.getData()
-        },
-        methods: {
-            async getData () {
-                try {
-                    const topopath = await this.getTopopath()
-                    const moduleMap = {}
-                    topopath.nodes.forEach(node => {
-                        moduleMap[node.topo_node.bk_inst_id] = node.topo_path
-                    })
-                    this.moduleMap = Object.freeze(moduleMap)
-                    this.setConflictPropertyList()
-                } catch (e) {
-                    console.error(e)
-                }
-            },
-            setConflictPropertyList () {
-                let conflictPropertyList = []
-                if (this.dataCache.length) {
-                    conflictPropertyList = this.$tools.clone(this.dataCache)
-                } else {
-                    const conflicts = this.dataRow.conflicts || []
-                    conflicts.forEach(item => {
-                        const findProperty = this.configPropertyList.find(property => property.bk_property_id === item.bk_property_id)
-                        const property = this.$tools.clone(findProperty)
-                        // 主机当前值
-                        const hostCurrent = {
-                            is_current: true,
-                            // 任何一个配置值都未被使用则使用主机当前值
-                            selected: item.host_apply_rules.every(item => !item.selected),
-                            bk_attribute_id: item.bk_attribute_id,
-                            bk_property_value: item.bk_property_value
-                        }
-                        property.__extra__.conflictList = [hostCurrent, ...item.host_apply_rules]
-                        property.__extra__.value = hostCurrent.bk_property_value
-                        conflictPropertyList.push(property)
-                    })
-                }
-                this.conflictPropertyList = conflictPropertyList
-                this.conflictPropertyListSnapshot = this.$tools.clone(conflictPropertyList)
-            },
-            getTopopath () {
-                return this.$store.dispatch('hostApply/getTopopath', {
-                    bizId: this.bizId,
-                    params: {
-                        topo_nodes: this.moduleIds.map(id => ({ bk_obj_id: 'module', bk_inst_id: id }))
-                    }
-                })
-            },
-            getModulePath (id) {
-                const info = this.moduleMap[id] || []
-                const path = info.map(node => node.bk_inst_name).reverse().join(' / ')
-                return path
-            },
-            getModuleName (id) {
-                const topoInfo = this.moduleMap[id] || []
-                const target = topoInfo.find(target => target.bk_obj_id === 'module' && target.bk_inst_id === id) || {}
-                return target.bk_inst_name
-            },
-            renderColumnHeader (h, { column, $index }) {
-                const style = {
-                    width: '50%',
-                    display: 'inline-block'
-                }
-                return h(
-                    'div',
-                    { class: 'conflict-custom-label' },
-                    [
-                        h('span', { style }, this.$t('所属模块')),
-                        h('span', { style }, this.$t('冲突值'))
-                    ]
-                )
-            },
-            restoreConflictPropertyList () {
-                this.conflictPropertyList = this.$tools.clone(this.conflictPropertyListSnapshot)
-            },
-            toggleConfirmButtonDisabled () {
-                const everyValidTruthy = this.conflictPropertyList.every(property => property.__extra__.valid !== false)
-                this.confirmButtonDisabled = !everyValidTruthy
-            },
-            handlePickValue (row, index, value, $index) {
-                row.__extra__.conflictList.forEach((item, i) => {
-                    this.$set(this.conflictPropertyList[$index].__extra__.conflictList[i], 'selected', index === i)
-                })
-                row.__extra__.value = value
-            },
-            handleConfirm () {
-                this.conflictPropertyListSnapshot = this.$tools.clone(this.conflictPropertyList)
-                this.$emit('save', this.conflictPropertyListSnapshot)
-                this.$emit('cancel')
-            },
-            handleCancel () {
-                this.restoreConflictPropertyList()
-                this.$emit('cancel')
-            },
-            handlePropertyValueChange (value, row, $index) {
-                let hasSelected = false
-                row.__extra__.conflictList.forEach((item, i) => {
-                    const selected = item.bk_property_value === value
-                    this.$set(this.conflictPropertyList[$index].__extra__.conflictList[i], 'selected', selected && !hasSelected)
-                    hasSelected = selected
-                })
-                this.toggleConfirmButtonDisabled()
->>>>>>> 99a5fb17
             }
             property.__extra__.conflictList = [hostCurrent, ...item.host_apply_rules]
             property.__extra__.value = hostCurrent.bk_property_value
@@ -354,10 +156,6 @@
             h('span', { style }, this.$t('冲突值'))
           ]
         )
-      },
-      checkScrollbar() {
-        const $layout = this.$el
-        this.scrollbar = $layout.scrollHeight !== $layout.offsetHeight
       },
       restoreConflictPropertyList() {
         this.conflictPropertyList = this.$tools.clone(this.conflictPropertyListSnapshot)

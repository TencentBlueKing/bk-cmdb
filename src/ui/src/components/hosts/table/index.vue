<template>
    <div class="hosts-table-layout">
        <div class="hosts-options">
            <div class="options-left">
                <slot name="options-left">
                    <span class="inline-block-middle mr10"
                        v-cursor="{
                            active: !$isAuthorized(editAuth),
                            auth: [editAuth]
                        }">
                        <bk-button class="options-button" theme="primary"
                            :disabled="!table.checked.length || !$isAuthorized(editAuth)"
                            @click="handleMultipleEdit">
                            {{$t('编辑')}}
                        </bk-button>
                    </span>
                    <span class="inline-block-middle mr10"
                        v-cursor="{
                            active: !$isAuthorized(transferAuth),
                            auth: [transferAuth]
                        }">
                        <bk-button class="options-button" theme="default"
                            :disabled="!table.checked.length || !$isAuthorized(transferAuth)"
                            @click="transfer.show = true">
                            {{$t('转移')}}
                        </bk-button>
                    </span>
                    <bk-button class="options-button mr10"
                        theme="default"
                        type="submit"
                        form="exportForm"
                        :disabled="!table.checked.length">
                        {{$t('导出')}}
                    </bk-button>
                    <form id="exportForm" :action="table.exportUrl" method="POST" hidden>
                        <input type="hidden" name="bk_host_id" :value="table.checked">
                        <input type="hidden" name="export_custom_fields"
                            v-if="usercustom[columnsConfigKey]"
                            :value="usercustom[columnsConfigKey]">
                        <input type="hidden" name="bk_biz_id" value="-1">
                        <input type="hidden" name="metadata"
                            v-if="$route.name !== 'resource'"
                            :value="JSON.stringify($injectMetadata().metadata)">
                    </form>
                    <cmdb-clipboard-selector class="options-button"
                        :list="clipboardList"
                        :disabled="!table.checked.length"
                        @on-copy="handleCopy">
                    </cmdb-clipboard-selector>
                </slot>
            </div>
            <div class="options-right clearfix">
                <div class="fl">
                    <i class="options-split"></i>
                    <bk-select class="options-collection"
                        v-if="showScope"
                        v-model="scope"
                        :clearable="false">
                        <bk-option id="all" :name="$t('全部主机')"></bk-option>
                        <bk-option :id="0" :name="$t('已分配主机')"></bk-option>
                        <bk-option :id="1" :name="$t('未分配主机')"></bk-option>
                    </bk-select>
                </div>
                <div class="fr">
                    <bk-select class="options-collection"
                        v-if="showCollection"
                        ref="collectionSelector"
                        v-model="selectedCollection"
                        :loading="$loading('searchCollection')"
                        :placeholder="$t('请选择收藏条件')"
                        @change="handleSelectCollection">
                        <bk-option v-for="collection in collectionList"
                            :key="collection.id"
                            :id="collection.id"
                            :name="collection.name">
                        </bk-option>
                        <div slot="extension">
                            <a href="javascript:void(0)" class="collection-create" @click="handleCreateCollection">
                                <i class="bk-icon icon-plus-circle"></i>
                                {{$t('新增条件')}}
                            </a>
                        </div>
                    </bk-select>
                    <cmdb-host-filter class="ml10"
                        ref="hostFilter"
                        :properties="filterProperties"
                        :show-scope="showScope">
                    </cmdb-host-filter>
                    <bk-button class="options-button ml10"
                        icon="icon-cc-setting"
                        v-bk-tooltips.top="$t('列表显示属性配置')"
                        @click="columnsConfig.show = true">
                    </bk-button>
                    <bk-button class="options-button ml10" v-if="showHistory"
                        v-bk-tooltips="$t('查看删除历史')"
                        icon="icon-cc-history"
                        @click="routeToHistory">
                    </bk-button>
<<<<<<< HEAD
                </div>
=======
                </span>
                <bk-button class="options-button mr10"
                    theme="default"
                    type="submit"
                    form="exportForm"
                    :disabled="!table.checked.length">
                    {{$t('导出')}}
                </bk-button>
                <form id="exportForm" :action="table.exportUrl" method="POST" hidden>
                    <input type="hidden" name="bk_host_id" :value="table.checked">
                    <input type="hidden" name="export_custom_fields"
                        v-if="usercustom[columnsConfigKey]"
                        :value="usercustom[columnsConfigKey]">
                    <input type="hidden" name="bk_biz_id" value="-1">
                    <input type="hidden" name="metadata"
                        v-if="$route.name !== 'resource'"
                        :value="JSON.stringify($injectMetadata().metadata)">
                </form>
                <cmdb-clipboard-selector class="options-button"
                    :list="clipboardList"
                    :disabled="!table.checked.length"
                    @on-copy="handleCopy">
                </cmdb-clipboard-selector>
            </slot>
            <div class="fr">
                <bk-select class="options-collection"
                    v-if="showCollection"
                    ref="collectionSelector"
                    v-model="selectedCollection"
                    :loading="$loading('searchCollection')"
                    :placeholder="$t('请选择收藏条件')"
                    @change="handleSelectCollection">
                    <bk-option v-for="collection in collectionList"
                        :key="collection.id"
                        :id="collection.id"
                        :name="collection.name">
                    </bk-option>
                    <div slot="extension">
                        <a href="javascript:void(0)" class="collection-create" @click="handleCreateCollection">
                            <i class="bk-icon icon-plus-circle"></i>
                            {{$t('新增条件')}}
                        </a>
                    </div>
                </bk-select>
                <bk-select class="options-collection"
                    v-if="showScope"
                    v-model="scope"
                    :clearable="false">
                    <bk-option id="all" :name="$t('全部')"></bk-option>
                    <bk-option :id="0" :name="$t('已分配主机')"></bk-option>
                    <bk-option :id="1" :name="$t('未分配主机')"></bk-option>
                </bk-select>
                <cmdb-host-filter class="ml10 filter-icon"
                    ref="hostFilter"
                    :properties="filterProperties"
                    :show-scope="showScope">
                </cmdb-host-filter>
                <bk-button class="options-button icon-btn ml10"
                    icon="icon-cc-setting"
                    v-bk-tooltips.top="$t('列表显示属性配置')"
                    @click="columnsConfig.show = true">
                </bk-button>
                <bk-button class="options-button icon-btn ml10" v-if="showHistory"
                    v-bk-tooltips="$t('查看删除历史')"
                    icon="icon-cc-history"
                    @click="routeToHistory">
                </bk-button>
>>>>>>> 54d730e1
            </div>
        </div>
        <bk-table class="hosts-table"
            v-bkloading="{ isLoading: $loading() }"
            :data="table.list"
            :pagination="table.pagination"
            :max-height="$APP.height - 150"
            @selection-change="handleSelectionChange"
            @row-click="handleRowClick"
            @sort-change="handleSortChange"
            @page-change="handlePageChange"
            @page-limit-change="handleSizeChange">
            <bk-table-column type="selection" width="60" align="center" fixed class-name="bk-table-selection"></bk-table-column>
            <bk-table-column v-for="column in table.header"
                :key="column.id"
                :label="column.name"
                :sortable="column.sortable"
                :prop="column.id"
                :fixed="column.id === 'bk_host_innerip'"
                :class-name="column.id === 'bk_host_innerip' ? 'is-highlight' : ''">
                <template slot-scope="{ row }">
                    {{getHostCellText(column, row)}}
                </template>
            </bk-table-column>
        </bk-table>
        <bk-sideslider
            :is-show.sync="slider.show"
            :title="slider.title"
            :width="800"
            :before-close="handleSliderBeforeClose">
            <bk-tab :active.sync="tab.active" type="unborder-card" slot="content" v-if="slider.show">
                <bk-tab-panel name="attribute" :label="$t('属性')" style="width: calc(100% + 40px);margin: 0 -20px;">
                    <cmdb-form-multiple v-if="tab.attribute.type === 'multiple'"
                        ref="multipleForm"
                        :properties="properties.host"
                        :property-groups="propertyGroups"
                        :object-unique="objectUnique"
                        :save-auth="saveAuth"
                        @on-submit="handleMultipleSave"
                        @on-cancel="handleMultipleCancel">
                    </cmdb-form-multiple>
                </bk-tab-panel>
            </bk-tab>
        </bk-sideslider>
        <bk-sideslider
            :is-show.sync="columnsConfig.show"
            :width="600"
            :title="$t('列表显示属性配置')">
            <cmdb-columns-config slot="content"
                v-if="columnsConfig.show"
                :properties="columnsConfigProperties"
                :selected="columnsConfig.selected"
                :disabled-columns="columnsConfig.disabledColumns"
                @on-apply="handleApplyColumnsConfig"
                @on-cancel="columnsConfig.show = false"
                @on-reset="handleResetColumnsConfig">
            </cmdb-columns-config>
        </bk-sideslider>
        <bk-dialog class="bk-dialog-no-padding"
            v-model="transfer.show"
            draggable
            :close-icon="false"
            :show-footer="false"
            :show-header="false"
            :width="720">
            <div class="transfer-title" slot="tools">
                <i class="icon icon-cc-shift mr5"></i>
                <span>{{$t('主机转移')}}</span>
                <span v-if="selectedHosts.length === 1">{{selectedHosts[0]['host']['bk_host_innerip']}}</span>
            </div>
            <div class="transfer-content">
                <cmdb-transfer-host v-if="transfer.show"
                    :transfer-resource-auth="transferResourceAuth"
                    :selected-hosts="selectedHosts"
                    @on-success="handleTransferSuccess"
                    @on-cancel="transfer.show = false">
                </cmdb-transfer-host>
            </div>
        </bk-dialog>
    </div>
</template>

<script>
    import { mapGetters, mapActions, mapState } from 'vuex'
    import cmdbColumnsConfig from '@/components/columns-config/columns-config'
    import cmdbTransferHost from '@/components/hosts/transfer'
    import cmdbHostFilter from '@/components/hosts/filter/index.vue'
    export default {
        components: {
            cmdbColumnsConfig,
            cmdbTransferHost,
            cmdbHostFilter
        },
        props: {
            columnsConfigProperties: {
                type: Array,
                required: true
            },
            columnsConfigKey: {
                type: String,
                required: true
            },
            columnsConfigDisabledColumns: {
                type: Array,
                default () {
                    return ['bk_host_innerip', 'bk_cloud_id', 'bk_module_name']
                }
            },
            saveAuth: {
                type: [String, Array],
                default: ''
            },
            editAuth: {
                type: [String, Array],
                default: ''
            },
            deleteAuth: {
                type: [String, Array],
                default: ''
            },
            transferAuth: {
                type: [String, Array],
                default: ''
            },
            transferResourceAuth: {
                type: [String, Array],
                default: ''
            },
            showCollection: Boolean,
            showHistory: Boolean,
            showScope: Boolean
        },
        data () {
            return {
                objectUnique: [],
                properties: {
                    biz: [],
                    host: [],
                    set: [],
                    module: []
                },
                propertyGroups: [],
                table: {
                    checked: [],
                    header: [],
                    list: [],
                    pagination: {
                        current: 1,
                        limit: 10,
                        count: 0,
                        limitList: [10, 50, 100, 500]
                    },
                    defaultSort: 'bk_host_id',
                    sort: 'bk_host_id',
                    exportUrl: `${window.API_HOST}hosts/export`,
                    tableMinusHeight: 200
                },
                filter: {
                    business: '',
                    condition: {}
                },
                slider: {
                    show: false,
                    title: ''
                },
                tab: {
                    active: 'attribute',
                    attribute: {
                        type: 'details',
                        inst: {
                            details: {},
                            edit: {},
                            original: {}
                        }
                    }
                },
                columnsConfig: {
                    show: false,
                    selected: [],
                    disabledColumns: ['bk_host_innerip', 'bk_cloud_id', 'bk_module_name', 'bk_set_name']
                },
                transfer: {
                    show: false
                },
                selectedCollection: '',
                scope: 'all'
            }
        },
        computed: {
            ...mapGetters(['supplierAccount']),
            ...mapGetters('userCustom', ['usercustom']),
            ...mapState('hosts', ['collectionList']),
            customColumns () {
                return this.usercustom[this.columnsConfigKey] || []
            },
            clipboardList () {
                return this.table.header.filter(header => header.type !== 'checkbox')
            },
            selectedHosts () {
                return this.table.list.filter(host => this.table.checked.includes(host['host']['bk_host_id']))
            },
            filterProperties () {
                const { module, set, host } = this.properties
                const filterProperty = ['bk_host_innerip', 'bk_host_outerip', 'bk_cloud_id']
                return {
                    host: host.filter(property => !filterProperty.includes(property.bk_property_id)),
                    module,
                    set
                }
            }
        },
        watch: {
            'table.checked' (checked) {
                this.$emit('on-checked', checked)
            },
            'table.header' (header) {
                this.$emit('on-set-header', header)
            },
            'slider.show' (show) {
                if (!show) {
                    this.tab.active = 'attribute'
                }
            },
            customColumns () {
                this.setTableHeader()
            },
            columnsConfigProperties () {
                this.setTableHeader()
            },
            scope () {
                this.handlePageChange(1)
            }
        },
        async created () {
            try {
                await Promise.all([
                    this.getProperties(),
                    this.getHostPropertyGroups()
                ])
                if (this.showCollection) {
                    this.getCollectionList()
                }
            } catch (e) {
                console.log(e)
            }
        },
        methods: {
            ...mapActions('objectModelProperty', ['batchSearchObjectAttribute']),
            ...mapActions('objectModelFieldGroup', ['searchGroup']),
            ...mapActions('hostUpdate', ['updateHost']),
            ...mapActions('hostSearch', ['searchHost', 'searchHostByInnerip']),
            getProperties () {
                return this.batchSearchObjectAttribute({
                    params: this.$injectMetadata({
                        bk_obj_id: { '$in': Object.keys(this.properties) },
                        bk_supplier_account: this.supplierAccount
                    }, { inject: this.$route.name !== 'resource' }),
                    config: {
                        requestId: `post_batchSearchObjectAttribute_${Object.keys(this.properties).join('_')}`,
                        requestGroup: Object.keys(this.properties).map(id => `post_searchObjectAttribute_${id}`)
                    }
                }).then(result => {
                    Object.keys(this.properties).forEach(objId => {
                        this.properties[objId] = result[objId]
                    })
                    return result
                })
            },
            getHostPropertyGroups () {
                return this.searchGroup({
                    objId: 'host',
                    params: this.$injectMetadata(),
                    config: {
                        fromCache: true,
                        requestId: 'post_searchGroup_host'
                    }
                }).then(groups => {
                    this.propertyGroups = groups
                    return groups
                })
            },
            async getCollectionList () {
                try {
                    const data = await this.$store.dispatch('hostFavorites/searchFavorites', {
                        params: {},
                        config: {
                            requestId: 'searchCollection'
                        }
                    })
                    this.$store.commit('hosts/setCollectionList', data.info)
                } catch (e) {
                    console.error(e)
                }
            },
            handleSelectCollection (value) {
                if (value) {
                    const collection = this.collectionList.find(collection => collection.id === value)
                    try {
                        const filterList = JSON.parse(collection.query_params).map(condition => {
                            return {
                                bk_obj_id: condition.bk_obj_id,
                                bk_property_id: condition.field,
                                operator: condition.operator,
                                value: condition.value
                            }
                        })
                        const info = JSON.parse(collection.info)
                        const filterIP = {
                            text: info.ip_list.join('\n'),
                            exact: info.exact_search,
                            inner: info.bk_host_innerip,
                            outer: info.bk_host_outerip
                        }
                        this.$store.commit('hosts/setFilterList', filterList)
                        this.$store.commit('hosts/setFilterIP', filterIP)
                        this.$store.commit('hosts/setCollection', collection)
                        setTimeout(() => {
                            this.$refs.hostFilter.handleSearch(false)
                        }, 0)
                    } catch (e) {
                        this.$error(this.$t('应用收藏条件失败，转换数据错误'))
                        console.error(e.message)
                    }
                } else {
                    this.$store.commit('hosts/clearFilter')
                }
            },
            handleCreateCollection () {
                this.selectedCollection = ''
                this.$refs.collectionSelector.close()
                this.$refs.hostFilter.handleToggleFilter()
            },
            setTableHeader () {
                const properties = this.$tools.getHeaderProperties(this.columnsConfigProperties, this.customColumns, this.columnsConfigDisabledColumns)
                this.table.header = properties.map(property => {
                    return {
                        id: property['bk_property_id'],
                        name: property['bk_property_name'],
                        objId: property['bk_obj_id'],
                        sortable: property['bk_obj_id'] === 'host' && !['foreignkey'].includes(property['bk_property_type'])
                    }
                })
                this.columnsConfig.selected = properties.map(property => property['bk_property_id'])
            },
            getHostCellText (header, item) {
                const objId = header.objId
                const propertyId = header.id
                const headerProperty = this.$tools.getProperty(this.properties[objId], propertyId)
                const originalValues = item[objId] instanceof Array ? item[objId] : [item[objId]]
                const text = []
                originalValues.forEach(value => {
                    const flattenedText = this.$tools.getPropertyText(headerProperty, value)
                    flattenedText ? text.push(flattenedText) : void (0)
                })
                return text.join(',') || '--'
            },
            getHostList () {
                this.searchHost({
                    params: this.injectScope({
                        ...this.filter.condition,
                        'bk_biz_id': this.filter.business,
                        page: {
                            start: (this.table.pagination.current - 1) * this.table.pagination.limit,
                            limit: this.table.pagination.limit,
                            sort: this.table.sort
                        }
                    }),
                    config: {
                        requestId: 'searchHosts',
                        cancelPrevious: true
                    }
                }).then(data => {
                    this.table.pagination.count = data.count
                    this.table.list = data.info
                    return data
                }).catch(e => {
                    this.table.checked = []
                    this.table.list = []
                    this.table.pagination.count = 0
                })
            },
            injectScope (params) {
                const biz = params.condition.find(condition => condition.bk_obj_id === 'biz')
                if (this.scope === 'all') {
                    biz.condition = biz.condition.filter(condition => condition.field !== 'default')
                } else {
                    const newCondition = {
                        field: 'default',
                        operator: '$eq',
                        value: this.scope
                    }
                    const existCondition = biz.condition.find(condition => condition.field === 'default')
                    if (existCondition) {
                        Object.assign(existCondition, newCondition)
                    } else {
                        biz.condition.push(newCondition)
                    }
                }
                return params
            },
            search (business, condition, resetPage = false) {
                this.filter.business = business
                this.filter.condition = condition
                if (resetPage) {
                    this.table.pagination.current = 1
                }
                this.getHostList()
            },
            handlePageChange (current) {
                this.table.pagination.current = current
                this.getHostList()
            },
            handleSizeChange (limit) {
                this.table.pagination.limit = limit
                this.handlePageChange(1)
            },
            handleSortChange (sort) {
                this.table.sort = this.$tools.getSort(sort)
                this.handlePageChange(1)
            },
            handleCopy (target) {
                const copyList = this.table.list.filter(item => {
                    return this.table.checked.includes(item['host']['bk_host_id'])
                })
                const copyText = []
                this.$tools.clone(copyList).forEach(item => {
                    const cellText = this.getHostCellText(target, item)
                    if (cellText !== '--') {
                        copyText.push(cellText)
                    }
                })
                if (copyText.length) {
                    this.$copyText(copyText.join('\n')).then(() => {
                        this.$success(this.$t('复制成功'))
                    }, () => {
                        this.$error(this.$t('复制失败'))
                    })
                } else {
                    this.$info(this.$t('该字段无可复制的值'))
                }
            },
            handleSelectionChange (selection) {
                this.table.checked = selection.map(item => item.host.bk_host_id)
            },
            handleRowClick (item) {
                const business = item.biz[0]
                if (!business.default) {
                    this.$router.push({
                        name: 'businessHostDetails',
                        params: {
                            business: business.bk_biz_id,
                            id: item.host.bk_host_id
                        },
                        query: {
                            from: this.$route.fullPath
                        }
                    })
                } else {
                    this.$router.push({
                        name: 'resourceHostDetails',
                        params: {
                            id: item.host.bk_host_id
                        },
                        query: {
                            from: this.$route.fullPath
                        }
                    })
                }
            },
            batchUpdate (params) {
                return this.updateHost({ params }).then(data => {
                    this.$success(this.$t('保存成功'))
                    this.getHostList()
                    return data
                })
            },
            async handleMultipleEdit () {
                this.objectUnique = await this.$store.dispatch('objectUnique/searchObjectUniqueConstraints', {
                    objId: 'host',
                    params: this.$injectMetadata({}, {
                        inject: this.$route.name !== 'resource'
                    })
                })
                this.tab.attribute.type = 'multiple'
                this.slider.title = this.$t('主机属性')
                this.slider.show = true
            },
            async handleMultipleSave (changedValues) {
                await this.batchUpdate(this.$injectMetadata({
                    ...changedValues,
                    'bk_host_id': this.table.checked.join(',')
                }, { inject: this.$route.name !== 'resource' }))
                this.slider.show = false
            },
            handleMultipleCancel () {
                this.slider.show = false
            },
            handleApplyColumnsConfig (properties) {
                this.$store.dispatch('userCustom/saveUsercustom', {
                    [this.columnsConfigKey]: properties.map(property => property['bk_property_id'])
                })
                this.columnsConfig.show = false
            },
            handleResetColumnsConfig () {
                this.$store.dispatch('userCustom/saveUsercustom', {
                    [this.columnsConfigKey]: []
                })
            },
            handleTransferSuccess () {
                this.table.checked = []
                this.transfer.show = false
                this.getHostList()
            },
            handleSliderBeforeClose () {
                if (this.tab.active === 'attribute' && this.tab.attribute.type !== 'details') {
                    const $form = this.tab.attribute.type === 'update' ? this.$refs.form : this.$refs.multipleForm
                    const changedValues = $form.changedValues
                    if (Object.keys(changedValues).length) {
                        return new Promise((resolve, reject) => {
                            this.$bkInfo({
                                title: this.$t('确认退出'),
                                subTitle: this.$t('退出会导致未保存信息丢失'),
                                extCls: 'bk-dialog-sub-header-center',
                                confirmFn: () => {
                                    resolve(true)
                                },
                                cancelFn: () => {
                                    resolve(false)
                                }
                            })
                        })
                    }
                    return true
                }
                return true
            },
            handleQuickSearch (property, value, operator) {
                this.$emit('on-quick-search', property, value, operator)
            },
            routeToHistory () {
                this.$router.push({
                    name: 'history',
                    params: {
                        objId: 'host'
                    },
                    query: {
                        from: this.$route.fullPath
                    }
                })
            }
        }
    }
</script>

<style lang="scss" scoped>
    .hosts-options{
        font-size: 0;
<<<<<<< HEAD
        .options-left {
            float: left;
        }
        .options-right {
            overflow: hidden;
            .options-split {
                @include inlineBlock;
                width: 2px;
                height: 20px;
                margin: 0 10px;
                background-color: #DCDEE5;
            }
        }
=======
        .filter-icon {
            width: 32px;
            /deep/ .bk-button {
                width: 32px;
                padding: 0;
                line-height: 14px;
            }
        }
        .icon-btn {
            width: 32px;
            padding: 0;
            line-height: 14px;
        }
>>>>>>> 54d730e1
        .options-button{
            position: relative;
            display: inline-block;
            vertical-align: middle;
            font-size: 14px;
            &.quick-search-button {
                .icon-angle-down {
                    font-size: 12px;
                    top: 0;
                }
            }
            &:first-child {
                margin-left: 0;
            }
            &:hover{
                z-index: 1;
            }
        }
    }
    .hosts-table {
        margin-top: 14px;
    }
    .transfer-title {
        height: 50px;
        line-height: 50px;
        background-color: #f9f9f9;
        color: #333948;
        font-weight: bold;
        font-size: 14px;
        padding: 0 30px;
        border-bottom: 1px solid $cmdbBorderColor;
    }
    .transfer-content {
        height: 540px;
    }
    .options-collection {
        width: 200px;
    }
    .collection-create {
        display: inline-block;
        width: 60%;
        font-size: 12px;
        color: #63656E;
        line-height: 32px;
        cursor: pointer;
        &:hover {
            color: #3a84ff;
        }
        .bk-icon {
            font-size: 14px;
            display: inline-block;
            vertical-align: -2px;
        }
    }
</style><|MERGE_RESOLUTION|>--- conflicted
+++ resolved
@@ -86,87 +86,17 @@
                         :properties="filterProperties"
                         :show-scope="showScope">
                     </cmdb-host-filter>
-                    <bk-button class="options-button ml10"
+                    <bk-button class="options-button icon-btn ml10"
                         icon="icon-cc-setting"
                         v-bk-tooltips.top="$t('列表显示属性配置')"
                         @click="columnsConfig.show = true">
                     </bk-button>
-                    <bk-button class="options-button ml10" v-if="showHistory"
+                    <bk-button class="options-button icon-btn ml10" v-if="showHistory"
                         v-bk-tooltips="$t('查看删除历史')"
                         icon="icon-cc-history"
                         @click="routeToHistory">
                     </bk-button>
-<<<<<<< HEAD
                 </div>
-=======
-                </span>
-                <bk-button class="options-button mr10"
-                    theme="default"
-                    type="submit"
-                    form="exportForm"
-                    :disabled="!table.checked.length">
-                    {{$t('导出')}}
-                </bk-button>
-                <form id="exportForm" :action="table.exportUrl" method="POST" hidden>
-                    <input type="hidden" name="bk_host_id" :value="table.checked">
-                    <input type="hidden" name="export_custom_fields"
-                        v-if="usercustom[columnsConfigKey]"
-                        :value="usercustom[columnsConfigKey]">
-                    <input type="hidden" name="bk_biz_id" value="-1">
-                    <input type="hidden" name="metadata"
-                        v-if="$route.name !== 'resource'"
-                        :value="JSON.stringify($injectMetadata().metadata)">
-                </form>
-                <cmdb-clipboard-selector class="options-button"
-                    :list="clipboardList"
-                    :disabled="!table.checked.length"
-                    @on-copy="handleCopy">
-                </cmdb-clipboard-selector>
-            </slot>
-            <div class="fr">
-                <bk-select class="options-collection"
-                    v-if="showCollection"
-                    ref="collectionSelector"
-                    v-model="selectedCollection"
-                    :loading="$loading('searchCollection')"
-                    :placeholder="$t('请选择收藏条件')"
-                    @change="handleSelectCollection">
-                    <bk-option v-for="collection in collectionList"
-                        :key="collection.id"
-                        :id="collection.id"
-                        :name="collection.name">
-                    </bk-option>
-                    <div slot="extension">
-                        <a href="javascript:void(0)" class="collection-create" @click="handleCreateCollection">
-                            <i class="bk-icon icon-plus-circle"></i>
-                            {{$t('新增条件')}}
-                        </a>
-                    </div>
-                </bk-select>
-                <bk-select class="options-collection"
-                    v-if="showScope"
-                    v-model="scope"
-                    :clearable="false">
-                    <bk-option id="all" :name="$t('全部')"></bk-option>
-                    <bk-option :id="0" :name="$t('已分配主机')"></bk-option>
-                    <bk-option :id="1" :name="$t('未分配主机')"></bk-option>
-                </bk-select>
-                <cmdb-host-filter class="ml10 filter-icon"
-                    ref="hostFilter"
-                    :properties="filterProperties"
-                    :show-scope="showScope">
-                </cmdb-host-filter>
-                <bk-button class="options-button icon-btn ml10"
-                    icon="icon-cc-setting"
-                    v-bk-tooltips.top="$t('列表显示属性配置')"
-                    @click="columnsConfig.show = true">
-                </bk-button>
-                <bk-button class="options-button icon-btn ml10" v-if="showHistory"
-                    v-bk-tooltips="$t('查看删除历史')"
-                    icon="icon-cc-history"
-                    @click="routeToHistory">
-                </bk-button>
->>>>>>> 54d730e1
             </div>
         </div>
         <bk-table class="hosts-table"
@@ -724,7 +654,6 @@
 <style lang="scss" scoped>
     .hosts-options{
         font-size: 0;
-<<<<<<< HEAD
         .options-left {
             float: left;
         }
@@ -738,21 +667,11 @@
                 background-color: #DCDEE5;
             }
         }
-=======
-        .filter-icon {
-            width: 32px;
-            /deep/ .bk-button {
-                width: 32px;
-                padding: 0;
-                line-height: 14px;
-            }
-        }
         .icon-btn {
             width: 32px;
             padding: 0;
             line-height: 14px;
         }
->>>>>>> 54d730e1
         .options-button{
             position: relative;
             display: inline-block;

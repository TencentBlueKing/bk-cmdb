<template>
    <div class="filter-container">
        <div class="filter-layout" ref="filterLayout">
            <slot name="business"></slot>
            <div class="filter-group">
                <label for="filterIp" class="filter-label">IP</label>
                <textarea id="filterIp" class="filter-field filter-field-ip" v-model.trim="ip.text"></textarea>
                <cmdb-form-bool class="filter-field-bool" v-model="ip.bk_host_innerip" :disabled="!ip.bk_host_outerip">
                    <span class="filter-field-bool-label">{{$t('HostResourcePool[\'内网\']')}}</span>
                </cmdb-form-bool>
                <cmdb-form-bool class="filter-field-bool" v-model="ip.bk_host_outerip" :disabled="!ip.bk_host_innerip">
                    <span class="filter-field-bool-label">{{$t('HostResourcePool[\'外网\']')}}</span>
                </cmdb-form-bool>
                <cmdb-form-bool class="filter-field-bool" v-model="ip.exact" :true-value="1" :false-value="0">
                    <span class="filter-field-bool-label">{{$t('HostResourcePool[\'精确\']')}}</span>
                </cmdb-form-bool>
            </div>
            <slot name="scope"></slot>
            <div class="filter-group">
                <strong class="filter-setting-label">{{$t('Common["其他筛选项"]')}}</strong>
                <i class="filter-setting icon-cc-setting"
                    v-tooltip="$t('HostResourcePool[\'设置筛选项\']')"
                    @click="filterConfig.show = true">
                </i>
            </div>
            <div class="filter-group"
                v-for="(property, index) in customFieldProperties"
                :key="index">
                <label class="filter-label">{{getFilterLabel(property)}}</label>
                <div class="filter-field clearfix">
                    <filter-field-operator class="filter-field-operator fl"
                        v-if="!['date', 'time'].includes(property['bk_property_type'])"
                        :type="getOperatorType(property)"
                        v-model="condition[property['bk_obj_id']][property['bk_property_id']]['operator']">
                    </filter-field-operator>
                    <cmdb-form-enum class="filter-field-value fr"
                        v-if="property['bk_property_type'] === 'enum'"
                        :allow-clear="true"
                        :options="property.option || []"
                        v-model="condition[property['bk_obj_id']][property['bk_property_id']]['value']">
                    </cmdb-form-enum>
                    <cmdb-form-bool-input class="filter-field-value filter-field-bool-input fr"
                        v-else-if="property['bk_property_type'] === 'bool'"
                        v-model="condition[property['bk_obj_id']][property['bk_property_id']]['value']">
                    </cmdb-form-bool-input>
                    <cmdb-form-associate-input class="filter-field-value filter-field-associate fr"
                        v-else-if="['singleasst', 'multiasst'].includes(property['bk_property_type'])"
                        v-model="condition[property['bk_obj_id']][property['bk_property_id']]['value']">
                    </cmdb-form-associate-input>
                    <component class="filter-field-value fr" :class="`filter-field-${property['bk_property_type']}`"
                        v-else
                        :is="`cmdb-form-${property['bk_property_type']}`"
                        v-model="condition[property['bk_obj_id']][property['bk_property_id']]['value']">
                    </component>
                </div>
            </div>
            <div class="filter-button clearfix" :class="{sticky: layout.scroll}">
                <bk-button type="primary" @click="refresh" :disabled="$loading()">{{$t('Common["查询"]')}}</bk-button>
                <bk-button type="default" @click="reset">{{$t('Common["清空"]')}}</bk-button>
                <bk-button class="collection-button fr" type="default"
                    :class="{collecting: collection.show}"
                    @click="collection.show = true">
                    <i class="icon-cc-collection"></i>
                </bk-button>
                <div class="collection-form" v-click-outside="handleCloseCollection" v-if="collection.show">
                    <div class="form-title">{{$t('Hosts[\'收藏此查询\']')}}</div>
                    <div class="form-group">
                        <input type="text" class="form-name cmdb-form-input"
                            v-validate="'required'"
                            v-model.trim="collection.name"
                            data-vv-name="collectionName"
                            :placeholder="$t('Hosts[\'请填写名称\']')">
                        <span v-show="errors.has('collectionName')" class="form-error">{{errors.first('collectionName')}}</span>
                    </div>
                    <div class="form-group">
                        <div class="form-content">{{collection.content}}</div>
                    </div>
                    <div class="form-group form-group-button">
                        <bk-button type="primary"
                            :loading="$loading('create_collection')"
                            :disabled="$loading('create_collection') || !collection.name"
                            @click="handleSaveCollection">
                            {{$t('Hosts[\'确认\']')}}
                        </bk-button>
                        <bk-button type="default" @click="handleCloseCollection">
                            {{$t('Common[\'取消\']')}}
                        </bk-button>
                    </div>
                </div>
            </div>
        </div>
        <cmdb-slider :is-show.sync="filterConfig.show" :title="$t('HostResourcePool[\'主机筛选项设置\']')" :width="600">
            <cmdb-filter-config slot="content"
                :properties="filterConfigProperties"
                :selected="customFields"
                @on-cancel="filterConfig.show = false"
                @on-apply="handleApplyFilterConfig">
            </cmdb-filter-config>
        </cmdb-slider>
    </div>
</template>

<script>
    import { mapGetters, mapActions } from 'vuex'
    import filterFieldOperator from './_filter-field-operator.vue'
    import cmdbFilterConfig from './_filter-config.vue'
<<<<<<< HEAD
=======
    import RESIZE_EVENTS from '@/utils/resize-events'
>>>>>>> af3d229b
    export default {
        components: {
            filterFieldOperator,
            cmdbFilterConfig
        },
        props: {
            filterConfigKey: {
                type: String,
                required: true
            },
            collectionContent: {
                type: Object,
                default () {
                    return {}
                }
            }
        },
        data () {
            return {
                properties: {
                    biz: [],
                    host: [],
                    set: [],
                    module: []
                },
                ip: {
                    text: '',
                    'bk_host_innerip': true,
                    'bk_host_outerip': true,
                    exact: 0
                },
                condition: {},
                associateFieldMap: {
                    'biz': 'bk_biz_name',
                    'plat': 'bk_cloud_name',
                    'module': 'bk_module_name',
                    'set': 'bk_set_name'
                },
                collection: {
                    show: false,
                    name: '',
                    content: ''
                },
                filterConfig: {
                    show: false
                },
                layout: {
                    scroll: false
                }
            }
        },
        computed: {
            ...mapGetters('userCustom', ['usercustom']),
            ...mapGetters('hostFavorites', [
                'applying',
                'applyingInfo',
                'applyingProperties',
                'applyingConditions'
            ]),
            filterConfigProperties () {
                const properties = {}
                Object.keys(this.properties).forEach(objId => {
                    if (!['biz'].includes(objId)) {
                        properties[objId] = this.properties[objId]
                    }
                })
                return properties
            },
            customFields () {
                return this.applyingProperties.length ? this.applyingProperties : (this.usercustom[this.filterConfigKey] || [])
            },
            customFieldProperties () {
                const customFieldProperties = []
                this.customFields.forEach(field => {
                    const objId = field['bk_obj_id']
                    const propertyId = field['bk_property_id']
                    const property = this.$tools.getProperty(this.properties[objId], propertyId)
                    if (property) {
                        customFieldProperties.push(property)
                    }
                })
                return customFieldProperties
            },
            ipArray () {
                const ipArray = []
                this.ip.text.split(/\n|;|；|,|，/).forEach(text => {
                    if (text.trim().length) {
                        ipArray.push(text.trim())
                    }
                })
                return ipArray
            }
        },
        watch: {
            applyingInfo (info) {
                if (info) {
                    this.ip.text = info['ip_list'].join('\n')
                    this.ip['bk_host_innerip'] = info['bk_host_innerip']
                    this.ip['bk_host_outerip'] = info['bk_host_outerip']
                    this.ip.exact = info['exact_search']
                } else {
                    this.ip.text = ''
                    this.ip['bk_host_innerip'] = true
                    this.ip['bk_host_outerip'] = true
                    this.ip.exact = 0
                }
            },
            applyingProperties (properties) {
                let hasUnloadObj = false
                properties.forEach(property => {
                    if (!this.properties.hasOwnProperty(property['bk_obj_id'])) {
                        hasUnloadObj = true
                        this.$set(this.properties, property['bk_obj_id'], [])
                    }
                })
                if (hasUnloadObj) {
                    this.$http.cancel('hostsAttribute')
                    this.getProperties()
                }
            },
            customFieldProperties () {
                this.setCondition()
                this.updateFilterButtonStyles()
            },
            'collection.show' (show) {
                if (show) {
                    this.setCollectionContent()
                }
            }
        },
        async created () {
            this.setQueryParams()
            await this.getProperties()
            this.refresh()
        },
        mounted () {
            RESIZE_EVENTS.addResizeListener(this.$refs.filterLayout, this.updateFilterButtonStyles)
        },
        beforeDestroy () {
            RESIZE_EVENTS.removeResizeListener(this.$refs.filterLayout, this.updateFilterButtonStyles)
        },
        methods: {
            ...mapActions('objectModelProperty', ['batchSearchObjectAttribute']),
            ...mapActions('hostFavorites', ['createFavorites']),
            setQueryParams () {
                const query = this.$route.query
                Object.keys(query).forEach(key => {
                    if (key === 'ip') {
                        this.ip.text = query.ip
                    } else if (key === 'inner') {
                        this.ip['bk_host_innerip'] = ['true', 'false'].includes(query.inner) ? query.inner === 'true' : !!query.inner
                    } else if (key === 'outer') {
                        this.ip['bk_host_outerip'] = ['true', 'false'].includes(query.outer) ? query.outer === 'true' : !!query.outer
                    } else if (key === 'exact') {
                        this.ip.exact = parseInt(query.exact)
                    }
                })
            },
            getProperties () {
                return this.batchSearchObjectAttribute({
                    params: {
                        bk_obj_id: {'$in': Object.keys(this.properties)},
                        bk_supplier_account: this.supplierAccount
                    },
                    config: {
                        requestId: `post_batchSearchObjectAttribute_${Object.keys(this.properties).join('_')}`,
                        requestGroup: Object.keys(this.properties).map(id => `post_searchObjectAttribute_${id}`),
                        fromCache: true
                    }
                }).then(result => {
                    Object.keys(this.properties).forEach(objId => {
                        this.properties[objId] = result[objId]
                    })
                    return result
                })
            },
            getFilterLabel (property) {
                const objId = property['bk_obj_id']
                const propertyModel = this.$allModels.find(model => model['bk_obj_id'] === objId)
                return `${propertyModel['bk_obj_name']} - ${property['bk_property_name']}`
            },
            getOperatorType (property) {
                const propertyType = property['bk_property_type']
                const propertyId = property['bk_property_id']
                if (['bk_set_name', 'bk_module_name'].includes(propertyId)) {
                    return 'name'
                } else if (['singlechar', 'longchar'].includes(propertyType)) {
                    return 'char'
                }
                return 'common'
            },
            getConditionOperator (property) {
                const fields = this.condition[property['bk_obj_id']]
                const target = fields.find(field => field.field === property['bk_property_id'])
                return target.operator
            },
            getParams () {
                const params = {
                    ip: {
                        flag: ['bk_host_innerip', 'bk_host_outerip'].filter(flag => this.ip[flag]).join('|'),
                        exact: this.ip.exact,
                        data: this.ipArray
                    },
                    condition: []
                }
                // 填充必要模型查询参数
                const requiredObj = ['biz', 'host', 'set', 'module']
                const normalProperties = this.customFieldProperties.filter(property => !['singleasst', 'multiasst'].includes(property['bk_property_type']))
                requiredObj.forEach(objId => {
                    const objParams = {
                        'bk_obj_id': objId,
                        condition: [],
                        fields: []
                    }
                    const objProperties = normalProperties.filter(property => property['bk_obj_id'] === objId)
                    objProperties.forEach(property => {
                        const propertyCondition = this.condition[objId][property['bk_property_id']]
                        // 必要模型参数合法时，填充对应模型的condition
                        let value = propertyCondition.value
                        if (!['', null].includes(value)) {
                            if (propertyCondition.operator === '$in') {
                                let splitValue = [...(new Set(value.split(',').map(val => val.trim())))]
                                value = splitValue.length > 1 ? [...splitValue, value] : splitValue
                            }
                            objParams.condition.push({
                                ...propertyCondition,
                                value
                            })
                        }
                    })
                    params.condition.push(objParams)
                })
                // 关联属性额外填充模型查询参数
                const associateProperties = this.customFieldProperties.filter(property => ['singleasst', 'multiasst'].includes(property['bk_property_type']))
                associateProperties.forEach(property => {
                    const associateObjId = property['bk_asst_obj_id']
                    const propertyCondition = this.condition[property['bk_obj_id']][property['bk_property_id']]
                    // 关联模型存在且查询参数合法时，填充对应关联模型的condition
                    if (associateObjId && !['', null].includes(propertyCondition.value)) {
                        let objParams = params.condition.find(condition => condition['bk_obj_id'] === associateObjId)
                        if (!objParams) {
                            objParams = {
                                'bk_obj_id': associateObjId,
                                condition: [],
                                fields: []
                            }
                            params.condition.push(objParams)
                        }
                        objParams.condition.push({
                            field: this.associateFieldMap[associateObjId] || 'bk_inst_name',
                            operator: propertyCondition.operator,
                            value: propertyCondition.value
                        })
                    }
                })
                return params
            },
            setCondition () {
                const condition = {
                    host: {},
                    set: {},
                    module: {}
                }
                this.customFieldProperties.forEach(property => {
                    condition[property['bk_obj_id']][property['bk_property_id']] = this.getPropertyCondition(property)
                })
                this.condition = condition
            },
            getPropertyCondition (property) {
                const objId = property['bk_obj_id']
                const propertyId = property['bk_property_id']
                const condition = {
                    field: propertyId,
                    operator: '',
                    value: ''
                }
                const collectionConditon = (this.applyingConditions[objId] || []).find(condition => condition.field === propertyId)
                if (collectionConditon) {
                    condition.operator = collectionConditon.operator
                    condition.value = collectionConditon.value
                }
                return condition
            },
            reset () {
                this.ip = {
                    text: '',
                    'bk_host_innerip': true,
                    'bk_host_outerip': true,
                    exact: 0
                }
                for (let objId in this.condition) {
                    for (let propertyId in this.condition[objId]) {
                        this.condition[objId][propertyId].operator = ''
                        this.condition[objId][propertyId].value = ''
                    }
                }
                this.refresh()
            },
            refresh () {
                this.$emit('on-refresh', this.getParams())
            },
            setCollectionContent () {
                const content = []
                const params = this.getParams()
                if (this.collectionContent.hasOwnProperty('business')) {
                    content.push(`bk_biz_id:${this.collectionContent.business}`)
                }
                if (params.ip.data.length) {
                    content.push(`ip:${params.ip.data.join(',')}`)
                }
                const operatorMap = {
                    '$ne': '!=',
                    '$eq': '=',
                    '$regex': '~',
                    '$in': '~'
                }
                params.condition.forEach(({condition, bk_obj_id: objId}) => {
                    if (!['biz'].includes(objId) && condition.length) {
                        const objContent = []
                        condition.forEach(({field, operator, value}) => {
                            objContent.push(`${field}${operatorMap[operator]}${Array.isArray(value) ? value.join(',') : value}`)
                        })
                        content.push(`${objId}: ${objContent.join(' | ')}`)
                    }
                })
                this.collection.content = content.join(' | ')
            },
            handleSaveCollection () {
                this.$validator.validate('collectionName').then(result => {
                    if (result) {
                        this.createFavorites({
                            params: this.getCollectionParams(),
                            config: {
                                requestId: 'create_collection'
                            }
                        }).then(() => {
                            this.handleCloseCollection()
                            this.$success(this.$t('Common["收藏成功"]'))
                        })
                    }
                })
            },
            getCollectionParams () {
                const params = this.getParams()
                const info = {
                    'bk_biz_id': this.collectionContent.business || -1,
                    'exact_search': this.ip.exact,
                    'bk_host_innerip': this.ip['bk_host_innerip'],
                    'bk_host_outerip': this.ip['bk_host_outerip'],
                    'ip_list': params.ip.data
                }
                const queryParams = []
                params.condition.forEach(({condition, bk_obj_id: objId}) => {
                    condition.forEach(({field, operator, value}) => {
                        queryParams.push({
                            'bk_obj_id': objId,
                            field,
                            operator,
                            value: Array.isArray(value) ? value.join(',') : value
                        })
                    })
                })
                return {
                    name: this.collection.name,
                    info: JSON.stringify(info),
                    'query_params': JSON.stringify(queryParams),
                    'is_default': 2
                }
            },
            handleCloseCollection () {
                this.collection.show = false
                this.collection.name = ''
                this.collection.content = ''
            },
            handleApplyFilterConfig (properties) {
                this.$store.dispatch('userCustom/saveUsercustom', {
                    [this.filterConfigKey]: properties.map(property => {
                        return {
                            'bk_property_id': property['bk_property_id'],
                            'bk_obj_id': property['bk_obj_id']
                        }
                    })
                }).then(() => {
                    this.$store.commit('hostFavorites/setApplying', null)
                })
                this.filterConfig.show = false
            },
            updateFilterButtonStyles () {
                this.$nextTick(() => {
                    const $filterLayout = this.$refs.filterLayout
<<<<<<< HEAD
                    this.layout.scroll = $filterLayout.offsetHeight < $filterLayout.scrollHeight
=======
                    this.layout.scroll = $filterLayout.offsetHeight !== $filterLayout.scrollHeight
>>>>>>> af3d229b
                })
            }
        }
    }
</script>

<style lang="scss" scoped>
    .filter-container {
        height: 100%;
        position: relative;
    }
    .filter-layout{
        position: relative;
        height: 100%;
        @include scrollbar-y;
    }
    .filter-group {
        margin: 20px 0 0 0;
        padding: 0 20px;
        position: relative;
        background-color: #fff;
        .filter-label{
            display: block;
            font-size: 14px;
        }
        .filter-field{
            margin-top: 10px;
            &-ip{
                width: 100%;
                height: 70px;
                padding: 10px;
                border-radius: 2px;
                border: 1px solid $cmdbBorderColor;
                font-size: 14px;
                outline: none;
                resize: none;
                &:focus{
                    border-color: $cmdbBorderFocusColor;
                }
            }
            &-bool{
                margin-right: 15px;
            }
            &-bool-label{
                display: inline-block;
                vertical-align: middle;
                margin: 0 0 0 5px;
                font-size: 14px;
            }
            &-operator{
                width: 77px;
            }
            &-value{
                width: 224px;
            }
            &-date,
            &-time{
                width: 100%;
            }
        }
    }
    .filter-setting-label {
        display: inline-block;
        vertical-align: middle;
        font-size: 14px;
    }
    .filter-setting {
        display: inline-block;
        vertical-align: middle;
        cursor: pointer;
        font-size: 16px;
    }
    .filter-button{
        position: sticky;
        bottom: 0;
        left: 0;
        width: 100%;
        padding: 20px 20px 0;
        background-color: #fff;
        &.sticky {
            border-top: 1px solid $cmdbBorderColor;
            padding: 10px 20px 0;
        }
        .collection-button.collecting {
            color: #ffb400;
        }
    }
    .collection-form {
        position: absolute;
        bottom: 100%;
        right: 0;
        width: 100%;
        margin: 0 0 10px 0;
        padding: 20px;
        border-radius: 2px;
        box-shadow: 0 2px 10px 4px rgba(12,34,59,.13);
        color: #3c96ff;
        z-index: 9999;
        background-color: #fff;
        &:before,
        &:after {
            position: absolute;
            right: 20px;
            top: 100%;
            width: 0;
            height: 0;
            content: "";
            border-left: 6px solid transparent;
            border-right: 6px solid transparent;
        }
        &:before {
            border-top: 10px solid #e7e9ef;
            margin-top: 2px;
        }
        &:after {
            border-top: 10px solid #fff;
        }
        .form-group {
            margin: 15px 0 0 0;
            position: relative;
            &-button {
                text-align: right;
            }
        }
        .form-title {
            border-left: 2px solid #6b7baa;
            padding-left: 5px;
            font-size: 12px;
        }
        .form-name {
            color: $cmdbTextColor;    
        }
        .form-error {
            position: absolute;
            top: 100%;
            left: 0;
            color: $cmdbDangerColor;
            font-size: 12px;
        }
        .form-content {
            min-height: 100px;
            max-height: 300px;
            font-size: 14px;
            padding: 10px;
            word-break: break-all;
            background-color: #f9f9f9;
            @include scrollbar-y;
        }
    }
</style><|MERGE_RESOLUTION|>--- conflicted
+++ resolved
@@ -104,10 +104,7 @@
     import { mapGetters, mapActions } from 'vuex'
     import filterFieldOperator from './_filter-field-operator.vue'
     import cmdbFilterConfig from './_filter-config.vue'
-<<<<<<< HEAD
-=======
     import RESIZE_EVENTS from '@/utils/resize-events'
->>>>>>> af3d229b
     export default {
         components: {
             filterFieldOperator,
@@ -498,11 +495,7 @@
             updateFilterButtonStyles () {
                 this.$nextTick(() => {
                     const $filterLayout = this.$refs.filterLayout
-<<<<<<< HEAD
-                    this.layout.scroll = $filterLayout.offsetHeight < $filterLayout.scrollHeight
-=======
                     this.layout.scroll = $filterLayout.offsetHeight !== $filterLayout.scrollHeight
->>>>>>> af3d229b
                 })
             }
         }

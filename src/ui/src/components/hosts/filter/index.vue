--- conflicted
+++ resolved
@@ -228,11 +228,7 @@
                 this.$store.commit('hosts/setFilterList', customData)
             },
             handleToggleFilter () {
-<<<<<<< HEAD
-                const [instance] = this.$refs.filterPopper.instance.instances
-=======
                 const instance = this.$refs.filterPopper.instance
->>>>>>> dc441a90
                 const state = instance.state
                 if (state.isVisible) {
                     instance.hide()
@@ -251,11 +247,7 @@
                 }
             },
             handleCreateCollection () {
-<<<<<<< HEAD
-                const [instance] = this.$refs.collectionPopover.instance.instances
-=======
                 const instance = this.$refs.collectionPopover.instance
->>>>>>> dc441a90
                 instance.show()
             },
             async handleUpdateCollection () {
@@ -312,11 +304,7 @@
                 }
             },
             handleCancelCollection () {
-<<<<<<< HEAD
-                const [instance] = this.$refs.collectionPopover.instance.instances
-=======
                 const instance = this.$refs.collectionPopover.instance
->>>>>>> dc441a90
                 instance.hide()
                 this.collectionName = ''
             },

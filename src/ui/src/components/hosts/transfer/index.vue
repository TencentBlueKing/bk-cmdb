<template>
    <div class="transfer-layout clearfix" v-bkloading="{ isLoading: loading }">
        <div class="columns-layout fl">
            <div class="business-layout">
                <label class="business-label">{{$t('Common[\'业务\']')}}</label>
                <cmdb-business-selector class="business-selector" v-model="businessId" :disabled="true">
                </cmdb-business-selector>
            </div>
            <div class="tree-layout">
                <cmdb-tree ref="topoTree" class="topo-tree"
                    expand-icon="bk-icon icon-down-shape"
                    collapse-icon="bk-icon icon-right-shape"
                    :options="{
                        idKey: getTopoNodeId,
                        nameKey: 'bk_inst_name',
                        childrenKey: 'child'
                    }"
                    :selectable="false"
<<<<<<< HEAD
                    :show-checkbox="shouldShowCheckbox"
                    :before-check="beforeNodeCheck"
                    @node-click="handleNodeClick"
                    @check-change="handleNodeCheck">
                    <div class="node-info clearfix" slot-scope="{ node, data }">
                        <i :class="['node-model-icon fl', data.bk_obj_icon || modelIconMap[data.bk_obj_id]]"></i>
                        <span class="node-name">{{data.bk_inst_name}}</span>
=======
                    :id-generator="getTopoNodeId"
                    :tree="tree.data"
                    :before-click="beforeNodeSelect"
                    @on-click="handleNodeClick">
                    <div class="tree-node clearfix" slot-scope="{ node, state }"
                        :class="{
                            'tree-node-selected': state.selected,
                            'tree-node-leaf-module': node['bk_obj_id'] === 'module',
                            'tree-node-disabled': isNodeDisabled(node)
                        }"
                        v-cursor="{
                            active: isNodeDisabled(node),
                            auth: [transferResourceAuth]
                        }">
                        <cmdb-form-bool class="topo-node-checkbox"
                            v-if="node['bk_obj_id'] === 'module'"
                            :checked="selectedModuleStates.includes(state)"
                            :disabled="isNodeDisabled(node)"
                            :true-value="true"
                            :false-value="false">
                        </cmdb-form-bool>
                        <template v-if="[1, 2].includes(node.default)">
                            <i class="topo-node-icon topo-node-icon-internal icon-cc-host-free-pool" v-if="node.default === 1"></i>
                            <i class="topo-node-icon topo-node-icon-internal icon-cc-host-breakdown" v-else></i>
                        </template>
                        <i class="topo-node-icon topo-node-icon-text" v-else>{{node['bk_obj_name'][0]}}</i>
                        <span class="topo-node-text">{{node['bk_inst_name']}}</span>
>>>>>>> 17d367fc
                    </div>
                </cmdb-tree>
            </div>
        </div>
        <div class="columns-layout fl">
            <div class="selected-layout">
                <label class="selected-label">{{$t('Hosts["已选中模块"]')}}</label>
            </div>
            <div class="modules-layout">
                <ul class="module-list">
                    <li class="module-item clearfix"
                        v-for="(node, index) in selectedModules" :key="index">
                        <div class="module-info fl">
                            <span class="module-info-name">{{node.data.bk_inst_name}}</span>
                            <span class="module-info-path">{{getModulePath(node)}}</span>
                        </div>
                        <i class="bk-icon icon-close fr" @click="removeSelectedModule(node)"></i>
                    </li>
                </ul>
            </div>
        </div>
        <div v-pre class="clearfix"></div>
        <div class="options-layout clearfix">
            <div class="increment-layout content-middle fl" v-if="showIncrementOption">
                <label class="cmdb-form-radio cmdb-radio-small" for="increment" :title="$t('Hosts[\'增量更新\']')">
                    <input id="increment" type="radio" v-model="increment" :value="true">
                    <span class="cmdb-radio-text">{{$t('Hosts["增量更新"]')}}</span>
                </label>
                <label class="cmdb-form-radio cmdb-radio-small" for="replacement" :title="$t('Hosts[\'完全替换\']')">
                    <input id="replacement" type="radio" v-model="increment" :value="false">
                    <span class="cmdb-radio-text">{{$t('Hosts["完全替换"]')}}</span>
                </label>
            </div>
            <div class="button-layout content-middle fr">
                <bk-button class="transfer-button" type="primary"
                    :disabled="!selectedModules.length"
                    @click="handleTransfer">
                    {{$t('Common[\'确认转移\']')}}
                </bk-button>
                <bk-button class="transfer-button" type="default" @click="handleCancel">{{$t('Common[\'取消\']')}}</bk-button>
            </div>
        </div>
    </div>
</template>

<script>
    import { mapActions } from 'vuex'
    export default {
        props: {
            selectedHosts: {
                type: Array,
                required: true,
                default () {
                    return []
                }
            },
            transferResourceAuth: {
                type: [String, Array],
                default: ''
            }
        },
        data () {
            return {
                businessId: '',
                topoModel: [],
                tree: {
                    data: []
                },
                selectedModules: [],
                increment: true
            }
        },
        computed: {
            hostIds () {
                return this.selectedHosts.map(host => host['host']['bk_host_id'])
            },
            hostModules () {
                const modules = []
                this.selectedHosts.forEach(host => {
                    host.module.forEach(module => {
                        modules.push(module)
                    })
                })
                return modules
            },
            showIncrementOption () {
<<<<<<< HEAD
                if (this.selectedHosts.length === 1) {
                    return false
                }
                const hasSpecialModule = this.selectedModules.some(node => {
                    return node.data.bk_inst_id === 'source' || [1, 2].includes(node.data.default)
=======
                const hasSpecialModule = this.selectedModuleStates.some(({ node }) => {
                    return node['bk_inst_id'] === 'resource' || [1, 2].includes(node.default)
>>>>>>> 17d367fc
                })
                return !!this.selectedModules.length && !hasSpecialModule
            },
            loading () {
                const requestIds = [
                    'get_searchMainlineObject',
                    `get_getInstTopo_${this.businessId}`,
                    `get_getInternalTopo_${this.businessId}`,
                    'post_transferHost'
                ]
                return this.$loading(requestIds)
            },
            mainLineModels () {
                const models = this.$store.getters['objectModelClassify/models']
                return this.topoModel.map(data => models.find(model => model.bk_obj_id === data.bk_obj_id))
            },
            modelIconMap () {
                const map = {}
                this.mainLineModels.forEach(model => {
                    map[model.bk_obj_id] = model.bk_obj_icon
                })
                return map
            }
        },
        watch: {
            async businessId (businessId) {
                if (businessId) {
                    await this.getMainlineModel()
                    await this.getBusinessTopo()
                    if (this.selectedHosts.length === 1) {
                        this.setSelectedModules()
                    }
                }
            },
            showIncrementOption (show) {
                this.increment = show
            }
        },
        methods: {
            ...mapActions('objectMainLineModule', [
                'searchMainlineObject',
                'getInstTopo',
                'getInternalTopo'
            ]),
            ...mapActions('hostRelation', [
                'transferHostToResourceModule',
                'transferHostToIdleModule',
                'transferHostToFaultModule',
                'transferHostModule'
            ]),
            getMainlineModel () {
                return this.searchMainlineObject({
                    config: {
                        requestId: 'get_searchMainlineObject'
                    }
                }).then(topoModel => {
                    this.topoModel = topoModel
                    return topoModel
                })
            },
            getBusinessTopo () {
                return Promise.all([
                    this.getInstTopo({
                        bizId: this.businessId,
                        config: {
                            requestId: `get_getInstTopo_${this.businessId}`
                        }
                    }),
                    this.getInternalTopo({
                        bizId: this.businessId,
                        config: {
                            requestId: `get_getInternalTopo_${this.businessId}`
                        }
                    })
                ]).then(([instTopo, internalTopo]) => {
                    const internalModule = (internalTopo.module || []).map(module => {
                        return {
                            'default': ['空闲机', 'idle machine'].includes(module.bk_module_name) ? 1 : 2,
                            'bk_obj_id': 'module',
                            'bk_inst_id': module.bk_module_id,
                            'bk_inst_name': module.bk_module_name
                        }
                    })
                    const resourceNode = {
                        'default': 0,
                        'bk_obj_id': 'module',
<<<<<<< HEAD
                        'bk_inst_id': 'source',
                        'bk_inst_name': this.$t('HostResourcePool["资源池"]')
                    }, {
                        ...instTopo[0],
                        child: [...internalModule, ...instTopo[0].child]
                    }]
                    if (this.$isAuthorized(this.transferResourceAuth)) {
                        treeData.shift()
                    }
                    this.$refs.topoTree.setData(treeData)
=======
                        'bk_obj_name': this.$t('HostResourcePool["资源池"]'),
                        'bk_inst_id': 'resource',
                        'bk_inst_name': this.$t('HostResourcePool["资源池"]'),
                        'child': []
                    }
                    const treeData = [resourceNode, {
                        expanded: true,
                        ...instTopo[0],
                        child: [...internalModule, ...instTopo[0].child]
                    }]
                    this.tree.data = treeData
                    if (!this.$isAuthorized(this.transferResourceAuth)) {
                        const nodeId = this.getTopoNodeId(resourceNode)
                        setTimeout(() => {
                            this.$refs.topoTree.toggleDisabled(nodeId, true)
                        }, 0)
                    }
>>>>>>> 17d367fc
                })
            },
            setSelectedModules () {
                this.$nextTick(() => {
                    const modules = this.selectedHosts[0]['module']
                    const moduleIds = modules.map(module => {
                        return this.getTopoNodeId({
                            'bk_obj_id': 'module',
                            'bk_inst_id': module.bk_module_id
                        })
                    })
                    this.$refs.topoTree.setChecked(moduleIds, {
                        checked: true,
                        emitEvent: true,
                        beforeCheck: false
                    })
                })
            },
            getTopoNodeId (node) {
                return `${node['bk_obj_id']}-${node['bk_inst_id']}`
            },
            shouldShowCheckbox (data) {
                return data.bk_obj_id === 'module'
            },
            handleNodeCheck (checked, nodes) {
                this.selectedModules = nodes
            },
            beforeNodeCheck (node) {
                let confirmResolver
                const asyncConfirm = new Promise(resolve => {
                    confirmResolver = resolve
                })
<<<<<<< HEAD
                const data = node.data
                const isSpecialNode = !!data.default || data.bk_inst_id === 'source'
                const hasNormalNode = this.selectedModules.some(selectedNode => {
                    const selectedNodeData = selectedNode.data
                    return !selectedNodeData.default && selectedNodeData.bk_inst_id !== 'source'
                })
                if (isSpecialNode && hasNormalNode) {
                    this.$bkInfo({
                        title: this.$t('Common[\'转移确认\']', { target: data.bk_inst_name }),
                        confirmFn: () => {
                            this.$refs.topoTree.removeChecked({ emitEvent: true })
                            confirmResolver(true)
                        },
                        cancelFn: () => {
                            confirmResolver(false)
                        }
                    })
                } else {
                    const specialNodes = this.selectedModules.filter(selectedNode => {
                        const selectedNodeData = selectedNode.data
                        return selectedNodeData.default || selectedNodeData.bk_inst_id === 'source'
=======
                if (node['bk_obj_id'] !== 'module') {
                    confirmResolver(true)
                } else {
                    const isSpecialNode = !!node.default || node['bk_inst_id'] === 'resource'
                    const hasNormalNode = this.selectedModuleStates.some(({ node }) => {
                        return !node.default && node['bk_inst_id'] !== 'resource'
                    })
                    const hasSpecialNode = this.selectedModuleStates.some(({ node }) => {
                        return node.default || node['bk_inst_id'] === 'resource'
>>>>>>> 17d367fc
                    })
                    if (specialNodes.length && !specialNodes.includes(node)) {
                        this.$refs.topoTree.removeChecked({ emitEvent: true })
                    }
                    confirmResolver(true)
                }
                return asyncConfirm
            },
<<<<<<< HEAD
            handleNodeClick (node) {
                const isModule = node.data.bk_obj_id === 'module'
=======
            isNodeDisabled (node) {
                if (node.bk_inst_id === 'resource') {
                    return !this.$isAuthorized(this.transferResourceAuth)
                }
                return false
            },
            handleNodeClick (node, state) {
                const isModule = node['bk_obj_id'] === 'module'
                const isExist = this.selectedModuleStates.some(selectedState => selectedState === state)
>>>>>>> 17d367fc
                if (isModule) {
                    this.$refs.topoTree.setChecked(node.id, {
                        checked: !node.checked,
                        emitEvent: true,
                        beforeCheck: true
                    })
                } else {
                    this.$refs.topoTree.setExpanded(node.id, {
                        expanded: !node.expanded,
                        emitEvent: false
                    })
                }
            },
            removeSelectedModule (node) {
                this.$refs.topoTree.setChecked(node.id, {
                    checked: false,
                    emitEvent: true,
                    beforeCheck: false
                })
            },
<<<<<<< HEAD
            getModulePath (node) {
                const data = node.data
                if (data.bk_inst_id === 'source') {
=======
            getModulePath (state) {
                if (state.node['bk_inst_id'] === 'resource') {
>>>>>>> 17d367fc
                    return this.$t('Common["主机资源池"]')
                }
                return node.parents.map(parent => parent.data.bk_inst_name).join('-')
            },
            handleTransfer () {
<<<<<<< HEAD
                const toSource = this.selectedModules.some(node => node.data.bk_inst_id === 'source')
                const toIdle = this.selectedModules.some(node => node.data.default === 1)
                const toFault = this.selectedModules.some(node => node.data.default === 2)
=======
                const toSource = this.selectedModuleStates.some(({ node }) => node['bk_inst_id'] === 'resource')
                const toIdle = this.selectedModuleStates.some(({ node }) => node.default === 1)
                const toFault = this.selectedModuleStates.some(({ node }) => node.default === 2)
>>>>>>> 17d367fc
                const transferConfig = {
                    requestId: 'transferHost'
                }
                let transferPromise
                if (toSource) {
                    transferPromise = this.transferToSource(transferConfig)
                } else if (toIdle) {
                    transferPromise = this.transferToIdle(transferConfig)
                } else if (toFault) {
                    transferPromise = this.transferToFault(transferConfig)
                } else {
                    transferPromise = this.transerToModules(transferConfig)
                }
                transferPromise.then(() => {
                    this.$success(this.$t('Common[\'转移成功\']'))
                    this.$emit('on-success')
                })
            },
            transferToSource (config) {
                return this.transferHostToResourceModule({
                    params: {
                        'bk_biz_id': this.businessId,
                        'bk_host_id': this.hostIds
                    },
                    config
                })
            },
            transferToIdle (config) {
                return this.transferHostToIdleModule({
                    params: this.getTransferParams(),
                    config
                })
            },
            transferToFault (config) {
                return this.transferHostToFaultModule({
                    params: this.getTransferParams(),
                    config
                })
            },
            transerToModules (config) {
                return this.transferHostModule({
                    params: this.getTransferParams(),
                    config
                })
            },
            getTransferParams () {
                const increment = this.hostIds.length === 1 ? false : this.increment
                return {
                    'bk_biz_id': this.businessId,
                    'bk_host_id': this.hostIds,
                    'bk_module_id': this.selectedModules.map(node => node.data.bk_inst_id),
                    'is_increment': increment
                }
            },
            handleCancel () {
                this.$emit('on-cancel')
            }
        }
    }
</script>

<style lang="scss" scoped>
    .transfer-layout {
        height: 540px;
        width: 720px;
        .columns-layout{
            width: 50%;
            height: calc(100% - 61px);
        }
    }
    .business-layout {
        border-right: 1px solid $cmdbBorderColor;
        border-bottom: 1px solid $cmdbBorderColor;
        height: 65px;
        &:before {
            display: inline-block;
            width: 0;
            height: 100%;
            content: '';
            font-size: 0;
            vertical-align: middle;
        }
        .business-label {
            display: inline-block;
            vertical-align: middle;
            padding: 0 25px;
        }
        .business-selector {
            display: inline-block;
            vertical-align: middle;

            width: 245px;
        }
    }
    .tree-layout {
        height: 415px;
        border-right: 1px solid $cmdbBorderColor;
    }
    .topo-tree{
        padding: 0 0 0 20px;
        height: 100%;
        @include scrollbar-y;
<<<<<<< HEAD
    }
    .node-info {
        .node-model-icon {
            width: 20px;
            line-height: 32px;
            font-size: 18px;
            margin: 0 4px 0 6px;
=======
        .tree-node {
            font-size: 0;
            &:hover{
                .topo-node-icon.topo-node-icon-text{
                    background-color: #50abff;
                }
                .topo-node-icon.topo-node-icon-internal{
                    color: #50abff;
                }
            }
            &.tree-node-selected{
                .topo-node-icon.topo-node-icon-text{
                    background-color: #498fe0;
                }
                .topo-node-icon.topo-node-icon-internal{
                    color: #ffb400;
                }
            }
            &.tree-node-leaf-module {
                margin: 0 0 0 -2px !important;
                padding-left: 0;
            }
            &.tree-node-disabled {
                color: #ccc;
                .topo-node-text {
                    color: #ccc;
                }
                .topo-node-icon.topo-node-icon-text {
                    background-color: #ccc;
                }
                .topo-node-icon.topo-node-icon-internal{
                    color: #ccc;
                }
            }
        }
        .topo-node-checkbox {
            position: relative;
            margin: 0 10px 0 0;
            transform: scale(0.888);
            background-color: #fff;
            z-index: 2;
            pointer-events: none;
        }
        .topo-node-icon{
            display: inline-block;
            vertical-align: middle;
            width: 18px;
            height: 18px;
            line-height: 16px;
            font-size: 12px;
            text-align: center;
            color: #fff;
            font-style: normal;
            background-color: #c3cdd7;
            border-radius: 50%;
            &.topo-node-icon-internal{
                font-size: 16px;
                color: $cmdbTextColor;
                background-color: transparent;
            }
        }
        .topo-node-text{
            display: inline-block;
            vertical-align: middle;
            padding: 0 0 0 8px;
            font-size: 14px;
>>>>>>> 17d367fc
        }
    }
    .selected-layout {
        height: 65px;
        line-height: 65px;
        border-bottom: 1px solid $cmdbBorderColor;
        .selected-label {
            padding: 0 0 0 25px;
        }
    }
    .modules-layout {
        height: calc(100% - 65px);
        @include scrollbar-y;
    }
    .module-list {
        .module-item {
            height: 44px;
            line-height: 16px;
            padding: 6px 0 6px 25px;
            &:hover:not(.disabled){
                background-color: #e2efff;
                .module-info-name{
                    color: #498fe0;
                }
                .module-info-path{
                    color: #93bff5;
                }
            }
            .module-info{
                width: 250px;
            }
            .module-info-name{
                display: block;
                font-size: 14px;
                color: $cmdbTextColor;
                @include ellipsis;
            }
            .module-info-path{
                display: block;
                font-size: 12px;
                color: #b9bdc1;
                @include ellipsis;
            }
            .icon-close{
                cursor: pointer;
                color: #9196a1;
                font-size: 15px;
                margin: 10px 25px 0 0;
                &:hover{
                    color: #3c96ff;
                }
            }
        }
    }
    .options-layout {
        height: 61px;
        border-top: 1px solid $cmdbBorderColor;
        .content-middle {
            height: 100%;
            &:before {
                display: inline-block;
                width: 0;
                height: 100%;
                content: '';
                font-size: 0;
                vertical-align: middle;
            }
        }
    }
    .increment-layout {
        width: 500px;
        white-space: nowrap;
        padding-left: 20px;
        .cmdb-form-radio {
            max-width: 230px;
            vertical-align: middle;
            @include ellipsis;
            margin-right: 10px;
        }
    }
    .button-layout {
        .transfer-button {
            margin: 0 15px 0 0;
        }
    }
</style><|MERGE_RESOLUTION|>--- conflicted
+++ resolved
@@ -16,7 +16,6 @@
                         childrenKey: 'child'
                     }"
                     :selectable="false"
-<<<<<<< HEAD
                     :show-checkbox="shouldShowCheckbox"
                     :before-check="beforeNodeCheck"
                     @node-click="handleNodeClick"
@@ -24,35 +23,6 @@
                     <div class="node-info clearfix" slot-scope="{ node, data }">
                         <i :class="['node-model-icon fl', data.bk_obj_icon || modelIconMap[data.bk_obj_id]]"></i>
                         <span class="node-name">{{data.bk_inst_name}}</span>
-=======
-                    :id-generator="getTopoNodeId"
-                    :tree="tree.data"
-                    :before-click="beforeNodeSelect"
-                    @on-click="handleNodeClick">
-                    <div class="tree-node clearfix" slot-scope="{ node, state }"
-                        :class="{
-                            'tree-node-selected': state.selected,
-                            'tree-node-leaf-module': node['bk_obj_id'] === 'module',
-                            'tree-node-disabled': isNodeDisabled(node)
-                        }"
-                        v-cursor="{
-                            active: isNodeDisabled(node),
-                            auth: [transferResourceAuth]
-                        }">
-                        <cmdb-form-bool class="topo-node-checkbox"
-                            v-if="node['bk_obj_id'] === 'module'"
-                            :checked="selectedModuleStates.includes(state)"
-                            :disabled="isNodeDisabled(node)"
-                            :true-value="true"
-                            :false-value="false">
-                        </cmdb-form-bool>
-                        <template v-if="[1, 2].includes(node.default)">
-                            <i class="topo-node-icon topo-node-icon-internal icon-cc-host-free-pool" v-if="node.default === 1"></i>
-                            <i class="topo-node-icon topo-node-icon-internal icon-cc-host-breakdown" v-else></i>
-                        </template>
-                        <i class="topo-node-icon topo-node-icon-text" v-else>{{node['bk_obj_name'][0]}}</i>
-                        <span class="topo-node-text">{{node['bk_inst_name']}}</span>
->>>>>>> 17d367fc
                     </div>
                 </cmdb-tree>
             </div>
@@ -139,16 +109,11 @@
                 return modules
             },
             showIncrementOption () {
-<<<<<<< HEAD
                 if (this.selectedHosts.length === 1) {
                     return false
                 }
                 const hasSpecialModule = this.selectedModules.some(node => {
                     return node.data.bk_inst_id === 'source' || [1, 2].includes(node.data.default)
-=======
-                const hasSpecialModule = this.selectedModuleStates.some(({ node }) => {
-                    return node['bk_inst_id'] === 'resource' || [1, 2].includes(node.default)
->>>>>>> 17d367fc
                 })
                 return !!this.selectedModules.length && !hasSpecialModule
             },
@@ -235,7 +200,6 @@
                     const resourceNode = {
                         'default': 0,
                         'bk_obj_id': 'module',
-<<<<<<< HEAD
                         'bk_inst_id': 'source',
                         'bk_inst_name': this.$t('HostResourcePool["资源池"]')
                     }, {
@@ -246,25 +210,6 @@
                         treeData.shift()
                     }
                     this.$refs.topoTree.setData(treeData)
-=======
-                        'bk_obj_name': this.$t('HostResourcePool["资源池"]'),
-                        'bk_inst_id': 'resource',
-                        'bk_inst_name': this.$t('HostResourcePool["资源池"]'),
-                        'child': []
-                    }
-                    const treeData = [resourceNode, {
-                        expanded: true,
-                        ...instTopo[0],
-                        child: [...internalModule, ...instTopo[0].child]
-                    }]
-                    this.tree.data = treeData
-                    if (!this.$isAuthorized(this.transferResourceAuth)) {
-                        const nodeId = this.getTopoNodeId(resourceNode)
-                        setTimeout(() => {
-                            this.$refs.topoTree.toggleDisabled(nodeId, true)
-                        }, 0)
-                    }
->>>>>>> 17d367fc
                 })
             },
             setSelectedModules () {
@@ -297,7 +242,6 @@
                 const asyncConfirm = new Promise(resolve => {
                     confirmResolver = resolve
                 })
-<<<<<<< HEAD
                 const data = node.data
                 const isSpecialNode = !!data.default || data.bk_inst_id === 'source'
                 const hasNormalNode = this.selectedModules.some(selectedNode => {
@@ -319,17 +263,6 @@
                     const specialNodes = this.selectedModules.filter(selectedNode => {
                         const selectedNodeData = selectedNode.data
                         return selectedNodeData.default || selectedNodeData.bk_inst_id === 'source'
-=======
-                if (node['bk_obj_id'] !== 'module') {
-                    confirmResolver(true)
-                } else {
-                    const isSpecialNode = !!node.default || node['bk_inst_id'] === 'resource'
-                    const hasNormalNode = this.selectedModuleStates.some(({ node }) => {
-                        return !node.default && node['bk_inst_id'] !== 'resource'
-                    })
-                    const hasSpecialNode = this.selectedModuleStates.some(({ node }) => {
-                        return node.default || node['bk_inst_id'] === 'resource'
->>>>>>> 17d367fc
                     })
                     if (specialNodes.length && !specialNodes.includes(node)) {
                         this.$refs.topoTree.removeChecked({ emitEvent: true })
@@ -338,20 +271,8 @@
                 }
                 return asyncConfirm
             },
-<<<<<<< HEAD
             handleNodeClick (node) {
                 const isModule = node.data.bk_obj_id === 'module'
-=======
-            isNodeDisabled (node) {
-                if (node.bk_inst_id === 'resource') {
-                    return !this.$isAuthorized(this.transferResourceAuth)
-                }
-                return false
-            },
-            handleNodeClick (node, state) {
-                const isModule = node['bk_obj_id'] === 'module'
-                const isExist = this.selectedModuleStates.some(selectedState => selectedState === state)
->>>>>>> 17d367fc
                 if (isModule) {
                     this.$refs.topoTree.setChecked(node.id, {
                         checked: !node.checked,
@@ -372,28 +293,17 @@
                     beforeCheck: false
                 })
             },
-<<<<<<< HEAD
             getModulePath (node) {
                 const data = node.data
                 if (data.bk_inst_id === 'source') {
-=======
-            getModulePath (state) {
-                if (state.node['bk_inst_id'] === 'resource') {
->>>>>>> 17d367fc
                     return this.$t('Common["主机资源池"]')
                 }
                 return node.parents.map(parent => parent.data.bk_inst_name).join('-')
             },
             handleTransfer () {
-<<<<<<< HEAD
                 const toSource = this.selectedModules.some(node => node.data.bk_inst_id === 'source')
                 const toIdle = this.selectedModules.some(node => node.data.default === 1)
                 const toFault = this.selectedModules.some(node => node.data.default === 2)
-=======
-                const toSource = this.selectedModuleStates.some(({ node }) => node['bk_inst_id'] === 'resource')
-                const toIdle = this.selectedModuleStates.some(({ node }) => node.default === 1)
-                const toFault = this.selectedModuleStates.some(({ node }) => node.default === 2)
->>>>>>> 17d367fc
                 const transferConfig = {
                     requestId: 'transferHost'
                 }
@@ -496,7 +406,6 @@
         padding: 0 0 0 20px;
         height: 100%;
         @include scrollbar-y;
-<<<<<<< HEAD
     }
     .node-info {
         .node-model-icon {
@@ -504,74 +413,6 @@
             line-height: 32px;
             font-size: 18px;
             margin: 0 4px 0 6px;
-=======
-        .tree-node {
-            font-size: 0;
-            &:hover{
-                .topo-node-icon.topo-node-icon-text{
-                    background-color: #50abff;
-                }
-                .topo-node-icon.topo-node-icon-internal{
-                    color: #50abff;
-                }
-            }
-            &.tree-node-selected{
-                .topo-node-icon.topo-node-icon-text{
-                    background-color: #498fe0;
-                }
-                .topo-node-icon.topo-node-icon-internal{
-                    color: #ffb400;
-                }
-            }
-            &.tree-node-leaf-module {
-                margin: 0 0 0 -2px !important;
-                padding-left: 0;
-            }
-            &.tree-node-disabled {
-                color: #ccc;
-                .topo-node-text {
-                    color: #ccc;
-                }
-                .topo-node-icon.topo-node-icon-text {
-                    background-color: #ccc;
-                }
-                .topo-node-icon.topo-node-icon-internal{
-                    color: #ccc;
-                }
-            }
-        }
-        .topo-node-checkbox {
-            position: relative;
-            margin: 0 10px 0 0;
-            transform: scale(0.888);
-            background-color: #fff;
-            z-index: 2;
-            pointer-events: none;
-        }
-        .topo-node-icon{
-            display: inline-block;
-            vertical-align: middle;
-            width: 18px;
-            height: 18px;
-            line-height: 16px;
-            font-size: 12px;
-            text-align: center;
-            color: #fff;
-            font-style: normal;
-            background-color: #c3cdd7;
-            border-radius: 50%;
-            &.topo-node-icon-internal{
-                font-size: 16px;
-                color: $cmdbTextColor;
-                background-color: transparent;
-            }
-        }
-        .topo-node-text{
-            display: inline-block;
-            vertical-align: middle;
-            padding: 0 0 0 8px;
-            font-size: 14px;
->>>>>>> 17d367fc
         }
     }
     .selected-layout {

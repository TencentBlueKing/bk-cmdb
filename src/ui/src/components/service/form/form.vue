<template>
    <bk-sideslider
        :width="800"
        :title="internalTitle"
        :is-show.sync="isShow"
        :before-close="beforeClose"
        @hidden="handleHidden">
        <template slot="content">
            <cmdb-details v-if="internalType === 'view'"
                :properties="properties"
                :property-groups="propertyGroups"
                :inst="instance"
                :show-delete="false"
<<<<<<< HEAD
                :edit-auth="{ type: $OPERATION.U_SERVICE_INSTANCE, relation: [bizId] }"
=======
                :edit-auth="{ type: $OPERATION.U_SERVICE_INSTANCE, bk_biz_id: bizId }"
                :invisible-name-properties="invisibleNameProperties"
                :flex-properties="flexProperties"
>>>>>>> 5a9e4bcb
                @on-edit="handleChangeInternalType">
            </cmdb-details>
            <cmdb-form v-else
                ref="form"
                v-bkloading="{ isLoading: pending }"
                :type="internalType"
                :inst="instance"
                :properties="visibleProperties"
                :property-groups="propertyGroups"
                :disabled-properties="bindedProperties"
                :invisible-name-properties="invisibleNameProperties"
                :flex-properties="flexProperties"
                :render-tips="renderTips"
                :custom-validator="validateCustomComponent"
                @on-submit="handleSaveProcess"
                @on-cancel="handleCancel">
                <template slot="bind_info">
                    <process-form-property-table
                        ref="bindInfo"
                        v-model="bindInfo"
                        :options="bindInfoProperty.option || []">
                    </process-form-property-table>
                </template>
            </cmdb-form>
        </template>
    </bk-sideslider>
</template>

<script>
    import { mapGetters } from 'vuex'
    import {
        processPropertyRequestId,
        processPropertyGroupsRequestId
    } from './symbol'
    import RenderTips from './process-form-tips-render'
    import ProcessFormPropertyTable from './process-form-property-table'
    export default {
        components: {
            ProcessFormPropertyTable
        },
        props: {
            type: String,
            serviceTemplateId: Number,
            processTemplateId: Number,
            instance: {
                type: Object,
                default: () => ({})
            },
            title: String,
            hostId: Number,
            submitHandler: Function,
            invisibleProperties: {
                type: Array,
                default: () => ([])
            }
        },
        provide () {
            return {
                form: this
            }
        },
        data () {
            return {
                isShow: false,
                internalType: this.type,
                internalTitle: this.title,
                properties: [],
                propertyGroups: [],
                bindedProperties: [],
                processTemplate: {},
                pending: true,
                invisibleNameProperties: ['bind_info'],
                flexProperties: ['bind_info'],
                formValuesReflect: {}
            }
        },
        computed: {
            ...mapGetters(['supplierAccount']),
            ...mapGetters('objectBiz', ['bizId']),
            bindInfoProperty () {
                return this.properties.find(property => property.bk_property_id === 'bind_info') || {}
            },
            bindInfo: {
                get () {
                    return this.formValuesReflect.bind_info || []
                },
                set (values) {
                    this.formValuesReflect.bind_info = values
                }
            },
            visibleProperties () {
                return this.properties.filter(property => !this.invisibleProperties.includes(property.bk_property_id))
            }
        },
        watch: {
            internalType (type) {
                this.updateFormWatcher()
            }
        },
        async created () {
            try {
                const request = [
                    this.getProperties(),
                    this.getPropertyGroups()
                ]
                if (this.processTemplateId) {
                    request.push(this.getProcessTemplate())
                }
                await Promise.all(request)
            } catch (error) {
                console.error(error)
            } finally {
                this.pending = false
            }
        },
        mounted () {
            this.updateFormWatcher()
        },
        beforeDestroy () {
            this.teardownWatcher()
        },
        methods: {
            show () {
                this.isShow = true
            },
            teardownWatcher () {
                this.unwatchName && this.unwatchName()
                this.unwatchFormValues && this.unwatchFormValues()
            },
            updateFormWatcher () {
                if (this.internalType === 'view') {
                    this.teardownWatcher()
                } else {
                    this.$nextTick(() => {
                        const form = this.$refs.form
                        if (!form) {
                            return this.updateFormWatcher() // 递归nextTick等待form创建完成
                        }
                        // watch form组件表单值，用于获取bind_info字段给进程表格字段组件使用
                        this.unwatchFormValues = this.$watch(() => {
                            return form.values
                        }, values => {
                            this.formValuesReflect = values
                        }, { immediate: true })
                        // watch 名称，在用户未修改进程别名时，自动同步进程名称到进程别名
                        this.unwatchName = this.$watch(() => {
                            return form.values.bk_func_name
                        }, (newVal, oldValue) => {
                            if (form.values.bk_process_name === oldValue) {
                                form.values.bk_process_name = newVal
                            }
                        })
                    })
                }
            },
            async getProperties () {
                try {
                    this.properties = await this.$store.dispatch('objectModelProperty/searchObjectAttribute', {
                        params: {
                            bk_obj_id: 'process',
                            bk_supplier_account: this.supplierAccount
                        },
                        config: {
                            requestId: processPropertyRequestId,
                            fromCache: true
                        }
                    })
                } catch (error) {
                    console.error(error)
                    this.properties = []
                }
            },
            async getPropertyGroups () {
                try {
                    this.propertyGroups = await this.$store.dispatch('objectModelFieldGroup/searchGroup', {
                        objId: 'process',
                        params: {},
                        config: {
                            requestId: processPropertyGroupsRequestId,
                            fromCache: true
                        }
                    })
                } catch (error) {
                    console.error(error)
                    this.propertyGroups = []
                }
            },
            async getProcessTemplate () {
                try {
                    this.processTemplate = await this.$store.dispatch('processTemplate/getProcessTemplate', {
                        params: {
                            processTemplateId: this.processTemplateId
                        },
                        config: {
                            cancelPrevious: true
                        }
                    })
                    const { property } = this.processTemplate
                    const bindedProperties = []
                    Object.keys(property).forEach(key => {
                        if (property[key].as_default_value) {
                            bindedProperties.push(key)
                        }
                    })
                    this.bindedProperties = bindedProperties
                } catch (error) {
                    console.error(error)
                }
            },
            handleHidden () {
                this.$emit('close')
            },
            async validateCustomComponent () {
                const customComponents = []
                const { bindInfo } = this.$refs
                if (bindInfo) {
                    customComponents.push(bindInfo)
                }
                const validatePromise = []
                customComponents.forEach(component => {
                    validatePromise.push(component.$validator.validateAll())
                    validatePromise.push(component.$validator.validateScopes())
                })
                const results = await Promise.all(validatePromise)
                return results.every(result => result)
            },
            async handleSaveProcess (values, changedValues, instance) {
                try {
                    this.pending = true
                    await this.submitHandler(values, changedValues, instance)
                    this.isShow = false
                } catch (error) {
                    console.error(error)
                } finally {
                    this.pending = false
                }
            },
            async handleCancel () {
                const userConfirm = await this.beforeClose()
                if (!userConfirm) {
                    return false
                }
                if (this.type === 'view') {
                    this.internalType = this.type
                    this.internalTitle = this.title
                } else {
                    this.isShow = false
                }
            },
            beforeClose () {
                if (this.internalType === 'view') return Promise.resolve(true)
                const formChanged = !!Object.values(this.$refs.form.changedValues).length
                if (formChanged) {
                    return new Promise((resolve, reject) => {
                        this.$bkInfo({
                            title: this.$t('确认退出'),
                            subTitle: this.$t('退出会导致未保存信息丢失'),
                            extCls: 'bk-dialog-sub-header-center',
                            confirmFn: () => {
                                resolve(true)
                            },
                            cancelFn: () => resolve(false)
                        })
                    })
                }
                return Promise.resolve(true)
            },
            renderTips (h, { property, type }) {
                if (this.bindedProperties.includes(property.bk_property_id)) {
                    return RenderTips(h, { serviceTemplateId: this.serviceTemplateId })
                }
                return ''
            },
            handleChangeInternalType () {
                this.internalType = 'update'
                this.internalTitle = this.$t('编辑进程')
            }
        }
    }
</script><|MERGE_RESOLUTION|>--- conflicted
+++ resolved
@@ -11,13 +11,9 @@
                 :property-groups="propertyGroups"
                 :inst="instance"
                 :show-delete="false"
-<<<<<<< HEAD
                 :edit-auth="{ type: $OPERATION.U_SERVICE_INSTANCE, relation: [bizId] }"
-=======
-                :edit-auth="{ type: $OPERATION.U_SERVICE_INSTANCE, bk_biz_id: bizId }"
                 :invisible-name-properties="invisibleNameProperties"
                 :flex-properties="flexProperties"
->>>>>>> 5a9e4bcb
                 @on-edit="handleChangeInternalType">
             </cmdb-details>
             <cmdb-form v-else

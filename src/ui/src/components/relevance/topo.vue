--- conflicted
+++ resolved
@@ -145,10 +145,7 @@
         },
         methods: {
             resizeCanvas (isFullScreen) {
-<<<<<<< HEAD
-=======
                 this.isLoading = true
->>>>>>> f0ba6057
                 this.isFullScreen = isFullScreen
                 this.$nextTick(() => {
                     this.$refs.attribute.resetAttributeBox()
@@ -480,12 +477,9 @@
                 this.network.on('dragStart', () => {
                     this.removePop()
                 })
-<<<<<<< HEAD
-=======
                 this.network.on('resize', () => {
                     this.isLoading = false
                 })
->>>>>>> f0ba6057
                 this.network.on('click', (params) => {
                     this.removePop()
                     // 点击了具体某个节点

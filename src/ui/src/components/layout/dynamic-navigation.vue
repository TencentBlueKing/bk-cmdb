--- conflicted
+++ resolved
@@ -150,7 +150,6 @@
               relativeActiveName = name
               break
             }
-<<<<<<< HEAD
           }
           return relativeActiveName
         }
@@ -164,6 +163,9 @@
           this.setDefaultExpand()
           this.checkExactActive()
         }
+      },
+      isBusinessNav(isBusinessNav) {
+        isBusinessNav && this.refreshAuthorizedList()
       }
     },
     methods: {
@@ -217,120 +219,6 @@
             name: menu.route.name,
             params: {
               bizId: this.$store.getters['objectBiz/bizId']
-=======
-        },
-        watch: {
-            $route: {
-                immediate: true,
-                handler () {
-                    this.setDefaultExpand()
-                    this.checkExactActive()
-                }
-            },
-            isBusinessNav (isBusinessNav) {
-                isBusinessNav && this.refreshAuthorizedList()
-            }
-        },
-        methods: {
-            setDefaultExpand () {
-                const expandedId = this.$route.meta.menu.parent
-                if (expandedId) {
-                    this.$set(this.state, expandedId, { expanded: true })
-                } else if (this.relativeActiveName) {
-                    const parent = this.currentMenus.find(menu => {
-                        if (menu.hasOwnProperty('route')) {
-                            return menu.route.name === this.relativeActiveName
-                        }
-                        return menu.submenu.some(submenu => submenu.route.name === this.relativeActiveName)
-                    })
-                    if (parent) {
-                        this.$set(this.state, parent.id, { expanded: true })
-                    }
-                }
-            },
-            checkExactActive () {
-                if (!this.$refs.menuLink) {
-                    return
-                }
-                this.$nextTick(() => {
-                    this.hasExactActive = this.$refs.menuLink.some(link => link.$el.classList.contains('active'))
-                })
-            },
-            isRelativeActive (menu) {
-                return menu.route.name === this.relativeActiveName
-            },
-            getCollectionRoute (model) {
-                const map = {
-                    host: MENU_RESOURCE_HOST,
-                    biz: MENU_RESOURCE_BUSINESS
-                }
-                if (map.hasOwnProperty(model.bk_obj_id)) {
-                    return {
-                        name: map[model.bk_obj_id]
-                    }
-                }
-                return {
-                    name: MENU_RESOURCE_INSTANCE,
-                    params: {
-                        objId: model.bk_obj_id
-                    }
-                }
-            },
-            getMenuLink (menu) {
-                if (this.isBusinessNav) {
-                    return {
-                        name: menu.route.name,
-                        params: {
-                            bizId: this.$store.getters['objectBiz/bizId']
-                        }
-                    }
-                }
-                return menu.route
-            },
-            handleMouseEnter () {
-                if (this.timer) {
-                    clearTimeout(this.timer)
-                }
-                this.$store.commit('setNavStatus', { fold: false })
-            },
-            handleMouseLeave () {
-                this.timer = setTimeout(() => {
-                    this.$store.commit('setNavStatus', { fold: true })
-                }, 300)
-            },
-            // 切换导航展开固定
-            toggleNavStick () {
-                this.$store.commit('setNavStatus', {
-                    fold: !this.navFold,
-                    stick: !this.navStick
-                })
-            },
-            handleToggleBusiness (id, oldValue) {
-                if (!oldValue || id === oldValue) {
-                    return false
-                }
-                this.$routerActions.redirect({
-                    name: MENU_BUSINESS_HOST_AND_SERVICE,
-                    params: {
-                        ...this.$route.params,
-                        bizId: id
-                    },
-                    reload: true
-                })
-            },
-            async refreshAuthorizedList () {
-                try {
-                    const { info } = await this.$store.dispatch('objectBiz/getAuthorizedBusiness')
-                    this.$store.commit('objectBiz/setAuthorizedBusiness', Object.freeze(info))
-                    const bizId = this.$route.params.bizId
-                    const exist = info.some(biz => biz.bk_biz_id.toString() === bizId.toString())
-                    if (!exist) {
-                        this.$route.matched[0].meta.view = 'permission'
-                    }
-                } catch (error) {
-                    console.error(error)
-                }
->>>>>>> 99a5fb17
             }
           }
         }
@@ -366,6 +254,19 @@
           },
           reload: true
         })
+      },
+      async refreshAuthorizedList() {
+        try {
+          const { info } = await this.$store.dispatch('objectBiz/getAuthorizedBusiness')
+          this.$store.commit('objectBiz/setAuthorizedBusiness', Object.freeze(info))
+          const bizId = this.$route.params.bizId
+          const exist = info.some(biz => biz.bk_biz_id.toString() === bizId.toString())
+          if (!exist) {
+            this.$route.matched[0].meta.view = 'permission'
+          }
+        } catch (error) {
+          console.error(error)
+        }
       }
     }
   }

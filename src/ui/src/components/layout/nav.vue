<template>
    <nav class="nav-layout"
        :class="{ 'sticked': navStick, 'admin-view': isAdminView }"
        @mouseenter="handleMouseEnter"
        @mouseleave="handleMouseLeave">
        <div class="nav-wrapper"
            :class="{ unfold: unfold, flexible: !navStick }">
            <div class="logo" @click="$router.push({ name: 'index' })">
                <span class="logo-text">
                    {{$t('Nav["蓝鲸配置平台"]')}}
                </span>
                <span class="logo-tag" v-if="isAdminView" :title="$t('Nav[\'后台管理标题\']')">
                    {{$t('Nav["后台管理"]')}}
                </span>
            </div>
            <ul class="menu-list">
                <li class="menu-item"
                    v-for="(menu, index) in menus"
                    :key="index"
                    :class="{
                        active: active === menu.id,
                        'is-open': open === menu.id,
                        'is-link': menu.path
                    }">
                    <h3 class="menu-info clearfix"
                        :class="{ 'menu-link': menu.path }"
                        @click="handleMenuClick(menu)">
                        <i :class="['menu-icon', menu.icon]"></i>
                        <span class="menu-name">{{menu.i18n ? $t(menu.i18n) : menu.name}}</span>
                        <i class="toggle-icon bk-icon icon-angle-right"
                            v-if="menu.submenu && menu.submenu.length"
                            :class="{ open: menu.id === open }">
                        </i>
                    </h3>
                    <div class="menu-submenu"
                        v-if="menu.submenu && menu.submenu.length"
                        :style="getMenuModelsStyle(menu)">
                        <router-link class="submenu-link" exact
                            v-for="(submenu, submenuIndex) in menu.submenu"
                            :class="{
                                active: active === submenu.id,
                                collection: menu.id === NAV_COLLECT
                            }"
                            :key="submenuIndex"
                            :to="submenu.path"
                            :title="submenu.i18n ? $t(submenu.i18n) : submenu.name">
                            {{submenu.i18n ? $t(submenu.i18n) : submenu.name}}
                            <i class="bk-icon icon-close"
                                v-if="menu.id === NAV_COLLECT"
                                @click.stop.prevent="handleDeleteCollection(submenu)">
                            </i>
                        </router-link>
                    </div>
                </li>
            </ul>
            <div class="nav-option">
                <i class="nav-stick icon icon-cc-nav-toggle"
                    :class="{
                        sticked: navStick
                    }"
                    :title="navStick ? $t('Index[\'收起导航\']') : $t('Index[\'固定导航\']')"
                    @click="toggleNavStick">
                </i>
            </div>
        </div>
    </nav>
</template>
<script>
<<<<<<< HEAD
    import { mapGetters } from 'vuex'
    import MENU, { NAV_COLLECT } from '@/dictionary/menu'
    import { GET_MODEL_PATH } from '@/views/general-model/router.config'
    export default {
        data () {
            return {
                NAV_COLLECT,
                routerLinkHeight: 42,
                timer: null
            }
        },
        computed: {
            ...mapGetters(['navStick', 'navFold', 'admin', 'isAdminView']),
            ...mapGetters('menu', ['active', 'open']),
            ...mapGetters('userCustom', ['usercustom', 'classifyNavigationKey']),
            collectMenus () {
                const collectMenus = []
                const collectedModelIds = this.usercustom[this.classifyNavigationKey] || []
                const getModelById = this.$store.getters['objectModelClassify/getModelById']
                collectedModelIds.forEach((modelId, index) => {
                    const model = getModelById(modelId)
                    if (model) {
                        collectMenus.push({
                            id: model.bk_obj_id,
                            name: model.bk_obj_name,
                            path: GET_MODEL_PATH(modelId),
                            order: index
                        })
                    }
                })
                return collectMenus
            },
            menus () {
                const menus = this.$tools.clone(MENU)
                const routes = this.$router.options.routes
                const isAuthorized = this.$store.getters['auth/isAuthorized']
                routes.forEach(route => {
                    const meta = (route.meta || {})
                    const auth = meta.auth || {}
                    const menu = meta.menu
                    const shouldShow = this.isAdminView ? menu && menu.adminView : menu
                    if (shouldShow) {
                        const authorized = auth.view ? isAuthorized(...auth.view.split('.'), true) : true
                        if (authorized) {
                            if (menu.parent) {
                                const parent = menus.find(parent => parent.id === menu.parent) || {}
                                const submenu = parent.submenu || []
                                submenu.push(menu)
                            } else {
                                const parent = menus.find(parent => parent.id === menu.id) || {}
                                Object.assign(parent, menu)
                            }
                        }
                    }
                })
                const collectMenu = menus.find(menu => menu.id === NAV_COLLECT) || {}
                const collectSubmenu = collectMenu.submenu || []
                Array.prototype.push.apply(collectSubmenu, this.collectMenus)
                const availableMenus = menus.filter(menu => {
                    return menu.path
                        || (Array.isArray(menu.submenu) && menu.submenu.length)
                })
                availableMenus.forEach(menu => {
                    if (Array.isArray(menu.submenu)) {
                        menu.submenu.sort((prev, next) => prev.order - next.order)
                    }
                })
                return availableMenus
            },
            unfold () {
                return this.navStick || !this.navFold
            },
            // 展开的分类子菜单高度
            openedMenuHeight () {
                const openedMenu = this.menus.find(menu => menu.id === this.open)
                if (openedMenu) {
                    const submenuCount = (openedMenu.submenu || []).length
                    return submenuCount * this.routerLinkHeight
                }
                return 0
=======
import { mapGetters } from 'vuex'
import MENU, { NAV_COLLECT } from '@/dictionary/menu'
import MODEL_ROUTER_CONFIG, { GET_MODEL_PATH } from '@/views/general-model/router.config'
export default {
    data () {
        return {
            NAV_COLLECT,
            routerLinkHeight: 42,
            timer: null
        }
    },
    computed: {
        ...mapGetters(['navStick', 'navFold', 'admin', 'isAdminView']),
        ...mapGetters('menu', ['active', 'open', 'menus']),
        ...mapGetters('userCustom', ['usercustom', 'classifyNavigationKey']),
        unfold () {
            return this.navStick || !this.navFold
        },
        // 展开的分类子菜单高度
        openedMenuHeight () {
            const openedMenu = this.menus.find(menu => menu.id === this.open)
            if (openedMenu) {
                const submenuCount = (openedMenu.submenu || []).length
                return submenuCount * this.routerLinkHeight
>>>>>>> e01d6b0b
            }
        },
        methods: {
            handleMouseEnter () {
                if (this.timer) {
                    clearTimeout(this.timer)
                }
                this.$store.commit('setNavStatus', { fold: false })
            },
            handleMouseLeave () {
                this.timer = setTimeout(() => {
                    this.$store.commit('setNavStatus', { fold: true })
                }, 300)
            },
            // 分类点击事件
            handleMenuClick (menu) {
                this.checkPath(menu)
                this.toggleMenu(menu)
            },
            getMenuModelsStyle (menu) {
                return {
                    height: (this.unfold && menu.id === this.open) ? this.openedMenuHeight + 'px' : 0
                }
            },
            // 被点击的有对应的路由，则跳转
            checkPath (menu) {
                if (menu.path) {
                    this.$router.push({ path: menu.path })
                }
            },
            // 切换展开的分类
            toggleMenu (menu) {
                const openMenu = menu.id === this.open ? null : menu.id
                this.$store.commit('menu/setOpenMenu', openMenu)
            },
            // 切换导航展开固定
            toggleNavStick () {
                this.$store.commit('setNavStatus', {
                    fold: !this.navFold,
                    stick: !this.navStick
                })
            },
            handleDeleteCollection (model) {
                const customNavigation = this.usercustom[this.classifyNavigationKey] || []
                this.$store.dispatch('userCustom/saveUsercustom', {
                    [this.classifyNavigationKey]: customNavigation.filter(id => id !== model.id)
                })
            }
        }
    }
</script>
<style lang="scss" scoped>
$cubicBezier: cubic-bezier(0.4, 0, 0.2, 1);
$duration: 0.2s;
$color: #979ba5;

.nav-layout {
    position: relative;
    width: 60px;
    height: 100%;
    transition: width $duration $cubicBezier;

    &.sticked {
        width: 260px;
    }

    .nav-wrapper {
        position: relative;
        width: 100%;
        height: 100%;
        background: #182132;
        transition: width $duration $cubicBezier;

        &.unfold {
            width: 260px;
        }

        &.unfold.flexible:after {
            content: "";
            position: absolute;
            width: 15px;
            height: 100%;
            left: 100%;
            top: 0;
        }
    }
}

.logo {
    height: 60px;
    padding: 0 0 0 64px;
    border-bottom: 1px solid rgba(255, 255, 255, .05);
    background-color: #182132;
    line-height: 59px;
    color: #fff;
    font-size: 0;
    font-weight: bold;
    white-space: nowrap;
    overflow: hidden;
    cursor: pointer;
    background: url('../../assets/images/logo.svg') no-repeat;
    background-position: 16px 14px;
    .logo-text {
        display: inline-block;
        vertical-align: middle;
        font-size: 18px;
    }
    .logo-tag {
        display: inline-block;
        padding: 0 8px;
        margin: 0 0 0 4px;
        vertical-align: middle;
        border-radius: 2px;
        color: #282b41;
        font-size: 20px;
        font-weight: normal;
        line-height: 32px;
        background: #18b48a;
        transform: scale(0.5);
        transform-origin: left center;
    }
}

.menu-list {
    height: calc(100% - 120px);
    overflow-y: auto;
    overflow-x: hidden;
    white-space: nowrap;

    &::-webkit-scrollbar {
        width: 5px;
        height: 5px;

        &-thumb {
            border-radius: 20px;
            background: rgba(165, 165, 165, .3);
            box-shadow: inset 0 0 6px hsla(0, 0%, 80%, .3);
        }
    }

    .menu-item {
        position: relative;
        transition: background-color $duration $cubicBezier;

        &.is-open {
            background-color: #202a3c;
        }
        &.active.is-link {
            background-color: #3a84ff;
            .menu-icon,
            .menu-name {
                color: #fff;
            }
        }
        .menu-info {
            margin: 0;
            padding: 0;
            height: 42px;
            line-height: 42px;
            white-space: nowrap;
            font-size: 0;
            font-weight: normal;
            color: $color;
            cursor: pointer;
        }

        .menu-icon {
            display: inline-block;
            vertical-align: top;
            margin: 13px 26px 13px 22px;
            font-size: 16px;
            color: rgba(255, 255, 255, .8);
        }

        .menu-name {
            display: inline-block;
            width: calc(100% - 120px);
            vertical-align: top;
            font-size: 14px;
            @include ellipsis;
        }

        .toggle-icon {
            display: inline-block;
            vertical-align: top;
            margin: 18px;
            font-size: 12px;
            transition: all $duration $cubicBezier;

            &.open {
                transform: rotate(90deg);
            }
        }
    }
}

.menu-submenu {
    height: 0;
    line-height: 42px;
    font-size: 14px;
    overflow: hidden;
    transition: height $duration $cubicBezier;
    .submenu-link {
        position: relative;
        display: block;
        padding: 0 0 0 64px;
        color: $color;
        @include ellipsis;
        &.collection {
            padding-right: 50px;
            .icon-close {
                display: none;
                position: absolute;
                right: 20px;
                top: 10px;
                width: 25px;
                height: 25px;
                line-height: 25px;
                font-size: 16px;
                text-align: center;
                color: $color;
                &:hover {
                    color: #fff;
                }
                &:before {
                    display: block;
                    transform: scale(.5);
                }
            }
            &:hover {
                .icon-close {
                    display: block;
                }
            }
        }
        &:hover {
            color: #fff;
            background-color: #303c4c;
        }
        &.active {
            color: #fff;
            background-color: #3a84ff;
        }
        &:before {
            content: "";
            position: absolute;
            left: 29px;
            top: 19px;
            width: 4px;
            height: 4px;
            border-radius: 50%;
            background-color: currentColor;
        }
    }
}

.copyright {
    margin: 17px 0 17px 22px;
    font-size: 20px;
    line-height: 28px;
    color: $color;
    transform-origin: left;
    transform: scale(.5);
    white-space: nowrap;
}

.nav-option {
    position: absolute;
    bottom: 0;
    left: 0;
    width: 100%;
    height: 55px;
    line-height: 54px;
    border-top: 1px solid rgba(255, 255, 255, .05);
    font-size: 0;
    &:before {
        content: "";
        display: inline-block;
        height: 100%;
        width: 0;
        vertical-align: middle;
    }
    .nav-stick {
        display: inline-block;
        vertical-align: middle;
        width: 32px;
        height: 32px;
        margin: 0 0 0 13px;
        line-height: 32px;
        text-align: center;
        font-size: 14px;
        cursor: pointer;
        transition: transform $duration $cubicBezier;
        &:hover {
            color: #fff;
        }
        &.sticked {
            transform: rotate(180deg);
        }
    }
}
</style><|MERGE_RESOLUTION|>--- conflicted
+++ resolved
@@ -66,10 +66,11 @@
     </nav>
 </template>
 <script>
-<<<<<<< HEAD
     import { mapGetters } from 'vuex'
+    // eslint-disable-next-line
     import MENU, { NAV_COLLECT } from '@/dictionary/menu'
-    import { GET_MODEL_PATH } from '@/views/general-model/router.config'
+    // eslint-disable-next-line
+    import MODEL_ROUTER_CONFIG, { GET_MODEL_PATH } from '@/views/general-model/router.config'
     export default {
         data () {
             return {
@@ -80,101 +81,22 @@
         },
         computed: {
             ...mapGetters(['navStick', 'navFold', 'admin', 'isAdminView']),
-            ...mapGetters('menu', ['active', 'open']),
+            ...mapGetters('menu', ['active', 'open', 'menus']),
             ...mapGetters('userCustom', ['usercustom', 'classifyNavigationKey']),
-            collectMenus () {
-                const collectMenus = []
-                const collectedModelIds = this.usercustom[this.classifyNavigationKey] || []
-                const getModelById = this.$store.getters['objectModelClassify/getModelById']
-                collectedModelIds.forEach((modelId, index) => {
-                    const model = getModelById(modelId)
-                    if (model) {
-                        collectMenus.push({
-                            id: model.bk_obj_id,
-                            name: model.bk_obj_name,
-                            path: GET_MODEL_PATH(modelId),
-                            order: index
-                        })
-                    }
-                })
-                return collectMenus
-            },
-            menus () {
-                const menus = this.$tools.clone(MENU)
-                const routes = this.$router.options.routes
-                const isAuthorized = this.$store.getters['auth/isAuthorized']
-                routes.forEach(route => {
-                    const meta = (route.meta || {})
-                    const auth = meta.auth || {}
-                    const menu = meta.menu
-                    const shouldShow = this.isAdminView ? menu && menu.adminView : menu
-                    if (shouldShow) {
-                        const authorized = auth.view ? isAuthorized(...auth.view.split('.'), true) : true
-                        if (authorized) {
-                            if (menu.parent) {
-                                const parent = menus.find(parent => parent.id === menu.parent) || {}
-                                const submenu = parent.submenu || []
-                                submenu.push(menu)
-                            } else {
-                                const parent = menus.find(parent => parent.id === menu.id) || {}
-                                Object.assign(parent, menu)
-                            }
-                        }
-                    }
-                })
-                const collectMenu = menus.find(menu => menu.id === NAV_COLLECT) || {}
-                const collectSubmenu = collectMenu.submenu || []
-                Array.prototype.push.apply(collectSubmenu, this.collectMenus)
-                const availableMenus = menus.filter(menu => {
-                    return menu.path
-                        || (Array.isArray(menu.submenu) && menu.submenu.length)
-                })
-                availableMenus.forEach(menu => {
-                    if (Array.isArray(menu.submenu)) {
-                        menu.submenu.sort((prev, next) => prev.order - next.order)
-                    }
-                })
-                return availableMenus
-            },
             unfold () {
                 return this.navStick || !this.navFold
             },
             // 展开的分类子菜单高度
+            /* eslint-disable */
             openedMenuHeight () {
                 const openedMenu = this.menus.find(menu => menu.id === this.open)
                 if (openedMenu) {
                     const submenuCount = (openedMenu.submenu || []).length
                     return submenuCount * this.routerLinkHeight
                 }
-                return 0
-=======
-import { mapGetters } from 'vuex'
-import MENU, { NAV_COLLECT } from '@/dictionary/menu'
-import MODEL_ROUTER_CONFIG, { GET_MODEL_PATH } from '@/views/general-model/router.config'
-export default {
-    data () {
-        return {
-            NAV_COLLECT,
-            routerLinkHeight: 42,
-            timer: null
-        }
-    },
-    computed: {
-        ...mapGetters(['navStick', 'navFold', 'admin', 'isAdminView']),
-        ...mapGetters('menu', ['active', 'open', 'menus']),
-        ...mapGetters('userCustom', ['usercustom', 'classifyNavigationKey']),
-        unfold () {
-            return this.navStick || !this.navFold
+            }
         },
-        // 展开的分类子菜单高度
-        openedMenuHeight () {
-            const openedMenu = this.menus.find(menu => menu.id === this.open)
-            if (openedMenu) {
-                const submenuCount = (openedMenu.submenu || []).length
-                return submenuCount * this.routerLinkHeight
->>>>>>> e01d6b0b
-            }
-        },
+        /* eslint-disable end */
         methods: {
             handleMouseEnter () {
                 if (this.timer) {

<template>
    <nav class="nav-layout"
        :class="{'sticked': navStick}"
        @mouseenter="handleMouseEnter"
        @mouseleave="handleMouseLeave">
        <div class="nav-wrapper"
            :class="{unfold: unfold, flexible: !navStick}">
            <div class="logo" @click="$router.push('/index')">
                <img src="@/assets/images/logo.svg">
                {{$t('Nav["蓝鲸配置平台"]')}}
            </div>
            <ul class="classify-list">
                <li class="classify-item"
                    v-for="(classify, index) in authorizedNavigation"
                    v-if="isAvailableClassify(classify)"
                    :class="{
                        active: isClassifyActive(classify),
                        closed: isActiveClosed(classify),
                        'is-link': classify.hasOwnProperty('path')
                    }">
                    <h3 class="classify-info clearfix"
                        :class="{'classify-link': classify.hasOwnProperty('path')}"
                        @click="handleClassifyClick(classify)">
                        <i :class="['classify-icon', classify.icon]"></i>
                        <span class="classify-name">{{classify.i18n ? $t(classify.i18n) : classify.name}}</span>
                        <i class="toggle-icon bk-icon icon-angle-right"
                            v-if="classify.children && classify.children.length"
                            :class="{open: classify.id === openedClassify}">
                        </i>
                    </h3>
                    <div class="classify-models" 
                        v-if="classify.children && classify.children.length"
                        :style="getClassifyModelsStyle(classify)">
                        <router-link class="model-link" exact
                            v-for="(model, modelIndex) in classify.children"
                            v-if="model.authorized"
                            :class="{
                                active: isRouterActive(model),
                                collection: classify.id === 'bk_collection'
                            }"
                            :key="modelIndex"
                            :to="model.path"
                            :title="model.i18n ? $t(model.i18n) : model.name">
                            {{model.i18n ? $t(model.i18n) : model.name}}
                            <i class="bk-icon icon-close"
                                v-if="classify.id === 'bk_collection'"
                                @click.stop.prevent="handleDeleteCollection(model)">
                            </i>
                        </router-link>
                    </div>
                </li>
            </ul>
            <div class="nav-option">
                <i class="nav-stick bk-icon"
                    :class="[navStick ? 'icon-dedent': 'icon-indent']"
                    :title="navStick ? $t('Index[\'收起导航\']') : $t('Index[\'固定导航\']')"
                    @click="toggleNavStick">
                </i>
            </div>
        </div>
    </nav>
</template>
<script>
<<<<<<< HEAD
    import { mapGetters } from 'vuex'
    export default {
        data () {
            return {
                routerLinkHeight: 36,
                openedClassify: 'bk_index',
                timer: null
=======
import { mapGetters } from 'vuex'
export default {
    data () {
        return {
            routerLinkHeight: 42,
            openedClassify: null,
            timer: null
        }
    },
    computed: {
        ...mapGetters(['navStick', 'navFold']),
        ...mapGetters('objectModelClassify', ['classifications', 'authorizedNavigation', 'staticClassifyId']),
        ...mapGetters('userCustom', ['usercustom', 'classifyNavigationKey']),
        fixedClassifyId () {
            return [...this.staticClassifyId, 'bk_organization']
        },
        unfold () {
            return this.navStick || !this.navFold
        },
        // 当前导航对应的分类ID
        activeClassifyId () {
            return this.$classify.classificationId
        },
        // 展开的分类子菜单高度
        openedClassifyHeight () {
            const openedClassify = this.authorizedNavigation.find(classify => classify.id === this.openedClassify)
            if (openedClassify) {
                const modelsCount = openedClassify.children.filter(model => model.authorized).length
                return modelsCount * this.routerLinkHeight
>>>>>>> b1f8935f
            }
            return 0
        }
    },
    watch: {
        activeClassifyId (id) {
            this.openedClassify = id
        }
    },
    methods: {
        isClassifyActive (classify) {
            const path = this.$route.meta.relative || this.$route.query.relative || this.$route.path
            return classify.path === path || this.activeClassifyId === classify.id
        },
<<<<<<< HEAD
        computed: {
            ...mapGetters(['navStick', 'navFold']),
            ...mapGetters('objectModelClassify', ['classifications', 'authorizedNavigation', 'staticClassifyId']),
            ...mapGetters('userCustom', ['usercustom', 'classifyNavigationKey']),
            fixedClassifyId () {
                return [...this.staticClassifyId, 'bk_organization']
            },
            unfold () {
                return this.navStick || !this.navFold
            },
            customNavigation () {
                return this.usercustom[this.classifyNavigationKey] || []
            },
            allModels () {
                let models = []
                this.authorizedNavigation.forEach(classify => {
                    if (classify.children && classify.children.length) {
                        classify.children.forEach(model => {
                            models.push(model)
                        })
                    }
                })
                return models
            },
            // 固定到前面的分类
            staticClassify () {
                return this.authorizedNavigation.filter(classify => {
                    if (classify.authorized) {
                        return true
                    }
                    return this.fixedClassifyId.includes(classify.id) && classify.children.length
                })
            },
            // 用户自定义到导航的分类/模型
            customClassify () {
                let customClassify = []
                this.customNavigation.forEach(modelId => {
                    const classifyModel = this.allModels.find(model => model.id === modelId)
                    if (classifyModel) {
                        customClassify.push({
                            ...classifyModel,
                            children: []
                        })
                    }
                })
                return customClassify
            },
            // 当前导航对应的分类ID
            activeClassifyId () {
                return this.$classify.classificationId
            },
            // 展开的分类子菜单高度
            openedClassifyHeight () {
                const openedClassify = this.authorizedNavigation.find(classify => classify.id === this.openedClassify)
                if (openedClassify) {
                    const modelsCount = openedClassify.children.length
                    return modelsCount * this.routerLinkHeight
                }
                return 0
=======
        isActiveClosed (classify) {
            return this.activeClassifyId === classify.id &&
                (this.openedClassify === null || !this.unfold)
        },
        isAvailableClassify (classify) {
            if (classify.hasOwnProperty('path')) {
                return true
>>>>>>> b1f8935f
            }
            return classify.children.some(sub => sub.authorized)
        },
        handleMouseEnter () {
            if (this.timer) {
                clearTimeout(this.timer)
            }
            this.$store.commit('setNavStatus', { fold: false })
        },
        handleMouseLeave () {
            this.timer = setTimeout(() => {
                this.$store.commit('setNavStatus', { fold: true })
            }, 300)
        },
        // 分类点击事件
        handleClassifyClick (classify) {
            this.checkPath(classify)
            this.toggleClassify(classify)
        },
        isRouterActive (model) {
            const path = this.$route.meta.relative || this.$route.query.relative || this.$route.path
            return model.path === path
        },
        getClassifyModelsStyle (classify) {
            return {
                height: (this.unfold && classify.id === this.openedClassify) ? this.openedClassifyHeight + 'px' : 0
            }
        },
        // 被点击的有对应的路由，则跳转
        checkPath (classify) {
            if (classify.hasOwnProperty('path')) {
                this.$router.push(classify.path)
            }
        },
        // 切换展开的分类
        toggleClassify (classify) {
            this.openedClassify = classify.id === this.openedClassify ? null : classify.id
        },
        // 切换导航展开固定
        toggleNavStick () {
            this.$store.commit('setNavStatus', {
                fold: !this.navFold,
                stick: !this.navStick
            })
        },
        handleDeleteCollection (model) {
            if (['biz', 'resource'].includes(model.id)) {
                this.$store.dispatch('userCustom/saveUsercustom', {
                    [`is_${model.id}_collected`]: false
                })
            } else {
                const customNavigation = this.usercustom[this.classifyNavigationKey] || []
                this.$store.dispatch('userCustom/saveUsercustom', {
                    [this.classifyNavigationKey]: customNavigation.filter(id => id !== model.id)
                })
            }
        }
    }
}
</script>
<style lang="scss" scoped>
$cubicBezier: cubic-bezier(0.4, 0, 0.2, 1);
$duration: 0.2s;
$color: #979ba5;

.nav-layout {
    position: relative;
    width: 60px;
    height: 100%;
    transition: width $duration $cubicBezier;

    &.sticked {
        width: 260px;
    }

    .nav-wrapper {
        position: relative;
        width: 100%;
        height: 100%;
        background: #182132;
        transition: width $duration $cubicBezier;

        &.unfold {
            width: 260px;
        }

        &.unfold.flexible:after {
            content: "";
            position: absolute;
            width: 15px;
            height: 100%;
            left: 100%;
            top: 0;
        }
    }
}

.logo {
    height: 60px;
    border-bottom: 1px solid rgba(255, 255, 255, .05);
    background-color: #182132;
    line-height: 59px;
    color: #a3acb9;
    font-size: 18px;
    overflow: hidden;
    cursor: pointer;

    img {
        display: inline-block;
        margin: 0 12px 0 14px;
        vertical-align: middle;
        height: 36px;
    }
}

.classify-list {
    height: calc(100% - 120px);
    overflow-y: auto;
    overflow-x: hidden;
    white-space: nowrap;

    &::-webkit-scrollbar {
        width: 5px;
        height: 5px;

        &-thumb {
            border-radius: 20px;
            background: rgba(165, 165, 165, .3);
            box-shadow: inset 0 0 6px hsla(0, 0%, 80%, .3);
        }
    }

    .classify-item {
        position: relative;
        transition: background-color $duration $cubicBezier;

        &.active {
            background-color: #202a3c;

            .classify-icon,
            .classify-name {
                color: #fff;
            }
        }
        &.active.closed,
        &.active.is-link {
            background-color: #3a84ff;
        }
        .classify-info {
            margin: 0;
            padding: 0;
            height: 42px;
            line-height: 42px;
            white-space: nowrap;
            font-size: 0;
            font-weight: normal;
            color: $color;
            cursor: pointer;
        }

        .classify-icon {
            display: inline-block;
            vertical-align: top;
            margin: 13px 26px 13px 22px;
            font-size: 16px;
            color: rgba(255, 255, 255, .8);
        }

        .classify-name {
            display: inline-block;
            width: calc(100% - 120px);
            vertical-align: top;
            font-size: 14px;
            @include ellipsis;
        }

        .toggle-icon {
            display: inline-block;
            vertical-align: top;
            margin: 18px;
            font-size: 12px;
            transition: all $duration $cubicBezier;

            &.open {
                transform: rotate(90deg);
            }
        }
    }
}

.classify-models {
    height: 0;
    line-height: 42px;
    font-size: 12px;
    overflow: hidden;
    transition: height $duration $cubicBezier;
    .model-link {
        position: relative;
        display: block;
        padding: 0 0 0 64px;
        color: $color;
        @include ellipsis;
        &.collection {
            padding-right: 50px;
            .icon-close {
                display: none;
                position: absolute;
                right: 20px;
                top: 10px;
                width: 25px;
                height: 25px;
                line-height: 25px;
                font-size: 16px;
                text-align: center;
                color: $color;
                &:hover {
                    color: #fff;
                }
                &:before {
                    display: block;
                    transform: scale(.5);
                }
            }
            &:hover {
                .icon-close {
                    display: block;
                }
            }
        }
        &:hover {
            color: #fff;
            background-color: #303c4c;
        }
        &.active {
            color: #fff;
            background-color: #3a84ff;
        }
        &:before {
            content: "";
            position: absolute;
            left: 29px;
            top: 19px;
            width: 4px;
            height: 4px;
            border-radius: 50%;
            background-color: currentColor;
        }
    }
}

.copyright {
    margin: 17px 0 17px 22px;
    font-size: 20px;
    line-height: 28px;
    color: $color;
    transform-origin: left;
    transform: scale(.5);
    white-space: nowrap;
}

.nav-option {
    position: absolute;
    bottom: 0;
    left: 0;
    width: 100%;
    height: 55px;
    line-height: 54px;
    border-top: 1px solid rgba(255, 255, 255, .05);
    font-size: 0;
    &:before {
        content: "";
        display: inline-block;
        height: 100%;
        width: 0;
        vertical-align: middle;
    }
    .nav-stick {
        display: inline-block;
        vertical-align: middle;
        width: 32px;
        height: 32px;
        margin: 0 0 0 13px;
        line-height: 32px;
        text-align: center;
        font-size: 14px;
        cursor: pointer;
        &:hover {
            color: #fff;
        }
    }
}

</style><|MERGE_RESOLUTION|>--- conflicted
+++ resolved
@@ -61,15 +61,6 @@
     </nav>
 </template>
 <script>
-<<<<<<< HEAD
-    import { mapGetters } from 'vuex'
-    export default {
-        data () {
-            return {
-                routerLinkHeight: 36,
-                openedClassify: 'bk_index',
-                timer: null
-=======
 import { mapGetters } from 'vuex'
 export default {
     data () {
@@ -99,7 +90,6 @@
             if (openedClassify) {
                 const modelsCount = openedClassify.children.filter(model => model.authorized).length
                 return modelsCount * this.routerLinkHeight
->>>>>>> b1f8935f
             }
             return 0
         }
@@ -114,67 +104,6 @@
             const path = this.$route.meta.relative || this.$route.query.relative || this.$route.path
             return classify.path === path || this.activeClassifyId === classify.id
         },
-<<<<<<< HEAD
-        computed: {
-            ...mapGetters(['navStick', 'navFold']),
-            ...mapGetters('objectModelClassify', ['classifications', 'authorizedNavigation', 'staticClassifyId']),
-            ...mapGetters('userCustom', ['usercustom', 'classifyNavigationKey']),
-            fixedClassifyId () {
-                return [...this.staticClassifyId, 'bk_organization']
-            },
-            unfold () {
-                return this.navStick || !this.navFold
-            },
-            customNavigation () {
-                return this.usercustom[this.classifyNavigationKey] || []
-            },
-            allModels () {
-                let models = []
-                this.authorizedNavigation.forEach(classify => {
-                    if (classify.children && classify.children.length) {
-                        classify.children.forEach(model => {
-                            models.push(model)
-                        })
-                    }
-                })
-                return models
-            },
-            // 固定到前面的分类
-            staticClassify () {
-                return this.authorizedNavigation.filter(classify => {
-                    if (classify.authorized) {
-                        return true
-                    }
-                    return this.fixedClassifyId.includes(classify.id) && classify.children.length
-                })
-            },
-            // 用户自定义到导航的分类/模型
-            customClassify () {
-                let customClassify = []
-                this.customNavigation.forEach(modelId => {
-                    const classifyModel = this.allModels.find(model => model.id === modelId)
-                    if (classifyModel) {
-                        customClassify.push({
-                            ...classifyModel,
-                            children: []
-                        })
-                    }
-                })
-                return customClassify
-            },
-            // 当前导航对应的分类ID
-            activeClassifyId () {
-                return this.$classify.classificationId
-            },
-            // 展开的分类子菜单高度
-            openedClassifyHeight () {
-                const openedClassify = this.authorizedNavigation.find(classify => classify.id === this.openedClassify)
-                if (openedClassify) {
-                    const modelsCount = openedClassify.children.length
-                    return modelsCount * this.routerLinkHeight
-                }
-                return 0
-=======
         isActiveClosed (classify) {
             return this.activeClassifyId === classify.id &&
                 (this.openedClassify === null || !this.unfold)
@@ -182,7 +111,6 @@
         isAvailableClassify (classify) {
             if (classify.hasOwnProperty('path')) {
                 return true
->>>>>>> b1f8935f
             }
             return classify.children.some(sub => sub.authorized)
         },

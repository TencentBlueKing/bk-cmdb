--- conflicted
+++ resolved
@@ -72,42 +72,17 @@
         </bk-popover>
       </section>
     </header>
-<<<<<<< HEAD
     <versionLog
       :current-version="currentVersion"
       :version-list="versionList"
       :show.sync="isShowChangeLogs">
     </versionLog>
-=======
-    <bk-version-detail
-      id="versionDetail"
-      :current-version="currentVersion"
-      :finished="true"
-      :show.sync="isShowChangeLogs"
-      :version-list="versionList"
-      :version-detail="versionDetail"
-      :get-version-detail="handleGetVersionDetail"
-    >
-      <template slot-scope="content">
-        <div v-if="content.detail">
-          <h2 style="margin-top:5px">{{content.detail}} {{$t('版本日志')}} </h2>
-          <div v-html="currentContent"></div>
-        </div>
-        <div class="exception-wrap" v-if="versionList.length === 0">
-          <bk-exception class="exception-wrap-item" type="empty">
-            <span style="font-size: 12px;">{{$t('暂无版本日志')}}</span>
-          </bk-exception>
-        </div>
-      </template>
-    </bk-version-detail>
->>>>>>> 040636b1
   </div>
 </template>
 
 <script>
   import has from 'has'
   import menu from '@/dictionary/menu'
-  import { marked } from 'marked'
   import {
     MENU_BUSINESS,
     MENU_BUSINESS_SET,
@@ -128,15 +103,8 @@
     data() {
       return {
         isShowChangeLogs: false,
-<<<<<<< HEAD
         versionList: [],
         currentVersion: '',
-=======
-        versionDetail: '',
-        versionList: [],
-        currentVersion: '',
-        currentContent: ''
->>>>>>> 040636b1
       }
     },
     computed: {
@@ -164,36 +132,19 @@
     async  mounted() {
       const oldCurrentVersion = localStorage.getItem('newVersion')
       const versionList = await this.getLogList()
-<<<<<<< HEAD
-=======
-      console.log(document.getElementsByClassName('bk-version-left'))
-      this.currentVersion = versionList.find(item => item.is_current === true)?.version || ''
->>>>>>> 040636b1
       this.versionList = versionList.map(item => ({
         title: item.version,
         date: item.time
       }))
-<<<<<<< HEAD
       this.currentVersion = versionList.find(item => item.is_current === true)?.version || ''
       if (oldCurrentVersion !== this.currentVersion) {
         this.isShowChangeLogs = true
-=======
-      if (oldCurrentVersion !== this.currentVersion) {
-        this.isShowChangeLogs = true
-        this.removeVersionLogNode()
->>>>>>> 040636b1
         localStorage.setItem('newVersion', this.currentVersion)
       }
     },
     methods: {
-<<<<<<< HEAD
       ...mapActions('versionLog', [
         'getLogList',
-=======
-      ...mapActions('changeLog', [
-        'getLogList',
-        'getLogDetail'
->>>>>>> 040636b1
       ]),
       isLinkActive(nav) {
         const { matched: [topRoute] } = this.$route
@@ -226,29 +177,6 @@
       handleChangeLog() {
         this.isShowChangeLogs = true
         this.$refs.popover.instance.hide()
-<<<<<<< HEAD
-=======
-        this.removeVersionLogNode()
-      },
-      async handleGetVersionDetail(v) {
-        const params = { version: v.title }
-        try {
-          if (v) {
-            const logDetail = await this.getLogDetail(params)
-            this.versionDetail =  v.title
-            this.currentContent = marked(logDetail)
-          }
-        } catch (e) {
-          console.error(e)
-        }
-      },
-      removeVersionLogNode() {
-        if (this.versionList.length === 0) {
-          const node = document.getElementsByClassName('bk-version')[0]
-          const delNode = document.getElementsByClassName('bk-version-left')[0]
-          node.removeChild(delNode)
-        }
->>>>>>> 040636b1
       }
     }
   }

--- conflicted
+++ resolved
@@ -60,17 +60,10 @@
         }">
         <i class="question-icon icon-cc-default"></i>
         <template slot="content">
-<<<<<<< HEAD
-          <a class="question-link" target="_blank" :href="helpDocUrl">{{$t('产品文档')}}</a>
-          <a class="question-link" target="_blank" @click="handleChangeLog()"
-            style="cursor:pointer">{{$t('版本日志')}}</a>
-          <a class="question-link" target="_blank" href="https://bk.tencent.com/s-mart/community">{{$t('问题反馈')}}</a>
-          <a class="question-link" target="_blank" href="https://github.com/Tencent/bk-cmdb">{{$t('开源社区')}}</a>
-=======
           <a class="link-item" target="_blank" :href="helpDocUrl">{{$t('产品文档')}}</a>
+          <a class="link-item" target="_blank" @click="handleChangeLog()" style="cursor:pointer">{{$t('版本日志')}}</a>
           <a class="link-item" target="_blank" href="https://bk.tencent.com/s-mart/community">{{$t('问题反馈')}}</a>
           <a class="link-item" target="_blank" href="https://github.com/Tencent/bk-cmdb">{{$t('开源社区')}}</a>
->>>>>>> 66426155
         </template>
       </bk-popover>
       <bk-popover class="info-item"
@@ -117,12 +110,9 @@
     getBizSetIdFromStorage,
     getBizSetRecentlyUsed
   } from '@/utils/business-set-helper.js'
-<<<<<<< HEAD
-  import versionLog from '../version-log'
-=======
   import { changeLocale } from '@/i18n'
   import { LANG_SET } from '@/i18n/constants'
->>>>>>> 66426155
+  import versionLog from '../version-log'
 
   export default {
     components: {
@@ -130,13 +120,10 @@
     },
     data() {
       return {
-<<<<<<< HEAD
         isShowChangeLogs: false,
         versionList: [],
         currentVersion: '',
-=======
         sysLangs: LANG_SET
->>>>>>> 66426155
       }
     },
     computed: {
@@ -222,201 +209,130 @@
 </script>
 
 <style lang="scss" scoped>
-.header-layout {
-  position: relative;
-  display: flex;
-  height: 58px;
-  background-color: #182132;
-  z-index: 1002;
-}
-.logo {
-  flex: 292px 0 0;
-  font-size: 0;
-  .logo-link {
-    display: inline-block;
-    vertical-align: middle;
+  .header-layout {
+    position: relative;
+    display: flex;
     height: 58px;
-    line-height: 58px;
-    margin-left: 23px;
-    padding-left: 38px;
-    color: #fff;
-    font-size: 16px;
-    background: url("../../assets/images/logo.svg") no-repeat 0 center;
-  }
-}
-.header-nav {
-  flex: 3;
-  font-size: 0;
-  white-space: nowrap;
-  .header-link {
-    display: inline-block;
-    vertical-align: middle;
-    height: 58px;
-    line-height: 58px;
-    padding: 0 25px;
-    color: #979ba5;
-    font-size: 14px;
-    &:hover {
-      background-color: rgba(49, 64, 94, 0.5);
+    background-color: #182132;
+    z-index: 1002;
+  }
+  .logo {
+    flex: 292px 0 0;
+    font-size: 0;
+    .logo-link {
+      display: inline-block;
+      vertical-align: middle;
+      height: 58px;
+      line-height: 58px;
+      margin-left: 23px;
+      padding-left: 38px;
       color: #fff;
-    }
-    &.router-link-active,
-    &.active {
-      background-color: rgba(49, 64, 94, 1);
-      color: #fff;
-    }
-  }
-}
-.header-info {
-  flex: 1;
-  text-align: right;
-  white-space: nowrap;
-  @include middleBlockHack;
-}
-.info-item {
-  @include inlineBlock;
-  margin: 0 25px 0 0;
-  text-align: left;
-  font-size: 0;
-  cursor: pointer;
-  .tippy-active {
-    .bk-icon {
-      color: #fff;
-    }
-    .user-icon {
-      transform: rotate(-180deg);
-    }
-<<<<<<< HEAD
-  }
-  .question-icon {
-    font-size: 16px;
-    color: #dcdee5;
-    &:hover {
-      color: #fff;
-    }
-  }
-  .info-user {
-    font-size: 14px;
-    font-weight: bold;
-    color: #fff;
-    .user-name {
-      max-width: 150px;
+      font-size: 16px;
+      background: url("../../assets/images/logo.svg") no-repeat 0 center;
+    }
+  }
+  .header-nav {
+      flex: 3;
+      font-size: 0;
+      white-space: nowrap;
+    .header-link {
+        display: inline-block;
+        vertical-align: middle;
+        height: 58px;
+        line-height: 58px;
+        padding: 0 25px;
+        color: #979ba5;
+        font-size: 14px;
+      &:hover {
+          background-color: rgba(49, 64, 94, 0.5);
+          color: #fff;
+      }
+      &.router-link-active,
+      &.active {
+          background-color: rgba(49, 64, 94, 1);
+          color: #fff;
+      }
+    }
+  }
+  .header-info {
+      flex: 1;
+      text-align: right;
+      white-space: nowrap;
+      @include middleBlockHack;
+  }
+  .info-item {
       @include inlineBlock;
-      @include ellipsis;
-    }
-    .user-icon {
-      margin-left: -4px;
-      transition: transform 0.2s linear;
-      font-size: 20px;
-      color: #fff;
-    }
-  }
-}
-.question-link {
-  display: block;
-  padding: 0 20px;
-  line-height: 40px;
-  font-size: 14px;
-  white-space: nowrap;
-  &:hover {
-    background-color: #f1f7ff;
-    color: #3a84ff;
-  }
-}
-.exception-wrap {
-  display: flex;
-  flex-wrap: wrap;
-}
-.exception-wrap .exception-wrap-item {
-  margin: 10px;
-  height: 420px;
-  padding-top: 22px;
-}
-</style>
-
-<style>
-.tippy-tooltip.header-info-popover-theme {
-  padding: 0 !important;
-  overflow: hidden;
-  border-radius: 2px !important;
-}
-=======
-    .info-item {
-        @include inlineBlock;
-        margin: 0 20px 0 0;
-        text-align: left;
-        font-size: 0;
+      margin: 0 20px 0 0;
+      text-align: left;
+      font-size: 0;
+      cursor: pointer;
+    &:last-child {
+        margin-right: 24px;
+    }
+    .tippy-active {
+        .bk-icon {
+            color: #fff;
+        }
+        .user-icon {
+            transform: rotate(-180deg);
+        }
+    }
+    .question-icon,
+    .lang-icon {
+        font-size: 16px;
+        color: #DCDEE5;
+        &:hover {
+            color: #fff;
+        }
+    }
+    .info-user {
+        font-size: 14px;
+        font-weight: bold;
+        color: #fff;
+      .user-name {
+          max-width: 150px;
+          @include inlineBlock;
+          @include ellipsis;
+      }
+      .user-icon {
+          margin-left: -4px;
+          transition: transform .2s linear;
+          font-size: 20px;
+          color: #fff;
+      }
+    }
+    .lang-icon {
+        font-size: 20px;
+    }
+  }
+  .header-info-popover-theme {
+    .link-item {
+        display: flex;
+        padding: 0 20px;
+        height: 40px;
+        font-size: 14px;
+        white-space: nowrap;
+        align-items: center;
         cursor: pointer;
-        &:last-child {
-            margin-right: 24px;
-        }
-        .tippy-active {
-            .bk-icon {
-                color: #fff;
-            }
-            .user-icon {
-                transform: rotate(-180deg);
-            }
-        }
-        .question-icon,
+
+        &:hover,
+        &.active {
+            background-color: #f1f7ff;
+            color: #3a84ff;
+        }
+
         .lang-icon {
             font-size: 16px;
-            color: #DCDEE5;
-            &:hover {
-                color: #fff;
-            }
-        }
-        .info-user {
-            font-size: 14px;
-            font-weight: bold;
-            color: #fff;
-            .user-name {
-                max-width: 150px;
-                @include inlineBlock;
-                @include ellipsis;
-            }
-            .user-icon {
-                margin-left: -4px;
-                transition: transform .2s linear;
-                font-size: 20px;
-                color: #fff;
-            }
-        }
-        .lang-icon {
-            font-size: 20px;
-        }
-    }
-
-    .header-info-popover-theme {
-      .link-item {
-          display: flex;
-          padding: 0 20px;
-          height: 40px;
-          font-size: 14px;
-          white-space: nowrap;
-          align-items: center;
-          cursor: pointer;
-
-          &:hover,
-          &.active {
-              background-color: #f1f7ff;
-              color: #3a84ff;
-          }
-
-          .lang-icon {
-              font-size: 16px;
-              margin-right: 4px;
-          }
-      }
-    }
+            margin-right: 4px;
+        }
+    }
+  }
 </style>
-
 <style>
-    .tippy-tooltip.header-info-popover-theme {
-        padding-left: 0 !important;
-        padding-right: 0 !important;
-        overflow: hidden;
-        border-radius: 2px !important;
-    }
->>>>>>> 66426155
+  .tippy-tooltip.header-info-popover-theme {
+      padding-left: 0 !important;
+      padding-right: 0 !important;
+      overflow: hidden;
+      border-radius: 2px !important;
+  }
 </style>
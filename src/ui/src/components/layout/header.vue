--- conflicted
+++ resolved
@@ -41,7 +41,7 @@
                     </a>
                 </div>
             </div>
-            <div class="admin" v-if="$isAuthorized(OPERATION.SYSTEM_MANAGEMENT, {type: 'system'})" @click="toggleAdminView">
+            <div class="admin" v-if="$isAuthorized(OPERATION.SYSTEM_MANAGEMENT, { type: 'system' })" @click="toggleAdminView">
                 {{isAdminView ? $t('Common["返回业务管理"]') : $t('Common["管理员后台"]')}}
             </div>
         </div>
@@ -65,16 +65,6 @@
             ...mapGetters(['site', 'userName', 'admin', 'showBack', 'navStick', 'headerTitle', 'isAdminView']),
             userRole () {
                 return this.admin ? this.$t('Common["管理员"]') : this.$t('Common["普通用户"]')
-<<<<<<< HEAD
-            },
-            title () {
-                const {
-                    $classify
-                } = this
-                const title = $classify.i18n ? this.$t($classify.i18n) : $classify.name
-                return this.$route.meta.title ? this.$route.meta.title : title
-=======
->>>>>>> e01d6b0b
             }
         },
         methods: {

<template>
    <table :class="['cc-table-body', {'row-border': table.rowBorder, 'col-border': table.colBorder, 'stripe': table.stripe}]">
        <colgroup>
            <col v-for="(width, index) in layout.colgroup" :key="index" :width="width">
        </colgroup>
        <tbody v-show="table.list.length">
            <tr v-for="(item, rowIndex) in table.list" :key="rowIndex" @click="handleRowClick(item, rowIndex)">
                <template v-for="(head, colIndex) in table.header">
<<<<<<< HEAD
                    <td v-if="head.type === 'checkbox'" @click.stop :key="colIndex">
                        <data-content class="data-content checkbox-content"
                            v-if="table.$scopedSlots[head[table.valueKey]]"
                            :item="item"
                            :head="head"
                            :layout="layout"
                            :rowIndex="rowIndex">
                        </data-content>
                        <label v-else class="bk-form-checkbox bk-checkbox-small" :for="getCheckboxId(head, rowIndex)">
=======
                    <td v-if="head.type === 'checkbox' && !table.$scopedSlots[head[table.valueKey]]" class="data-content checkbox-content" @click.stop :key="colIndex">
                        <label class="bk-form-checkbox bk-checkbox-small" :for="getCheckboxId(head, rowIndex)">
>>>>>>> 07ca4948
                            <input type="checkbox"
                                :id="getCheckboxId(head, rowIndex)"
                                :checked="checked.indexOf(item[head[table.valueKey]]) !== -1"
                                @change="handleRowCheck(item[head[table.valueKey]], rowIndex)">
                        </label>
                    </td>
<<<<<<< HEAD
                    <td is="data-content" class="data-content" v-else
=======
                    <td is="data-content" :class="['data-content', {'checkbox-content': head.type === 'checkbox'}]" v-else
>>>>>>> 07ca4948
                        :key="colIndex"
                        :item="item"
                        :head="head"
                        :layout="layout"
                        :rowIndex="rowIndex"
                        :colIndex="colIndex">
                    </td>
                </template>
            </tr>
        </tbody>
        <tbody v-if="!table.list.length">
            <tr>
<<<<<<< HEAD
                <td is="data-empty" class="data-empty" :colspan="table.header.length" align="center" :style="{height: emptyHeight}" :layout="layout"></td>
=======
                <td is="data-empty" class="data-empty" align="center"
                    :colspan="table.header.length"
                    :style="{height: emptyHeight}" 
                    :layout="layout">
                </td>
>>>>>>> 07ca4948
            </tr>
        </tbody>
    </table>
</template>

<script>
    export default {
        props: {
            layout: Object
        },
        data () {
            return {}
        },
        computed: {
            table () {
                return this.layout.table
            },
            checked () {
                return this.table.checked
            },
            emptyHeight () {
                return this.table.emptyHeight + 'px'
            }
        },
        methods: {
            getCheckboxId (head, rowIndex) {
                return `table-${this.layout.id}-body-${head[this.table.valueKey]}-checkbox-${rowIndex}`
            },
            getColWidth (width, index) {
                let total = this.layout.colgroup.length
                if ((index === total - 1) && this.layout.scrollY) {
                    return width - this.table.gutterWidth
                }
                return width
            },
            handleRowCheck (value, rowIndex) {
                let checked = [...this.checked]
                const index = checked.indexOf(value)
                if (this.table.multipleCheck) {
                    if (index === -1) {
                        checked.push(value)
                    } else {
                        checked.splice(index, 1)
                    }
                } else {
                    checked = index === -1 ? [value] : []
                }
                this.table.$emit('update:checked', checked)
                this.table.$emit('handleRowCheck', value, rowIndex)
            },
            handleRowClick (item, rowIndex) {
                this.table.$emit('handleRowClick', item, rowIndex)
            }
        },
        components: {
            'data-content': {
                props: ['head', 'item', 'layout', 'rowIndex', 'colIndex'],
                render (h) {
                    const table = this.layout.table
                    const column = this.head[table.valueKey]
                    const defaultConfig = {
                        on: {
                            click: this.handleCellClick
                        }
                    }
                    if (typeof table.renderCell === 'function') {
                        return h('td', defaultConfig, table.renderCell(this.item, this.head, this.layout))
                    } else if (table.$scopedSlots[column]) {
<<<<<<< HEAD
                        return h('td', defaultConfig, table.$scopedSlots[column]({item: this.item, rowIndex: this.rowIndex, colIndex: this.colIndex, layout: this.layout}))
=======
                        return h('td', defaultConfig, table.$scopedSlots[column]({item: this.item, rowIndex: this.rowIndex}))
>>>>>>> 07ca4948
                    } else {
                        return h('td', Object.assign({}, defaultConfig, {attrs: {title: this.item[this.head[table.valueKey]]}}), this.item[this.head[table.valueKey]])
                    }
                },
                methods: {
                    handleCellClick () {
                        this.layout.table.$emit('handleCellClick', this.item, this.rowIndex, this.colIndex)
                    }
                }
            },
            'data-empty': {
                props: ['layout'],
                render (h) {
                    const dataEmptySlot = this.layout.table.$slots['data-empty']
                    if (dataEmptySlot) {
                        return h('td', {}, dataEmptySlot)
                    } else {
                        return h('td', {}, this.$t("Common['暂时没有数据']"))
                    }
                }
            }
        }
    }
</script>

<style lang="scss" scoped>
    .cc-table-body{
        color: $textColor;
        text-align: left;
        border-collapse: separate;
        border-spacing: 0;
        table-layout: fixed;
        tr {
            &:hover{
                background-color: #f1f7ff;
            }
            td {
                height: 40px;
                cursor: pointer;
                @include ellipsis;
            }
        }
    }
    .cc-table-body.row-border {
        tr {
            td {
                border-bottom: 1px solid $tableBorderColor;
            }
        }
        tr:last-child{
            td {
                border-bottom: none;
            }
        }
    }
    .cc-table-body.col-border{
        tr {
            td {
                border-right: 1px solid $tableBorderColor;
                &:last-child{
                    border-right: none;
                }
            }
        }
    }
    .cc-table-body.stripe {
        tr:nth-child(2n) {
            background-color: #f1f7ff;
        }
    }
    .bk-form-checkbox{
        display: block;
        width: 100%;
        height: 100%;
        text-align: center;
        padding: 0;
        cursor: pointer;
        &:before{
            content: '';
            width: 0;
            height: 100%;
            display: inline-block;
            vertical-align: middle;
        }
        input[type='checkbox'] {
            display: inline-block;
            vertical-align: middle;
        }
    }
    .data-content{
        padding: 0 16px;
        font-size: 12px;
        @include ellipsis;
        &.checkbox-content{
            padding: 0;
            height: 100%;
        }
    }
    .data-empty{
        font-size: 12px;
    }
</style><|MERGE_RESOLUTION|>--- conflicted
+++ resolved
@@ -6,31 +6,15 @@
         <tbody v-show="table.list.length">
             <tr v-for="(item, rowIndex) in table.list" :key="rowIndex" @click="handleRowClick(item, rowIndex)">
                 <template v-for="(head, colIndex) in table.header">
-<<<<<<< HEAD
-                    <td v-if="head.type === 'checkbox'" @click.stop :key="colIndex">
-                        <data-content class="data-content checkbox-content"
-                            v-if="table.$scopedSlots[head[table.valueKey]]"
-                            :item="item"
-                            :head="head"
-                            :layout="layout"
-                            :rowIndex="rowIndex">
-                        </data-content>
-                        <label v-else class="bk-form-checkbox bk-checkbox-small" :for="getCheckboxId(head, rowIndex)">
-=======
                     <td v-if="head.type === 'checkbox' && !table.$scopedSlots[head[table.valueKey]]" class="data-content checkbox-content" @click.stop :key="colIndex">
                         <label class="bk-form-checkbox bk-checkbox-small" :for="getCheckboxId(head, rowIndex)">
->>>>>>> 07ca4948
                             <input type="checkbox"
                                 :id="getCheckboxId(head, rowIndex)"
                                 :checked="checked.indexOf(item[head[table.valueKey]]) !== -1"
                                 @change="handleRowCheck(item[head[table.valueKey]], rowIndex)">
                         </label>
                     </td>
-<<<<<<< HEAD
-                    <td is="data-content" class="data-content" v-else
-=======
                     <td is="data-content" :class="['data-content', {'checkbox-content': head.type === 'checkbox'}]" v-else
->>>>>>> 07ca4948
                         :key="colIndex"
                         :item="item"
                         :head="head"
@@ -43,15 +27,11 @@
         </tbody>
         <tbody v-if="!table.list.length">
             <tr>
-<<<<<<< HEAD
-                <td is="data-empty" class="data-empty" :colspan="table.header.length" align="center" :style="{height: emptyHeight}" :layout="layout"></td>
-=======
                 <td is="data-empty" class="data-empty" align="center"
                     :colspan="table.header.length"
                     :style="{height: emptyHeight}" 
                     :layout="layout">
                 </td>
->>>>>>> 07ca4948
             </tr>
         </tbody>
     </table>
@@ -120,11 +100,7 @@
                     if (typeof table.renderCell === 'function') {
                         return h('td', defaultConfig, table.renderCell(this.item, this.head, this.layout))
                     } else if (table.$scopedSlots[column]) {
-<<<<<<< HEAD
                         return h('td', defaultConfig, table.$scopedSlots[column]({item: this.item, rowIndex: this.rowIndex, colIndex: this.colIndex, layout: this.layout}))
-=======
-                        return h('td', defaultConfig, table.$scopedSlots[column]({item: this.item, rowIndex: this.rowIndex}))
->>>>>>> 07ca4948
                     } else {
                         return h('td', Object.assign({}, defaultConfig, {attrs: {title: this.item[this.head[table.valueKey]]}}), this.item[this.head[table.valueKey]])
                     }

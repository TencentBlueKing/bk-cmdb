--- conflicted
+++ resolved
@@ -1,6 +1,6 @@
+
 <template>
-<<<<<<< HEAD
-  <div class="field-view-layout">
+  <cmdb-sticky-layout class="field-view-layout">
     <div class="field-view-list" ref="fieldList">
       <div class="property-item">
         <div class="property-name">
@@ -36,20 +36,20 @@
         <div class="property-name">
           <span>{{$t('正则校验')}}</span>：
         </div>
-        <span class="property-value">{{field.option || '--'}}</span>
+        <span class="property-value">{{option || '--'}}</span>
       </div>
       <template v-else-if="['int', 'float'].includes(field.bk_property_type)">
         <div class="property-item">
           <div class="property-name">
             <span>{{$t('最小值')}}</span>：
           </div>
-          <span class="property-value">{{field.option.min || (field.option.min === 0 ? 0 : '--')}}</span>
+          <span class="property-value">{{option.min || (option.min === 0 ? 0 : '--')}}</span>
         </div>
         <div class="property-item">
           <div class="property-name">
             <span>{{$t('最大值')}}</span>：
           </div>
-          <span class="property-value">{{field.option.max || (field.option.max === 0 ? 0 : '--')}}</span>
+          <span class="property-value">{{option.max || (option.max === 0 ? 0 : '--')}}</span>
         </div>
       </template>
       <div class="property-item">
@@ -71,15 +71,16 @@
         <span class="property-value" v-html="getEnumValue()"></span>
       </div>
     </div>
-    <div class="btns" :class="{ 'sticky-layout': scrollbar }" v-if="canEdit">
-      <bk-button class="mr10" theme="primary" @click="handleEdit">{{$t('编辑')}}</bk-button>
-      <bk-button class="delete-btn" v-if="!field.ispre" @click="handleDelete">{{$t('删除')}}</bk-button>
-    </div>
-  </div>
+    <template slot="footer" slot-scope="{ sticky }" v-if="canEdit">
+      <div class="btns" :class="{ 'is-sticky': sticky }">
+        <bk-button class="mr10" theme="primary" @click="handleEdit">{{$t('编辑')}}</bk-button>
+        <bk-button class="delete-btn" v-if="!field.ispre" @click="handleDelete">{{$t('删除')}}</bk-button>
+      </div>
+    </template>
+  </cmdb-sticky-layout>
 </template>
 
 <script>
-  import { addResizeListener, removeResizeListener } from '@/utils/resize-events'
   export default {
     props: {
       field: {
@@ -107,11 +108,19 @@
         scrollbar: false
       }
     },
-    mounted() {
-      addResizeListener(this.$refs.fieldList, this.handleScrollbar)
-    },
-    beforeDestroy() {
-      removeResizeListener(this.$refs.fieldList, this.handleScrollbar)
+    computed: {
+      type() {
+        return this.field.bk_property_type
+      },
+      option() {
+        if (['int', 'float'].includes(this.type)) {
+          return this.field.option || { min: null, max: null }
+        }
+        if (['enum', 'list'].includes(this.type)) {
+          return this.field.option || []
+        }
+        return this.field.option
+      }
     },
     methods: {
       getEnumValue() {
@@ -129,155 +138,6 @@
           } else if (type === 'list') {
             return value.length ? value.join('<br>') : '--'
           }
-=======
-    <cmdb-sticky-layout class="field-view-layout">
-        <div class="field-view-list" ref="fieldList">
-            <div class="property-item">
-                <div class="property-name">
-                    <span>{{$t('唯一标识')}}</span>：
-                </div>
-                <span class="property-value">{{field.bk_property_id}}</span>
-            </div>
-            <div class="property-item">
-                <div class="property-name">
-                    <span>{{$t('字段名称')}}</span>：
-                </div>
-                <span class="property-value">{{field.bk_property_name}}</span>
-            </div>
-            <div class="property-item">
-                <div class="property-name">
-                    <span>{{$t('字段类型')}}</span>：
-                </div>
-                <span class="property-value">{{fieldTypeMap[field.bk_property_type]}}</span>
-            </div>
-            <div class="property-item">
-                <div class="property-name">
-                    <span>{{$t('是否可编辑')}}</span>：
-                </div>
-                <span class="property-value">{{field.editable ? $t('可编辑') : $t('不可编辑')}}</span>
-            </div>
-            <div class="property-item">
-                <div class="property-name">
-                    <span>{{$t('是否必填')}}</span>：
-                </div>
-                <span class="property-value">{{field.isrequired ? $t('必填') : $t('非必填')}}</span>
-            </div>
-            <div class="property-item" v-if="['singlechar', 'longchar'].includes(field.bk_property_type)">
-                <div class="property-name">
-                    <span>{{$t('正则校验')}}</span>：
-                </div>
-                <span class="property-value">{{option || '--'}}</span>
-            </div>
-            <template v-else-if="['int', 'float'].includes(field.bk_property_type)">
-                <div class="property-item">
-                    <div class="property-name">
-                        <span>{{$t('最小值')}}</span>：
-                    </div>
-                    <span class="property-value">{{option.min || (option.min === 0 ? 0 : '--')}}</span>
-                </div>
-                <div class="property-item">
-                    <div class="property-name">
-                        <span>{{$t('最大值')}}</span>：
-                    </div>
-                    <span class="property-value">{{option.max || (option.max === 0 ? 0 : '--')}}</span>
-                </div>
-            </template>
-            <div class="property-item">
-                <div class="property-name">
-                    <span>{{$t('单位')}}</span>：
-                </div>
-                <span class="property-value">{{field.unit || '--'}}</span>
-            </div>
-            <div class="property-item">
-                <div class="property-name">
-                    <span>{{$t('用户提示')}}</span>：
-                </div>
-                <span class="property-value">{{field.placeholder || '--'}}</span>
-            </div>
-            <div class="property-item enum-list" v-if="['enum', 'list'].includes(field.bk_property_type)">
-                <div class="property-name">
-                    <span>{{$t('枚举值')}}</span>：
-                </div>
-                <span class="property-value" v-html="getEnumValue()"></span>
-            </div>
-        </div>
-        <template slot="footer" slot-scope="{ sticky }" v-if="canEdit">
-            <div class="btns" :class="{ 'is-sticky': sticky }">
-                <bk-button class="mr10" theme="primary" @click="handleEdit">{{$t('编辑')}}</bk-button>
-                <bk-button class="delete-btn" v-if="!field.ispre" @click="handleDelete">{{$t('删除')}}</bk-button>
-            </div>
-        </template>
-    </cmdb-sticky-layout>
-</template>
-
-<script>
-    export default {
-        props: {
-            field: {
-                type: Object,
-                default: () => {}
-            },
-            canEdit: Boolean
-        },
-        data () {
-            return {
-                fieldTypeMap: {
-                    'singlechar': this.$t('短字符'),
-                    'int': this.$t('数字'),
-                    'float': this.$t('浮点'),
-                    'enum': this.$t('枚举'),
-                    'date': this.$t('日期'),
-                    'time': this.$t('时间'),
-                    'longchar': this.$t('长字符'),
-                    'objuser': this.$t('用户'),
-                    'timezone': this.$t('时区'),
-                    'bool': 'bool',
-                    'list': this.$t('列表'),
-                    'organization': this.$t('组织')
-                },
-                scrollbar: false
-            }
-        },
-        computed: {
-            type () {
-                return this.field.bk_property_type
-            },
-            option () {
-                if (['int', 'float'].includes(this.type)) {
-                    return this.field.option || { min: null, max: null }
-                }
-                if (['enum', 'list'].includes(this.type)) {
-                    return this.field.option || []
-                }
-                return this.field.option
-            }
-        },
-        methods: {
-            getEnumValue () {
-                const value = this.field.option
-                const type = this.field.bk_property_type
-                if (Array.isArray(value)) {
-                    if (type === 'enum') {
-                        const arr = value.map(item => {
-                            if (item.is_default) {
-                                return `${item.name}(${item.id}, ${this.$t('默认值')})`
-                            }
-                            return `${item.name}(${item.id})`
-                        })
-                        return arr.length ? arr.join('<br>') : '--'
-                    } else if (type === 'list') {
-                        return value.length ? value.join('<br>') : '--'
-                    }
-                }
-                return '--'
-            },
-            handleEdit () {
-                this.$emit('on-edit')
-            },
-            handleDelete () {
-                this.$emit('on-delete')
-            }
->>>>>>> 99a5fb17
         }
         return '--'
       },
@@ -286,10 +146,6 @@
       },
       handleDelete() {
         this.$emit('on-delete')
-      },
-      handleScrollbar() {
-        const el = this.$refs.fieldList
-        this.scrollbar = el.scrollHeight !== el.offsetHeight
       }
     }
   }

--- conflicted
+++ resolved
@@ -19,14 +19,8 @@
     class="field-group"
     :class="{
       'is-dragging': isDragging,
-<<<<<<< HEAD
       'is-readonly': !updateAuth,
     }">
-=======
-      'is-readonly': !updateAuth
-    }"
-    v-bkloading="{ isLoading: $loading(Object.values(requestIds)), extCls: 'field-loading' }">
->>>>>>> c8c5a7ef
     <div class="field-options">
       <cmdb-auth
         v-if="isShowOptionBtn"
@@ -41,36 +35,38 @@
           >
         </template>
       </cmdb-auth>
-<<<<<<< HEAD
+      <bk-dropdown-menu
+        v-if="canBeImport"
+        class="dropdown-menu"
+        :align="'left'">
+        <template slot="dropdown-trigger">
+          <bk-button class="import-btn"
+            >{{ $t('导入') }}
+            <i :class="['bk-icon icon-angle-down']"></i>
+          </bk-button>
+        </template>
+        <ul slot="dropdown-content" class="bk-dropdown-list">
+          <li v-if="hideImport" class="bk-dropdown-item">
+            <cmdb-auth
+              tag="label"
+              class="label-btn"
+              :auth="importAuth"
+              :class="{ disabled: isReadOnlyImport }"
+              @click="handleImport">
+              <span class="label-btn-text">{{ $t('导入字段') }}</span>
+            </cmdb-auth>
+          </li>
+          <li class="bk-dropdown-item" @click="handleExport">
+            <label class="label-btn">
+              <span class="label-btn-text">{{ $t('导出字段') }}</span>
+            </label>
+          </li>
+        </ul>
+      </bk-dropdown-menu>
       <cmdb-auth
         v-if="isShowOptionBtn"
         :auth="authResources"
         @update-auth="handleReceiveAuth">
-=======
-      <bk-dropdown-menu class="dropdown-menu" :align="'left'" v-if="canBeImport">
-        <template slot="dropdown-trigger">
-          <bk-button class="import-btn">{{$t('导入')}}
-            <i :class="['bk-icon icon-angle-down']"></i>
-          </bk-button>
-        </template>
-        <ul class="bk-dropdown-list" slot="dropdown-content">
-          <li class="bk-dropdown-item" v-if="hideImport">
-            <cmdb-auth tag="label" class="label-btn"
-              :auth="importAuth"
-              :class="{ 'disabled': isReadOnlyImport }"
-              @click="handleImport">
-              <span class="label-btn-text">{{$t('导入字段')}}</span>
-            </cmdb-auth>
-          </li>
-          <li class="bk-dropdown-item" @click="handleExport">
-            <label class="label-btn">
-              <span class="label-btn-text">{{$t('导出字段')}}</span>
-            </label>
-          </li>
-        </ul>
-      </bk-dropdown-menu>
-      <cmdb-auth v-if="isShowOptionBtn" :auth="authResources" @update-auth="handleReceiveAuth">
->>>>>>> c8c5a7ef
         <template #default="{ disabled }">
           <bk-button
             :disabled="disabled || activeModel.bk_ispaused"
@@ -109,12 +105,7 @@
         :disabled="!updateAuth"
         @start="handleGroupDragStart"
         @end="handleGroupDragEnd"
-<<<<<<< HEAD
         @change="handleGroupDragChange">
-=======
-        @change="handleGroupDragChange"
-        v-model="displayGroupedProperties">
->>>>>>> c8c5a7ef
         <div
           v-for="(group, groupIndex) in displayGroupedProperties"
           :key="group.bk_classification_id"
@@ -154,13 +145,9 @@
           </div>
           <bk-transition name="collapse" duration-type="ease">
             <draggable
-<<<<<<< HEAD
-=======
-              class="field-list"
->>>>>>> c8c5a7ef
               v-show="!groupCollapseState[group.info.bk_group_id]"
               v-model="group.properties"
-              class="field-list clearfix"
+              class="field-list"
               tag="ul"
               ghost-class="field-item-ghost"
               draggable=".field-item"
@@ -175,13 +162,9 @@
               @end="handleModelDragEnd"
               @change="handleModelDragChange">
               <li
-<<<<<<< HEAD
                 v-for="(property, fieldIndex) in group.properties"
                 :key="fieldIndex"
-                class="field-item fl"
-                :class="{
-                  'only-ready': !updateAuth || !isFieldEditable(property),
-                }"
+                class="field-item"
                 @click="
                   handleFieldDetailsView({
                     group,
@@ -190,68 +173,22 @@
                     property,
                   })
                 ">
-                <span class="drag-icon"></span>
-                <div class="drag-content">
-                  <div class="field-name">
-                    <span :title="property.bk_property_name">{{
-                      property.bk_property_name
-                    }}</span>
-                    <i v-if="property.isrequired">*</i>
-                  </div>
-                  <p>
-                    {{ fieldTypeMap[property.bk_property_type] }}
-                    <span class="field-id">{{ property.bk_property_id }}</span>
-                  </p>
-                </div>
-                <template v-if="isGlobalView || isBizCustomData(property)">
-                  <cmdb-auth
-                    class="mr10"
-                    :auth="authResources"
-                    @update-auth="handleReceiveAuth"
-                    @click.native.stop>
-                    <bk-button
-                      slot-scope="{ disabled }"
-                      class="field-button"
-                      :text="true"
-                      :disabled="disabled || !isFieldEditable(property, false)"
-                      @click.stop="handleEditField(group, property)">
-                      <i class="field-button-icon icon-cc-edit-shape"></i>
-                    </bk-button>
-                  </cmdb-auth>
-                  <cmdb-auth
-                    v-if="!property.ispre"
-                    class="mr10"
-                    :auth="authResources"
-                    @update-auth="handleReceiveAuth"
-                    @click.native.stop>
-                    <bk-button
-                      slot-scope="{ disabled }"
-                      class="field-button"
-                      :text="true"
-                      :disabled="disabled || !isFieldEditable(property)"
-                      @click.stop="
-                        handleDeleteField({
-                          property,
-                          index: groupIndex,
-                          fieldIndex,
-                        })
-                      ">
-                      <i class="field-button-icon bk-icon icon-cc-del"></i>
-                    </bk-button>
-                  </cmdb-auth>
-                </template>
-=======
-                class="field-item"
-                v-for="(property, fieldIndex) in group.properties"
-                :key="fieldIndex"
-                @click="handleFieldDetailsView({ group, index: groupIndex, fieldIndex, property })">
                 <field-card
-                  :class="['field-card-container',{ 'only-ready': (!updateAuth || !isFieldEditable(property)) }]"
+                  :class="[
+                    'field-card-container',
+                    { 'only-ready': !updateAuth || !isFieldEditable(property) },
+                  ]"
                   :field="property"
                   :field-unique="getFieldUnique(property)"
                   :deletable="false"
                   :only-ready="!updateAuth || !isFieldEditable(property)"
-                  @remove-field="handleDeleteField({ property, index: groupIndex, fieldIndex })">
+                  @remove-field="
+                    handleDeleteField({
+                      property,
+                      index: groupIndex,
+                      fieldIndex,
+                    })
+                  ">
                   <template #action-append>
                     <cmdb-auth
                       class="mr10"
@@ -262,34 +199,48 @@
                         slot-scope="{ disabled }"
                         class="field-button"
                         :text="true"
-                        :disabled="disabled || !isFieldEditable(property, false)"
+                        :disabled="
+                          disabled || !isFieldEditable(property, false)
+                        "
                         @click.stop="handleEditField(group, property)">
                         <i class="field-button-icon icon-cc-edit-shape"></i>
                       </bk-button>
                     </cmdb-auth>
                     <cmdb-auth
+                      v-if="!property.ispre"
                       class="mr10"
+                      :auth="authResources"
                       @update-auth="handleReceiveAuth"
-                      :auth="authResources"
-                      @click.native.stop
-                      v-if="!property.ispre">
+                      @click.native.stop>
                       <bk-button
                         slot-scope="{ disabled }"
                         class="field-button"
                         :text="true"
-                        :disabled="disabled || !isFieldEditable(property) || isTemplateField(property)"
-                        @click.stop="handleDeleteField({ property, index: groupIndex, fieldIndex })">
+                        :disabled="
+                          disabled ||
+                          !isFieldEditable(property) ||
+                          isTemplateField(property)
+                        "
+                        @click.stop="
+                          handleDeleteField({
+                            property,
+                            index: groupIndex,
+                            fieldIndex,
+                          })
+                        ">
                         <i class="field-button-icon bk-icon icon-cc-del"></i>
                       </bk-button>
                     </cmdb-auth>
                   </template>
-                  <template #tag-append v-if="isTemplateField(property)">
-                    <div @mouseenter="(event) => handleTemplateTagHover(event, property)">
+                  <template v-if="isTemplateField(property)" #tag-append>
+                    <div
+                      @mouseenter="
+                        event => handleTemplateTagHover(event, property)
+                      ">
                       <mini-tag :text="$t('模板')" hover-bg-color="#C9F5E2" />
                     </div>
                   </template>
                 </field-card>
->>>>>>> c8c5a7ef
               </li>
               <li v-if="isEditable(group.info)" class="field-add fl">
                 <cmdb-auth
@@ -304,11 +255,7 @@
                     :disabled="disabled"
                     @click.stop="handleAddField(group)">
                     <i class="bk-icon icon-plus"></i>
-<<<<<<< HEAD
-                    {{ customObjId ? $t('新建业务字段') : $t('添加') }}
-=======
-                    {{customObjId ? $t('新建业务字段') : $t('添加字段')}}
->>>>>>> c8c5a7ef
+                    {{ customObjId ? $t('新建业务字段') : $t('添加字段') }}
                   </bk-button>
                 </cmdb-auth>
               </li>
@@ -513,16 +460,20 @@
         @on-apply="handleApplyConfig">
       </cmdb-columns-config>
     </bk-sideslider>
-    <div class="field-bind-template-popover-content" ref="fieldBindTemplateRef"
+    <div
+      ref="fieldBindTemplateRef"
       v-bkloading="{
         isLoading: $loading(bindTemplatePopover.requestId),
         size: 'mini',
         theme: 'primary',
-        mode: 'spin'
-      }">
-      <i18n path="xx模板的字段" v-if="bindTemplatePopover.template.name">
+        mode: 'spin',
+      }"
+      class="field-bind-template-popover-content">
+      <i18n v-if="bindTemplatePopover.template.name" path="xx模板的字段">
         <template #template>
-          <span class="template-name" @click.stop="handleViewTemplate(bindTemplatePopover.template.id)">
+          <span
+            class="template-name"
+            @click.stop="handleViewTemplate(bindTemplatePopover.template.id)">
             {{ bindTemplatePopover.template.name }}
           </span>
         </template>
@@ -532,22 +483,28 @@
 </template>
 
 <script>
-<<<<<<< HEAD
 import Draggable from 'vuedraggable'
 import has from 'has'
 import debounce from 'lodash.debounce'
 import { mapGetters, mapActions, mapState } from 'vuex'
 import { v4 as uuidv4 } from 'uuid'
 
-import { MENU_BUSINESS } from '@/dictionary/menu-symbol'
+import {
+  MENU_BUSINESS,
+  MENU_MODEL_FIELD_TEMPLATE,
+} from '@/dictionary/menu-symbol'
 import { BUILTIN_MODELS } from '@/dictionary/model-constants'
 import { PROPERTY_TYPE_NAMES } from '@/dictionary/property-constants'
+import fieldTemplateService from '@/service/field-template'
 import CollapseGroupTitle from '@/views/model-manage/children/collapse-group-title.vue'
+import useUnique from '@/views/field-template/children/use-unique.js'
+import FieldCard from '@/components/model-manage/field-card.vue'
 import CmdbColumnsConfig from '@/components/columns-config/columns-config.vue'
-
+import MiniTag from '@/components/ui/other/mini-tag.vue'
+
+import fieldDetailsView from './field-view'
+import previewField from './preview-field'
 import theFieldDetail from './field-detail'
-import previewField from './preview-field'
-import fieldDetailsView from './field-view'
 
 export default {
   name: 'FieldGroup',
@@ -558,9 +515,15 @@
     fieldDetailsView,
     CmdbColumnsConfig,
     CollapseGroupTitle,
+    FieldCard,
+    MiniTag,
   },
   props: {
     customObjId: String,
+    canBeImport: Boolean,
+    hideImport: Boolean,
+    isReadOnlyImport: Boolean,
+    importAuth: Object,
   },
   data() {
     return {
@@ -582,129 +545,6 @@
         selectedProperties: [],
         addedProperties: [],
         deletedProperties: [],
-=======
-  import Draggable from 'vuedraggable'
-  import has from 'has'
-  import debounce from 'lodash.debounce'
-  import theFieldDetail from './field-detail'
-  import previewField from './preview-field'
-  import fieldDetailsView from './field-view'
-  import CmdbColumnsConfig from '@/components/columns-config/columns-config.vue'
-  import { mapGetters, mapActions, mapState } from 'vuex'
-  import { MENU_BUSINESS, MENU_MODEL_FIELD_TEMPLATE } from '@/dictionary/menu-symbol'
-  import { BUILTIN_MODELS } from '@/dictionary/model-constants'
-  import { v4 as uuidv4 } from 'uuid'
-  import CollapseGroupTitle from '@/views/model-manage/children/collapse-group-title.vue'
-  import { PROPERTY_TYPE_NAMES } from '@/dictionary/property-constants'
-  import FieldCard from '@/components/model-manage/field-card.vue'
-  import useUnique from '@/views/field-template/children/use-unique.js'
-  import fieldTemplateService from '@/service/field-template'
-  import MiniTag from '@/components/ui/other/mini-tag.vue'
-
-  export default {
-    name: 'FieldGroup',
-    components: {
-      Draggable,
-      theFieldDetail,
-      previewField,
-      fieldDetailsView,
-      CmdbColumnsConfig,
-      CollapseGroupTitle,
-      FieldCard,
-      MiniTag
-    },
-    props: {
-      customObjId: String,
-      canBeImport: Boolean,
-      hideImport: Boolean,
-      isReadOnlyImport: Boolean,
-      importAuth: Object
-    },
-    data() {
-      return {
-        updateAuth: false,
-        isDragging: false,
-        properties: [],
-        groups: [],
-        groupedProperties: [],
-        displayGroupedProperties: [],
-        previewShow: false,
-        keyword: '',
-        groupCollapseState: {},
-        initGroupState: {},
-        fieldTypeMap: PROPERTY_TYPE_NAMES,
-        dialog: {
-          isShow: false,
-          group: null,
-          filter: '',
-          selectedProperties: [],
-          addedProperties: [],
-          deletedProperties: []
-        },
-        groupDialog: {
-          isShowContent: false,
-          isShow: false,
-          type: 'create',
-          title: this.$t('新建分组')
-        },
-        groupForm: {
-          groupName: '',
-          isCollapse: false
-        },
-        slider: {
-          view: 'details',
-          isShow: false,
-          title: this.$t('新建字段'),
-          isEditField: false,
-          curField: {},
-          curGroup: {},
-          group: {},
-          beforeClose: null,
-          index: null,
-          fieldIndex: null,
-          backView: ''
-        },
-        configProperty: {
-          show: false,
-          selected: []
-        },
-        requestIds: {
-          properties: Symbol(),
-          propertyGroups: Symbol()
-        },
-        dataEmpty: {
-          type: 'search',
-        },
-        uniqueList: [],
-        bindTemplatePopover: {
-          show: false,
-          instance: null,
-          template: {},
-          requestId: ''
-        }
-      }
-    },
-    computed: {
-      ...mapState('userCustom', ['globalUsercustom']),
-      ...mapGetters(['supplierAccount']),
-      ...mapGetters('objectModel', ['activeModel']),
-      ...mapGetters('objectMainLineModule', ['isMainLine']),
-      isGlobalView() {
-        const [topRoute] = this.$route.matched
-        return topRoute ? topRoute.name !== MENU_BUSINESS : true
-      },
-      bizId() {
-        if (this.isGlobalView) {
-          return null
-        }
-        return parseInt(this.$route.params.bizId, 10)
-      },
-      objId() {
-        return this.$route.params.modelId || this.customObjId
-      },
-      isReadOnly() {
-        return this.activeModel && this.activeModel.bk_ispaused
->>>>>>> c8c5a7ef
       },
       groupDialog: {
         isShowContent: false,
@@ -740,6 +580,13 @@
       dataEmpty: {
         type: 'search',
       },
+      uniqueList: [],
+      bindTemplatePopover: {
+        show: false,
+        instance: null,
+        template: {},
+        requestId: '',
+      },
     }
   },
   computed: {
@@ -816,27 +663,12 @@
       }
       return disabled[this.objId] || ['bk_inst_name']
     },
-<<<<<<< HEAD
     curGlobalCustomTableColumns() {
       return this.globalUsercustom[`${this.objId}_global_custom_table_columns`]
-=======
-    async created() {
-      this.handleFilter = debounce(this.filterField, 300)
-      const [properties, groups, uniqueList] = await Promise.all([
-        this.getProperties(),
-        this.getPropertyGroups(),
-        this.getVerification()
-      ])
-      this.properties = properties
-      this.groups = groups
-      this.uniqueList = uniqueList
-      this.init(properties, groups)
->>>>>>> c8c5a7ef
     },
     canEditSort() {
       return !this.customObjId
     },
-<<<<<<< HEAD
     isShowOptionBtn() {
       return BUILTIN_MODELS.PROJECT !== this.$route.params.modelId
     },
@@ -845,33 +677,6 @@
     groupedProperties: {
       handler() {
         this.filterField()
-=======
-    methods: {
-      ...mapActions('objectModelFieldGroup', [
-        'searchGroup',
-        'updateGroup',
-        'switchGroupIndex',
-        'deleteGroup',
-        'createGroup',
-        'updatePropertyGroup',
-        'updatePropertySort'
-      ]),
-      ...mapActions('objectModelProperty', ['searchObjectAttribute']),
-      ...mapActions('objectUnique', [
-        'searchObjectUniqueConstraints',
-      ]),
-      toggleGroup(group) {
-        this.groupCollapseState[`${group.info.bk_group_id}`] = !this.groupCollapseState[`${group.info.bk_group_id}`]
-      },
-      isBizCustomData(data) {
-        return has(data, 'bk_biz_id') && data.bk_biz_id > 0
-      },
-      isBuiltInGroup(group) {
-        if (this.isGlobalView) {
-          return false
-        }
-        return !this.isBizCustomData(group)
->>>>>>> c8c5a7ef
       },
       deep: true,
     },
@@ -881,12 +686,14 @@
   },
   async created() {
     this.handleFilter = debounce(this.filterField, 300)
-    const [properties, groups] = await Promise.all([
+    const [properties, groups, uniqueList] = await Promise.all([
       this.getProperties(),
       this.getPropertyGroups(),
+      this.getVerification(),
     ])
     this.properties = properties
     this.groups = groups
+    this.uniqueList = uniqueList
     this.init(properties, groups)
   },
   beforeDestroy() {
@@ -904,6 +711,7 @@
       'updatePropertySort',
     ]),
     ...mapActions('objectModelProperty', ['searchObjectAttribute']),
+    ...mapActions('objectUnique', ['searchObjectUniqueConstraints']),
     toggleGroup(group) {
       this.groupCollapseState[`${group.info.bk_group_id}`] =
         !this.groupCollapseState[`${group.info.bk_group_id}`]
@@ -932,9 +740,11 @@
       }
       if (this.isGlobalView) {
         return true
-<<<<<<< HEAD
       }
       return this.isBizCustomData(group)
+    },
+    isTemplateField(field) {
+      return field.bk_template_id > 0
     },
     canRiseGroup(index, group) {
       if (this.isGlobalView) {
@@ -951,9 +761,10 @@
       return customDataIndex !== this.bizGroupedProperties.length - 1
     },
     async resetData(filedId) {
-      const [properties, groups] = await Promise.all([
+      const [properties, groups, uniqueList] = await Promise.all([
         this.getProperties(),
         this.getPropertyGroups(),
+        this.getVerification(),
       ])
       if (filedId && this.slider.isShow) {
         const field = properties.find(
@@ -967,6 +778,7 @@
       }
       this.properties = properties
       this.groups = groups
+      this.uniqueList = uniqueList
       this.init(properties, groups)
     },
     init(properties, groups) {
@@ -1022,67 +834,6 @@
             displayGroupedProperties.push({
               ...group,
               properties: matchedProperties,
-=======
-      },
-      isEditable(group) {
-        if (this.isReadOnly) {
-          return false
-        }
-        if (this.isGlobalView) {
-          return true
-        }
-        return this.isBizCustomData(group)
-      },
-      isTemplateField(field) {
-        return field.bk_template_id > 0
-      },
-      canRiseGroup(index, group) {
-        if (this.isGlobalView) {
-          return index !== 0
-        }
-        const customDataIndex = this.bizGroupedProperties.indexOf(group)
-        return customDataIndex !== 0
-      },
-      canDropGroup(index, group) {
-        if (this.isGlobalView) {
-          return index !== (this.groupedProperties.length - 1)
-        }
-        const customDataIndex = this.bizGroupedProperties.indexOf(group)
-        return customDataIndex !== (this.bizGroupedProperties.length - 1)
-      },
-      async resetData(filedId) {
-        const [properties, groups, uniqueList] = await Promise.all([
-          this.getProperties(),
-          this.getPropertyGroups(),
-          this.getVerification()
-        ])
-        if (filedId && this.slider.isShow) {
-          const field = properties.find(property => property.bk_property_id === filedId)
-          if (field) {
-            this.slider.curField = field
-          } else {
-            this.handleSliderHidden()
-          }
-        }
-        this.properties = properties
-        this.groups = groups
-        this.uniqueList = uniqueList
-        this.init(properties, groups)
-      },
-      init(properties, groups) {
-        properties = this.sortProperties(properties)
-        const separatedGroups = this.separateBizCustomGroups(groups)
-        const groupCollapseState = {}
-        const groupedProperties = separatedGroups.map((group) => {
-          groupCollapseState[group.bk_group_id] = group.is_collapse
-          return {
-            info: group,
-            properties: properties.filter((property) => {
-              if (['default', 'none'].includes(property.bk_property_group) && group.bk_group_id === 'default') {
-                return true
-              }
-              return property.bk_property_group === group.bk_group_id
->>>>>>> c8c5a7ef
             })
           }
         })
@@ -1119,6 +870,37 @@
           cancelPrevious: true,
         },
       })
+    },
+    getVerification() {
+      return this.searchObjectUniqueConstraints({
+        objId: this.activeModel.bk_obj_id,
+        params: {},
+        config: {
+          requestId: 'searchObjectUniqueConstraints',
+        },
+      })
+    },
+    getFieldUnique(property) {
+      if (this.uniqueList.length > 0) {
+        const uniqueList = this.uniqueList.map(item => ({
+          ...item,
+          keys: item.keys.map(key => key.key_id),
+        }))
+        const { getUniqueByField } = useUnique([], uniqueList)
+        const { list: fieldUniqueList, type: fieldUniqueType } =
+          getUniqueByField(property)
+        const fieldUniqueWithNameList = fieldUniqueList.map(item => ({
+          ...item,
+          names: item.keys.map(
+            key =>
+              this.properties.find(field => field.id === key)?.bk_property_name
+          ),
+        }))
+        return {
+          list: fieldUniqueWithNameList,
+          type: fieldUniqueType,
+        }
+      }
     },
     separateBizCustomGroups(groups) {
       const publicGroups = []
@@ -1173,7 +955,6 @@
         if (addedIndex !== -1) {
           addedProperties.splice(addedIndex, 1)
         }
-<<<<<<< HEAD
       } else {
         selectedProperties.push(property)
         const isAddFromOtherGroup =
@@ -1198,49 +979,6 @@
                 propertyA.bk_property_index - propertyB.bk_property_index
             )
             group.properties = resortedProperties
-=======
-        return this.searchObjectAttribute({
-          params,
-          config: {
-            requestId: this.requestIds.properties,
-            cancelPrevious: true
-          }
-        })
-      },
-      getVerification() {
-        return this.searchObjectUniqueConstraints({
-          objId: this.activeModel.bk_obj_id,
-          params: {},
-          config: {
-            requestId: 'searchObjectUniqueConstraints'
-          }
-        })
-      },
-      getFieldUnique(property) {
-        if (this.uniqueList.length > 0) {
-          const uniqueList = this.uniqueList.map(item => ({
-            ...item,
-            keys: item.keys.map(key => key.key_id)
-          }))
-          const { getUniqueByField } =  useUnique([], uniqueList)
-          const { list: fieldUniqueList, type: fieldUniqueType } = getUniqueByField(property)
-          const fieldUniqueWithNameList = fieldUniqueList.map(item => ({
-            ...item,
-            names: item.keys.map(key => this.properties.find(field => field.id === key)?.bk_property_name)
-          }))
-          return {
-            list: fieldUniqueWithNameList,
-            type: fieldUniqueType
-          }
-        }
-      },
-      separateBizCustomGroups(groups) {
-        const publicGroups = []
-        const bizCustomGroups = []
-        groups.forEach((group) => {
-          if (this.isBizCustomData(group)) {
-            bizCustomGroups.push(group)
->>>>>>> c8c5a7ef
           } else {
             const resortedProperties = group.properties.filter(
               property => !addedProperties.includes(property)
@@ -1467,7 +1205,6 @@
         // 重新初始化字段及分组
         this.resetData()
 
-<<<<<<< HEAD
         this.$success(this.$t('修改成功'))
       } catch (error) {
         console.log(error)
@@ -1497,7 +1234,7 @@
     },
     handleDeleteField({ property: field, index, fieldIndex }) {
       this.$bkInfo({
-        title: this.$tc('确定删除字段？', field.bk_property_name, {
+        title: this.$t('确定删除字段？', field.bk_property_name, {
           name: field.bk_property_name,
         }),
         subTitle: this.$t('删除模型字段提示', {
@@ -1511,44 +1248,6 @@
             const res = await this.$store.dispatch(
               'objectModelProperty/deleteObjectAttribute',
               {
-=======
-          this.$success(this.$t('修改成功'))
-        } catch (error) {
-          console.log(error)
-        }
-      },
-      handleAddField(group = {}) {
-        this.slider.isEditField = false
-        this.slider.curField = {}
-        this.slider.curGroup = group.info
-        this.slider.title = this.$t('新建字段')
-        this.slider.isShow = true
-        this.slider.beforeClose = this.handleSliderBeforeClose
-        this.slider.view = 'operation'
-      },
-      handleEditField(group, property) {
-        this.slider.isEditField = true
-        this.slider.curField = property
-        this.slider.curGroup = group.info
-        this.slider.title = this.$t('编辑字段')
-        this.slider.isShow = true
-        this.slider.beforeClose = this.handleSliderBeforeClose
-        this.slider.view = 'operation'
-      },
-      handleFieldSave(filedId) {
-        this.handleBackView()
-        this.resetData(filedId)
-      },
-      handleDeleteField({ property: field, index, fieldIndex }) {
-        this.$bkInfo({
-          title: this.$t('确定删除字段？', field.bk_property_name, { name: field.bk_property_name }),
-          subTitle: this.$t('删除模型字段提示', { property: field.bk_property_name, model: this.curModel.bk_obj_name }),
-          confirmLoading: this.$loading('deleteObjectAttribute'),
-          confirmFn: async () => {
-            if (this.$loading('deleteObjectAttribute')) return false
-            try {
-              const res = await this.$store.dispatch('objectModelProperty/deleteObjectAttribute', {
->>>>>>> c8c5a7ef
                 id: field.id,
                 config: {
                   data: this.isGlobalView ? {} : { bk_biz_id: this.bizId },
@@ -1627,7 +1326,6 @@
           this.configProperty.selected = setProperties
           this.configProperty.show = false
         })
-<<<<<<< HEAD
     },
     handleModelDragStart() {
       this.isDragging = true
@@ -1643,92 +1341,64 @@
     },
     handleClearFilter() {
       this.keyword = ''
+    },
+    handleImport() {
+      this.$emit('handleImportField')
+    },
+    handleExport() {
+      this.$emit('exportField')
+    },
+    async handleTemplateTagHover(event, property) {
+      this.bindTemplatePopover.instance?.destroy?.()
+      this.bindTemplatePopover.template = {}
+      this.bindTemplatePopover.instance = this.$bkPopover(event.target, {
+        allowHTML: true,
+        boundary: 'window',
+        trigger: 'mouseenter',
+        arrow: true,
+        distance: 18,
+        theme: 'light',
+        interactive: true,
+        animateFill: false,
+        hideOnClick: false,
+        content: this.$refs.fieldBindTemplateRef,
+        onShow: () => {
+          this.bindTemplatePopover.show = true
+        },
+        onHidden: () => {
+          this.bindTemplatePopover.show = false
+        },
+      })
+
+      this.bindTemplatePopover.instance.show()
+
+      this.bindTemplatePopover.requestId = `${this.modelId}_${property.id}_${property.bk_template_id}`
+      const params = {
+        bk_template_id: property.bk_template_id,
+        bk_attribute_id: property.id,
+      }
+      const bindTemplate = await fieldTemplateService.getFieldBindTemplate(
+        params,
+        {
+          requestId: this.bindTemplatePopover.requestId,
+          fromCache: true,
+        }
+      )
+      this.bindTemplatePopover.template = bindTemplate || {}
+    },
+    handleViewTemplate(id) {
+      this.$routerActions.open({
+        name: MENU_MODEL_FIELD_TEMPLATE,
+        query: {
+          id,
+          action: 'view',
+        },
+      })
     },
     handleColumnsConfigSliderBeforeClose() {
       const refColumns = this.$refs.cmdbColumnsConfig
       if (!refColumns) {
         return
-=======
-      },
-      handleModelDragStart() {
-        this.isDragging = true
-      },
-      handleModelDragEnd() {
-        this.isDragging = false
-      },
-      handleGroupDragStart() {
-        this.isDragging = true
-      },
-      handleGroupDragEnd() {
-        this.isDragging = false
-      },
-      handleClearFilter() {
-        this.keyword = ''
-      },
-      handleImport() {
-        this.$emit('handleImportField')
-      },
-      handleExport() {
-        this.$emit('exportField')
-      },
-      async handleTemplateTagHover(event, property) {
-        this.bindTemplatePopover.instance?.destroy?.()
-        this.bindTemplatePopover.template = {}
-        this.bindTemplatePopover.instance = this.$bkPopover(event.target, {
-          allowHTML: true,
-          boundary: 'window',
-          trigger: 'mouseenter',
-          arrow: true,
-          distance: 18,
-          theme: 'light',
-          interactive: true,
-          animateFill: false,
-          hideOnClick: false,
-          content: this.$refs.fieldBindTemplateRef,
-          onShow: () => {
-            this.bindTemplatePopover.show = true
-          },
-          onHidden: () => {
-            this.bindTemplatePopover.show = false
-          }
-        })
-
-        this.bindTemplatePopover.instance.show()
-
-        this.bindTemplatePopover.requestId = `${this.modelId}_${property.id}_${property.bk_template_id}`
-        const params = {
-          bk_template_id: property.bk_template_id,
-          bk_attribute_id: property.id
-        }
-        const bindTemplate = await fieldTemplateService.getFieldBindTemplate(params, {
-          requestId: this.bindTemplatePopover.requestId,
-          fromCache: true
-        })
-        this.bindTemplatePopover.template = bindTemplate || {}
-      },
-      handleViewTemplate(id) {
-        this.$routerActions.open({
-          name: MENU_MODEL_FIELD_TEMPLATE,
-          query: {
-            id,
-            action: 'view'
-          }
-        })
-      },
-      handleColumnsConfigSliderBeforeClose() {
-        const refColumns = this.$refs.cmdbColumnsConfig
-        if (!refColumns) {
-          return
-        }
-        const { columnsChangedValues } = refColumns
-        if (columnsChangedValues?.()) {
-          refColumns.setChanged(true)
-          return refColumns.beforeClose(() => {
-            this.configProperty.show = false
-          })
-        }
-        this.configProperty.show = false
->>>>>>> c8c5a7ef
       }
       const { columnsChangedValues } = refColumns
       if (columnsChangedValues?.()) {
@@ -1773,13 +1443,10 @@
     color: #979ba5;
     border: 1px solid #c4c6cc;
     border-radius: 2px;
-<<<<<<< HEAD
-
-=======
     width: 32px;
     display: flex;
     justify-content: center;
->>>>>>> c8c5a7ef
+
     /deep/ .icon-cog {
       font-size: 16px;
       vertical-align: 2px;
@@ -1817,7 +1484,8 @@
 
 .field-list {
   $ghostBorderColor: #dcdee5;
-  $ghostBackgroundColor:#f5f7fa;
+  $ghostBackgroundColor: #f5f7fa;
+
   display: grid;
   gap: 16px;
   grid-template-columns: repeat(auto-fill, minmax(260px, 1fr));
@@ -1826,80 +1494,12 @@
   margin-top: 7px;
   font-size: 14px;
   position: relative;
-<<<<<<< HEAD
-
-  &.empty {
-    min-height: 70px;
-  }
-
-  &.disabled {
-    .field-item {
-      cursor: pointer;
-
-      &::before {
-        display: none !important;
-      }
-    }
-  }
-
-  .field-item {
-    display: flex;
-    align-items: center;
-    flex-wrap: wrap;
-    position: relative;
-    width: 246px;
-    height: 58px;
-    margin: 0 12px 12px 0;
-    border: 1px solid #dcdee5;
-    border-radius: 2px;
-    background-color: #fff;
-    user-select: none;
-    cursor: pointer;
-
-    &.only-ready {
-      background-color: #f4f6f9;
-    }
-
-    &:hover {
-      border-color: #3a84ff;
-      background-color: #f0f5ff;
-
-      .drag-icon {
-        visibility: visible;
-
-        @at-root .is-dragging & {
-          visibility: hidden;
-        }
-
-        @at-root .is-readonly & {
-          visibility: hidden;
-        }
-      }
-
-      .field-button {
-        visibility: visible;
-
-        @at-root .is-dragging & {
-          visibility: hidden;
-        }
-      }
-
-      &::before {
-        display: block;
-      }
-
-      @at-root .is-dragging & {
-        border-color: #dcdee5;
-        background-color: #fff;
-      }
-    }
-
-=======
+
   .field-item {
     height: 60px;
     user-select: none;
     cursor: pointer;
->>>>>>> c8c5a7ef
+
     &-ghost {
       background-color: #f5f7fa !important;
       border: 1px dashed #dcdee5;
@@ -1914,84 +1514,12 @@
         display: none !important;
       }
     }
-<<<<<<< HEAD
-
-    .drag-icon {
-      @include dragIcon;
-
-      visibility: hidden;
-      margin: 0 4px;
-    }
-
-    .drag-content {
-      flex: 1;
-      width: 0;
-      color: #737987;
-
-      .field-name {
-        display: flex;
-        align-items: center;
-        font-size: 12px;
-
-        span {
-          line-height: 21px;
-
-          @include ellipsis;
-        }
-
-        i {
-          font-size: 16px;
-          font-style: normal;
-          font-weight: bold;
-          margin: 4px 4px 0;
-          line-height: 7px;
-        }
-      }
-
-      p {
-        font-size: 12px;
-        color: #c4c6cc;
-
-        @include ellipsis;
-      }
-
-      .field-id {
-        margin-left: 4px;
-      }
-    }
-
-    .field-button {
-      font-size: 0;
-      visibility: hidden;
-      color: #63656e;
-
-      &:hover {
-        color: #3a84ff;
-      }
-
-      .field-button-icon {
-        font-size: 14px;
-      }
-
-      &.is-disabled {
-        color: #c4c6cc;
-      }
-    }
-=======
->>>>>>> c8c5a7ef
   }
 
   .field-add {
-<<<<<<< HEAD
-    width: 246px;
-    height: 58px;
-    margin: 0 12px 12px 0;
+    height: 60px;
 
     .auth-box {
-=======
-    height: 60px;
-    .auth-box{
->>>>>>> c8c5a7ef
       display: block;
       height: 100%;
     }
@@ -2034,11 +1562,7 @@
   font-size: 0;
 
   .add-group-trigger {
-<<<<<<< HEAD
-    color: #63656e;
-=======
-    color: #3A84FF;
->>>>>>> c8c5a7ef
+    color: #3a84ff;
     font-size: 14px;
     height: 30px;
     padding-right: 30px;
@@ -2158,20 +1682,19 @@
     margin-left: 10px;
   }
 }
-<<<<<<< HEAD
-
-=======
->>>>>>> c8c5a7ef
+
 .sides-slider {
   :deep(.slider-main) {
     padding: 20px 40px;
   }
 }
+
 .dropdown-menu {
   .import-btn {
     font-size: 14px;
   }
 }
+
 .bk-dropdown-list {
   .bk-dropdown-item {
     display: block;
@@ -2182,15 +1705,18 @@
     font-size: var(--font-size);
     text-decoration: none;
     white-space: nowrap;
+
     &:hover {
       color: #3a84ff;
       background: #f0f1f5;
       cursor: pointer;
     }
+
     .label-btn-text {
       cursor: pointer;
       font-size: 14px;
     }
+
     .disabled {
       color: #c4c6cc;
     }
@@ -2203,27 +1729,34 @@
       visibility: visible;
     }
   }
+
   .field-button {
     font-size: 0;
     visibility: hidden;
     color: #63656e;
+
     &:hover {
       color: #3a84ff;
     }
+
     .field-button-icon {
       font-size: 14px;
     }
+
     &.is-disabled {
       color: #c4c6cc;
     }
   }
+
   .flag-append {
     margin-left: 2px;
   }
+
   &.only-ready {
-    background-color: #EAEBF0;
-  }
-}
+    background-color: #eaebf0;
+  }
+}
+
 .field-bind-template-popover-content {
   min-width: 120px;
   height: 15px;
@@ -2231,8 +1764,9 @@
   justify-content: center;
   align-items: center;
   font-size: 12px;
+
   .template-name {
-    color: #3A84FF;
+    color: #3a84ff;
     cursor: pointer;
   }
 }

--- conflicted
+++ resolved
@@ -1083,7 +1083,6 @@
       handleGroupDragEnd() {
         this.isDragging = false
       },
-<<<<<<< HEAD
       handleColumnsConfigSliderBeforeClose() {
         const refColumns = this.$refs.cmdbColumnsConfig
         const { leftChangedValues, rightChangedValues } = refColumns
@@ -1094,10 +1093,9 @@
           })
         }
         this.configProperty.show = false
-=======
+      },
       handleClearFilter() {
         this.keyword = ''
->>>>>>> 9731162e
       }
     }
   }

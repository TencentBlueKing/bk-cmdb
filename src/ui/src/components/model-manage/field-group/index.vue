<!--
 * Tencent is pleased to support the open source community by making 蓝鲸 available.
 * Copyright (C) 2017-2022 THL A29 Limited, a Tencent company. All rights reserved.
 * Licensed under the MIT License (the "License"); you may not use this file except
 * in compliance with the License. You may obtain a copy of the License at
 * http://opensource.org/licenses/MIT
 * Unless required by applicable law or agreed to in writing, software distributed under
 * the License is distributed on an "AS IS" BASIS, WITHOUT WARRANTIES OR CONDITIONS OF ANY KIND,
 * either express or implied. See the License for the specific language governing permissions and
 * limitations under the License.
-->

<template>
  <div
    class="field-group"
    :class="{
      'is-dragging': isDragging,
      'is-readonly': !updateAuth
    }"
    v-bkloading="{ isLoading: $loading(Object.values(requestIds)), extCls: 'field-loading' }">
    <div class="field-options">
      <cmdb-auth v-if="isShowOptionBtn" :auth="authResources" @update-auth="handleReceiveAuth">
        <template #default="{ disabled }">
          <bk-button theme="primary" :disabled="disabled || activeModel.bk_ispaused"
            @click="handleAddField(displayGroupedProperties[0])">{{$t('新建字段')}}</bk-button>
        </template>
      </cmdb-auth>
      <bk-dropdown-menu class="dropdown-menu" :align="'left'" v-if="canBeImport">
        <template slot="dropdown-trigger">
          <bk-button class="import-btn">{{$t('导入')}}
            <i :class="['bk-icon icon-angle-down']"></i>
          </bk-button>
        </template>
        <ul class="bk-dropdown-list" slot="dropdown-content">
          <li class="bk-dropdown-item" v-if="hideImport">
            <cmdb-auth tag="label" class="label-btn"
              :auth="importAuth"
              :class="{ 'disabled': isReadOnlyImport }"
              @click="handleImport">
              <span class="label-btn-text">{{$t('导入字段')}}</span>
            </cmdb-auth>
          </li>
          <li class="bk-dropdown-item" @click="handleExport">
            <label class="label-btn">
              <span class="label-btn-text">{{$t('导出字段')}}</span>
            </label>
          </li>
        </ul>
      </bk-dropdown-menu>
      <cmdb-auth v-if="isShowOptionBtn" :auth="authResources" @update-auth="handleReceiveAuth">
        <template #default="{ disabled }">
          <bk-button :disabled="disabled || activeModel.bk_ispaused" @click="handleAddGroup">{{$t('新建分组')}}</bk-button>
        </template>
      </cmdb-auth>
      <bk-button @click="previewShow = true" :disabled="!properties.length">{{
        $t("字段预览")
      }}</bk-button>
      <bk-input
        class="filter-input"
        clearable
        right-icon="icon-search"
        :placeholder="$t('请输入关键字')"
        v-model.trim="keyword"
      >
      </bk-input>
      <div class="setting-btn" v-if="canEditSort" @click="configProperty.show = true">
        <i class="bk-icon left-icon icon-cog"></i>
      </div>
    </div>
    <div class="group-wrapper">
      <draggable
        class="group-list"
        tag="div"
        draggable=".group-item"
        ghost-class="group-item-ghost"
        group="group-list"
        handle=".collapse-group-title"
        :animation="200"
        :disabled="!updateAuth"
        @start="handleGroupDragStart"
        @end="handleGroupDragEnd"
        @change="handleGroupDragChange"
        v-model="displayGroupedProperties">
        <div
          class="group-item"
          v-for="(group, groupIndex) in displayGroupedProperties"
          :key="group.bk_classification_id"
          :class="[{ 'is-collapse': !groupCollapseState[group.info.bk_group_id] }]">
          <div class="group-header" slot="title">
            <collapse-group-title
              :drag-icon="updateAuth"
              :dropdown-menu="isEditable(group.info)"
              :collapse="groupCollapseState[group.info.bk_group_id]"
              :title="`${group.info.bk_group_name} ( ${group.properties.length} )`"
              @click.native="toggleGroup(group)"
              :commands="[
                {
                  text: $t('编辑分组'),
                  auth: authResources,
                  onUpdateAuth: handleReceiveAuth,
                  disabled: !isEditable(group.info) || group.info['bk_isdefault'],
                  handler: () => handleEditGroup(group)
                },
                {
                  text: $t('删除分组'),
                  disabled: !isEditable(group.info) || group.info['bk_isdefault'],
                  auth: authResources,
                  handler: () => handleDeleteGroup(group, groupIndex),
                  disabledTooltips: $t('模型默认分组不可删除')
                }
              ]"
              v-bk-tooltips="{
                disabled: !isBuiltInGroup(group.info),
                content: $t('全局配置不可以在业务内调整'),
                placement: 'right'
              }">
            </collapse-group-title>
          </div>
          <bk-transition name="collapse" duration-type="ease">
            <draggable
              class="field-list"
              v-show="!groupCollapseState[group.info.bk_group_id]"
              tag="ul"
              v-model="group.properties"
              ghost-class="field-item-ghost"
              draggable=".field-item"
              group="field-list"
              :animation="150"
              :disabled="!updateAuth || !isEditable(group.info)"
              :class="{
                empty: !group.properties.length,
                disabled: !updateAuth || !isEditable(group.info)
              }"
              @start="handleModelDragStart"
              @end="handleModelDragEnd"
              @change="handleModelDragChange">
              <li
                class="field-item"
                v-for="(property, fieldIndex) in group.properties"
                :key="fieldIndex"
                @click="handleFieldDetailsView({ group, index: groupIndex, fieldIndex, property })">
                <field-card
                  :class="['field-card-container',{ 'only-ready': (!updateAuth || !isFieldEditable(property)) }]"
                  :field="property"
                  :field-unique="getFieldUnique(property)"
                  :deletable="false"
                  :only-ready="!updateAuth || !isFieldEditable(property)"
                  @remove-field="handleDeleteField({ property, index: groupIndex, fieldIndex })">
                  <template #action-append>
                    <cmdb-auth
                      class="mr10"
                      :auth="authResources"
                      @update-auth="handleReceiveAuth"
                      @click.native.stop>
                      <bk-button
                        slot-scope="{ disabled }"
                        class="field-button"
                        :text="true"
                        :disabled="disabled || !isFieldEditable(property, false)"
                        @click.stop="handleEditField(group, property)">
                        <i class="field-button-icon icon-cc-edit-shape"></i>
                      </bk-button>
                    </cmdb-auth>
                    <cmdb-auth
                      class="mr10"
                      @update-auth="handleReceiveAuth"
                      :auth="authResources"
                      @click.native.stop
                      v-if="!property.ispre">
                      <bk-button
                        slot-scope="{ disabled }"
                        class="field-button"
                        :text="true"
                        :disabled="disabled || !isFieldEditable(property) || isTemplateField(property)"
                        @click.stop="handleDeleteField({ property, index: groupIndex, fieldIndex })">
                        <i class="field-button-icon bk-icon icon-cc-del"></i>
                      </bk-button>
                    </cmdb-auth>
                  </template>
                  <template #tag-append v-if="isTemplateField(property)">
                    <div @mouseenter="(event) => handleTemplateTagHover(event, property)">
                      <mini-tag :text="$t('模板')" hover-bg-color="#C9F5E2" />
                    </div>
                  </template>
                </field-card>
              </li>
              <li class="field-add fl" v-if="isEditable(group.info)">
                <cmdb-auth v-if="isShowOptionBtn" @update-auth="handleReceiveAuth" :auth="authResources" tag="div">
                  <bk-button
                    slot-scope="{ disabled }"
                    class="field-add-btn"
                    :text="true"
                    :disabled="disabled"
                    @click.stop="handleAddField(group)">
                    <i class="bk-icon icon-plus"></i>
                    {{customObjId ? $t('新建业务字段') : $t('添加字段')}}
                  </bk-button>
                </cmdb-auth>
              </li>
              <li class="property-empty" v-if="!isEditable(group.info) && !group.properties.length">{{$t('暂无字段')}}</li>
            </draggable>
          </bk-transition>
        </div>
        <div class="add-group">
          <cmdb-auth v-if="isShowOptionBtn" @update-auth="handleReceiveAuth" :auth="authResources">
            <bk-button slot-scope="{ disabled }"
              class="add-group-trigger"
              :text="true"
              :disabled="disabled || activeModel.bk_ispaused"
              @click.stop="handleAddGroup">
              <i class="bk-icon icon-cc-plus"></i>
              {{customObjId ? $t('新建业务分组') : $t('添加分组')}}
            </bk-button>
          </cmdb-auth>
        </div>
      </draggable>
      <cmdb-data-empty
        v-if="displayGroupedProperties.length === 0"
        slot="empty"
        :stuff="dataEmpty"
        @clear="handleClearFilter">
      </cmdb-data-empty>
    </div>

    <bk-dialog class="bk-dialog-no-padding"
      v-model="dialog.isShow"
      :mask-close="false"
      :width="600"
      @cancel="handleCancelAddProperty"
      @confirm="handleConfirmAddProperty">
      <div class="dialog-title" slot="tools">{{$t('新建字段')}}</div>
      <div class="dialog-content">
        <div class="dialog-filter">
          <bk-input type="text" class="cmdb-form-input" clearable
            v-model.trim="dialog.filter" right-icon="bk-icon icon-search">
          </bk-input>
        </div>
        <ul class="dialog-property clearfix" ref="dialogProperty">
          <li class="property-item fl"
            v-for="(property, index) in sortedProperties"
            v-show="filter(property)"
            :key="index">
            <label class="property-label"
              :class="{
                checked: dialog.selectedProperties.includes(property)
              }"
              :title="property.bk_property_name"
              @click="handleSelectProperty(property)">
              {{property.bk_property_name}}
            </label>
          </li>
        </ul>
      </div>
    </bk-dialog>

    <bk-dialog class="bk-dialog-no-padding group-dialog"
      v-model="groupDialog.isShow"
      width="480"
      :mask-close="false"
      @after-leave="handleCancelGroupLeave">
      <div class="group-dialog-header" slot="tools">{{groupDialog.title}}</div>
      <div class="group-dialog-content" v-if="groupDialog.isShowContent">
        <label class="label-item">
          <span>{{$t('分组名称')}}</span>
          <span class="color-danger">*</span>
          <div class="cmdb-form-item" :class="{ 'is-error': errors.has('groupName') }">
            <bk-input v-model.trim="groupForm.groupName"
              :placeholder="$t('请输入xx', { name: $t('分组名称') })"
              name="groupName"
              v-validate="'required|length:128'">
            </bk-input>
            <p class="form-error">{{errors.first('groupName')}}</p>
          </div>
        </label>
        <div class="label-item">
          <span>{{$t('是否默认折叠')}}</span>
          <div class="cmdb-form-item">
            <bk-switcher theme="primary" v-model="groupForm.isCollapse" size="small"></bk-switcher>
          </div>
        </div>
      </div>
      <div class="group-dialog-footer" slot="footer">
        <bk-button theme="primary"
          v-if="groupDialog.type === 'create'"
          :disabled="errors.has('groupName')"
          @click="handleCreateGroup">
          {{$t('提交')}}
        </bk-button>
        <bk-button theme="primary"
          v-else
          :disabled="errors.has('groupName')"
          @click="handleUpdateGroup">
          {{$t('保存')}}
        </bk-button>
        <bk-button @click="groupDialog.isShow = false">{{$t('取消')}}</bk-button>
      </div>
    </bk-dialog>

    <bk-sideslider
      ref="sidesliderComp"
      class="sides-slider"
      v-transfer-dom
      :width="640"
      :title="slider.title"
      :is-show.sync="slider.isShow"
      :before-close="slider.beforeClose"
      @hidden="handleSliderHidden">
      <field-details-view v-if="slider.isShow && slider.view === 'details'"
        slot="content"
        :field="slider.curField"
        :can-edit="updateAuth && isFieldEditable(slider.curField, false)"
        @on-edit="handleEditField(slider.curGroup, slider.curField)"
        @on-delete="handleDeleteField({
          property: slider.curField,
          index: slider.index,
          fieldIndex: slider.fieldIndex
        })">
      </field-details-view>
      <the-field-detail v-else-if="slider.isShow && slider.view === 'operation'"
        ref="fieldForm"
        slot="content"
        :is-main-line-model="isMainLineModel"
        :is-read-only="isReadOnly"
        :is-edit-field="slider.isEditField"
        :properties="properties"
        :field="slider.curField"
        :group="slider.curGroup"
        :groups="groupedProperties.map(item => item.info)"
        :custom-obj-id="customObjId"
        @save="handleFieldSave"
        @cancel="handleSliderBeforeClose">
      </the-field-detail>
    </bk-sideslider>

    <bk-sideslider
      ref="sidesliderComp"
      v-transfer-dom
      :width="676"
      :title="$t('字段预览')"
      :is-show.sync="previewShow">
      <preview-field v-if="previewShow"
        slot="content"
        :properties="properties"
        :property-groups="groups">
      </preview-field>
    </bk-sideslider>

    <bk-sideslider
      ref="sidesliderComp"
      v-transfer-dom
      :is-show.sync="configProperty.show"
      :width="676"
      :title="$t('实例表格字段排序设置')"
      :before-close="handleColumnsConfigSliderBeforeClose">
      <cmdb-columns-config slot="content"
        ref="cmdbColumnsConfig"
        v-if="configProperty.show"
        :properties="properties"
        :selected="configProperty.selected"
        :disabled-columns="disabledConfig"
        :show-reset="false"
        :confirm-text="$t('确定')"
        @on-cancel="handleColumnsConfigSliderBeforeClose"
        @on-apply="handleApplyConfig">
      </cmdb-columns-config>
    </bk-sideslider>
    <div class="field-bind-template-popover-content" ref="fieldBindTemplateRef"
      v-bkloading="{
        isLoading: $loading(bindTemplatePopover.requestId),
        size: 'mini',
        theme: 'primary',
        mode: 'spin'
      }">
      <i18n path="xx模板的字段" v-if="bindTemplatePopover.template.name">
        <template #template>
          <span class="template-name" @click.stop="handleViewTemplate(bindTemplatePopover.template.id)">
            {{ bindTemplatePopover.template.name }}
          </span>
        </template>
      </i18n>
    </div>
  </div>
</template>

<script>
  import Draggable from 'vuedraggable'
  import has from 'has'
  import qs from 'qs'
  import debounce from 'lodash.debounce'
  import theFieldDetail from './field-detail'
  import previewField from './preview-field'
  import fieldDetailsView from './field-view'
  import CmdbColumnsConfig from '@/components/columns-config/columns-config.vue'
  import { mapGetters, mapActions, mapState } from 'vuex'
  import { MENU_BUSINESS, MENU_MODEL_FIELD_TEMPLATE } from '@/dictionary/menu-symbol'
  import { BUILTIN_MODELS } from '@/dictionary/model-constants'
  import { v4 as uuidv4 } from 'uuid'
  import CollapseGroupTitle from '@/views/model-manage/children/collapse-group-title.vue'
  import { PROPERTY_TYPE_NAMES } from '@/dictionary/property-constants'
  import FieldCard from '@/components/model-manage/field-card.vue'
  import useUnique from '@/views/field-template/children/use-unique.js'
  import fieldTemplateService from '@/service/field-template'
  import MiniTag from '@/components/ui/other/mini-tag.vue'
  import { escapeRegexChar } from '@/utils/util'
  import { getUniqueProperties } from '@/components/filters/utils'

  export default {
    name: 'FieldGroup',
    components: {
      Draggable,
      theFieldDetail,
      previewField,
      fieldDetailsView,
      CmdbColumnsConfig,
      CollapseGroupTitle,
      FieldCard,
      MiniTag
    },
    props: {
      customObjId: String,
      canBeImport: Boolean,
      hideImport: Boolean,
      isReadOnlyImport: Boolean,
      importAuth: Object
    },
    data() {
      return {
        updateAuth: false,
        isDragging: false,
        properties: [],
        groups: [],
        groupedProperties: [],
        displayGroupedProperties: [],
        previewShow: false,
        keyword: '',
        groupCollapseState: {},
        initGroupState: {},
        fieldTypeMap: PROPERTY_TYPE_NAMES,
        dialog: {
          isShow: false,
          group: null,
          filter: '',
          selectedProperties: [],
          addedProperties: [],
          deletedProperties: []
        },
        groupDialog: {
          isShowContent: false,
          isShow: false,
          type: 'create',
          title: this.$t('新建分组')
        },
        groupForm: {
          groupName: '',
          isCollapse: false
        },
        slider: {
          view: 'details',
          isShow: false,
          title: this.$t('新建字段'),
          isEditField: false,
          curField: {},
          curGroup: {},
          group: {},
          beforeClose: null,
          index: null,
          fieldIndex: null,
          backView: ''
        },
        configProperty: {
          show: false,
          selected: []
        },
        requestIds: {
          properties: Symbol(),
          propertyGroups: Symbol()
        },
        dataEmpty: {
          type: 'search',
        },
        uniqueList: [],
        bindTemplatePopover: {
          show: false,
          instance: null,
          template: {},
          requestId: ''
        }
      }
    },
    computed: {
      ...mapState('userCustom', ['globalUsercustom']),
      ...mapGetters(['supplierAccount']),
      ...mapGetters('objectModel', ['activeModel']),
      ...mapGetters('objectMainLineModule', ['isMainLine']),
      isGlobalView() {
        const [topRoute] = this.$route.matched
        return topRoute ? topRoute.name !== MENU_BUSINESS : true
      },
      bizId() {
        if (this.isGlobalView) {
          return null
        }
        return parseInt(this.$route.params.bizId, 10)
      },
      objId() {
        return this.$route.params.modelId || this.customObjId
      },
      isReadOnly() {
        return this.activeModel && this.activeModel.bk_ispaused
      },
      sortedProperties() {
        const propertiesSorted = this.isGlobalView ? this.groupedProperties : this.bizGroupedProperties
        let properties = []
        propertiesSorted.forEach((group) => {
          properties = properties.concat(group.properties)
        })
        return properties
      },
      groupedPropertiesCount() {
        const count = {}
        this.groupedProperties.forEach(({ info, properties }) => {
          const groupId = info.bk_group_id
          count[groupId] = properties.length
        })
        return count
      },
      bizGroupedProperties() {
        return this.groupedProperties.filter(group => this.isBizCustomData(group.info))
      },
      curModel() {
        if (!this.objId) return {}
        return this.$store.getters['objectModelClassify/getModelById'](this.objId)
      },
      modelId() {
        return this.curModel.id || null
      },
      isMainLineModel() {
        return this.isMainLine(this.curModel)
      },
      authResources() {
        if (this.customObjId) { // 业务自定义字段
          return {
            type: this.$OPERATION.U_BIZ_MODEL_CUSTOM_FIELD,
            relation: [this.$store.getters['objectBiz/bizId']]
          }
        }
        return {
          relation: [this.modelId],
          type: this.$OPERATION.U_MODEL
        }
      },
      disabledConfig() {
        const disabled = {
          host: ['bk_host_id', 'bk_host_innerip', 'bk_host_innerip_v6', 'bk_cloud_id'],
          biz: ['bk_biz_name']
        }
        return disabled[this.objId] || ['bk_inst_name']
      },
      curGlobalCustomTableColumns() {
        return this.globalUsercustom[`${this.objId}_global_custom_table_columns`]
      },
      canEditSort() {
        return !this.customObjId
      },
      isShowOptionBtn() {
        return BUILTIN_MODELS.PROJECT !== this.$route.params.modelId
      }
    },
    watch: {
      groupedProperties: {
        handler() {
          this.filterField()
        },
        deep: true
      },
      keyword() {
        this.handleFilter()
      }
    },
    async created() {
      this.handleFilter = debounce(this.filterField, 300)
<<<<<<< HEAD
      const [properties, groups, uniqueList] = await Promise.all([
        this.getProperties(),
        this.getPropertyGroups(),
        this.getVerification()
      ])
      this.properties = properties
      this.groups = groups
      this.uniqueList = uniqueList
      this.init(properties, groups)

      this.$nextTick(() => {
        this.execRouteAction()
      })
=======
      this.initProperies()
>>>>>>> 3dfdd38b
    },
    beforeDestroy() {
      // 通过isShow=false在划开页面时仍然会出现未关闭的情况，因此直接调用组件内部方法关闭
      this.$refs?.sidesliderComp?.handleClose?.()
    },
    methods: {
      ...mapActions('objectModelFieldGroup', [
        'searchGroup',
        'updateGroup',
        'switchGroupIndex',
        'deleteGroup',
        'createGroup',
        'updatePropertyGroup',
        'updatePropertySort'
      ]),
      ...mapActions('objectModelProperty', ['searchObjectAttribute']),
      ...mapActions('objectUnique', [
        'searchObjectUniqueConstraints',
      ]),
      toggleGroup(group) {
        this.groupCollapseState[`${group.info.bk_group_id}`] = !this.groupCollapseState[`${group.info.bk_group_id}`]
      },
      isBizCustomData(data) {
        return has(data, 'bk_biz_id') && data.bk_biz_id > 0
      },
      isBuiltInGroup(group) {
        if (this.isGlobalView) {
          return false
        }
        return !this.isBizCustomData(group)
      },
      isFieldEditable(item, checkIspre = true) {
        if ((checkIspre && item.ispre) || this.isReadOnly || !this.updateAuth) {
          return false
        }
        if (!this.isGlobalView) {
          return this.isBizCustomData(item)
        }
        return true
      },
      isEditable(group) {
        if (this.isReadOnly) {
          return false
        }
        if (this.isGlobalView) {
          return true
        }
        return this.isBizCustomData(group)
      },
      isTemplateField(field) {
        return field.bk_template_id > 0
      },
      canRiseGroup(index, group) {
        if (this.isGlobalView) {
          return index !== 0
        }
        const customDataIndex = this.bizGroupedProperties.indexOf(group)
        return customDataIndex !== 0
      },
      canDropGroup(index, group) {
        if (this.isGlobalView) {
          return index !== (this.groupedProperties.length - 1)
        }
        const customDataIndex = this.bizGroupedProperties.indexOf(group)
        return customDataIndex !== (this.bizGroupedProperties.length - 1)
      },
      async resetData(filedId) {
        const [properties, groups, uniqueList] = await Promise.all([
          this.getProperties(),
          this.getPropertyGroups(),
          this.getVerification()
        ])
        if (filedId && this.slider.isShow) {
          const field = properties.find(property => property.bk_property_id === filedId)
          if (field) {
            this.slider.curField = field
          } else {
            this.handleSliderHidden()
          }
        }
        this.properties = properties
        this.groups = groups
        this.uniqueList = uniqueList
        this.init(properties, groups)
      },
      async initProperies() {
        const [properties, groups, uniqueList] = await Promise.all([
          this.getProperties(),
          this.getPropertyGroups(),
          this.getVerification()
        ])
        this.properties = properties
        this.groups = groups
        this.uniqueList = uniqueList
        this.init(properties, groups)
      },
      init(properties, groups) {
        properties = this.sortProperties(properties)
        const separatedGroups = this.separateBizCustomGroups(groups)
        const groupCollapseState = {}
        const groupedProperties = separatedGroups.map((group) => {
          groupCollapseState[group.bk_group_id] = group.is_collapse
          return {
            info: group,
            properties: properties.filter((property) => {
              if (['default', 'none'].includes(property.bk_property_group) && group.bk_group_id === 'default') {
                return true
              }
              return property.bk_property_group === group.bk_group_id
            })
          }
        })

        const seletedProperties = this.$tools.getHeaderProperties(properties, [], this.disabledConfig)
        const curGlobalCustomTableColumns = this.curGlobalCustomTableColumns
          ?.map(column => properties.find(prop => prop.bk_property_id === column))
          ?.filter(column => column)

        // 保证固定展示的列一定出现在已选择的数据中，无论之前的配置是什么
        this.configProperty.selected = getUniqueProperties(seletedProperties || [], curGlobalCustomTableColumns || [])
          .map(property => property.bk_property_id)

        this.initGroupState = this.$tools.clone(groupCollapseState)
        this.groupCollapseState = Object.assign({}, groupCollapseState, this.groupCollapseState)
        this.groupedProperties = groupedProperties
      },
      filterField() {
        if (this.keyword) {
          const reg = new RegExp(escapeRegexChar(this.keyword), 'i')
          const displayGroupedProperties = []
          this.groupedProperties.forEach((group) => {
            const matchedProperties = []
            group.properties.forEach((property) => {
              if (reg.test(property.bk_property_name) || reg.test(property.bk_property_id)) {
                matchedProperties.push(property)
              }
            })
            if (matchedProperties.length) {
              displayGroupedProperties.push({
                ...group,
                properties: matchedProperties
              })
            }
          })
          displayGroupedProperties.forEach((group) => {
            this.groupCollapseState[group.info.bk_group_id] = false
          })
          this.displayGroupedProperties = displayGroupedProperties
        } else {
          this.displayGroupedProperties = this.groupedProperties
        }
      },
      getPropertyGroups() {
        return this.searchGroup({
          objId: this.objId,
          params: this.isGlobalView ? {} : { bk_biz_id: this.bizId },
          config: {
            requestId: this.requestIds.propertyGroups,
            cancelPrevious: true
          }
        })
      },
      getProperties() {
        const params = {
          bk_obj_id: this.objId,
          bk_supplier_account: this.supplierAccount
        }
        if (!this.isGlobalView) {
          params.bk_biz_id = this.bizId
        }
        return this.searchObjectAttribute({
          params,
          config: {
            requestId: this.requestIds.properties,
            cancelPrevious: true
          },
          injectId: this.objId === 'host' ? 'host' : false
        })
      },
      getVerification() {
        return this.searchObjectUniqueConstraints({
          objId: this.objId,
          params: {},
          config: {
            requestId: 'searchObjectUniqueConstraints'
          }
        })
      },
      getFieldUnique(property) {
        if (this.uniqueList.length > 0) {
          const uniqueList = this.uniqueList.map(item => ({
            ...item,
            keys: item.keys.map(key => key.key_id)
          }))
          const { getUniqueByField } =  useUnique([], uniqueList)
          const { list: fieldUniqueList, type: fieldUniqueType } = getUniqueByField(property)
          const fieldUniqueWithNameList = fieldUniqueList
            .filter(item => item.keys.every(key => this.properties.find(({ id }) => id === key)))
            .map(item => ({
              ...item,
              names: item.keys.map(key => this.properties.find(field => field.id === key)?.bk_property_name)
            }))
          return {
            list: fieldUniqueWithNameList,
            type: fieldUniqueType
          }
        }
      },
      separateBizCustomGroups(groups) {
        const publicGroups = []
        const bizCustomGroups = []
        groups.forEach((group) => {
          if (this.isBizCustomData(group)) {
            bizCustomGroups.push(group)
          } else {
            publicGroups.push(group)
          }
        })
        publicGroups.sort((groupA, groupB) => groupA.bk_group_index - groupB.bk_group_index)
        bizCustomGroups.sort((groupA, groupB) => groupA.bk_group_index - groupB.bk_group_index)
        return [...publicGroups, ...bizCustomGroups]
      },
      sortProperties(properties) {
        properties.sort((propertyA, propertyB) => propertyA.bk_property_index - propertyB.bk_property_index)
        return properties
      },
      handleCancelAddProperty() {
        this.dialog.isShow = false
        this.dialog.selectedProperties = []
        this.dialog.addedProperties = []
        this.dialog.deletedProperties = []
        this.dialog.filter = ''
        this.dialog.group = null
        this.$nextTick(() => {
          this.$refs.dialogProperty.style.height = 'auto'
        })
      },
      handleSelectProperty(property) {
        const { selectedProperties } = this.dialog
        const { addedProperties } = this.dialog
        const { deletedProperties } = this.dialog
        const selectedIndex = selectedProperties.indexOf(property)
        const addedIndex = addedProperties.indexOf(property)
        const deletedIndex = deletedProperties.indexOf(property)
        if (selectedIndex !== -1) {
          selectedProperties.splice(selectedIndex, 1)
          const isDeleteFromGroup = property.bk_property_group === this.dialog.group.info.bk_group_id
          if (isDeleteFromGroup && deletedIndex === -1) {
            deletedProperties.push(property)
          }
          if (addedIndex !== -1) {
            addedProperties.splice(addedIndex, 1)
          }
        } else {
          selectedProperties.push(property)
          const isAddFromOtherGroup = property.bk_property_group !== this.dialog.group.info.bk_group_id
          if (isAddFromOtherGroup && addedIndex === -1) {
            addedProperties.push(property)
          }
          if (deletedIndex !== -1) {
            deletedProperties.splice(deletedIndex, 1)
          }
        }
      },
      handleConfirmAddProperty() {
        const {
          selectedProperties,
          addedProperties,
          deletedProperties
        } = this.dialog
        if (addedProperties.length || deletedProperties.length) {
          this.groupedProperties.forEach((group) => {
            if (group === this.dialog.group) {
              // eslint-disable-next-line max-len
              const resortedProperties = [...selectedProperties].sort((propertyA, propertyB) => propertyA.bk_property_index - propertyB.bk_property_index)
              group.properties = resortedProperties
            } else {
              const resortedProperties = group.properties.filter(property => !addedProperties.includes(property))
              if (group.info.bk_group_id === 'none') {
                Array.prototype.push.apply(resortedProperties, deletedProperties)
              }
              resortedProperties.sort((A, B) => A.bk_property_index - B.bk_property_index)
              group.properties = resortedProperties
            }
          })
        }
        this.handleCancelAddProperty()
      },
      filter(property) {
        return property.bk_property_name.toLowerCase().indexOf(this.dialog.filter.toLowerCase()) !== -1
      },
      handleEditGroup(group) {
        this.groupDialog.isShow = true
        this.groupDialog.isShowContent = true
        this.groupDialog.type = 'update'
        this.groupDialog.title = this.$t('编辑分组')
        this.groupDialog.group = group
        this.groupForm.isCollapse = group.info.is_collapse
        this.groupForm.groupName = group.info.bk_group_name
      },
      async handleUpdateGroup() {
        const valid = await this.$validator.validate('groupName')
        if (!valid) {
          return
        }
        const curGroup = this.groupDialog.group
        // eslint-disable-next-line max-len
        const isExist = this.groupedProperties.some(originalGroup => originalGroup !== curGroup && originalGroup.info.bk_group_name === this.groupForm.groupName)
        if (isExist) {
          this.$error(this.$t('该名字已经存在'))
          return
        }
        const params = {
          condition: {
            id: curGroup.info.id
          },
          data: {
            bk_group_name: this.groupForm.groupName,
            is_collapse: this.groupForm.isCollapse
          }
        }
        if (!this.isGlobalView) {
          params.bk_biz_id = this.bizId
        }
        await this.updateGroup({
          params,
          config: {
            requestId: `put_updateGroup_name_${curGroup.info.id}`,
            cancelPrevious: true
          }
        })
        curGroup.info.bk_group_name = this.groupForm.groupName
        curGroup.info.is_collapse = this.groupForm.isCollapse
        this.groupCollapseState[curGroup.info.bk_group_id] = this.groupForm.isCollapse
        this.groupDialog.isShow = false
        this.$success(this.$t('修改成功'))
      },
      handleAddGroup() {
        this.groupDialog.isShow = true
        this.groupDialog.isShowContent = true
        this.groupDialog.type = 'create'
        this.groupDialog.title = this.$t('新建分组')
      },
      handleCancelGroupLeave() {
        this.groupDialog.group = {}
        this.groupForm.groupName = ''
        this.groupForm.isCollapse = false
        this.groupDialog.isShowContent = false
        this.groupDialog.isShow = false
      },
      async handleCreateGroup() {
        try {
          const valid = await this.$validator.validate('groupName')
          if (!valid) {
            return
          }
          const { groupedProperties } = this
          const isExist = groupedProperties.some(group => group.info.bk_group_name === this.groupForm.groupName)
          if (isExist) {
            this.$error(this.$t('该名字已经存在'))
            return
          }
          const latestIndex = Math.max(...groupedProperties.map(group => group.info.bk_group_index))
          const params = {
            bk_group_id: uuidv4(),
            bk_group_index: latestIndex + 1,
            bk_group_name: this.groupForm.groupName,
            bk_obj_id: this.objId,
            bk_supplier_account: this.supplierAccount,
            is_collapse: this.groupForm.isCollapse
          }
          if (!this.isGlobalView) {
            params.bk_biz_id = this.bizId
          }
          const group = await this.createGroup({ params })
          groupedProperties.push({
            info: group,
            properties: []
          })
          this.$set(this.groupCollapseState, group.bk_group_id, group.is_collapse)
          this.groupDialog.isShow = false
          this.$success(this.$t('创建成功'))
        } catch (err) {
          console.log(err)
        }
      },
      async handleDeleteGroup(group, index) {
        if (group.properties.length) {
          this.$error(this.$t('请先清空该分组下的字段'))
          return
        }
        await this.deleteGroup({
          id: group.info.id,
          config: {
            data: this.isGlobalView ? {} : { bk_biz_id: this.bizId }
          }
        })
        this.groupedProperties.splice(index, 1)
        this.$success(this.$t('删除成功'))
      },
      resortGroups() {
        this.groupedProperties.sort((groupA, groupB) => groupA.info.bk_group_index - groupB.info.bk_group_index)
      },
      handleGroupDragChange({ moved }) {
        const groupA = this.displayGroupedProperties[moved.oldIndex]
        const groupB = this.displayGroupedProperties[moved.newIndex]
        this.updateGroupIndex(groupA, groupB)
      },
      updateGroupIndex(groupA, groupB) {
        return this.switchGroupIndex({
          params: {
            condition: {
              id: [groupA.info.id, groupB.info.id],
            },
          },
          config: {
            requestId: 'put_updateGroup_index',
            cancelPrevious: true
          }
        }).then(() => {
          const groupAIndex = groupA.info.bk_group_index
          const groupBIndex = groupB.info.bk_group_index
          groupA.info.bk_group_index = groupBIndex
          groupB.info.bk_group_index = groupAIndex
          this.resortGroups()
          this.$success(this.$t('修改成功'))
        })
          .catch((err) => {
            console.log(err)
          })
      },
      handleModelDragChange(moveInfo) {
        if (has(moveInfo, 'moved') || has(moveInfo, 'added')) {
          const info = moveInfo.moved
            ? { ...moveInfo.moved }
            : { ...moveInfo.added }
          this.updatePropertyIndex(info)
        }
      },
      async updatePropertyIndex({ element: property, newIndex }) {
        let curIndex = 0
        let curGroup = ''
        const { bk_property_id: propertyId } = property
        const group = this.groupedProperties?.
          find(group => group?.properties?.
            find(item => item?.bk_property_id === propertyId))
        const len = group?.properties?.length || 0

        // 取移动字段新位置的前一个字段 index + 1，当给空字段组添加新字段时，curIndex 默认为 0
        if (newIndex > 0 && len !== 1) {
          // 拖拽插件bug 跨组拖动到最后的位置index会多1
          const index = newIndex === len ? newIndex - 2 : newIndex - 1
          curIndex = Number(group.properties[index].bk_property_index) + 1
        }
        curGroup = group.info.bk_group_id

        const params = {
          bk_property_group: curGroup,
          bk_property_index: curIndex
        }

        if (!this.isGlobalView) {
          params.bk_biz_id = this.bizId
        }

        try {
          await this.updatePropertySort({
            objId: this.objId,
            propertyId: property.id,
            params,
            config: {
              requestId: `updatePropertySort_${this.objId}`
            }
          })

          // 重新初始化字段及分组
          this.resetData()

          this.$success(this.$t('修改成功'))
        } catch (error) {
          console.log(error)
        }
      },
      handleAddField(group = {}) {
        this.slider.isEditField = false
        this.slider.curField = {}
        this.slider.curGroup = group.info
        this.slider.title = this.$t('新建字段')
        this.slider.isShow = true
        this.slider.beforeClose = this.handleSliderBeforeClose
        this.slider.view = 'operation'
      },
      handleEditField(group, property) {
        this.slider.isEditField = true
        this.slider.curField = property
        this.slider.curGroup = group.info || group
        this.slider.title = this.$t('编辑字段')
        this.slider.isShow = true
        this.slider.beforeClose = this.handleSliderBeforeClose
        this.slider.view = 'operation'
      },
      handleFieldSave(filedId) {
        this.handleBackView()
        this.resetData(filedId)
      },
      handleDeleteField({ property: field, index, fieldIndex }) {
        this.$bkInfo({
          title: this.$t('确定删除字段？'),
          subTitle: this.$t('删除模型字段提示', { property: field.bk_property_name, model: this.curModel.bk_obj_name }),
          confirmLoading: this.$loading('deleteObjectAttribute'),
          confirmFn: async () => {
            if (this.$loading('deleteObjectAttribute')) return false
            try {
              const res = await this.$store.dispatch('objectModelProperty/deleteObjectAttribute', {
                id: field.id,
                config: {
                  data: this.isGlobalView ? {} : { bk_biz_id: this.bizId },
                  requestId: 'deleteObjectAttribute',
                  originalResponse: true
                }
              })
              this.$http.cancel(`post_searchObjectAttribute_${this.activeModel.bk_obj_id}`)
              if (res.data.bk_error_msg === 'success' && res.data.bk_error_code === 0) {
                this.displayGroupedProperties[index].properties.splice(fieldIndex, 1)
                this.handleSliderHidden()
                this.$success(this.$t('删除成功'))
                this.resetData()
              }
            } catch (error) {
              console.log(error)
            }
          }
        })
      },
      handleBackView() {
        if (this.slider.backView === 'details') {
          this.handleFieldDetailsView({
            group: this.slider.group,
            index: this.slider.index,
            fieldIndex: this.slider.fieldIndex,
            property: this.slider.curField
          })
        } else {
          this.handleSliderHidden()
        }
      },
      handleSliderBeforeClose() {
        return this.$refs.fieldForm.beforeClose(this.handleBackView)
      },
      handleSliderHidden() {
        this.slider.isShow = false
        this.slider.curField = {}
        this.slider.beforeClose = null
        this.slider.backView = ''
      },
      handleFieldDetailsView({ group, index, fieldIndex, property }) {
        this.slider.isShow = true
        this.slider.curField = property
        this.slider.curGroup = group.info
        this.slider.group = group
        this.slider.view = 'details'
        this.slider.backView = 'details'
        this.slider.title = this.$t('字段详情')
        this.slider.index = index
        this.slider.fieldIndex = fieldIndex
        this.slider.beforeClose = null
      },
      handleReceiveAuth(auth) {
        this.updateAuth = auth
      },
      handleApplyConfig(properties) {
        const setProperties = properties.map(property => property.bk_property_id)
        this.$store.dispatch('userCustom/saveGlobalUsercustom', {
          objId: this.objId,
          params: {
            global_custom_table_columns: setProperties
          }
        }).then(() => {
          this.configProperty.selected = setProperties
          this.configProperty.show = false
        })
      },
      handleModelDragStart() {
        this.isDragging = true
      },
      handleModelDragEnd() {
        this.isDragging = false
      },
      handleGroupDragStart() {
        this.isDragging = true
      },
      handleGroupDragEnd() {
        this.isDragging = false
      },
      handleClearFilter() {
        this.keyword = ''
      },
      handleImport() {
        this.$emit('handleImportField')
      },
      handleExport() {
        this.$emit('exportField')
      },
      async handleTemplateTagHover(event, property) {
        this.bindTemplatePopover.instance?.destroy?.()
        this.bindTemplatePopover.template = {}
        this.bindTemplatePopover.instance = this.$bkPopover(event.target, {
          allowHTML: true,
          boundary: 'window',
          trigger: 'mouseenter',
          arrow: true,
          distance: 18,
          theme: 'light',
          interactive: true,
          animateFill: false,
          hideOnClick: false,
          content: this.$refs.fieldBindTemplateRef,
          onShow: () => {
            this.bindTemplatePopover.show = true
          },
          onHidden: () => {
            this.bindTemplatePopover.show = false
          }
        })

        this.bindTemplatePopover.instance.show()

        this.bindTemplatePopover.requestId = `${this.modelId}_${property.id}_${property.bk_template_id}`
        const params = {
          bk_template_id: property.bk_template_id,
          bk_attribute_id: property.id
        }
        const bindTemplate = await fieldTemplateService.getFieldBindTemplate(params, {
          requestId: this.bindTemplatePopover.requestId,
          fromCache: true
        })
        this.bindTemplatePopover.template = bindTemplate || {}
      },
      handleViewTemplate(id) {
        this.$routerActions.open({
          name: MENU_MODEL_FIELD_TEMPLATE,
          query: {
            id,
            action: 'view'
          }
        })
      },
      handleColumnsConfigSliderBeforeClose() {
        const refColumns = this.$refs.cmdbColumnsConfig
        if (!refColumns) {
          return
        }
        const { columnsChangedValues } = refColumns
        if (columnsChangedValues?.()) {
          refColumns.setChanged(true)
          return refColumns.beforeClose(() => {
            this.configProperty.show = false
          })
        }
        this.configProperty.show = false
      },
      execRouteAction() {
        const { action, payload } = this.$route.query
        const params = qs.parse(payload)
        if (action === 'view-field') {
          let fieldIndex
          let fieldGroup
          let groupIndex
          let property
          for (let i = 0; i < this.displayGroupedProperties.length; i++) {
            const groupItem = this.displayGroupedProperties[i]
            for (let j = 0; j < groupItem.properties.length; j++) {
              const fieldItem = groupItem.properties[j]
              if (fieldItem.bk_property_id === params.id) {
                groupIndex = i
                fieldIndex = j
                fieldGroup = groupItem
                property = fieldItem
                break
              }
            }
          }
          this.handleFieldDetailsView({
            group: fieldGroup,
            index: groupIndex,
            fieldIndex,
            property
          })
        }
      }
    }
  }
</script>

<style lang="scss" scoped>
$modelHighlightColor: #3c96ff;
.field-group {
  height: 100%;
  padding: 20px;
  @include scrollbar-y;
}

.field-options {
  display: flex;
  position: sticky;
  top: -20px;
  z-index: 9999;
  background: #F5F7FA;
  margin: -20px -20px 0;
  padding: 20px 20px 14px;
  .bk-button {
    margin-right: 10px;
  }
  .filter-input {
    width: 480px;
    margin-left: auto;
  }
  .setting-btn {
    margin-left: 10px;
    height: 32px;
    color: #979ba5;
    border: 1px solid #c4c6cc;
    border-radius: 2px;
    width: 32px;
    display: flex;
    justify-content: center;
    align-items: center;
    background: white;
    cursor: pointer;
    i {
      font-size: 18px;
    }
  }
}

.group-wrapper {
  position: relative;
}

.group-item + .group-item{
  margin-top: 15px;
}
/deep/ .collapse-layout {
  width: 100%;
  .collapse-trigger {
    display: flex;
    align-items: center;
  }
  .collapse-arrow {
    margin-right: 8px;
    color: #63656e;
  }
}

.group-header {
  display: flex;
  color: #313238;
  font-size: 14px;
}

.field-list {
  $ghostBorderColor: #dcdee5;
  $ghostBackgroundColor:#f5f7fa;
  display: grid;
  gap: 16px;
  grid-template-columns: repeat(auto-fill, minmax(260px, 1fr));
  width: 100%;
  align-content: flex-start;
  margin-top: 7px;
  font-size: 14px;
  position: relative;
  .field-item {
    height: 60px;
    user-select: none;
    cursor: pointer;
    &-ghost {
      background-color: #f5f7fa !important;
      border: 1px dashed #dcdee5;

      &:hover {
        border-color: #dcdee5;
        background-color: #f5f7fa;
        box-shadow: none;
      }

      > * {
        display: none !important;
      }
    }
  }
  .field-add {
    height: 60px;
    .auth-box{
      display: block;
      height: 100%;
    }
    .field-add-btn {
      width: 100%;
      height: 100%;
      border: 1px dashed #dcdee5;
      background-color: #ffffff;
      border-radius: 2px;
      font-size: 12px;
      &:not(.is-disabled):hover {
        color: #3a84ff;
        border-color: #3a84ff;
      }
    }
    .icon-plus {
      font-weight: bold;
      margin-top: -4px;
      font-size: 16px;
    }
  }
  .property-empty {
    width: calc(100% - 10px);
    height: 60px;
    line-height: 60px;
    border: 1px dashed #dde4eb;
    text-align: center;
    font-size: 14px;
    color: #aaaaaa;
    margin: 10px 0 10px 5px;
  }
}
.add-group {
  margin: 15px 0 0 0;
  font-size: 0;
  .add-group-trigger {
    color: #3A84FF;
    font-size: 14px;
    height: 30px;
    padding-right: 30px;
    line-height: 30px;
    text-align: left;
    padding-left: 2px;
    border-radius: 2px;
    &.is-disabled {
      color: #c4c6cc;
      .icon {
        color: #63656e;
      }
    }
    .icon-cc-plus {
      margin: -4px 2px 0 0;
      display: inline-block;
      vertical-align: middle;
      font-size: 16px;
    }
    &:not(.is-disabled):hover {
      color: #699df4;
    }
  }
}
.dialog-title {
  padding: 20px 13px;
  font-size: 20px;
  color: #333948;
}
.dialog-content {
  width: 470px;
  padding: 0 0 20px 0;
  margin: 0 auto;
}
.dialog-filter {
  position: relative;
  input {
    padding-right: 40px;
  }
  .icon-search {
    position: absolute;
    right: 11px;
    top: 9px;
    font-size: 18px;
  }
}
.dialog-property {
  padding: 3px 29px;
  margin: 28px 0 0 0;
  max-height: 300px;
  @include scrollbar-y;
  .field-item {
    width: 50%;
    margin: 0 0 22px 0;
    .property-label {
      float: left;
      max-width: 100%;
      padding: 0 0 0 4px;
      line-height: 18px;
      cursor: pointer;
      @include ellipsis;
      &:before {
        content: "";
        display: inline-block;
        vertical-align: -4px;
        width: 18px;
        height: 18px;
        background: #fff url("../../../assets/images/checkbox-sprite.png")
          no-repeat;
        background-position: 0 -62px;
      }
      &.checked:before {
        background-position: -33px -62px;
      }
    }
  }
}
.group-dialog-header {
  color: #313237;
  font-size: 20px;
  padding: 18px 24px 14px;
}
.group-dialog-content {
  padding: 0 24px;
  .cmdb-form-item {
    margin: 10px 0 20px;
    &.is-error {
      /deep/ .bk-form-input {
        border-color: #ff5656;
      }
    }
  }
}
.group-dialog-footer {
  .bk-button + .bk-button {
    margin-left: 10px;
  }
}
.sides-slider {
  :deep(.slider-main) {
    padding:20px 40px;
  }
}
.dropdown-menu {
  .import-btn {
    font-size: 14px;
  }
}
.bk-dropdown-list {
  .bk-dropdown-item {
    display: block;
    height: 32px;
    line-height: 33px;
    padding: 0 16px;
    color: #63656e;
    font-size: var(--font-size);
    text-decoration: none;
    white-space: nowrap;
    &:hover {
      color: #3a84ff;
      background: #f0f1f5;
      cursor: pointer;
    }
    .label-btn-text {
      cursor: pointer;
      font-size: 14px;
    }
    .disabled {
      color: #c4c6cc;
    }
  }
}

.field-card-container {
  &:hover {
    .field-button {
      visibility: visible;
    }
  }
  .field-button {
    font-size: 0;
    visibility: hidden;
    color: #63656e;
    &:hover {
      color: #3a84ff;
    }
    .field-button-icon {
      font-size: 14px;
    }
    &.is-disabled {
      color: #c4c6cc;
    }
  }
  .flag-append {
    margin-left: 2px;
  }
  &.only-ready {
    background-color: #EAEBF0;
  }
}
.field-bind-template-popover-content {
  min-width: 120px;
  height: 15px;
  display: flex;
  justify-content: center;
  align-items: center;
  font-size: 12px;
  .template-name {
    color: #3A84FF;
    cursor: pointer;
  }
}
</style>

<style lang="scss">
.field-loading {
  position: sticky !important;
}
</style><|MERGE_RESOLUTION|>--- conflicted
+++ resolved
@@ -579,23 +579,11 @@
     },
     async created() {
       this.handleFilter = debounce(this.filterField, 300)
-<<<<<<< HEAD
-      const [properties, groups, uniqueList] = await Promise.all([
-        this.getProperties(),
-        this.getPropertyGroups(),
-        this.getVerification()
-      ])
-      this.properties = properties
-      this.groups = groups
-      this.uniqueList = uniqueList
-      this.init(properties, groups)
+      this.initProperies()
 
       this.$nextTick(() => {
         this.execRouteAction()
       })
-=======
-      this.initProperies()
->>>>>>> 3dfdd38b
     },
     beforeDestroy() {
       // 通过isShow=false在划开页面时仍然会出现未关闭的情况，因此直接调用组件内部方法关闭

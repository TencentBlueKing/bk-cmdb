--- conflicted
+++ resolved
@@ -1148,10 +1148,6 @@
 .field-list {
   $ghostBorderColor: #dcdee5;
   $ghostBackgroundColor:#f5f7fa;
-<<<<<<< HEAD
-
-=======
->>>>>>> f73def8a
   margin-top: 7px;
   font-size: 14px;
   position: relative;

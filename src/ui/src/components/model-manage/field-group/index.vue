--- conflicted
+++ resolved
@@ -1150,7 +1150,6 @@
       handleClearFilter() {
         this.keyword = ''
       },
-<<<<<<< HEAD
       handleImport() {
         this.$emit('handleImportField')
       },
@@ -1197,7 +1196,7 @@
             action: 'view'
           }
         })
-=======
+      },
       handleColumnsConfigSliderBeforeClose() {
         const refColumns = this.$refs.cmdbColumnsConfig
         if (!refColumns) {
@@ -1211,7 +1210,6 @@
           })
         }
         this.configProperty.show = false
->>>>>>> b7ad4525
       }
     }
   }
@@ -1275,7 +1273,6 @@
 }
 
 .field-list {
-<<<<<<< HEAD
   $ghostBorderColor: #dcdee5;
   $ghostBackgroundColor:#f5f7fa;
   display: grid;
@@ -1284,8 +1281,6 @@
   width: 100%;
   align-content: flex-start;
 
-=======
->>>>>>> b7ad4525
   margin-top: 7px;
   font-size: 14px;
   position: relative;

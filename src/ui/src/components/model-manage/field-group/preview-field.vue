--- conflicted
+++ resolved
@@ -220,15 +220,8 @@
                 font-size: 16px;
                 color: #c3cdd7;
             }
-<<<<<<< HEAD
             .property-value {
-                font-size: 12px;
-=======
-            .property-value{
-                height: 32px;
-                line-height: 32px;
                 font-size: 0;
->>>>>>> 8921025d
                 position: relative;
                 .form-component {
                     font-size: 14px;

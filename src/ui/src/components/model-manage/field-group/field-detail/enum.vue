<!--
 * Tencent is pleased to support the open source community by making 蓝鲸 available.
 * Copyright (C) 2017-2022 THL A29 Limited, a Tencent company. All rights reserved.
 * Licensed under the MIT License (the "License"); you may not use this file except
 * in compliance with the License. You may obtain a copy of the License at
 * http://opensource.org/licenses/MIT
 * Unless required by applicable law or agreed to in writing, software distributed under
 * the License is distributed on an "AS IS" BASIS, WITHOUT WARRANTIES OR CONDITIONS OF ANY KIND,
 * either express or implied. See the License for the specific language governing permissions and
 * limitations under the License.
-->

<template>
  <div class="form-enum-layout">
    <div class="toolbar">
      <p class="title">{{ $t('枚举值') }}</p>
      <i
        v-bk-tooltips.top-start="$t('通过枚举项的值按照0-9，a-z排序')"
        :class="['sort-icon', `icon-cc-sort-${order > 0 ? 'up' : 'down'}`]"
        @click="handleSort">
      </i>
    </div>
    <vue-draggable
      v-model="enumList"
      class="form-enum-wrapper"
      tag="ul"
      :options="dragOptions"
      @end="handleDragEnd">
      <li v-for="(item, index) in enumList" :key="index" class="form-item">
        <div class="enum-id">
          <div
            class="cmdb-form-item"
            :class="{ 'is-error': errors.has(`id${index}`) }">
            <bk-input
              :ref="`id${index}`"
              v-model.trim="item.id"
              v-validate="
                `required|enumId|length:128|repeat:${getOtherId(index)}`
              "
              type="text"
              class="cmdb-form-input"
              :placeholder="$t('请输入ID')"
              :disabled="isReadOnly"
              :name="`id${index}`"
              @input="handleInput">
            </bk-input>
            <p class="form-error" :title="errors.first(`id${index}`)">
              {{ errors.first(`id${index}`) }}
            </p>
          </div>
        </div>
        <div class="enum-name">
          <div
            class="cmdb-form-item"
            :class="{ 'is-error': errors.has(`name${index}`) }">
            <bk-input
              v-model.trim="item.name"
              v-validate="
                `required|enumName|length:128|repeat:${getOtherName(index)}`
              "
              type="text"
              class="cmdb-form-input"
              :placeholder="$t('请输入值')"
              :disabled="isReadOnly"
              :name="`name${index}`"
              @input="handleInput">
            </bk-input>
            <p class="form-error" :title="errors.first(`name${index}`)">
              {{ errors.first(`name${index}`) }}
            </p>
          </div>
        </div>
        <bk-button
          text
          class="enum-btn"
          :disabled="enumList.length === 1 || isReadOnly"
          @click="deleteEnum(index)">
          <i class="bk-icon icon-minus-circle-shape"></i>
        </bk-button>
        <bk-button
          v-if="index === enumList.length - 1"
          text
          class="enum-btn"
          :disabled="isReadOnly"
          @click="addEnum(index)">
          <i class="bk-icon icon-plus-circle-shape"></i>
        </bk-button>
      </li>
    </vue-draggable>
    <div class="default-setting">
<<<<<<< HEAD
      <p class="title mb10">{{ $t('默认值设置') }}</p>
      <div
        class="cmdb-form-item"
        :class="{ 'is-error': errors.has('defaultValueSelect') }">
        <bk-select
          :key="defaultCompKey"
          v-model="defaultValue"
          v-validate="`maxSelectLength:${multiple ? -1 : 1}`"
          style="width: 100%"
          :scroll-height="150"
          :clearable="false"
          :disabled="isReadOnly"
          :multiple="isDefaultCompMultiple"
          name="defaultValueSelect"
          data-vv-validate-on="change"
          :popover-options="{
            appendTo: 'parent',
          }"
          @change="handleSettingDefault">
          <bk-option
            v-for="option in settingList"
            :id="option.id"
            :key="option.id"
            :name="option.name">
          </bk-option>
        </bk-select>
        <p class="form-error">{{ errors.first('defaultValueSelect') }}</p>
=======
      <p class="title mb10">{{$t('默认值设置')}}</p>
      <div class="cmdb-form-item" :class="{ 'is-error': errors.has('defaultValueSelect') }">
        <div class="form-item-row">
          <bk-select style="width: 100%;"
            :key="defaultCompKey"
            :scroll-height="150"
            :clearable="false"
            :disabled="isReadOnly"
            :multiple="isDefaultCompMultiple"
            name="defaultValueSelect"
            data-vv-validate-on="change"
            :popover-options="{
              appendTo: 'parent'
            }"
            v-validate="`maxSelectLength:${ multiple ? -1 : 1 }`"
            v-model="defaultValue"
            @change="handleSettingDefault">
            <bk-option v-for="option in settingList"
              :key="option.id"
              :id="option.id"
              :name="option.name">
            </bk-option>
          </bk-select>
          <bk-checkbox
            v-if="isDefaultCompMultiple"
            class="checkbox"
            v-model="isMultiple"
            :disabled="isReadOnly">
            <span>{{$t('可多选')}}</span>
          </bk-checkbox>
        </div>
        <p class="form-error">{{errors.first('defaultValueSelect')}}</p>
>>>>>>> c8c5a7ef
      </div>
    </div>
  </div>
</template>

<script>
import vueDraggable from 'vuedraggable'
import isEqual from 'lodash/isEqual'

import { PROPERTY_TYPES } from '@/dictionary/property-constants'

export default {
  components: {
    vueDraggable,
  },
  props: {
    value: {
      type: [Array, String],
      default: '',
    },
    isReadOnly: {
      type: Boolean,
      default: false,
    },
<<<<<<< HEAD
    multiple: {
      type: Boolean,
      default: false,
=======
    computed: {
      isDefaultCompMultiple() {
        // 通过类型指定默认值组件是否可多选，用于与可多选配置区分开
        return this.type === PROPERTY_TYPES.ENUMMULTI
      },
      isMultiple: {
        get() {
          return this.multiple
        },
        set(val) {
          this.$emit('update:multiple', val)
        }
      }
>>>>>>> c8c5a7ef
    },
    type: String,
  },
  data() {
    return {
      enumList: [this.generateEnum()],
      settingList: [],
      defaultValue: this.multiple ? [] : '',
      dragOptions: {
        animation: 300,
        disabled: false,
        filter: '.enum-btn, .enum-id, .enum-name',
        preventOnFilter: false,
        ghostClass: 'ghost',
      },
      order: 1,
      defaultCompKey: null,
    }
  },
  computed: {
    isDefaultCompMultiple() {
      // 通过类型指定默认值组件是否可多选，用于与可多选配置区分开
      return this.type === PROPERTY_TYPES.ENUMMULTI
    },
  },
  watch: {
    value() {
      this.initValue()
    },
    enumList: {
      deep: true,
      handler(value) {
        // 解决在id或name全部清空的情况下，重新填写的name在下拉框中显示的为上一次name值
        this.defaultCompKey = Date.now()

        // 重复的选项不允许加入的选择列表
        const enumList = []
        if (value.length) {
          enumList.push(value[0])
          value.forEach(data => {
            if (
              !enumList.some(
                item => item.id === data.id || item.name === data.name
              )
            ) {
              enumList.push(data)
            }
          })
        }
        this.settingList = enumList.filter(item => item.id && item.name)

        // 无默认值选择第0项，有默认值则需要验证值是否存在（列表中可能将其删除）
        if (!this.defaultValue?.length) {
          if (this.isDefaultCompMultiple) {
            this.defaultValue = this.settingList.length
              ? [this.settingList[0].id]
              : []
          } else {
            this.defaultValue = this.settingList.length
              ? this.settingList[0].id
              : ''
          }
        } else {
          if (this.isDefaultCompMultiple) {
            this.defaultValue = this.settingList.length
              ? this.settingList
                  .filter(item => this.defaultValue.includes(item.id))
                  .map(item => item.id)
              : []
          } else {
            this.defaultValue = this.settingList.length
              ? this.settingList.find(item => this.defaultValue === item.id)
                  ?.id ?? ''
              : ''
          }
        }
      },
    },
    defaultValue(val, old) {
      // 检测选中值变化，需要修正is_default
      if (val && !isEqual(val, old)) {
        this.enumList.forEach(item => {
          item.is_default = val.includes(item.id)
        })
        this.$emit('input', this.enumList)
      }
    },
    multiple() {
      // 多选变化时校验默认值设置
      this.$nextTick(async () => this.$validator.validate('defaultValueSelect'))
    },
  },
  created() {
    this.initValue()
  },
  methods: {
    getOtherId(index) {
      const idList = []
      this.enumList.forEach((item, enumIndex) => {
        if (index !== enumIndex) {
          idList.push(item.id)
        }
      })
      return idList.join(',')
    },
    getOtherName(index) {
      const nameList = []
      this.enumList.forEach((item, enumIndex) => {
        if (index !== enumIndex) {
          nameList.push(item.name)
        }
      })
      return nameList.join(',')
    },
    initValue() {
      // 枚举多选默认值是空数组
      if (
        this.value === '' ||
        (Array.isArray(this.value) && !this.value.length)
      ) {
        this.enumList = [this.generateEnum()]
      } else {
        this.enumList = this.value.map(data => this.generateEnum(data))
        const defaultValues = this.enumList
          .filter(item => item.is_default)
          .map(item => item.id)
        this.defaultValue = this.isDefaultCompMultiple
          ? defaultValues
          : defaultValues[0]
      }
    },
    handleInput() {
      this.$emit('input', this.enumList)
    },
    addEnum(index) {
      this.enumList.push(this.generateEnum({ is_default: false }))
      this.$nextTick(() => {
        this.$refs[`id${index + 1}`] && this.$refs[`id${index + 1}`][0].focus()
      })
    },
    deleteEnum(index) {
      this.enumList.splice(index, 1)
      this.handleInput()
    },
    generateEnum(settings = {}) {
      const defaults = {
        id: '',
        is_default: true,
        name: '',
        type: 'text',
      }
      return { ...defaults, ...settings }
    },
    validate() {
      return this.$validator.validateAll()
    },
    handleSettingDefault(id) {
      if (this.multiple) {
        this.enumList.forEach(item => {
          item.is_default = id.includes(item.id)
        })
        this.$emit('input', this.enumList)
      } else {
        const itemIndex = this.enumList.findIndex(item => item.id === id)
        if (itemIndex > -1) {
          this.enumList.forEach(item => {
            item.is_default = item.id === id
          })

          this.$emit('input', this.enumList)
        }
      }
    },
    handleDragEnd() {
      this.$emit('input', this.enumList)
    },
    handleSort() {
      this.order = this.order * -1
      this.enumList.sort(
        (A, B) =>
          A.name.localeCompare(B.name, 'zh-Hans-CN', {
            sensitivity: 'accent',
          }) * this.order
      )

      this.$emit('input', this.enumList)
    },
  },
}
</script>

<style lang="scss" scoped>
.title {
  font-size: 14px;
}

.form-enum-wrapper {
  .form-item {
    display: flex;
    align-items: center;
    position: relative;
    font-size: 0;
    margin-bottom: 16px;
    padding: 2px 2px 2px 28px;
    cursor: move;

    &::before {
      content: '';
      position: absolute;
      top: 12px;
      left: 8px;
      width: 3px;
      height: 3px;
      border-radius: 50%;
      background-color: #979ba5;
      box-shadow: 0 5px 0 0 #979ba5, 0 10px 0 0 #979ba5, 5px 0 0 0 #979ba5,
        5px 5px 0 0 #979ba5, 5px 10px 0 0 #979ba5;
    }

    .enum-id {
      width: 90px;
      margin-right: 10px;

      input {
        width: 100%;
      }
    }

    .enum-name {
      width: 180px;

      input {
        width: 100%;
      }
    }

    .enum-btn {
      font-size: 0;
      color: #c4c6cc;
      margin: -2px 0 0 6px;

      .bk-icon {
        width: 18px;
        height: 18px;
        line-height: 18px;
        font-size: 18px;
        text-align: center;
      }

      &.is-disabled {
        color: #dcdee5;
      }

      &:not(.is-disabled):hover {
        color: #979ba5;
      }
    }
  }
}

.toolbar {
  display: flex;
  margin-bottom: 10px;
  align-items: center;
  line-height: 20px;

  .sort-icon {
    width: 20px;
    height: 20px;
    margin-left: 10px;
    border: 1px solid #c4c6cc;
    background: #fff;
    border-radius: 2px;
    font-size: 16px;
    line-height: 18px;
    text-align: center;
    color: #c4c6cc;
    cursor: pointer;

    &:hover {
      color: #979ba5;
    }
<<<<<<< HEAD
  }
}

.ghost {
  border: 1px dashed $cmdbBorderFocusColor;
}
=======

    .form-item-row {
      display: flex;
      align-items: center;
      gap: 12px;
      .checkbox {
        flex: none;
      }
    }
>>>>>>> c8c5a7ef
</style><|MERGE_RESOLUTION|>--- conflicted
+++ resolved
@@ -88,40 +88,16 @@
       </li>
     </vue-draggable>
     <div class="default-setting">
-<<<<<<< HEAD
       <p class="title mb10">{{ $t('默认值设置') }}</p>
       <div
         class="cmdb-form-item"
         :class="{ 'is-error': errors.has('defaultValueSelect') }">
-        <bk-select
-          :key="defaultCompKey"
-          v-model="defaultValue"
-          v-validate="`maxSelectLength:${multiple ? -1 : 1}`"
-          style="width: 100%"
-          :scroll-height="150"
-          :clearable="false"
-          :disabled="isReadOnly"
-          :multiple="isDefaultCompMultiple"
-          name="defaultValueSelect"
-          data-vv-validate-on="change"
-          :popover-options="{
-            appendTo: 'parent',
-          }"
-          @change="handleSettingDefault">
-          <bk-option
-            v-for="option in settingList"
-            :id="option.id"
-            :key="option.id"
-            :name="option.name">
-          </bk-option>
-        </bk-select>
-        <p class="form-error">{{ errors.first('defaultValueSelect') }}</p>
-=======
-      <p class="title mb10">{{$t('默认值设置')}}</p>
-      <div class="cmdb-form-item" :class="{ 'is-error': errors.has('defaultValueSelect') }">
         <div class="form-item-row">
-          <bk-select style="width: 100%;"
+          <bk-select
             :key="defaultCompKey"
+            v-model="defaultValue"
+            v-validate="`maxSelectLength:${multiple ? -1 : 1}`"
+            style="width: 100%"
             :scroll-height="150"
             :clearable="false"
             :disabled="isReadOnly"
@@ -129,27 +105,25 @@
             name="defaultValueSelect"
             data-vv-validate-on="change"
             :popover-options="{
-              appendTo: 'parent'
+              appendTo: 'parent',
             }"
-            v-validate="`maxSelectLength:${ multiple ? -1 : 1 }`"
-            v-model="defaultValue"
             @change="handleSettingDefault">
-            <bk-option v-for="option in settingList"
+            <bk-option
+              v-for="option in settingList"
+              :id="option.id"
               :key="option.id"
-              :id="option.id"
               :name="option.name">
             </bk-option>
           </bk-select>
           <bk-checkbox
             v-if="isDefaultCompMultiple"
+            v-model="isMultiple"
             class="checkbox"
-            v-model="isMultiple"
             :disabled="isReadOnly">
-            <span>{{$t('可多选')}}</span>
+            <span>{{ $t('可多选') }}</span>
           </bk-checkbox>
         </div>
-        <p class="form-error">{{errors.first('defaultValueSelect')}}</p>
->>>>>>> c8c5a7ef
+        <p class="form-error">{{ errors.first('defaultValueSelect') }}</p>
       </div>
     </div>
   </div>
@@ -174,25 +148,9 @@
       type: Boolean,
       default: false,
     },
-<<<<<<< HEAD
     multiple: {
       type: Boolean,
       default: false,
-=======
-    computed: {
-      isDefaultCompMultiple() {
-        // 通过类型指定默认值组件是否可多选，用于与可多选配置区分开
-        return this.type === PROPERTY_TYPES.ENUMMULTI
-      },
-      isMultiple: {
-        get() {
-          return this.multiple
-        },
-        set(val) {
-          this.$emit('update:multiple', val)
-        }
-      }
->>>>>>> c8c5a7ef
     },
     type: String,
   },
@@ -216,6 +174,14 @@
     isDefaultCompMultiple() {
       // 通过类型指定默认值组件是否可多选，用于与可多选配置区分开
       return this.type === PROPERTY_TYPES.ENUMMULTI
+    },
+    isMultiple: {
+      get() {
+        return this.multiple
+      },
+      set(val) {
+        this.$emit('update:multiple', val)
+      },
     },
   },
   watch: {
@@ -475,22 +441,20 @@
     &:hover {
       color: #979ba5;
     }
-<<<<<<< HEAD
   }
 }
 
 .ghost {
   border: 1px dashed $cmdbBorderFocusColor;
 }
-=======
-
-    .form-item-row {
-      display: flex;
-      align-items: center;
-      gap: 12px;
-      .checkbox {
-        flex: none;
-      }
-    }
->>>>>>> c8c5a7ef
+
+.form-item-row {
+  display: flex;
+  align-items: center;
+  gap: 12px;
+
+  .checkbox {
+    flex: none;
+  }
+}
 </style>
<!--
 * Tencent is pleased to support the open source community by making 蓝鲸 available.
 * Copyright (C) 2017-2022 THL A29 Limited, a Tencent company. All rights reserved.
 * Licensed under the MIT License (the "License"); you may not use this file except
 * in compliance with the License. You may obtain a copy of the License at
 * http://opensource.org/licenses/MIT
 * Unless required by applicable law or agreed to in writing, software distributed under
 * the License is distributed on an "AS IS" BASIS, WITHOUT WARRANTIES OR CONDITIONS OF ANY KIND,
 * either express or implied. See the License for the specific language governing permissions and
 * limitations under the License.
-->

<template>
  <cmdb-sticky-layout class="model-slider-content">
    <div class="slider-main" ref="sliderMain">
      <label class="form-label">
        <span class="label-text">
          {{$t('唯一标识')}}
          <span class="color-danger">*</span>
        </span>
        <div v-bk-tooltips.top.light.click="$t('模型字段唯一标识提示语')"
          class="cmdb-form-item" :class="{ 'is-error': errors.has('fieldId') }">
          <bk-input type="text" class="cmdb-form-input"
            name="fieldId"
            v-model.trim="fieldInfo.bk_property_id"
            :placeholder="$t('请输入唯一标识')"
            :disabled="isEditField"
            v-validate="isEditField ? null : 'required|fieldId|reservedWord|length:128'">
          </bk-input>
          <p class="form-error" :title="errors.first('fieldId')">{{errors.first('fieldId')}}</p>
        </div>
      </label>
      <label class="form-label">
        <span class="label-text">
          {{$t('名称')}}
          <span class="color-danger">*</span>
        </span>
        <div class="cmdb-form-item" :class="{ 'is-error': errors.has('fieldName') }">
          <bk-input type="text" class="cmdb-form-input"
            name="fieldName"
            :placeholder="isSystemCreate ? $t('请输入名称，国际化时将会自动翻译，不可修改') : $t('请输入字段名称')"
            v-model.trim="fieldInfo.bk_property_name"
            :disabled="isReadOnly || isSystemCreate || field.ispre"
            v-validate="'required|length:128'">
          </bk-input>
          <p class="form-error">{{errors.first('fieldName')}}</p>
        </div>
      </label>
      <div class="form-label">
        <span class="label-text">
          {{$t('字段分组')}}
          <span class="color-danger">*</span>
        </span>
        <div class="cmdb-form-item">
          <bk-select
            class="bk-select-full-width"
            searchable
            :clearable="false"
            v-model="fieldInfo.bk_property_group"
            :disabled="isEditField">
            <bk-option v-for="(option, index) in groups"
              :key="index"
              :id="option.bk_group_id"
              :name="option.bk_group_name">
            </bk-option>
          </bk-select>
        </div>
      </div>
      <div class="form-label">
        <span class="label-text">
          {{$t('字段类型')}}
          <span class="color-danger">*</span>
        </span>
        <div class="cmdb-form-item">
          <bk-select
            class="bk-select-full-width"
            searchable
            :clearable="false"
            v-model="fieldInfo.bk_property_type"
            :disabled="isEditField"
            :popover-options="{
              a11y: false
            }">
            <bk-option v-for="(option, index) in fieldTypeList"
              :key="index"
              :id="option.id"
              :name="option.name">
            </bk-option>
          </bk-select>
        </div>
      </div>
      <div class="field-detail" v-show="!['foreignkey'].includes(fieldType)">
        <the-config
          :type="fieldInfo.bk_property_type"
          :is-read-only="isReadOnly"
          :is-main-line-model="isMainLineModel"
          :ispre="isEditField && field.ispre"
          :is-edit-field="isEditField"
          :editable.sync="fieldInfo.editable"
          :isrequired.sync="fieldInfo.isrequired"
          :multiple.sync="fieldInfo.ismultiple"
        ></the-config>
        <!-- 添加key防止复用组件时内部状态错误 -->
        <component
          class="cmdb-form-item"
          :key="fieldInfo.bk_property_type"
          v-if="isSettingComponentShow"
          :is-read-only="isReadOnly || field.ispre"
          :is="`the-field-${fieldType}`"
          :multiple="fieldInfo.ismultiple"
          v-model="fieldInfo.option"
          :is-edit-field="isEditField"
          :type="fieldInfo.bk_property_type"
          :default-value.sync="fieldInfo.default"
          ref="component"
        ></component>
        <label class="form-label" v-if="isDefaultComponentShow">
          <span class="label-text">
            {{$t('默认值')}}
          </span>
          <div class="cmdb-form-item" :class="{ 'is-error': errors.has('defalut') }">
            <component
              name="defalut"
              :key="fieldInfo.bk_property_type"
              :is-read-only="isReadOnly || field.ispre"
              :is="`cmdb-form-${fieldInfo.bk_property_type}`"
              :multiple="fieldInfo.ismultiple"
              :options="fieldInfo.option || []"
              :disabled="isReadOnly || isSystemCreate || field.ispre"
              v-model="fieldInfo.default"
              v-validate="getValidateRules(fieldInfo)"
              ref="component"
            ></component>
            <p class="form-error">{{errors.first('defalut')}}</p>
          </div>
        </label>
      </div>
      <label class="form-label" v-show="['int', 'float'].includes(fieldType)">
        <span class="label-text">
          {{$t('单位')}}
        </span>
        <div class="cmdb-form-item">
          <bk-input type="text" class="cmdb-form-input"
            v-model.trim="fieldInfo['unit']"
            :disabled="isReadOnly"
            :placeholder="$t('请输入单位')">
          </bk-input>
        </div>
      </label>
      <div class="form-label">
        <span class="label-text">{{$t('用户提示')}}</span>
        <div class="cmdb-form-item" :class="{ 'is-error': errors.has('placeholder') }">
          <bk-input
            class="raw"
            :rows="3"
            :maxlength="100"
            name="placeholder"
            :type="'textarea'"
            v-model.trim="fieldInfo['placeholder']"
            :disabled="isReadOnly"
            v-validate="'length:2000'">
          </bk-input>
          <p class="form-error" v-if="errors.has('placeholder')">{{errors.first('placeholder')}}</p>
        </div>
      </div>
    </div>
    <template slot="footer" slot-scope="{ sticky }">
      <div class="btn-group" :class="{ 'is-sticky': sticky }">
        <bk-button theme="primary"
          :loading="$loading(['updateObjectAttribute', 'createObjectAttribute'])"
          @click="saveField">
          {{isEditField ? $t('保存') : $t('提交')}}
        </bk-button>
        <bk-button theme="default" @click="cancel">
          {{$t('取消')}}
        </bk-button>
      </div>
    </template>
  </cmdb-sticky-layout>
</template>

<script>
  import theFieldChar from './char'
  import theFieldInt from './int'
  import theFieldFloat from './float'
  import theFieldEnum from './enum'
  import theFieldList from './list'
  import theFieldBool from './bool'
  import theFieldEnumquote from './enumquote.vue'
  import theFieldInnertable from './inner-table/index.vue'
  import theConfig from './config'
  import { mapGetters, mapActions } from 'vuex'
  import { MENU_BUSINESS } from '@/dictionary/menu-symbol'
  import { PROPERTY_TYPES, PROPERTY_TYPE_LIST } from '@/dictionary/property-constants'
  import { isEmptyPropertyValue } from '@/utils/tools'
  import useSideslider from '@/hooks/use-sideslider'

  export default {
    components: {
      theFieldChar,
      theFieldInt,
      theFieldFloat,
      theFieldEnum,
      theFieldEnumquote,
      theFieldList,
      theFieldBool,
      theConfig,
      theFieldInnertable
    },
    props: {
      properties: {
        type: Array,
        required: true
      },
      field: {
        type: Object
      },
      group: {
        type: Object,
        default: () => ({})
      },
      groups: {
        type: Array,
        default: () => []
      },
      isReadOnly: {
        type: Boolean,
        default: false
      },
      isEditField: {
        type: Boolean,
        default: false
      },
      isMainLineModel: {
        type: Boolean,
        default: false
      },
      customObjId: String,
      propertyIndex: {
        type: Number,
        default: 0
      }
    },
    data() {
      return {
        fieldInfo: {
          bk_property_name: '',
          bk_property_id: '',
          bk_property_group: this.group.bk_group_id,
          unit: '',
          placeholder: '',
          bk_property_type: PROPERTY_TYPES.SINGLECHAR,
          editable: true,
          isrequired: false,
          ismultiple: false,
          option: '',
          default: ''
        },
        originalFieldInfo: {},
        charMap: [PROPERTY_TYPES.SINGLECHAR, PROPERTY_TYPES.LONGCHAR]
      }
    },
    provide() {
      return {
        customObjId: this.customObjId
      }
    },
    computed: {
      ...mapGetters('objectBiz', ['bizId']),
      ...mapGetters(['supplierAccount', 'userName']),
      ...mapGetters('objectModel', ['activeModel']),
      isGlobalView() {
        const [topRoute] = this.$route.matched
        return topRoute ? topRoute.name !== MENU_BUSINESS : true
      },
      fieldType() {
        let { bk_property_type: type } = this.fieldInfo
        switch (type) {
          case PROPERTY_TYPES.SINGLECHAR:
          case PROPERTY_TYPES.LONGCHAR:
            type = 'char'
            break
          case PROPERTY_TYPES.ENUMMULTI:
            type = 'enum'
            break
        }
        return type
      },
      isSettingComponentShow() {
        const types = [
          PROPERTY_TYPES.SINGLECHAR,
          PROPERTY_TYPES.LONGCHAR,
          PROPERTY_TYPES.ENUM,
          PROPERTY_TYPES.INT,
          PROPERTY_TYPES.FLOAT,
          PROPERTY_TYPES.LIST,
          PROPERTY_TYPES.BOOL,
          PROPERTY_TYPES.ENUMMULTI,
          PROPERTY_TYPES.ENUMQUOTE,
          PROPERTY_TYPES.INNER_TABLE
        ]
        return types.indexOf(this.fieldInfo.bk_property_type) !== -1
      },
      isDefaultComponentShow() {
        const types = [
          PROPERTY_TYPES.ENUM,
          PROPERTY_TYPES.ENUMMULTI,
          PROPERTY_TYPES.ENUMQUOTE,
<<<<<<< HEAD
          PROPERTY_TYPES.LIST,
          PROPERTY_TYPES.BOOL
=======
          PROPERTY_TYPES.BOOL,
          PROPERTY_TYPES.INNER_TABLE,
          PROPERTY_TYPES.LIST
>>>>>>> c2f545c1
        ]
        return !types.includes(this.fieldInfo.bk_property_type)
      },
      changedValues() {
        const changedValues = {}
        Object.keys(this.fieldInfo).forEach((propertyId) => {
          if (JSON.stringify(this.fieldInfo[propertyId]) !== JSON.stringify(this.originalFieldInfo[propertyId])) {
            changedValues[propertyId] = this.fieldInfo[propertyId]
          }
        })
        return changedValues
      },
      isSystemCreate() {
        if (this.isEditField) {
          return this.field.creator === 'cc_system'
        }
        return false
      },
      fieldTypeList() {
<<<<<<< HEAD
=======
        if (this.customObjId) {
          const disabledTypes = this.isEditField
            ? [PROPERTY_TYPES.INNER_TABLE]
            : [PROPERTY_TYPES.INNER_TABLE, PROPERTY_TYPES.FOREIGNKEY, PROPERTY_TYPES.ENUMQUOTE]
          return PROPERTY_TYPE_LIST.filter(item => !disabledTypes.includes(item.id))
        }
>>>>>>> c2f545c1
        // eslint-disable-next-line max-len
        const createFieldList = PROPERTY_TYPE_LIST.filter(item => ![PROPERTY_TYPES.ENUMQUOTE, PROPERTY_TYPES.FOREIGNKEY].includes(item.id))
        return this.isEditField ? PROPERTY_TYPE_LIST : createFieldList
      }
    },
    watch: {
      'fieldInfo.bk_property_type'(type) {
        if (!this.isEditField) {
          switch (type) {
            case 'int':
            case 'float':
              this.fieldInfo.option = {
                min: '',
                max: ''
              }
              this.fieldInfo.default = ''
              break
            case PROPERTY_TYPES.ENUMMULTI:
            case PROPERTY_TYPES.ENUMQUOTE:
              this.fieldInfo.option = []
              this.fieldInfo.ismultiple = true
              break
            case PROPERTY_TYPES.OBJUSER:
            case PROPERTY_TYPES.ORGANIZATION:
              this.fieldInfo.default = ''
              this.fieldInfo.option = ''
              this.fieldInfo.ismultiple = true
              break
            case PROPERTY_TYPES.INNER_TABLE:
              this.fieldInfo.option = {
                header: [],
                default: []
              }
            default:
              this.fieldInfo.default = ''
              this.fieldInfo.option = ''
              this.fieldInfo.ismultiple = false
          }
        }
      }
    },
    created() {
      this.originalFieldInfo = this.$tools.clone(this.fieldInfo)
      if (this.isEditField) {
        this.initData()
      }

      const { beforeClose } = useSideslider(this.fieldInfo)
      this.beforeClose = beforeClose
    },
    methods: {
      ...mapActions('objectModelProperty', [
        'createBizObjectAttribute',
        'createObjectAttribute',
        'updateObjectAttribute',
        'updateBizObjectAttribute'
      ]),
      initData() {
        Object.keys(this.fieldInfo).forEach((key) => {
          this.fieldInfo[key] = this.$tools.clone(this.field[key] ?? '')
        })
        this.originalFieldInfo = this.$tools.clone(this.fieldInfo)
      },
      async validateValue() {
        const validate = [
          this.$validator.validateAll()
        ]
        if (this.$refs.component) {
          validate.push(this.$refs.component.$validator.validateAll())
        }
        const results = await Promise.all(validate)
        return results.every(result => result)
      },
      isNullOrUndefinedOrEmpty(value) {
        return [null, '', undefined].includes(value)
      },
      async saveField() {
        if (!await this.validateValue()) {
          return
        }

        const tableTypeCount = this.properties
          .filter(property => property.bk_property_type === PROPERTY_TYPES.INNER_TABLE).length
        const isTableType = this.fieldInfo.bk_property_type === PROPERTY_TYPES.INNER_TABLE
        if (!this.isEditField && isTableType && tableTypeCount >= 5) {
          this.$error('最多只能添加5个表格字段')
          return
        }

        let fieldId = null
        if (this.fieldInfo.bk_property_type === 'int' || this.fieldInfo.bk_property_type === 'float') {
          this.fieldInfo.option.min = this.isNullOrUndefinedOrEmpty(this.fieldInfo.option.min) ? '' : Number(this.fieldInfo.option.min)
          this.fieldInfo.option.max = this.isNullOrUndefinedOrEmpty(this.fieldInfo.option.max) ? '' : Number(this.fieldInfo.option.max)
          this.fieldInfo.default = this.isNullOrUndefinedOrEmpty(this.fieldInfo.default) ? '' : Number(this.fieldInfo.default)
        }
        if (this.isEditField) {
          const action = this.customObjId ? 'updateBizObjectAttribute' : 'updateObjectAttribute'
          const params = this.field.ispre ? this.getPreFieldUpdateParams() : this.fieldInfo
          if (!this.isGlobalView) {
            params.bk_biz_id = this.bizId
          }
          if (isEmptyPropertyValue(this.fieldInfo.default)) {
            params.default = null
          }
          await this[action]({
            bizId: this.bizId,
            id: this.field.id,
            params,
            config: {
              requestId: 'updateObjectAttribute'
            }
          }).then(() => {
            fieldId = this.fieldInfo.bk_property_id
            this.$http.cancel(`post_searchObjectAttribute_${this.activeModel.bk_obj_id}`)
            this.$http.cancelCache('getHostPropertyList')
            this.$success(this.$t('修改成功'))
          })
        } else {
          if (isEmptyPropertyValue(this.fieldInfo.default)) {
            Reflect.deleteProperty(this.fieldInfo, 'default')
          }
          const groupId = this.isGlobalView ? 'default' : 'bizdefault'
          const selectedGroup = this.groups.find(group => group.bk_group_id === this.fieldInfo.bk_property_group)
          const otherParams = {
            creator: this.userName,
            bk_property_group: this.fieldInfo.bk_property_group || this.group.bk_group_id || groupId,
            bk_obj_id: selectedGroup?.bk_obj_id || this.group.bk_obj_id,
            bk_supplier_account: this.supplierAccount
          }
          const action = this.customObjId ? 'createBizObjectAttribute' : 'createObjectAttribute'
          const params = {
            ...this.fieldInfo,
            ...otherParams
          }
          if (!this.isGlobalView) {
            params.bk_biz_id = this.bizId
          }
          await this[action]({
            bizId: this.bizId,
            params,
            config: {
              requestId: 'createObjectAttribute'
            }
          }).then(() => {
            this.$http.cancel(`post_searchObjectAttribute_${this.activeModel.bk_obj_id}`)
            this.$http.cancelCache('getHostPropertyList')
            this.$success(this.$t('创建成功'))
          })
        }
        this.$emit('save', fieldId)
      },
      getPreFieldUpdateParams() {
        const allowKey = ['option', 'unit', 'placeholder']
        const params = {}
        allowKey.forEach((key) => {
          params[key] = this.fieldInfo[key]
        })
        return params
      },
      cancel() {
        this.$emit('cancel')
      },
      getValidateRules(fieldInfo) {
        const rules =  this.$tools.getValidateRules(fieldInfo)
        Reflect.deleteProperty(rules, 'required')
        return rules
      }
    }
  }
</script>

<style lang="scss" scoped>
    .model-slider-content {
        height: 100%;
        padding: 0;
        @include scrollbar-y;
        .slider-main {
            max-height: calc(100% - 52px);
            @include scrollbar-y;
            padding: 20px 20px 0;
        }
        .slider-content {
            /deep/ textarea[disabled] {
                background-color: #fafbfd!important;
                cursor: not-allowed;
            }
        }
        .icon-info-circle {
            font-size: 18px;
            color: $cmdbBorderColor;
            padding-left: 5px;
        }
        .field-detail {
            width: 100%;
            margin-bottom: 20px;
            padding: 20px;
            background: #F5F7FB;
            .form-label:last-child {
                margin: 0;
            }
            .label-text {
                vertical-align: top;
            }
            .cmdb-form-checkbox {
                width: 90px;
                line-height: 22px;
                vertical-align: middle;
            }
        }
        .cmdb-form-item {
            width: 100%;
            &.is-error {
                /deep/ .bk-form-input {
                    border-color: #ff5656;
                }
            }
        }
        .icon-cc-exclamation-tips {
            font-size: 18px;
            color: #979ba5;
            margin-left: 10px;
        }
        .btn-group {
            padding: 8px 24px;
            &.is-sticky {
                border-top: 1px solid #dcdee5;
            }
            .bk-button{
                width: 88px;
                height: 32px;
            }
        }
    }
</style><|MERGE_RESOLUTION|>--- conflicted
+++ resolved
@@ -306,14 +306,9 @@
           PROPERTY_TYPES.ENUM,
           PROPERTY_TYPES.ENUMMULTI,
           PROPERTY_TYPES.ENUMQUOTE,
-<<<<<<< HEAD
-          PROPERTY_TYPES.LIST,
-          PROPERTY_TYPES.BOOL
-=======
           PROPERTY_TYPES.BOOL,
           PROPERTY_TYPES.INNER_TABLE,
           PROPERTY_TYPES.LIST
->>>>>>> c2f545c1
         ]
         return !types.includes(this.fieldInfo.bk_property_type)
       },
@@ -333,15 +328,12 @@
         return false
       },
       fieldTypeList() {
-<<<<<<< HEAD
-=======
         if (this.customObjId) {
           const disabledTypes = this.isEditField
             ? [PROPERTY_TYPES.INNER_TABLE]
             : [PROPERTY_TYPES.INNER_TABLE, PROPERTY_TYPES.FOREIGNKEY, PROPERTY_TYPES.ENUMQUOTE]
           return PROPERTY_TYPE_LIST.filter(item => !disabledTypes.includes(item.id))
         }
->>>>>>> c2f545c1
         // eslint-disable-next-line max-len
         const createFieldList = PROPERTY_TYPE_LIST.filter(item => ![PROPERTY_TYPES.ENUMQUOTE, PROPERTY_TYPES.FOREIGNKEY].includes(item.id))
         return this.isEditField ? PROPERTY_TYPE_LIST : createFieldList

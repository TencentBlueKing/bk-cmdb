<!--
 * Tencent is pleased to support the open source community by making 蓝鲸 available.
 * Copyright (C) 2017-2022 THL A29 Limited, a Tencent company. All rights reserved.
 * Licensed under the MIT License (the "License"); you may not use this file except
 * in compliance with the License. You may obtain a copy of the License at
 * http://opensource.org/licenses/MIT
 * Unless required by applicable law or agreed to in writing, software distributed under
 * the License is distributed on an "AS IS" BASIS, WITHOUT WARRANTIES OR CONDITIONS OF ANY KIND,
 * either express or implied. See the License for the specific language governing permissions and
 * limitations under the License.
-->

<template>
  <cmdb-sticky-layout class="model-slider-content">
    <div ref="sliderMain" class="slider-main">
      <label class="form-label">
        <span class="label-text">
          {{ $t('唯一标识') }}
          <span class="color-danger">*</span>
        </span>
<<<<<<< HEAD
        <div
          v-bk-tooltips.top.light.click="$t('模型字段唯一标识提示语')"
          class="cmdb-form-item"
          :class="{ 'is-error': errors.has('fieldId') }">
          <bk-input
=======
        <div :class="['cmdb-form-item', { 'is-error': errors.has('fieldId') }]"
          v-bk-tooltips.top="{
            disabled: isEditField && !isCreateMode,
            theme: 'light',
            trigger: 'click',
            content: $t('模型字段唯一标识提示语')
          }">
          <bk-input type="text" class="cmdb-form-input"
            name="fieldId"
>>>>>>> c8c5a7ef
            v-model.trim="fieldInfo.bk_property_id"
            v-validate="
              isEditField ? null : 'required|fieldId|reservedWord|length:128'
            "
            type="text"
            class="cmdb-form-input"
            name="fieldId"
            :placeholder="$t('请输入唯一标识')"
<<<<<<< HEAD
            :disabled="isEditField">
=======
            :disabled="isEditField && !isCreateMode"
            v-validate="isEditField ? null : 'required|fieldId|reservedWord|length:128'">
>>>>>>> c8c5a7ef
          </bk-input>
          <p class="form-error" :title="errors.first('fieldId')">
            {{ errors.first('fieldId') }}
          </p>
        </div>
      </label>
      <label class="form-label">
        <span class="label-text">
          {{ $t('名称') }}
          <span class="color-danger">*</span>
        </span>
        <div
          class="cmdb-form-item"
          :class="{ 'is-error': errors.has('fieldName') }">
          <bk-input
            v-model.trim="fieldInfo.bk_property_name"
<<<<<<< HEAD
            v-validate="'required|length:128'"
            type="text"
            class="cmdb-form-input"
            name="fieldName"
            :placeholder="
              isSystemCreate
                ? $t('请输入名称，国际化时将会自动翻译，不可修改')
                : $t('请输入字段名称')
            "
            :disabled="isReadOnly || isSystemCreate || field.ispre">
=======
            :disabled="isReadOnly || isSystemCreate || field.ispre || isFromTemplateField"
            v-validate="'required|length:128'">
>>>>>>> c8c5a7ef
          </bk-input>
          <p class="form-error">{{ errors.first('fieldName') }}</p>
        </div>
      </label>
      <div class="form-label" v-if="!isSettingScene">
        <span class="label-text">
          {{ $t('字段分组') }}
          <span class="color-danger">*</span>
        </span>
        <div class="cmdb-form-item">
          <bk-select
            v-model="fieldInfo.bk_property_group"
            class="bk-select-full-width"
            searchable
            :clearable="false"
<<<<<<< HEAD
            :disabled="isEditField">
            <bk-option
              v-for="(option, index) in groups"
=======
            v-model="fieldInfo.bk_property_group">
            <bk-option v-for="(option, index) in groups"
              :key="index"
>>>>>>> c8c5a7ef
              :id="option.bk_group_id"
              :key="index"
              :name="option.bk_group_name">
            </bk-option>
          </bk-select>
        </div>
      </div>
      <div class="form-label">
        <span class="label-text">
          {{ $t('字段类型') }}
          <span class="color-danger">*</span>
        </span>
        <div class="cmdb-form-item">
          <bk-select
            v-model="fieldInfo.bk_property_type"
            class="bk-select-full-width"
            searchable
            :clearable="false"
<<<<<<< HEAD
            :disabled="isEditField"
=======
            v-model="fieldInfo.bk_property_type"
            :disabled="isEditField && !isCreateMode"
>>>>>>> c8c5a7ef
            :popover-options="{
              a11y: false,
            }">
<<<<<<< HEAD
            <bk-option
              v-for="(option, index) in fieldTypeList"
=======
            <bk-option v-for="(option, index) in availableFieldTypeList"
              :key="index"
>>>>>>> c8c5a7ef
              :id="option.id"
              :key="index"
              :name="option.name">
            </bk-option>
          </bk-select>
        </div>
      </div>
<<<<<<< HEAD
      <div v-show="!['foreignkey'].includes(fieldType)" class="field-detail">
        <the-config
          :type="fieldInfo.bk_property_type"
          :is-read-only="isReadOnly"
          :is-main-line-model="isMainLineModel"
          :ispre="isEditField && field.ispre"
          :is-edit-field="isEditField"
          :editable.sync="fieldInfo.editable"
          :isrequired.sync="fieldInfo.isrequired"
          :multiple.sync="fieldInfo.ismultiple"></the-config>
=======
      <div class="field-detail" v-show="!['foreignkey'].includes(fieldType)">
>>>>>>> c8c5a7ef
        <!-- 添加key防止复用组件时内部状态错误 -->
        <component
          :is="`the-field-${fieldType}`"
          v-if="isSettingComponentShow"
<<<<<<< HEAD
          :key="fieldInfo.bk_property_type"
          ref="component"
          v-model="fieldInfo.option"
          class="cmdb-form-item"
          :is-read-only="isReadOnly || field.ispre"
          :multiple="fieldInfo.ismultiple"
          :is-edit-field="isEditField"
          :type="fieldInfo.bk_property_type"
          :default-value.sync="fieldInfo.default"></component>
        <label v-if="isDefaultComponentShow" class="form-label">
=======
          :is-read-only="isReadOnly || field.ispre || isFromTemplateField"
          :is="`the-field-${fieldType}`"
          :multiple.sync="fieldInfo.ismultiple"
          v-model="fieldInfo.option"
          :is-edit-field="isEditField"
          :type="fieldInfo.bk_property_type"
          :default-value.sync="fieldInfo.default"
          ref="component">
        </component>
        <label class="form-label" v-if="isDefaultComponentShow">
>>>>>>> c8c5a7ef
          <span class="label-text">
            {{ $t('默认值') }}
          </span>
<<<<<<< HEAD
          <div
            class="cmdb-form-item"
            :class="{ 'is-error': errors.has('defalut') }">
            <component
              :is="`cmdb-form-${fieldInfo.bk_property_type}`"
              :key="fieldInfo.bk_property_type"
              ref="component"
              v-model="fieldInfo.default"
              v-validate="getValidateRules(fieldInfo)"
              name="defalut"
              :is-read-only="isReadOnly || field.ispre"
              :multiple="fieldInfo.ismultiple"
              :options="fieldInfo.option || []"
              :disabled="
                isReadOnly || isSystemCreate || field.ispre
              "></component>
            <p class="form-error">{{ errors.first('defalut') }}</p>
          </div>
        </label>
      </div>
      <label v-show="['int', 'float'].includes(fieldType)" class="form-label">
=======
          <div class="cmdb-form-item" :class="{ 'is-error': errors.has('defalut') }">
            <div class="form-item-row">
              <component
                :class="`form-item-${fieldInfo.bk_property_type}`"
                name="defalut"
                :key="fieldInfo.bk_property_type"
                :is-read-only="isReadOnly || field.ispre"
                :is="`cmdb-form-${fieldInfo.bk_property_type}`"
                :multiple="fieldInfo.ismultiple"
                :options="fieldInfo.option || []"
                :disabled="isReadOnly || isSystemCreate || field.ispre || isFromTemplateField"
                v-model="fieldInfo.default"
                v-validate="getValidateRules(fieldInfo)"
                ref="component">
              </component>
              <bk-checkbox
                v-if="isMultipleShow"
                class="checkbox"
                v-model="fieldInfo.ismultiple"
                :disabled="isReadOnly || field.ispre || isFromTemplateField">
                <span>{{$t('可多选')}}</span>
              </bk-checkbox>
            </div>
            <p class="form-error">{{errors.first('defalut')}}</p>
          </div>
        </label>
      </div>
      <the-config
        :type="fieldInfo.bk_property_type"
        :is-read-only="isReadOnly"
        :is-main-line-model="isMainLineModel"
        :ispre="isEditField && field.ispre"
        :is-edit-field="isEditField"
        :editable.sync="fieldInfo.editable"
        :isrequired.sync="fieldInfo.isrequired"
        :isrequired-lock.sync="fieldSettingExtra.lock.isrequired"
        :editable-lock.sync="fieldSettingExtra.lock.editable">
      </the-config>
      <label class="form-label" v-show="['int', 'float'].includes(fieldType)">
>>>>>>> c8c5a7ef
        <span class="label-text">
          {{ $t('单位') }}
        </span>
        <div class="cmdb-form-item">
          <bk-input
            v-model.trim="fieldInfo['unit']"
<<<<<<< HEAD
            type="text"
            class="cmdb-form-input"
            :disabled="isReadOnly"
=======
            :disabled="isReadOnly || isFromTemplateField"
>>>>>>> c8c5a7ef
            :placeholder="$t('请输入单位')">
          </bk-input>
        </div>
      </label>
      <div class="form-label">
<<<<<<< HEAD
        <span class="label-text">{{ $t('用户提示') }}</span>
        <div
          class="cmdb-form-item"
          :class="{ 'is-error': errors.has('placeholder') }">
          <bk-input
            v-model.trim="fieldInfo['placeholder']"
            v-validate="'length:2000'"
            class="raw"
            :rows="3"
            :maxlength="100"
            name="placeholder"
            :type="'textarea'"
            :disabled="isReadOnly">
          </bk-input>
          <p v-if="errors.has('placeholder')" class="form-error">
            {{ errors.first('placeholder') }}
          </p>
=======
        <span class="label-text">{{$t('用户提示')}}</span>
        <div class="cmdb-form-item" :class="{ 'is-error': errors.has('placeholder') }">
          <div class="form-component">
            <bk-input
              class="raw"
              :rows="3"
              :maxlength="2000"
              name="placeholder"
              :type="'textarea'"
              v-model.trim="fieldInfo['placeholder']"
              :disabled="isReadOnly || (isFromTemplateField && fieldSettingExtra.lock.placeholder)"
              v-validate="'length:2000'">
            </bk-input>
          </div>
          <p class="form-error" v-if="errors.has('placeholder')">{{errors.first('placeholder')}}</p>
>>>>>>> c8c5a7ef
        </div>
      </div>
      <slot name="append-unique"
        v-if="isUniqueSettingShow"
        v-bind="{
          disabled: uniqueDisabled,
          fieldInfo: { id: field.id, ...fieldInfo }
        }">
      </slot>
      <slot name="append-lock"
        v-bind="{
          fieldInfo: { id: field.id, ...fieldInfo }
        }">
      </slot>
    </div>
    <template slot="footer" slot-scope="{ sticky }">
      <div class="btn-group" :class="{ 'is-sticky': sticky }">
        <bk-button
          theme="primary"
          :loading="
            $loading(['updateObjectAttribute', 'createObjectAttribute'])
          "
          @click="saveField">
<<<<<<< HEAD
          {{ isEditField ? $t('保存') : $t('提交') }}
=======
          <span v-if="!isSettingScene">{{isEditField ? $t('保存') : $t('提交')}}</span>
          <span v-else>{{ $t('确定') }}</span>
>>>>>>> c8c5a7ef
        </bk-button>
        <bk-button theme="default" @click="cancel">
          {{ $t('取消') }}
        </bk-button>
      </div>
    </template>
  </cmdb-sticky-layout>
</template>

<script>
<<<<<<< HEAD
import { mapGetters, mapActions } from 'vuex'

import { isEmptyPropertyValue } from '@/utils/tools'
import { MENU_BUSINESS } from '@/dictionary/menu-symbol'
import {
  PROPERTY_TYPES,
  PROPERTY_TYPE_LIST,
} from '@/dictionary/property-constants'
import useSideslider from '@/hooks/use-sideslider'
=======
  import theFieldChar from './char'
  import theFieldInt from './int'
  import theFieldFloat from './float'
  import theFieldEnum from './enum'
  import theFieldList from './list'
  import theFieldBool from './bool'
  import theFieldEnumquote from './enumquote.vue'
  import theFieldInnertable from './inner-table/index.vue'
  import theConfig from './config'
  import { mapGetters, mapActions } from 'vuex'
  import { MENU_BUSINESS } from '@/dictionary/menu-symbol'
  import { PROPERTY_TYPES, PROPERTY_TYPE_LIST } from '@/dictionary/property-constants'
  import { isEmptyPropertyValue } from '@/utils/tools'
  import useSideslider from '@/hooks/use-sideslider'
  import { singleRuleTypes, unionRuleTypes } from '@/views/field-template/children/use-unique'
  import fieldTemplateService from '@/service/field-template'
>>>>>>> c8c5a7ef

import theFieldChar from './char'
import theFieldInt from './int'
import theFieldFloat from './float'
import theFieldEnum from './enum'
import theFieldList from './list'
import theFieldBool from './bool'
import theFieldEnumquote from './enumquote.vue'
import theFieldInnertable from './inner-table/index.vue'
import theConfig from './config'

export default {
  components: {
    theFieldChar,
    theFieldInt,
    theFieldFloat,
    theFieldEnum,
    theFieldEnumquote,
    theFieldList,
    theFieldBool,
    theConfig,
    theFieldInnertable,
  },
  provide() {
    return {
      customObjId: this.customObjId,
    }
  },
  props: {
    properties: {
      type: Array,
      required: true,
    },
<<<<<<< HEAD
    field: {
      type: Object,
    },
    group: {
      type: Object,
      default: () => ({}),
    },
    groups: {
      type: Array,
      default: () => [],
    },
    isReadOnly: {
      type: Boolean,
      default: false,
    },
    isEditField: {
      type: Boolean,
      default: false,
    },
    isMainLineModel: {
      type: Boolean,
      default: false,
    },
    customObjId: String,
    propertyIndex: {
      type: Number,
      default: 0,
    },
  },
  data() {
    return {
      fieldInfo: {
        bk_property_name: '',
        bk_property_id: '',
        bk_property_group: this.group.bk_group_id,
        unit: '',
        placeholder: '',
        bk_property_type: PROPERTY_TYPES.SINGLECHAR,
        editable: true,
        isrequired: false,
        ismultiple: false,
        option: '',
        default: '',
      },
      originalFieldInfo: {},
      charMap: [PROPERTY_TYPES.SINGLECHAR, PROPERTY_TYPES.LONGCHAR],
    }
  },
  computed: {
    ...mapGetters('objectBiz', ['bizId']),
    ...mapGetters(['supplierAccount', 'userName']),
    ...mapGetters('objectModel', ['activeModel']),
    isGlobalView() {
      const [topRoute] = this.$route.matched
      return topRoute ? topRoute.name !== MENU_BUSINESS : true
    },
    fieldType() {
      let { bk_property_type: type } = this.fieldInfo
      switch (type) {
        case PROPERTY_TYPES.SINGLECHAR:
        case PROPERTY_TYPES.LONGCHAR:
          type = 'char'
          break
        case PROPERTY_TYPES.ENUMMULTI:
          type = 'enum'
          break
=======
    props: {
      properties: {
        type: Array,
        default: () => []
      },
      field: {
        type: Object
      },
      group: {
        type: Object,
        default: () => ({})
      },
      groups: {
        type: Array,
        default: () => []
      },
      isReadOnly: {
        type: Boolean,
        default: false
      },
      isEditField: {
        type: Boolean,
        default: false
      },
      isMainLineModel: {
        type: Boolean,
        default: false
      },
      customObjId: String,
      propertyIndex: {
        type: Number,
        default: 0
      },
      scene: {
        type: String,
        default: 'manage' // setting表示配置流程
      },
      excludeType: {
        type: Array,
        default: () => []
      },
      fieldSetting: {
        type: Object
      },
      // 是否为创建模式，新创建的字段二次编辑时可以修改ID等
      isCreateMode: {
        type: Boolean,
        default: false
>>>>>>> c8c5a7ef
      }
      return type
    },
    isSettingComponentShow() {
      const types = [
        PROPERTY_TYPES.SINGLECHAR,
        PROPERTY_TYPES.LONGCHAR,
        PROPERTY_TYPES.ENUM,
        PROPERTY_TYPES.INT,
        PROPERTY_TYPES.FLOAT,
        PROPERTY_TYPES.LIST,
        PROPERTY_TYPES.BOOL,
        PROPERTY_TYPES.ENUMMULTI,
        PROPERTY_TYPES.ENUMQUOTE,
        PROPERTY_TYPES.INNER_TABLE,
      ]
      return types.indexOf(this.fieldInfo.bk_property_type) !== -1
    },
    isDefaultComponentShow() {
      const types = [
        PROPERTY_TYPES.ENUM,
        PROPERTY_TYPES.ENUMMULTI,
        PROPERTY_TYPES.ENUMQUOTE,
        PROPERTY_TYPES.BOOL,
        PROPERTY_TYPES.INNER_TABLE,
        PROPERTY_TYPES.LIST,
      ]
      return !types.includes(this.fieldInfo.bk_property_type)
    },
    changedValues() {
      const changedValues = {}
      Object.keys(this.fieldInfo).forEach(propertyId => {
        if (
          JSON.stringify(this.fieldInfo[propertyId]) !==
          JSON.stringify(this.originalFieldInfo[propertyId])
        ) {
          changedValues[propertyId] = this.fieldInfo[propertyId]
        }
      })
      return changedValues
    },
<<<<<<< HEAD
    isSystemCreate() {
      if (this.isEditField) {
        return this.field.creator === 'cc_system'
=======
    data() {
      return {
        fieldInfo: {
          bk_property_name: '',
          bk_property_id: '',
          bk_property_group: this.group.bk_group_id,
          unit: '',
          placeholder: '',
          bk_property_type: PROPERTY_TYPES.SINGLECHAR,
          editable: true,
          isrequired: false,
          ismultiple: false,
          option: '',
          default: ''
        },
        originalFieldInfo: {},
        charMap: [PROPERTY_TYPES.SINGLECHAR, PROPERTY_TYPES.LONGCHAR],
        // 字段组合模板配置额外数据
        fieldSettingExtra: {
          lock: {
            isrequired: true,
            editable: true,
            placeholder: true
          }
        },
        uniqueSetting: {
          disalbed: true
        }
>>>>>>> c8c5a7ef
      }
      return false
    },
<<<<<<< HEAD
    fieldTypeList() {
      if (this.customObjId) {
        const disabledTypes = this.isEditField
          ? [PROPERTY_TYPES.INNER_TABLE]
          : [
              PROPERTY_TYPES.INNER_TABLE,
              PROPERTY_TYPES.FOREIGNKEY,
              PROPERTY_TYPES.ENUMQUOTE,
            ]
        return PROPERTY_TYPE_LIST.filter(
          item => !disabledTypes.includes(item.id)
        )
=======
    provide() {
      return {
        customObjId: this.customObjId,
        isSettingScene: this.isSettingScene,
        isFromTemplateField: this.isFromTemplateField
>>>>>>> c8c5a7ef
      }
      // eslint-disable-next-line max-len
      const createFieldList = PROPERTY_TYPE_LIST.filter(
        item =>
          ![PROPERTY_TYPES.ENUMQUOTE, PROPERTY_TYPES.FOREIGNKEY].includes(
            item.id
          )
      )
      return this.isEditField ? PROPERTY_TYPE_LIST : createFieldList
    },
  },
  watch: {
    'fieldInfo.bk_property_type'(type) {
      if (!this.isEditField) {
        switch (type) {
          case 'int':
          case 'float':
            this.fieldInfo.option = {
              min: '',
              max: '',
            }
            this.fieldInfo.default = ''
            break
          case PROPERTY_TYPES.ENUMMULTI:
          case PROPERTY_TYPES.ENUMQUOTE:
            this.fieldInfo.option = []
            this.fieldInfo.ismultiple = true
            break
          case PROPERTY_TYPES.OBJUSER:
          case PROPERTY_TYPES.ORGANIZATION:
            this.fieldInfo.default = ''
            this.fieldInfo.option = ''
            this.fieldInfo.ismultiple = true
            break
          case PROPERTY_TYPES.INNER_TABLE:
            this.fieldInfo.option = {
              header: [],
              default: [],
            }
            break
          default:
            this.fieldInfo.default = ''
            this.fieldInfo.option = ''
            this.fieldInfo.ismultiple = false
        }
<<<<<<< HEAD
=======
        return type
      },
      isSettingComponentShow() {
        const types = [
          PROPERTY_TYPES.SINGLECHAR,
          PROPERTY_TYPES.LONGCHAR,
          PROPERTY_TYPES.ENUM,
          PROPERTY_TYPES.INT,
          PROPERTY_TYPES.FLOAT,
          PROPERTY_TYPES.LIST,
          PROPERTY_TYPES.BOOL,
          PROPERTY_TYPES.ENUMMULTI,
          PROPERTY_TYPES.ENUMQUOTE,
          PROPERTY_TYPES.INNER_TABLE
        ]
        return types.indexOf(this.fieldInfo.bk_property_type) !== -1
      },
      isDefaultComponentShow() {
        const types = [
          PROPERTY_TYPES.ENUM,
          PROPERTY_TYPES.ENUMMULTI,
          PROPERTY_TYPES.ENUMQUOTE,
          PROPERTY_TYPES.BOOL,
          PROPERTY_TYPES.INNER_TABLE,
          PROPERTY_TYPES.LIST
        ]
        return !types.includes(this.fieldInfo.bk_property_type)
      },
      changedValues() {
        const changedValues = {}
        Object.keys(this.fieldInfo).forEach((propertyId) => {
          if (JSON.stringify(this.fieldInfo[propertyId]) !== JSON.stringify(this.originalFieldInfo[propertyId])) {
            changedValues[propertyId] = this.fieldInfo[propertyId]
          }
        })
        return changedValues
      },
      isSystemCreate() {
        if (this.isEditField) {
          return this.field.creator === 'cc_system'
        }
        return false
      },
      fieldTypeList() {
        if (this.customObjId) {
          const disabledTypes = this.isEditField
            ? [PROPERTY_TYPES.INNER_TABLE]
            : [PROPERTY_TYPES.INNER_TABLE, PROPERTY_TYPES.FOREIGNKEY, PROPERTY_TYPES.ENUMQUOTE]
          return PROPERTY_TYPE_LIST.filter(item => !disabledTypes.includes(item.id))
        }
        // eslint-disable-next-line max-len
        const createFieldList = PROPERTY_TYPE_LIST.filter(item => ![PROPERTY_TYPES.ENUMQUOTE, PROPERTY_TYPES.FOREIGNKEY].includes(item.id))
        return this.isEditField ? PROPERTY_TYPE_LIST : createFieldList
      },
      availableFieldTypeList() {
        return this.fieldTypeList.filter(item => !this.excludeType.includes(item.id))
      },
      // 是否为字段组合模板配置流程
      isSettingScene() {
        return this.scene === 'setting'
      },
      isMultipleShow() {
        const types = [
          PROPERTY_TYPES.ORGANIZATION,
          PROPERTY_TYPES.ENUMQUOTE,
          PROPERTY_TYPES.ENUMMULTI
        ]
        return types.includes(this.fieldInfo.bk_property_type)
      },
      uniqueDisabled() {
        return !this.fieldInfo.bk_property_id || !this.fieldInfo.bk_property_name
      },
      isUniqueSettingShow() {
        const types = [...new Set([...singleRuleTypes, ...unionRuleTypes])]
        return types.includes(this.fieldInfo.bk_property_type) && !this.uniqueDisabled
      },
      isFromTemplateField() {
        return !this.isSettingScene && this.field.bk_template_id > 0
>>>>>>> c8c5a7ef
      }
    },
  },
  created() {
    this.originalFieldInfo = this.$tools.clone(this.fieldInfo)
    if (this.isEditField) {
      this.initData()
    }

    const { beforeClose } = useSideslider(this.fieldInfo)
    this.beforeClose = beforeClose
  },
  methods: {
    ...mapActions('objectModelProperty', [
      'createBizObjectAttribute',
      'createObjectAttribute',
      'updateObjectAttribute',
      'updateBizObjectAttribute',
    ]),
    initData() {
      Object.keys(this.fieldInfo).forEach(key => {
        this.fieldInfo[key] = this.$tools.clone(this.field[key] ?? '')
      })
      this.originalFieldInfo = this.$tools.clone(this.fieldInfo)
    },
    async validateValue() {
      const validate = [this.$validator.validateAll()]
      if (this.$refs.component) {
        validate.push(this.$refs.component.$validator.validateAll())
      }
      const results = await Promise.all(validate)
      return results.every(result => result)
    },
    isNullOrUndefinedOrEmpty(value) {
      return [null, '', undefined].includes(value)
    },
    async saveField() {
      if (!(await this.validateValue())) {
        return
      }

<<<<<<< HEAD
      const tableTypeCount = this.properties.filter(
        property => property.bk_property_type === PROPERTY_TYPES.INNER_TABLE
      ).length
      const isTableType =
        this.fieldInfo.bk_property_type === PROPERTY_TYPES.INNER_TABLE
      if (!this.isEditField && isTableType && tableTypeCount >= 5) {
        this.$error('最多只能添加5个表格字段')
        return
      }

      let fieldId = null
      if (
        this.fieldInfo.bk_property_type === 'int' ||
        this.fieldInfo.bk_property_type === 'float'
      ) {
        this.fieldInfo.option.min = this.isNullOrUndefinedOrEmpty(
          this.fieldInfo.option.min
        )
          ? ''
          : Number(this.fieldInfo.option.min)
        this.fieldInfo.option.max = this.isNullOrUndefinedOrEmpty(
          this.fieldInfo.option.max
        )
          ? ''
          : Number(this.fieldInfo.option.max)
        this.fieldInfo.default = this.isNullOrUndefinedOrEmpty(
          this.fieldInfo.default
        )
          ? ''
          : Number(this.fieldInfo.default)
      }
      if (this.isEditField) {
        const action = this.customObjId
          ? 'updateBizObjectAttribute'
          : 'updateObjectAttribute'
        const params = this.field.ispre
          ? this.getPreFieldUpdateParams()
          : this.fieldInfo
        if (!this.isGlobalView) {
          params.bk_biz_id = this.bizId
=======
      const { beforeClose } = useSideslider(this.fieldInfo)
      this.beforeClose = beforeClose
    },
    methods: {
      ...mapActions('objectModelProperty', [
        'createBizObjectAttribute',
        'createObjectAttribute',
        'updateObjectAttribute',
        'updateBizObjectAttribute'
      ]),
      ...mapActions('objectModelFieldGroup', [
        'updatePropertySort'
      ]),
      async initData() {
        Object.keys(this.fieldInfo).forEach((key) => {
          this.fieldInfo[key] = this.$tools.clone(this.field[key] ?? '')
        })
        this.originalFieldInfo = this.$tools.clone(this.fieldInfo)

        if (this.isSettingScene) {
          Object.keys(this.fieldSetting).forEach((key) => {
            this.fieldSettingExtra[key] = this.$tools.clone(this.fieldSetting[key] ?? '')
          })
        } else if (this.isFromTemplateField) {
          // 模型字段编辑来自模板的字段，需要获取模板中针对字段的配置
          const templateFieldList = await fieldTemplateService.getTemplateFieldListByField(this.field)
          const templateField = templateFieldList.find(item => item.id === this.field.bk_template_id)
          this.fieldSettingExtra.lock.isrequired = templateField?.isrequired?.lock
          this.fieldSettingExtra.lock.editable = templateField?.editable?.lock
          this.fieldSettingExtra.lock.placeholder = templateField?.placeholder?.lock
        }
      },
      async validateValue() {
        const validate = [
          this.$validator.validateAll()
        ]
        if (this.$refs.component) {
          validate.push(this.$refs.component.$validator.validateAll())
>>>>>>> c8c5a7ef
        }
        if (isEmptyPropertyValue(this.fieldInfo.default)) {
          params.default = null
        }
        await this[action]({
          bizId: this.bizId,
          id: this.field.id,
          params,
          config: {
            requestId: 'updateObjectAttribute',
          },
        }).then(() => {
          fieldId = this.fieldInfo.bk_property_id
          this.$http.cancel(
            `post_searchObjectAttribute_${this.activeModel.bk_obj_id}`
          )
          this.$http.cancelCache('getHostPropertyList')
          this.$success(this.$t('修改成功'))
        })
      } else {
        if (isEmptyPropertyValue(this.fieldInfo.default)) {
          Reflect.deleteProperty(this.fieldInfo, 'default')
        }
        const groupId = this.isGlobalView ? 'default' : 'bizdefault'
        const selectedGroup = this.groups.find(
          group => group.bk_group_id === this.fieldInfo.bk_property_group
        )
        const otherParams = {
          creator: this.userName,
          bk_property_group:
            this.fieldInfo.bk_property_group ||
            this.group.bk_group_id ||
            groupId,
          bk_obj_id: selectedGroup?.bk_obj_id || this.group.bk_obj_id,
          bk_supplier_account: this.supplierAccount,
        }
<<<<<<< HEAD
        const action = this.customObjId
          ? 'createBizObjectAttribute'
          : 'createObjectAttribute'
        const params = {
          ...this.fieldInfo,
          ...otherParams,
=======

        // 配置流程直接抛出事件并退出，在流程中自行处理
        if (this.isSettingScene) {
          this.$emit('confirm', this.field.id, this.fieldInfo)
          return
        }
        const defaultGroupld = this.isGlobalView ? 'default' : 'bizdefault'
        const groupId =  this.fieldInfo.bk_property_group || defaultGroupld
        const activeObjId = this.activeModel.bk_obj_id
        if (this.isEditField) {
          const action = this.customObjId ? 'updateBizObjectAttribute' : 'updateObjectAttribute'
          let params = this.field.ispre ? this.getPreFieldUpdateParams() : this.fieldInfo
          if (isEmptyPropertyValue(this.fieldInfo.default)) {
            params.default = null
          }
          if (this.isFromTemplateField) {
            params = this.getTemplateFieldParams()
          }
          if (!this.isGlobalView) {
            params.bk_biz_id = this.bizId
          }
          const paramsLen = Object.keys(params).length
          if (paramsLen) {
            await this[action]({
              bizId: this.bizId,
              id: this.field.id,
              params,
              config: {
                requestId: 'updateObjectAttribute'
              }
            }).then(() => {
              fieldId = this.fieldInfo.bk_property_id
              this.$http.cancel(`post_searchObjectAttribute_${activeObjId}`)
              this.$http.cancelCache('getHostPropertyList')
              this.$success(this.$t('修改成功'))
            })
          }

          // 修改分组
          await this.updatePropertySort({
            objId: activeObjId,
            propertyId: this.field.id,
            params: {
              bk_property_group: groupId,
              bk_property_index: this.properties
                .filter(property => property.bk_property_group === groupId)?.length ?? 0
            },
            config: {
              requestId: `updatePropertySort_${activeObjId}`
            }
          }).then(() => {
            if (!paramsLen) {
              this.$success(this.$t('修改成功'))
            }
          })
        } else {
          if (isEmptyPropertyValue(this.fieldInfo.default)) {
            Reflect.deleteProperty(this.fieldInfo, 'default')
          }
          const selectedGroup = this.groups.find(group => group.bk_group_id === this.fieldInfo.bk_property_group)
          const otherParams = {
            creator: this.userName,
            bk_property_group: groupId,
            bk_obj_id: selectedGroup?.bk_obj_id || this.group.bk_obj_id,
            bk_supplier_account: this.supplierAccount
          }
          const action = this.customObjId ? 'createBizObjectAttribute' : 'createObjectAttribute'
          const params = {
            ...this.fieldInfo,
            ...otherParams
          }
          if (!this.isGlobalView) {
            params.bk_biz_id = this.bizId
          }
          await this[action]({
            bizId: this.bizId,
            params,
            config: {
              requestId: 'createObjectAttribute'
            }
          }).then(() => {
            this.$http.cancel(`post_searchObjectAttribute_${activeObjId}`)
            this.$http.cancelCache('getHostPropertyList')
            this.$success(this.$t('创建成功'))
          })
>>>>>>> c8c5a7ef
        }
        if (!this.isGlobalView) {
          params.bk_biz_id = this.bizId
        }
        await this[action]({
          bizId: this.bizId,
          params,
          config: {
            requestId: 'createObjectAttribute',
          },
        }).then(() => {
          this.$http.cancel(
            `post_searchObjectAttribute_${this.activeModel.bk_obj_id}`
          )
          this.$http.cancelCache('getHostPropertyList')
          this.$success(this.$t('创建成功'))
        })
<<<<<<< HEAD
=======
        return params
      },
      getTemplateFieldParams() {
        const allowKey = ['isrequired', 'editable', 'placeholder']
        const params = {}
        allowKey.forEach((key) => {
          if (!this.fieldSettingExtra.lock[key]) {
            params[key] = this.fieldInfo[key]
          }
        })
        return params
      },
      cancel() {
        this.$emit('cancel')
      },
      getValidateRules(fieldInfo) {
        const rules =  this.$tools.getValidateRules(fieldInfo)
        Reflect.deleteProperty(rules, 'required')
        return rules
>>>>>>> c8c5a7ef
      }
      this.$emit('save', fieldId)
    },
    getPreFieldUpdateParams() {
      const allowKey = ['option', 'unit', 'placeholder']
      const params = {}
      allowKey.forEach(key => {
        params[key] = this.fieldInfo[key]
      })
      return params
    },
    cancel() {
      this.$emit('cancel')
    },
    getValidateRules(fieldInfo) {
      const rules = this.$tools.getValidateRules(fieldInfo)
      Reflect.deleteProperty(rules, 'required')
      return rules
    },
  },
}
</script>

<style lang="scss" scoped>
<<<<<<< HEAD
.model-slider-content {
  height: 100%;
  padding: 0;

  @include scrollbar-y;

  .slider-main {
    max-height: calc(100% - 52px);

    @include scrollbar-y;

    padding: 20px 20px 0;
  }

  .slider-content {
    /deep/ textarea[disabled] {
      background-color: #fafbfd !important;
      cursor: not-allowed;
    }
  }

  .icon-info-circle {
    font-size: 18px;
    color: $cmdbBorderColor;
    padding-left: 5px;
  }

  .field-detail {
    width: 100%;
    margin-bottom: 20px;
    padding: 20px;
    background: #f5f7fb;

    .form-label:last-child {
      margin: 0;
    }

    .label-text {
      vertical-align: top;
    }

    .cmdb-form-checkbox {
      width: 90px;
      line-height: 22px;
      vertical-align: middle;
    }
  }

  .cmdb-form-item {
    width: 100%;

    &.is-error {
      /deep/ .bk-form-input {
        border-color: #ff5656;
      }
    }
  }

  .icon-cc-exclamation-tips {
    font-size: 18px;
    color: #979ba5;
    margin-left: 10px;
  }

  .btn-group {
    padding: 8px 24px;

    &.is-sticky {
      border-top: 1px solid #dcdee5;
    }

    .bk-button {
      width: 88px;
      height: 32px;
    }
  }
}
=======
    .model-slider-content {
        height: 100%;
        padding: 0;
        @include scrollbar-y;
        .slider-main {
            max-height: calc(100% - 52px);
            @include scrollbar-y;
            padding: 20px 40px;
        }
        .slider-content {
            /deep/ textarea[disabled] {
                background-color: #fafbfd!important;
                cursor: not-allowed;
            }
        }
        .icon-info-circle {
            font-size: 18px;
            color: $cmdbBorderColor;
            padding-left: 5px;
        }
        .field-detail {
            width: 100%;
            margin-bottom: 20px;
            padding: 20px;
            background: #F5F7FB;
            .form-label:last-child {
                margin: 0;
            }
            .label-text {
                vertical-align: top;
            }
            .cmdb-form-checkbox {
                width: 90px;
                line-height: 22px;
                vertical-align: middle;
            }
        }
        .cmdb-form-item {
            width: 100%;
            &.is-error {
                /deep/ .bk-form-input {
                    border-color: #ff5656;
                }
            }

            .form-item-row {
              display: flex;
              align-items: center;
              gap: 12px;
              .checkbox {
                flex: none;
              }
              .form-item-objuser {
                width: 100%;
              }
            }
        }
        .icon-cc-exclamation-tips {
            font-size: 18px;
            color: #979ba5;
            margin-left: 10px;
        }
        .btn-group {
            padding: 8px 40px;
            &.is-sticky {
                border-top: 1px solid #dcdee5;
            }
            .bk-button{
                width: 88px;
                height: 32px;
            }
        }
    }
</style>
<style lang="scss">
@import '@/assets/scss/model-manage.scss';
>>>>>>> c8c5a7ef
</style><|MERGE_RESOLUTION|>--- conflicted
+++ resolved
@@ -18,23 +18,15 @@
           {{ $t('唯一标识') }}
           <span class="color-danger">*</span>
         </span>
-<<<<<<< HEAD
         <div
-          v-bk-tooltips.top.light.click="$t('模型字段唯一标识提示语')"
-          class="cmdb-form-item"
-          :class="{ 'is-error': errors.has('fieldId') }">
-          <bk-input
-=======
-        <div :class="['cmdb-form-item', { 'is-error': errors.has('fieldId') }]"
           v-bk-tooltips.top="{
             disabled: isEditField && !isCreateMode,
             theme: 'light',
             trigger: 'click',
-            content: $t('模型字段唯一标识提示语')
-          }">
-          <bk-input type="text" class="cmdb-form-input"
-            name="fieldId"
->>>>>>> c8c5a7ef
+            content: $t('模型字段唯一标识提示语'),
+          }"
+          :class="['cmdb-form-item', { 'is-error': errors.has('fieldId') }]">
+          <bk-input
             v-model.trim="fieldInfo.bk_property_id"
             v-validate="
               isEditField ? null : 'required|fieldId|reservedWord|length:128'
@@ -43,12 +35,7 @@
             class="cmdb-form-input"
             name="fieldId"
             :placeholder="$t('请输入唯一标识')"
-<<<<<<< HEAD
-            :disabled="isEditField">
-=======
-            :disabled="isEditField && !isCreateMode"
-            v-validate="isEditField ? null : 'required|fieldId|reservedWord|length:128'">
->>>>>>> c8c5a7ef
+            :disabled="isEditField && !isCreateMode">
           </bk-input>
           <p class="form-error" :title="errors.first('fieldId')">
             {{ errors.first('fieldId') }}
@@ -65,7 +52,6 @@
           :class="{ 'is-error': errors.has('fieldName') }">
           <bk-input
             v-model.trim="fieldInfo.bk_property_name"
-<<<<<<< HEAD
             v-validate="'required|length:128'"
             type="text"
             class="cmdb-form-input"
@@ -75,16 +61,14 @@
                 ? $t('请输入名称，国际化时将会自动翻译，不可修改')
                 : $t('请输入字段名称')
             "
-            :disabled="isReadOnly || isSystemCreate || field.ispre">
-=======
-            :disabled="isReadOnly || isSystemCreate || field.ispre || isFromTemplateField"
-            v-validate="'required|length:128'">
->>>>>>> c8c5a7ef
+            :disabled="
+              isReadOnly || isSystemCreate || field.ispre || isFromTemplateField
+            ">
           </bk-input>
           <p class="form-error">{{ errors.first('fieldName') }}</p>
         </div>
       </label>
-      <div class="form-label" v-if="!isSettingScene">
+      <div v-if="!isSettingScene" class="form-label">
         <span class="label-text">
           {{ $t('字段分组') }}
           <span class="color-danger">*</span>
@@ -94,16 +78,9 @@
             v-model="fieldInfo.bk_property_group"
             class="bk-select-full-width"
             searchable
-            :clearable="false"
-<<<<<<< HEAD
-            :disabled="isEditField">
+            :clearable="false">
             <bk-option
               v-for="(option, index) in groups"
-=======
-            v-model="fieldInfo.bk_property_group">
-            <bk-option v-for="(option, index) in groups"
-              :key="index"
->>>>>>> c8c5a7ef
               :id="option.bk_group_id"
               :key="index"
               :name="option.bk_group_name">
@@ -122,22 +99,12 @@
             class="bk-select-full-width"
             searchable
             :clearable="false"
-<<<<<<< HEAD
-            :disabled="isEditField"
-=======
-            v-model="fieldInfo.bk_property_type"
             :disabled="isEditField && !isCreateMode"
->>>>>>> c8c5a7ef
             :popover-options="{
               a11y: false,
             }">
-<<<<<<< HEAD
             <bk-option
-              v-for="(option, index) in fieldTypeList"
-=======
-            <bk-option v-for="(option, index) in availableFieldTypeList"
-              :key="index"
->>>>>>> c8c5a7ef
+              v-for="(option, index) in availableFieldTypeList"
               :id="option.id"
               :key="index"
               :name="option.name">
@@ -145,97 +112,56 @@
           </bk-select>
         </div>
       </div>
-<<<<<<< HEAD
       <div v-show="!['foreignkey'].includes(fieldType)" class="field-detail">
-        <the-config
-          :type="fieldInfo.bk_property_type"
-          :is-read-only="isReadOnly"
-          :is-main-line-model="isMainLineModel"
-          :ispre="isEditField && field.ispre"
-          :is-edit-field="isEditField"
-          :editable.sync="fieldInfo.editable"
-          :isrequired.sync="fieldInfo.isrequired"
-          :multiple.sync="fieldInfo.ismultiple"></the-config>
-=======
-      <div class="field-detail" v-show="!['foreignkey'].includes(fieldType)">
->>>>>>> c8c5a7ef
         <!-- 添加key防止复用组件时内部状态错误 -->
         <component
           :is="`the-field-${fieldType}`"
           v-if="isSettingComponentShow"
-<<<<<<< HEAD
           :key="fieldInfo.bk_property_type"
           ref="component"
           v-model="fieldInfo.option"
           class="cmdb-form-item"
-          :is-read-only="isReadOnly || field.ispre"
-          :multiple="fieldInfo.ismultiple"
+          :is-read-only="isReadOnly || field.ispre || isFromTemplateField"
+          :multiple.sync="fieldInfo.ismultiple"
           :is-edit-field="isEditField"
           :type="fieldInfo.bk_property_type"
-          :default-value.sync="fieldInfo.default"></component>
+          :default-value.sync="fieldInfo.default">
+        </component>
         <label v-if="isDefaultComponentShow" class="form-label">
-=======
-          :is-read-only="isReadOnly || field.ispre || isFromTemplateField"
-          :is="`the-field-${fieldType}`"
-          :multiple.sync="fieldInfo.ismultiple"
-          v-model="fieldInfo.option"
-          :is-edit-field="isEditField"
-          :type="fieldInfo.bk_property_type"
-          :default-value.sync="fieldInfo.default"
-          ref="component">
-        </component>
-        <label class="form-label" v-if="isDefaultComponentShow">
->>>>>>> c8c5a7ef
           <span class="label-text">
             {{ $t('默认值') }}
           </span>
-<<<<<<< HEAD
           <div
             class="cmdb-form-item"
             :class="{ 'is-error': errors.has('defalut') }">
-            <component
-              :is="`cmdb-form-${fieldInfo.bk_property_type}`"
-              :key="fieldInfo.bk_property_type"
-              ref="component"
-              v-model="fieldInfo.default"
-              v-validate="getValidateRules(fieldInfo)"
-              name="defalut"
-              :is-read-only="isReadOnly || field.ispre"
-              :multiple="fieldInfo.ismultiple"
-              :options="fieldInfo.option || []"
-              :disabled="
-                isReadOnly || isSystemCreate || field.ispre
-              "></component>
-            <p class="form-error">{{ errors.first('defalut') }}</p>
-          </div>
-        </label>
-      </div>
-      <label v-show="['int', 'float'].includes(fieldType)" class="form-label">
-=======
-          <div class="cmdb-form-item" :class="{ 'is-error': errors.has('defalut') }">
             <div class="form-item-row">
               <component
+                :is="`cmdb-form-${fieldInfo.bk_property_type}`"
+                :key="fieldInfo.bk_property_type"
+                ref="component"
+                v-model="fieldInfo.default"
+                v-validate="getValidateRules(fieldInfo)"
                 :class="`form-item-${fieldInfo.bk_property_type}`"
                 name="defalut"
-                :key="fieldInfo.bk_property_type"
                 :is-read-only="isReadOnly || field.ispre"
-                :is="`cmdb-form-${fieldInfo.bk_property_type}`"
                 :multiple="fieldInfo.ismultiple"
                 :options="fieldInfo.option || []"
-                :disabled="isReadOnly || isSystemCreate || field.ispre || isFromTemplateField"
-                v-model="fieldInfo.default"
-                v-validate="getValidateRules(fieldInfo)"
-                ref="component">
+                :disabled="
+                  isReadOnly ||
+                  isSystemCreate ||
+                  field.ispre ||
+                  isFromTemplateField
+                ">
               </component>
               <bk-checkbox
                 v-if="isMultipleShow"
+                v-model="fieldInfo.ismultiple"
                 class="checkbox"
-                v-model="fieldInfo.ismultiple"
                 :disabled="isReadOnly || field.ispre || isFromTemplateField">
-                <span>{{$t('可多选')}}</span>
+                <span>{{ $t('可多选') }}</span>
               </bk-checkbox>
             </div>
-            <p class="form-error">{{errors.first('defalut')}}</p>
+            <p class="form-error">{{ errors.first('defalut') }}</p>
           </div>
         </label>
       </div>
@@ -250,73 +176,57 @@
         :isrequired-lock.sync="fieldSettingExtra.lock.isrequired"
         :editable-lock.sync="fieldSettingExtra.lock.editable">
       </the-config>
-      <label class="form-label" v-show="['int', 'float'].includes(fieldType)">
->>>>>>> c8c5a7ef
+      <label v-show="['int', 'float'].includes(fieldType)" class="form-label">
         <span class="label-text">
           {{ $t('单位') }}
         </span>
         <div class="cmdb-form-item">
           <bk-input
             v-model.trim="fieldInfo['unit']"
-<<<<<<< HEAD
             type="text"
             class="cmdb-form-input"
-            :disabled="isReadOnly"
-=======
             :disabled="isReadOnly || isFromTemplateField"
->>>>>>> c8c5a7ef
             :placeholder="$t('请输入单位')">
           </bk-input>
         </div>
       </label>
       <div class="form-label">
-<<<<<<< HEAD
         <span class="label-text">{{ $t('用户提示') }}</span>
         <div
           class="cmdb-form-item"
           :class="{ 'is-error': errors.has('placeholder') }">
-          <bk-input
-            v-model.trim="fieldInfo['placeholder']"
-            v-validate="'length:2000'"
-            class="raw"
-            :rows="3"
-            :maxlength="100"
-            name="placeholder"
-            :type="'textarea'"
-            :disabled="isReadOnly">
-          </bk-input>
-          <p v-if="errors.has('placeholder')" class="form-error">
-            {{ errors.first('placeholder') }}
-          </p>
-=======
-        <span class="label-text">{{$t('用户提示')}}</span>
-        <div class="cmdb-form-item" :class="{ 'is-error': errors.has('placeholder') }">
           <div class="form-component">
             <bk-input
+              v-model.trim="fieldInfo['placeholder']"
+              v-validate="'length:2000'"
               class="raw"
               :rows="3"
               :maxlength="2000"
               name="placeholder"
               :type="'textarea'"
-              v-model.trim="fieldInfo['placeholder']"
-              :disabled="isReadOnly || (isFromTemplateField && fieldSettingExtra.lock.placeholder)"
-              v-validate="'length:2000'">
+              :disabled="
+                isReadOnly ||
+                (isFromTemplateField && fieldSettingExtra.lock.placeholder)
+              ">
             </bk-input>
           </div>
-          <p class="form-error" v-if="errors.has('placeholder')">{{errors.first('placeholder')}}</p>
->>>>>>> c8c5a7ef
+          <p v-if="errors.has('placeholder')" class="form-error">
+            {{ errors.first('placeholder') }}
+          </p>
         </div>
       </div>
-      <slot name="append-unique"
+      <slot
         v-if="isUniqueSettingShow"
+        name="append-unique"
         v-bind="{
           disabled: uniqueDisabled,
-          fieldInfo: { id: field.id, ...fieldInfo }
+          fieldInfo: { id: field.id, ...fieldInfo },
         }">
       </slot>
-      <slot name="append-lock"
+      <slot
+        name="append-lock"
         v-bind="{
-          fieldInfo: { id: field.id, ...fieldInfo }
+          fieldInfo: { id: field.id, ...fieldInfo },
         }">
       </slot>
     </div>
@@ -328,12 +238,10 @@
             $loading(['updateObjectAttribute', 'createObjectAttribute'])
           "
           @click="saveField">
-<<<<<<< HEAD
-          {{ isEditField ? $t('保存') : $t('提交') }}
-=======
-          <span v-if="!isSettingScene">{{isEditField ? $t('保存') : $t('提交')}}</span>
+          <span v-if="!isSettingScene">{{
+            isEditField ? $t('保存') : $t('提交')
+          }}</span>
           <span v-else>{{ $t('确定') }}</span>
->>>>>>> c8c5a7ef
         </bk-button>
         <bk-button theme="default" @click="cancel">
           {{ $t('取消') }}
@@ -344,7 +252,6 @@
 </template>
 
 <script>
-<<<<<<< HEAD
 import { mapGetters, mapActions } from 'vuex'
 
 import { isEmptyPropertyValue } from '@/utils/tools'
@@ -353,25 +260,12 @@
   PROPERTY_TYPES,
   PROPERTY_TYPE_LIST,
 } from '@/dictionary/property-constants'
+import fieldTemplateService from '@/service/field-template'
+import {
+  singleRuleTypes,
+  unionRuleTypes,
+} from '@/views/field-template/children/use-unique'
 import useSideslider from '@/hooks/use-sideslider'
-=======
-  import theFieldChar from './char'
-  import theFieldInt from './int'
-  import theFieldFloat from './float'
-  import theFieldEnum from './enum'
-  import theFieldList from './list'
-  import theFieldBool from './bool'
-  import theFieldEnumquote from './enumquote.vue'
-  import theFieldInnertable from './inner-table/index.vue'
-  import theConfig from './config'
-  import { mapGetters, mapActions } from 'vuex'
-  import { MENU_BUSINESS } from '@/dictionary/menu-symbol'
-  import { PROPERTY_TYPES, PROPERTY_TYPE_LIST } from '@/dictionary/property-constants'
-  import { isEmptyPropertyValue } from '@/utils/tools'
-  import useSideslider from '@/hooks/use-sideslider'
-  import { singleRuleTypes, unionRuleTypes } from '@/views/field-template/children/use-unique'
-  import fieldTemplateService from '@/service/field-template'
->>>>>>> c8c5a7ef
 
 import theFieldChar from './char'
 import theFieldInt from './int'
@@ -398,14 +292,15 @@
   provide() {
     return {
       customObjId: this.customObjId,
+      isSettingScene: this.isSettingScene,
+      isFromTemplateField: this.isFromTemplateField,
     }
   },
   props: {
     properties: {
       type: Array,
-      required: true,
-    },
-<<<<<<< HEAD
+      default: () => [],
+    },
     field: {
       type: Object,
     },
@@ -433,6 +328,22 @@
     propertyIndex: {
       type: Number,
       default: 0,
+    },
+    scene: {
+      type: String,
+      default: 'manage', // setting表示配置流程
+    },
+    excludeType: {
+      type: Array,
+      default: () => [],
+    },
+    fieldSetting: {
+      type: Object,
+    },
+    // 是否为创建模式，新创建的字段二次编辑时可以修改ID等
+    isCreateMode: {
+      type: Boolean,
+      default: false,
     },
   },
   data() {
@@ -452,6 +363,17 @@
       },
       originalFieldInfo: {},
       charMap: [PROPERTY_TYPES.SINGLECHAR, PROPERTY_TYPES.LONGCHAR],
+      // 字段组合模板配置额外数据
+      fieldSettingExtra: {
+        lock: {
+          isrequired: true,
+          editable: true,
+          placeholder: true,
+        },
+      },
+      uniqueSetting: {
+        disalbed: true,
+      },
     }
   },
   computed: {
@@ -472,56 +394,6 @@
         case PROPERTY_TYPES.ENUMMULTI:
           type = 'enum'
           break
-=======
-    props: {
-      properties: {
-        type: Array,
-        default: () => []
-      },
-      field: {
-        type: Object
-      },
-      group: {
-        type: Object,
-        default: () => ({})
-      },
-      groups: {
-        type: Array,
-        default: () => []
-      },
-      isReadOnly: {
-        type: Boolean,
-        default: false
-      },
-      isEditField: {
-        type: Boolean,
-        default: false
-      },
-      isMainLineModel: {
-        type: Boolean,
-        default: false
-      },
-      customObjId: String,
-      propertyIndex: {
-        type: Number,
-        default: 0
-      },
-      scene: {
-        type: String,
-        default: 'manage' // setting表示配置流程
-      },
-      excludeType: {
-        type: Array,
-        default: () => []
-      },
-      fieldSetting: {
-        type: Object
-      },
-      // 是否为创建模式，新创建的字段二次编辑时可以修改ID等
-      isCreateMode: {
-        type: Boolean,
-        default: false
->>>>>>> c8c5a7ef
       }
       return type
     },
@@ -563,44 +435,12 @@
       })
       return changedValues
     },
-<<<<<<< HEAD
     isSystemCreate() {
       if (this.isEditField) {
         return this.field.creator === 'cc_system'
-=======
-    data() {
-      return {
-        fieldInfo: {
-          bk_property_name: '',
-          bk_property_id: '',
-          bk_property_group: this.group.bk_group_id,
-          unit: '',
-          placeholder: '',
-          bk_property_type: PROPERTY_TYPES.SINGLECHAR,
-          editable: true,
-          isrequired: false,
-          ismultiple: false,
-          option: '',
-          default: ''
-        },
-        originalFieldInfo: {},
-        charMap: [PROPERTY_TYPES.SINGLECHAR, PROPERTY_TYPES.LONGCHAR],
-        // 字段组合模板配置额外数据
-        fieldSettingExtra: {
-          lock: {
-            isrequired: true,
-            editable: true,
-            placeholder: true
-          }
-        },
-        uniqueSetting: {
-          disalbed: true
-        }
->>>>>>> c8c5a7ef
       }
       return false
     },
-<<<<<<< HEAD
     fieldTypeList() {
       if (this.customObjId) {
         const disabledTypes = this.isEditField
@@ -613,15 +453,7 @@
         return PROPERTY_TYPE_LIST.filter(
           item => !disabledTypes.includes(item.id)
         )
-=======
-    provide() {
-      return {
-        customObjId: this.customObjId,
-        isSettingScene: this.isSettingScene,
-        isFromTemplateField: this.isFromTemplateField
->>>>>>> c8c5a7ef
-      }
-      // eslint-disable-next-line max-len
+      }
       const createFieldList = PROPERTY_TYPE_LIST.filter(
         item =>
           ![PROPERTY_TYPES.ENUMQUOTE, PROPERTY_TYPES.FOREIGNKEY].includes(
@@ -629,6 +461,35 @@
           )
       )
       return this.isEditField ? PROPERTY_TYPE_LIST : createFieldList
+    },
+    availableFieldTypeList() {
+      return this.fieldTypeList.filter(
+        item => !this.excludeType.includes(item.id)
+      )
+    },
+    // 是否为字段组合模板配置流程
+    isSettingScene() {
+      return this.scene === 'setting'
+    },
+    isMultipleShow() {
+      const types = [
+        PROPERTY_TYPES.ORGANIZATION,
+        PROPERTY_TYPES.ENUMQUOTE,
+        PROPERTY_TYPES.ENUMMULTI,
+      ]
+      return types.includes(this.fieldInfo.bk_property_type)
+    },
+    uniqueDisabled() {
+      return !this.fieldInfo.bk_property_id || !this.fieldInfo.bk_property_name
+    },
+    isUniqueSettingShow() {
+      const types = [...new Set([...singleRuleTypes, ...unionRuleTypes])]
+      return (
+        types.includes(this.fieldInfo.bk_property_type) && !this.uniqueDisabled
+      )
+    },
+    isFromTemplateField() {
+      return !this.isSettingScene && this.field.bk_template_id > 0
     },
   },
   watch: {
@@ -665,87 +526,6 @@
             this.fieldInfo.option = ''
             this.fieldInfo.ismultiple = false
         }
-<<<<<<< HEAD
-=======
-        return type
-      },
-      isSettingComponentShow() {
-        const types = [
-          PROPERTY_TYPES.SINGLECHAR,
-          PROPERTY_TYPES.LONGCHAR,
-          PROPERTY_TYPES.ENUM,
-          PROPERTY_TYPES.INT,
-          PROPERTY_TYPES.FLOAT,
-          PROPERTY_TYPES.LIST,
-          PROPERTY_TYPES.BOOL,
-          PROPERTY_TYPES.ENUMMULTI,
-          PROPERTY_TYPES.ENUMQUOTE,
-          PROPERTY_TYPES.INNER_TABLE
-        ]
-        return types.indexOf(this.fieldInfo.bk_property_type) !== -1
-      },
-      isDefaultComponentShow() {
-        const types = [
-          PROPERTY_TYPES.ENUM,
-          PROPERTY_TYPES.ENUMMULTI,
-          PROPERTY_TYPES.ENUMQUOTE,
-          PROPERTY_TYPES.BOOL,
-          PROPERTY_TYPES.INNER_TABLE,
-          PROPERTY_TYPES.LIST
-        ]
-        return !types.includes(this.fieldInfo.bk_property_type)
-      },
-      changedValues() {
-        const changedValues = {}
-        Object.keys(this.fieldInfo).forEach((propertyId) => {
-          if (JSON.stringify(this.fieldInfo[propertyId]) !== JSON.stringify(this.originalFieldInfo[propertyId])) {
-            changedValues[propertyId] = this.fieldInfo[propertyId]
-          }
-        })
-        return changedValues
-      },
-      isSystemCreate() {
-        if (this.isEditField) {
-          return this.field.creator === 'cc_system'
-        }
-        return false
-      },
-      fieldTypeList() {
-        if (this.customObjId) {
-          const disabledTypes = this.isEditField
-            ? [PROPERTY_TYPES.INNER_TABLE]
-            : [PROPERTY_TYPES.INNER_TABLE, PROPERTY_TYPES.FOREIGNKEY, PROPERTY_TYPES.ENUMQUOTE]
-          return PROPERTY_TYPE_LIST.filter(item => !disabledTypes.includes(item.id))
-        }
-        // eslint-disable-next-line max-len
-        const createFieldList = PROPERTY_TYPE_LIST.filter(item => ![PROPERTY_TYPES.ENUMQUOTE, PROPERTY_TYPES.FOREIGNKEY].includes(item.id))
-        return this.isEditField ? PROPERTY_TYPE_LIST : createFieldList
-      },
-      availableFieldTypeList() {
-        return this.fieldTypeList.filter(item => !this.excludeType.includes(item.id))
-      },
-      // 是否为字段组合模板配置流程
-      isSettingScene() {
-        return this.scene === 'setting'
-      },
-      isMultipleShow() {
-        const types = [
-          PROPERTY_TYPES.ORGANIZATION,
-          PROPERTY_TYPES.ENUMQUOTE,
-          PROPERTY_TYPES.ENUMMULTI
-        ]
-        return types.includes(this.fieldInfo.bk_property_type)
-      },
-      uniqueDisabled() {
-        return !this.fieldInfo.bk_property_id || !this.fieldInfo.bk_property_name
-      },
-      isUniqueSettingShow() {
-        const types = [...new Set([...singleRuleTypes, ...unionRuleTypes])]
-        return types.includes(this.fieldInfo.bk_property_type) && !this.uniqueDisabled
-      },
-      isFromTemplateField() {
-        return !this.isSettingScene && this.field.bk_template_id > 0
->>>>>>> c8c5a7ef
       }
     },
   },
@@ -765,11 +545,31 @@
       'updateObjectAttribute',
       'updateBizObjectAttribute',
     ]),
-    initData() {
+    ...mapActions('objectModelFieldGroup', ['updatePropertySort']),
+    async initData() {
       Object.keys(this.fieldInfo).forEach(key => {
         this.fieldInfo[key] = this.$tools.clone(this.field[key] ?? '')
       })
       this.originalFieldInfo = this.$tools.clone(this.fieldInfo)
+
+      if (this.isSettingScene) {
+        Object.keys(this.fieldSetting).forEach(key => {
+          this.fieldSettingExtra[key] = this.$tools.clone(
+            this.fieldSetting[key] ?? ''
+          )
+        })
+      } else if (this.isFromTemplateField) {
+        // 模型字段编辑来自模板的字段，需要获取模板中针对字段的配置
+        const templateFieldList =
+          await fieldTemplateService.getTemplateFieldListByField(this.field)
+        const templateField = templateFieldList.find(
+          item => item.id === this.field.bk_template_id
+        )
+        this.fieldSettingExtra.lock.isrequired = templateField?.isrequired?.lock
+        this.fieldSettingExtra.lock.editable = templateField?.editable?.lock
+        this.fieldSettingExtra.lock.placeholder =
+          templateField?.placeholder?.lock
+      }
     },
     async validateValue() {
       const validate = [this.$validator.validateAll()]
@@ -787,7 +587,6 @@
         return
       }
 
-<<<<<<< HEAD
       const tableTypeCount = this.properties.filter(
         property => property.bk_property_type === PROPERTY_TYPES.INNER_TABLE
       ).length
@@ -819,185 +618,86 @@
           ? ''
           : Number(this.fieldInfo.default)
       }
+
+      // 配置流程直接抛出事件并退出，在流程中自行处理
+      if (this.isSettingScene) {
+        this.$emit('confirm', this.field.id, this.fieldInfo)
+        return
+      }
+      const defaultGroupld = this.isGlobalView ? 'default' : 'bizdefault'
+      const groupId = this.fieldInfo.bk_property_group || defaultGroupld
+      const activeObjId = this.activeModel.bk_obj_id
       if (this.isEditField) {
         const action = this.customObjId
           ? 'updateBizObjectAttribute'
           : 'updateObjectAttribute'
-        const params = this.field.ispre
+        let params = this.field.ispre
           ? this.getPreFieldUpdateParams()
           : this.fieldInfo
+        if (isEmptyPropertyValue(this.fieldInfo.default)) {
+          params.default = null
+        }
+        if (this.isFromTemplateField) {
+          params = this.getTemplateFieldParams()
+        }
         if (!this.isGlobalView) {
           params.bk_biz_id = this.bizId
-=======
-      const { beforeClose } = useSideslider(this.fieldInfo)
-      this.beforeClose = beforeClose
-    },
-    methods: {
-      ...mapActions('objectModelProperty', [
-        'createBizObjectAttribute',
-        'createObjectAttribute',
-        'updateObjectAttribute',
-        'updateBizObjectAttribute'
-      ]),
-      ...mapActions('objectModelFieldGroup', [
-        'updatePropertySort'
-      ]),
-      async initData() {
-        Object.keys(this.fieldInfo).forEach((key) => {
-          this.fieldInfo[key] = this.$tools.clone(this.field[key] ?? '')
-        })
-        this.originalFieldInfo = this.$tools.clone(this.fieldInfo)
-
-        if (this.isSettingScene) {
-          Object.keys(this.fieldSetting).forEach((key) => {
-            this.fieldSettingExtra[key] = this.$tools.clone(this.fieldSetting[key] ?? '')
+        }
+        const paramsLen = Object.keys(params).length
+        if (paramsLen) {
+          await this[action]({
+            bizId: this.bizId,
+            id: this.field.id,
+            params,
+            config: {
+              requestId: 'updateObjectAttribute',
+            },
+          }).then(() => {
+            fieldId = this.fieldInfo.bk_property_id
+            this.$http.cancel(`post_searchObjectAttribute_${activeObjId}`)
+            this.$http.cancelCache('getHostPropertyList')
+            this.$success(this.$t('修改成功'))
           })
-        } else if (this.isFromTemplateField) {
-          // 模型字段编辑来自模板的字段，需要获取模板中针对字段的配置
-          const templateFieldList = await fieldTemplateService.getTemplateFieldListByField(this.field)
-          const templateField = templateFieldList.find(item => item.id === this.field.bk_template_id)
-          this.fieldSettingExtra.lock.isrequired = templateField?.isrequired?.lock
-          this.fieldSettingExtra.lock.editable = templateField?.editable?.lock
-          this.fieldSettingExtra.lock.placeholder = templateField?.placeholder?.lock
-        }
-      },
-      async validateValue() {
-        const validate = [
-          this.$validator.validateAll()
-        ]
-        if (this.$refs.component) {
-          validate.push(this.$refs.component.$validator.validateAll())
->>>>>>> c8c5a7ef
-        }
-        if (isEmptyPropertyValue(this.fieldInfo.default)) {
-          params.default = null
-        }
-        await this[action]({
-          bizId: this.bizId,
-          id: this.field.id,
-          params,
+        }
+
+        // 修改分组
+        await this.updatePropertySort({
+          objId: activeObjId,
+          propertyId: this.field.id,
+          params: {
+            bk_property_group: groupId,
+            bk_property_index:
+              this.properties.filter(
+                property => property.bk_property_group === groupId
+              )?.length ?? 0,
+          },
           config: {
-            requestId: 'updateObjectAttribute',
+            requestId: `updatePropertySort_${activeObjId}`,
           },
         }).then(() => {
-          fieldId = this.fieldInfo.bk_property_id
-          this.$http.cancel(
-            `post_searchObjectAttribute_${this.activeModel.bk_obj_id}`
-          )
-          this.$http.cancelCache('getHostPropertyList')
-          this.$success(this.$t('修改成功'))
+          if (!paramsLen) {
+            this.$success(this.$t('修改成功'))
+          }
         })
       } else {
         if (isEmptyPropertyValue(this.fieldInfo.default)) {
           Reflect.deleteProperty(this.fieldInfo, 'default')
         }
-        const groupId = this.isGlobalView ? 'default' : 'bizdefault'
         const selectedGroup = this.groups.find(
           group => group.bk_group_id === this.fieldInfo.bk_property_group
         )
         const otherParams = {
           creator: this.userName,
-          bk_property_group:
-            this.fieldInfo.bk_property_group ||
-            this.group.bk_group_id ||
-            groupId,
+          bk_property_group: groupId,
           bk_obj_id: selectedGroup?.bk_obj_id || this.group.bk_obj_id,
           bk_supplier_account: this.supplierAccount,
         }
-<<<<<<< HEAD
         const action = this.customObjId
           ? 'createBizObjectAttribute'
           : 'createObjectAttribute'
         const params = {
           ...this.fieldInfo,
           ...otherParams,
-=======
-
-        // 配置流程直接抛出事件并退出，在流程中自行处理
-        if (this.isSettingScene) {
-          this.$emit('confirm', this.field.id, this.fieldInfo)
-          return
-        }
-        const defaultGroupld = this.isGlobalView ? 'default' : 'bizdefault'
-        const groupId =  this.fieldInfo.bk_property_group || defaultGroupld
-        const activeObjId = this.activeModel.bk_obj_id
-        if (this.isEditField) {
-          const action = this.customObjId ? 'updateBizObjectAttribute' : 'updateObjectAttribute'
-          let params = this.field.ispre ? this.getPreFieldUpdateParams() : this.fieldInfo
-          if (isEmptyPropertyValue(this.fieldInfo.default)) {
-            params.default = null
-          }
-          if (this.isFromTemplateField) {
-            params = this.getTemplateFieldParams()
-          }
-          if (!this.isGlobalView) {
-            params.bk_biz_id = this.bizId
-          }
-          const paramsLen = Object.keys(params).length
-          if (paramsLen) {
-            await this[action]({
-              bizId: this.bizId,
-              id: this.field.id,
-              params,
-              config: {
-                requestId: 'updateObjectAttribute'
-              }
-            }).then(() => {
-              fieldId = this.fieldInfo.bk_property_id
-              this.$http.cancel(`post_searchObjectAttribute_${activeObjId}`)
-              this.$http.cancelCache('getHostPropertyList')
-              this.$success(this.$t('修改成功'))
-            })
-          }
-
-          // 修改分组
-          await this.updatePropertySort({
-            objId: activeObjId,
-            propertyId: this.field.id,
-            params: {
-              bk_property_group: groupId,
-              bk_property_index: this.properties
-                .filter(property => property.bk_property_group === groupId)?.length ?? 0
-            },
-            config: {
-              requestId: `updatePropertySort_${activeObjId}`
-            }
-          }).then(() => {
-            if (!paramsLen) {
-              this.$success(this.$t('修改成功'))
-            }
-          })
-        } else {
-          if (isEmptyPropertyValue(this.fieldInfo.default)) {
-            Reflect.deleteProperty(this.fieldInfo, 'default')
-          }
-          const selectedGroup = this.groups.find(group => group.bk_group_id === this.fieldInfo.bk_property_group)
-          const otherParams = {
-            creator: this.userName,
-            bk_property_group: groupId,
-            bk_obj_id: selectedGroup?.bk_obj_id || this.group.bk_obj_id,
-            bk_supplier_account: this.supplierAccount
-          }
-          const action = this.customObjId ? 'createBizObjectAttribute' : 'createObjectAttribute'
-          const params = {
-            ...this.fieldInfo,
-            ...otherParams
-          }
-          if (!this.isGlobalView) {
-            params.bk_biz_id = this.bizId
-          }
-          await this[action]({
-            bizId: this.bizId,
-            params,
-            config: {
-              requestId: 'createObjectAttribute'
-            }
-          }).then(() => {
-            this.$http.cancel(`post_searchObjectAttribute_${activeObjId}`)
-            this.$http.cancelCache('getHostPropertyList')
-            this.$success(this.$t('创建成功'))
-          })
->>>>>>> c8c5a7ef
         }
         if (!this.isGlobalView) {
           params.bk_biz_id = this.bizId
@@ -1009,34 +709,10 @@
             requestId: 'createObjectAttribute',
           },
         }).then(() => {
-          this.$http.cancel(
-            `post_searchObjectAttribute_${this.activeModel.bk_obj_id}`
-          )
+          this.$http.cancel(`post_searchObjectAttribute_${activeObjId}`)
           this.$http.cancelCache('getHostPropertyList')
           this.$success(this.$t('创建成功'))
         })
-<<<<<<< HEAD
-=======
-        return params
-      },
-      getTemplateFieldParams() {
-        const allowKey = ['isrequired', 'editable', 'placeholder']
-        const params = {}
-        allowKey.forEach((key) => {
-          if (!this.fieldSettingExtra.lock[key]) {
-            params[key] = this.fieldInfo[key]
-          }
-        })
-        return params
-      },
-      cancel() {
-        this.$emit('cancel')
-      },
-      getValidateRules(fieldInfo) {
-        const rules =  this.$tools.getValidateRules(fieldInfo)
-        Reflect.deleteProperty(rules, 'required')
-        return rules
->>>>>>> c8c5a7ef
       }
       this.$emit('save', fieldId)
     },
@@ -1048,6 +724,16 @@
       })
       return params
     },
+    getTemplateFieldParams() {
+      const allowKey = ['isrequired', 'editable', 'placeholder']
+      const params = {}
+      allowKey.forEach(key => {
+        if (!this.fieldSettingExtra.lock[key]) {
+          params[key] = this.fieldInfo[key]
+        }
+      })
+      return params
+    },
     cancel() {
       this.$emit('cancel')
     },
@@ -1061,7 +747,6 @@
 </script>
 
 <style lang="scss" scoped>
-<<<<<<< HEAD
 .model-slider-content {
   height: 100%;
   padding: 0;
@@ -1073,7 +758,7 @@
 
     @include scrollbar-y;
 
-    padding: 20px 20px 0;
+    padding: 20px 40px;
   }
 
   .slider-content {
@@ -1118,6 +803,20 @@
         border-color: #ff5656;
       }
     }
+
+    .form-item-row {
+      display: flex;
+      align-items: center;
+      gap: 12px;
+
+      .checkbox {
+        flex: none;
+      }
+
+      .form-item-objuser {
+        width: 100%;
+      }
+    }
   }
 
   .icon-cc-exclamation-tips {
@@ -1127,7 +826,7 @@
   }
 
   .btn-group {
-    padding: 8px 24px;
+    padding: 8px 40px;
 
     &.is-sticky {
       border-top: 1px solid #dcdee5;
@@ -1139,82 +838,7 @@
     }
   }
 }
-=======
-    .model-slider-content {
-        height: 100%;
-        padding: 0;
-        @include scrollbar-y;
-        .slider-main {
-            max-height: calc(100% - 52px);
-            @include scrollbar-y;
-            padding: 20px 40px;
-        }
-        .slider-content {
-            /deep/ textarea[disabled] {
-                background-color: #fafbfd!important;
-                cursor: not-allowed;
-            }
-        }
-        .icon-info-circle {
-            font-size: 18px;
-            color: $cmdbBorderColor;
-            padding-left: 5px;
-        }
-        .field-detail {
-            width: 100%;
-            margin-bottom: 20px;
-            padding: 20px;
-            background: #F5F7FB;
-            .form-label:last-child {
-                margin: 0;
-            }
-            .label-text {
-                vertical-align: top;
-            }
-            .cmdb-form-checkbox {
-                width: 90px;
-                line-height: 22px;
-                vertical-align: middle;
-            }
-        }
-        .cmdb-form-item {
-            width: 100%;
-            &.is-error {
-                /deep/ .bk-form-input {
-                    border-color: #ff5656;
-                }
-            }
-
-            .form-item-row {
-              display: flex;
-              align-items: center;
-              gap: 12px;
-              .checkbox {
-                flex: none;
-              }
-              .form-item-objuser {
-                width: 100%;
-              }
-            }
-        }
-        .icon-cc-exclamation-tips {
-            font-size: 18px;
-            color: #979ba5;
-            margin-left: 10px;
-        }
-        .btn-group {
-            padding: 8px 40px;
-            &.is-sticky {
-                border-top: 1px solid #dcdee5;
-            }
-            .bk-button{
-                width: 88px;
-                height: 32px;
-            }
-        }
-    }
 </style>
 <style lang="scss">
-@import '@/assets/scss/model-manage.scss';
->>>>>>> c8c5a7ef
+@import '@/assets/scss/model-manage';
 </style>
<template>
    <div class="model-slider-content">
        <div class="slider-main" ref="sliderMain">
            <label class="form-label">
                <span class="label-text">
                    {{$t('唯一标识')}}
                    <span class="color-danger">*</span>
                </span>
                <div class="cmdb-form-item" :class="{ 'is-error': errors.has('fieldId') }">
                    <bk-input type="text" class="cmdb-form-input"
                        name="fieldId"
                        v-model.trim="fieldInfo['bk_property_id']"
                        :placeholder="$t('请输入唯一标识')"
                        :disabled="isEditField"
                        v-validate="'required|fieldId'">
                    </bk-input>
                    <p class="form-error">{{$t('唯一标识必须为英文字母、数字和下划线组成')}}</p>
                </div>
                <i class="icon-cc-exclamation-tips" v-bk-tooltips="$t('下划线/数字/字母')"></i>
            </label>
            <label class="form-label">
                <span class="label-text">
                    {{$t('名称')}}
                    <span class="color-danger">*</span>
                </span>
                <div class="cmdb-form-item" :class="{ 'is-error': errors.has('fieldName') }">
                    <bk-input type="text" class="cmdb-form-input"
                        name="fieldName"
                        :placeholder="$t('请输入字段名称')"
                        v-model.trim="fieldInfo['bk_property_name']"
                        :disabled="isReadOnly"
                        v-validate="'required|enumName'">
                    </bk-input>
                    <p class="form-error">{{errors.first('fieldName')}}</p>
                </div>
            </label>
            <div class="form-label">
                <span class="label-text">
                    {{$t('字段类型')}}
                    <span class="color-danger">*</span>
                </span>
                <div class="cmdb-form-item">
                    <bk-select
                        class="bk-select-full-width"
                        :clearable="false"
                        v-model="fieldInfo.bk_property_type"
                        :disabled="isEditField">
                        <bk-option v-for="(option, index) in fieldTypeList"
                            :key="index"
                            :id="option.id"
                            :name="option.name">
                        </bk-option>
                    </bk-select>
                </div>
            </div>
            <div class="field-detail">
                <the-config
                    :type="fieldInfo['bk_property_type']"
                    :is-read-only="isReadOnly"
                    :is-main-line-model="isMainLineModel"
                    :editable.sync="fieldInfo['editable']"
                    :isrequired.sync="fieldInfo['isrequired']"
                ></the-config>
                <component
                    v-if="isComponentShow"
                    :is-read-only="isReadOnly"
                    :is="`the-field-${fieldType}`"
                    v-model="fieldInfo.option"
                    ref="component"
                ></component>
            </div>
            <label class="form-label" v-show="['int', 'float'].includes(fieldType)">
                <span class="label-text">
                    {{$t('单位')}}
                </span>
                <div class="cmdb-form-item">
                    <bk-input type="text" class="cmdb-form-input"
                        v-model.trim="fieldInfo['unit']"
                        :disabled="isReadOnly"
                        :placeholder="$t('请输入单位')">
                    </bk-input>
                </div>
            </label>
            <div class="form-label">
                <span class="label-text">{{$t('用户提示')}}</span>
                <textarea style="width: 94%;" v-model.trim="fieldInfo['placeholder']" :disabled="isReadOnly"></textarea>
            </div>
        </div>
        <div class="btn-group" :class="{ 'sticky-layout': scrollbar }">
            <bk-button theme="primary"
                :loading="$loading(['updateObjectAttribute', 'createObjectAttribute'])"
                @click="saveField">
                {{isEditField ? $t('保存') : $t('提交')}}
            </bk-button>
            <bk-button theme="default" @click="cancel">
                {{$t('取消')}}
            </bk-button>
        </div>
    </div>
</template>

<script>
    import { addResizeListener, removeResizeListener } from '@/utils/resize-events'
    import theFieldChar from './char'
    import theFieldInt from './int'
    import theFieldFloat from './float'
    import theFieldEnum from './enum'
    import theFieldList from './list'
    import theConfig from './config'
    import { mapGetters, mapActions } from 'vuex'
    export default {
        components: {
            theFieldChar,
            theFieldInt,
            theFieldFloat,
            theFieldEnum,
            theFieldList,
            theConfig
        },
        props: {
            field: {
                type: Object
            },
            group: {
                type: Object
            },
            isReadOnly: {
                type: Boolean,
                default: false
            },
            isEditField: {
                type: Boolean,
                default: false
            },
            propertyIndex: {
                type: Number,
                default: 0
            },
            isMainLineModel: {
                type: Boolean,
                default: false
            }
        },
        data () {
            return {
                fieldTypeList: [{
                    id: 'singlechar',
                    name: this.$t('短字符')
                }, {
                    id: 'int',
                    name: this.$t('数字')
                }, {
                    id: 'float',
                    name: this.$t('浮点')
                }, {
                    id: 'enum',
                    name: this.$t('枚举')
                }, {
                    id: 'date',
                    name: this.$t('日期')
                }, {
                    id: 'time',
                    name: this.$t('时间')
                }, {
                    id: 'longchar',
                    name: this.$t('长字符')
                }, {
                    id: 'objuser',
                    name: this.$t('用户')
                }, {
                    id: 'timezone',
                    name: this.$t('时区')
                }, {
                    id: 'bool',
                    name: 'bool'
                }, {
                    id: 'list',
                    name: this.$t('列表')
                }],
                fieldInfo: {
                    bk_property_name: '',
                    bk_property_id: '',
                    unit: '',
                    placeholder: '',
                    bk_property_type: 'singlechar',
                    editable: true,
                    isrequired: false,
                    option: ''
                },
                originalFieldInfo: {},
                charMap: ['singlechar', 'longchar'],
                scrollbar: false
            }
        },
        computed: {
            ...mapGetters(['supplierAccount', 'userName', 'isAdminView']),
            ...mapGetters('objectModel', [
                'activeModel',
                'isPublicModel',
                'isInjectable'
            ]),
            fieldType () {
                const {
                    bk_property_type: type
                } = this.fieldInfo
                if (this.charMap.indexOf(type) !== -1) {
                    return 'char'
                }
                return type
            },
            isComponentShow () {
                return ['singlechar', 'longchar', 'enum', 'int', 'float', 'list'].indexOf(this.fieldInfo['bk_property_type']) !== -1
            },
            changedValues () {
                const changedValues = {}
                for (const propertyId in this.fieldInfo) {
                    if (JSON.stringify(this.fieldInfo[propertyId]) !== JSON.stringify(this.originalFieldInfo[propertyId])) {
                        changedValues[propertyId] = this.fieldInfo[propertyId]
                    }
                }
                return changedValues
            }
        },
        watch: {
            'fieldInfo.bk_property_type' (type) {
                if (!this.isEditField) {
                    switch (type) {
                        case 'int':
                        case 'float':
                            this.fieldInfo.option = {
                                min: '',
                                max: ''
                            }
                            break
                        default:
                            this.fieldInfo.option = ''
                    }
                }
            }
        },
        created () {
            this.originalFieldInfo = this.$tools.clone(this.fieldInfo)
            if (this.isEditField) {
                this.initData()
            }
        },
        mounted () {
            addResizeListener(this.$refs.sliderMain, this.handleScrollbar)
        },
        beforeDestroy () {
            removeResizeListener(this.$refs.sliderMain, this.handleScrollbar)
        },
        methods: {
            ...mapActions('objectModelProperty', [
                'createObjectAttribute',
                'updateObjectAttribute'
            ]),
            handleScrollbar () {
                const el = this.$refs.sliderMain
                this.scrollbar = el.scrollHeight !== el.offsetHeight
            },
            initData () {
                for (const key in this.fieldInfo) {
                    this.fieldInfo[key] = this.$tools.clone(this.field[key])
                }
                this.originalFieldInfo = this.$tools.clone(this.fieldInfo)
            },
            async validateValue () {
                if (!await this.$validator.validateAll()) {
                    return false
                }
                if (this.$refs.component && this.$refs.component.hasOwnProperty('validate')) {
                    if (!await this.$refs.component.validate()) {
                        return false
                    }
                }
                return true
            },
            async saveField () {
                if (!await this.validateValue()) {
                    return
                }
                let fieldId = null
                if (this.isEditField) {
                    await this.updateObjectAttribute({
                        id: this.field.id,
                        params: this.$injectMetadata(this.fieldInfo, {
                            clone: true, inject: this.isInjectable
                        }),
                        config: {
                            requestId: 'updateObjectAttribute'
                        }
                    }).then(() => {
                        this.$http.cancel(`post_searchObjectAttribute_${this.activeModel['bk_obj_id']}`)
<<<<<<< HEAD
                        this.$http.cancelCache('getHostPropertyList')
=======
                        fieldId = this.fieldInfo.bk_property_id
>>>>>>> 01fe8384
                    })
                } else {
                    const groupId = (this.isPublicModel && !this.isAdminView) ? 'bizdefault' : 'default'
                    const otherParams = {
                        creator: this.userName,
                        bk_property_group: this.group.bk_group_id || groupId,
                        bk_property_index: this.propertyIndex || 0,
                        bk_obj_id: this.group.bk_obj_id,
                        bk_supplier_account: this.supplierAccount
                    }
                    await this.createObjectAttribute({
                        params: this.$injectMetadata({
                            ...this.fieldInfo,
                            ...otherParams
                        }, {
                            inject: this.isInjectable
                        }),
                        config: {
                            requestId: 'createObjectAttribute'
                        }
                    }).then(() => {
                        this.$http.cancel(`post_searchObjectAttribute_${this.activeModel['bk_obj_id']}`)
                        this.$http.cancelCache('getHostPropertyList')
                    })
                }
                this.$emit('save', fieldId)
            },
            cancel () {
                this.$emit('cancel')
            }
        }
    }
</script>

<style lang="scss" scoped>
    .model-slider-content {
        height: 100%;
        padding: 0;
        overflow: hidden;
    }
    .slider-main {
        max-height: calc(100% - 52px);
        @include scrollbar-y;
        padding: 20px 20px 0;
    }
    .slider-content {
        /deep/ textarea[disabled] {
            background-color: #fafbfd!important;
            cursor: not-allowed;
        }
    }
    .icon-info-circle {
        font-size: 18px;
        color: $cmdbBorderColor;
        padding-left: 5px;
    }
    .field-detail {
        width: 94%;
        margin-bottom: 20px;
        padding: 20px;
        background: #f3f8ff;
        .form-label:last-child {
            margin: 0;
        }
        .label-text {
            vertical-align: top;
        }
        .cmdb-form-checkbox {
            width: 90px;
            line-height: 22px;
            vertical-align: middle;
        }
    }
    .cmdb-form-item {
        width: 94% !important;
    }
    .icon-cc-exclamation-tips {
        font-size: 18px;
        color: #979ba5;
        margin-left: 10px;
    }
    .btn-group {
        padding: 10px 20px;
        &.sticky-layout {
            border-top: 1px solid #dcdee5;
        }
    }
</style><|MERGE_RESOLUTION|>--- conflicted
+++ resolved
@@ -291,12 +291,9 @@
                             requestId: 'updateObjectAttribute'
                         }
                     }).then(() => {
+                        fieldId = this.fieldInfo.bk_property_id
                         this.$http.cancel(`post_searchObjectAttribute_${this.activeModel['bk_obj_id']}`)
-<<<<<<< HEAD
                         this.$http.cancelCache('getHostPropertyList')
-=======
-                        fieldId = this.fieldInfo.bk_property_id
->>>>>>> 01fe8384
                     })
                 } else {
                     const groupId = (this.isPublicModel && !this.isAdminView) ? 'bizdefault' : 'default'

--- conflicted
+++ resolved
@@ -304,13 +304,9 @@
           PROPERTY_TYPES.ENUM,
           PROPERTY_TYPES.ENUMMULTI,
           PROPERTY_TYPES.ENUMQUOTE,
-<<<<<<< HEAD
           PROPERTY_TYPES.BOOL,
-          PROPERTY_TYPES.INNER_TABLE
-=======
-          PROPERTY_TYPES.LIST,
-          PROPERTY_TYPES.BOOL
->>>>>>> 0a510b3f
+          PROPERTY_TYPES.INNER_TABLE,
+          PROPERTY_TYPES.LIST
         ]
         return !types.includes(this.fieldInfo.bk_property_type)
       },

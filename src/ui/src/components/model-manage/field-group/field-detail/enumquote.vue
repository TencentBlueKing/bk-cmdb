--- conflicted
+++ resolved
@@ -11,7 +11,6 @@
 -->
 
 <script setup>
-<<<<<<< HEAD
 import { computed, nextTick, ref, watch, watchEffect, inject } from 'vue'
 
 import { t } from '@/i18n'
@@ -31,36 +30,13 @@
     type: Boolean,
     default: true,
   },
+  isReadOnly: {
+    type: Boolean,
+    default: false,
+  },
 })
-=======
-  import { computed, nextTick, ref, watch, watchEffect, inject } from 'vue'
-  import { t } from '@/i18n'
-  import router from '@/router/index.js'
-  import { BUILTIN_MODELS } from '@/dictionary/model-constants.js'
-  import GridLayout from '@/components/ui/other/grid-layout.vue'
-  import GridItem from '@/components/ui/other/grid-item.vue'
-  import ModelSelector from '@/components/model-instance/model-selector.vue'
-  import ModelInstanceSelector from '@/components/model-instance/model-instance-selector.vue'
 
-  const props = defineProps({
-    value: {
-      type: [Array, String],
-      default: ''
-    },
-    multiple: {
-      type: Boolean,
-      default: true
-    },
-    isReadOnly: {
-      type: Boolean,
-      default: false
-    }
-  })
-
-  const emit = defineEmits(['input', 'update:multiple'])
->>>>>>> c8c5a7ef
-
-const emit = defineEmits(['input'])
+const emit = defineEmits(['input', 'update:multiple'])
 
 const customObjId = inject('customObjId')
 
@@ -69,28 +45,9 @@
 const refModelId = ref('')
 const refModelInstIds = ref(props.multiple ? [] : '')
 
-<<<<<<< HEAD
 const searchPlaceholder = computed(() =>
   t('请输入xx', {
     name: t(refModelId.value === BUILTIN_MODELS.HOST ? 'IP' : '名称'),
-=======
-  const isMultiple = computed({
-    get() {
-      return props.multiple
-    },
-    set(val) {
-      emit('update:multiple', val)
-    }
-  })
-
-  watchEffect(() => {
-    if (props.value?.length) {
-      refModelId.value = props.value.map(item => item.bk_obj_id)?.[0]
-      refModelInstIds.value = props.value.map(item => item.bk_inst_id)
-    } else {
-      refModelInstIds.value = []
-    }
->>>>>>> c8c5a7ef
   })
 )
 const excludeModelIds = computed(() => [
@@ -98,6 +55,15 @@
   BUILTIN_MODELS.MODULE,
   router.app.$route.params.modelId ?? customObjId,
 ])
+
+const isMultiple = computed({
+  get() {
+    return props.multiple
+  },
+  set(val) {
+    emit('update:multiple', val)
+  },
+})
 
 watchEffect(() => {
   if (props.value?.length) {
@@ -165,45 +131,28 @@
           { 'is-error': errors.has('refModelInst') },
         ]"
         :label="$t('默认值')">
-<<<<<<< HEAD
-        <model-instance-selector
-          ref="defaultValueSelectEl"
-          v-model="refModelInstIds"
-          v-validate="`required|maxSelectLength:${multiple ? -1 : 1}`"
-          class="model-instance-selector"
-          name="refModelInst"
-          data-vv-validate-on="change"
-          :obj-id="refModelId"
-          :placeholder="$t('请选择xx', { name: $t('模型实例') })"
-          :search-placeholder="searchPlaceholder"
-          :display-tag="true"
-          :multiple="true"
-          @change="handleModelInstChange">
-        </model-instance-selector>
-=======
         <div class="form-item-row">
           <model-instance-selector
             ref="defaultValueSelectEl"
+            v-model="refModelInstIds"
+            v-validate="`required|maxSelectLength:${multiple ? -1 : 1}`"
             class="model-instance-selector"
             name="refModelInst"
             data-vv-validate-on="change"
-            v-validate="`required|maxSelectLength:${ multiple ? -1 : 1 }`"
             :obj-id="refModelId"
             :placeholder="$t('请选择xx', { name: $t('模型实例') })"
             :search-placeholder="searchPlaceholder"
             :display-tag="true"
             :multiple="true"
-            v-model="refModelInstIds"
             @change="handleModelInstChange">
           </model-instance-selector>
           <bk-checkbox
+            v-model="isMultiple"
             class="checkbox"
-            v-model="isMultiple"
             :disabled="isReadOnly">
-            <span>{{$t('可多选')}}</span>
+            <span>{{ $t('可多选') }}</span>
           </bk-checkbox>
         </div>
->>>>>>> c8c5a7ef
         <template #append>
           <div v-if="errors.has('refModelInst')" class="form-error">
             {{ errors.first('refModelInst') }}
@@ -230,16 +179,15 @@
     font-size: 12px;
     margin-top: 4px;
   }
-<<<<<<< HEAD
 }
-=======
-  .form-item-row {
-    display: flex;
-    align-items: center;
-    gap: 12px;
-    .checkbox {
-      flex: none;
-    }
+
+.form-item-row {
+  display: flex;
+  align-items: center;
+  gap: 12px;
+
+  .checkbox {
+    flex: none;
   }
->>>>>>> c8c5a7ef
+}
 </style>
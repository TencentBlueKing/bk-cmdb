--- conflicted
+++ resolved
@@ -40,11 +40,10 @@
         type: ''
       })
     },
-<<<<<<< HEAD
     onlyReady: {
       type: Boolean,
       default: false
-=======
+    },
     isTemplate: {
       type: Boolean,
       default: false
@@ -56,7 +55,6 @@
     removeDisabledTips: {
       type: String,
       default: ''
->>>>>>> d33ae866
     }
   })
 
@@ -138,15 +136,8 @@
       }">
         <em class="tag-text">{{$t('联合唯一')}}</em>
       </span>
-      <span class="tag template" v-if="isTemplate"><em class="tag-text">模板</em></span>
+      <span class="tag template" v-if="isTemplate" @mouseenter="handleHover"><em class="tag-text">模板</em></span>
       <slot name="tag-append"></slot>
-<<<<<<< HEAD
-      <span class="tag template"
-        v-if="props.field.bk_template_id === 0"
-        @mouseenter="handleHover">
-        <em class="tag-text">{{ $t('模板') }}</em></span>
-=======
->>>>>>> d33ae866
     </div>
     <div class="field-action" @click.stop>
       <bk-button

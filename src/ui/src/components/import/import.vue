<!--
 * Tencent is pleased to support the open source community by making 蓝鲸 available.
 * Copyright (C) 2017-2022 THL A29 Limited, a Tencent company. All rights reserved.
 * Licensed under the MIT License (the "License"); you may not use this file except
 * in compliance with the License. You may obtain a copy of the License at
 * http://opensource.org/licenses/MIT
 * Unless required by applicable law or agreed to in writing, software distributed under
 * the License is distributed on an "AS IS" BASIS, WITHOUT WARRANTIES OR CONDITIONS OF ANY KIND,
 * either express or implied. See the License for the specific language governing permissions and
 * limitations under the License.
-->

<template>
  <div class="import-wrapper">
    <slot name="prepend"></slot>

    <div class="file-trigger" v-bkloading="{ isLoading: isLoading }">
      <input ref="fileInput" type="file" @change.prevent="handleFile" />
      <i class="trigger-icon bk-icon icon-upload-cloud"></i>
      <i18n class="trigger-text" path="导入文件拖拽提示">
        <template #clickUpload><span class="trigger-text-link">{{$t('点击上传')}}</span></template>
      </i18n>
    </div>
    <i18n path="导入提示" class="size-tips" tag="p">
      <template #allowType>{{allowType.join(',')}}</template>
      <template #maxSize>{{maxSizeLocal}}</template>
    </i18n>

    <div :class="['upload-file-info', { 'uploading': isLoading }, { 'fail': failed }, { 'uploaded': uploaded }]">
      <div class="upload-file-name" :title="fileInfo.name">{{fileInfo.name}}</div>
      <div class="upload-file-size fr">{{fileInfo.size}}</div>
      <div class="upload-file-status" hidden>{{fileInfo.status}}</div>
      <div class="upload-file-status-icon" hidden>
        <i :class="['bk-icon ', { 'icon-check-circle-shape': uploaded,'icon-close-circle-shape': failed }]"></i>
      </div>
    </div>
    <div class="upload-details">
      <slot name="uploadErrorMessage"></slot>
      <template v-if="$slots.uploadResult">
        <slot name="uploadResult"></slot>
      </template>
      <div v-else-if="hasUploadError()">
        <div class="upload-details-success" v-if="uploadResult.success && uploadResult.success.length">
          <i class="bk-icon icon-check-circle-shape"></i>
          <slot name="successTips" v-bind="uploadResult">
            <span>{{$t(successTips, { N: uploadResult.success.length })}}</span>
          </slot>
        </div>
        <!-- 上传失败列表  -->
        <div class="upload-details-fail" v-if="uploadResult.error && uploadResult.error.length">
          <div class="upload-details-fail-title">
            <i class="bk-icon icon-close-circle-shape"></i>
            <slot name="errorTips" v-bind="uploadResult">
              <span>{{$t(errorTips)}}({{uploadResult.error.length}})</span>
            </slot>
          </div>
          <ul ref="failList" class="upload-details-fail-list">
            <li v-for="(errorMsg, index) in uploadResult.error" :title="errorMsg" :key="index">{{errorMsg}}</li>
          </ul>
        </div>
        <div class="upload-details-fail" v-if="uploadResult.update_error && uploadResult.update_error.length">
          <div class="upload-details-fail-title">
            <i class="bk-icon icon-close-circle-shape"></i>
            <slot name="updateErrorTips" v-bind="uploadResult">
              <span>{{$t(updateErrorTips)}}({{uploadResult.update_error.length}})</span>
            </slot>
          </div>
          <ul ref="failList" class="upload-details-fail-list">
            <li v-for="(errorMsg, index) in uploadResult.update_error" :title="errorMsg" :key="index">{{errorMsg}}</li>
          </ul>
        </div>
        <div class="upload-details-fail" v-if="uploadResult.asst_error && uploadResult.asst_error.length">
          <div class="upload-details-fail-title">
            <i class="bk-icon icon-close-circle-shape"></i>
            <span>关联关系导入失败列表({{uploadResult.asst_error.length}})</span>
          </div>
          <ul ref="failList" class="upload-details-fail-list">
            <li v-for="(errorMsg, index) in uploadResult.asst_error" :title="errorMsg" :key="index">{{errorMsg}}</li>
          </ul>
        </div>
      </div>
    </div>
    <div class="clearfix down-model-content" v-if="templdateAvailable">
      <slot name="download-desc"></slot>
      <a href="javascript:void(0);" style="text-decoration: none;" v-if="templateUrl" @click="handleDownloadTemplate">
        <img src="../../assets/images/icon/down_model_icon.png">
        <span class="submit-btn">{{$t('下载模板')}}</span>
      </a>
    </div>
  </div>
</template>

<script type="text/javascript">
  export default {
    name: 'cmdb-import',
    props: {
      templateUrl: {
        type: String,
        required: true
      },
      downloadPayload: {
        type: Object,
        default() {
          return {}
        }
      },
      importPayload: {
        type: Object,
        default() {
          return {}
        }
      },
      importUrl: {
        type: String,
        required: true
      },
      allowType: {
        type: Array,
        default() {
          return ['xlsx']
        }
      },
      maxSize: {
        type: Number,
        default: 20 * 1024 // kb
      },
      uploadDone: {
        type: Function,
        default: null
      },
      templdateAvailable: {
        type: Boolean,
        default: true
      },
      globalError: {
        type: Boolean,
        default: true
      },
      successTips: {
        type: String,
        default: '成功上传N条数据'
      },
      errorTips: {
        type: String,
        default: '上传失败列表'
      },
      updateErrorTips: {
        type: String,
        default: '更新失败列表'
      },
      beforeUpload: Function
    },
    data() {
      return {
        isLoading: false,
        uploaded: false,
        failed: false,
        fileInfo: {
          name: '',
          size: '',
          status: ''
        },
        uploadResult: {
          success: null,
          error: null,
          update_error: null,
          asst_error: null
        }
      }
    },
    computed: {
      allowTypeRegExp() {
        return new RegExp(`^.*?.(${this.allowType.join('|')})$`)
      },
      maxSizeLocal() {
        const maxSize = this.maxSize * 1024
        return this.formatSize(maxSize)
      }
    },
    methods: {
      handleFile(e) {
        this.reset()

        if (this.beforeUpload && this.beforeUpload() === false) {
          this.$refs.fileInput.value = ''
          return
        }

        const { files } = e.target
        // eslint-disable-next-line prefer-destructuring
        const fileInfo = files[0]
        if (!this.allowTypeRegExp.test(fileInfo.name)) {
          this.$refs.fileInput.value = ''
          this.$error(this.$t('文件格式非法', { allowType: this.allowType.join(',') }))
          return false
        }

        if (fileInfo.size / 1024 > this.maxSize) {
          this.$refs.fileInput.value = ''
          this.$error(this.$t('文件大小溢出', { maxSize: this.maxSizeLocal }))
          return false
        }

        this.fileInfo.name = fileInfo.name
        this.fileInfo.size = this.formatSize(fileInfo.size, 2)
        const formData = new FormData()
        formData.append('file', files[0])
        // eslint-disable-next-line no-restricted-syntax
        for (const [key, value] of Object.entries(this.importPayload)) {
          formData.append(key, value)
        }
        this.isLoading = true
        this.$http.post(this.importUrl, formData, { transformData: false, globalError: false }).then((res) => {
          const defaultResult = {
            success: null,
            error: null,
            update_error: null,
            asst_error: null
          }
          this.uploadResult = Object.assign(this.uploadResult, res.data || defaultResult)
          if (res.result) {
            this.uploaded = true
            this.fileInfo.status = this.$t('成功')
            this.$emit('success', res)
          } else if (res.data && res.data.success) {
            this.failed = true
            this.fileInfo.status = this.$t('部分成功')
            this.$emit('partialSuccess', res)
          } else {
            this.failed = true
            this.fileInfo.status = this.$t('失败')
            this.globalError && this.$error(res.bk_error_msg)
            this.$emit('error', res)
          }
          this.$refs.fileInput.value = ''
          this.isLoading = false

          this.$emit('upload-done', res)
        })
          .catch((error) => {
            this.reset()
            this.isLoading = false
            this.$emit('error', error)
          })
      },
      hasUploadError() {
        const { uploadResult } = this
        return (uploadResult.success && uploadResult.success.length)
          || (uploadResult.error && uploadResult.error.length)
          || (uploadResult.update_error && uploadResult.update_error.length)
          || (uploadResult.asst_error && uploadResult.asst_error.length)
      },
      reset() {
        this.uploaded = false
        this.failed = false
        this.fileInfo = {
          name: '',
          size: '',
          status: ''
        }
        this.uploadResult = {
          success: null,
          error: null,
          update_error: null,
          asst_error: null
        }
      },
      formatSize(value, digits = 0) {
        const uints = ['Bytes', 'KB', 'MB', 'GB', 'TB', 'PB', 'EB', 'ZB', 'YB']
        const index = Math.floor(Math.log(value) / Math.log(1024))
        let size = value / (1024 ** index)
        size = `${size.toFixed(digits)}${uints[index]}`
        return size
      },
      async handleDownloadTemplate() {
        try {
          let data = this.downloadPayload
          if (!(data instanceof FormData)) {
            data = new FormData()
            Object.keys(this.downloadPayload).forEach((key) => {
              const value = this.downloadPayload[key]
              if (typeof value === 'object') {
                data.append(key, JSON.stringify(value))
              } else {
                data.append(key, value)
              }
            })
          }
          this.$http.download({
            url: this.templateUrl,
            data
          })
        } catch (e) {
          console.log(e)
        }
      }
    }
  }
</script>

<style lang="scss" scoped>
  .import-wrapper {
    height: 100%;
    @include scrollbar-y;
  }

  .file-trigger {
    position: relative;
    display: flex;
    flex-direction: column;
    justify-content: center;
    align-items: center;
    height: 100px;
    background: #fafbfd;
    border: 1px dashed #c4c6cc;
    border-radius: 3px;
    margin: 30px 29px 0 33px;
    &:hover {
      border-color: $primaryColor;
      .trigger-icon {
        color: $primaryColor;
      }
    }
    input[type=file] {
      position: absolute;
      width: 100%;
      height: 100%;
      opacity: 0;
      z-index: 2;
      cursor: pointer;
    }
    .trigger-icon {
      font-size: 24px;
      color: #C4C6CC;
    }
<<<<<<< HEAD
    .trigger-text {
      font-size: 12px;
      color: #63656e;
      line-height: 16px;
      &-link {
        color: $primaryColor;
      }
=======

    .upload-file {
        position: relative;
        height:182px;
        margin: 30px 24px 0;
        padding: 33px 0;
        text-align: center;
        overflow: hidden;
        background-color: #f9f9f9;
        cursor: pointer;
        border: 1px solid transparent;
        -webkit-transition: all .5s ease;
        transition: all .5s ease;
        &:hover{
            background-color: #fff;
            border-color: #3c96ff;
            box-shadow: 0 4px 6px rgba(0,0,0,.1);
            p {
                color: #6b7baa;
            }
        }
        p {
            margin: 23px 0 0 0;
            line-height: 18px;
            font-size: 14px;
            font-weight: bold;
            color: #bec6de;
            b {
                color: #3c96ff;
            }
        }
>>>>>>> 2b6e5376
    }
  }

  .size-tips {
    display: flex;
    align-items: center;
    font-size: 12px;
    line-height: 16px;
    margin: 5px 0 10px 33px;
  }

  .submit-btn {
    display: inline-block;
    vertical-align: 2px;
    border: none;
    background: #fff;
    padding: 0;
    color: #3c96ff;
    outline: none;
    &:hover {
      color:#3c96ff;
    }
  }

  .down-model-content {
    padding: 10px 30px;
    font-size: 14px;
  }

  .upload-file{
    &-name,
    &-size,
    &-status,
    &-status-icon{
      float: left;
      position: relative;
      height: 100%;
    }
  }
  .upload-file-info {
    overflow: hidden;
    line-height: 50px;
    position: relative;
    margin: 2px 29px 0 33px;
    .bk-icon{
      vertical-align: -1px;
    }
    .icon-check-circle-shape{
      color: #4cd084;
    }
    .icon-close-circle-shape{
      color: red;
    }
    &:before {
      content: '';
      position: absolute;
      left: 0;
      top: 0;
      width: 0%;
      height: 100%;
    }

    &.uploading {
      &:before {
        background: #e3f5eb;
        width: 90%;
        transition: width 20s;
      }
    }

    &.uploaded {
      &:before {
        background: #e3f5eb;
        width: 100%;
        transition: width 1s;
      }
      background: #e3f5eb;
    }

    &.fail {
      background:#f9f9f9;
      &:before {
        content: '';
        position: absolute;
        left: 0;
        top: 0;
        width: 0;
        height: 0;
        background: #e3f5eb;
        -webkit-transition: all .5s;
        transition: all .5s;
      }
    }

    .upload-file-name {
      width: calc(100% - 200px);
      overflow: hidden;
      white-space: nowrap;
      text-overflow: ellipsis;
      padding: 0 24px;
    }

    .upload-file-size {
      /* width: 174px; */
      padding: 0 24px;
      span{
        color: #c7cee3;
      }
    }

    .upload-file-meta {
      width: 8%;
    }

    .upload-file-status {
      width: 212px;
    }
  }
  .upload-details {
    margin: 2px 29px 0 33px;
    font-size: 14px;
    &-success{
      padding: 0 21px;
      line-height: 56px;
      background-color: #f9f9f9;
      color: #34d97b;
    }
    &-fail{
      margin: 2px 0 0 0;
      padding: 13px 0 15px;
      line-height: 32px;
      background-color: #f9f9f9;
      color: #ef4c4c;
      &-title{
        padding: 0 21px;
      }
      &-list{
        line-height: 28px;
        color: #6b7baa;
        font-size: 12px;
        white-space: nowrap;
        overflow: auto;
        li {
          padding: 0 43px;
          overflow: hidden;
          text-overflow: ellipsis;
        }
        li:hover {
          background-color: #edf5ff;
        }
      }
    }
  }
</style><|MERGE_RESOLUTION|>--- conflicted
+++ resolved
@@ -314,7 +314,7 @@
     background: #fafbfd;
     border: 1px dashed #c4c6cc;
     border-radius: 3px;
-    margin: 30px 29px 0 33px;
+    margin: 30px 24px 0;
     &:hover {
       border-color: $primaryColor;
       .trigger-icon {
@@ -333,7 +333,6 @@
       font-size: 24px;
       color: #C4C6CC;
     }
-<<<<<<< HEAD
     .trigger-text {
       font-size: 12px;
       color: #63656e;
@@ -341,39 +340,6 @@
       &-link {
         color: $primaryColor;
       }
-=======
-
-    .upload-file {
-        position: relative;
-        height:182px;
-        margin: 30px 24px 0;
-        padding: 33px 0;
-        text-align: center;
-        overflow: hidden;
-        background-color: #f9f9f9;
-        cursor: pointer;
-        border: 1px solid transparent;
-        -webkit-transition: all .5s ease;
-        transition: all .5s ease;
-        &:hover{
-            background-color: #fff;
-            border-color: #3c96ff;
-            box-shadow: 0 4px 6px rgba(0,0,0,.1);
-            p {
-                color: #6b7baa;
-            }
-        }
-        p {
-            margin: 23px 0 0 0;
-            line-height: 18px;
-            font-size: 14px;
-            font-weight: bold;
-            color: #bec6de;
-            b {
-                color: #3c96ff;
-            }
-        }
->>>>>>> 2b6e5376
     }
   }
 
@@ -403,7 +369,7 @@
     font-size: 14px;
   }
 
-  .upload-file{
+  .upload-file {
     &-name,
     &-size,
     &-status,
@@ -443,7 +409,6 @@
         transition: width 20s;
       }
     }
-
     &.uploaded {
       &:before {
         background: #e3f5eb;

<!--
 * Tencent is pleased to support the open source community by making 蓝鲸 available.
 * Copyright (C) 2017-2022 THL A29 Limited, a Tencent company. All rights reserved.
 * Licensed under the MIT License (the "License"); you may not use this file except
 * in compliance with the License. You may obtain a copy of the License at
 * http://opensource.org/licenses/MIT
 * Unless required by applicable law or agreed to in writing, software distributed under
 * the License is distributed on an "AS IS" BASIS, WITHOUT WARRANTIES OR CONDITIONS OF ANY KIND,
 * either express or implied. See the License for the specific language governing permissions and
 * limitations under the License.
-->

<template>
  <div class="property">
    <div class="group"
      v-for="(group, index) in $sortedGroups"
      :key="index">
      <h2 class="group-name">{{group.bk_group_name}}</h2>
      <ul class="property-list">
        <li class="property-item"
          v-for="property in $groupedProperties[index]"
          :key="property.id"
          :id="`property-item-${property.id}`">
          <div class="property-name" v-bk-overflow-tips>
            {{property.bk_property_name}}
<<<<<<< HEAD
          </span>
          <span :class="['property-value', { 'is-loading': loadingState.includes(property) }]"
            v-if="property !== editState.property">
            <cmdb-property-value
=======
          </div>
          <div :class="['property-value', { 'is-loading': loadingState.includes(property) }]"
            v-if="property !== editState.property">
            <cmdb-property-value
              tag="div"
>>>>>>> 07f7db79
              :is-show-overflow-tips="isShowOverflowTips(property)"
              :ref="`property-value-${property.bk_property_id}`"
              :value="instState[property.bk_property_id]"
              :property="property">
            </cmdb-property-value>
          </div>
          <template v-if="!loadingState.includes(property)">
            <template v-if="!readonly && !isPropertyEditable(property)">
              <i class="is-related property-edit icon-cc-edit"
                v-bk-tooltips="{
                  content: $t('系统限定不可修改'),
                  placement: 'top',
                  onShow: () => {
                    setFocus(`#property-item-${property.id}`, true)
                  },
                  onHide: () => {
                    setFocus(`#property-item-${property.id}`, false)
                  }
                }">
              </i>
            </template>
            <template v-else-if="!readonly">
              <cmdb-auth
                style="margin: 8px 0 0 8px; font-size: 0;"
                :auth="authData"
                v-show="property !== editState.property">
                <bk-button slot-scope="{ disabled }"
                  text
                  theme="primary"
                  class="property-edit-btn"
                  :disabled="disabled"
                  @click="setEditState(property)">
                  <i class="property-edit icon-cc-edit"></i>
                </bk-button>
              </cmdb-auth>
              <div class="property-form" v-if="property === editState.property">
                <div :class="['form-component', property.bk_property_type]">
                  <component
                    :is="`cmdb-form-${property.bk_property_type}`"
                    :class="[property.bk_property_type, { error: errors.has(property.bk_property_id) }]"
                    :unit="property.unit"
                    :options="property.option || []"
                    :data-vv-name="property.bk_property_id"
                    :data-vv-as="property.bk_property_name"
                    :placeholder="getPlaceholder(property)"
                    :auto-check="false"
                    v-bind="$tools.getValidateEvents(property)"
                    v-validate="$tools.getValidateRules(property)"
                    v-model.trim="editState.value"
                    :ref="`component-${property.bk_property_id}`">
                  </component>
                </div>
                <i class="form-confirm bk-icon icon-check-1" @click="confirm"></i>
                <i class="form-cancel bk-icon icon-close" @click="exitForm"></i>
                <span class="form-error"
                  v-if="errors.has(property.bk_property_id)">
                  {{errors.first(property.bk_property_id)}}
                </span>
              </div>
            </template>
            <template v-if="!$tools.isEmptyPropertyValue(instState[property.bk_property_id])
              && property !== editState.property">
              <div class="copy-box">
                <i
                  class="property-copy icon-cc-details-copy"
                  @click="handleCopy(property.bk_property_id)">
                </i>
                <transition name="fade">
                  <span class="copy-tips"
                    :style="{ width: $i18n.locale === 'en' ? '100px' : '70px' }"
                    v-if="showCopyTips === property.bk_property_id">
                    {{$t('复制成功')}}
                  </span>
                </transition>
              </div>
            </template>
          </template>
        </li>
      </ul>
    </div>
    <slot name="append"></slot>
  </div>
</template>

<script>
  import { mapGetters, mapActions } from 'vuex'
  import formMixins from '@/mixins/form'
  import {
    BUILTIN_MODELS,
    BUILTIN_MODEL_PROPERTY_KEYS,
    BUILTIN_MODEL_RESOURCE_TYPES
  } from '@/dictionary/model-constants.js'
  import businessSetService from '@/service/business-set/index.js'
  import authMixin from './mixin-auth'
  import { PROPERTY_TYPES } from '@/dictionary/property-constants'
  export default {
    filters: {
      filterShowText(value, unit) {
        return value === '--' ? '--' : value + unit
      }
    },
    mixins: [formMixins, authMixin],
    props: {
      inst: {
        type: Object,
        required: true
      },
      resourceType: {
        type: String,
        default: ''
      },
      readonly: {
        type: Boolean,
        default: false
      }
    },
    data() {
      return {
        instState: this.inst,
        editState: {
          property: null,
          value: null
        },
        loadingState: [],
        showCopyTips: false
      }
    },
    computed: {
      ...mapGetters('objectModelClassify', ['models', 'getModelById']),
      authData() {
        const auths = {
          [BUILTIN_MODEL_RESOURCE_TYPES[BUILTIN_MODELS.BUSINESS]]: this.INST_AUTH.U_BUSINESS,
          [BUILTIN_MODEL_RESOURCE_TYPES[BUILTIN_MODELS.BUSINESS_SET]]: this.INST_AUTH.U_BUSINESS_SET
        }
        return auths[this.resourceType] || this.INST_AUTH.U_INST
      }
    },
    watch: {
      inst(val) {
        this.instState = this.$tools.getInstFormValues(this.properties, val, false)
      }
    },
    methods: {
      ...mapActions('objectCommonInst', ['updateInst']),
      ...mapActions('objectBiz', ['updateBusiness']),
      setFocus(id, focus) {
        const item = this.$el.querySelector(id)
        focus ? item.classList.add('focus') : item.classList.remove('focus')
      },
      isShowOverflowTips(property) {
        const complexTypes = ['map']
        return !complexTypes.includes(property.bk_property_type)
      },
      getPlaceholder(property) {
        const placeholderTxt = ['enum', 'list', 'organization'].includes(property.bk_property_type) ? '请选择xx' : '请输入xx'
        return this.$t(placeholderTxt, { name: property.bk_property_name })
      },
      isPropertyEditable(property) {
        return property.editable && !property.bk_isapi
      },
      isShowOverflowTips(property) {
        const complexTypes = [PROPERTY_TYPES.MAP, PROPERTY_TYPES.ENUMQUOTE]
        return !complexTypes.includes(property.bk_property_type)
      },
      setEditState(property) {
        const value = this.instState[property.bk_property_id]
        this.editState.value = (value === null || value === undefined) ? '' : value
        this.editState.property = property
        this.$nextTick(() => {
          const component = this.$refs[`component-${property.bk_property_id}`]
          component[0] && component[0].focus && component[0].focus()
        })
      },
      async confirm() {
        const { property, value } = this.editState
        try {
          const isValid = await this.$validator.validateAll()
          if (!isValid) {
            return false
          }
          this.exitForm()
          const oldValue = this.instState[property.bk_property_id]
          if (oldValue === value) return

          this.loadingState.push(property)
          const values = { [property.bk_property_id]: this.$tools.formatValue(value, property) }

          if (this.resourceType === BUILTIN_MODEL_RESOURCE_TYPES[BUILTIN_MODELS.BUSINESS]) {
            await this.updateBusiness({
              bizId: this.instState.bk_biz_id,
              params: values
            })
          } else if (this.resourceType === BUILTIN_MODEL_RESOURCE_TYPES[BUILTIN_MODELS.BUSINESS_SET]) {
            const MODEL_ID_KEY = BUILTIN_MODEL_PROPERTY_KEYS[BUILTIN_MODELS.BUSINESS_SET].ID
            await businessSetService.update({
              bk_biz_set_ids: [this.instState[MODEL_ID_KEY]],
              data: {
                bk_biz_set_attr: { ...values },
              }
            })
          } else {
            await this.updateInst({
              objId: this.instState.bk_obj_id,
              instId: this.instState.bk_inst_id,
              params: values
            })
          }

          this.$success(this.$t('修改成功'))

          this.instState = { ...this.instState, ...values }

          this.loadingState = this.loadingState.filter(exist => exist !== property)

          this.$emit('after-update')
        } catch (e) {
          console.error(e)
          this.loadingState = this.loadingState.filter(exist => exist !== property)
        }
      },
      exitForm() {
        this.editState.property = null
        this.editState.value = null
      },
      handleCopy(propertyId) {
        const [component] = this.$refs[`property-value-${propertyId}`]
        const copyText = component?.getCopyValue() ?? ''
        this.$copyText(copyText).then(() => {
          this.showCopyTips = propertyId
          const timer = setTimeout(() => {
            this.showCopyTips = false
            clearTimeout(timer)
          }, 200)
        }, () => {
          this.$error(this.$t('复制失败'))
        })
      }
    }
  }
</script>

<style lang="scss" scoped>
    .property {
        height: 100%;
        overflow: auto;
        @include scrollbar-y;
    }
    .group {
        margin: 22px 0 0 0;
        .group-name {
            line-height: 21px;
            font-size: 16px;
            font-weight: normal;
            color: #333948;
            &:before {
                content: "";
                display: inline-block;
                vertical-align: -2px;
                width: 4px;
                height: 14px;
                margin-right: 9px;
                background-color: $cmdbBorderColor;
            }
        }
    }
    .property-list {
        width: 1208px;
        margin: 25px 0 0 0;
        color: #63656e;
        display: flex;
        flex-wrap: wrap;
        .property-item {
            flex: 0 0 50%;
            max-width: 50%;
            padding-bottom: 8px;
            display: flex;
            &:hover,
            &.focus {
                .property-edit {
                    opacity: 1;
                }
                .property-copy {
                    display: inline-block;
                }
            }
            .property-name {
                position: relative;
                width: 260px;
                line-height: 32px;
                padding: 0 16px 0 36px;
                font-size: 14px;
                color: #63656E;
                text-align: right;
                @include ellipsis;
                &:after {
                    position: absolute;
                    right: 2px;
                    content: "：";
                }
            }
            .property-value {
                margin: 6px 0 0 4px;
                max-width: 286px;
                font-size: 14px;
                color: #313237;
                overflow:hidden;
                text-overflow:ellipsis;
                word-break: break-all;
                display: -webkit-box;
                -webkit-line-clamp: 2;
                -webkit-box-orient: vertical;
                &.is-loading {
                    font-size: 0;
                    &:before {
                        content: "";
                        display: inline-block;
                        width: 16px;
                        height: 16px;
                        margin: 2px 0;
                        background-image: url("../../assets/images/icon/loading.svg");
                    }
                }
            }
            .property-edit-btn {
                height: auto;
                font-size: 0;
            }
            .property-edit {
                font-size: 16px;
                opacity: 0;
                &.is-related {
                    display: inline-block;
                    vertical-align: middle;
                    width: 16px;
                    height: 16px;
                    margin: 8px 0 0 8px;
                    line-height: 1;
                }
                &:hover {
                    opacity: .8;
                }
            }
            .property-copy {
                margin: 8px 0 0 8px;
                color: #3c96ff;
                cursor: pointer;
                display: none;
                font-size: 16px;
            }
            .copy-box {
                position: relative;
                font-size: 0;
                .copy-tips {
                    position: absolute;
                    top: -22px;
                    left: -18px;
                    min-width: 70px;
                    height: 26px;
                    line-height: 26px;
                    font-size: 12px;
                    color: #ffffff;
                    text-align: center;
                    background-color: #9f9f9f;
                    border-radius: 2px;
                }
                .fade-enter-active, .fade-leave-active {
                    transition: all 0.5s;
                }
                .fade-enter {
                    top: -14px;
                    opacity: 0;
                }
                .fade-leave-to {
                    top: -28px;
                    opacity: 0;
                }
            }
        }
    }
    .property-form {
        font-size: 0;
        position: relative;
        .bk-icon {
            display: inline-block;
            vertical-align: middle;
            width: 32px;
            height: 32px;
            margin: 0 0 0 6px;
            border-radius: 2px;
            border: 1px solid #c4c6cc;
            line-height: 30px;
            font-size: 20px;
            text-align: center;
            cursor: pointer;
            &.form-confirm {
                color: #0082ff;
                font-size: 20px;
                &:before {
                    display: inline-block;
                }
            }
            &.form-cancel {
                color: #979ba5;
                font-size: 20px;
                &:before {
                    display: inline-block;
                }
            }
            &:hover {
                font-weight: bold;
            }
        }
        .form-error {
            position: absolute;
            top: 100%;
            left: 0;
            font-size: 12px;
            line-height: 1;
            color: $cmdbDangerColor;
        }
        .form-component {
            display: inline-block;
            vertical-align: middle;
            height: 32px;
            width: 260px;
            margin: 0 4px 0 0;
            &.bool {
                width: 42px;
                height: 24px;
            }
            &.longchar {
                height: auto;
                vertical-align: top;
            }
        }
    }
</style><|MERGE_RESOLUTION|>--- conflicted
+++ resolved
@@ -23,18 +23,11 @@
           :id="`property-item-${property.id}`">
           <div class="property-name" v-bk-overflow-tips>
             {{property.bk_property_name}}
-<<<<<<< HEAD
-          </span>
-          <span :class="['property-value', { 'is-loading': loadingState.includes(property) }]"
-            v-if="property !== editState.property">
-            <cmdb-property-value
-=======
           </div>
           <div :class="['property-value', { 'is-loading': loadingState.includes(property) }]"
             v-if="property !== editState.property">
             <cmdb-property-value
               tag="div"
->>>>>>> 07f7db79
               :is-show-overflow-tips="isShowOverflowTips(property)"
               :ref="`property-value-${property.bk_property_id}`"
               :value="instState[property.bk_property_id]"
@@ -184,10 +177,6 @@
         const item = this.$el.querySelector(id)
         focus ? item.classList.add('focus') : item.classList.remove('focus')
       },
-      isShowOverflowTips(property) {
-        const complexTypes = ['map']
-        return !complexTypes.includes(property.bk_property_type)
-      },
       getPlaceholder(property) {
         const placeholderTxt = ['enum', 'list', 'organization'].includes(property.bk_property_type) ? '请选择xx' : '请输入xx'
         return this.$t(placeholderTxt, { name: property.bk_property_name })

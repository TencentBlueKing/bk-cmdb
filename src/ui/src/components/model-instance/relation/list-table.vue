--- conflicted
+++ resolved
@@ -94,11 +94,8 @@
     BUILTIN_MODEL_PROPERTY_KEYS,
     BUILTIN_MODEL_RESOURCE_TYPES
   } from '@/dictionary/model-constants.js'
-<<<<<<< HEAD
   import { translateAuth } from '@/setup/permission'
-=======
   import { getHostInfoTitle } from '@/utils/util'
->>>>>>> dd14582d
 
   export default {
     name: 'cmdb-relation-list-table',

<template>
  <div class="table" v-show="hasInstance" v-bkloading="{ isLoading: loading }">
    <div class="table-info clearfix" @click="expanded = !expanded">
      <div class="info-title fl">
        <i class="icon bk-icon icon-right-shape"
          :class="{ 'is-open': expanded }">
        </i>
        <span class="title-text">{{title}}</span>
        <span class="title-count">({{instances.length}})</span>
      </div>
      <div class="info-pagination fr" v-show="pagination.count" @click.stop>
        <span class="pagination-info">{{getPaginationInfo()}}</span>
        <span class="pagination-toggle">
          <i class="pagination-icon bk-icon icon-cc-arrow-down left"
            :class="{ disabled: pagination.current === 1 }"
            @click="togglePage(-1)">
          </i>
          <i class="pagination-icon bk-icon icon-cc-arrow-down right"
            :class="{ disabled: pagination.current === totalPage }"
            @click="togglePage(1)">
          </i>
        </span>
      </div>
    </div>
    <bk-table class="association-table"
      v-show="expanded"
      :data="list"
      :max-height="462">
      <bk-table-column v-for="column in header"
        :key="column.id"
        :prop="column.id"
        :label="column.name">
        <template slot-scope="{ row }">{{row[column.id] | formatter(column.property)}}</template>
      </bk-table-column>
      <bk-table-column :label="$t('操作')">
        <template slot-scope="{ row }">
          <cmdb-auth :auth="authResources">
            <bk-button slot-scope="{ disabled }"
              text
              theme="primary"
              :disabled="disabled"
              @click="showTips($event, row)">
              {{$t('取消关联')}}
            </bk-button>
          </cmdb-auth>
        </template>
      </bk-table-column>
      <cmdb-table-empty slot="empty" :stuff="table.stuff" :auth="permissionAuth"></cmdb-table-empty>
    </bk-table>
    <div class="confirm-tips" ref="confirmTips" v-show="confirm.show">
      <p class="tips-content">{{$t('确认取消')}}</p>
      <div class="tips-option">
        <bk-button class="tips-button" theme="primary" @click.stop="cancelAssociation">{{$t('确认')}}</bk-button>
        <bk-button class="tips-button" theme="default" @click.stop="hideTips">{{$t('取消')}}</bk-button>
      </div>
    </div>
  </div>
</template>

<script>
  import bus from '@/utils/bus.js'
  import { mapGetters } from 'vuex'
  import authMixin from '../mixin-auth'
  export default {
    name: 'cmdb-relation-list-table',
    mixins: [authMixin],
    props: {
      type: {
        type: String,
        required: true
      },
      id: {
        type: String,
        required: true
      },
      associationType: {
        type: Object,
        required: true
      },
      allInstances: {
        type: Array,
        required: true
      },
      objId: {
        type: String,
        required: true
      },
      instId: {
        type: Number,
        required: true
      }
    },
    data() {
      return {
        properties: [],
        list: [],
        pagination: {
          count: 0,
          current: 1,
          size: 10
        },
        table: {
          stuff: {
            type: 'default',
            payload: {
              emptyText: this.$t('bk.table.emptyText')
            }
          }
        },
        expanded: false,
        confirm: {
          instance: null,
          item: null,
          target: null,
          id: null,
          show: false
        }
      }
    },
    computed: {
      ...mapGetters('objectModelClassify', ['models', 'getModelById']),
      model() {
        return this.getModelById(this.id) || {}
      },
      permissionAuth() {
        if (this.model.bk_obj_id === 'biz') {
          return {
            type: this.$OPERATION.R_BUSINESS
          }
        }
        return null
      },
      title() {
        const desc = this.type === 'source' ? this.associationType.src_des : this.associationType.dest_des
        return `${desc}-${this.model.bk_obj_name}`
      },
      propertyRequest() {
        return `get_${this.id}_association_list_table_properties`
      },
      instanceRequest() {
        return `get_${this.id}_association_list_table_instances`
      },
      page() {
        return {
          limit: this.pagination.size,
          start: (this.pagination.current - 1) * this.pagination.size
        }
      },
      totalPage() {
        return Math.ceil(this.pagination.count / this.pagination.size)
      },
      isSource() {
        return this.type === 'source'
      },
      instances() {
        return this.allInstances.filter((instance) => {
          const sameAsstId = instance.bk_asst_id === this.associationType.bk_asst_id
          const sameModelId = this.id === instance[this.isSource ? 'bk_asst_obj_id' : 'bk_obj_id']
          return sameAsstId && sameModelId
        })
      },
      instanceIds() {
        return this.instances.map(instance => (this.isSource ? instance.bk_asst_inst_id : instance.bk_inst_id))
      },
      header() {
        const headerProperties = this.$tools.getDefaultHeaderProperties(this.properties)
        const header = headerProperties.map(property => ({
          id: property.bk_property_id,
          name: this.$tools.getHeaderPropertyName(property),
          property
        }))
        return header
      },
      loading() {
        return this.$loading([
          this.propertyRequest
        ])
      },
      hasInstance() {
        return this.instances.length > 0
      },
      resourceType() {
        return this.$parent.resourceType
      },
      authResources() {
        if (this.resourceType === 'business') {
          return this.INST_AUTH.U_BUSINESS
        }
        return this.INST_AUTH.U_INST
      }
    },
    watch: {
      instances: {
        handler(instances) {
          instances.length && this.expanded && this.getData()
        },
        immediate: true
      },
      expanded(expanded) {
        expanded && this.getData()
      }
    },
    created() {
      bus.$on('expand-all-relation-table', (expandAll) => {
        this.expanded = expandAll
      })
    },
    beforeDestroy() {
      bus.$off('expand-all-relation-table')
    },
    methods: {
      getData() {
        this.getProperties()
        this.getInstances()
      },
      async getProperties() {
        try {
          this.properties = await this.$store.dispatch('objectModelProperty/searchObjectAttribute', {
            params: {
              bk_obj_id: this.id
            },
            config: {
              fromCache: true,
              requestId: this.propertyRequest
            }
          })
        } catch (e) {
          console.error(e)
          this.properties = []
        }
      },
      async getInstances() {
        let promise
        const config = {
          requestId: this.instanceRequest,
          cancelPrevious: true,
          globalError: false,
          globalPermission: false
        }
        try {
          switch (this.id) {
            case 'host':
              promise = this.getHostInstances(config)
              break
            case 'biz':
              promise = this.getBusinessInstances(config)
              break
            default:
              promise = this.getModelInstances(config)
          }
          const data = await promise
          this.list = data.info
          this.pagination.count = data.count
          // 向前翻一页
          if (data.count && !data.info.length) {
            this.pagination.current -= 1
            this.getInstances()
          }
        } catch (e) {
          console.warn(e)
          this.list = []
          this.pagination.count = 0
        }
      },
      getHostInstances(config) {
        const models = ['biz', 'set', 'module', 'host']
        const hostCondition = {
          field: 'bk_host_id',
          operator: '$in',
          value: this.instanceIds
        }
        const condition = models.map(model => ({
          bk_obj_id: model,
          fields: [],
          condition: model === 'host' ? [hostCondition] : []
        }))
        return this.$store.dispatch('hostSearch/searchHost', {
          params: {
            bk_biz_id: -1,
            condition,
            id: {
              data: [],
              exact: 0,
              flag: 'bk_host_innerip|bk_host_outerip'
            },
            page: {
              ...this.page,
              sort: 'bk_host_id'
            }
          },
          config
        }).then(data => ({
          count: data.count,
          info: data.info.map(item => item.host)
        }))
      },
      getBusinessInstances(config) {
        return this.$store.dispatch('objectBiz/searchBusiness', {
          params: {
            condition: {
              bk_biz_id: {
                $in: this.instanceIds
              }
            },
            fields: [],
            page: {
              ...this.page,
              sort: 'bk_biz_id'
            }
          },
          config
        })
      },
      getModelInstances(config) {
        return this.$store.dispatch('objectCommonInst/searchInst', {
          objId: this.id,
          params: {
            fields: {},
            condition: {
              [this.id]: [{
                field: 'bk_inst_id',
                operator: '$in',
                value: this.instanceIds
              }]
            },
            page: {
              ...this.page,
              sort: 'bk_inst_id'
            }
          },
          config
        }).then((data) => {
          data = data || {
            count: 0,
            info: []
          }
          return data
        })
      },
      async cancelAssociation() {
        try {
          const instance = this.instances.find((instance) => {
            const key = this.isSource ? 'bk_asst_inst_id' : 'bk_inst_id'
            return instance[key] === this.confirm.id
          })
          await this.$store.dispatch('objectAssociation/deleteInstAssociation', {
<<<<<<< HEAD
            id: assoId,
            objId: this.id,
            config: {
              data: {}
            }
=======
            id: instance.id,
            config: { data: {} }
>>>>>>> c023cad9
          })
          this.hideTips()
          this.$success(this.$t('取消关联成功'))
          this.$emit('delete-association', instance.id)
        } catch (e) {
          console.error(e)
        }
      },
      getPaginationInfo() {
        return this.$tc('页码', this.pagination.current, {
          current: this.pagination.current,
          count: this.pagination.count,
          total: this.totalPage
        })
      },
      togglePage(step) {
        const { current } = this.pagination
        const newCurrent = current + step
        if (newCurrent < 1 || newCurrent > this.totalPage) {
          return false
        }
        this.pagination.current = newCurrent
        this.getInstances()
      },
      hideTips() {
        this.confirm.instance && this.confirm.instance.hide()
      },
      showTips(event, item) {
        this.confirm.item = item
        this.confirm.id = item.bk_inst_id
        this.confirm.instance = this.$bkPopover(event.target, {
          content: this.$refs.confirmTips,
          theme: 'light',
          zIndex: 9999,
          width: 200,
          trigger: 'click',
          boundary: 'window',
          arrow: true,
          interactive: true,
          onHidden: () => {
            this.confirm.instance && this.confirm.instance.destroy()
            this.confirm.instance = null
          }
        })
        this.confirm.show = true
        this.$nextTick(() => {
          this.confirm.instance.show()
        })
      }
    }
  }
</script>

<style lang="scss" scoped>
    .table {
        margin: 0 0 12px 0;
    }
    .table-info {
        height: 42px;
        padding: 0 20px;
        border-radius: 2px 2px 0 0;
        line-height: 42px;
        background-color: #DCDEE5;
        font-size: 14px;
    }
    .info-title {
        cursor: pointer;
        .icon {
            display: inline-block;
            vertical-align: middle;
            transition: transform .2s linear;
            margin-top: -3px;
            &.is-open {
                transform: rotate(90deg);
            }
        }
        .title-text {
            color: #000;
        }
        .title-count {
            color: #8b8d95;
        }
    }
    .info-pagination {
        color: #8b8d95;
        .pagination-toggle {
            margin-left: 10px;
            .pagination-icon {
                font-size: 14px;
                color: #979BA5;
                cursor: pointer;
                &.disabled {
                    color: #C4C6CC;
                    cursor: not-allowed;
                }
                &.left {
                    transform: rotate(90deg);
                }
                &.right {
                    transform: rotate(-90deg);
                }
            }
        }
    }
    .confirm-tips {
        padding: 9px 0;
        text-align: center;
        .tips-content {
            color: $cmdbTextColor;
            line-height: 20px;
        }
        .tips-option {
            margin: 12px 0 0 0;
            .tips-button {
                height: 26px;
                line-height: 24px;
                padding: 0 16px;
                min-width: 56px;
                font-size: 12px;
            }
        }
    }
</style><|MERGE_RESOLUTION|>--- conflicted
+++ resolved
@@ -344,16 +344,8 @@
             return instance[key] === this.confirm.id
           })
           await this.$store.dispatch('objectAssociation/deleteInstAssociation', {
-<<<<<<< HEAD
-            id: assoId,
-            objId: this.id,
-            config: {
-              data: {}
-            }
-=======
             id: instance.id,
             config: { data: {} }
->>>>>>> c023cad9
           })
           this.hideTips()
           this.$success(this.$t('取消关联成功'))

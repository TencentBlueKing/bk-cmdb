<template>
  <div class="new-association">
    <div class="association-filter clearfix">
      <label class="filter-label fl">{{$t('关联列表')}}</label>
      <cmdb-selector class="fl" style="width: 280px;"
        :list="options"
        setting-key="bk_obj_asst_id"
        display-key="_label"
        @on-selected="handleSelectObj">
      </cmdb-selector>
    </div>
    <div class="association-filter clearfix">
      <label class="filter-label fl">{{$t('条件筛选')}}</label>
      <div class="filter-group filter-group-property fl">
        <cmdb-relation-property-filter
          :obj-id="currentAsstObj"
          :exclude-type="['foreignkey']"
          @on-property-selected="handlePropertySelected"
          @on-operator-selected="handleOperatorSelected"
          @on-value-change="handleValueChange">
        </cmdb-relation-property-filter>
      </div>
      <bk-button theme="primary" class="btn-search fr" @click="search">{{$t('搜索')}}</bk-button>
    </div>
    <bk-table class="new-association-table"
      v-bkloading="{ isLoading: $loading() }"
      :pagination="table.pagination"
      :data="table.list"
      :col-border="true"
      :max-height="$APP.height - 210"
      @page-change="setCurrentPage"
      @page-limit-change="setCurrentLimit"
      @sort-change="setCurrentSort">
      <bk-table-column v-for="column in table.header"
        sortable="custom"
        :key="column.id"
        :prop="column.id"
        :label="column.name">
        <template slot-scope="{ row }">{{row[column.id] | formatter(column.property)}}</template>
      </bk-table-column>
      <bk-table-column :label="$t('操作')">
        <template slot-scope="{ row }">
          <cmdb-auth :auth="getInstanceAuth(row)">
            <template slot-scope="{ disabled }">
              <bk-link :disabled="disabled" href="javascript:void(0)" class="option-link" theme="primary"
                v-if="tempData.includes(row[instanceIdKey])"
                @click="updateAssociation(row[instanceIdKey], 'remove')">
                {{$t('取消关联')}}
              </bk-link>
              <bk-link href="javascript:void(0)" class="option-link is-associated" theme="primary"
                v-else-if="isAssociated(row)">
                {{$t('已关联')}}
              </bk-link>
              <bk-link :disabled="disabled" href="javascript:void(0)" class="option-link" theme="primary" v-else
                v-click-outside="handleCloseConfirm"
                @click.stop="beforeUpdate($event, row[instanceIdKey], 'new')">
                {{$t('添加关联')}}
              </bk-link>
            </template>
          </cmdb-auth>
        </template>
      </bk-table-column>
      <cmdb-table-empty
        slot="empty"
        :stuff="table.stuff"
        :auth="tableDataAuth">
      </cmdb-table-empty>
    </bk-table>
    <div class="confirm-tips" ref="confirmTips" v-click-outside="cancelUpdate" v-show="confirm.id">
      <p class="tips-content">{{$t('更新确认')}}</p>
      <div class="tips-option">
        <bk-button class="tips-button" theme="primary" @click="confirmUpdate">{{$t('确认')}}</bk-button>
        <bk-button class="tips-button" theme="default" @click="cancelUpdate">{{$t('取消')}}</bk-button>
      </div>
    </div>
  </div>
</template>

<script>
  import has from 'has'
  import cmdbRelationPropertyFilter from './property-filter.vue'
  import bus from '@/utils/bus.js'
  import { mapGetters, mapActions } from 'vuex'
  import authMixin from '../mixin-auth'
  export default {
    name: 'cmdb-relation-create',
    components: {
      cmdbRelationPropertyFilter
    },
    mixins: [authMixin],
    props: {
      objId: {
        type: String,
        required: true
      },
      inst: {
        type: Object,
        required: true
      },
      associationObject: {
        type: Array,
        required: true
      },
      associationTypes: {
        type: Array,
        required: true
      }
    },
    data() {
      return {
        properties: [],
        filter: {
          id: '',
          name: '',
          operator: '',
          value: ''
        },
        table: {
          header: [],
          list: [],
          originalList: [],
          pagination: {
            count: 0,
            current: 1,
            limit: 10
          },
          sort: '',
          stuff: {
            type: 'search',
            payload: {}
          }
        },
        confirm: {
          instance: null,
          id: null
        },
        options: [],
        currentOption: {},
        currentAsstObj: '',
        existInstAssociation: [],
        tempData: [],
        hasChange: false
      }
    },
    computed: {
      ...mapGetters(['supplierAccount']),
      ...mapGetters('objectModelClassify', ['models']),
      instId() {
        return this.inst.bk_inst_id
      },
      instanceIdKey() {
        const specialObj = {
          host: 'bk_host_id',
          biz: 'bk_biz_id',
          plat: 'bk_cloud_id',
          module: 'bk_module_id',
          set: 'bk_set_id'
        }
        if (has(specialObj, this.currentAsstObj)) {
          return specialObj[this.currentAsstObj]
        }
        return 'bk_inst_id'
      },
      instanceNameKey() {
        const nameKey = {
          bk_host_id: 'bk_host_innerip',
          bk_biz_id: 'bk_biz_name',
          bk_cloud_id: 'bk_cloud_name',
          bk_module_id: 'bk_module_name',
          bk_set_id: 'bk_set_name',
          bk_inst_id: 'bk_inst_name'
        }
        return nameKey[this.instanceIdKey]
      },
      instanceName() {
        const name = {
          bk_host_innerip: this.$t('内网IP'),
          bk_biz_name: this.$t('业务名'),
          bk_cloud_name: this.$t('云区域'),
          bk_module_name: this.$t('模块名'),
          bk_set_name: this.$t('集群名'),
          bk_inst_name: this.$t('实例名')
        }
        if (has(name, this.filter.id)) {
          return this.filter.name
        }
        return name[this.instanceNameKey]
      },
      dataIdKey() {
        const specialObj = {
          host: 'bk_host_id',
          biz: 'bk_biz_id',
          plat: 'bk_cloud_id',
          module: 'bk_module_id',
          set: 'bk_set_id'
        }
        if (has(specialObj, this.objId)) {
          return specialObj[this.objId]
        }
        return 'bk_inst_id'
      },
      page() {
        const { pagination } = this.table
        return {
          start: (pagination.current - 1) * pagination.limit,
          limit: pagination.limit,
          sort: this.table.sort
        }
      },
      multiple() {
        return this.currentOption.mapping !== '1:1'
      },
      isSource() {
        return this.currentOption.bk_obj_id === this.objId
      },
      tableDataAuth() {
        if (this.currentAsstObj === 'biz') {
          return {
            type: this.$OPERATION.R_BUSINESS
          }
        }
        return null
      },
      authResources() {
        if (this.$route.params.bizId) {
          return this.INST_AUTH.U_BUSINESS
        }
        return this.INST_AUTH.U_INST
      }
    },
    watch: {
      'filter.id'(id) {
        this.setTableHeader(id)
      }
    },
    created() {
      this.setAssociationOptions()
    },
    beforeDestroy() {
      if (this.hasChange) {
        this.hasChange = false
        bus.$emit('association-change')
      }
    },
    methods: {
      ...mapActions('objectAssociation', [
        'searchInstAssociation',
        'createInstAssociation',
        'deleteInstAssociation'
      ]),
      ...mapActions('objectModelProperty', ['searchObjectAttribute']),
      ...mapActions('objectCommonInst', ['searchInst']),
      ...mapActions('objectBiz', ['searchBusiness']),
      ...mapActions('hostSearch', ['searchHost']),
      getInstanceAuth(row) {
        const auth = [this.authResources]
        switch (this.currentAsstObj) {
          case 'biz': {
            auth.push({
              type: this.$OPERATION.U_BUSINESS,
              relation: [row.bk_biz_id]
            })
            break
          }
          case 'host': {
            const originalData = this.table.originalList.find(data => data.host.bk_host_id === row.bk_host_id)
            const [biz] = originalData.biz
            if (biz.default === 0) {
              auth.push({
                type: this.$OPERATION.U_HOST,
                relation: [biz.bk_biz_id, row.bk_host_id]
              })
            } else {
              const [module] = originalData.module
              auth.push({
                type: this.$OPERATION.U_RESOURCE_HOST,
                relation: [module.bk_module_id, row.bk_host_id]
              })
            }
            break
          }
          default: {
            const model = this.getModelById(this.currentAsstObj)
            auth.push({
              type: this.$OPERATION.U_INST,
              relation: [model.id, row.bk_inst_id]
            })
          }
        }
        return auth
      },
      getAsstObjProperties() {
        return this.searchObjectAttribute({
          params: {
            bk_obj_id: this.currentAsstObj,
            bk_supplier_account: this.supplierAccount
          },
          config: {
            requestId: `post_searchObjectAttribute_${this.currentAsstObj}`
          }
        }).then((properties) => {
          this.properties = properties
          return properties
        })
      },
      close() {
        this.$emit('on-new-relation-close')
      },
      search() {
        this.setCurrentPage(1)
      },
      setCurrentPage(page) {
        this.table.pagination.current = page
        this.getInstance()
      },
      setCurrentLimit(limit) {
        this.table.pagination.limit = limit
        this.search()
      },
      setCurrentSort(sort) {
        this.table.sort = this.$tools.getSort(sort)
        this.search()
      },
      setTableHeader(propertyId) {
        const header = [{
          id: this.instanceIdKey,
          name: 'ID',
          property: 'singlechar'
        }, {
          id: this.instanceNameKey,
          name: this.instanceName,
          property: 'singlechar'
        }]
        if (propertyId && propertyId !== this.instanceNameKey) {
          const property = this.getProperty(propertyId) || {}
          header.push({
            id: propertyId,
            name: this.$tools.getHeaderPropertyName(property),
            property
          })
        }
        this.table.header = header
      },
      setAssociationOptions() {
        /* eslint-disable no-underscore-dangle */
        const options = this.associationObject.map((option) => {
          const isSource = option.bk_obj_id === this.objId
          const type = this.associationTypes.find(type => type.bk_asst_id === option.bk_asst_id)
          const model = this.models.find((model) => {
            if (isSource) {
              return model.bk_obj_id === option.bk_asst_obj_id
            }
            return model.bk_obj_id === option.bk_obj_id
          })
          return {
            ...option,
            _label: `${isSource ? type.src_des : type.dest_des}-${model.bk_obj_name}`
          }
        })
        const allLabel = options.map(option => option._label)
        const uniqueLabel = [...new Set(allLabel)]
        this.options = uniqueLabel.map(label => options.find(option => option._label === label))
      },
      async handleSelectObj(asstId, option) {
        this.tempData = []
        this.currentOption = option
        this.currentAsstObj = option.bk_obj_id === this.objId ? option.bk_asst_obj_id : option.bk_obj_id
        this.table.pagination.current = 1
        this.table.pagination.count = 0
        this.table.list = []
        this.setTableHeader()
        await Promise.all([
          this.getAsstObjProperties(),
          this.getExistInstAssociation()
        ])
        this.getInstance()
      },
      getExistInstAssociation() {
        const option = this.currentOption
        const { isSource } = this
        return this.searchInstAssociation({
          params: {
            condition: {
              bk_asst_id: option.bk_asst_id,
              bk_obj_asst_id: option.bk_obj_asst_id,
              bk_obj_id: isSource ? this.objId : option.bk_obj_id,
              bk_asst_obj_id: isSource ? option.bk_asst_obj_id : this.objId,
              [`${isSource ? 'bk_inst_id' : 'bk_asst_inst_id'}`]: this.instId
            }
<<<<<<< HEAD
        },
        methods: {
            ...mapActions('objectAssociation', [
                'searchInstAssociation',
                'createInstAssociation',
                'deleteInstAssociation'
            ]),
            ...mapActions('objectModelProperty', ['searchObjectAttribute']),
            ...mapActions('objectCommonInst', ['searchInst']),
            ...mapActions('objectBiz', ['searchBusiness']),
            ...mapActions('hostSearch', ['searchHost']),
            getInstanceAuth (row) {
                const auth = [this.authResources]
                switch (this.currentAsstObj) {
                    case 'biz': {
                        auth.push({
                            type: this.$OPERATION.U_BUSINESS,
                            relation: [row.bk_biz_id]
                        })
                        break
                    }
                    case 'host': {
                        const originalData = this.table.originalList.find(data => data.host.bk_host_id === row.bk_host_id)
                        const [biz] = originalData.biz
                        if (biz.default === 0) {
                            auth.push({
                                type: this.$OPERATION.U_HOST,
                                relation: [biz.bk_biz_id, row.bk_host_id]
                            })
                        } else {
                            const [module] = originalData.module
                            auth.push({
                                type: this.$OPERATION.U_RESOURCE_HOST,
                                relation: [module.bk_module_id, row.bk_host_id]
                            })
                        }
                        break
                    }
                    default: {
                        const model = this.getModelById(this.currentAsstObj)
                        auth.push({
                            type: this.$OPERATION.U_INST,
                            relation: [model.id, row.bk_inst_id]
                        })
                    }
                }
                return auth
            },
            getAsstObjProperties () {
                return this.searchObjectAttribute({
                    params: {
                        'bk_obj_id': this.currentAsstObj,
                        'bk_supplier_account': this.supplierAccount
                    },
                    config: {
                        requestId: `post_searchObjectAttribute_${this.currentAsstObj}`
                    }
                }).then(properties => {
                    this.properties = properties
                    return properties
                })
            },
            close () {
                this.$emit('on-new-relation-close')
            },
            search () {
                this.setCurrentPage(1)
            },
            setCurrentPage (page) {
                this.table.pagination.current = page
                this.getInstance()
            },
            setCurrentLimit (limit) {
                this.table.pagination.limit = limit
                this.search()
            },
            setCurrentSort (sort) {
                this.table.sort = this.$tools.getSort(sort)
                this.search()
            },
            setTableHeader (propertyId) {
                const header = [{
                    id: this.instanceIdKey,
                    name: 'ID',
                    property: 'singlechar'
                }, {
                    id: this.instanceNameKey,
                    name: this.instanceName,
                    property: 'singlechar'
                }]
                if (propertyId && propertyId !== this.instanceNameKey) {
                    const property = this.getProperty(propertyId) || {}
                    header.push({
                        id: propertyId,
                        name: this.$tools.getHeaderPropertyName(property),
                        property: property
                    })
                }
                this.table.header = header
            },
            setAssociationOptions () {
                const options = this.associationObject.map(option => {
                    const isSource = option['bk_obj_id'] === this.objId
                    const type = this.associationTypes.find(type => type['bk_asst_id'] === option['bk_asst_id'])
                    const model = this.models.find(model => {
                        if (isSource) {
                            return model['bk_obj_id'] === option['bk_asst_obj_id']
                        } else {
                            return model['bk_obj_id'] === option['bk_obj_id']
                        }
                    })
                    return {
                        ...option,
                        '_label': `${isSource ? type['src_des'] : type['dest_des']}-${model['bk_obj_name']}`
                    }
                })
                const allLabel = options.map(option => option._label)
                const uniqueLabel = [...new Set(allLabel)]
                this.options = uniqueLabel.map(label => options.find(option => option._label === label))
            },
            async handleSelectObj (asstId, option) {
                this.tempData = []
                this.currentOption = option
                this.currentAsstObj = option['bk_obj_id'] === this.objId ? option['bk_asst_obj_id'] : option['bk_obj_id']
                this.table.pagination.current = 1
                this.table.pagination.count = 0
                this.table.list = []
                this.setTableHeader()
                await Promise.all([
                    this.getAsstObjProperties(),
                    this.getExistInstAssociation()
                ])
                this.getInstance()
            },
            getExistInstAssociation () {
                const option = this.currentOption
                const isSource = this.isSource
                return this.searchInstAssociation({
                    params: {
                        bk_obj_id: isSource ? this.objId : option['bk_obj_id'],
                        condition: {
                            'bk_asst_id': option['bk_asst_id'],
                            'bk_obj_asst_id': option['bk_obj_asst_id'],
                            'bk_asst_obj_id': isSource ? option['bk_asst_obj_id'] : this.objId,
                            [`${isSource ? 'bk_inst_id' : 'bk_asst_inst_id'}`]: this.instId
                        }
                    }
                }).then(data => {
                    this.existInstAssociation = data || []
                })
            },
            isAssociated (inst) {
                return this.existInstAssociation.some(exist => {
                    if (this.isSource) {
                        return exist['bk_asst_inst_id'] === inst[this.instanceIdKey]
                    }
                    return exist['bk_inst_id'] === inst[this.instanceIdKey]
                })
            },
            async updateAssociation (instId, updateType = 'new') {
                try {
                    if (updateType === 'new') {
                        await this.createAssociation(instId)
                        this.tempData.push(instId)
                        this.$success(this.$t('添加关联成功'))
                    } else if (updateType === 'remove') {
                        await this.deleteAssociation(instId)
                        this.tempData = this.tempData.filter(tempId => tempId !== instId)
                        this.$success(this.$t('取消关联成功'))
                    } else if (updateType === 'update') {
                        await this.deleteAssociation(this.isSource ? this.existInstAssociation[0]['bk_asst_inst_id'] : this.existInstAssociation[0]['bk_inst_id'])
                        this.hasChange = true
                        this.tempData = []
                        await this.createAssociation(instId)
                        this.tempData = [instId]
                        this.$success(this.$t('添加关联成功'))
                    }
                    this.hasChange = true
                } catch (e) {
                    console.log(e)
                } finally {
                    this.getExistInstAssociation()
                }
            },
            createAssociation (instId) {
                return this.createInstAssociation({
                    params: {
                        'bk_obj_asst_id': this.currentOption['bk_obj_asst_id'],
                        'bk_inst_id': this.isSource ? this.instId : instId,
                        'bk_asst_inst_id': this.isSource ? instId : this.instId
                    }
                })
            },
            deleteAssociation (instId) {
                const instAssociation = this.existInstAssociation.find(exist => {
                    if (this.isSource) {
                        return exist['bk_asst_inst_id'] === instId
                    }
                    return exist['bk_inst_id'] === instId
                })
                return this.deleteInstAssociation({
                    id: (instAssociation || {}).id,
                    objId: this.objId
                })
            },
            beforeUpdate (event, instId, updateType = 'new') {
                if (this.multiple || !this.existInstAssociation.length) {
                    this.updateAssociation(instId, updateType)
                } else {
                    this.confirm.id = instId
                    this.confirm.instance && this.confirm.instance.destroy()
                    this.confirm.instance = this.$bkPopover(event.target, {
                        content: this.$refs.confirmTips,
                        theme: 'light',
                        zIndex: 9999,
                        width: 230,
                        trigger: 'manual',
                        boundary: 'window',
                        arrow: true,
                        interactive: true
                    })
                    this.$nextTick(() => {
                        this.confirm.instance.show()
                    })
                }
            },
            confirmUpdate () {
                this.updateAssociation(this.confirm.id, 'update')
                this.cancelUpdate()
            },
            cancelUpdate () {
                this.confirm.instance && this.confirm.instance.hide()
            },
            async getInstance () {
                const objId = this.currentAsstObj
                const config = {
                    requestId: 'get_relation_inst',
                    globalPermission: false
                }
                let promise
                switch (objId) {
                    case 'host':
                        promise = this.getHostInstance(config)
                        break
                    case 'biz':
                        promise = this.getBizInstance(config)
                        break
                    default:
                        promise = this.getObjInstance(objId, config)
                }
                promise.then(data => {
                    this.table.stuff.type = 'search'
                    this.setTableList(data, objId)
                }).catch(e => {
                    console.error(e)
                    if (e.permission) {
                        this.table.stuff = {
                            type: 'permission',
                            payload: { permission: e.permission }
                        }
                    }
                })
            },
            getHostInstance (config) {
                const ipFields = ['bk_host_innerip', 'bk_host_outerip']
                const filter = this.filter
                const hostParams = {
                    condition: this.getHostCondition(),
                    ip: {
                        flag: ipFields.includes(filter.id) ? filter.id : 'bk_host_innerip|bk_host_outerip',
                        exact: 0,
                        data: ipFields.includes(filter.id) && filter.value.length ? filter.value.split(',') : []
                    },
                    page: this.page
                }
                return this.searchHost({
                    params: hostParams,
                    config
                })
            },
            getHostCondition () {
                const condition = [
                    { 'bk_obj_id': 'host', 'condition': [], fields: [] },
                    { 'bk_obj_id': 'biz', 'condition': [], fields: [] },
                    { 'bk_obj_id': 'module', 'condition': [], fields: [] },
                    { 'bk_obj_id': 'set', 'condition': [], fields: [] }
                ]
                const property = this.getProperty(this.filter.id)
                if (this.filter.value !== '' && property) {
                    condition[0]['condition'].push({
                        'field': this.filter.id,
                        'operator': this.filter.operator,
                        'value': this.filter.value
                    })
                }
                return condition
            },
            getBizInstance (config) {
                const params = {
                    condition: {
                        'bk_data_status': { '$ne': 'disabled' }
                    },
                    fields: [],
                    page: this.page
                }
                if (this.filter.value !== '') {
                    params.condition[this.filter.id] = this.filter.value
                }
                return this.searchBusiness({
                    params,
                    config
                })
            },
            getObjInstance (objId, config) {
                return this.searchInst({
                    objId: objId,
                    params: this.getObjParams(),
                    config
                })
            },
            getObjParams () {
                const params = {
                    page: this.page,
                    fields: {},
                    condition: {}
                }
                const property = this.getProperty(this.filter.id)
                if (this.filter.value !== '' && property) {
                    const objId = this.currentAsstObj
                    params.condition[objId] = [{
                        'field': this.filter.id,
                        'operator': this.filter.operator,
                        'value': this.filter.value
                    }]
                }
                return params
            },
            setTableList (data, asstObjId) {
                // const properties = this.properties
                this.table.pagination.count = data.count
                this.table.originalList = Object.freeze(data.info.slice())
                if (asstObjId === 'host') {
                    data.info = data.info.map(item => item['host'])
                }
                if (asstObjId === this.objId) {
                    data.info = data.info.filter(item => item[this.instanceIdKey] !== this.instId)
                }
                this.table.list = data.info
            },
            getProperty (propertyId) {
                return this.properties.find(({ bk_property_id: bkPropertyId }) => bkPropertyId === propertyId)
            },
            handleCloseConfirm (event) {
                // this.confirm.id = null
            },
            handlePropertySelected (value, data) {
                this.filter.id = data['bk_property_id']
                this.filter.name = data['bk_property_name']
            },
            handleOperatorSelected (value, data) {
                this.filter.operator = value
            },
            handleValueChange (value) {
                this.filter.value = value
=======
          }
        }).then((data) => {
          this.existInstAssociation = data || []
        })
      },
      isAssociated(inst) {
        return this.existInstAssociation.some((exist) => {
          if (this.isSource) {
            return exist.bk_asst_inst_id === inst[this.instanceIdKey]
          }
          return exist.bk_inst_id === inst[this.instanceIdKey]
        })
      },
      async updateAssociation(instId, updateType = 'new') {
        try {
          if (updateType === 'new') {
            await this.createAssociation(instId)
            this.tempData.push(instId)
            this.$success(this.$t('添加关联成功'))
          } else if (updateType === 'remove') {
            await this.deleteAssociation(instId)
            this.tempData = this.tempData.filter(tempId => tempId !== instId)
            this.$success(this.$t('取消关联成功'))
          } else if (updateType === 'update') {
            // eslint-disable-next-line max-len
            await this.deleteAssociation(this.isSource ? this.existInstAssociation[0].bk_asst_inst_id : this.existInstAssociation[0].bk_inst_id)
            this.hasChange = true
            this.tempData = []
            await this.createAssociation(instId)
            this.tempData = [instId]
            this.$success(this.$t('添加关联成功'))
          }
          this.hasChange = true
        } catch (e) {
          console.log(e)
        } finally {
          this.getExistInstAssociation()
        }
      },
      createAssociation(instId) {
        return this.createInstAssociation({
          params: {
            bk_obj_asst_id: this.currentOption.bk_obj_asst_id,
            bk_inst_id: this.isSource ? this.instId : instId,
            bk_asst_inst_id: this.isSource ? instId : this.instId
          }
        })
      },
      deleteAssociation(instId) {
        const instAssociation = this.existInstAssociation.find((exist) => {
          if (this.isSource) {
            return exist.bk_asst_inst_id === instId
          }
          return exist.bk_inst_id === instId
        })
        return this.deleteInstAssociation({
          id: (instAssociation || {}).id
        })
      },
      beforeUpdate(event, instId, updateType = 'new') {
        if (this.multiple || !this.existInstAssociation.length) {
          this.updateAssociation(instId, updateType)
        } else {
          this.confirm.id = instId
          this.confirm.instance && this.confirm.instance.destroy()
          this.confirm.instance = this.$bkPopover(event.target, {
            content: this.$refs.confirmTips,
            theme: 'light',
            zIndex: 9999,
            width: 230,
            trigger: 'manual',
            boundary: 'window',
            arrow: true,
            interactive: true
          })
          this.$nextTick(() => {
            this.confirm.instance.show()
          })
        }
      },
      confirmUpdate() {
        this.updateAssociation(this.confirm.id, 'update')
        this.cancelUpdate()
      },
      cancelUpdate() {
        this.confirm.instance && this.confirm.instance.hide()
      },
      async getInstance() {
        const objId = this.currentAsstObj
        const config = {
          requestId: 'get_relation_inst',
          globalPermission: false
        }
        let promise
        switch (objId) {
          case 'host':
            promise = this.getHostInstance(config)
            break
          case 'biz':
            promise = this.getBizInstance(config)
            break
          default:
            promise = this.getObjInstance(objId, config)
        }
        promise.then((data) => {
          this.table.stuff.type = 'search'
          this.setTableList(data, objId)
        }).catch((e) => {
          console.error(e)
          if (e.permission) {
            this.table.stuff = {
              type: 'permission',
              payload: { permission: e.permission }
>>>>>>> 69c8c96d
            }
          }
        })
      },
      getHostInstance(config) {
        const ipFields = ['bk_host_innerip', 'bk_host_outerip']
        const { filter } = this
        const hostParams = {
          condition: this.getHostCondition(),
          ip: {
            flag: ipFields.includes(filter.id) ? filter.id : 'bk_host_innerip|bk_host_outerip',
            exact: 0,
            data: ipFields.includes(filter.id) && filter.value.length ? filter.value.split(',') : []
          },
          page: this.page
        }
        return this.searchHost({
          params: hostParams,
          config
        })
      },
      getHostCondition() {
        const condition = [
          { bk_obj_id: 'host', condition: [], fields: [] },
          { bk_obj_id: 'biz', condition: [], fields: [] },
          { bk_obj_id: 'module', condition: [], fields: [] },
          { bk_obj_id: 'set', condition: [], fields: [] }
        ]
        const property = this.getProperty(this.filter.id)
        if (this.filter.value !== '' && property) {
          condition[0].condition.push({
            field: this.filter.id,
            operator: this.filter.operator,
            value: this.filter.value
          })
        }
        return condition
      },
      getBizInstance(config) {
        const params = {
          condition: {
            bk_data_status: { $ne: 'disabled' }
          },
          fields: [],
          page: this.page
        }
        if (this.filter.value !== '') {
          params.condition[this.filter.id] = this.filter.value
        }
        return this.searchBusiness({
          params,
          config
        })
      },
      getObjInstance(objId, config) {
        return this.searchInst({
          objId,
          params: this.getObjParams(),
          config
        })
      },
      getObjParams() {
        const params = {
          page: this.page,
          fields: {},
          condition: {}
        }
        const property = this.getProperty(this.filter.id)
        if (this.filter.value !== '' && property) {
          const objId = this.currentAsstObj
          params.condition[objId] = [{
            field: this.filter.id,
            operator: this.filter.operator,
            value: this.filter.value
          }]
        }
        return params
      },
      setTableList(data, asstObjId) {
        // const properties = this.properties
        this.table.pagination.count = data.count
        this.table.originalList = Object.freeze(data.info.slice())
        if (asstObjId === 'host') {
          data.info = data.info.map(item => item.host)
        }
        if (asstObjId === this.objId) {
          data.info = data.info.filter(item => item[this.instanceIdKey] !== this.instId)
        }
        this.table.list = data.info
      },
      getProperty(propertyId) {
        return this.properties.find(({ bk_property_id: bkPropertyId }) => bkPropertyId === propertyId)
      },
      handleCloseConfirm() {
        // this.confirm.id = null
      },
      handlePropertySelected(value, data) {
        this.filter.id = data.bk_property_id
        this.filter.name = data.bk_property_name
      },
      handleOperatorSelected(value) {
        this.filter.operator = value
      },
      handleValueChange(value) {
        this.filter.value = value
      }
    }
  }
</script>

<style lang="scss" scoped>
    .new-association{
        padding: 10px 20px;
        background-color: #fff;
        font-size: 14px;
        position: relative;
    }
    .association-filter{
        margin: 10px 0 0;
    }
    .filter-label{
        text-align: right;
        width: 56px;
        height: 36px;
        line-height: 36px;
        margin: 0 10px 0 0;
    }
    .filter-group{
        &.filter-group-name{
            .filter-name{
                width: 170px;
            }
        }
    }
    .btn-search{
        margin: 0 0 0 8px;
    }
    .option-link{
        font-size: 12px;
        color: #3c96ff;
        &.is-associated {
            color: #979BA5;
            cursor: not-allowed;
        }
        /deep/ .bk-link-text {
            font-size: 12px;
        }
    }
    .new-association-table{
        margin: 20px 0 0;
    }
    .confirm-tips {
        padding: 9px;
        .tips-content {
            color: $cmdbTextColor;
            line-height: 20px;
        }
        .tips-option {
            margin: 12px 0 0 0;
            text-align: right;
            .tips-button {
                height: 26px;
                line-height: 24px;
                padding: 0 16px;
                min-width: 56px;
                font-size: 12px;
            }
        }
    }
</style><|MERGE_RESOLUTION|>--- conflicted
+++ resolved
@@ -380,379 +380,13 @@
         const { isSource } = this
         return this.searchInstAssociation({
           params: {
+            bk_obj_id: isSource ? this.objId : option.bk_obj_id,
             condition: {
               bk_asst_id: option.bk_asst_id,
               bk_obj_asst_id: option.bk_obj_asst_id,
-              bk_obj_id: isSource ? this.objId : option.bk_obj_id,
               bk_asst_obj_id: isSource ? option.bk_asst_obj_id : this.objId,
               [`${isSource ? 'bk_inst_id' : 'bk_asst_inst_id'}`]: this.instId
             }
-<<<<<<< HEAD
-        },
-        methods: {
-            ...mapActions('objectAssociation', [
-                'searchInstAssociation',
-                'createInstAssociation',
-                'deleteInstAssociation'
-            ]),
-            ...mapActions('objectModelProperty', ['searchObjectAttribute']),
-            ...mapActions('objectCommonInst', ['searchInst']),
-            ...mapActions('objectBiz', ['searchBusiness']),
-            ...mapActions('hostSearch', ['searchHost']),
-            getInstanceAuth (row) {
-                const auth = [this.authResources]
-                switch (this.currentAsstObj) {
-                    case 'biz': {
-                        auth.push({
-                            type: this.$OPERATION.U_BUSINESS,
-                            relation: [row.bk_biz_id]
-                        })
-                        break
-                    }
-                    case 'host': {
-                        const originalData = this.table.originalList.find(data => data.host.bk_host_id === row.bk_host_id)
-                        const [biz] = originalData.biz
-                        if (biz.default === 0) {
-                            auth.push({
-                                type: this.$OPERATION.U_HOST,
-                                relation: [biz.bk_biz_id, row.bk_host_id]
-                            })
-                        } else {
-                            const [module] = originalData.module
-                            auth.push({
-                                type: this.$OPERATION.U_RESOURCE_HOST,
-                                relation: [module.bk_module_id, row.bk_host_id]
-                            })
-                        }
-                        break
-                    }
-                    default: {
-                        const model = this.getModelById(this.currentAsstObj)
-                        auth.push({
-                            type: this.$OPERATION.U_INST,
-                            relation: [model.id, row.bk_inst_id]
-                        })
-                    }
-                }
-                return auth
-            },
-            getAsstObjProperties () {
-                return this.searchObjectAttribute({
-                    params: {
-                        'bk_obj_id': this.currentAsstObj,
-                        'bk_supplier_account': this.supplierAccount
-                    },
-                    config: {
-                        requestId: `post_searchObjectAttribute_${this.currentAsstObj}`
-                    }
-                }).then(properties => {
-                    this.properties = properties
-                    return properties
-                })
-            },
-            close () {
-                this.$emit('on-new-relation-close')
-            },
-            search () {
-                this.setCurrentPage(1)
-            },
-            setCurrentPage (page) {
-                this.table.pagination.current = page
-                this.getInstance()
-            },
-            setCurrentLimit (limit) {
-                this.table.pagination.limit = limit
-                this.search()
-            },
-            setCurrentSort (sort) {
-                this.table.sort = this.$tools.getSort(sort)
-                this.search()
-            },
-            setTableHeader (propertyId) {
-                const header = [{
-                    id: this.instanceIdKey,
-                    name: 'ID',
-                    property: 'singlechar'
-                }, {
-                    id: this.instanceNameKey,
-                    name: this.instanceName,
-                    property: 'singlechar'
-                }]
-                if (propertyId && propertyId !== this.instanceNameKey) {
-                    const property = this.getProperty(propertyId) || {}
-                    header.push({
-                        id: propertyId,
-                        name: this.$tools.getHeaderPropertyName(property),
-                        property: property
-                    })
-                }
-                this.table.header = header
-            },
-            setAssociationOptions () {
-                const options = this.associationObject.map(option => {
-                    const isSource = option['bk_obj_id'] === this.objId
-                    const type = this.associationTypes.find(type => type['bk_asst_id'] === option['bk_asst_id'])
-                    const model = this.models.find(model => {
-                        if (isSource) {
-                            return model['bk_obj_id'] === option['bk_asst_obj_id']
-                        } else {
-                            return model['bk_obj_id'] === option['bk_obj_id']
-                        }
-                    })
-                    return {
-                        ...option,
-                        '_label': `${isSource ? type['src_des'] : type['dest_des']}-${model['bk_obj_name']}`
-                    }
-                })
-                const allLabel = options.map(option => option._label)
-                const uniqueLabel = [...new Set(allLabel)]
-                this.options = uniqueLabel.map(label => options.find(option => option._label === label))
-            },
-            async handleSelectObj (asstId, option) {
-                this.tempData = []
-                this.currentOption = option
-                this.currentAsstObj = option['bk_obj_id'] === this.objId ? option['bk_asst_obj_id'] : option['bk_obj_id']
-                this.table.pagination.current = 1
-                this.table.pagination.count = 0
-                this.table.list = []
-                this.setTableHeader()
-                await Promise.all([
-                    this.getAsstObjProperties(),
-                    this.getExistInstAssociation()
-                ])
-                this.getInstance()
-            },
-            getExistInstAssociation () {
-                const option = this.currentOption
-                const isSource = this.isSource
-                return this.searchInstAssociation({
-                    params: {
-                        bk_obj_id: isSource ? this.objId : option['bk_obj_id'],
-                        condition: {
-                            'bk_asst_id': option['bk_asst_id'],
-                            'bk_obj_asst_id': option['bk_obj_asst_id'],
-                            'bk_asst_obj_id': isSource ? option['bk_asst_obj_id'] : this.objId,
-                            [`${isSource ? 'bk_inst_id' : 'bk_asst_inst_id'}`]: this.instId
-                        }
-                    }
-                }).then(data => {
-                    this.existInstAssociation = data || []
-                })
-            },
-            isAssociated (inst) {
-                return this.existInstAssociation.some(exist => {
-                    if (this.isSource) {
-                        return exist['bk_asst_inst_id'] === inst[this.instanceIdKey]
-                    }
-                    return exist['bk_inst_id'] === inst[this.instanceIdKey]
-                })
-            },
-            async updateAssociation (instId, updateType = 'new') {
-                try {
-                    if (updateType === 'new') {
-                        await this.createAssociation(instId)
-                        this.tempData.push(instId)
-                        this.$success(this.$t('添加关联成功'))
-                    } else if (updateType === 'remove') {
-                        await this.deleteAssociation(instId)
-                        this.tempData = this.tempData.filter(tempId => tempId !== instId)
-                        this.$success(this.$t('取消关联成功'))
-                    } else if (updateType === 'update') {
-                        await this.deleteAssociation(this.isSource ? this.existInstAssociation[0]['bk_asst_inst_id'] : this.existInstAssociation[0]['bk_inst_id'])
-                        this.hasChange = true
-                        this.tempData = []
-                        await this.createAssociation(instId)
-                        this.tempData = [instId]
-                        this.$success(this.$t('添加关联成功'))
-                    }
-                    this.hasChange = true
-                } catch (e) {
-                    console.log(e)
-                } finally {
-                    this.getExistInstAssociation()
-                }
-            },
-            createAssociation (instId) {
-                return this.createInstAssociation({
-                    params: {
-                        'bk_obj_asst_id': this.currentOption['bk_obj_asst_id'],
-                        'bk_inst_id': this.isSource ? this.instId : instId,
-                        'bk_asst_inst_id': this.isSource ? instId : this.instId
-                    }
-                })
-            },
-            deleteAssociation (instId) {
-                const instAssociation = this.existInstAssociation.find(exist => {
-                    if (this.isSource) {
-                        return exist['bk_asst_inst_id'] === instId
-                    }
-                    return exist['bk_inst_id'] === instId
-                })
-                return this.deleteInstAssociation({
-                    id: (instAssociation || {}).id,
-                    objId: this.objId
-                })
-            },
-            beforeUpdate (event, instId, updateType = 'new') {
-                if (this.multiple || !this.existInstAssociation.length) {
-                    this.updateAssociation(instId, updateType)
-                } else {
-                    this.confirm.id = instId
-                    this.confirm.instance && this.confirm.instance.destroy()
-                    this.confirm.instance = this.$bkPopover(event.target, {
-                        content: this.$refs.confirmTips,
-                        theme: 'light',
-                        zIndex: 9999,
-                        width: 230,
-                        trigger: 'manual',
-                        boundary: 'window',
-                        arrow: true,
-                        interactive: true
-                    })
-                    this.$nextTick(() => {
-                        this.confirm.instance.show()
-                    })
-                }
-            },
-            confirmUpdate () {
-                this.updateAssociation(this.confirm.id, 'update')
-                this.cancelUpdate()
-            },
-            cancelUpdate () {
-                this.confirm.instance && this.confirm.instance.hide()
-            },
-            async getInstance () {
-                const objId = this.currentAsstObj
-                const config = {
-                    requestId: 'get_relation_inst',
-                    globalPermission: false
-                }
-                let promise
-                switch (objId) {
-                    case 'host':
-                        promise = this.getHostInstance(config)
-                        break
-                    case 'biz':
-                        promise = this.getBizInstance(config)
-                        break
-                    default:
-                        promise = this.getObjInstance(objId, config)
-                }
-                promise.then(data => {
-                    this.table.stuff.type = 'search'
-                    this.setTableList(data, objId)
-                }).catch(e => {
-                    console.error(e)
-                    if (e.permission) {
-                        this.table.stuff = {
-                            type: 'permission',
-                            payload: { permission: e.permission }
-                        }
-                    }
-                })
-            },
-            getHostInstance (config) {
-                const ipFields = ['bk_host_innerip', 'bk_host_outerip']
-                const filter = this.filter
-                const hostParams = {
-                    condition: this.getHostCondition(),
-                    ip: {
-                        flag: ipFields.includes(filter.id) ? filter.id : 'bk_host_innerip|bk_host_outerip',
-                        exact: 0,
-                        data: ipFields.includes(filter.id) && filter.value.length ? filter.value.split(',') : []
-                    },
-                    page: this.page
-                }
-                return this.searchHost({
-                    params: hostParams,
-                    config
-                })
-            },
-            getHostCondition () {
-                const condition = [
-                    { 'bk_obj_id': 'host', 'condition': [], fields: [] },
-                    { 'bk_obj_id': 'biz', 'condition': [], fields: [] },
-                    { 'bk_obj_id': 'module', 'condition': [], fields: [] },
-                    { 'bk_obj_id': 'set', 'condition': [], fields: [] }
-                ]
-                const property = this.getProperty(this.filter.id)
-                if (this.filter.value !== '' && property) {
-                    condition[0]['condition'].push({
-                        'field': this.filter.id,
-                        'operator': this.filter.operator,
-                        'value': this.filter.value
-                    })
-                }
-                return condition
-            },
-            getBizInstance (config) {
-                const params = {
-                    condition: {
-                        'bk_data_status': { '$ne': 'disabled' }
-                    },
-                    fields: [],
-                    page: this.page
-                }
-                if (this.filter.value !== '') {
-                    params.condition[this.filter.id] = this.filter.value
-                }
-                return this.searchBusiness({
-                    params,
-                    config
-                })
-            },
-            getObjInstance (objId, config) {
-                return this.searchInst({
-                    objId: objId,
-                    params: this.getObjParams(),
-                    config
-                })
-            },
-            getObjParams () {
-                const params = {
-                    page: this.page,
-                    fields: {},
-                    condition: {}
-                }
-                const property = this.getProperty(this.filter.id)
-                if (this.filter.value !== '' && property) {
-                    const objId = this.currentAsstObj
-                    params.condition[objId] = [{
-                        'field': this.filter.id,
-                        'operator': this.filter.operator,
-                        'value': this.filter.value
-                    }]
-                }
-                return params
-            },
-            setTableList (data, asstObjId) {
-                // const properties = this.properties
-                this.table.pagination.count = data.count
-                this.table.originalList = Object.freeze(data.info.slice())
-                if (asstObjId === 'host') {
-                    data.info = data.info.map(item => item['host'])
-                }
-                if (asstObjId === this.objId) {
-                    data.info = data.info.filter(item => item[this.instanceIdKey] !== this.instId)
-                }
-                this.table.list = data.info
-            },
-            getProperty (propertyId) {
-                return this.properties.find(({ bk_property_id: bkPropertyId }) => bkPropertyId === propertyId)
-            },
-            handleCloseConfirm (event) {
-                // this.confirm.id = null
-            },
-            handlePropertySelected (value, data) {
-                this.filter.id = data['bk_property_id']
-                this.filter.name = data['bk_property_name']
-            },
-            handleOperatorSelected (value, data) {
-                this.filter.operator = value
-            },
-            handleValueChange (value) {
-                this.filter.value = value
-=======
           }
         }).then((data) => {
           this.existInstAssociation = data || []
@@ -809,7 +443,8 @@
           return exist.bk_inst_id === instId
         })
         return this.deleteInstAssociation({
-          id: (instAssociation || {}).id
+          id: (instAssociation || {}).id,
+          objId: this.objId
         })
       },
       beforeUpdate(event, instId, updateType = 'new') {
@@ -866,7 +501,6 @@
             this.table.stuff = {
               type: 'permission',
               payload: { permission: e.permission }
->>>>>>> 69c8c96d
             }
           }
         })

--- conflicted
+++ resolved
@@ -35,11 +35,7 @@
         authMetas: null,
         isAuthorized: false,
         disabled: true,
-<<<<<<< HEAD
-        useIAM: this.$Site.authscheme === 'iam'
-=======
         useIAM: window.CMDB_CONFIG?.site?.authscheme === 'iam'
->>>>>>> fa815460
       }
     },
     watch: {

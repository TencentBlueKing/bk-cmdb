--- conflicted
+++ resolved
@@ -1,6 +1,5 @@
 <template>
-<<<<<<< HEAD
-  <div class="form-layout">
+  <cmdb-sticky-layout class="form-layout">
     <slot name="prepend"></slot>
     <div class="form-groups" ref="formGroups">
       <template v-for="(group, groupIndex) in $sortedGroups">
@@ -57,9 +56,9 @@
         </div>
       </template>
     </div>
-    <div class="form-options"
+    <div class="form-options" slot="footer" slot-scope="{ sticky }"
       v-if="showOptions"
-      :class="{ sticky: scrollbar }">
+      :class="{ sticky: sticky }">
       <slot name="form-options">
         <cmdb-auth class="inline-block-middle" :auth="saveAuth">
           <bk-button slot-scope="{ disabled }"
@@ -75,12 +74,11 @@
       </slot>
       <slot name="extra-options"></slot>
     </div>
-  </div>
+  </cmdb-sticky-layout>
 </template>
 
 <script>
   import formMixins from '@/mixins/form'
-  import RESIZE_EVENTS from '@/utils/resize-events'
   import FormTips from './form-tips.js'
   import FormAppend from './form-append.js'
   export default {
@@ -130,8 +128,7 @@
     data() {
       return {
         values: {},
-        refrenceValues: {},
-        scrollbar: false
+        refrenceValues: {}
       }
     },
     computed: {
@@ -164,17 +161,7 @@
     created() {
       this.initValues()
     },
-    mounted() {
-      RESIZE_EVENTS.addResizeListener(this.$refs.formGroups, this.checkScrollbar)
-    },
-    beforeDestroy() {
-      RESIZE_EVENTS.removeResizeListener(this.$refs.formGroups, this.checkScrollbar)
-    },
     methods: {
-      checkScrollbar() {
-        const $layout = this.$el
-        this.scrollbar = $layout.scrollHeight !== $layout.offsetHeight
-      },
       initValues() {
         this.values = this.$tools.getInstFormValues(this.properties, this.inst, this.type === 'create')
         this.refrenceValues = this.$tools.clone(this.values)
@@ -225,221 +212,6 @@
         if (this.isRequired(property)) {
           rules.required = true
         }
-=======
-    <cmdb-sticky-layout class="form-layout">
-        <slot name="prepend"></slot>
-        <div class="form-groups" ref="formGroups">
-            <template v-for="(group, groupIndex) in $sortedGroups">
-                <div class="property-group"
-                    :key="groupIndex"
-                    v-if="checkGroupAvailable(groupedProperties[groupIndex])">
-                    <cmdb-collapse
-                        :label="group['bk_group_name']"
-                        :collapse.sync="groupState[group['bk_group_id']]">
-                        <ul class="property-list">
-                            <template v-for="(property, propertyIndex) in groupedProperties[groupIndex]">
-                                <li :class="['property-item', { flex: flexProperties.includes(property['bk_property_id']) }]"
-                                    v-if="checkEditable(property)"
-                                    :key="propertyIndex">
-                                    <div class="property-name" v-if="!invisibleNameProperties.includes(property['bk_property_id'])">
-                                        <span class="property-name-text" :class="{ required: isRequired(property) }">{{property['bk_property_name']}}</span>
-                                        <i class="property-name-tooltips icon-cc-tips"
-                                            v-if="property['placeholder']"
-                                            v-bk-tooltips="{
-                                                trigger: 'click',
-                                                content: htmlEncode(property['placeholder'])
-                                            }">
-                                        </i>
-                                        <form-tips :type="type" :property="property" :render="renderTips"></form-tips>
-                                    </div>
-                                    <div class="property-value clearfix">
-                                        <slot :name="property.bk_property_id">
-                                            <component class="form-component"
-                                                :is="`cmdb-form-${property['bk_property_type']}`"
-                                                :class="{ error: errors.has(property['bk_property_id']) }"
-                                                :unit="property['unit']"
-                                                :row="2"
-                                                :disabled="checkDisabled(property)"
-                                                :options="property.option || []"
-                                                :data-vv-name="property['bk_property_id']"
-                                                :data-vv-as="property['bk_property_name']"
-                                                :placeholder="getPlaceholder(property)"
-                                                :auto-select="false"
-                                                v-bind="$attrs"
-                                                v-validate="getValidateRules(property)"
-                                                v-model.trim="values[property['bk_property_id']]">
-                                            </component>
-                                            <form-append :type="type" :property="property" :render="renderAppend"></form-append>
-                                            <span class="form-error"
-                                                :title="errors.first(property['bk_property_id'])">
-                                                {{errors.first(property['bk_property_id'])}}
-                                            </span>
-                                        </slot>
-                                    </div>
-                                </li>
-                            </template>
-                        </ul>
-                    </cmdb-collapse>
-                </div>
-            </template>
-        </div>
-        <div class="form-options" slot="footer" slot-scope="{ sticky }"
-            v-if="showOptions"
-            :class="{ sticky: sticky }">
-            <slot name="form-options">
-                <cmdb-auth class="inline-block-middle" :auth="saveAuth">
-                    <bk-button slot-scope="{ disabled }"
-                        class="button-save"
-                        theme="primary"
-                        :loading="$loading()"
-                        :disabled="disabled || (type !== 'create' && !hasChange)"
-                        @click="handleSave">
-                        {{type === 'create' ? $t('提交') : $t('保存')}}
-                    </bk-button>
-                </cmdb-auth>
-                <bk-button class="button-cancel" @click="handleCancel">{{$t('取消')}}</bk-button>
-            </slot>
-            <slot name="extra-options"></slot>
-        </div>
-    </cmdb-sticky-layout>
-</template>
-
-<script>
-    import formMixins from '@/mixins/form'
-    import FormTips from './form-tips.js'
-    import FormAppend from './form-append.js'
-    export default {
-        name: 'cmdb-form',
-        components: {
-            FormTips,
-            FormAppend
-        },
-        mixins: [formMixins],
-        props: {
-            inst: {
-                type: Object,
-                default () {
-                    return {}
-                }
-            },
-            objId: {
-                type: String,
-                default: ''
-            },
-            type: {
-                default: 'create',
-                validator (val) {
-                    return ['create', 'update'].includes(val)
-                }
-            },
-            showOptions: {
-                type: Boolean,
-                default: true
-            },
-            saveAuth: {
-                type: Object,
-                default: null
-            },
-            renderTips: Function,
-            renderAppend: Function,
-            flexProperties: {
-                type: Array,
-                default: () => []
-            },
-            invisibleNameProperties: {
-                type: Array,
-                default: () => []
-            },
-            customValidator: Function
-        },
-        data () {
-            return {
-                values: {},
-                refrenceValues: {}
-            }
-        },
-        computed: {
-            changedValues () {
-                const changedValues = {}
-                for (const propertyId in this.values) {
-                    if (this.values[propertyId] !== this.refrenceValues[propertyId]) {
-                        changedValues[propertyId] = this.values[propertyId]
-                    }
-                }
-                return changedValues
-            },
-            hasChange () {
-                return !!Object.keys(this.changedValues).length
-            },
-            groupedProperties () {
-                return this.$groupedProperties.map(properties => {
-                    return properties.filter(property => !['singleasst', 'multiasst', 'foreignkey'].includes(property['bk_property_type']))
-                })
-            }
-        },
-        watch: {
-            inst (inst) {
-                this.initValues()
-            },
-            properties () {
-                this.initValues()
-            }
-        },
-        created () {
-            this.initValues()
-        },
-        methods: {
-            initValues () {
-                this.values = this.$tools.getInstFormValues(this.properties, this.inst, this.type === 'create')
-                this.refrenceValues = this.$tools.clone(this.values)
-            },
-            checkGroupAvailable (properties) {
-                const availabelProperties = properties.filter(property => {
-                    return this.checkEditable(property)
-                })
-                return !!availabelProperties.length
-            },
-            checkEditable (property) {
-                if (this.type === 'create') {
-                    return !property['bk_isapi']
-                }
-                return property.editable && !property['bk_isapi'] && !this.uneditableProperties.includes(property.bk_property_id)
-            },
-            checkDisabled (property) {
-                if (this.type === 'create') {
-                    return false
-                }
-                return !property.editable || property.isreadonly || this.disabledProperties.includes(property.bk_property_id)
-            },
-            isRequired (property) {
-                return property.isrequired
-                // 后台无对应逻辑，前端屏蔽唯一校验配置中为空必须校验的字段设置为必填的逻辑
-                // if (property.isrequired) {
-                //     return true
-                // }
-                // const unique = this.objectUnique.find(unique => unique.must_check)
-                // if (unique) {
-                //     return unique.keys.some(key => key.key_id === property.id)
-                // }
-                // return false
-            },
-            htmlEncode (placeholder) {
-                let temp = document.createElement('div')
-                temp.innerHTML = placeholder
-                const output = temp.innerText
-                temp = null
-                return output
-            },
-            getPlaceholder (property) {
-                const placeholderTxt = ['enum', 'list', 'organization'].includes(property.bk_property_type) ? '请选择xx' : '请输入xx'
-                return this.$t(placeholderTxt, { name: property.bk_property_name })
-            },
-            getValidateRules (property) {
-                const rules = this.$tools.getValidateRules(property)
-                if (this.isRequired(property)) {
-                    rules.required = true
-                }
->>>>>>> 99a5fb17
 
         if (['bk_set_name', 'bk_module_name', 'bk_inst_name'].includes(property.bk_property_id)) {
           rules.businessTopoInstNames = true

<!--
 * Tencent is pleased to support the open source community by making 蓝鲸 available.
 * Copyright (C) 2017-2022 THL A29 Limited, a Tencent company. All rights reserved.
 * Licensed under the MIT License (the "License"); you may not use this file except
 * in compliance with the License. You may obtain a copy of the License at
 * http://opensource.org/licenses/MIT
 * Unless required by applicable law or agreed to in writing, software distributed under
 * the License is distributed on an "AS IS" BASIS, WITHOUT WARRANTIES OR CONDITIONS OF ANY KIND,
 * either express or implied. See the License for the specific language governing permissions and
 * limitations under the License.
-->

<script setup>
  import { computed, ref, watch } from 'vue'
  import modelInstanceSelector from '@/components/model-instance/model-instance-selector.vue'
  import { t } from '@/i18n'
  import { BUILTIN_MODELS } from '@/dictionary/model-constants.js'
  import isEqual from 'lodash/isEqual'
  import { isEmptyPropertyValue } from '@/utils/tools'

  const props = defineProps({
    value: {
      type: [Array, String, Number],
      default: ''
    },
    multiple: {
      type: Boolean,
      default: true
    },
    autoSelect: {
      type: Boolean,
      default: true
    },
    disabled: {
      type: Boolean,
      default: false
    },
    options: {
      type: Array,
      default() {
        return []
      }
    }
  })

  const emit = defineEmits(['input', 'change', 'on-selected'])
  const instanceSelector = ref(null)

  // 如果初始值是大于1个元素的数组但multiple为false，则设置选择组件的multipl为true，满足编辑时仍然展示原始值的需求
  const initValue = props.value
  const localMultiple = computed(() => {
    if (Array.isArray(initValue) && initValue.length > 1 && !props.multiple) {
      return true
    }
    return props.multiple
  })

  const refModelId = computed(() => props.options.map(item => item.bk_obj_id)?.[0])

  const refModelInstIds = computed({
    get() {
      if (!isEmptyPropertyValue(props.value)) {
        if (!localMultiple.value) {
          return Array.isArray(props.value) ? props.value[0] : props.value
        }
        return props.value
      }

      // 自动选择时取出默认值
      if (props.autoSelect) {
        const defaultValue = props.options.map(item => item.bk_inst_id)
        return localMultiple.value ? defaultValue : defaultValue[0]
      }

      return localMultiple.value ? [] : ''
    },
    set(values) {
      emit('input', values)
      emit('change', values)
      emit('on-selected', values)
    }
  })

  const searchPlaceholder = computed(() => t('请输入xx', { name: t(refModelId.value === BUILTIN_MODELS.HOST ? 'IP' : '名称') }))

  watch(() => props.value, (val) => {
    // 将默认值同步回给上层组件
    if (!isEqual(val, refModelInstIds.value)) {
      emit('input', refModelInstIds.value)
    }
  }, { immediate: true })

  defineExpose({
    focus: () => instanceSelector?.value?.focus()
  })
</script>
<script>
  export default {
    name: 'cmdb-form-enumquote'
  }
</script>

<template>
  <model-instance-selector
    ref="instanceSelector"
    class="form-enumqoute-selector"
    :obj-id="refModelId"
    :placeholder="$t('请选择xx', { name: $t('模型实例') })"
    :search-placeholder="searchPlaceholder"
<<<<<<< HEAD
    :display-tag="false"
    :disabled="disabled"
=======
    :display-tag="true"
>>>>>>> f1e91798
    :multiple="localMultiple"
    v-model="refModelInstIds">
  </model-instance-selector>
</template>

<style lang="scss" scoped>
  .form-enumqoute-selector {
    width: 100%;
  }
</style><|MERGE_RESOLUTION|>--- conflicted
+++ resolved
@@ -107,12 +107,7 @@
     :obj-id="refModelId"
     :placeholder="$t('请选择xx', { name: $t('模型实例') })"
     :search-placeholder="searchPlaceholder"
-<<<<<<< HEAD
-    :display-tag="false"
-    :disabled="disabled"
-=======
     :display-tag="true"
->>>>>>> f1e91798
     :multiple="localMultiple"
     v-model="refModelInstIds">
   </model-instance-selector>

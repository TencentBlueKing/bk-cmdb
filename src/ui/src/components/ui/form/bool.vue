<template>
    <div :class="['form-bool', {disabled}]" @click="handleChange">
        <input class="form-bool-input" type="checkbox"
            ref="input"
            :class="{
                indeterminate: indeterminate
            }"
            :style="style"
            :checked="checked"
            :disabled="disabled"
            :true-value="trueValue"
            :false-value="falseValue"
            v-model="localChecked"
            @click.prevent>
        <span class="form-bool-label" v-if="$slots.default">
            <slot></slot>
        </span>
    </div>
</template>

<script>
    export default {
        name: 'cmdb-form-bool',
        model: {
            prop: 'checked',
            event: 'change'
        },
        props: {
            checked: {
                default: false
            },
            disabled: {
                default: false
            },
            trueValue: {
                default: true
            },
            falseValue: {
                default: false
            },
            size: {
                type: Number,
                default: 0
            },
            indeterminate: Boolean
        },
        data () {
            return {
                localChecked: this.checked
            }
        },
        computed: {
            style () {
                let size = this.size ? this.size : 18
                return {
                    transform: `scale(${size / 18})`
                }
            }
        },
        watch: {
            checked (checked) {
                this.localChecked = checked
            },
            localChecked (localChecked) {
                this.$emit('change', localChecked, this)
                this.$emit('on-change', localChecked, this)
            }
        },
        created () {
            this.localChecked = this.checked
        },
        mounted () {
            for (let attr in this.$attrs) {
                this.$el.setAttribute(attr, '')
                this.$refs.input.setAttribute(attr, this.$attrs[attr])
            }
        },
        methods: {
            handleChange () {
                if (this.disabled) {
                    return false
                }
                this.localChecked = this.localChecked ? this.falseValue : this.trueValue
                this.$emit('click')
            }
        }
    }
</script>

<style lang="scss" scoped>
    .form-bool{
        display: inline-block;
        vertical-align: middle;
        line-height: 1;
        white-space: nowrap;
        cursor: pointer;
<<<<<<< HEAD
        font-size: 0;
=======
        &.disabled {
            cursor: not-allowed;
        }
>>>>>>> 6949def2
    }
    .form-bool-input{
        display: inline-block;
        vertical-align: middle;
        width: 18px;
        height: 18px;
        cursor: pointer;
        outline: none;
        -webkit-appearance: none;
        background: #fff url("../../../assets/images/checkbox-sprite.png") no-repeat;
        background-position: 0 -62px;
        transform-origin: left center;
        &:checked{
            background-position: -33px -62px;
            &:disabled{
                background-position: -99px -62px;
            }
        }
        &:disabled{
            background-position: -66px -62px;
            cursor: not-allowed;
        }
        &.indeterminate {
            padding: 7px 3px;
            border: 1px solid $cmdbBorderFocusColor;
            border-radius: 2px;
            background-image: none;
            background-color: $cmdbBorderFocusColor;
            background-clip: content-box;
        }
    }
    .form-bool-label {
        display: inline-block;
        vertical-align: middle;
        font-size: 14px;
        @include ellipsis;
    }
</style><|MERGE_RESOLUTION|>--- conflicted
+++ resolved
@@ -94,13 +94,10 @@
         line-height: 1;
         white-space: nowrap;
         cursor: pointer;
-<<<<<<< HEAD
         font-size: 0;
-=======
         &.disabled {
             cursor: not-allowed;
         }
->>>>>>> 6949def2
     }
     .form-bool-input{
         display: inline-block;

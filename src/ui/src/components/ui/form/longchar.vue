--- conflicted
+++ resolved
@@ -144,16 +144,10 @@
             }
 
             .bk-form-textarea {
-<<<<<<< HEAD
                 min-height: 28px;
                 max-height: 400px;
                 padding: 5px 10px;
-                @include scrollbar-y;
-=======
-                min-height: auto !important;
-                padding: 5px 10px 8px;
                 @include scrollbar-y(6px);
->>>>>>> 2b6e5376
                 &.textarea-maxlength {
                     margin-bottom: 0 !important;
                 }

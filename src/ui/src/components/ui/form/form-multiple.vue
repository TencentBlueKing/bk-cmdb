<template>
    <div class="form-layout">
        <div class="form-groups" v-if="hasAvaliableGroups" ref="formGroups">
            <template v-for="(group, groupIndex) in $sortedGroups">
                <div class="property-group"
                    :key="groupIndex"
                    v-if="groupedProperties[groupIndex].length">
                    <cmdb-collapse
                        :label="group['bk_group_name']"
                        :collapse.sync="groupState[group['bk_group_id']]">
                        <ul class="property-list clearfix">
                            <li class="property-item fl"
                                v-for="(property, propertyIndex) in groupedProperties[groupIndex]"
                                v-if="!uneditableProperties.includes(property.bk_property_id)"
                                :key="propertyIndex">
                                <div class="property-name">
                                    <bk-checkbox class="property-name-checkbox"
                                        :id="`property-name-${property['bk_property_id']}`"
                                        v-model="editable[property['bk_property_id']]">
                                    </bk-checkbox>
                                    <label class="property-name-text"
                                        :for="`property-name-${property['bk_property_id']}`"
<<<<<<< HEAD
                                        :class="{ required: property['isrequired'] && editable[property['bk_property_id']] }">
=======
                                        :class="{ required: property['isrequired'] && editable[property.bk_property_id] }">
>>>>>>> 5d62ec65
                                        {{property['bk_property_name']}}
                                    </label>
                                    <i class="property-name-tooltips icon icon-cc-tips"
                                        v-if="property['placeholder']"
                                        v-bk-tooltips="htmlEncode(property['placeholder'])">
                                    </i>
                                </div>
                                <div class="property-value">
                                    <component class="form-component"
                                        :is="`cmdb-form-${property['bk_property_type']}`"
                                        :class="{ error: errors.has(property['bk_property_id']) }"
                                        :unit="property['unit']"
                                        :disabled="!editable[property['bk_property_id']]"
                                        :options="property.option || []"
                                        :data-vv-name="property['bk_property_id']"
                                        :auto-select="false"
                                        :placeholder="getPlaceholder(property)"
                                        v-validate="getValidateRules(property)"
                                        v-model.trim="values[property['bk_property_id']]">
                                    </component>
                                    <span class="form-error"
                                        :title="errors.first(property['bk_property_id'])">
                                        {{errors.first(property['bk_property_id'])}}
                                    </span>
                                </div>
                            </li>
                        </ul>
                    </cmdb-collapse>
                </div>
            </template>
        </div>
        <div class="form-empty" v-else>
            {{$t('暂无可批量更新的属性')}}
        </div>
        <div class="form-options" :class="{ sticky: scrollbar }">
            <slot name="details-options">
                <cmdb-auth class="inline-block-middle" :auth="authResources">
                    <bk-button slot-scope="{ disabled }"
                        class="button-save"
                        theme="primary"
                        :disabled="disabled || !hasChange || $loading()"
                        @click="handleSave">
                        {{$t('保存')}}
                    </bk-button>
                </cmdb-auth>
                <bk-button class="button-cancel" @click="handleCancel">{{$t('取消')}}</bk-button>
            </slot>
        </div>
    </div>
</template>

<script>
    import formMixins from '@/mixins/form'
    import RESIZE_EVENTS from '@/utils/resize-events'
    export default {
        name: 'cmdb-form-multiple',
        mixins: [formMixins],
        props: {
            saveAuth: {
                type: [String, Array],
                default: ''
            }
        },
        data () {
            return {
                values: {},
                refrenceValues: {},
                editable: {},
                scrollbar: false,
                groupState: {
                    'none': true
                }
            }
        },
        computed: {
            changedValues () {
                const changedValues = {}
                for (const propertyId in this.values) {
                    const property = this.getProperty(propertyId)
                    if (
                        ['bool'].includes(property['bk_property_type'])
                        || this.values[propertyId] !== this.refrenceValues[propertyId]
                    ) {
                        changedValues[propertyId] = this.values[propertyId]
                    }
                }
                return changedValues
            },
            hasChange () {
                let hasChange = false
                for (const propertyId in this.editable) {
                    if (this.editable[propertyId]) {
                        hasChange = true
                        break
                    }
                }
                return hasChange
            },
            groupedProperties () {
                return this.$groupedProperties.map(properties => {
                    return properties.filter(property => {
                        const editable = property.editable
                        const isapi = property['bk_isapi']
                        const isonly = property.isonly
                        const isAsst = ['singleasst', 'multiasst'].includes(property['bk_property_type'])
                        return editable && !isapi && !isonly && !isAsst
                    })
                })
            },
            hasAvaliableGroups () {
                return this.groupedProperties.some(properties => !!properties.length)
            },
            authResources () {
                const auth = this.saveAuth
                if (!auth) return {}
                if (Array.isArray(auth) && !auth.length) return {}
                return this.$authResources({ type: auth })
            }
        },
        watch: {
            properties () {
                this.initValues()
                this.initEditableStatus()
            }
        },
        created () {
            this.initValues()
            this.initEditableStatus()
        },
        mounted () {
            if (this.$refs.formGroups) {
                RESIZE_EVENTS.addResizeListener(this.$refs.formGroups, this.checkScrollbar)
            }
        },
        beforeDestroy () {
            RESIZE_EVENTS.removeResizeListener(this.$refs.formGroups, this.checkScrollbar)
        },
        methods: {
            checkScrollbar () {
                const $layout = this.$el
                this.scrollbar = $layout.scrollHeight !== $layout.offsetHeight
            },
            initValues () {
                this.values = this.$tools.getInstFormValues(this.properties, {}, false)
                this.refrenceValues = this.$tools.clone(this.values)
            },
            initEditableStatus () {
                const editable = {}
                this.groupedProperties.forEach(properties => {
                    properties.forEach(property => {
                        editable[property['bk_property_id']] = false
                    })
                })
                this.editable = editable
            },
            htmlEncode (placeholder) {
                let temp = document.createElement('div')
                temp.innerHTML = placeholder
                const output = temp.innerText
                temp = null
                return output
            },
            getProperty (id) {
                return this.properties.find(property => property['bk_property_id'] === id)
            },
            getPlaceholder (property) {
                const placeholderTxt = ['enum', 'list'].includes(property.bk_property_type) ? '请选择xx' : '请输入xx'
                return this.$t(placeholderTxt, { name: property.bk_property_name })
            },
            getValidateRules (property) {
<<<<<<< HEAD
                if (!this.editable[property['bk_property_id']]) {
=======
                if (!this.editable[property.bk_property_id]) {
>>>>>>> 5d62ec65
                    return {}
                }
                return this.$tools.getValidateRules(property)
            },
            getMultipleValues () {
                const multipleValues = {}
                for (const propertyId in this.editable) {
                    if (this.editable[propertyId]) {
                        multipleValues[propertyId] = this.values[propertyId]
                    }
                }
                return this.$tools.formatValues(multipleValues, this.properties)
            },
            handleSave () {
                this.$validator.validateAll().then(result => {
                    if (result) {
                        this.$emit('on-submit', this.getMultipleValues())
                    } else {
                        this.uncollapseGroup()
                    }
                })
            },
            uncollapseGroup () {
                this.errors.items.forEach(item => {
                    const property = this.properties.find(property => property['bk_property_id'] === item.field)
                    const group = property['bk_property_group']
                    this.groupState[group] = false
                })
            },
            handleCancel () {
                this.$emit('on-cancel')
            }
        }
    }
</script>

<style lang="scss" scoped>
    .form-layout{
        height: 100%;
        @include scrollbar;
    }
    .form-groups{
        padding: 0 0 0 32px;
    }
    .property-group{
        padding: 7px 0 10px 0;
        &:first-child{
            padding: 28px 0 10px 0;
        }
    }
    .group-name{
        font-size: 14px;
        line-height: 14px;
        color: #333948;
        overflow: visible;
    }
    .property-list{
        padding: 4px 0;
        .property-item{
            width: 50%;
            margin: 12px 0 0;
            padding: 0 54px 0 0;
            font-size: 12px;
            .property-name{
                display: block;
                margin: 6px 0 10px;
                color: $cmdbTextColor;
                font-size: 0;
                line-height: 18px;
            }
            .property-name-checkbox{
                margin: 0 6px 0 0;
            }
            .property-name-text{
                position: relative;
                display: inline-block;
                max-width: calc(100% - 20px);
                padding: 0 10px 0 0;
                vertical-align: top;
                font-size: 14px;
                @include ellipsis;
                &.required:after{
                    position: absolute;
                    left: 100%;
                    top: 0;
                    margin: 0 0 0 -10px;
                    content: "*";
                    color: #ff5656;
                }
            }
            .property-name-tooltips{
                display: inline-block;
                vertical-align: middle;
                width: 16px;
                height: 16px;
                font-size: 16px;
                color: #c3cdd7;
            }
            .property-value{
                height: 32px;
                line-height: 32px;
                font-size: 0;
                position: relative;
                /deep/ .control-append-group {
                    .bk-input-text {
                        flex: 1;
                    }
                }
            }
        }
    }
    .form-options{
        position: sticky;
        bottom: 0;
        left: 0;
        width: 100%;
        padding: 28px 32px 0;
        &.sticky {
            padding: 10px 32px;
            border-top: 1px solid $cmdbBorderColor;
            background-color: #fff;
        }
        .button-save{
            min-width: 76px;
            margin-right: 4px;
        }
        .button-cancel{
            min-width: 76px;
            background-color: #fff;
        }
    }
    .form-error {
        position: absolute;
        top: 100%;
        left: 0;
        line-height: 14px;
        font-size: 12px;
        color: #ff5656;
        max-width: 100%;
        @include ellipsis;
    }
    .form-empty{
        height: 100%;
        text-align: center;
        &:before{
            content: "";
            display: inline-block;
            vertical-align: middle;
            height: 100%;
            width: 0;
        }
    }
</style><|MERGE_RESOLUTION|>--- conflicted
+++ resolved
@@ -20,11 +20,7 @@
                                     </bk-checkbox>
                                     <label class="property-name-text"
                                         :for="`property-name-${property['bk_property_id']}`"
-<<<<<<< HEAD
-                                        :class="{ required: property['isrequired'] && editable[property['bk_property_id']] }">
-=======
                                         :class="{ required: property['isrequired'] && editable[property.bk_property_id] }">
->>>>>>> 5d62ec65
                                         {{property['bk_property_name']}}
                                     </label>
                                     <i class="property-name-tooltips icon icon-cc-tips"
@@ -195,11 +191,7 @@
                 return this.$t(placeholderTxt, { name: property.bk_property_name })
             },
             getValidateRules (property) {
-<<<<<<< HEAD
-                if (!this.editable[property['bk_property_id']]) {
-=======
                 if (!this.editable[property.bk_property_id]) {
->>>>>>> 5d62ec65
                     return {}
                 }
                 return this.$tools.getValidateRules(property)

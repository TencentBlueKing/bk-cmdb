<template>
    <div class="form-layout">
        <div class="form-groups" v-if="hasAvaliableGroups" ref="formGroups">
            <template v-for="(group, groupIndex) in $sortedGroups">
                <div class="property-group"
                    :key="groupIndex"
                    v-if="groupedProperties[groupIndex].length">
<<<<<<< HEAD
                    <cmdb-collapse
                        :label="group['bk_group_name']"
                        :collapse.sync="groupState[group['bk_group_id']]">
                        <ul class="property-list clearfix">
                            <li class="property-item fl"
                                v-for="(property, propertyIndex) in groupedProperties[groupIndex]"
                                :key="propertyIndex">
                                <div class="property-name">
                                    <cmdb-form-bool class="property-name-checkbox"
                                        :id="`property-name-${property['bk_property_id']}`"
                                        v-model="editable[property['bk_property_id']]">
                                    </cmdb-form-bool>
                                    <label class="property-name-text"
                                        :for="`property-name-${property['bk_property_id']}`"
                                        :class="{required: property['isrequired']}">
                                        {{property['bk_property_name']}}
                                    </label>
                                    <i class="property-name-tooltips bk-icon icon-info-circle-shape" v-if="property['placeholder']" v-tooltip="htmlEncode(property['placeholder'])"></i>
                                </div>
                                <div class="property-value">
                                    <component class="form-component"
                                        :is="`cmdb-form-${property['bk_property_type']}`"
                                        :class="{error: errors.has(property['bk_property_id'])}"
                                        :disabled="!editable[property['bk_property_id']]"
                                        :options="property.option || []"
                                        :data-vv-name="property['bk_property_id']"
                                        v-validate="getValidateRules(property)"
                                        v-model.trim="values[property['bk_property_id']]">
                                    </component>
                                    <span class="form-error">{{errors.first(property['bk_property_id'])}}</span>
                                </div>
                            </li>
                        </ul>
                    </cmdb-collapse>
=======
                    <h3 class="group-name">{{group['bk_group_name']}}</h3>
                    <ul class="property-list clearfix">
                        <li class="property-item fl"
                            v-for="(property, propertyIndex) in groupedProperties[groupIndex]"
                            :key="propertyIndex">
                            <div class="property-name">
                                <cmdb-form-bool class="property-name-checkbox"
                                    :id="`property-name-${property['bk_property_id']}`"
                                    v-model="editable[property['bk_property_id']]">
                                </cmdb-form-bool>
                                <label class="property-name-text"
                                    :for="`property-name-${property['bk_property_id']}`"
                                    :class="{required: property['isrequired']}">
                                    {{property['bk_property_name']}}
                                </label>
                                <i class="property-name-tooltips icon-cc-tips"
                                    v-if="property['placeholder']"
                                    v-tooltip="htmlEncode(property['placeholder'])">
                                </i>
                            </div>
                            <div class="property-value">
                                <component class="form-component"
                                    v-if="property['bk_property_type'] === 'enum'"
                                    :is="`cmdb-form-${property['bk_property_type']}`"
                                    :class="{error: errors.has(property['bk_property_id'])}"
                                    :disabled="!editable[property['bk_property_id']]"
                                    :options="property.option || []"
                                    :data-vv-name="property['bk_property_name']"
                                    v-validate="getValidateRules(property)"
                                    v-model.trim="values[property['bk_property_id']]">
                                </component>
                                 <component class="form-component"
                                    v-else
                                    :is="`cmdb-form-${property['bk_property_type']}`"
                                    :class="{error: errors.has(property['bk_property_id'])}"
                                    :disabled="!editable[property['bk_property_id']]"
                                    :data-vv-name="property['bk_property_name']"
                                    v-validate="getValidateRules(property)"
                                    v-model.trim="values[property['bk_property_id']]">
                                </component>
                                <span class="form-error">{{errors.first(property['bk_property_name'])}}</span>
                            </div>
                        </li>
                    </ul>
>>>>>>> 37803a77
                </div>
            </template>
        </div>
        <div class="form-empty" v-else>
            {{$t("Inst['暂无可批量更新的属性']")}}
        </div>
        <div class="form-options" :class="{sticky: scrollbar}">
            <slot name="details-options">
                <bk-button class="button-save" type="primary"
                    :disabled="!authority.includes('update') || !hasChange || $loading()"
                    @click="handleSave">
                    {{$t("Common['保存']")}}
                </bk-button>
                <bk-button class="button-cancel" @click="handleCancel">{{$t("Common['取消']")}}</bk-button>
            </slot>
        </div>
    </div>
</template>

<script>
    import formMixins from '@/mixins/form'
    import RESIZE_EVENTS from '@/utils/resize-events'
    export default {
        name: 'cmdb-form-multiple',
        mixins: [formMixins],
        props: {
            authority: {
                type: Array,
                default () {
                    return []
                }
            }
        },
        data () {
            return {
                values: {},
                refrenceValues: {},
                editable: {},
                scrollbar: false,
                groupState: {
                    'none': true
                }
            }
        },
        computed: {
            changedValues () {
                const changedValues = {}
                for (let propertyId in this.values) {
                    const property = this.getProperty(propertyId)
                    if (
                        ['bool'].includes(property['bk_property_type']) ||
                        this.values[propertyId] !== this.refrenceValues[propertyId]
                    ) {
                        changedValues[propertyId] = this.values[propertyId]
                    }
                }
                return changedValues
            },
            hasChange () {
                let hasChange = false
                for (let propertyId in this.editable) {
                    if (this.editable[propertyId] && this.changedValues.hasOwnProperty(propertyId)) {
                        hasChange = true
                        break
                    }
                }
                return hasChange
            },
            groupedProperties () {
                return this.$groupedProperties.map(properties => {
                    return properties.filter(property => {
                        const editable = property.editable
                        const isapi = property['bk_isapi']
                        const isonly = property.isonly
                        const isAsst = ['singleasst', 'multiasst'].includes(property['bk_property_type'])
                        return editable && !isapi && !isonly && !isAsst
                    })
                })
            },
            hasAvaliableGroups () {
                return this.groupedProperties.some(properties => !!properties.length)
            }
        },
        watch: {
            properties () {
                this.initValues()
                this.initEditableStatus()
            }
        },
        created () {
            this.initValues()
            this.initEditableStatus()
        },
        mounted () {
            if (this.$refs.formGroups) {
                RESIZE_EVENTS.addResizeListener(this.$refs.formGroups, this.checkScrollbar)
            }
        },
        beforeDestroy () {
            RESIZE_EVENTS.removeResizeListener(this.$refs.formGroups, this.checkScrollbar)
        },
        methods: {
            checkScrollbar () {
                const $layout = this.$el
                this.scrollbar = $layout.scrollHeight !== $layout.offsetHeight
            },
            initValues () {
                this.values = this.$tools.getInstFormValues(this.properties, {})
                this.refrenceValues = this.$tools.clone(this.values)
            },
            initEditableStatus () {
                const editable = {}
                this.groupedProperties.forEach(properties => {
                    properties.forEach(property => {
                        editable[property['bk_property_id']] = false
                    })
                })
                this.editable = editable
            },
            htmlEncode (placeholder) {
                let temp = document.createElement('div')
                temp.innerHTML = placeholder
                let output = temp.innerText
                temp = null
                return output
            },
            getProperty (id) {
                return this.properties.find(property => property['bk_property_id'] === id)
            },
            getValidateRules (property) {
                const rules = {}
                const {
                    bk_property_type: propertyType,
                    option,
                    isrequired
                } = property
                if (isrequired) {
                    rules.required = true
                }
                if (option) {
                    if (propertyType === 'int') {
                        if (option.hasOwnProperty('min') && !['', null, undefined].includes(option.min)) {
                            rules['min_value'] = option.min
                        }
                        if (option.hasOwnProperty('max') && !['', null, undefined].includes(option.max)) {
                            rules['max_value'] = option.max
                        }
                    } else if (['singlechar', 'longchar'].includes(propertyType)) {
                        rules['regex'] = option
                    }
                }
                if (['singlechar', 'longchar'].includes(propertyType)) {
                    rules[propertyType] = true
                }
                if (propertyType === 'int') {
                    rules['numeric'] = true
                }
                return rules
            },
            getMultipleValues () {
                const multipleValues = {}
                for (let propertyId in this.editable) {
                    if (this.editable[propertyId]) {
                        multipleValues[propertyId] = this.values[propertyId]
                    }
                }
                return multipleValues
            },
            handleSave () {
                this.$validator.validateAll().then(result => {
                    if (result) {
                        this.$emit('on-submit', this.getMultipleValues())
                    } else {
                        this.uncollapseGroup()
                    }
                })
            },
            uncollapseGroup () {
                this.errors.items.forEach(item => {
                    const property = this.properties.find(property => property['bk_property_id'] === item.field)
                    const group = property['bk_property_group']
                    this.groupState[group] = false
                })
            },
            handleCancel () {
                this.$emit('on-cancel')
            }
        }
    }
</script>

<style lang="scss" scoped>
    .form-layout{
        height: 100%;
        @include scrollbar;
    }
    .form-groups{
        padding: 0 0 0 32px;
    }
    .property-group{
        padding: 7px 0 10px 0;
        &:first-child{
            padding: 28px 0 10px 0;
        }
    }
    .group-name{
        font-size: 14px;
        line-height: 14px;
        color: #333948;
        overflow: visible;
    }
    .property-list{
        padding: 4px 0;
        .property-item{
            width: 50%;
            margin: 12px 0 0;
            padding: 0 54px 0 0;
            font-size: 12px;
            .property-name{
                display: block;
                margin: 6px 0 9px;
                color: $cmdbTextColor;
                font-size: 0;
                line-height: 18px;
            }
            .property-name-checkbox{
                transform: scale(0.667);
                vertical-align: top;
                margin: 0 6px 0 0;
            }
            .property-name-text{
                position: relative;
                display: inline-block;
                max-width: calc(100% - 20px);
                padding: 0 10px 0 0;
                vertical-align: top;
                font-size: 12px;
                @include ellipsis;
                &.required:after{
                    position: absolute;
                    left: 100%;
                    top: 0;
                    margin: 0 0 0 -10px;
                    content: "*";
                    color: #ff5656;
                }
            }
            .property-name-tooltips{
                display: inline-block;
                vertical-align: middle;
                width: 16px;
                height: 16px;
                font-size: 16px;
                color: #c3cdd7;
            }
            .property-value{
                height: 36px;
                line-height: 36px;
                font-size: 12px;
                position: relative;
            }
        }
    }
    .form-options{
        position: sticky;
        bottom: 0;
        left: 0;
        width: 100%;
        padding: 28px 32px 0;
        &.sticky {
            padding: 10px 32px;
            border-top: 1px solid $cmdbBorderColor;
            background-color: #fff;
        }
        .button-save{
            min-width: 76px;
            margin-right: 4px;
        }
        .button-cancel{
            min-width: 76px;
            background-color: #fff;
        }
    }
    .form-error {
        position: absolute;
        top: 100%;
        left: 0;
        line-height: 14px;
        font-size: 12px;
        color: #ff5656;
    }
    .form-empty{
        height: 100%;
        text-align: center;
        &:before{
            content: "";
            display: inline-block;
            vertical-align: middle;
            height: 100%;
            width: 0;
        }
    }
</style><|MERGE_RESOLUTION|>--- conflicted
+++ resolved
@@ -5,7 +5,6 @@
                 <div class="property-group"
                     :key="groupIndex"
                     v-if="groupedProperties[groupIndex].length">
-<<<<<<< HEAD
                     <cmdb-collapse
                         :label="group['bk_group_name']"
                         :collapse.sync="groupState[group['bk_group_id']]">
@@ -23,7 +22,10 @@
                                         :class="{required: property['isrequired']}">
                                         {{property['bk_property_name']}}
                                     </label>
-                                    <i class="property-name-tooltips bk-icon icon-info-circle-shape" v-if="property['placeholder']" v-tooltip="htmlEncode(property['placeholder'])"></i>
+                                    <i class="property-name-tooltips icon icon-cc-tips"
+                                        v-if="property['placeholder']"
+                                        v-tooltip="htmlEncode(property['placeholder'])">
+                                    </i>
                                 </div>
                                 <div class="property-value">
                                     <component class="form-component"
@@ -40,52 +42,6 @@
                             </li>
                         </ul>
                     </cmdb-collapse>
-=======
-                    <h3 class="group-name">{{group['bk_group_name']}}</h3>
-                    <ul class="property-list clearfix">
-                        <li class="property-item fl"
-                            v-for="(property, propertyIndex) in groupedProperties[groupIndex]"
-                            :key="propertyIndex">
-                            <div class="property-name">
-                                <cmdb-form-bool class="property-name-checkbox"
-                                    :id="`property-name-${property['bk_property_id']}`"
-                                    v-model="editable[property['bk_property_id']]">
-                                </cmdb-form-bool>
-                                <label class="property-name-text"
-                                    :for="`property-name-${property['bk_property_id']}`"
-                                    :class="{required: property['isrequired']}">
-                                    {{property['bk_property_name']}}
-                                </label>
-                                <i class="property-name-tooltips icon-cc-tips"
-                                    v-if="property['placeholder']"
-                                    v-tooltip="htmlEncode(property['placeholder'])">
-                                </i>
-                            </div>
-                            <div class="property-value">
-                                <component class="form-component"
-                                    v-if="property['bk_property_type'] === 'enum'"
-                                    :is="`cmdb-form-${property['bk_property_type']}`"
-                                    :class="{error: errors.has(property['bk_property_id'])}"
-                                    :disabled="!editable[property['bk_property_id']]"
-                                    :options="property.option || []"
-                                    :data-vv-name="property['bk_property_name']"
-                                    v-validate="getValidateRules(property)"
-                                    v-model.trim="values[property['bk_property_id']]">
-                                </component>
-                                 <component class="form-component"
-                                    v-else
-                                    :is="`cmdb-form-${property['bk_property_type']}`"
-                                    :class="{error: errors.has(property['bk_property_id'])}"
-                                    :disabled="!editable[property['bk_property_id']]"
-                                    :data-vv-name="property['bk_property_name']"
-                                    v-validate="getValidateRules(property)"
-                                    v-model.trim="values[property['bk_property_id']]">
-                                </component>
-                                <span class="form-error">{{errors.first(property['bk_property_name'])}}</span>
-                            </div>
-                        </li>
-                    </ul>
->>>>>>> 37803a77
                 </div>
             </template>
         </div>

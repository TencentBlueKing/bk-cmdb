--- conflicted
+++ resolved
@@ -1,6 +1,5 @@
 <template>
-<<<<<<< HEAD
-  <div class="form-layout">
+  <cmdb-sticky-layout class="form-layout">
     <div class="form-groups" v-if="hasAvaliableGroups" ref="formGroups">
       <template v-for="(group, groupIndex) in $sortedGroups">
         <div class="property-group"
@@ -62,7 +61,8 @@
     <div class="form-empty" v-else>
       {{$t('暂无可批量更新的属性')}}
     </div>
-    <div class="form-options" :class="{ sticky: scrollbar }">
+    <div slot="footer" slot-scope="{ sticky }"
+      :class="['form-options', { sticky }]">
       <slot name="details-options">
         <cmdb-auth class="inline-block-middle" v-bind="authProps">
           <bk-button slot-scope="{ disabled }"
@@ -76,12 +76,11 @@
         <bk-button class="button-cancel" @click="handleCancel">{{$t('取消')}}</bk-button>
       </slot>
     </div>
-  </div>
+  </cmdb-sticky-layout>
 </template>
 
 <script>
   import formMixins from '@/mixins/form'
-  import RESIZE_EVENTS from '@/utils/resize-events'
   export default {
     name: 'cmdb-form-multiple',
     mixins: [formMixins],
@@ -97,7 +96,6 @@
         values: {},
         refrenceValues: {},
         editable: {},
-        scrollbar: false,
         groupState: {
           'none': true
         }
@@ -163,19 +161,7 @@
       this.initValues()
       this.initEditableStatus()
     },
-    mounted() {
-      if (this.$refs.formGroups) {
-        RESIZE_EVENTS.addResizeListener(this.$refs.formGroups, this.checkScrollbar)
-      }
-    },
-    beforeDestroy() {
-      RESIZE_EVENTS.removeResizeListener(this.$refs.formGroups, this.checkScrollbar)
-    },
     methods: {
-      checkScrollbar() {
-        const $layout = this.$el
-        this.scrollbar = $layout.scrollHeight !== $layout.offsetHeight
-      },
       initValues() {
         this.values = this.$tools.getInstFormValues(this.properties, {}, false)
         this.refrenceValues = this.$tools.clone(this.values)
@@ -215,232 +201,6 @@
           if (this.editable[propertyId]) {
             multipleValues[propertyId] = this.values[propertyId]
           }
-=======
-    <cmdb-sticky-layout class="form-layout">
-        <div class="form-groups" v-if="hasAvaliableGroups" ref="formGroups">
-            <template v-for="(group, groupIndex) in $sortedGroups">
-                <div class="property-group"
-                    :key="groupIndex"
-                    v-if="groupedProperties[groupIndex].length">
-                    <cmdb-collapse
-                        :label="group['bk_group_name']"
-                        :collapse.sync="groupState[group['bk_group_id']]">
-                        <ul class="property-list">
-                            <template v-for="(property, propertyIndex) in groupedProperties[groupIndex]">
-                                <li class="property-item"
-                                    v-if="!uneditableProperties.includes(property.bk_property_id)"
-                                    :key="propertyIndex">
-                                    <cmdb-auth tag="div" class="property-name" :title="property['bk_property_name']" v-bind="authProps">
-                                        <bk-checkbox class="property-name-checkbox" slot-scope="{ disabled }"
-                                            :id="`property-name-${property['bk_property_id']}`"
-                                            :disabled="disabled"
-                                            v-model="editable[property['bk_property_id']]">
-                                            <span class="property-name-text"
-                                                :for="`property-name-${property['bk_property_id']}`"
-                                                :class="{ required: property['isrequired'] && editable[property.bk_property_id] }">
-                                                {{property['bk_property_name']}}
-                                            </span>
-                                        </bk-checkbox>
-                                        <i class="property-name-tooltips icon icon-cc-tips"
-                                            v-if="property['placeholder']"
-                                            v-bk-tooltips="{
-                                                trigger: 'click',
-                                                content: htmlEncode(property['placeholder'])
-                                            }">
-                                        </i>
-                                    </cmdb-auth>
-                                    <div class="property-value">
-                                        <component class="form-component"
-                                            :is="`cmdb-form-${property['bk_property_type']}`"
-                                            :class="{ error: errors.has(property['bk_property_id']) }"
-                                            :unit="property['unit']"
-                                            :row="2"
-                                            :disabled="!editable[property['bk_property_id']]"
-                                            :options="property.option || []"
-                                            :data-vv-name="property['bk_property_id']"
-                                            :auto-select="false"
-                                            :placeholder="getPlaceholder(property)"
-                                            v-validate="getValidateRules(property)"
-                                            v-model.trim="values[property['bk_property_id']]">
-                                        </component>
-                                        <span class="form-error"
-                                            :title="errors.first(property['bk_property_id'])">
-                                            {{errors.first(property['bk_property_id'])}}
-                                        </span>
-                                    </div>
-                                </li>
-                            </template>
-                        </ul>
-                    </cmdb-collapse>
-                </div>
-            </template>
-        </div>
-        <div class="form-empty" v-else>
-            {{$t('暂无可批量更新的属性')}}
-        </div>
-        <div slot="footer" slot-scope="{ sticky }"
-            :class="['form-options', { sticky }]">
-            <slot name="details-options">
-                <cmdb-auth class="inline-block-middle" v-bind="authProps">
-                    <bk-button slot-scope="{ disabled }"
-                        class="button-save"
-                        theme="primary"
-                        :disabled="disabled || !hasChange || $loading()"
-                        @click="handleSave">
-                        {{$t('保存')}}
-                    </bk-button>
-                </cmdb-auth>
-                <bk-button class="button-cancel" @click="handleCancel">{{$t('取消')}}</bk-button>
-            </slot>
-        </div>
-    </cmdb-sticky-layout>
-</template>
-
-<script>
-    import formMixins from '@/mixins/form'
-    export default {
-        name: 'cmdb-form-multiple',
-        mixins: [formMixins],
-        props: {
-            saveAuth: {
-                type: [Object, Array],
-                default: null
-            }
-        },
-        data () {
-            return {
-                isMultiple: true,
-                values: {},
-                refrenceValues: {},
-                editable: {},
-                groupState: {
-                    'none': true
-                }
-            }
-        },
-        computed: {
-            changedValues () {
-                const changedValues = {}
-                for (const propertyId in this.values) {
-                    const property = this.getProperty(propertyId)
-                    if (
-                        ['bool'].includes(property['bk_property_type'])
-                        || this.values[propertyId] !== this.refrenceValues[propertyId]
-                    ) {
-                        changedValues[propertyId] = this.values[propertyId]
-                    }
-                }
-                return changedValues
-            },
-            hasChange () {
-                let hasChange = false
-                for (const propertyId in this.editable) {
-                    if (this.editable[propertyId]) {
-                        hasChange = true
-                        break
-                    }
-                }
-                return hasChange
-            },
-            groupedProperties () {
-                return this.$groupedProperties.map(properties => {
-                    return properties.filter(property => {
-                        const editable = property.editable
-                        const isapi = property['bk_isapi']
-                        const isonly = property.isonly
-                        const isAsst = ['singleasst', 'multiasst'].includes(property['bk_property_type'])
-                        return editable && !isapi && !isonly && !isAsst && !this.uneditableProperties.includes(property.bk_property_id)
-                    })
-                })
-            },
-            hasAvaliableGroups () {
-                return this.groupedProperties.some(properties => !!properties.length)
-            },
-            authProps () {
-                if (this.saveAuth) {
-                    return {
-                        auth: this.saveAuth
-                    }
-                }
-                return {
-                    auth: [],
-                    ignore: true
-                }
-            }
-        },
-        watch: {
-            properties () {
-                this.initValues()
-                this.initEditableStatus()
-            }
-        },
-        created () {
-            this.initValues()
-            this.initEditableStatus()
-        },
-        methods: {
-            initValues () {
-                this.values = this.$tools.getInstFormValues(this.properties, {}, false)
-                this.refrenceValues = this.$tools.clone(this.values)
-            },
-            initEditableStatus () {
-                const editable = {}
-                this.groupedProperties.forEach(properties => {
-                    properties.forEach(property => {
-                        editable[property['bk_property_id']] = false
-                    })
-                })
-                this.editable = editable
-            },
-            htmlEncode (placeholder) {
-                let temp = document.createElement('div')
-                temp.innerHTML = placeholder
-                const output = temp.innerText
-                temp = null
-                return output
-            },
-            getProperty (id) {
-                return this.properties.find(property => property['bk_property_id'] === id)
-            },
-            getPlaceholder (property) {
-                const placeholderTxt = ['enum', 'list'].includes(property.bk_property_type) ? '请选择xx' : '请输入xx'
-                return this.$t(placeholderTxt, { name: property.bk_property_name })
-            },
-            getValidateRules (property) {
-                if (!this.editable[property.bk_property_id]) {
-                    return {}
-                }
-                return this.$tools.getValidateRules(property)
-            },
-            getMultipleValues () {
-                const multipleValues = {}
-                for (const propertyId in this.editable) {
-                    if (this.editable[propertyId]) {
-                        multipleValues[propertyId] = this.values[propertyId]
-                    }
-                }
-                return this.$tools.formatValues(multipleValues, this.properties)
-            },
-            handleSave () {
-                this.$validator.validateAll().then(result => {
-                    if (result) {
-                        this.$emit('on-submit', this.getMultipleValues())
-                    } else {
-                        this.uncollapseGroup()
-                    }
-                })
-            },
-            uncollapseGroup () {
-                this.errors.items.forEach(item => {
-                    const property = this.properties.find(property => property['bk_property_id'] === item.field)
-                    const group = property['bk_property_group']
-                    this.groupState[group] = false
-                })
-            },
-            handleCancel () {
-                this.$emit('on-cancel')
-            }
->>>>>>> 99a5fb17
         }
         return this.$tools.formatValues(multipleValues, this.properties)
       },

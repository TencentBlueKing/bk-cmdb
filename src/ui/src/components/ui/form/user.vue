<!--
 * Tencent is pleased to support the open source community by making 蓝鲸 available.
 * Copyright (C) 2017-2022 THL A29 Limited, a Tencent company. All rights reserved.
 * Licensed under the MIT License (the "License"); you may not use this file except
 * in compliance with the License. You may obtain a copy of the License at
 * http://opensource.org/licenses/MIT
 * Unless required by applicable law or agreed to in writing, software distributed under
 * the License is distributed on an "AS IS" BASIS, WITHOUT WARRANTIES OR CONDITIONS OF ANY KIND,
 * either express or implied. See the License for the specific language governing permissions and
 * limitations under the License.
-->

<template>
  <div class="cmdb-form-user">
    <div class="prepend" v-if="$slots.prepend">
      <slot name="prepend" />
    </div>
    <blueking-user-selector class="cmdb-form-objuser"
      ref="userSelector"
      :placeholder="localPlaceholder"
      display-list-tips
      v-bind="props"
      v-model="localValue"
      :class="{ 'has-fast-select': fastSelect }"
      :empty-text="$t('无匹配人员')"
      :data-error-handler="errorHandler"
      @focus="$emit('focus')"
      @blur="$emit('blur')">
    </blueking-user-selector>
  </div>
</template>

<script>
  import BluekingUserSelector from '@blueking/user-selector'
  import { mapGetters } from 'vuex'
  import Vue from 'vue'
  import { showLoginModal } from '@/utils/login-helper'

  export default {
    name: 'cmdb-form-objuser',
    components: {
      BluekingUserSelector
    },
    props: {
      value: {
        type: String,
        default: ''
      },
      fastSelect: Boolean,
      placeholder: {
        type: String,
        default: ''
      }
    },
    computed: {
      ...mapGetters(['userName']),
      api() {
        return window.ESB.userManage
      },
      localValue: {
        get() {
          return (this.value && this.value.length) ? this.value.split(',') : []
        },
        set(val) {
          this.$emit('input', val.toString())
          this.$emit('change', val.toString, this.value)
        }
      },
      props() {
        const props = { ...this.$attrs }
        if (this.api) {
          try {
            const url = new URL(this.api)
            props.api = `${window.API_HOST}proxy/get/usermanage${url.pathname}`
          } catch (e) {
            console.error(e)
          }
        } else {
          props.fuzzySearchMethod = this.fuzzySearchMethod
          props.exactSearchMethod = this.exactSearchMethod
          props.pasteValidator = this.pasteValidator
        }
        return props
      },
      localPlaceholder() {
        return this.placeholder || this.$t('请输入用户')
      }
    },
    mounted() {
      this.setupFastSelect()
    },
    methods: {
      setupFastSelect() {
        if (!this.fastSelect) return
        const FastSelect = new Vue({
          // eslint-disable-next-line no-unused-vars
          render: h => (
            <span class="fast-select"
                on-click={ this.handleFastSelect }>
                { this.$i18n.locale === 'en' ? 'me' : '我' }
            </span>
          )
        })
        FastSelect.$mount()
        // eslint-disable-next-line no-underscore-dangle
        FastSelect.$el.setAttribute([this.$options._scopeId], true)
        const { container } = this.$refs.userSelector.$refs
        container.parentElement.append(FastSelect.$el)
      },
      focus() {
        this.$refs.userSelector.focus()
      },
      async fuzzySearchMethod(keyword) {
        const users = await this.$http.get(`${window.API_HOST}user/list`, {
          params: {
            fuzzy_lookups: keyword
          },
          config: {
            cancelPrevious: true
          }
        })
        return {
          next: false,
          results: users.map(user => ({
            username: user.english_name,
            display_name: user.chinese_name
          }))
        }
      },
      exactSearchMethod(usernames) {
        const isBatch = Array.isArray(usernames)
        return Promise.resolve(isBatch ? usernames.map(username => ({ username })) : { username: usernames })
      },
      pasteValidator(usernames) {
        return Promise.resolve(usernames)
      },
      handleFastSelect() {
        const value = [...this.localValue]
        const exist = value.includes(this.userName)
        if (exist) return
        if (this.$refs.userSelector.multiple) {
          value.push(this.userName)
        } else {
          value.splice(0, value.length, this.userName)
        }
        this.localValue = value
<<<<<<< HEAD
      },
      errorHandler(res) {
        if (res.code === 1306000) {
          showLoginModal()
        }
=======
        // 点击了“我”之后隐藏选择框
        this.$refs.userSelector?.reset()
>>>>>>> 3dfdd38b
      }
    }
  }
</script>

<style lang="scss" scoped>
    .cmdb-form-user {
      display: flex;

      .prepend {
        margin-right: -1px;
      }
    }
    .cmdb-form-objuser {
        width: 100%;
        &.has-fast-select {
            /deep/ .user-selector-container {
                padding-right: 20px;
            }
        }

        &[size="small"] {
          height: 26px !important;

          /deep/ .user-selector-container:not(.focus) {
              height: 26px !important;

              &.placeholder:after {
                line-height: 24px;
              }

              .user-selector-input {
                margin-top: 2px;
                height: 20px;
                line-height: 20px;
              }

              .user-selector-selected,
              .user-selector-overflow-tag {
                margin: 2px 0 2px 6px;
                line-height: 20px;
              }
          }
        }
        :deep(.user-selector-selected:has(.non-existent)) {

          background: #FFDEDE;
          .user-selector-selected-value {
            color: #EB3333;
          }
          .user-selector-selected-clear {
            color: #F15656
          }
        }
    }
    .fast-select {
        position: absolute;
        top: 50%;
        right: 4px;
        font-size: 12px;
        line-height: 16px;
        margin-top: -8px;
        color: $textColor;
        z-index: 2;
        cursor: pointer;
    }
</style>
<style lang="scss">
  .tippy-box[data-theme="light user-selector-popover"] {
    bottom: -4px
  }
</style><|MERGE_RESOLUTION|>--- conflicted
+++ resolved
@@ -144,17 +144,14 @@
           value.splice(0, value.length, this.userName)
         }
         this.localValue = value
-<<<<<<< HEAD
-      },
-      errorHandler(res) {
-        if (res.code === 1306000) {
-          showLoginModal()
-        }
-=======
         // 点击了“我”之后隐藏选择框
         this.$refs.userSelector?.reset()
->>>>>>> 3dfdd38b
-      }
+      },
+     errorHandler(res) {
+       if (res.code === 1306000) {
+         showLoginModal()
+       }
+     }
     }
   }
 </script>

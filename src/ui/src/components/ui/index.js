--- conflicted
+++ resolved
@@ -58,12 +58,8 @@
 import propertyValue from './other/property-value.vue'
 import tagInput from './tag-input/tag-input.vue'
 import innertable from './form/inner-table/index.vue'
-<<<<<<< HEAD
+import steps from './other/steps.vue'
 const install = Vue => {
-=======
-import steps from './other/steps.vue'
-const install = (Vue) => {
->>>>>>> c8c5a7ef
   const components = [
     businessSelector,
     businessMixSelector,
@@ -113,10 +109,7 @@
     propertyValue,
     tagInput,
     innertable,
-<<<<<<< HEAD
-=======
-    steps
->>>>>>> c8c5a7ef
+    steps,
   ]
   components.forEach(component => {
     Vue.component(component.name, component)

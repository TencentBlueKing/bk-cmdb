<template>
    <div class="details-layout">
        <template v-for="(group, groupIndex) in $sortedGroups">
            <div class="property-group"
                :key="groupIndex"
                v-if="$groupedProperties[groupIndex].length">
                <h3 class="group-name">
                    <span class="group-toggle"
                        @click="handleToggleGroup(group)"
                        :class="{collapse: collapseStatus[group['bk_group_id']]}">
                        <i class="bk-icon icon-angle-down"></i>
                        {{group['bk_group_name']}}
                    </span>
                </h3>
<<<<<<< HEAD
                <bk-collapse-transition>
=======
                <cmdb-collapse-transition @after-enter="checkScrollbar" @after-leave="checkScrollbar">
>>>>>>> af3d229b
                    <ul class="property-list clearfix"
                        v-show="!collapseStatus[group['bk_group_id']]">
                        <li class="property-item clearfix fl"
                            v-for="(property, propertyIndex) in $groupedProperties[groupIndex]"
                            :key="propertyIndex"
                            :title="getTitle(inst, property)">
                            <span class="property-name fl">{{property['bk_property_name']}}</span>
                            <span class="property-value clearfix fl" v-if="property.unit">
                                <span class="property-value-text fl">{{inst[property['bk_property_id']] || '--'}}</span>
                                <span class="property-value-unit fl">{{property.unit}}</span>
                            </span>
                            <span class="property-value fl" v-else>{{inst[property['bk_property_id']] || '--'}}</span>
                        </li>
                    </ul>
<<<<<<< HEAD
                </bk-collapse-transition>
            </div>
        </template>
        <slot name="details-options" >
            <div class="details-options" v-if="showOptions" ref="test">
=======
                </cmdb-collapse-transition>
            </div>
        </template>
        <div class="details-options"
            v-if="showOptions"
            :class="{sticky: scrollbar}">
            <slot name="details-options" >
>>>>>>> af3d229b
                <bk-button class="button-edit" type="primary"
                    v-if="showEdit"
                    :disabled="!$authorized.update"
                    @click="handleEdit">
                    {{editText}}
                </bk-button>
                <bk-button class="button-delete" type="danger"
                    v-if="showDelete"
                    :disabled="!$authorized.delete"
                    @click="handleDelete">
                    {{deleteText}}
                </bk-button>
            </slot>
        </div>
    </div>
</template>

<script>
    import formMixins from '@/mixins/form'
    import RESIZE_EVENTS from '@/utils/resize-events'
    export default {
        name: 'cmdb-details',
        mixins: [formMixins],
        props: {
            inst: {
                type: Object,
                required: true
            },
            showOptions: {
                type: Boolean,
                default: true
            },
            editButtonText: {
                type: String,
                default: ''
            },
            deleteButtonText: {
                type: String,
                default: ''
            },
            showEdit: {
                type: Boolean,
                default: true
            },
            showDelete: {
                type: Boolean,
                default: true
            }
        },
        data () {
            return {
                collapseStatus: {
                    none: true
<<<<<<< HEAD
                }
=======
                },
                scrollbar: false
>>>>>>> af3d229b
            }
        },
        computed: {
            editText () {
                return this.editButtonText || this.$t("Common['编辑']")
            },
            deleteText () {
                return this.deleteButtonText || this.$t("Common['删除']")
            }
        },
        mounted () {
<<<<<<< HEAD
            console.log(this.$refs)
        },
        methods: {
=======
            RESIZE_EVENTS.addResizeListener(this.$el, this.checkScrollbar)
        },
        beforeDestroy () {
            RESIZE_EVENTS.removeResizeListener(this.$el, this.checkScrollbar)
        },
        methods: {
            checkScrollbar () {
                const $layout = this.$el
                this.scrollbar = $layout.scrollHeight !== $layout.offsetHeight
            },
>>>>>>> af3d229b
            handleToggleGroup (group) {
                const groupId = group['bk_group_id']
                const collapse = !!this.collapseStatus[groupId]
                this.$set(this.collapseStatus, groupId, !collapse)
            },
            getTitle (inst, property) {
                return `${property['bk_property_name']}: ${inst[property['bk_property_id']] || '--'} ${property.unit}`
            },
            handleEdit () {
                this.$emit('on-edit', this.inst)
            },
            handleDelete () {
                this.$emit('on-delete', this.inst)
            }
        }
    }
</script>

<style lang="scss" scoped>
    .details-layout{
        height: 100%;
        padding: 0 0 0 32px;
        @include scrollbar-y;
    }
    .property-group{
        padding: 7px 0 10px 0;
        &:first-child{
            padding: 28px 0 10px 0;
        }
    }
    .group-name{
        font-size: 14px;
        line-height: 14px;
        color: #333948;
        overflow: visible;
        .group-toggle {
            cursor: pointer;
            &.collapse .bk-icon {
                transform: rotate(-90deg);
            }
            .bk-icon {
                vertical-align: baseline;
                font-size: 12px;
                font-weight: bold;
                transition: transform .2s ease-in-out;
            }
        }
    }
    .property-list{
        padding: 4px 0;
        .property-item{
            width: 50%;
            margin: 12px 0 0;
            font-size: 12px;
            line-height: 16px;
            .property-name{
                position: relative;
                width: 35%;
                padding: 0 16px 0 0;
                text-align: right;
                color: $cmdbTextColor;
                @include ellipsis;
                &:after{
                    content: ":";
                    position: absolute;
                    right: 10px;
                }
            }
            .property-value{
                width: 65%;
                padding: 0 15px 0 0;
                @include ellipsis;
                &-text{
                    display: block;
                    max-width: calc(100% - 60px);
                    @include ellipsis;
                }
                &-unit{
                    display: block;
                    width: 60px;
                    padding: 0 0 0 5px;
                    @include ellipsis;
                }
            }
        }
    }
    .details-options{
        position: sticky;
        bottom: 0;
        left: 0;
        width: 100%;
        padding: 28px 18px 0;
        &.sticky {
            width: calc(100% + 32px);
            margin: 0 0 0 -40px;
            padding: 10px 50px;
            border-top: 1px solid $cmdbBorderColor;
            background-color: #fff;
        }
        .button-edit{
            min-width: 76px;
            margin-right: 4px;
        }
        .button-delete{
            min-width: 76px;
            background-color: #fff;
            color: #ff5656;
        }
    }
</style><|MERGE_RESOLUTION|>--- conflicted
+++ resolved
@@ -12,11 +12,7 @@
                         {{group['bk_group_name']}}
                     </span>
                 </h3>
-<<<<<<< HEAD
-                <bk-collapse-transition>
-=======
                 <cmdb-collapse-transition @after-enter="checkScrollbar" @after-leave="checkScrollbar">
->>>>>>> af3d229b
                     <ul class="property-list clearfix"
                         v-show="!collapseStatus[group['bk_group_id']]">
                         <li class="property-item clearfix fl"
@@ -31,13 +27,6 @@
                             <span class="property-value fl" v-else>{{inst[property['bk_property_id']] || '--'}}</span>
                         </li>
                     </ul>
-<<<<<<< HEAD
-                </bk-collapse-transition>
-            </div>
-        </template>
-        <slot name="details-options" >
-            <div class="details-options" v-if="showOptions" ref="test">
-=======
                 </cmdb-collapse-transition>
             </div>
         </template>
@@ -45,7 +34,6 @@
             v-if="showOptions"
             :class="{sticky: scrollbar}">
             <slot name="details-options" >
->>>>>>> af3d229b
                 <bk-button class="button-edit" type="primary"
                     v-if="showEdit"
                     :disabled="!$authorized.update"
@@ -99,12 +87,8 @@
             return {
                 collapseStatus: {
                     none: true
-<<<<<<< HEAD
-                }
-=======
                 },
                 scrollbar: false
->>>>>>> af3d229b
             }
         },
         computed: {
@@ -116,11 +100,6 @@
             }
         },
         mounted () {
-<<<<<<< HEAD
-            console.log(this.$refs)
-        },
-        methods: {
-=======
             RESIZE_EVENTS.addResizeListener(this.$el, this.checkScrollbar)
         },
         beforeDestroy () {
@@ -131,7 +110,6 @@
                 const $layout = this.$el
                 this.scrollbar = $layout.scrollHeight !== $layout.offsetHeight
             },
->>>>>>> af3d229b
             handleToggleGroup (group) {
                 const groupId = group['bk_group_id']
                 const collapse = !!this.collapseStatus[groupId]

--- conflicted
+++ resolved
@@ -1,6 +1,5 @@
 <template>
-<<<<<<< HEAD
-  <div class="details-layout">
+  <cmdb-sticky-layout class="details-layout">
     <slot name="prepend"></slot>
     <div ref="detailsWrapper">
       <slot name="details-header"></slot>
@@ -40,9 +39,9 @@
         </div>
       </template>
     </div>
-    <div class="details-options"
+    <div class="details-options" slot="footer" slot-scope="{ sticky }"
       v-if="showOptions"
-      :class="{ sticky: scrollbar }">
+      :class="{ sticky: sticky }">
       <slot name="details-options">
         <cmdb-auth v-if="showEdit" class="inline-block-middle" :auth="editAuth">
           <bk-button slot-scope="{ disabled }"
@@ -64,14 +63,12 @@
         </cmdb-auth>
       </slot>
     </div>
-  </div>
+  </cmdb-sticky-layout>
 </template>
 
 <script>
   import formMixins from '@/mixins/form'
-  import RESIZE_EVENTS from '@/utils/resize-events'
   import Formatter from '@/filters/formatter.js'
-  import Throttle from 'lodash.throttle'
   export default {
     name: 'cmdb-details',
     mixins: [formMixins],
@@ -119,7 +116,6 @@
     },
     data() {
       return {
-        scrollbar: false,
         resizeEvent: null
       }
     },
@@ -131,18 +127,7 @@
         return this.deleteButtonText || this.$t('删除')
       }
     },
-    mounted() {
-      this.resizeEvent = Throttle(this.checkScrollbar, 100, { leading: false, trailing: true })
-      RESIZE_EVENTS.addResizeListener(this.$refs.detailsWrapper, this.resizeEvent)
-    },
-    beforeDestroy() {
-      RESIZE_EVENTS.removeResizeListener(this.$el.detailsWrapper, this.resizeEvent)
-    },
     methods: {
-      checkScrollbar() {
-        const $layout = this.$el
-        this.scrollbar = $layout.scrollHeight !== $layout.offsetHeight
-      },
       handleToggleGroup(group) {
         const groupId = group['bk_group_id']
         const collapse = !!this.groupState[groupId]
@@ -160,155 +145,6 @@
       handleDelete() {
         this.$emit('on-delete', this.inst)
       }
-=======
-    <cmdb-sticky-layout class="details-layout">
-        <slot name="prepend"></slot>
-        <div ref="detailsWrapper">
-            <slot name="details-header"></slot>
-            <template v-for="(group, groupIndex) in $sortedGroups">
-                <div class="property-group"
-                    :key="groupIndex"
-                    v-if="$groupedProperties[groupIndex].length">
-                    <cmdb-collapse
-                        :label="group['bk_group_name']"
-                        :collapse.sync="groupState[group['bk_group_id']]">
-                        <ul class="property-list clearfix">
-                            <li :class="['property-item clearfix fl', { flex: flexProperties.includes(property['bk_property_id']) }]"
-                                v-for="property in $groupedProperties[groupIndex]"
-                                :key="`${property['bk_obj_id']}-${property['bk_property_id']}`">
-                                <span class="property-name fl"
-                                    v-if="!invisibleNameProperties.includes(property['bk_property_id'])"
-                                    :title="property['bk_property_name']">{{property['bk_property_name']}}
-                                </span>
-                                <slot :name="property['bk_property_id']">
-                                    <span class="property-value clearfix fl"
-                                        v-if="property.unit"
-                                        v-bk-overflow-tips>
-                                        <span class="property-value-text fl">{{getValue(property)}}</span>
-                                        <span class="property-value-unit fl" v-if="getValue(property) !== '--'">{{property.unit}}</span>
-                                    </span>
-                                    <cmdb-property-value
-                                        v-else
-                                        v-bk-overflow-tips
-                                        :class="'property-value fl'"
-                                        :value="inst[property.bk_property_id]"
-                                        :property="property">
-                                    </cmdb-property-value>
-                                </slot>
-                            </li>
-                        </ul>
-                    </cmdb-collapse>
-                </div>
-            </template>
-        </div>
-        <div class="details-options" slot="footer" slot-scope="{ sticky }"
-            v-if="showOptions"
-            :class="{ sticky: sticky }">
-            <slot name="details-options">
-                <cmdb-auth v-if="showEdit" class="inline-block-middle" :auth="editAuth">
-                    <bk-button slot-scope="{ disabled }"
-                        class="button-edit"
-                        theme="primary"
-                        :disabled="disabled"
-                        @click="handleEdit">
-                        {{editText}}
-                    </bk-button>
-                </cmdb-auth>
-                <cmdb-auth v-if="showDelete" class="inline-block-middle" :auth="deleteAuth">
-                    <bk-button slot-scope="{ disabled }"
-                        hover-theme="danger"
-                        class="button-delete"
-                        :disabled="disabled"
-                        @click="handleDelete">
-                        {{deleteText}}
-                    </bk-button>
-                </cmdb-auth>
-            </slot>
-        </div>
-    </cmdb-sticky-layout>
-</template>
-
-<script>
-    import formMixins from '@/mixins/form'
-    import Formatter from '@/filters/formatter.js'
-    export default {
-        name: 'cmdb-details',
-        mixins: [formMixins],
-        props: {
-            inst: {
-                type: Object,
-                required: true
-            },
-            showOptions: {
-                type: Boolean,
-                default: true
-            },
-            editButtonText: {
-                type: String,
-                default: ''
-            },
-            deleteButtonText: {
-                type: String,
-                default: ''
-            },
-            showEdit: {
-                type: Boolean,
-                default: true
-            },
-            showDelete: {
-                type: Boolean,
-                default: true
-            },
-            editAuth: {
-                type: Object,
-                default: null
-            },
-            deleteAuth: {
-                type: [Object, Array],
-                default: null
-            },
-            flexProperties: {
-                type: Array,
-                default: () => []
-            },
-            invisibleNameProperties: {
-                type: Array,
-                default: () => []
-            }
-        },
-        data () {
-            return {
-                resizeEvent: null
-            }
-        },
-        computed: {
-            editText () {
-                return this.editButtonText || this.$t('编辑')
-            },
-            deleteText () {
-                return this.deleteButtonText || this.$t('删除')
-            }
-        },
-        methods: {
-            handleToggleGroup (group) {
-                const groupId = group['bk_group_id']
-                const collapse = !!this.groupState[groupId]
-                this.$set(this.groupState, groupId, !collapse)
-            },
-            getTitle (inst, property) {
-                return `${property['bk_property_name']}: ${inst[property['bk_property_id']] || '--'} ${property.unit}`
-            },
-            getValue (property) {
-                return Formatter(this.inst[property.bk_property_id], property)
-            },
-            handleEdit () {
-                this.$emit('on-edit', this.inst)
-            },
-            handleDelete () {
-                this.$emit('on-delete', this.inst)
-            }
-        }
->>>>>>> 99a5fb17
     }
   }
 </script>

<template>
    <div class="details-layout">
        <slot name="prepend"></slot>
        <div ref="detailsWrapper">
            <slot name="details-header"></slot>
            <template v-for="(group, groupIndex) in $sortedGroups">
                <div class="property-group"
                    :key="groupIndex"
                    v-if="$groupedProperties[groupIndex].length">
                    <cmdb-collapse
                        :label="group['bk_group_name']"
                        :collapse.sync="groupState[group['bk_group_id']]">
                        <ul class="property-list clearfix">
                            <li :class="['property-item clearfix fl', { flex: flexProperties.includes(property['bk_property_id']) }]"
                                v-for="property in $groupedProperties[groupIndex]"
                                :key="`${property['bk_obj_id']}-${property['bk_property_id']}`">
                                <span class="property-name fl"
                                    v-if="!invisibleNameProperties.includes(property['bk_property_id'])"
                                    :title="property['bk_property_name']">{{property['bk_property_name']}}
                                </span>
                                <slot :name="property['bk_property_id']">
                                    <span class="property-value clearfix fl"
                                        v-if="property.unit"
                                        v-bk-overflow-tips>
                                        <span class="property-value-text fl">{{getValue(property)}}</span>
                                        <span class="property-value-unit fl" v-if="getValue(property) !== '--'">{{property.unit}}</span>
                                    </span>
                                    <cmdb-property-value
                                        v-else
                                        v-bk-overflow-tips
                                        :show-title="false"
                                        :class="'property-value fl'"
                                        :value="inst[property.bk_property_id]"
                                        :property="property">
                                    </cmdb-property-value>
                                </slot>
                            </li>
                        </ul>
                    </cmdb-collapse>
                </div>
            </template>
        </div>
        <div class="details-options"
            v-if="showOptions"
            :class="{ sticky: scrollbar }">
            <slot name="details-options">
                <cmdb-auth v-if="showEdit" class="inline-block-middle" :auth="editAuth">
                    <bk-button slot-scope="{ disabled }"
                        class="button-edit"
                        theme="primary"
                        :disabled="disabled"
                        @click="handleEdit">
                        {{editText}}
                    </bk-button>
                </cmdb-auth>
                <cmdb-auth v-if="showDelete" class="inline-block-middle" :auth="deleteAuth">
                    <bk-button slot-scope="{ disabled }"
                        hover-theme="danger"
                        class="button-delete"
                        :disabled="disabled"
                        @click="handleDelete">
                        {{deleteText}}
                    </bk-button>
                </cmdb-auth>
            </slot>
        </div>
    </div>
</template>

<script>
    import formMixins from '@/mixins/form'
    import RESIZE_EVENTS from '@/utils/resize-events'
    import Formatter from '@/filters/formatter.js'
    import Throttle from 'lodash.throttle'
    export default {
        name: 'cmdb-details',
        mixins: [formMixins],
        props: {
            inst: {
                type: Object,
                required: true
            },
            showOptions: {
                type: Boolean,
                default: true
            },
            editButtonText: {
                type: String,
                default: ''
            },
            deleteButtonText: {
                type: String,
                default: ''
            },
            showEdit: {
                type: Boolean,
                default: true
            },
            showDelete: {
                type: Boolean,
                default: true
            },
            editAuth: {
                type: Object,
                default: null
            },
            deleteAuth: {
<<<<<<< HEAD
                type: Object,
                default: null
=======
                type: [String, Array, Object],
                default: ''
            },
            flexProperties: {
                type: Array,
                default: () => []
            },
            invisibleNameProperties: {
                type: Array,
                default: () => []
>>>>>>> 5a9e4bcb
            }
        },
        data () {
            return {
                scrollbar: false,
                resizeEvent: null
            }
        },
        computed: {
            editText () {
                return this.editButtonText || this.$t('编辑')
            },
            deleteText () {
                return this.deleteButtonText || this.$t('删除')
            }
        },
        mounted () {
            this.resizeEvent = Throttle(this.checkScrollbar, 100, { leading: false, trailing: true })
            RESIZE_EVENTS.addResizeListener(this.$refs.detailsWrapper, this.resizeEvent)
        },
        beforeDestroy () {
            RESIZE_EVENTS.removeResizeListener(this.$el.detailsWrapper, this.resizeEvent)
        },
        methods: {
            checkScrollbar () {
                const $layout = this.$el
                this.scrollbar = $layout.scrollHeight !== $layout.offsetHeight
            },
            handleToggleGroup (group) {
                const groupId = group['bk_group_id']
                const collapse = !!this.groupState[groupId]
                this.$set(this.groupState, groupId, !collapse)
            },
            getTitle (inst, property) {
                return `${property['bk_property_name']}: ${inst[property['bk_property_id']] || '--'} ${property.unit}`
            },
            getValue (property) {
                return Formatter(this.inst[property.bk_property_id], property)
            },
            handleEdit () {
                this.$emit('on-edit', this.inst)
            },
            handleDelete () {
                this.$emit('on-delete', this.inst)
            }
        }
    }
</script>

<style lang="scss" scoped>
    .details-layout {
        height: 100%;
        padding: 0 0 0 32px;
        @include scrollbar-y;
    }
    .property-group {
        padding: 7px 0 10px 0;
        &:first-child{
            padding: 28px 0 10px 0;
        }
    }
    .group-name {
        font-size: 16px;
        line-height: 16px;
        color: #333948;
        overflow: visible;
        .group-toggle {
            cursor: pointer;
            &.collapse .bk-icon {
                transform: rotate(-90deg);
            }
            .bk-icon {
                vertical-align: baseline;
                font-size: 12px;
                font-weight: bold;
                transition: transform .2s ease-in-out;
            }
        }
    }
    .property-list {
        padding: 4px 0;
        .property-item {
            width: 50%;
            max-width: 400px;
            margin: 12px 0 0;
            font-size: 14px;
            line-height: 26px;
            .property-name {
                position: relative;
                width: 35%;
                padding: 0 16px 0 0;
                color: #63656e;
                @include ellipsis;
                &:after{
                    content: ":";
                    position: absolute;
                    right: 10px;
                }
            }
            .property-value {
                width: 65%;
                padding: 0 15px 0 0;
                color: #313238;
                @include ellipsis;
                &-text {
                    display: block;
                    max-width: calc(100% - 60px);
                    @include ellipsis;
                }
                &-unit {
                    display: block;
                    width: 60px;
                    padding: 0 0 0 5px;
                    @include ellipsis;
                }
            }

            &.flex {
                display: flex;
                width: 100%;
                max-width: unset;
                padding-right: 15px;
            }
        }
    }
    .details-options {
        position: sticky;
        bottom: 0;
        left: 0;
        width: 100%;
        padding: 28px 18px 0;
        &.sticky {
            width: calc(100% + 32px);
            margin: 0 0 0 -40px;
            padding: 10px 50px;
            border-top: 1px solid $cmdbBorderColor;
            background-color: #fff;
        }
        .button-edit {
            min-width: 76px;
            margin-right: 4px;
        }
        .button-delete {
            min-width: 76px;
        }
    }
</style><|MERGE_RESOLUTION|>--- conflicted
+++ resolved
@@ -105,12 +105,8 @@
                 default: null
             },
             deleteAuth: {
-<<<<<<< HEAD
-                type: Object,
+                type: [Object, Array],
                 default: null
-=======
-                type: [String, Array, Object],
-                default: ''
             },
             flexProperties: {
                 type: Array,
@@ -119,7 +115,6 @@
             invisibleNameProperties: {
                 type: Array,
                 default: () => []
->>>>>>> 5a9e4bcb
             }
         },
         data () {

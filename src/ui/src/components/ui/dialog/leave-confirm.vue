<!--
 * Tencent is pleased to support the open source community by making 蓝鲸 available.
 * Copyright (C) 2017-2022 THL A29 Limited, a Tencent company. All rights reserved.
 * Licensed under the MIT License (the "License"); you may not use this file except
 * in compliance with the License. You may obtain a copy of the License at
 * http://opensource.org/licenses/MIT
 * Unless required by applicable law or agreed to in writing, software distributed under
 * the License is distributed on an "AS IS" BASIS, WITHOUT WARRANTIES OR CONDITIONS OF ANY KIND,
 * either express or implied. See the License for the specific language governing permissions and
 * limitations under the License.
-->

<template>
  <span hidden></span>
</template>

<script>
import ConfirmStore from './confirm-store.js'
export default {
  name: 'cmdb-leave-confirm',
  props: {
    id: {
      type: [String, Number, Symbol],
      required: true,
    },
    active: Boolean,
    title: {
      type: String,
      default: '',
    },
    content: {
      type: String,
      default: '',
    },
    okText: {
      type: String,
      default: '',
    },
    cancelText: {
      type: String,
      default: '',
    },
<<<<<<< HEAD
    reverse: Boolean,
  },
  data() {
    return {
      visible: false,
      confirmPromise: Promise.resolve(true),
      confirmResolve: null,
    }
  },
  mounted() {
    ConfirmStore.install(this)
    this.addListener()
  },
  beforeDestroy() {
    this.destroy()
  },
  methods: {
    show() {
      if (this.active) {
        this.confirmPromise = new Promise(resolve => {
          this.confirmResolve = resolve
        })
        this.$bkInfo({
          title: this.title,
          subHeader: this.$createElement(
            'div',
            {
              class: 'leave-confirm-content',
            },
            this.content
          ),
          okText: this.okText || this.$t('确认'),
          cancelText: this.cancelText || this.$t('取消'),
          closeIcon: false,
          confirmFn: () => {
            this.confirmResolve(this.reverse)
            this.destroy()
          },
          cancelFn: () => {
            this.confirmResolve(!this.reverse)
          },
        })
      } else {
        this.confirmPromise = Promise.resolve(true)
=======
    methods: {
      show() {
        if (this.active) {
          this.confirmPromise = new Promise((resolve) => {
            this.confirmResolve = resolve
          })
          this.$bkInfo({
            title: this.title,
            subHeader: this.$createElement('div', {
              class: 'leave-confirm-content'
            }, this.content),
            okText: this.okText || this.$t('确认'),
            cancelText: this.cancelText || this.$t('取消'),
            closeIcon: false,
            confirmFn: () => {
              this.confirmResolve(this.reverse)
              this.$emit('leave')
              this.destroy()
            },
            cancelFn: () => {
              this.$emit('stay')
              this.confirmResolve(!this.reverse)
            }
          })
        } else {
          this.confirmPromise = Promise.resolve(true)
        }
      },
      destroy() {
        ConfirmStore.uninstall(this)
        this.removeListener()
      },
      addListener() {
        window.addEventListener('beforeunload', this.unloadHandler)
        this.$router.beforeHooks.unshift(this.beforeEachHook)
      },
      removeListener() {
        window.removeEventListener('beforeunload', this.unloadHandler)
        const beforeEachHookIndex = this.$router.beforeHooks.indexOf(this.beforeEachHook)
        beforeEachHookIndex > -1 && this.$router.beforeHooks.splice(beforeEachHookIndex, 1)
      },
      unloadHandler(e) {
        if (this.active) {
          /* eslint-disable-next-line */
          return (e || window.event).returnValue = this.title
        }
      },
      async beforeEachHook(to, from, next) {
        const result = await ConfirmStore.popup(this.id)
        result ? next() : next(false)
>>>>>>> c8c5a7ef
      }
    },
    destroy() {
      ConfirmStore.uninstall(this)
      this.removeListener()
    },
    addListener() {
      window.addEventListener('beforeunload', this.unloadHandler)
      this.$router.beforeHooks.unshift(this.beforeEachHook)
    },
    removeListener() {
      window.removeEventListener('beforeunload', this.unloadHandler)
      const beforeEachHookIndex = this.$router.beforeHooks.indexOf(
        this.beforeEachHook
      )
      beforeEachHookIndex > -1 &&
        this.$router.beforeHooks.splice(beforeEachHookIndex, 1)
    },
    unloadHandler(e) {
      if (this.active) {
        /* eslint-disable-next-line */
        return ((e || window.event).returnValue = this.title)
      }
    },
    async beforeEachHook(to, from, next) {
      const result = await ConfirmStore.popup(this.id)
      result ? next() : next(false)
    },
  },
}
</script>

<style lang="scss" scoped>
.leave-confirm-content {
  text-align: center;
  font-size: 14px;
}
</style><|MERGE_RESOLUTION|>--- conflicted
+++ resolved
@@ -40,7 +40,6 @@
       type: String,
       default: '',
     },
-<<<<<<< HEAD
     reverse: Boolean,
   },
   data() {
@@ -77,66 +76,16 @@
           closeIcon: false,
           confirmFn: () => {
             this.confirmResolve(this.reverse)
+            this.$emit('leave')
             this.destroy()
           },
           cancelFn: () => {
+            this.$emit('stay')
             this.confirmResolve(!this.reverse)
           },
         })
       } else {
         this.confirmPromise = Promise.resolve(true)
-=======
-    methods: {
-      show() {
-        if (this.active) {
-          this.confirmPromise = new Promise((resolve) => {
-            this.confirmResolve = resolve
-          })
-          this.$bkInfo({
-            title: this.title,
-            subHeader: this.$createElement('div', {
-              class: 'leave-confirm-content'
-            }, this.content),
-            okText: this.okText || this.$t('确认'),
-            cancelText: this.cancelText || this.$t('取消'),
-            closeIcon: false,
-            confirmFn: () => {
-              this.confirmResolve(this.reverse)
-              this.$emit('leave')
-              this.destroy()
-            },
-            cancelFn: () => {
-              this.$emit('stay')
-              this.confirmResolve(!this.reverse)
-            }
-          })
-        } else {
-          this.confirmPromise = Promise.resolve(true)
-        }
-      },
-      destroy() {
-        ConfirmStore.uninstall(this)
-        this.removeListener()
-      },
-      addListener() {
-        window.addEventListener('beforeunload', this.unloadHandler)
-        this.$router.beforeHooks.unshift(this.beforeEachHook)
-      },
-      removeListener() {
-        window.removeEventListener('beforeunload', this.unloadHandler)
-        const beforeEachHookIndex = this.$router.beforeHooks.indexOf(this.beforeEachHook)
-        beforeEachHookIndex > -1 && this.$router.beforeHooks.splice(beforeEachHookIndex, 1)
-      },
-      unloadHandler(e) {
-        if (this.active) {
-          /* eslint-disable-next-line */
-          return (e || window.event).returnValue = this.title
-        }
-      },
-      async beforeEachHook(to, from, next) {
-        const result = await ConfirmStore.popup(this.id)
-        result ? next() : next(false)
->>>>>>> c8c5a7ef
       }
     },
     destroy() {
@@ -157,7 +106,6 @@
     },
     unloadHandler(e) {
       if (this.active) {
-        /* eslint-disable-next-line */
         return ((e || window.event).returnValue = this.title)
       }
     },

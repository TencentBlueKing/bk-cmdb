--- conflicted
+++ resolved
@@ -11,7 +11,6 @@
 -->
 
 <script setup>
-<<<<<<< HEAD
 import { computed, nextTick, onBeforeUnmount, onMounted, ref, watch } from 'vue'
 
 import { $bkPopover } from '@/magicbox/index.js'
@@ -45,6 +44,10 @@
     type: String,
     default: '22px',
   },
+  popoverOptions: {
+    type: Object,
+    default: () => ({}),
+  },
 })
 
 const emit = defineEmits(['click'])
@@ -53,12 +56,22 @@
 const plusEl = ref(null)
 let tips = null
 
+const maxResizeCount = 10
+let execResizeTimes = 0
+
 const tags = computed(() => props.list.filter(item => item))
 const gapWidth = computed(() => parseInt(props.gap, 10))
 const ellipsisCount = ref(0)
 
+const tipTagList = ref([])
+const tipTagOffsetIndex = ref(0)
+const tagItemList = ref([])
+
 const handleClick = index => {
   emit('click', index)
+}
+const handleClickText = tag => {
+  emit('click-text', tag)
 }
 
 const getTipsInstance = () => {
@@ -66,16 +79,67 @@
     tips = $bkPopover(plusEl.value, {
       allowHTML: true,
       placement: 'top',
+      boundary: 'window',
       arrow: true,
       theme: `${props.isLinkStyle ? 'light' : 'dark'} flex-tag-tooltip`,
       interactive: true,
+      ...props.popoverOptions,
+      onShow(inst) {
+        const contentEl = document.createElement('div')
+        const fragment = document.createDocumentFragment()
+        contentEl.classList.add('flex-tag-tips-content')
+        contentEl.style.setProperty('--fontSize', props.fontSize)
+
+        tipTagList.value.forEach((text, index) => {
+          if (props.popoverOptions.appendTo === 'parent') {
+            const originalTag =
+              tagItemList.value[index + tipTagOffsetIndex.value]
+            // clone出来占住原来的位置，保证重新计算时正确性
+            const cloneEl = originalTag.el.cloneNode(true)
+            cloneEl.classList.add('clone')
+            containerEl.value.appendChild(cloneEl)
+            // 移动元素使其成为tooltips的内容，这样能够复用所有的内容样式和事件
+            fragment.appendChild(originalTag.el)
+          } else {
+            // 手工创建
+            const itemEl = document.createElement('div')
+            itemEl.classList.add('flex-tag-tips-item')
+            if (props.isLinkStyle) {
+              itemEl.classList.add('is-link')
+              itemEl.addEventListener('click', () => handleClick(index), false)
+            }
+            itemEl.textContent = text.name || text
+            fragment.appendChild(itemEl)
+          }
+        })
+
+        contentEl.appendChild(fragment)
+        inst.setContent(contentEl)
+      },
+      onHide(inst) {
+        // 将元素替换回去
+        if (props.popoverOptions.appendTo === 'parent') {
+          tipTagList.value.forEach(() => {
+            const cloneTagItems = Array.from(
+              containerEl.value.querySelectorAll('.tag-item.clone')
+            )
+            const popverTagItems = Array.from(
+              inst.popperChildren.content.querySelectorAll('.tag-item')
+            )
+            containerEl.value.replaceChild(
+              popverTagItems.shift(),
+              cloneTagItems.shift()
+            )
+          })
+        }
+      },
     })
   }
   return tips
 }
 
 const resizeHander = () => {
-  if (!tags.value.length) {
+  if (!tags.value.length || execResizeTimes > maxResizeCount) {
     return
   }
 
@@ -98,211 +162,40 @@
     let posItem = null
 
     for (const item of tagWidthList) {
-      accWidth = accWidth + item.width + gapWidth.value + 12
+      accWidth = accWidth + item.width + gapWidth.value
       if (accWidth > containerClientWidth) {
         posItem = item
         ellipsisCount.value = tags.value.length - item.index
         break
-=======
-  import { computed, nextTick, onBeforeUnmount, onMounted, ref, watch } from 'vue'
-  import { $bkPopover } from '@/magicbox/index.js'
-
-  const props = defineProps({
-    list: {
-      type: Array,
-      default: () => ([])
-    },
-    isLinkStyle: {
-      type: Boolean,
-      default: false
-    },
-    isTextStyle: {
-      type: Boolean,
-      default: false
-    },
-    maxWidth: {
-      type: String,
-      default: '400px'
-    },
-    fontSize: {
-      type: String,
-      default: '12px'
-    },
-    gap: {
-      type: String,
-      default: '4px'
-    },
-    height: {
-      type: String,
-      default: '22px'
-    },
-    popoverOptions: {
-      type: Object,
-      default: () => ({})
-    }
-  })
-
-  const emit = defineEmits(['click'])
-
-  const containerEl = ref(null)
-  const plusEl = ref(null)
-  let tips = null
-
-  const maxResizeCount = 10
-  let execResizeTimes = 0
-
-  const tags = computed(() => props.list.filter(item => item))
-  const gapWidth = computed(() => parseInt(props.gap, 10))
-  const ellipsisCount = ref(0)
-
-  const tipTagList = ref([])
-  const tipTagOffsetIndex = ref(0)
-  const tagItemList = ref([])
-
-  const handleClick = (index) => {
-    emit('click', index)
-  }
-  const handleClickText = (tag) => {
-    emit('click-text', tag)
-  }
-
-  const getTipsInstance = () => {
-    if (!tips) {
-      tips = $bkPopover(plusEl.value, {
-        allowHTML: true,
-        placement: 'top',
-        boundary: 'window',
-        arrow: true,
-        theme: `${props.isLinkStyle ? 'light' : 'dark'} flex-tag-tooltip`,
-        interactive: true,
-        ...props.popoverOptions,
-        onShow(inst) {
-          const contentEl = document.createElement('div')
-          const fragment = document.createDocumentFragment()
-          contentEl.classList.add('flex-tag-tips-content')
-          contentEl.style.setProperty('--fontSize', props.fontSize)
-
-          tipTagList.value.forEach((text, index) => {
-            if (props.popoverOptions.appendTo === 'parent') {
-              const originalTag = tagItemList.value[index + tipTagOffsetIndex.value]
-              // clone出来占住原来的位置，保证重新计算时正确性
-              const cloneEl = originalTag.el.cloneNode(true)
-              cloneEl.classList.add('clone')
-              containerEl.value.appendChild(cloneEl)
-              // 移动元素使其成为tooltips的内容，这样能够复用所有的内容样式和事件
-              fragment.appendChild(originalTag.el)
-            } else {
-              // 手工创建
-              const itemEl = document.createElement('div')
-              itemEl.classList.add('flex-tag-tips-item')
-              if (props.isLinkStyle) {
-                itemEl.classList.add('is-link')
-                itemEl.addEventListener('click', () => handleClick(index), false)
-              }
-              itemEl.textContent = text.name || text
-              fragment.appendChild(itemEl)
-            }
-          })
-
-          contentEl.appendChild(fragment)
-          inst.setContent(contentEl)
-        },
-        onHide(inst) {
-          // 将元素替换回去
-          if (props.popoverOptions.appendTo === 'parent') {
-            tipTagList.value.forEach(() => {
-              const cloneTagItems = Array.from(containerEl.value.querySelectorAll('.tag-item.clone'))
-              const popverTagItems = Array.from(inst.popperChildren.content.querySelectorAll('.tag-item'))
-              containerEl.value.replaceChild(popverTagItems.shift(), cloneTagItems.shift())
-            })
-          }
-        }
-      })
-    }
-    return tips
-  }
-
-  const resizeHander = () => {
-    if (!tags.value.length || execResizeTimes > maxResizeCount) {
-      return
-    }
-
-    const containerClientWidth = containerEl.value.clientWidth
-    const containerScrollWidth = containerEl.value.scrollWidth
-    const plusWidth = Math.ceil(plusEl.value.getBoundingClientRect().width)
-    const tagItems = Array.from(containerEl.value.querySelectorAll('.tag-item'))
-
-    const tagWidthList = tagItems.map((item, index) => ({
-      index,
-      el: item,
-      width: Math.ceil(item.getBoundingClientRect().width)
-    }))
-
-    if (containerScrollWidth > containerClientWidth) {
-      // 默认将plus元素宽度计入，这将始终保持plus元素是可见的，但对是否overflow的精度有所降低
-      let accWidth = plusWidth
-
-      // 出现断点的那个元素
-      let posItem = null
-
-      for (const item of tagWidthList) {
-        accWidth = accWidth + item.width + gapWidth.value
-        if (accWidth > containerClientWidth) {
-          posItem = item
-          ellipsisCount.value = tags.value.length - item.index
-          break
-        }
->>>>>>> c8c5a7ef
-      }
-    }
-
-<<<<<<< HEAD
+      }
+    }
+
     // 将plus元素放到断点元素前面并且显示
     if (posItem) {
       containerEl.value.insertBefore(plusEl.value, posItem.el)
       plusEl.value.classList.add('show')
-      if (plusEl.value.previousSibling) {
+      if (plusEl.value.previousElementSibling) {
         tagItems.forEach(item => item.classList.remove('is-pos'))
-        plusEl.value.previousSibling.classList.add('is-pos')
-=======
-      // 将plus元素放到断点元素前面并且显示
-      if (posItem) {
-        containerEl.value.insertBefore(plusEl.value, posItem.el)
-        plusEl.value.classList.add('show')
-        if (plusEl.value.previousElementSibling) {
-          tagItems.forEach(item => item.classList.remove('is-pos'))
-          plusEl.value.previousElementSibling.classList.add('is-pos')
-        }
->>>>>>> c8c5a7ef
-      }
-    }
-
-<<<<<<< HEAD
+        plusEl.value.previousElementSibling.classList.add('is-pos')
+      }
+    }
+
     // 设置tooltips
     const tooltips = getTipsInstance()
-    const contentEl = document.createElement('div')
-    const fragment = document.createDocumentFragment()
-    contentEl.classList.add('flex-tag-tips-content')
-    contentEl.style.setProperty('--fontSize', props.fontSize)
-
-    let tipTags = tags.value.slice(0)
+    tooltips.setContent('')
+
+    let offsetIndex = 0
+    let tipTags = tags.value.slice(offsetIndex)
     if (props.isLinkStyle || props.isTextStyle) {
-      tipTags = tags.value.slice(tags.value.length - ellipsisCount.value)
-    }
-    tipTags.forEach((text, index) => {
-      const itemEl = document.createElement('div')
-      itemEl.classList.add('flex-tag-tips-item')
-      if (props.isLinkStyle) {
-        itemEl.classList.add('is-link')
-        itemEl.addEventListener('click', () => handleClick(index), false)
-      }
-      itemEl.textContent = text
-      fragment.appendChild(itemEl)
-    })
-
-    contentEl.appendChild(fragment)
-    tooltips.setContent(contentEl)
+      offsetIndex = tags.value.length - ellipsisCount.value
+      tipTags = tags.value.slice(offsetIndex)
+    }
+
+    tipTagList.value = tipTags
+    tipTagOffsetIndex.value = offsetIndex
+    tagItemList.value = tagWidthList
   } else {
+    execResizeTimes = 0
     // 将plus元素放到最后并且隐藏
     containerEl.value.insertBefore(
       plusEl.value,
@@ -310,32 +203,9 @@
     )
     tagItems.forEach(item => item.classList.remove('is-pos'))
     plusEl.value.classList.remove('show')
-=======
-      // 设置tooltips
-      const tooltips = getTipsInstance()
-      tooltips.setContent('')
-
-      let offsetIndex = 0
-      let tipTags = tags.value.slice(offsetIndex)
-      if (props.isLinkStyle || props.isTextStyle) {
-        offsetIndex = tags.value.length - ellipsisCount.value
-        tipTags = tags.value.slice(offsetIndex)
-      }
-
-      tipTagList.value = tipTags
-      tipTagOffsetIndex.value = offsetIndex
-      tagItemList.value = tagWidthList
-    } else {
-      execResizeTimes = 0
-      // 将plus元素放到最后并且隐藏
-      containerEl.value.insertBefore(plusEl.value, tagItems[tagItems.length - 1].nextSibling)
-      tagItems.forEach(item => item.classList.remove('is-pos'))
-      plusEl.value.classList.remove('show')
-    }
-
-    execResizeTimes += 1
->>>>>>> c8c5a7ef
-  }
+  }
+
+  execResizeTimes += 1
 }
 
 const changing = ref(false)
@@ -355,28 +225,17 @@
   }
 })
 
-<<<<<<< HEAD
 watch(tags, () => {
+  execResizeTimes = 0
   execResizeHander()
 })
 
 onMounted(() => {
   resizeObserver.observe(containerEl.value)
   execResizeHander()
+
+  tips?.destroy?.()
 })
-=======
-  watch(tags, () => {
-    execResizeTimes = 0
-    execResizeHander()
-  })
-
-  onMounted(() => {
-    resizeObserver.observe(containerEl.value)
-    execResizeHander()
-
-    tips?.destroy?.()
-  })
->>>>>>> c8c5a7ef
 
 onBeforeUnmount(() => {
   resizeObserver.unobserve(containerEl.value)
@@ -401,28 +260,20 @@
       '--maxWidth': maxWidth,
       '--height': height,
     }">
-<<<<<<< HEAD
     <li
-      v-for="(text, index) in tags"
-      :key="index"
+      v-for="(tag, index) in tags"
+      :key="tag.id || index"
       v-bk-overflow-tips
       class="tag-item"
       @click="handleClick(index)">
-      {{ text }}
+      <div class="tag-item-text">
+        <span @click="handleClickText(tag)">{{ tag.name || tag }}</span>
+        <slot name="text-append" v-bind="tag"></slot>
+      </div>
+      <slot name="append" v-bind="tag"></slot>
     </li>
     <li v-show="ellipsisCount" ref="plusEl" class="more-plus">
       +{{ ellipsisCount }}
-=======
-    <li class="tag-item" v-bk-overflow-tips
-      v-for="(tag, index) in tags"
-      :key="tag.id || index"
-      @click="handleClick(index)">
-      <div class="tag-item-text">
-        <span @click="handleClickText(tag)">{{tag.name || tag}}</span>
-        <slot name="text-append" v-bind="tag"></slot>
-      </div>
-      <slot name="append" v-bind="tag"></slot>
->>>>>>> c8c5a7ef
     </li>
   </ul>
 </template>
@@ -445,32 +296,17 @@
     height: var(--height);
     line-height: var(--height);
     max-width: var(--maxWidth);
+    display: flex;
+    align-items: center;
   }
 
   &.is-link-style {
     .tag-item {
-<<<<<<< HEAD
       color: #3a84ff;
       background: none;
       border-radius: 0;
       padding: 0;
       cursor: pointer;
-=======
-      color: #63656E;
-      background: #F0F1F5;
-      border-radius: 2px;
-      padding: 0 .6em;
-      white-space: nowrap;
-      flex: none;
-      overflow: hidden;
-      text-overflow: ellipsis;
-      height: var(--height);
-      line-height: var(--height);
-      max-width: var(--maxWidth);
-      display: flex;
-      align-items: center;
-    }
->>>>>>> c8c5a7ef
 
       &::after {
         content: ',';
@@ -564,12 +400,12 @@
         color: #3a84ff;
         cursor: pointer;
       }
-
-      // clone模式改写部分复用的样式
-      .tag-item {
-        &::after {
-          content: none !important;
-        }
+    }
+
+    // clone模式改写部分复用的样式
+    .tag-item {
+      &::after {
+        content: none !important;
       }
     }
   }

--- conflicted
+++ resolved
@@ -21,23 +21,15 @@
       @scroll="handleScroll">
       <template v-for="(tag, index) in matchedData">
         <template v-if="tag.hasOwnProperty('children')">
-<<<<<<< HEAD
-          <li class="alternate-group" :key="index"
-=======
           <li class="alternate-group"
             :key="index"
->>>>>>> fdf7e573
             @click.stop
             @mousedown.left.stop="tagInput.handleGroupMousedown"
             @mouseup.left.stop="tagInput.handleGroupMouseup">
             {{`${tag.value || tag.text}(${tag.children.length})`}}
           </li>
-<<<<<<< HEAD
-          <alternate-item v-for="(child, childIndex) in tag.children" :key="childIndex"
-=======
           <alternate-item v-for="(child, childIndex) in tag.children"
             :key="childIndex"
->>>>>>> fdf7e573
             ref="alternateItem"
             :index="getIndex(index, childIndex)"
             :tag-input="tagInput"
@@ -45,12 +37,8 @@
             :keyword="keyword">
           </alternate-item>
         </template>
-<<<<<<< HEAD
-        <alternate-item v-else :key="index"
-=======
         <alternate-item v-else
           :key="index"
->>>>>>> fdf7e573
           ref="alternateItem"
           :tag-input="tagInput"
           :tag="tag"

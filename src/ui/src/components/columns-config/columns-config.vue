--- conflicted
+++ resolved
@@ -233,16 +233,14 @@
           }
         })
       },
-<<<<<<< HEAD
       leftChangedValues() {
         return isSilderDataChanged(this.localSelected, this.selected)
       },
       rightChangedValues() {
         return isSilderDataChanged(this.selected, this.localSelected)
-=======
+      },
       handleClearFilter() {
         this.filter = ''
->>>>>>> 9731162e
       }
     }
   }

--- conflicted
+++ resolved
@@ -64,17 +64,6 @@
         const [topRoute] = this.$route.matched
         return (topRoute && topRoute.meta.view) || 'default'
       },
-<<<<<<< HEAD
-=======
-      loginUrl() {
-        const siteLoginUrl = this.$Site.login || ''
-        const [loginBaseUrl] = siteLoginUrl.split('?')
-        if (loginBaseUrl) {
-          return `${loginBaseUrl}plain/`
-        }
-        return ''
-      },
->>>>>>> a10edd9f
       enableNotice() {
         if (window.Site.enableNotification === false) {
           return false

--- conflicted
+++ resolved
@@ -1,97 +1,82 @@
-/*
- * Tencent is pleased to support the open source community by making 蓝鲸 available.
- * Copyright (C) 2017-2018 THL A29 Limited, a Tencent company. All rights reserved.
- * Licensed under the MIT License (the "License"); you may not use this file except in compliance with the License.
- * You may obtain a copy of the License at http://opensource.org/licenses/MIT
- * Unless required by applicable law or agreed to in writing, software distributed under the License is distributed on an "AS IS" BASIS,
- * WITHOUT WARRANTIES OR CONDITIONS OF ANY KIND, either express or implied.
- * See the License for the specific language governing permissions and limitations under the License.
- */
-
-<template lang="html">
-    <div id="app" class="clearfix">
-        <div class="error-message-content is-chrome" v-show="isChromeShow">
-            <span>{{$t('Common["您的浏览器非Chrome，建议您使用最新版本的Chrome浏览，以保证最好的体验效果"]')}}</span><i class="bk-icon icon-close-circle-shape" @click="closeInfo"></i>
-        </div>
-        <v-navigation class="fl"></v-navigation>
-        <div class="main-container">
-            <v-header></v-header>
-            <div class="main-wrapper">
-                <div :class="['content-wrapper', {fold: fold}]" v-bkloading="{isLoading: globalLoading}">
-                    <router-view/>
-                </div>
-            </div>
-        </div>
-    </div>
-</template>
-<script>
-    import vHeader from '@/components/header/header'
-    import vNavigation from '@/components/nav/nav'
-    import { mapGetters } from 'vuex'
-    export default {
-        name: 'app',
-        components: {
-            vHeader,
-            vNavigation
-        },
-        data () {
-            return {
-                isChromeShow: true
-            }
-        },
-        computed: {
-            ...mapGetters(['globalLoading']),
-            ...mapGetters('navigation', ['fold'])
-        },
-        methods: {
-            closeInfo () {
-                this.isChromeShow = false
-            }
-        },
-        created () {
-            this.isChromeShow = window.navigator.userAgent.toLowerCase().indexOf('chrome') === -1
-        }
-    }
-</script>
-<style lang="scss" scoped>
-    $primaryColor: #737987;
-<<<<<<< HEAD
-    #iconCloseNav.icon-dedent{
-        position: absolute;
-        left: 240px;
-        top: 18px;
-        font-size: 16px;
-        color:$primaryColor;
-        cursor: pointer;
-        transition: left .5s;
-        z-index: 1201;
-        &.close{
-            left: 80px;
-            transform: rotate(180deg);
-=======
-    .main-container{
-        overflow: hidden;
-        height: 100%;
-        position: relative;
-        .main-wrapper{
-            height: 100%;
-            padding-top: 50px;
-            overflow: auto;
-            position: relative;
-            .content-wrapper{
-                height: 100%;
-                min-width: 1060px;
-                &.fold{
-                    min-width: 1220px;
-                }
-            }
->>>>>>> fbbb0825
-        }
-    }
-</style>
-<style lang="scss">
-    @import './common/scss/common.scss';
-    @import './common/icon/cc-icon/style.css';
-    @import './common/icon/bk-icon-2.0/iconfont.css';
-    @import './magicbox/bk-magicbox-ui/bk.scss';
-</style>
+/*
+ * Tencent is pleased to support the open source community by making 蓝鲸 available.
+ * Copyright (C) 2017-2018 THL A29 Limited, a Tencent company. All rights reserved.
+ * Licensed under the MIT License (the "License"); you may not use this file except in compliance with the License.
+ * You may obtain a copy of the License at http://opensource.org/licenses/MIT
+ * Unless required by applicable law or agreed to in writing, software distributed under the License is distributed on an "AS IS" BASIS,
+ * WITHOUT WARRANTIES OR CONDITIONS OF ANY KIND, either express or implied.
+ * See the License for the specific language governing permissions and limitations under the License.
+ */
+
+<template lang="html">
+    <div id="app" class="clearfix">
+        <div class="error-message-content is-chrome" v-show="isChromeShow">
+            <span>{{$t('Common["您的浏览器非Chrome，建议您使用最新版本的Chrome浏览，以保证最好的体验效果"]')}}</span><i class="bk-icon icon-close-circle-shape" @click="closeInfo"></i>
+        </div>
+        <v-navigation class="fl"></v-navigation>
+        <div class="main-container">
+            <v-header></v-header>
+            <div class="main-wrapper">
+                <div :class="['content-wrapper', {fold: fold}]" v-bkloading="{isLoading: globalLoading}">
+                    <router-view/>
+                </div>
+            </div>
+        </div>
+    </div>
+</template>
+<script>
+    import vHeader from '@/components/header/header'
+    import vNavigation from '@/components/nav/nav'
+    import { mapGetters } from 'vuex'
+    export default {
+        name: 'app',
+        components: {
+            vHeader,
+            vNavigation
+        },
+        data () {
+            return {
+                isChromeShow: true
+            }
+        },
+        computed: {
+            ...mapGetters(['globalLoading']),
+            ...mapGetters('navigation', ['fold'])
+        },
+        methods: {
+            closeInfo () {
+                this.isChromeShow = false
+            }
+        },
+        created () {
+            this.isChromeShow = window.navigator.userAgent.toLowerCase().indexOf('chrome') === -1
+        }
+    }
+</script>
+<style lang="scss" scoped>
+    $primaryColor: #737987;
+    .main-container{
+        overflow: hidden;
+        height: 100%;
+        position: relative;
+        .main-wrapper{
+            height: 100%;
+            padding-top: 50px;
+            overflow: auto;
+            position: relative;
+            .content-wrapper{
+                height: 100%;
+                min-width: 1060px;
+                &.fold{
+                    min-width: 1220px;
+                }
+            }
+        }
+    }
+</style>
+<style lang="scss">
+    @import './common/scss/common.scss';
+    @import './common/icon/cc-icon/style.css';
+    @import './common/icon/bk-icon-2.0/iconfont.css';
+    @import './magicbox/bk-magicbox-ui/bk.scss';
+</style>
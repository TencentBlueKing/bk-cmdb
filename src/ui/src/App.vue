--- conflicted
+++ resolved
@@ -47,10 +47,6 @@
       const showBrowserTips = window.navigator.userAgent.toLowerCase().indexOf('chrome') === -1
       return {
         showBrowserTips,
-<<<<<<< HEAD
-        loginSuccessUrl: `${window.location.origin}${window.location.pathname}static/login_success.html`,
-=======
->>>>>>> 18737167
         showNotice: false,
         noticeHeight: 0
       }

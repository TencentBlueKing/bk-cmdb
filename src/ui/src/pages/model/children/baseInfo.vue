/*
 * Tencent is pleased to support the open source community by making 蓝鲸 available.
 * Copyright (C) 2017-2018 THL A29 Limited, a Tencent company. All rights reserved.
 * Licensed under the MIT License (the "License"); you may not use this file except in compliance with the License.
 * You may obtain a copy of the License at http://opensource.org/licenses/MIT
 * Unless required by applicable law or agreed to in writing, software distributed under the License is distributed on an "AS IS" BASIS,
 * WITHOUT WARRANTIES OR CONDITIONS OF ANY KIND, either express or implied.
 * See the License for the specific language governing permissions and limitations under the License.
 */

<template lang="html">
    <div class="tab-content">
        <form class="bk-form" id="validate_form">
            <div class="bk-form-item">
                <div class="from-common-item">
                    <label class="from-common-label">{{$t('ModelManagement["图标选择"]')}}<span class=""> * </span></label>
                    <div class="form-contain">
                        <div class="select-icon-content">
                            <div class="select-icon-show" @click.stop.prevent="toggleDrop" :class="{'active':isIconDrop}">
                                <div class="icon-content" >
                                    <!-- <i :class="list[nowIndex].value"></i> -->
                                    <i :class="baseInfo['bk_obj_icon']"></i>
                                </div>
                                <span class="arrow"><i class="bk-icon icon-angle-down"></i></span>
                            </div>
                            <div class="select-icon-mask" v-show="isIconDrop" @click="closeDrop"></div>
                            <div class="select-icon-list" v-show="isIconDrop">
                                <ul class="clearfix icon-list">
                                    <li v-for="(item,index) in curIconList" :class="{'active': item.value === baseInfo['bk_obj_icon']}" @click.stop.prevent="chooseIcon(index, item)">
                                        <i :class="item.value"></i>
                                    </li>
                                </ul>
                                <ul class="clearfix pagination bk-page bk-page-compact bk-page-small">
                                    <li v-for="page in icon.totalPage"
                                    class="page-item" :class="{'cur-page': icon.curPage === page}"
                                    @click="icon.curPage = page"
                                    >
                                        <a class="page-button">{{page}}</a>
                                    </li>
                                </ul>
                            </div>
                        </div>
                    </div>
                </div>
                <div class="from-common-item">
                    <label class="from-common-label">{{$t('ModelManagement["中文名称"]')}}<span class=""> * </span></label>
                    <div class="from-common-content interior-width-control">
                        <input type="text" name="" value=""
                            maxlength="20"
                            :disabled="isReadOnly"
                            name="validation_name"
                            :placeholder="$t('ModelManagement[\'请填写模型名\']')"
                            :data-parsley-required="true"
                            :data-parsley-required-message="$t('ModelManagement[\'该字段是必填项\']')"
                            data-parsley-maxlength="20"
                            data-parsley-trigger="input blur"
                            v-model.trim="baseInfo['bk_obj_name']">
                    </div>
                </div>
                <div class="from-common-item" style="padding-right: 0">
                    <label class="from-common-label">{{$t('ModelManagement["英文名称"]')}}<span class=""> * </span></label>
                    <div class="from-common-content interior-width-control">
                        <input type="text" name="" value=""
                            :placeholder="$t('ModelManagement[\'下划线，数字，英文小写的组合\']')"
                            :class="{'is-danger': !baseInfoVerify['bk_obj_id']}" :disabled="type==='change'"
                            :data-parsley-required="true"
                            maxlength="20"
                            :data-parsley-required-message="$t('ModelManagement[\'该字段是必填项\']')"
                            data-parsley-maxlength="20"
                            data-parsley-pattern="[a-z\d_]+"
                            :data-parsley-pattern-message="$t('ModelManagement[\'格式不正确，只能包含下划线，数字，英文小写\']')"
                            data-parsley-trigger="input blur"
                            v-model.trim="baseInfo['bk_obj_id']">
                    </div>
                </div>
            </div>
        </form>
        <div class="base-info" v-if="!isReadOnly">
            <bk-button type="primary" @click="saveBaseInfo">{{$t('Common["确定"]')}}</bk-button>
            <button class="btn vice-btn cancel-btn-sider" type="default" :title="$t('Common[\'取消\']')" @click="cancel">{{$t('Common["取消"]')}}</button>
        </div>
    </div>
</template>

<script type="text/javascript">
    import $ from 'jquery'
    import Parsley from 'parsleyjs'
    import '@/common/js/parsley_locale'
    import {mapGetters} from 'vuex'
    const iconList = require('@/common/json/modelIcon.json')
    export default {
        filters: {
            formatTime (val) {
                if (val) {
                    let res = val.replace('T', ' ')
                    res = res.replace('Z', '')
                    return res
                }
            }
        },
        props: {
            /*
                是否创建主线模型
            */
            isMainLine: {
                default: false
            },
            /*
                创建主线模型时才有值 为父对象模型的ID
            */
            associationId: {
                default: ''
            },
            isReadOnly: {
                default: false,
                type: Boolean
            },
            classificationId: {
                default: 0
            },
            /*
                操作类型 编辑 or 新增
                new 新增 change 编辑
            */
            type: {
                default: 'new'
            },
            isShow: {
                type: Boolean,
                default: false
            },
            objId: {
                default: ''
            }
        },
        data () {
            return {
                baseInfo: {
                    bk_obj_name: '',              // 模型名
                    bk_obj_id: '',                // API标识
                    bk_classification_id: '',
                    bk_supplier_account: 0,
                    bk_obj_icon: 'icon-cc-business'
                },
                baseInfoCopy: {},
                baseInfoVerify: {
                    bk_obj_name: true,             // true: 成功 false 失败
                    bk_obj_id: true
                },
                nowIndex: 0,                   // 选择图标下拉框当前index
                isIconDrop: false,             // 选择图标下拉框
                isChoose: true,                // 判断编辑分类的时候是否选择了icon
                iconValue: 'icon-cc-business', // 选择icon的值
                icon: {
                    list: [],
                    count: 0,
                    curPage: 1,
                    totalPage: 0,
                    size: 24
                }
            }
        },
        computed: {
            ...mapGetters([
                'bkSupplierAccount'
            ]),
            curIconList () {
                return this.icon.list.slice((this.icon.curPage - 1) * this.icon.size, this.icon.curPage * this.icon.size)
            }
        },
        watch: {
            isShow (val) {
                if (val) {
                    $('#validate_form').parsley().reset()
                    this.isIconDrop = false
                    if (this.type === 'new') {
                        this.clearData()
                    } else {
                        this.getBaseInfo(this.objId)
                    }
                }
            }
        },
        methods: {
            isCloseConfirmShow () {
                if (this.type === 'new') {
                    if (this.baseInfo['bk_obj_id'] !== '' || this.baseInfo['bk_obj_name'] !== '' || this.baseInfo['bk_obj_icon'] !== 'icon-cc-business') {
                        return true
                    }
                } else {
                    if (this.baseInfo['bk_obj_name'] !== this.baseInfoCopy['bk_obj_name'] || this.baseInfo['bk_obj_icon'] !== this.baseInfoCopy['bk_obj_icon']) {
                        return true
                    }
                }
                return false
            },
            /*
                点击出现选中icon下拉框
            */
            toggleDrop () {
                this.isIconDrop = !this.isIconDrop
            },
            closeDrop () {
                this.isIconDrop = false
            },
            /*
                选中的icon
            */
            chooseIcon (index, item) {
                this.nowIndex = index
                this.isIconDrop = false
                this.iconValue = item.value
                this.isChoose = false
                this.baseInfo['bk_obj_icon'] = item.value
            },
            /*
                取消按钮
            */
            cancel () {
                this.clearData()
                this.$emit('cancel')
            },
            clearData () {
                this.baseInfo = {
                    bk_obj_name: '',
                    bk_obj_id: '',
                    bk_classification_id: '',
                    bk_supplier_account: this.bkSupplierAccount,
                    bk_obj_icon: 'icon-cc-business'
                }
                this.iconValue = 'icon-cc-business'
                this.baseInfoVerify = {
                    bk_obj_name: true,          // true: 成功 false 失败
                    bk_obj_id: true
                }
            },
            /*
                获取基本信息
            */
            getBaseInfo (ObjId) {
                let params = {
                    bk_obj_id: ObjId
                }
                this.$axios.post('objects', params).then(res => {
                    if (res.result) {
                        this.baseInfo = res.data[0]
                        this.baseInfoCopy = this.$deepClone(res.data[0])
                    } else {
                        this.$alertMsg(res['bk_error_msg'])
                    }
                })
            },
            /*
                保存基本信息
            */
            saveBaseInfo () {
                $('#validate_form').parsley().validate()
                if (!$('#validate_form').parsley().isValid()) return
                let params = {
                    bk_creator: window.userName,
                    bk_modifier: window.userName,
                    bk_classification_id: this.classificationId,
                    bk_obj_name: this.baseInfo['bk_obj_name'],
                    bk_supplier_account: this.bkSupplierAccount,
                    bk_obj_icon: this.iconValue
                }
                if (this.type === 'new') {
                    params['bk_obj_id'] = this.baseInfo['bk_obj_id']
                    if (this.isMainLine) { // 创建主线模型
                        this.$axios.post('topo/model/mainline', {
                            bk_classification_id: this.classificationId,
                            bk_obj_id: this.baseInfo['bk_obj_id'],
                            bk_obj_name: this.baseInfo['bk_obj_name'],
                            bk_supplier_account: this.bkSupplierAccount,
                            bk_asst_obj_id: this.associationId,
                            bk_obj_icon: this.iconValue
                        }).then(res => {
                            if (res.result) {
                                this.$emit('baseInfoSuccess', {
                                    bk_obj_name: this.baseInfo['bk_obj_name'],
                                    bk_obj_id: this.baseInfo['bk_obj_id'],
                                    id: res.data['id']
                                })
                            } else {
                                this.$alertMsg(this.$t('ModelManagement["创建模型失败"]'))
                            }
                        })
                    } else {
                        this.$axios.post('object', params).then(res => {
                            if (res.result) {
                                this.$emit('baseInfoSuccess', {
                                    bk_obj_name: this.baseInfo['bk_obj_name'],
                                    bk_obj_id: this.baseInfo['bk_obj_id'],
                                    id: res.data['id'],
                                    bk_obj_icon: this.iconValue
                                })
                            } else {
                                this.$alertMsg(res['bk_error_msg'])
                            }
                        })
                    }
                } else if (this.type === 'change') {
<<<<<<< HEAD
                    if (this.baseInfo['bk_obj_name'] === this.baseInfoCopy['bk_obj_name'] && this.baseInfo['bk_obj_icon'] === this.baseInfoCopy['bk_obj_icon']) {
                        this.cancel()
                    } else {
                        params['bk_ispre'] = this.baseInfo['bk_ispre']
                        this.$axios.put(`object/${this.baseInfo['id']}`, params).then(res => {
                            if (res.result) {
                                this.$alertMsg(this.$t('ModelManagement["修改成功"]'), 'success')
                                this.$emit('confirm', {
                                    bk_obj_name: this.baseInfo['bk_obj_name'],
                                    bk_obj_id: this.baseInfo['bk_obj_id']
                                })
                                this.$store.commit('updateClassify', {
                                    bk_classification_id: this.classificationId,
                                    bk_obj_id: this.baseInfo['bk_obj_id'],
                                    bk_obj_name: this.baseInfo['bk_obj_name']
                                })
                            } else {
                                this.$alertMsg(res['bk_error_msg'])
                            }
                        })
                    }
=======
                    params['bk_ispre'] = this.baseInfo['bk_ispre']
                    this.$axios.put(`object/${this.baseInfo['id']}`, params).then(res => {
                        if (res.result) {
                            this.$alertMsg(this.$t('ModelManagement["修改成功"]'), 'success')
                            this.$emit('confirm', {
                                bk_obj_name: this.baseInfo['bk_obj_name'],
                                bk_obj_id: this.baseInfo['bk_obj_id']
                            })
                            this.$store.commit('navigation/updateModel', {
                                bk_classification_id: this.classificationId,
                                bk_obj_id: this.baseInfo['bk_obj_id'],
                                bk_obj_name: this.baseInfo['bk_obj_name']
                            })
                        } else {
                            this.$alertMsg(res['bk_error_msg'])
                        }
                    })
>>>>>>> fbbb0825
                }
            }
        },
        mounted () {
            this.list = iconList
            this.icon = {
                list: iconList,
                count: this.list.length,
                curPage: 1,
                totalPage: Math.ceil(this.list.length / 24),
                size: 24
            }
        }
    }
</script>

<style media="screen" lang="scss" scoped>
    $primaryHoverColor: #6b7baa; // 主要颜色
    $borderColor: #e7e9ef; //边框色
    .tab-content{
        .bk-form{
            padding: 20px 0;
            // display: table;
            .input{
                width:425px;
            }
            .bk-form-item{
                display: table;
                width: 100%;
            }
            .from-common-item{
                // width:240px;
                padding-right: 46px;
                margin-right:0;
                float: left;
                font-size: 0;
                .from-common-label{
                    display: inline-block;
                    width: 70px;
                    vertical-align: top;
                    text-align:right;
                    font-size: 14px;
                    line-height: 36px;
                    span{
                        display: inline-block;
                        color: #f05d5d;
                        padding-left: 3px;
                    }
                }
                .from-common-content{
                    width:158px;
                    height: 36px;
                    display: inline-block;
                    padding-left: 8px;
                    input{
                        width:100%;
                        height: 100%;
                        padding: 0 13px;
                        color: #6b7baa;
                        font-size: 12px;
                    }
                }
                .selcet-width-control{
                    text-align:left;
                }
            }
            .bk-label{
                width:95px;
                color:$primaryHoverColor;
                padding: 10px 12px 10px 0;
            }
            .bk-form-content{
                margin-left:95px;
                .text{
                    display:inline-block;
                    height: 36px;
                    line-height: 1;
                    color: #666;
                    background-color: #fff;
                    border-radius: 2px;
                    width: 100%;
                    box-sizing: border-box;
                    padding: 0 10px;
                    font-size: 14px;
                    vertical-align: middle;
                }
            }
        }
        .bk-form-input, .bk-form-password, .bk-form-select, .bk-form-textarea{
            border:1px solid $borderColor;
            border-radius:2px;
        }
        .base-info{
            width: 100%;
            // margin-left: 97px;
            position: absolute;
            left: 0;
            bottom: 0;
            padding: 14px 10px;
            background: #f9f9f9;
            button{
                height: 36px;
                line-height: 34px;
                border-radius: 2px;
                display: inline-block;
                min-width: 110px;
                margin-left: 10px;
                vertical-align: bottom;
            }
        }
        .parsley-errors-list,.parsley-errors-list{
            margin-top: 8px;
            padding-left: 10px;
        }
    }
    .form-contain{
        display: inline-block;
        margin-left: 8px;
        .bk-select{
            width: 100px !important;
        }
        .from-input{
            width:270px;
            height: 40px;
            line-height: 38px;
            border: 1px solid $borderColor;
            outline: none;
            padding: 0 15px;
        }
        .select-icon-content{ /* 图标选择下拉 */
            display: inline-block;
            position: relative;
            border: 1px solid #c3cdd7;
            .select-icon-mask{
                position: fixed;
                top: 0;
                bottom: 0;
                left: 0;
                right: 0;
            }
            .select-icon-show{
                height: 34px;
                line-height: 34px;
                /*width: 70px;*/
                cursor: pointer;
                &.active{
                    border-bottom: 0;
                }
                .icon-content{
                    // width: 37px;
                    padding-left: 15px;
                    padding-right: 6px;
                    line-height: 36px;
                    height: 100%;
                    // border-right: 1px solid $borderColor;
                    text-align: center;
                    >i{
                        color: #498fe0;
                        vertical-align: middle;
                        font-size: 24px;
                    }
                    float: left;
                }
                .arrow{
                    float: left;
                    width: 26px;
                    vertical-align: bottom;
                    i{
                        color: #6b7baa;
                        font-size: 12px;
                        padding-left: 2px;
                    }
                }
            }
            .select-icon-list{
                padding: 10px;
                position: absolute;
                top: 44px;
                left: 0;
                width: 390px;
                height: 248px;
                border: 1px solid #bec6de;
                z-index: 500;
                background: #fff;
                box-shadow: 0 2px 2px rgba(0,0,0,.1);
                overflow: auto;
                @include scrollbar;
                .icon-list{
                    padding: 0;
                    margin: 0;
                    height: 184px;
                    li{
                        width: 60px;
                        height: 46px;
                        text-align: center;
                        line-height: 46px;
                        float: left;
                        cursor: pointer;
                        &.active{
                            color: #498fe0;
                        }
                        i{
                            font-size: 24px;
                        }
                        &:hover{
                            background: #e2efff;
                        }
                        &:nth-child(6n){
                            margin-right: 0;
                        }
                    }
                }
                .pagination{
                    margin-top: 10px;
                    li{
                        text-align: center;
                        float: left;
                        cursor: pointer;
                    }
                }
            }
        }
    }
</style>
<|MERGE_RESOLUTION|>--- conflicted
+++ resolved
@@ -1,567 +1,547 @@
-/*
- * Tencent is pleased to support the open source community by making 蓝鲸 available.
- * Copyright (C) 2017-2018 THL A29 Limited, a Tencent company. All rights reserved.
- * Licensed under the MIT License (the "License"); you may not use this file except in compliance with the License.
- * You may obtain a copy of the License at http://opensource.org/licenses/MIT
- * Unless required by applicable law or agreed to in writing, software distributed under the License is distributed on an "AS IS" BASIS,
- * WITHOUT WARRANTIES OR CONDITIONS OF ANY KIND, either express or implied.
- * See the License for the specific language governing permissions and limitations under the License.
- */
-
-<template lang="html">
-    <div class="tab-content">
-        <form class="bk-form" id="validate_form">
-            <div class="bk-form-item">
-                <div class="from-common-item">
-                    <label class="from-common-label">{{$t('ModelManagement["图标选择"]')}}<span class=""> * </span></label>
-                    <div class="form-contain">
-                        <div class="select-icon-content">
-                            <div class="select-icon-show" @click.stop.prevent="toggleDrop" :class="{'active':isIconDrop}">
-                                <div class="icon-content" >
-                                    <!-- <i :class="list[nowIndex].value"></i> -->
-                                    <i :class="baseInfo['bk_obj_icon']"></i>
-                                </div>
-                                <span class="arrow"><i class="bk-icon icon-angle-down"></i></span>
-                            </div>
-                            <div class="select-icon-mask" v-show="isIconDrop" @click="closeDrop"></div>
-                            <div class="select-icon-list" v-show="isIconDrop">
-                                <ul class="clearfix icon-list">
-                                    <li v-for="(item,index) in curIconList" :class="{'active': item.value === baseInfo['bk_obj_icon']}" @click.stop.prevent="chooseIcon(index, item)">
-                                        <i :class="item.value"></i>
-                                    </li>
-                                </ul>
-                                <ul class="clearfix pagination bk-page bk-page-compact bk-page-small">
-                                    <li v-for="page in icon.totalPage"
-                                    class="page-item" :class="{'cur-page': icon.curPage === page}"
-                                    @click="icon.curPage = page"
-                                    >
-                                        <a class="page-button">{{page}}</a>
-                                    </li>
-                                </ul>
-                            </div>
-                        </div>
-                    </div>
-                </div>
-                <div class="from-common-item">
-                    <label class="from-common-label">{{$t('ModelManagement["中文名称"]')}}<span class=""> * </span></label>
-                    <div class="from-common-content interior-width-control">
-                        <input type="text" name="" value=""
-                            maxlength="20"
-                            :disabled="isReadOnly"
-                            name="validation_name"
-                            :placeholder="$t('ModelManagement[\'请填写模型名\']')"
-                            :data-parsley-required="true"
-                            :data-parsley-required-message="$t('ModelManagement[\'该字段是必填项\']')"
-                            data-parsley-maxlength="20"
-                            data-parsley-trigger="input blur"
-                            v-model.trim="baseInfo['bk_obj_name']">
-                    </div>
-                </div>
-                <div class="from-common-item" style="padding-right: 0">
-                    <label class="from-common-label">{{$t('ModelManagement["英文名称"]')}}<span class=""> * </span></label>
-                    <div class="from-common-content interior-width-control">
-                        <input type="text" name="" value=""
-                            :placeholder="$t('ModelManagement[\'下划线，数字，英文小写的组合\']')"
-                            :class="{'is-danger': !baseInfoVerify['bk_obj_id']}" :disabled="type==='change'"
-                            :data-parsley-required="true"
-                            maxlength="20"
-                            :data-parsley-required-message="$t('ModelManagement[\'该字段是必填项\']')"
-                            data-parsley-maxlength="20"
-                            data-parsley-pattern="[a-z\d_]+"
-                            :data-parsley-pattern-message="$t('ModelManagement[\'格式不正确，只能包含下划线，数字，英文小写\']')"
-                            data-parsley-trigger="input blur"
-                            v-model.trim="baseInfo['bk_obj_id']">
-                    </div>
-                </div>
-            </div>
-        </form>
-        <div class="base-info" v-if="!isReadOnly">
-            <bk-button type="primary" @click="saveBaseInfo">{{$t('Common["确定"]')}}</bk-button>
-            <button class="btn vice-btn cancel-btn-sider" type="default" :title="$t('Common[\'取消\']')" @click="cancel">{{$t('Common["取消"]')}}</button>
-        </div>
-    </div>
-</template>
-
-<script type="text/javascript">
-    import $ from 'jquery'
-    import Parsley from 'parsleyjs'
-    import '@/common/js/parsley_locale'
-    import {mapGetters} from 'vuex'
-    const iconList = require('@/common/json/modelIcon.json')
-    export default {
-        filters: {
-            formatTime (val) {
-                if (val) {
-                    let res = val.replace('T', ' ')
-                    res = res.replace('Z', '')
-                    return res
-                }
-            }
-        },
-        props: {
-            /*
-                是否创建主线模型
-            */
-            isMainLine: {
-                default: false
-            },
-            /*
-                创建主线模型时才有值 为父对象模型的ID
-            */
-            associationId: {
-                default: ''
-            },
-            isReadOnly: {
-                default: false,
-                type: Boolean
-            },
-            classificationId: {
-                default: 0
-            },
-            /*
-                操作类型 编辑 or 新增
-                new 新增 change 编辑
-            */
-            type: {
-                default: 'new'
-            },
-            isShow: {
-                type: Boolean,
-                default: false
-            },
-            objId: {
-                default: ''
-            }
-        },
-        data () {
-            return {
-                baseInfo: {
-                    bk_obj_name: '',              // 模型名
-                    bk_obj_id: '',                // API标识
-                    bk_classification_id: '',
-                    bk_supplier_account: 0,
-                    bk_obj_icon: 'icon-cc-business'
-                },
-                baseInfoCopy: {},
-                baseInfoVerify: {
-                    bk_obj_name: true,             // true: 成功 false 失败
-                    bk_obj_id: true
-                },
-                nowIndex: 0,                   // 选择图标下拉框当前index
-                isIconDrop: false,             // 选择图标下拉框
-                isChoose: true,                // 判断编辑分类的时候是否选择了icon
-                iconValue: 'icon-cc-business', // 选择icon的值
-                icon: {
-                    list: [],
-                    count: 0,
-                    curPage: 1,
-                    totalPage: 0,
-                    size: 24
-                }
-            }
-        },
-        computed: {
-            ...mapGetters([
-                'bkSupplierAccount'
-            ]),
-            curIconList () {
-                return this.icon.list.slice((this.icon.curPage - 1) * this.icon.size, this.icon.curPage * this.icon.size)
-            }
-        },
-        watch: {
-            isShow (val) {
-                if (val) {
-                    $('#validate_form').parsley().reset()
-                    this.isIconDrop = false
-                    if (this.type === 'new') {
-                        this.clearData()
-                    } else {
-                        this.getBaseInfo(this.objId)
-                    }
-                }
-            }
-        },
-        methods: {
-            isCloseConfirmShow () {
-                if (this.type === 'new') {
-                    if (this.baseInfo['bk_obj_id'] !== '' || this.baseInfo['bk_obj_name'] !== '' || this.baseInfo['bk_obj_icon'] !== 'icon-cc-business') {
-                        return true
-                    }
-                } else {
-                    if (this.baseInfo['bk_obj_name'] !== this.baseInfoCopy['bk_obj_name'] || this.baseInfo['bk_obj_icon'] !== this.baseInfoCopy['bk_obj_icon']) {
-                        return true
-                    }
-                }
-                return false
-            },
-            /*
-                点击出现选中icon下拉框
-            */
-            toggleDrop () {
-                this.isIconDrop = !this.isIconDrop
-            },
-            closeDrop () {
-                this.isIconDrop = false
-            },
-            /*
-                选中的icon
-            */
-            chooseIcon (index, item) {
-                this.nowIndex = index
-                this.isIconDrop = false
-                this.iconValue = item.value
-                this.isChoose = false
-                this.baseInfo['bk_obj_icon'] = item.value
-            },
-            /*
-                取消按钮
-            */
-            cancel () {
-                this.clearData()
-                this.$emit('cancel')
-            },
-            clearData () {
-                this.baseInfo = {
-                    bk_obj_name: '',
-                    bk_obj_id: '',
-                    bk_classification_id: '',
-                    bk_supplier_account: this.bkSupplierAccount,
-                    bk_obj_icon: 'icon-cc-business'
-                }
-                this.iconValue = 'icon-cc-business'
-                this.baseInfoVerify = {
-                    bk_obj_name: true,          // true: 成功 false 失败
-                    bk_obj_id: true
-                }
-            },
-            /*
-                获取基本信息
-            */
-            getBaseInfo (ObjId) {
-                let params = {
-                    bk_obj_id: ObjId
-                }
-                this.$axios.post('objects', params).then(res => {
-                    if (res.result) {
-                        this.baseInfo = res.data[0]
-                        this.baseInfoCopy = this.$deepClone(res.data[0])
-                    } else {
-                        this.$alertMsg(res['bk_error_msg'])
-                    }
-                })
-            },
-            /*
-                保存基本信息
-            */
-            saveBaseInfo () {
-                $('#validate_form').parsley().validate()
-                if (!$('#validate_form').parsley().isValid()) return
-                let params = {
-                    bk_creator: window.userName,
-                    bk_modifier: window.userName,
-                    bk_classification_id: this.classificationId,
-                    bk_obj_name: this.baseInfo['bk_obj_name'],
-                    bk_supplier_account: this.bkSupplierAccount,
-                    bk_obj_icon: this.iconValue
-                }
-                if (this.type === 'new') {
-                    params['bk_obj_id'] = this.baseInfo['bk_obj_id']
-                    if (this.isMainLine) { // 创建主线模型
-                        this.$axios.post('topo/model/mainline', {
-                            bk_classification_id: this.classificationId,
-                            bk_obj_id: this.baseInfo['bk_obj_id'],
-                            bk_obj_name: this.baseInfo['bk_obj_name'],
-                            bk_supplier_account: this.bkSupplierAccount,
-                            bk_asst_obj_id: this.associationId,
-                            bk_obj_icon: this.iconValue
-                        }).then(res => {
-                            if (res.result) {
-                                this.$emit('baseInfoSuccess', {
-                                    bk_obj_name: this.baseInfo['bk_obj_name'],
-                                    bk_obj_id: this.baseInfo['bk_obj_id'],
-                                    id: res.data['id']
-                                })
-                            } else {
-                                this.$alertMsg(this.$t('ModelManagement["创建模型失败"]'))
-                            }
-                        })
-                    } else {
-                        this.$axios.post('object', params).then(res => {
-                            if (res.result) {
-                                this.$emit('baseInfoSuccess', {
-                                    bk_obj_name: this.baseInfo['bk_obj_name'],
-                                    bk_obj_id: this.baseInfo['bk_obj_id'],
-                                    id: res.data['id'],
-                                    bk_obj_icon: this.iconValue
-                                })
-                            } else {
-                                this.$alertMsg(res['bk_error_msg'])
-                            }
-                        })
-                    }
-                } else if (this.type === 'change') {
-<<<<<<< HEAD
-                    if (this.baseInfo['bk_obj_name'] === this.baseInfoCopy['bk_obj_name'] && this.baseInfo['bk_obj_icon'] === this.baseInfoCopy['bk_obj_icon']) {
-                        this.cancel()
-                    } else {
-                        params['bk_ispre'] = this.baseInfo['bk_ispre']
-                        this.$axios.put(`object/${this.baseInfo['id']}`, params).then(res => {
-                            if (res.result) {
-                                this.$alertMsg(this.$t('ModelManagement["修改成功"]'), 'success')
-                                this.$emit('confirm', {
-                                    bk_obj_name: this.baseInfo['bk_obj_name'],
-                                    bk_obj_id: this.baseInfo['bk_obj_id']
-                                })
-                                this.$store.commit('updateClassify', {
-                                    bk_classification_id: this.classificationId,
-                                    bk_obj_id: this.baseInfo['bk_obj_id'],
-                                    bk_obj_name: this.baseInfo['bk_obj_name']
-                                })
-                            } else {
-                                this.$alertMsg(res['bk_error_msg'])
-                            }
-                        })
-                    }
-=======
-                    params['bk_ispre'] = this.baseInfo['bk_ispre']
-                    this.$axios.put(`object/${this.baseInfo['id']}`, params).then(res => {
-                        if (res.result) {
-                            this.$alertMsg(this.$t('ModelManagement["修改成功"]'), 'success')
-                            this.$emit('confirm', {
-                                bk_obj_name: this.baseInfo['bk_obj_name'],
-                                bk_obj_id: this.baseInfo['bk_obj_id']
-                            })
-                            this.$store.commit('navigation/updateModel', {
-                                bk_classification_id: this.classificationId,
-                                bk_obj_id: this.baseInfo['bk_obj_id'],
-                                bk_obj_name: this.baseInfo['bk_obj_name']
-                            })
-                        } else {
-                            this.$alertMsg(res['bk_error_msg'])
-                        }
-                    })
->>>>>>> fbbb0825
-                }
-            }
-        },
-        mounted () {
-            this.list = iconList
-            this.icon = {
-                list: iconList,
-                count: this.list.length,
-                curPage: 1,
-                totalPage: Math.ceil(this.list.length / 24),
-                size: 24
-            }
-        }
-    }
-</script>
-
-<style media="screen" lang="scss" scoped>
-    $primaryHoverColor: #6b7baa; // 主要颜色
-    $borderColor: #e7e9ef; //边框色
-    .tab-content{
-        .bk-form{
-            padding: 20px 0;
-            // display: table;
-            .input{
-                width:425px;
-            }
-            .bk-form-item{
-                display: table;
-                width: 100%;
-            }
-            .from-common-item{
-                // width:240px;
-                padding-right: 46px;
-                margin-right:0;
-                float: left;
-                font-size: 0;
-                .from-common-label{
-                    display: inline-block;
-                    width: 70px;
-                    vertical-align: top;
-                    text-align:right;
-                    font-size: 14px;
-                    line-height: 36px;
-                    span{
-                        display: inline-block;
-                        color: #f05d5d;
-                        padding-left: 3px;
-                    }
-                }
-                .from-common-content{
-                    width:158px;
-                    height: 36px;
-                    display: inline-block;
-                    padding-left: 8px;
-                    input{
-                        width:100%;
-                        height: 100%;
-                        padding: 0 13px;
-                        color: #6b7baa;
-                        font-size: 12px;
-                    }
-                }
-                .selcet-width-control{
-                    text-align:left;
-                }
-            }
-            .bk-label{
-                width:95px;
-                color:$primaryHoverColor;
-                padding: 10px 12px 10px 0;
-            }
-            .bk-form-content{
-                margin-left:95px;
-                .text{
-                    display:inline-block;
-                    height: 36px;
-                    line-height: 1;
-                    color: #666;
-                    background-color: #fff;
-                    border-radius: 2px;
-                    width: 100%;
-                    box-sizing: border-box;
-                    padding: 0 10px;
-                    font-size: 14px;
-                    vertical-align: middle;
-                }
-            }
-        }
-        .bk-form-input, .bk-form-password, .bk-form-select, .bk-form-textarea{
-            border:1px solid $borderColor;
-            border-radius:2px;
-        }
-        .base-info{
-            width: 100%;
-            // margin-left: 97px;
-            position: absolute;
-            left: 0;
-            bottom: 0;
-            padding: 14px 10px;
-            background: #f9f9f9;
-            button{
-                height: 36px;
-                line-height: 34px;
-                border-radius: 2px;
-                display: inline-block;
-                min-width: 110px;
-                margin-left: 10px;
-                vertical-align: bottom;
-            }
-        }
-        .parsley-errors-list,.parsley-errors-list{
-            margin-top: 8px;
-            padding-left: 10px;
-        }
-    }
-    .form-contain{
-        display: inline-block;
-        margin-left: 8px;
-        .bk-select{
-            width: 100px !important;
-        }
-        .from-input{
-            width:270px;
-            height: 40px;
-            line-height: 38px;
-            border: 1px solid $borderColor;
-            outline: none;
-            padding: 0 15px;
-        }
-        .select-icon-content{ /* 图标选择下拉 */
-            display: inline-block;
-            position: relative;
-            border: 1px solid #c3cdd7;
-            .select-icon-mask{
-                position: fixed;
-                top: 0;
-                bottom: 0;
-                left: 0;
-                right: 0;
-            }
-            .select-icon-show{
-                height: 34px;
-                line-height: 34px;
-                /*width: 70px;*/
-                cursor: pointer;
-                &.active{
-                    border-bottom: 0;
-                }
-                .icon-content{
-                    // width: 37px;
-                    padding-left: 15px;
-                    padding-right: 6px;
-                    line-height: 36px;
-                    height: 100%;
-                    // border-right: 1px solid $borderColor;
-                    text-align: center;
-                    >i{
-                        color: #498fe0;
-                        vertical-align: middle;
-                        font-size: 24px;
-                    }
-                    float: left;
-                }
-                .arrow{
-                    float: left;
-                    width: 26px;
-                    vertical-align: bottom;
-                    i{
-                        color: #6b7baa;
-                        font-size: 12px;
-                        padding-left: 2px;
-                    }
-                }
-            }
-            .select-icon-list{
-                padding: 10px;
-                position: absolute;
-                top: 44px;
-                left: 0;
-                width: 390px;
-                height: 248px;
-                border: 1px solid #bec6de;
-                z-index: 500;
-                background: #fff;
-                box-shadow: 0 2px 2px rgba(0,0,0,.1);
-                overflow: auto;
-                @include scrollbar;
-                .icon-list{
-                    padding: 0;
-                    margin: 0;
-                    height: 184px;
-                    li{
-                        width: 60px;
-                        height: 46px;
-                        text-align: center;
-                        line-height: 46px;
-                        float: left;
-                        cursor: pointer;
-                        &.active{
-                            color: #498fe0;
-                        }
-                        i{
-                            font-size: 24px;
-                        }
-                        &:hover{
-                            background: #e2efff;
-                        }
-                        &:nth-child(6n){
-                            margin-right: 0;
-                        }
-                    }
-                }
-                .pagination{
-                    margin-top: 10px;
-                    li{
-                        text-align: center;
-                        float: left;
-                        cursor: pointer;
-                    }
-                }
-            }
-        }
-    }
-</style>
+/*
+ * Tencent is pleased to support the open source community by making 蓝鲸 available.
+ * Copyright (C) 2017-2018 THL A29 Limited, a Tencent company. All rights reserved.
+ * Licensed under the MIT License (the "License"); you may not use this file except in compliance with the License.
+ * You may obtain a copy of the License at http://opensource.org/licenses/MIT
+ * Unless required by applicable law or agreed to in writing, software distributed under the License is distributed on an "AS IS" BASIS,
+ * WITHOUT WARRANTIES OR CONDITIONS OF ANY KIND, either express or implied.
+ * See the License for the specific language governing permissions and limitations under the License.
+ */
+
+<template lang="html">
+    <div class="tab-content">
+        <form class="bk-form" id="validate_form">
+            <div class="bk-form-item">
+                <div class="from-common-item">
+                    <label class="from-common-label">{{$t('ModelManagement["图标选择"]')}}<span class=""> * </span></label>
+                    <div class="form-contain">
+                        <div class="select-icon-content">
+                            <div class="select-icon-show" @click.stop.prevent="toggleDrop" :class="{'active':isIconDrop}">
+                                <div class="icon-content" >
+                                    <!-- <i :class="list[nowIndex].value"></i> -->
+                                    <i :class="baseInfo['bk_obj_icon']"></i>
+                                </div>
+                                <span class="arrow"><i class="bk-icon icon-angle-down"></i></span>
+                            </div>
+                            <div class="select-icon-mask" v-show="isIconDrop" @click="closeDrop"></div>
+                            <div class="select-icon-list" v-show="isIconDrop">
+                                <ul class="clearfix icon-list">
+                                    <li v-for="(item,index) in curIconList" :class="{'active': item.value === baseInfo['bk_obj_icon']}" @click.stop.prevent="chooseIcon(index, item)">
+                                        <i :class="item.value"></i>
+                                    </li>
+                                </ul>
+                                <ul class="clearfix pagination bk-page bk-page-compact bk-page-small">
+                                    <li v-for="page in icon.totalPage"
+                                    class="page-item" :class="{'cur-page': icon.curPage === page}"
+                                    @click="icon.curPage = page"
+                                    >
+                                        <a class="page-button">{{page}}</a>
+                                    </li>
+                                </ul>
+                            </div>
+                        </div>
+                    </div>
+                </div>
+                <div class="from-common-item">
+                    <label class="from-common-label">{{$t('ModelManagement["中文名称"]')}}<span class=""> * </span></label>
+                    <div class="from-common-content interior-width-control">
+                        <input type="text" name="" value=""
+                            maxlength="20"
+                            :disabled="isReadOnly"
+                            name="validation_name"
+                            :placeholder="$t('ModelManagement[\'请填写模型名\']')"
+                            :data-parsley-required="true"
+                            :data-parsley-required-message="$t('ModelManagement[\'该字段是必填项\']')"
+                            data-parsley-maxlength="20"
+                            data-parsley-trigger="input blur"
+                            v-model.trim="baseInfo['bk_obj_name']">
+                    </div>
+                </div>
+                <div class="from-common-item" style="padding-right: 0">
+                    <label class="from-common-label">{{$t('ModelManagement["英文名称"]')}}<span class=""> * </span></label>
+                    <div class="from-common-content interior-width-control">
+                        <input type="text" name="" value=""
+                            :placeholder="$t('ModelManagement[\'下划线，数字，英文小写的组合\']')"
+                            :class="{'is-danger': !baseInfoVerify['bk_obj_id']}" :disabled="type==='change'"
+                            :data-parsley-required="true"
+                            maxlength="20"
+                            :data-parsley-required-message="$t('ModelManagement[\'该字段是必填项\']')"
+                            data-parsley-maxlength="20"
+                            data-parsley-pattern="[a-z\d_]+"
+                            :data-parsley-pattern-message="$t('ModelManagement[\'格式不正确，只能包含下划线，数字，英文小写\']')"
+                            data-parsley-trigger="input blur"
+                            v-model.trim="baseInfo['bk_obj_id']">
+                    </div>
+                </div>
+            </div>
+        </form>
+        <div class="base-info" v-if="!isReadOnly">
+            <bk-button type="primary" @click="saveBaseInfo">{{$t('Common["确定"]')}}</bk-button>
+            <button class="btn vice-btn cancel-btn-sider" type="default" :title="$t('Common[\'取消\']')" @click="cancel">{{$t('Common["取消"]')}}</button>
+        </div>
+    </div>
+</template>
+
+<script type="text/javascript">
+    import $ from 'jquery'
+    import Parsley from 'parsleyjs'
+    import '@/common/js/parsley_locale'
+    import {mapGetters} from 'vuex'
+    const iconList = require('@/common/json/modelIcon.json')
+    export default {
+        filters: {
+            formatTime (val) {
+                if (val) {
+                    let res = val.replace('T', ' ')
+                    res = res.replace('Z', '')
+                    return res
+                }
+            }
+        },
+        props: {
+            /*
+                是否创建主线模型
+            */
+            isMainLine: {
+                default: false
+            },
+            /*
+                创建主线模型时才有值 为父对象模型的ID
+            */
+            associationId: {
+                default: ''
+            },
+            isReadOnly: {
+                default: false,
+                type: Boolean
+            },
+            classificationId: {
+                default: 0
+            },
+            /*
+                操作类型 编辑 or 新增
+                new 新增 change 编辑
+            */
+            type: {
+                default: 'new'
+            },
+            isShow: {
+                type: Boolean,
+                default: false
+            },
+            objId: {
+                default: ''
+            }
+        },
+        data () {
+            return {
+                baseInfo: {
+                    bk_obj_name: '',              // 模型名
+                    bk_obj_id: '',                // API标识
+                    bk_classification_id: '',
+                    bk_supplier_account: 0,
+                    bk_obj_icon: 'icon-cc-business'
+                },
+                baseInfoCopy: {},
+                baseInfoVerify: {
+                    bk_obj_name: true,             // true: 成功 false 失败
+                    bk_obj_id: true
+                },
+                nowIndex: 0,                   // 选择图标下拉框当前index
+                isIconDrop: false,             // 选择图标下拉框
+                isChoose: true,                // 判断编辑分类的时候是否选择了icon
+                iconValue: 'icon-cc-business', // 选择icon的值
+                icon: {
+                    list: [],
+                    count: 0,
+                    curPage: 1,
+                    totalPage: 0,
+                    size: 24
+                }
+            }
+        },
+        computed: {
+            ...mapGetters([
+                'bkSupplierAccount'
+            ]),
+            curIconList () {
+                return this.icon.list.slice((this.icon.curPage - 1) * this.icon.size, this.icon.curPage * this.icon.size)
+            }
+        },
+        watch: {
+            isShow (val) {
+                if (val) {
+                    $('#validate_form').parsley().reset()
+                    this.isIconDrop = false
+                    if (this.type === 'new') {
+                        this.clearData()
+                    } else {
+                        this.getBaseInfo(this.objId)
+                    }
+                }
+            }
+        },
+        methods: {
+            isCloseConfirmShow () {
+                if (this.type === 'new') {
+                    if (this.baseInfo['bk_obj_id'] !== '' || this.baseInfo['bk_obj_name'] !== '' || this.baseInfo['bk_obj_icon'] !== 'icon-cc-business') {
+                        return true
+                    }
+                } else {
+                    if (this.baseInfo['bk_obj_name'] !== this.baseInfoCopy['bk_obj_name'] || this.baseInfo['bk_obj_icon'] !== this.baseInfoCopy['bk_obj_icon']) {
+                        return true
+                    }
+                }
+                return false
+            },
+            /*
+                点击出现选中icon下拉框
+            */
+            toggleDrop () {
+                this.isIconDrop = !this.isIconDrop
+            },
+            closeDrop () {
+                this.isIconDrop = false
+            },
+            /*
+                选中的icon
+            */
+            chooseIcon (index, item) {
+                this.nowIndex = index
+                this.isIconDrop = false
+                this.iconValue = item.value
+                this.isChoose = false
+                this.baseInfo['bk_obj_icon'] = item.value
+            },
+            /*
+                取消按钮
+            */
+            cancel () {
+                this.clearData()
+                this.$emit('cancel')
+            },
+            clearData () {
+                this.baseInfo = {
+                    bk_obj_name: '',
+                    bk_obj_id: '',
+                    bk_classification_id: '',
+                    bk_supplier_account: this.bkSupplierAccount,
+                    bk_obj_icon: 'icon-cc-business'
+                }
+                this.iconValue = 'icon-cc-business'
+                this.baseInfoVerify = {
+                    bk_obj_name: true,          // true: 成功 false 失败
+                    bk_obj_id: true
+                }
+            },
+            /*
+                获取基本信息
+            */
+            getBaseInfo (ObjId) {
+                let params = {
+                    bk_obj_id: ObjId
+                }
+                this.$axios.post('objects', params).then(res => {
+                    if (res.result) {
+                        this.baseInfo = res.data[0]
+                        this.baseInfoCopy = this.$deepClone(res.data[0])
+                    } else {
+                        this.$alertMsg(res['bk_error_msg'])
+                    }
+                })
+            },
+            /*
+                保存基本信息
+            */
+            saveBaseInfo () {
+                $('#validate_form').parsley().validate()
+                if (!$('#validate_form').parsley().isValid()) return
+                let params = {
+                    bk_creator: window.userName,
+                    bk_modifier: window.userName,
+                    bk_classification_id: this.classificationId,
+                    bk_obj_name: this.baseInfo['bk_obj_name'],
+                    bk_supplier_account: this.bkSupplierAccount,
+                    bk_obj_icon: this.iconValue
+                }
+                if (this.type === 'new') {
+                    params['bk_obj_id'] = this.baseInfo['bk_obj_id']
+                    if (this.isMainLine) { // 创建主线模型
+                        this.$axios.post('topo/model/mainline', {
+                            bk_classification_id: this.classificationId,
+                            bk_obj_id: this.baseInfo['bk_obj_id'],
+                            bk_obj_name: this.baseInfo['bk_obj_name'],
+                            bk_supplier_account: this.bkSupplierAccount,
+                            bk_asst_obj_id: this.associationId,
+                            bk_obj_icon: this.iconValue
+                        }).then(res => {
+                            if (res.result) {
+                                this.$emit('baseInfoSuccess', {
+                                    bk_obj_name: this.baseInfo['bk_obj_name'],
+                                    bk_obj_id: this.baseInfo['bk_obj_id'],
+                                    id: res.data['id']
+                                })
+                            } else {
+                                this.$alertMsg(this.$t('ModelManagement["创建模型失败"]'))
+                            }
+                        })
+                    } else {
+                        this.$axios.post('object', params).then(res => {
+                            if (res.result) {
+                                this.$emit('baseInfoSuccess', {
+                                    bk_obj_name: this.baseInfo['bk_obj_name'],
+                                    bk_obj_id: this.baseInfo['bk_obj_id'],
+                                    id: res.data['id'],
+                                    bk_obj_icon: this.iconValue
+                                })
+                            } else {
+                                this.$alertMsg(res['bk_error_msg'])
+                            }
+                        })
+                    }
+                } else if (this.type === 'change') {
+                    if (this.baseInfo['bk_obj_name'] === this.baseInfoCopy['bk_obj_name'] && this.baseInfo['bk_obj_icon'] === this.baseInfoCopy['bk_obj_icon']) {
+                        this.cancel()
+                    } else {
+                        params['bk_ispre'] = this.baseInfo['bk_ispre']
+                        this.$axios.put(`object/${this.baseInfo['id']}`, params).then(res => {
+                            if (res.result) {
+                                this.$alertMsg(this.$t('ModelManagement["修改成功"]'), 'success')
+                                this.$emit('confirm', {
+                                    bk_obj_name: this.baseInfo['bk_obj_name'],
+                                    bk_obj_id: this.baseInfo['bk_obj_id']
+                                })
+                                this.$store.commit('navigation/updateModel', {
+                                    bk_classification_id: this.classificationId,
+                                    bk_obj_id: this.baseInfo['bk_obj_id'],
+                                    bk_obj_name: this.baseInfo['bk_obj_name']
+                                })
+                            } else {
+                                this.$alertMsg(res['bk_error_msg'])
+                            }
+                        })
+                    }
+                }
+            }
+        },
+        mounted () {
+            this.list = iconList
+            this.icon = {
+                list: iconList,
+                count: this.list.length,
+                curPage: 1,
+                totalPage: Math.ceil(this.list.length / 24),
+                size: 24
+            }
+        }
+    }
+</script>
+
+<style media="screen" lang="scss" scoped>
+    $primaryHoverColor: #6b7baa; // 主要颜色
+    $borderColor: #e7e9ef; //边框色
+    .tab-content{
+        .bk-form{
+            padding: 20px 0;
+            // display: table;
+            .input{
+                width:425px;
+            }
+            .bk-form-item{
+                display: table;
+                width: 100%;
+            }
+            .from-common-item{
+                // width:240px;
+                padding-right: 46px;
+                margin-right:0;
+                float: left;
+                font-size: 0;
+                .from-common-label{
+                    display: inline-block;
+                    width: 70px;
+                    vertical-align: top;
+                    text-align:right;
+                    font-size: 14px;
+                    line-height: 36px;
+                    span{
+                        display: inline-block;
+                        color: #f05d5d;
+                        padding-left: 3px;
+                    }
+                }
+                .from-common-content{
+                    width:158px;
+                    height: 36px;
+                    display: inline-block;
+                    padding-left: 8px;
+                    input{
+                        width:100%;
+                        height: 100%;
+                        padding: 0 13px;
+                        color: #6b7baa;
+                        font-size: 12px;
+                    }
+                }
+                .selcet-width-control{
+                    text-align:left;
+                }
+            }
+            .bk-label{
+                width:95px;
+                color:$primaryHoverColor;
+                padding: 10px 12px 10px 0;
+            }
+            .bk-form-content{
+                margin-left:95px;
+                .text{
+                    display:inline-block;
+                    height: 36px;
+                    line-height: 1;
+                    color: #666;
+                    background-color: #fff;
+                    border-radius: 2px;
+                    width: 100%;
+                    box-sizing: border-box;
+                    padding: 0 10px;
+                    font-size: 14px;
+                    vertical-align: middle;
+                }
+            }
+        }
+        .bk-form-input, .bk-form-password, .bk-form-select, .bk-form-textarea{
+            border:1px solid $borderColor;
+            border-radius:2px;
+        }
+        .base-info{
+            width: 100%;
+            // margin-left: 97px;
+            position: absolute;
+            left: 0;
+            bottom: 0;
+            padding: 14px 10px;
+            background: #f9f9f9;
+            button{
+                height: 36px;
+                line-height: 34px;
+                border-radius: 2px;
+                display: inline-block;
+                min-width: 110px;
+                margin-left: 10px;
+                vertical-align: bottom;
+            }
+        }
+        .parsley-errors-list,.parsley-errors-list{
+            margin-top: 8px;
+            padding-left: 10px;
+        }
+    }
+    .form-contain{
+        display: inline-block;
+        margin-left: 8px;
+        .bk-select{
+            width: 100px !important;
+        }
+        .from-input{
+            width:270px;
+            height: 40px;
+            line-height: 38px;
+            border: 1px solid $borderColor;
+            outline: none;
+            padding: 0 15px;
+        }
+        .select-icon-content{ /* 图标选择下拉 */
+            display: inline-block;
+            position: relative;
+            border: 1px solid #c3cdd7;
+            .select-icon-mask{
+                position: fixed;
+                top: 0;
+                bottom: 0;
+                left: 0;
+                right: 0;
+            }
+            .select-icon-show{
+                height: 34px;
+                line-height: 34px;
+                /*width: 70px;*/
+                cursor: pointer;
+                &.active{
+                    border-bottom: 0;
+                }
+                .icon-content{
+                    // width: 37px;
+                    padding-left: 15px;
+                    padding-right: 6px;
+                    line-height: 36px;
+                    height: 100%;
+                    // border-right: 1px solid $borderColor;
+                    text-align: center;
+                    >i{
+                        color: #498fe0;
+                        vertical-align: middle;
+                        font-size: 24px;
+                    }
+                    float: left;
+                }
+                .arrow{
+                    float: left;
+                    width: 26px;
+                    vertical-align: bottom;
+                    i{
+                        color: #6b7baa;
+                        font-size: 12px;
+                        padding-left: 2px;
+                    }
+                }
+            }
+            .select-icon-list{
+                padding: 10px;
+                position: absolute;
+                top: 44px;
+                left: 0;
+                width: 390px;
+                height: 248px;
+                border: 1px solid #bec6de;
+                z-index: 500;
+                background: #fff;
+                box-shadow: 0 2px 2px rgba(0,0,0,.1);
+                overflow: auto;
+                @include scrollbar;
+                .icon-list{
+                    padding: 0;
+                    margin: 0;
+                    height: 184px;
+                    li{
+                        width: 60px;
+                        height: 46px;
+                        text-align: center;
+                        line-height: 46px;
+                        float: left;
+                        cursor: pointer;
+                        &.active{
+                            color: #498fe0;
+                        }
+                        i{
+                            font-size: 24px;
+                        }
+                        &:hover{
+                            background: #e2efff;
+                        }
+                        &:nth-child(6n){
+                            margin-right: 0;
+                        }
+                    }
+                }
+                .pagination{
+                    margin-top: 10px;
+                    li{
+                        text-align: center;
+                        float: left;
+                        cursor: pointer;
+                    }
+                }
+            }
+        }
+    }
+</style>
--- conflicted
+++ resolved
@@ -1,285 +1,280 @@
-/*
- * Tencent is pleased to support the open source community by making 蓝鲸 available.
- * Copyright (C) 2017-2018 THL A29 Limited, a Tencent company. All rights reserved.
- * Licensed under the MIT License (the "License"); you may not use this file except in compliance with the License.
- * You may obtain a copy of the License at http://opensource.org/licenses/MIT
- * Unless required by applicable law or agreed to in writing, software distributed under the License is distributed on an "AS IS" BASIS,
- * WITHOUT WARRANTIES OR CONDITIONS OF ANY KIND, either express or implied.
- * See the License for the specific language governing permissions and limitations under the License.
- */
-
-<template>
-    <div class="content-box">
-        <div class="button-wrapper clearfix">
-            <v-breadcrumb class="breadcrumbs fl"></v-breadcrumb>
-            <bk-button class="fr" type="primary" @click="addPush">{{$t('EventPush["新增推送"]')}}</bk-button>
-        </div>
-        <v-table
-            :header="table.header"
-            :list="table.list"
-            :defaultSort="table.defaultSort"
-<<<<<<< HEAD
-            :pagination="table.pagination"
-            :loading="$loading('getSubscribe', 'deleteEvent')"
-=======
-            :pagination.sync="table.pagination"
-            :loading="table.isLoading"
->>>>>>> a7bba961
-            :wrapperMinusHeight="150"
-            @handlePageChange="setCurrentPage"
-            @handleSizeChange="setCurrentSize"
-            @handleSortChange="setCurrentSort">
-                <template slot="statistics" slot-scope="{ item }">
-                    <i class="circle" :class="[{'danger':item.statistics.failure},{'success':!item.statistics.failure}]"></i>
-                    {{$t('EventPush[\'失败\']')}} {{item.statistics.failure}} / {{$t('EventPush[\'总量\']')}} {{item.statistics.total}}
-                </template>
-                <template slot="setting" slot-scope="{ item }">
-                    <i class="icon-cc-edit mr20" @click.stop="editEvent(item)"></i>
-                    <i class="icon-cc-del" @click.stop="delConfirm(item)"></i>
-                </template>
-        </v-table>
-        <v-sideslider
-            :title="sliderTitle"
-            :isShow.sync="slider.isShow"
-            :hasCloseConfirm="true"
-            :isCloseConfirmShow="slider.isCloseConfirmShow"
-            @closeSlider="closeSliderConfirm"
-        >
-            <v-push-detail
-                ref="detail"
-                :isShow="slider.isShow"
-                :type="operationType"
-                :curEvent="curEvent"
-                @saveSuccess="saveSuccess"
-                @cancel="closeSlider"
-                slot="content"
-            ></v-push-detail>
-        </v-sideslider>
-    </div>
-</template>
-
-<script>
-    import vTable from '@/components/table/table'
-    import vSideslider from '@/components/slider/sideslider'
-    import vBreadcrumb from '@/components/common/breadcrumb/breadcrumb'
-    import vPushDetail from './children/pushDetail.vue'
-    import {mapGetters} from 'vuex'
-    export default {
-        data () {
-            return {
-                curEvent: {},
-                operationType: '',              // 当前事件推送操作类型  add/edit
-                slider: {
-                    isShow: false,            // 弹窗状态
-                    isCloseConfirmShow: false
-                },
-                sliderTitle: {
-                    text: '',
-                    icon: 'icon-cc-edit'
-                },
-                table: {
-                    header: [{
-                        id: 'subscription_name',
-                        name: this.$t('EventPush["推送名称"]')
-                    }, {
-                        id: 'system_name',
-                        name: this.$t('EventPush["系统名称"]')
-                    }, {
-                        id: 'operator',
-                        name: this.$t('EventPush["操作人"]')
-                    }, {
-                        id: 'last_time',
-                        name: this.$t('EventPush["更新时间"]')
-                    }, {
-                        id: 'statistics',
-                        name: this.$t('EventPush["推送情况（近一周）"]'),
-                        sortable: false
-                    }, {
-                        id: 'setting',
-                        name: this.$t('EventPush["配置"]'),
-                        sortable: false
-                    }],
-                    list: [],
-                    pagination: {
-                        current: 1,
-                        count: 0,
-                        size: 10
-                    },
-                    defaultSort: '-last_time',
-                    sort: '-last_time'
-                }
-            }
-        },
-        computed: {
-            ...mapGetters([
-                'bkSupplierAccount',
-                'language'
-            ])
-        },
-        watch: {
-            'language' () {
-                this.table.header = [{
-                    id: 'subscription_name',
-                    name: this.$t('EventPush["推送名称"]')
-                }, {
-                    id: 'system_name',
-                    name: this.$t('EventPush["系统名称"]')
-                }, {
-                    id: 'operator',
-                    name: this.$t('EventPush["操作人"]')
-                }, {
-                    id: 'last_time',
-                    name: this.$t('EventPush["更新时间"]')
-                }, {
-                    id: 'statistics',
-                    name: this.$t('EventPush["推送情况（近一周）"]'),
-                    sortable: false
-                }, {
-                    id: 'setting',
-                    name: this.$t('EventPush["配置"]'),
-                    sortable: false
-                }]
-            }
-        },
-        methods: {
-            /*
-                获取推送列表
-            */
-            async getTableList () {
-                let appid = 0
-                let pagination = this.table.pagination
-                const params = {
-                    page: {
-                        start: (pagination.current - 1) * pagination.size,
-                        limit: pagination.size,
-                        sort: this.table.sort
-                    }
-                }
-                try {
-                    let res = await this.$axios.post(`event/subscribe/search/${this.bkSupplierAccount}/${appid}`, {}, {id: 'getSubscribe'})
-                    res.data.info.map(val => {
-                        val['subscription_form'] = val['subscription_form'].split(',')
-                        val['last_time'] = this.$formatTime(val['last_time'])
-                    })
-                    
-                    this.table.list = res.data.info
-                    pagination.count = res.data.count
-                } catch (e) {
-                    this.$alertMsg(e.message || e.data['bk_error_msg'] || e.statusText)
-                }
-            },
-            /*
-                编辑某一项事件推送
-            */
-            editEvent (item) {
-                this.curEvent = {...item}
-                this.slider.isShow = true
-                this.operationType = 'edit'
-                this.sliderTitle.text = this.$t('EventPush["编辑推送"]')
-            },
-            /*
-                保存推送成功回调
-            */
-            saveSuccess (id) {
-                if (this.operationType === 'add') {
-                    this.operationType = 'edit'
-                    this.curEvent['subscription_id'] = id
-                    this.setCurrentPage(1)
-                } else {
-                    this.getTableList()
-                }
-            },
-            /*
-                删除的确认弹窗
-            */
-            delConfirm (item) {
-                // 记录当前操作项
-                this.curEvent = item
-                let self = this
-                this.$bkInfo({
-                    title: this.$tc('EventPush["删除推送确认"]', item['subscription_name'], {name: item['subscription_name']}),
-                    confirmFn () {
-                        self.delEvent(item)
-                    }
-                })
-            },
-            /*
-                删除某一项事件推送
-            */
-            async delEvent (item) {
-                const APPID = 0
-                try {
-                    await this.$axios.delete(`event/subscribe/${this.bkSupplierAccount}/${APPID}/${item['subscription_id']}`, {id: 'deleteEvent'})
-                    this.$alertMsg(this.$t('EventPush["删除推送成功"]'), 'success')
-                    this.getTableList()
-                } catch (e) {
-                    this.$alertMsg(e.message || e.data['bk_error_msg'] || e.statusText)
-                }
-            },
-            /*
-                新增推送
-            */
-            addPush () {
-                this.operationType = 'add'
-                this.slider.isShow = true
-                this.sliderTitle.text = this.$t('EventPush["新增推送"]')
-            },
-            closeSlider () {
-                this.slider.isShow = false
-            },
-            closeSliderConfirm () {
-                this.slider.isCloseConfirmShow = this.$refs.detail.isCloseConfirmShow()
-            },
-            setCurrentPage (current) {
-                this.table.pagination.current = current
-                this.getTableList()
-            },
-            setCurrentSize (size) {
-                this.table.pagination.size = size
-                this.setCurrentPage(1)
-            },
-            setCurrentSort (sort) {
-                this.table.sort = sort
-                this.setCurrentPage(1)
-            }
-            
-        },
-        mounted () {
-            this.getTableList()
-        },
-        components: {
-            vTable,
-            vSideslider,
-            vPushDetail,
-            vBreadcrumb
-        }
-    }
-</script>
-
-<style lang="scss" scoped>
-    .content-box{
-        width: 100%;
-        padding: 20px;
-        .button-wrapper{
-            margin-bottom: 20px;
-            .btn-add{
-                width: 124px;
-                height: 36px;
-            }
-        }
-    }
-    .circle{
-        display: inline-block;
-        vertical-align: baseline;
-        width: 8px;
-        height: 8px;
-        margin-right: 5px;
-        border-radius: 50%;
-        &.success{
-            background: #30d878;
-        }
-        &.danger{
-            background: #ef4c4c;
-        }
-    }
-</style>
+/*
+ * Tencent is pleased to support the open source community by making 蓝鲸 available.
+ * Copyright (C) 2017-2018 THL A29 Limited, a Tencent company. All rights reserved.
+ * Licensed under the MIT License (the "License"); you may not use this file except in compliance with the License.
+ * You may obtain a copy of the License at http://opensource.org/licenses/MIT
+ * Unless required by applicable law or agreed to in writing, software distributed under the License is distributed on an "AS IS" BASIS,
+ * WITHOUT WARRANTIES OR CONDITIONS OF ANY KIND, either express or implied.
+ * See the License for the specific language governing permissions and limitations under the License.
+ */
+
+<template>
+    <div class="content-box">
+        <div class="button-wrapper clearfix">
+            <v-breadcrumb class="breadcrumbs fl"></v-breadcrumb>
+            <bk-button class="fr" type="primary" @click="addPush">{{$t('EventPush["新增推送"]')}}</bk-button>
+        </div>
+        <v-table
+            :header="table.header"
+            :list="table.list"
+            :defaultSort="table.defaultSort"
+            :pagination.sync="table.pagination"
+            :loading="$loading('getSubscribe', 'deleteEvent')"
+            :wrapperMinusHeight="150"
+            @handlePageChange="setCurrentPage"
+            @handleSizeChange="setCurrentSize"
+            @handleSortChange="setCurrentSort">
+                <template slot="statistics" slot-scope="{ item }">
+                    <i class="circle" :class="[{'danger':item.statistics.failure},{'success':!item.statistics.failure}]"></i>
+                    {{$t('EventPush[\'失败\']')}} {{item.statistics.failure}} / {{$t('EventPush[\'总量\']')}} {{item.statistics.total}}
+                </template>
+                <template slot="setting" slot-scope="{ item }">
+                    <i class="icon-cc-edit mr20" @click.stop="editEvent(item)"></i>
+                    <i class="icon-cc-del" @click.stop="delConfirm(item)"></i>
+                </template>
+        </v-table>
+        <v-sideslider
+            :title="sliderTitle"
+            :isShow.sync="slider.isShow"
+            :hasCloseConfirm="true"
+            :isCloseConfirmShow="slider.isCloseConfirmShow"
+            @closeSlider="closeSliderConfirm"
+        >
+            <v-push-detail
+                ref="detail"
+                :isShow="slider.isShow"
+                :type="operationType"
+                :curEvent="curEvent"
+                @saveSuccess="saveSuccess"
+                @cancel="closeSlider"
+                slot="content"
+            ></v-push-detail>
+        </v-sideslider>
+    </div>
+</template>
+
+<script>
+    import vTable from '@/components/table/table'
+    import vSideslider from '@/components/slider/sideslider'
+    import vBreadcrumb from '@/components/common/breadcrumb/breadcrumb'
+    import vPushDetail from './children/pushDetail.vue'
+    import {mapGetters} from 'vuex'
+    export default {
+        data () {
+            return {
+                curEvent: {},
+                operationType: '',              // 当前事件推送操作类型  add/edit
+                slider: {
+                    isShow: false,            // 弹窗状态
+                    isCloseConfirmShow: false
+                },
+                sliderTitle: {
+                    text: '',
+                    icon: 'icon-cc-edit'
+                },
+                table: {
+                    header: [{
+                        id: 'subscription_name',
+                        name: this.$t('EventPush["推送名称"]')
+                    }, {
+                        id: 'system_name',
+                        name: this.$t('EventPush["系统名称"]')
+                    }, {
+                        id: 'operator',
+                        name: this.$t('EventPush["操作人"]')
+                    }, {
+                        id: 'last_time',
+                        name: this.$t('EventPush["更新时间"]')
+                    }, {
+                        id: 'statistics',
+                        name: this.$t('EventPush["推送情况（近一周）"]'),
+                        sortable: false
+                    }, {
+                        id: 'setting',
+                        name: this.$t('EventPush["配置"]'),
+                        sortable: false
+                    }],
+                    list: [],
+                    pagination: {
+                        current: 1,
+                        count: 0,
+                        size: 10
+                    },
+                    defaultSort: '-last_time',
+                    sort: '-last_time'
+                }
+            }
+        },
+        computed: {
+            ...mapGetters([
+                'bkSupplierAccount',
+                'language'
+            ])
+        },
+        watch: {
+            'language' () {
+                this.table.header = [{
+                    id: 'subscription_name',
+                    name: this.$t('EventPush["推送名称"]')
+                }, {
+                    id: 'system_name',
+                    name: this.$t('EventPush["系统名称"]')
+                }, {
+                    id: 'operator',
+                    name: this.$t('EventPush["操作人"]')
+                }, {
+                    id: 'last_time',
+                    name: this.$t('EventPush["更新时间"]')
+                }, {
+                    id: 'statistics',
+                    name: this.$t('EventPush["推送情况（近一周）"]'),
+                    sortable: false
+                }, {
+                    id: 'setting',
+                    name: this.$t('EventPush["配置"]'),
+                    sortable: false
+                }]
+            }
+        },
+        methods: {
+            /*
+                获取推送列表
+            */
+            async getTableList () {
+                let appid = 0
+                let pagination = this.table.pagination
+                const params = {
+                    page: {
+                        start: (pagination.current - 1) * pagination.size,
+                        limit: pagination.size,
+                        sort: this.table.sort
+                    }
+                }
+                try {
+                    let res = await this.$axios.post(`event/subscribe/search/${this.bkSupplierAccount}/${appid}`, {}, {id: 'getSubscribe'})
+                    res.data.info.map(val => {
+                        val['subscription_form'] = val['subscription_form'].split(',')
+                        val['last_time'] = this.$formatTime(val['last_time'])
+                    })
+                    
+                    this.table.list = res.data.info
+                    pagination.count = res.data.count
+                } catch (e) {
+                    this.$alertMsg(e.message || e.data['bk_error_msg'] || e.statusText)
+                }
+            },
+            /*
+                编辑某一项事件推送
+            */
+            editEvent (item) {
+                this.curEvent = {...item}
+                this.slider.isShow = true
+                this.operationType = 'edit'
+                this.sliderTitle.text = this.$t('EventPush["编辑推送"]')
+            },
+            /*
+                保存推送成功回调
+            */
+            saveSuccess (id) {
+                if (this.operationType === 'add') {
+                    this.operationType = 'edit'
+                    this.curEvent['subscription_id'] = id
+                    this.setCurrentPage(1)
+                } else {
+                    this.getTableList()
+                }
+            },
+            /*
+                删除的确认弹窗
+            */
+            delConfirm (item) {
+                // 记录当前操作项
+                this.curEvent = item
+                let self = this
+                this.$bkInfo({
+                    title: this.$tc('EventPush["删除推送确认"]', item['subscription_name'], {name: item['subscription_name']}),
+                    confirmFn () {
+                        self.delEvent(item)
+                    }
+                })
+            },
+            /*
+                删除某一项事件推送
+            */
+            async delEvent (item) {
+                const APPID = 0
+                try {
+                    await this.$axios.delete(`event/subscribe/${this.bkSupplierAccount}/${APPID}/${item['subscription_id']}`, {id: 'deleteEvent'})
+                    this.$alertMsg(this.$t('EventPush["删除推送成功"]'), 'success')
+                    this.getTableList()
+                } catch (e) {
+                    this.$alertMsg(e.message || e.data['bk_error_msg'] || e.statusText)
+                }
+            },
+            /*
+                新增推送
+            */
+            addPush () {
+                this.operationType = 'add'
+                this.slider.isShow = true
+                this.sliderTitle.text = this.$t('EventPush["新增推送"]')
+            },
+            closeSlider () {
+                this.slider.isShow = false
+            },
+            closeSliderConfirm () {
+                this.slider.isCloseConfirmShow = this.$refs.detail.isCloseConfirmShow()
+            },
+            setCurrentPage (current) {
+                this.table.pagination.current = current
+                this.getTableList()
+            },
+            setCurrentSize (size) {
+                this.table.pagination.size = size
+                this.setCurrentPage(1)
+            },
+            setCurrentSort (sort) {
+                this.table.sort = sort
+                this.setCurrentPage(1)
+            }
+            
+        },
+        mounted () {
+            this.getTableList()
+        },
+        components: {
+            vTable,
+            vSideslider,
+            vPushDetail,
+            vBreadcrumb
+        }
+    }
+</script>
+
+<style lang="scss" scoped>
+    .content-box{
+        width: 100%;
+        padding: 20px;
+        .button-wrapper{
+            margin-bottom: 20px;
+            .btn-add{
+                width: 124px;
+                height: 36px;
+            }
+        }
+    }
+    .circle{
+        display: inline-block;
+        vertical-align: baseline;
+        width: 8px;
+        height: 8px;
+        margin-right: 5px;
+        border-radius: 50%;
+        &.success{
+            background: #30d878;
+        }
+        &.danger{
+            background: #ef4c4c;
+        }
+    }
+</style>
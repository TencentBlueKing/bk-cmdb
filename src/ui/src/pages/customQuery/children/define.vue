/*
 * Tencent is pleased to support the open source community by making 蓝鲸 available.
 * Copyright (C) 2017-2018 THL A29 Limited, a Tencent company. All rights reserved.
 * Licensed under the MIT License (the "License"); you may not use this file except in compliance with the License.
 * You may obtain a copy of the License at http://opensource.org/licenses/MIT
 * Unless required by applicable law or agreed to in writing, software distributed under the License is distributed on an "AS IS" BASIS,
 * WITHOUT WARRANTIES OR CONDITIONS OF ANY KIND, either express or implied.
 * See the License for the specific language governing permissions and limitations under the License.
 */

<template>
    <div class="userapi-wrapper" id="userapiWrapper">
        <div class="userapi-group">
            <div class="userapi-input clearfix">
                <label class="userapi-input-name fl">{{$t("CustomQuery['查询名称']")}}</label>
                <input type="text" class="bk-form-input userapi-input-text fl" maxlength="15" 
                    v-model.trim="name">
                <v-validate class="validate-message" v-validate="'required|max:15'" :name="$t('CustomQuery[\'查询名称\']')" :value="name"></v-validate>
            </div>
        </div>
        <div class="userapi-group">
            <div class="userapi-input clearfix">
                <label class="userapi-input-name fl">{{$t("CustomQuery['查询内容']")}}</label>
                <bk-select class="fl userapi-content-selector"
                    :selected.sync="attribute.selected"
                    :filterable="true"
                    :multiple="true">
                    <bk-select-option v-for="(property, index) in attribute.list"
                        :key="index"
                        :disabled="property.disabled"
                        :value="property['bk_property_id']"
                        :label="property['bk_property_name']">
                    </bk-select-option>
                </bk-select>
            </div>
        </div>
        <div class="userapi-group">
            <ul class="userapi-list">
                <li class="userapi-item clearfix" v-for="(property, index) in userProperties" :style="{zIndex: userProperties.length - index}">
                    <label class="userapi-name fl">{{property.bkPropertyName}}</label>
                    <span v-if="property.bkPropertyType === 'time'">
                        <bk-daterangepicker class="userapi-date fl"
                            :range-separator="'-'"
                            :quickSelect="false"
                            :timer="true"
                            :start-date="property.value.split(' - ')[0]"
                            :end-date="property.value.split(' - ')[1]"
                            :init-date="property.value"
                            @change="setUserPropertyTime(...arguments, index)">
                        </bk-daterangepicker>
                    </span>
                    <span v-else-if="property.bkPropertyType === 'date'">
                        <bk-daterangepicker class="userapi-date fl"
                            :range-separator="'-'"
                            :quickSelect="false"
                            :start-date="property.value.split(' - ')[0]"
                            :end-date="property.value.split(' - ')[1]"
                            :init-date="property.value"
                            @change="setUserPropertyTime(...arguments, index)">
                        </bk-daterangepicker>
                    </span>
                    <span v-else-if="property.bkPropertyType === 'enum'">
                        <bk-select :selected.sync="property.value" class="userapi-enum fl">
                            <bk-select-option v-for="option in getEnumOptions(property)"
                                :key="option.id"
                                :value="option.id"
                                :label="option.name">
                            </bk-select-option>
                        </bk-select>
                    </span>
                    <span v-else>
                        <v-operator 
                            :type="property.bkPropertyType"
                            :selected.sync="property.operator">
                        </v-operator>
                        <input type="text" class="userapi-text fl"
                            v-if="property.bkPropertyType === 'int'" 
                            v-model.number="property.value">
                        <input v-else type="text" class="userapi-text fl"
                            v-model.trim="property.value">
                    </span>
                    <i class="icon icon-cc-del userapi-delete fl" @click="deleteUserProperty(property, index)"></i>
                    <v-validate class="validate-message" v-validate="'required'"
                        :name="property.bkPropertyName" 
                        :value="property.value">
                    </v-validate>
                </li>
            </ul>
            <div class="userapi-new" v-click-outside="clickOutside">
                <button class="userapi-new-btn" @click="toggleUserAPISelector(true)">{{$t("CustomQuery['新增条件']")}}</button>
                <div class="userapi-new-selector-wrapper" v-show="isPropertiesShow">
                    <bk-select class="userapi-new-selector" 
                        :selected.sync="selectedObjId">
                        <bk-select-option v-for="(obj, index) in object"
                            :key="index"
                            :value="obj.id"
                            :label="obj.name">
                        </bk-select-option>
                    </bk-select>   
                    <bk-select class="userapi-new-select"
                        ref="propertySelector"
                        @on-selected="addUserProperties">
                            <bk-select-option v-for="(property, index) in filterProperty(object[selectedObjId]['properties'])"
                                :disabled="property.disabled"
                                :key="property['bk_property_id']"
                                :value="property['bk_property_id']"
                                :label="property['bk_property_name']">
                            </bk-select-option>
                    </bk-select>
                </div>
            </div>
        </div>
        <div class="userapi-btn-group">
            <bk-button type="primary" class="userapi-btn" :disabled="errors.any()" @click.stop="previewUserAPI">
                {{$t("CustomQuery['预览']")}}
            </bk-button>
            <bk-button type="primary" class="userapi-btn" :disabled="errors.any()" @click="saveUserAPI">
                {{$t("Common['保存']")}}
            </bk-button>
            <bk-button type="default" class="userapi-btn vice-btn" @click="closeSlider">
                {{$t("Common['取消']")}}
            </bk-button>
            <bk-button type="default" class="userapi-btn del-btn" @click="deleteUserAPIConfirm">
                {{$t("Common['删除']")}}
            </bk-button>
        </div>
        <v-preview :isPreviewShow.sync="isPreviewShow" :apiParams="apiParams"></v-preview>
    </div>
</template>
<script>
    import vOperator from './operator'
    import vApplicationSelector from '@/components/common/selector/application'
    import vValidate from '@/components/common/validator/validate'
    import vPreview from './preview'
    import { mapGetters } from 'vuex'
    export default {
        props: {
            bkBizId: {
                required: true      // 当前业务ID
            },
            id: {
                default: ''
            },
            type: {
                type: String,
                default: 'create'   // 当前定义类型是新增('create')还是修改('update')
            },
            isShow: {
                type: Boolean,      // 侧滑栏是否显示，watch此参数便于清空内容
                required: true
            }
        },
        data () {
            return {
                name: '',
                attribute: {
                    list: [],
                    selected: '',
                    default: [{
                        'bk_property_id': 'bk_host_innerip',
                        'bk_property_name': this.$t("Common['内网IP']"),
                        'disabled': true
                    }, {
                        'bk_property_id': 'bk_biz_name',
                        'bk_property_name': this.$t("Common['业务']"),
                        'disabled': true
                    }, {
                        'bk_property_id': 'bk_set_name',
                        'bk_property_name': this.$t("Hosts['集群']"),
                        'disabled': true
                    }, {
                        'bk_property_id': 'bk_module_name',
                        'bk_property_name': this.$t("Hosts['模块']"),
                        'disabled': true
                    }, {
                        'bk_property_id': 'bk_cloud_id',
                        'bk_property_name': this.$t("Hosts['云区域']"),
                        'disabled': true
                    }]
                },
                userProperties: [], // 自定义查询条件
                dataCopy: {
                    name: '',
                    userProperties: [],
                    attributeSelected: ''
                },
                isPropertiesShow: false, // 自定义条件下拉列表展示与否
                isPreviewShow: false, // 显示预览
                object: {
                    'host': {
                        id: 'host',
                        name: this.$t("Hosts['主机']"),
                        properties: []
                    },
                    'set': {
                        id: 'set',
                        name: this.$t("Hosts['集群']"),
                        properties: []
                    },
                    'module': {
                        id: 'module',
                        name: this.$t("Hosts['模块']"),
                        properties: []
                    }
                },
                selectedObjId: 'host',
                operatorMap: {
                    'time': '$in',
                    'enum': '$eq'
                }
            }
        },
        computed: {
            ...mapGetters(['bkSupplierAccount']),
            /* 生成保存自定义API的参数 */
            apiParams () {
                let paramsMap = {
                    'set': {'bk_obj_id': 'set', condition: [], fields: []},
                    'module': {'bk_obj_id': 'module', condition: [], fields: []},
                    'biz': {
                        'bk_obj_id': 'biz',
                        condition: [{
                            field: 'default', // 该参数表明查询非资源池下的主机
                            operator: '$ne',
                            value: 1
                        }],
                        fields: []
                    },
                    'host': {
                        'bk_obj_id': 'host',
                        condition: [],
                        fields: this.attribute.selected ? this.attribute.selected.split(',') : []
                    }
                }
                this.userProperties.forEach((property, index) => {
                    if (property.bkPropertyType === 'time' || property.bkPropertyType === 'date') {
                        let value = property['value'].split(' - ')
                        paramsMap[property.bkObjId]['condition'].push({
                            field: property.bkPropertyId,
                            operator: value[0] === value[1] ? '$eq' : '$gte',
                            value: value[0]
                        })
                        paramsMap[property.bkObjId]['condition'].push({
                            field: property.bkPropertyId,
                            operator: value[0] === value[1] ? '$eq' : '$lte',
                            value: value[1]
                        })
                    } else if (property.bkPropertyType === 'bool' && ['true', 'false'].includes(property.value)) {
                        paramsMap[property.bkObjId]['condition'].push({
                            field: property.bkPropertyId,
                            operator: property.operator,
                            value: property.value === 'true'
                        })
                    } else {
                        paramsMap[property.bkObjId]['condition'].push({
                            field: property.bkPropertyId,
                            operator: property.operator,
                            value: property.value
                        })
                    }
                })
                let params = {
                    'bk_biz_id': this.bkBizId,
                    'info': {
                        condition: [paramsMap['biz'], paramsMap['set'], paramsMap['module'], paramsMap['host']]
                    },
                    'name': this.name
                }
                if (this.type === 'update') {
                    params['id'] = this.id
                }
                return params
            }
        },
        watch: {
            /* 监听侧滑栏的显示状态，显示则初始化相关下拉列表，不显示则清空内容 */
            isShow (isShow) {
                if (!isShow) {
                    setTimeout(() => {
                        this.resetDefine()
                        this.$validator.validateAll().then(() => {
                            this.errors.clear()
                        })
                    })
                } else if (this.id) {
                    this.getUserAPIDetail()
                }
            },
            'object.host.properties' (properties) {
                let selected = []
                let tempList = []
                properties.map(property => {
                    let isDefaultPropery = false
                    selected = this.attribute.default.map(defaultProperty => {
                        if (property['bk_property_id'] === defaultProperty['bk_property_id']) {
                            isDefaultPropery = true
                        }
                        return defaultProperty['bk_property_id']
                    })
                    if (!isDefaultPropery) {
                        tempList.push(property)
                    }
                })
                this.attribute.list = tempList.concat(this.attribute.default)
                this.attribute.selected = selected.join(',')
                this.dataCopy.attributeSelected = this.attribute.selected
            },
            selectedObjId () {
                this.$refs.propertySelector.$forceUpdate()
            }
        },
        mounted () {
            this.initObjectProperties()
        },
        methods: {
            isCloseConfirmShow () {
                if (this.name !== this.dataCopy.name || this.dataCopy.attributeSelected !== this.attribute.selected || this.userProperties.length !== this.dataCopy.userProperties.length) {
                    return true
                }
                for (let i = 0; i < this.userProperties.length; i++) {
                    let property = this.userProperties[i]
                    let propertyCopy = this.dataCopy.userProperties[i]
                    for (let key in property) {
                        if (property[key] !== propertyCopy[key]) {
                            return true
                        }
                    }
                }
                return false
            },
            deleteUserAPIConfirm () {
                this.$bkInfo({
                    title: this.$t("CustomQuery['确认要删除']", {name: self.apiParams.name}),
                    confirmFn: () => {
                        this.deleteUserAPI()
                    }
                })
            },
            /*
                删除自定义API
            */
            async deleteUserAPI () {
                try {
                    await this.$axios.delete(`userapi/${this.bkBizId}/${this.id}`)
                    this.$emit('delete')
                    this.$emit('cancel')
                    this.$alertMsg(this.$t("Common['删除成功']"), 'success')
                } catch (e) {
                    this.$alertMsg(e.data['bk_error_msg'])
                }
            },
            initObjectProperties () {
                this.$Axios.all([this.getObjectProperty('host'), this.getObjectProperty('set'), this.getObjectProperty('module')])
                .then(this.$Axios.spread((hostRes, setRes, moduleRes) => {
                    this.object['host']['properties'] = hostRes.result ? hostRes.data : []
                    this.object['set']['properties'] = setRes.result ? setRes.data : []
                    this.object['module']['properties'] = moduleRes.result ? moduleRes.data : []
                    this.addDisabled()
                }))
            },
            getObjectProperty (bkObjId) {
                return this.$axios.post('object/attr/search', {
                    'bk_obj_id': bkObjId,
                    'bk_supplier_account': this.bkSupplierAccount
                }).then((res) => {
                    if (!res.result) {
                        this.$alertMsg(res['bk_error_msg'])
                    }
                    return res
                })
            },
            getUserAPIDetail () {
                this.$axios.get(`userapi/detail/${this.bkBizId}/${this.id}`).then(res => {
                    if (res.result) {
                        this.setUserProperties(res.data)
                    } else {
                        this.$alertMsg(res['bk_error_msg'])
                    }
                })
            },
            addDisabled () {
                for (let objId in this.object) {
                    this.object[objId]['properties'].map((property) => {
                        property.disabled = false
                    })
                }
            },
            filterProperty (properties) {
                return properties.filter(property => {
                    let {
                        bk_isapi: bkIsapi,
                        bk_property_type: bkPropertyType
                    } = property
                    return !bkIsapi && bkPropertyType !== 'multiasst' && bkPropertyType !== 'singleasst'
                })
            },
            setUserProperties (detail) {
                let properties = []
                let info = JSON.parse(detail['info'])
                info.condition.forEach(condition => {
                    condition['condition'].forEach(property => {
                        let originalProperty = this.getOriginalProperty(property.field, condition['bk_obj_id'])
                        if (originalProperty) {
                            if (['time', 'date'].includes(originalProperty['bk_property_type']) && properties.some(({bkPropertyId}) => bkPropertyId === originalProperty['bk_property_id'])) {
                                let repeatProperty = properties.find(({bkPropertyId}) => bkPropertyId === originalProperty['bk_property_id'])
                                repeatProperty.value = [repeatProperty.value, property.value].join(' - ')
                            } else {
                                properties.push({
                                    'bkObjId': originalProperty['bk_obj_id'],
                                    'bkPropertyType': originalProperty['bk_property_type'],
                                    'bkPropertyName': originalProperty['bk_property_name'],
                                    'bkPropertyId': originalProperty['bk_property_id'],
                                    'operator': property.operator,
                                    'value': property.value
                                })
                            }
                            originalProperty.disabled = true
                        }
                    })
                    if (condition['bk_obj_id'] === 'host') {
                        this.attribute.selected = condition['fields'].join(',')
                    }
                })
                this.userProperties = properties
                this.name = detail['name']
                this.dataCopy = {
                    name: detail['name'],
                    userProperties: this.$deepClone(properties),
                    attributeSelected: this.attribute.selected
                }
            },
            addUserProperties ({value: bkPropertyId}, index) {
                let property = this.getOriginalProperty(bkPropertyId, this.selectedObjId)
                let {
                    'bk_property_name': bkPropertyName,
                    'bk_property_type': bkPropertyType,
                    'bk_obj_id': bkObjId
                } = property
                property.disabled = true
                this.userProperties.push({
                    bkObjId,
                    bkPropertyId,
                    bkPropertyType,
                    bkPropertyName,
                    operator: this.operatorMap.hasOwnProperty(bkPropertyType) ? this.operatorMap[bkPropertyType] : '',
                    value: ''
                })
                this.$refs.propertySelector.curLabel = ''
                this.$refs.propertySelector.curValue = ''
                this.toggleUserAPISelector(false)
            },
            setUserPropertyTime (oldTime, newTime, index) {
                this.userProperties[index]['value'] = newTime
            },
            /* 通过选择的propertyId, 查找其对应的对象，以获得更多信息 */
            getOriginalProperty (bkPropertyId, bkObjId) {
                let property = null
                for (let objId in this.object) {
                    for (var i = 0; i < this.object[objId]['properties'].length; i++) {
                        let loopProperty = this.object[objId]['properties'][i]
                        if (loopProperty['bk_property_id'] === bkPropertyId && loopProperty['bk_obj_id'] === bkObjId) {
                            property = loopProperty
                            break
                        }
                    }
                    if (property) {
                        break
                    }
                }
                return property
            },
            getEnumOptions (userProperty) {
                let property = this.getOriginalProperty(userProperty.bkPropertyId, userProperty.bkObjId)
                if (property) {
                    return property.option || []
                }
                return []
            },
            /* 删除自定义条件时，恢复下拉列表中对应的项为可点击状态 */
            deleteUserProperty (userProperty, index) {
                let property = this.getOriginalProperty(userProperty.bkPropertyId, userProperty.bkObjId)
                property.disabled = false
                this.userProperties.splice(index, 1)
            },
            /* 切换新增条件的显示 */
            toggleUserAPISelector (isPropertiesShow) {
                this.isPropertiesShow = isPropertiesShow
            },
            clickOutside () {
                this.toggleUserAPISelector(false)
            },
            /* 侧滑栏关闭时，重置自定义编辑界面的内容 */
            resetDefine () {
                this.isPropertiesShow = false
                this.isPreviewShow = false
                this.name = ''
                this.userProperties = []
                this.attribute.selected = this.attribute.default.map(({bk_property_id: bkPropertyId}) => bkPropertyId).join(',')
                Object.keys(this.object).map(bkObjId => {
                    this.object[bkObjId]['properties'].map(property => {
                        property.disabled = false
                    })
                })
            },
            /* 保存自定义条件 */
            saveUserAPI () {
                this.$validator.validateAll().then(isValid => {
                    if (isValid) {
                        // 将Info字段转为JSON字符串提交
                        let params = Object.assign({}, this.apiParams, {'info': JSON.stringify(this.apiParams['info'])})
                        if (this.type === 'create') {
                            this.$axios.post('userapi', params).then(res => {
                                if (res.result) {
                                    this.$alertMsg(this.$t("Common['保存成功']"), 'success')
                                    this.$emit('create', res.data)
                                } else {
                                    this.$alertMsg(res['bk_error_msg'])
                                }
                            })
                        } else {
                            this.$axios.put(`userapi/${this.bkBizId}/${this.id}`, params)
                            .then(res => {
                                if (res.result) {
                                    this.$emit('update', res.data)
                                    this.$alertMsg(this.$t("Common['修改成功']"), 'success')
                                } else {
                                    this.$alertMsg(res['bk_error_msg'])
                                }
                            })
                        }
                    }
                })
            },
            previewUserAPI () {
                this.$validator.validateAll().then(isValid => {
                    if (isValid) {
                        this.isPreviewShow = true
                    } else {
                        this.$alertMsg(this.errors.all()[0])
                    }
                })
            },
            /* 关闭侧滑层 */
            closeSlider () {
                this.$emit('cancel')
            }
        },
        components: {
            vOperator,
            vApplicationSelector,
            vPreview,
            vValidate
        }
    }
</script>
<style lang="scss" scoped>
    .userapi-wrapper{
        padding: 20px 40px;
        height: calc(100% - 60px);
        overflow: hidden;
        overflow-y: auto;
    }
    .userapi-group{
        margin-top: 20px;
    }
    .userapi-list{
        line-height: 30px;
        color: #737987;
        .userapi-item{
            margin-top: 20px;
            position: relative;
            .userapi-name{
                width: 115px;
<<<<<<< HEAD
                // width: 105px;
=======
>>>>>>> e8358dbd
                line-height: 32px;
                padding-right: 15px;
                text-align: right;
            }
            .userapi-text{
                position: relative;
                width: 369px;
                height: 32px;
                padding: 0 8px;
                margin: 0 5px 0 -1px;
                border-radius: 2px;
                border-top-left-radius: initial;
                border-bottom-left-radius: initial;
                &:focus{
                    z-index: 2;
                }
            }
            .userapi-delete{
                display: block;
                width: 30px;
                height: 32px;
                margin: 0 5px;
                line-height: 30px;
                text-align: center;
                border: 1px solid #bec6de;
                border-radius: 2px;
                cursor: pointer;
                &:hover{
                    border-color: #ef4c4c;
                }
            }
        }
    }
    .userapi-new{
        width: 470px;
        margin: 20px 0 0 120px;
        font-size: 14px;
        // color: #6b7baa;
        position: relative;
        .userapi-new-btn{
            width: 470px;
            height: 42px;
            background-color: #ffffff;
            border-radius: 2px;
            border: solid 1px #c3cdd7;
            outline: 0;
            &:hover{
                box-shadow: 0px 3px 6px 0px rgba(51, 60, 72, 0.1);
            }
        }
    }
    .userapi-new-selector-wrapper{
        position: absolute;
        top: 100%;
        left: 0;
        width: 470px;
        margin-top: 3px;
        background-color: #ffffff;
        box-shadow: 0px 3px 6px 0px rgba(51, 60, 72, 0.1);
        border-radius: 2px;
        border: solid 1px #bec6de;
        z-index: 10;
    }
    .userapi-input{
        margin-top: 26px;
        position: relative;
        .userapi-input-name{
            width: 115px;
            line-height: 32px;
            text-align: right;
            padding-right: 15px;
        }
        .userapi-input-text{
            width: 470px;
            height: 32px;
            // border-radius: 2px;
            // // border: solid 1px #bec6de;
            margin: 0 5px;
            // padding: 0 8px;
        }
    }
    .userapi-btn-group{
        margin: 40px 0 0 120px;
        font-size: 0;
        .userapi-btn{
            width: 110px;
            height: 34px;
            margin: 0 10px 0 0;
            font-size: 14px;
            // letter-spacing: 4px;
        }
    }
    .validate-message{
        position: absolute;
        top: 100%;
        left: 120px;
        height: 16px;
        line-height: 16px;
    }
</style>
<style lang="scss">
    .bk-selector,
    .bk-select{
        &.userapi-compare-selector,
        &.userapi-new-selector,
        &.userapi-content-selector{
            .bk-selector-input{
                height: 32px;
                line-height: 30px;
                border-top-right-radius: initial;
                border-bottom-right-radius: initial;
            }
            .bk-selector-icon{
                top: 50%;
                transform: translateY(-50%);
            }
        }
        &.userapi-compare-selector.open,
        &.userapi-new-selector.open{
            .bk-selector-icon{
                transform: translateY(-50%) rotate(180deg);
            }
        }
        &.userapi-compare-selector{
            width: 102px;
            margin: 0 0 0 5px;
            z-index: 1;
            &.open{
                z-index: 3;
            }
        }
        &.userapi-new-selector{
            width: 445px;
            margin: 6px auto 0;
        }
        &.userapi-content-selector{
            width: 470px;
            margin: 0 5px;
            .bk-select-input{
                height: 32px;
                line-height: 32px;
                padding: 0 32px 0 8px;
            }
        }
    }
    .bk-select{
        &.userapi-new-select{
            .bk-select-wrapper{
                display: none;
            }
            .bk-select-list{
                display: block !important;
                position: static;
                margin-top: 5px;
                box-shadow: none;
                & > ul {
                    max-height: 205px;
                }
            }
            .bk-select-group-name{
                border: none;
                padding: 8px 20px;
            }
        }
    }
    .bk-date.userapi-date{
        width: 470px !important;
        margin: 0 5px;
        height: 32px;
        line-height: 32px;
        z-index: 2;
        &:after{
            width: 32px;
            height: 32px;
        }
        [name="date-select"]{
            height: 32px;
            line-height: 32px;
            border-radius: 2px;
        }
    }
    .bk-select.userapi-enum{
        width: 470px;
        margin: 0 5px;
        height: 32px;
        line-height: 32px;
        .bk-select-input{
            height: 32px;
            line-height: 32px;
        }
    }
    .userapi-item.form-validate-error{
        .bk-selector-wrapper{
            .bk-selector-input{
                border-color: #ff5656;
            }
        }
        .userapi-text{
            border-color: #ff5656;
        }
    }
</style><|MERGE_RESOLUTION|>--- conflicted
+++ resolved
@@ -571,10 +571,6 @@
             position: relative;
             .userapi-name{
                 width: 115px;
-<<<<<<< HEAD
-                // width: 105px;
-=======
->>>>>>> e8358dbd
                 line-height: 32px;
                 padding-right: 15px;
                 text-align: right;

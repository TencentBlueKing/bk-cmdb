/*
 * Tencent is pleased to support the open source community by making 蓝鲸 available.
 * Copyright (C) 2017-2018 THL A29 Limited, a Tencent company. All rights reserved.
 * Licensed under the MIT License (the "License"); you may not use this file except in compliance with the License.
 * You may obtain a copy of the License at http://opensource.org/licenses/MIT
 * Unless required by applicable law or agreed to in writing, software distributed under the License is distributed on an "AS IS" BASIS,
 * WITHOUT WARRANTIES OR CONDITIONS OF ANY KIND, either express or implied.
 * See the License for the specific language governing permissions and limitations under the License.
 */

<template>
   <div class="host-resource-wrapper">
        <v-hosts 
            ref="hosts"
            :isShowBiz="false" 
            :isShowCollect="false" 
            :isShowHistory="false" 
            :outerParams="hosts.searchParams"
            @choose="setSelectedHost" 
            @attrLoaded="search">
            <div class="button-contain clearfix" slot="btnGroup">
                <bk-select class="biz-selector fl mr10" :placeholder="$t('HostResourcePool[\'分配到业务空闲机池\']')"
                    :disabled="!hasSelectedHost"
                    :selected.sync="hosts.bkBizId" 
                    :filterable="true"
                    @on-selected="confirmTransfer">
                    <bk-select-option v-for="(bkBiz, index) in bkBizList"
                        :key="index"
                        :value="bkBiz['bk_biz_id']"
                        :label="bkBiz['bk_biz_name']">
                    </bk-select-option>
                </bk-select>
                <form ref="exportForm" :action="exportUrl" method="POST" class="fl mr10">
                    <input type="hidden" name="bk_host_id" :value="hosts.selectedHost">
                    <input type="hidden" name="bk_biz_id" value="-1">
                    <button class="bk-button"
                        :disabled="!hasSelectedHost"
                        @click.prevent="exportChoose">
                        <i class="icon-cc-derivation"></i>
                        <span>{{$t('HostResourcePool[\'导出选中\']')}}</span>
                    </button>
                </form>
                <button class="bk-button icon-btn del-button fl mr10" :class="{'disabled': !hasSelectedHost}" :disabled="!hasSelectedHost" v-tooltip="$t('Common[\'删除\']')" @click="confirmDel">
                    <i class="icon-cc-del"></i>
                </button>
                <div class="fr">
                    <bk-button type="primary" class="fl" @click="importHostShow">{{$t('HostResourcePool[\'导入主机\']')}}</bk-button>
                    <button class="bk-button icon-btn fl ml10" @click="showFiling" v-tooltip="$t('Common[\'查看删除历史\']')">
                        <i class="icon-cc-history"></i>
                    </button>
                </div>
            </div>
        </v-hosts>
        <v-sideslider 
            :title="slider.title"
            :isShow.sync="slider.isShow">
            <bk-tab :active-name="slider.tab.active" @tab-changed="tabChanged" slot="content" style="border: none;padding: 0 20px;">
                <bk-tabpanel name="import" :title="$t('HostResourcePool[\'批量导入\']')">
                    <v-import 
                        :templateUrl="slider.import.templateUrl"
                        :importUrl="slider.import.importUrl"
                        @success="search()"
                        @partialSuccess="search()">
                        <span slot="download-desc" style="display: inline-block;vertical-align: top;">{{$t('HostResourcePool[\'说明：内网IP为必填列\']')}}</span>
                    </v-import>
                </bk-tabpanel>
                <bk-tabpanel name="agent" :title="$t('HostResourcePool[\'自动导入\']')">
                    <div class="automatic-import">
                        <p>{{$t("HostResourcePool['agent安装说明']")}}</p>
                        <div class="back-contain">
                            <i class="icon-cc-skip"></i>
                            <a href="javascript:void(0)" @click="openAgentApp">{{$t("HostResourcePool['点此进入Agent安装APP']")}}</a>
                        </div>
                    </div>
                </bk-tabpanel>
            </bk-tab>
        </v-sideslider>
        <v-delete-history
            :isShow.sync="filing.isShow"
            :objId="'host'"
            :objTableHeader="hosts.table.header"
        ></v-delete-history>
   </div>
</template>

<script type="text/javascript">
    import vHosts from '@/pages/hosts/hosts'
    import vImport from '@/components/import/import'
    import vSideslider from '@/components/slider/sideslider'
    import vDeleteHistory from '@/components/history/delete'
    import { mapGetters, mapActions } from 'vuex'
    export default {
        data () {
            return {
                isDropdownShow: false,
                selectedList: [],
                forSelectedList: [],
                filing: {
                    isShow: false
                },
                hosts: {
                    bkBizId: '',
                    selectedHost: [],
                    searchParams: {
                        'bk_biz_id': -1,
                        condition: [{
                            'bk_obj_id': 'biz',
                            fields: [],
                            condition: [{
                                field: 'default',
                                operator: '$eq',
                                value: 1
                            }]
                        }, {
                            'bk_obj_id': 'host',
                            fields: [],
                            condition: []
                        }, {
                            'bk_obj_id': 'module',
                            fields: [],
                            condition: []
                        }, {
                            'bk_obj_id': 'set',
                            fields: [],
                            condition: []
                        }]
                    },
                    table: {
                        header: [],
                        allAttr: []
                    }
                },
                slider: {
                    title: {
                        text: this.$t("HostResourcePool['导入主机']"),
                        icon: 'icon-cc-import'
                    },
                    isShow: false,
                    tab: {
                        active: 'import'
                    },
                    import: {
                        templateUrl: `${window.siteUrl}importtemplate/host`,
                        importUrl: `${window.siteUrl}hosts/import`
                    }
                },
                isShowimportHost: false
            }
        },
        computed: {
            ...mapGetters([
                'bkBizList',
                'bkSupplierAccount',
                'language'
            ]),
            hasSelectedHost () {
                return this.hosts.selectedHost.length
            },
            exportUrl () {
                return `${window.siteUrl}hosts/export`
            }
        },
        watch: {
            'slider.isShow' (isShow) {
                if (!isShow) {
                    this.slider.tab.active = 'import'
                }
            }
        },
        methods: {
            ...mapActions(['getBkBizList']),
            tabChanged (active) {
                this.slider.tab.active = active
            },
            confirmTransfer (selected, index) {
                let h = this.$createElement
                let content = ''
                if (this.language === 'en') {
                    content = h('p', [
                        h('span', 'Selected '),
                        h('span', {
                            style: {
                                color: '#3c96ff'
                            }
                        }, this.hosts.selectedHost.length),
                        h('span', ' Hosts Transfer to Idle machine under '),
                        h('span', {
                            style: {
                                color: '#3c96ff'
                            }
                        }, selected.label)
                    ])
                } else {
                    content = h('p', [
                        h('span', '选中的 '),
                        h('span', {
                            style: {
                                color: '#3c96ff'
                            }
                        }, this.hosts.selectedHost.length),
                        h('span', ' 个主机转移到 '),
                        h('span', {
                            style: {
                                color: '#3c96ff'
                            }
                        }, selected.label),
                        h('span', ' 下的空闲机模块')
                    ])
                }
                this.$bkInfo({
                    title: this.$t("HostResourcePool['请确认是否转移']"),
                    content,
                    confirmFn: () => {
                        this.transferHost()
                    }
                })
            },
            transferHost () {
                this.$axios.post('hosts/modules/resource/idle', {
                    'bk_biz_id': this.hosts.bkBizId,
                    'bk_host_id': this.hosts.selectedHost
                }).then(res => {
                    if (res.result) {
                        this.$alertMsg(this.$t("HostResourcePool['分配成功']"), 'success')
                        this.hosts.selectedHost = []
                        this.$refs.hosts.transferSuccess()
                        this.hosts.bkBizId = ''
                        this.search()
                    } else {
                        this.$alertMsg(res['bk_error_msg'])
                    }
                })
            },
            confirmDel () {
                this.$bkInfo({
                    title: `${this.$t("HostResourcePool['确定删除选中的主机']")}？`,
                    confirmFn: () => {
                        this.$axios.delete('hosts/batch', {
                            data: JSON.stringify({
                                'bk_host_id': this.hosts.selectedHost.join(','),
                                'bk_supplier_account': this.bkSupplierAccount
                            })
                        }).then(res => {
                            if (res.result) {
                                this.$bkInfo({
                                    statusOpts: {
                                        title: this.$t("HostResourcePool['成功删除选中的主机']"),
                                        subtitle: false
                                    },
                                    type: 'success'
                                })
                                this.search()
                                this.$refs.hosts.clearChooseId()
                            } else {
                                this.$alertMsg(res['bk_error_msg'])
                            }
                        })
                    }
                })
            },
            search () {
                // 构造新对象，触发v-index中watch outerParams
                this.hosts.searchParams = Object.assign({}, this.hosts.searchParams)
            },
            setSelectedHost (chooseId) {
                this.hosts.selectedHost = chooseId
            },
            exportChoose () {
                this.$refs.exportForm.submit()
            },
            importHostShow () {
                this.slider.isShow = true
            },
            openAgentApp () {
                let agentAppUrl = window.agentAppUrl
                if (agentAppUrl) {
                    if (window.agentAppUrl.indexOf('paasee-g.o.qcloud.com') !== -1) {
                        window.top.postMessage(JSON.stringify({action: 'open_other_app', app_code: 'bk_agent_setup'}), '*')
                    } else {
                        window.open(agentAppUrl)
                    }
                } else {
                    this.$alertMsg(this.$t("HostResourcePool['未配置Agent安装APP地址']"))
                }
            },
            showFiling () {
                this.hosts.table.header = this.$refs.hosts.table.tableHeader
                this.hosts.table.allAttr = this.$refs.hosts.attribute
                this.filing.isShow = true
            }
        },
        created () {
            if (!this.bkBizList.length) {
                this.getBkBizList()
            }
        },
        components: {
            vImport,
            vHosts,
            vSideslider,
            vDeleteHistory
        }
    }
</script>
<style lang="scss" scoped>
    .host-resource-wrapper{
        position: relative;
        height: 100%;
        .button-contain{
            display: inline-block;
            width: calc(100% - 110px);
            vertical-align: middle;
        }
    }
    .biz-selector {
        display: inline-block;
        vertical-align: middle;
        width: 200px;
    }
    .icon-cc-history{
        font-size: 16px;
    }
    .icon-btn{
        width: 36px;
        padding: 0;
<<<<<<< HEAD
    }
    .del-button{
        &:hover{
            border: 1px solid #ef4c4c;
            background: #fff;
=======
        &:not(:disabled):hover{
            border-color: #ef4c4c;
>>>>>>> 92a30722
            .icon-cc-del{
                color: #ef4c4c;
            }
        }
        &.disabled{
            .icon-cc-del{
                color: #ccc;
            }
        }
    }
    .automatic-import{
        padding:40px 30px 0 30px;
        >p{
            // color:#6b7baa;
        }
        .back-contain{
            cursor:pointer;
            color: #3c96ff;
            img{
                margin-right: 5px;
            }
            a{
                color:#3c96ff;
            }
        }
    }
</style>
<|MERGE_RESOLUTION|>--- conflicted
+++ resolved
@@ -1,362 +1,354 @@
-/*
- * Tencent is pleased to support the open source community by making 蓝鲸 available.
- * Copyright (C) 2017-2018 THL A29 Limited, a Tencent company. All rights reserved.
- * Licensed under the MIT License (the "License"); you may not use this file except in compliance with the License.
- * You may obtain a copy of the License at http://opensource.org/licenses/MIT
- * Unless required by applicable law or agreed to in writing, software distributed under the License is distributed on an "AS IS" BASIS,
- * WITHOUT WARRANTIES OR CONDITIONS OF ANY KIND, either express or implied.
- * See the License for the specific language governing permissions and limitations under the License.
- */
-
-<template>
-   <div class="host-resource-wrapper">
-        <v-hosts 
-            ref="hosts"
-            :isShowBiz="false" 
-            :isShowCollect="false" 
-            :isShowHistory="false" 
-            :outerParams="hosts.searchParams"
-            @choose="setSelectedHost" 
-            @attrLoaded="search">
-            <div class="button-contain clearfix" slot="btnGroup">
-                <bk-select class="biz-selector fl mr10" :placeholder="$t('HostResourcePool[\'分配到业务空闲机池\']')"
-                    :disabled="!hasSelectedHost"
-                    :selected.sync="hosts.bkBizId" 
-                    :filterable="true"
-                    @on-selected="confirmTransfer">
-                    <bk-select-option v-for="(bkBiz, index) in bkBizList"
-                        :key="index"
-                        :value="bkBiz['bk_biz_id']"
-                        :label="bkBiz['bk_biz_name']">
-                    </bk-select-option>
-                </bk-select>
-                <form ref="exportForm" :action="exportUrl" method="POST" class="fl mr10">
-                    <input type="hidden" name="bk_host_id" :value="hosts.selectedHost">
-                    <input type="hidden" name="bk_biz_id" value="-1">
-                    <button class="bk-button"
-                        :disabled="!hasSelectedHost"
-                        @click.prevent="exportChoose">
-                        <i class="icon-cc-derivation"></i>
-                        <span>{{$t('HostResourcePool[\'导出选中\']')}}</span>
-                    </button>
-                </form>
-                <button class="bk-button icon-btn del-button fl mr10" :class="{'disabled': !hasSelectedHost}" :disabled="!hasSelectedHost" v-tooltip="$t('Common[\'删除\']')" @click="confirmDel">
-                    <i class="icon-cc-del"></i>
-                </button>
-                <div class="fr">
-                    <bk-button type="primary" class="fl" @click="importHostShow">{{$t('HostResourcePool[\'导入主机\']')}}</bk-button>
-                    <button class="bk-button icon-btn fl ml10" @click="showFiling" v-tooltip="$t('Common[\'查看删除历史\']')">
-                        <i class="icon-cc-history"></i>
-                    </button>
-                </div>
-            </div>
-        </v-hosts>
-        <v-sideslider 
-            :title="slider.title"
-            :isShow.sync="slider.isShow">
-            <bk-tab :active-name="slider.tab.active" @tab-changed="tabChanged" slot="content" style="border: none;padding: 0 20px;">
-                <bk-tabpanel name="import" :title="$t('HostResourcePool[\'批量导入\']')">
-                    <v-import 
-                        :templateUrl="slider.import.templateUrl"
-                        :importUrl="slider.import.importUrl"
-                        @success="search()"
-                        @partialSuccess="search()">
-                        <span slot="download-desc" style="display: inline-block;vertical-align: top;">{{$t('HostResourcePool[\'说明：内网IP为必填列\']')}}</span>
-                    </v-import>
-                </bk-tabpanel>
-                <bk-tabpanel name="agent" :title="$t('HostResourcePool[\'自动导入\']')">
-                    <div class="automatic-import">
-                        <p>{{$t("HostResourcePool['agent安装说明']")}}</p>
-                        <div class="back-contain">
-                            <i class="icon-cc-skip"></i>
-                            <a href="javascript:void(0)" @click="openAgentApp">{{$t("HostResourcePool['点此进入Agent安装APP']")}}</a>
-                        </div>
-                    </div>
-                </bk-tabpanel>
-            </bk-tab>
-        </v-sideslider>
-        <v-delete-history
-            :isShow.sync="filing.isShow"
-            :objId="'host'"
-            :objTableHeader="hosts.table.header"
-        ></v-delete-history>
-   </div>
-</template>
-
-<script type="text/javascript">
-    import vHosts from '@/pages/hosts/hosts'
-    import vImport from '@/components/import/import'
-    import vSideslider from '@/components/slider/sideslider'
-    import vDeleteHistory from '@/components/history/delete'
-    import { mapGetters, mapActions } from 'vuex'
-    export default {
-        data () {
-            return {
-                isDropdownShow: false,
-                selectedList: [],
-                forSelectedList: [],
-                filing: {
-                    isShow: false
-                },
-                hosts: {
-                    bkBizId: '',
-                    selectedHost: [],
-                    searchParams: {
-                        'bk_biz_id': -1,
-                        condition: [{
-                            'bk_obj_id': 'biz',
-                            fields: [],
-                            condition: [{
-                                field: 'default',
-                                operator: '$eq',
-                                value: 1
-                            }]
-                        }, {
-                            'bk_obj_id': 'host',
-                            fields: [],
-                            condition: []
-                        }, {
-                            'bk_obj_id': 'module',
-                            fields: [],
-                            condition: []
-                        }, {
-                            'bk_obj_id': 'set',
-                            fields: [],
-                            condition: []
-                        }]
-                    },
-                    table: {
-                        header: [],
-                        allAttr: []
-                    }
-                },
-                slider: {
-                    title: {
-                        text: this.$t("HostResourcePool['导入主机']"),
-                        icon: 'icon-cc-import'
-                    },
-                    isShow: false,
-                    tab: {
-                        active: 'import'
-                    },
-                    import: {
-                        templateUrl: `${window.siteUrl}importtemplate/host`,
-                        importUrl: `${window.siteUrl}hosts/import`
-                    }
-                },
-                isShowimportHost: false
-            }
-        },
-        computed: {
-            ...mapGetters([
-                'bkBizList',
-                'bkSupplierAccount',
-                'language'
-            ]),
-            hasSelectedHost () {
-                return this.hosts.selectedHost.length
-            },
-            exportUrl () {
-                return `${window.siteUrl}hosts/export`
-            }
-        },
-        watch: {
-            'slider.isShow' (isShow) {
-                if (!isShow) {
-                    this.slider.tab.active = 'import'
-                }
-            }
-        },
-        methods: {
-            ...mapActions(['getBkBizList']),
-            tabChanged (active) {
-                this.slider.tab.active = active
-            },
-            confirmTransfer (selected, index) {
-                let h = this.$createElement
-                let content = ''
-                if (this.language === 'en') {
-                    content = h('p', [
-                        h('span', 'Selected '),
-                        h('span', {
-                            style: {
-                                color: '#3c96ff'
-                            }
-                        }, this.hosts.selectedHost.length),
-                        h('span', ' Hosts Transfer to Idle machine under '),
-                        h('span', {
-                            style: {
-                                color: '#3c96ff'
-                            }
-                        }, selected.label)
-                    ])
-                } else {
-                    content = h('p', [
-                        h('span', '选中的 '),
-                        h('span', {
-                            style: {
-                                color: '#3c96ff'
-                            }
-                        }, this.hosts.selectedHost.length),
-                        h('span', ' 个主机转移到 '),
-                        h('span', {
-                            style: {
-                                color: '#3c96ff'
-                            }
-                        }, selected.label),
-                        h('span', ' 下的空闲机模块')
-                    ])
-                }
-                this.$bkInfo({
-                    title: this.$t("HostResourcePool['请确认是否转移']"),
-                    content,
-                    confirmFn: () => {
-                        this.transferHost()
-                    }
-                })
-            },
-            transferHost () {
-                this.$axios.post('hosts/modules/resource/idle', {
-                    'bk_biz_id': this.hosts.bkBizId,
-                    'bk_host_id': this.hosts.selectedHost
-                }).then(res => {
-                    if (res.result) {
-                        this.$alertMsg(this.$t("HostResourcePool['分配成功']"), 'success')
-                        this.hosts.selectedHost = []
-                        this.$refs.hosts.transferSuccess()
-                        this.hosts.bkBizId = ''
-                        this.search()
-                    } else {
-                        this.$alertMsg(res['bk_error_msg'])
-                    }
-                })
-            },
-            confirmDel () {
-                this.$bkInfo({
-                    title: `${this.$t("HostResourcePool['确定删除选中的主机']")}？`,
-                    confirmFn: () => {
-                        this.$axios.delete('hosts/batch', {
-                            data: JSON.stringify({
-                                'bk_host_id': this.hosts.selectedHost.join(','),
-                                'bk_supplier_account': this.bkSupplierAccount
-                            })
-                        }).then(res => {
-                            if (res.result) {
-                                this.$bkInfo({
-                                    statusOpts: {
-                                        title: this.$t("HostResourcePool['成功删除选中的主机']"),
-                                        subtitle: false
-                                    },
-                                    type: 'success'
-                                })
-                                this.search()
-                                this.$refs.hosts.clearChooseId()
-                            } else {
-                                this.$alertMsg(res['bk_error_msg'])
-                            }
-                        })
-                    }
-                })
-            },
-            search () {
-                // 构造新对象，触发v-index中watch outerParams
-                this.hosts.searchParams = Object.assign({}, this.hosts.searchParams)
-            },
-            setSelectedHost (chooseId) {
-                this.hosts.selectedHost = chooseId
-            },
-            exportChoose () {
-                this.$refs.exportForm.submit()
-            },
-            importHostShow () {
-                this.slider.isShow = true
-            },
-            openAgentApp () {
-                let agentAppUrl = window.agentAppUrl
-                if (agentAppUrl) {
-                    if (window.agentAppUrl.indexOf('paasee-g.o.qcloud.com') !== -1) {
-                        window.top.postMessage(JSON.stringify({action: 'open_other_app', app_code: 'bk_agent_setup'}), '*')
-                    } else {
-                        window.open(agentAppUrl)
-                    }
-                } else {
-                    this.$alertMsg(this.$t("HostResourcePool['未配置Agent安装APP地址']"))
-                }
-            },
-            showFiling () {
-                this.hosts.table.header = this.$refs.hosts.table.tableHeader
-                this.hosts.table.allAttr = this.$refs.hosts.attribute
-                this.filing.isShow = true
-            }
-        },
-        created () {
-            if (!this.bkBizList.length) {
-                this.getBkBizList()
-            }
-        },
-        components: {
-            vImport,
-            vHosts,
-            vSideslider,
-            vDeleteHistory
-        }
-    }
-</script>
-<style lang="scss" scoped>
-    .host-resource-wrapper{
-        position: relative;
-        height: 100%;
-        .button-contain{
-            display: inline-block;
-            width: calc(100% - 110px);
-            vertical-align: middle;
-        }
-    }
-    .biz-selector {
-        display: inline-block;
-        vertical-align: middle;
-        width: 200px;
-    }
-    .icon-cc-history{
-        font-size: 16px;
-    }
-    .icon-btn{
-        width: 36px;
-        padding: 0;
-<<<<<<< HEAD
-    }
-    .del-button{
-        &:hover{
-            border: 1px solid #ef4c4c;
-            background: #fff;
-=======
-        &:not(:disabled):hover{
-            border-color: #ef4c4c;
->>>>>>> 92a30722
-            .icon-cc-del{
-                color: #ef4c4c;
-            }
-        }
-        &.disabled{
-            .icon-cc-del{
-                color: #ccc;
-            }
-        }
-    }
-    .automatic-import{
-        padding:40px 30px 0 30px;
-        >p{
-            // color:#6b7baa;
-        }
-        .back-contain{
-            cursor:pointer;
-            color: #3c96ff;
-            img{
-                margin-right: 5px;
-            }
-            a{
-                color:#3c96ff;
-            }
-        }
-    }
-</style>
+/*
+ * Tencent is pleased to support the open source community by making 蓝鲸 available.
+ * Copyright (C) 2017-2018 THL A29 Limited, a Tencent company. All rights reserved.
+ * Licensed under the MIT License (the "License"); you may not use this file except in compliance with the License.
+ * You may obtain a copy of the License at http://opensource.org/licenses/MIT
+ * Unless required by applicable law or agreed to in writing, software distributed under the License is distributed on an "AS IS" BASIS,
+ * WITHOUT WARRANTIES OR CONDITIONS OF ANY KIND, either express or implied.
+ * See the License for the specific language governing permissions and limitations under the License.
+ */
+
+<template>
+   <div class="host-resource-wrapper">
+        <v-hosts 
+            ref="hosts"
+            :isShowBiz="false" 
+            :isShowCollect="false" 
+            :isShowHistory="false" 
+            :outerParams="hosts.searchParams"
+            @choose="setSelectedHost" 
+            @attrLoaded="search">
+            <div class="button-contain clearfix" slot="btnGroup">
+                <bk-select class="biz-selector fl mr10" :placeholder="$t('HostResourcePool[\'分配到业务空闲机池\']')"
+                    :disabled="!hasSelectedHost"
+                    :selected.sync="hosts.bkBizId" 
+                    :filterable="true"
+                    @on-selected="confirmTransfer">
+                    <bk-select-option v-for="(bkBiz, index) in bkBizList"
+                        :key="index"
+                        :value="bkBiz['bk_biz_id']"
+                        :label="bkBiz['bk_biz_name']">
+                    </bk-select-option>
+                </bk-select>
+                <form ref="exportForm" :action="exportUrl" method="POST" class="fl mr10">
+                    <input type="hidden" name="bk_host_id" :value="hosts.selectedHost">
+                    <input type="hidden" name="bk_biz_id" value="-1">
+                    <button class="bk-button"
+                        :disabled="!hasSelectedHost"
+                        @click.prevent="exportChoose">
+                        <i class="icon-cc-derivation"></i>
+                        <span>{{$t('HostResourcePool[\'导出选中\']')}}</span>
+                    </button>
+                </form>
+                <button class="bk-button icon-btn del-button fl mr10" :class="{'disabled': !hasSelectedHost}" :disabled="!hasSelectedHost" v-tooltip="$t('Common[\'删除\']')" @click="confirmDel">
+                    <i class="icon-cc-del"></i>
+                </button>
+                <div class="fr">
+                    <bk-button type="primary" class="fl" @click="importHostShow">{{$t('HostResourcePool[\'导入主机\']')}}</bk-button>
+                    <button class="bk-button icon-btn fl ml10" @click="showFiling" v-tooltip="$t('Common[\'查看删除历史\']')">
+                        <i class="icon-cc-history"></i>
+                    </button>
+                </div>
+            </div>
+        </v-hosts>
+        <v-sideslider 
+            :title="slider.title"
+            :isShow.sync="slider.isShow">
+            <bk-tab :active-name="slider.tab.active" @tab-changed="tabChanged" slot="content" style="border: none;padding: 0 20px;">
+                <bk-tabpanel name="import" :title="$t('HostResourcePool[\'批量导入\']')">
+                    <v-import 
+                        :templateUrl="slider.import.templateUrl"
+                        :importUrl="slider.import.importUrl"
+                        @success="search()"
+                        @partialSuccess="search()">
+                        <span slot="download-desc" style="display: inline-block;vertical-align: top;">{{$t('HostResourcePool[\'说明：内网IP为必填列\']')}}</span>
+                    </v-import>
+                </bk-tabpanel>
+                <bk-tabpanel name="agent" :title="$t('HostResourcePool[\'自动导入\']')">
+                    <div class="automatic-import">
+                        <p>{{$t("HostResourcePool['agent安装说明']")}}</p>
+                        <div class="back-contain">
+                            <i class="icon-cc-skip"></i>
+                            <a href="javascript:void(0)" @click="openAgentApp">{{$t("HostResourcePool['点此进入Agent安装APP']")}}</a>
+                        </div>
+                    </div>
+                </bk-tabpanel>
+            </bk-tab>
+        </v-sideslider>
+        <v-delete-history
+            :isShow.sync="filing.isShow"
+            :objId="'host'"
+            :objTableHeader="hosts.table.header"
+        ></v-delete-history>
+   </div>
+</template>
+
+<script type="text/javascript">
+    import vHosts from '@/pages/hosts/hosts'
+    import vImport from '@/components/import/import'
+    import vSideslider from '@/components/slider/sideslider'
+    import vDeleteHistory from '@/components/history/delete'
+    import { mapGetters, mapActions } from 'vuex'
+    export default {
+        data () {
+            return {
+                isDropdownShow: false,
+                selectedList: [],
+                forSelectedList: [],
+                filing: {
+                    isShow: false
+                },
+                hosts: {
+                    bkBizId: '',
+                    selectedHost: [],
+                    searchParams: {
+                        'bk_biz_id': -1,
+                        condition: [{
+                            'bk_obj_id': 'biz',
+                            fields: [],
+                            condition: [{
+                                field: 'default',
+                                operator: '$eq',
+                                value: 1
+                            }]
+                        }, {
+                            'bk_obj_id': 'host',
+                            fields: [],
+                            condition: []
+                        }, {
+                            'bk_obj_id': 'module',
+                            fields: [],
+                            condition: []
+                        }, {
+                            'bk_obj_id': 'set',
+                            fields: [],
+                            condition: []
+                        }]
+                    },
+                    table: {
+                        header: [],
+                        allAttr: []
+                    }
+                },
+                slider: {
+                    title: {
+                        text: this.$t("HostResourcePool['导入主机']"),
+                        icon: 'icon-cc-import'
+                    },
+                    isShow: false,
+                    tab: {
+                        active: 'import'
+                    },
+                    import: {
+                        templateUrl: `${window.siteUrl}importtemplate/host`,
+                        importUrl: `${window.siteUrl}hosts/import`
+                    }
+                },
+                isShowimportHost: false
+            }
+        },
+        computed: {
+            ...mapGetters([
+                'bkBizList',
+                'bkSupplierAccount',
+                'language'
+            ]),
+            hasSelectedHost () {
+                return this.hosts.selectedHost.length
+            },
+            exportUrl () {
+                return `${window.siteUrl}hosts/export`
+            }
+        },
+        watch: {
+            'slider.isShow' (isShow) {
+                if (!isShow) {
+                    this.slider.tab.active = 'import'
+                }
+            }
+        },
+        methods: {
+            ...mapActions(['getBkBizList']),
+            tabChanged (active) {
+                this.slider.tab.active = active
+            },
+            confirmTransfer (selected, index) {
+                let h = this.$createElement
+                let content = ''
+                if (this.language === 'en') {
+                    content = h('p', [
+                        h('span', 'Selected '),
+                        h('span', {
+                            style: {
+                                color: '#3c96ff'
+                            }
+                        }, this.hosts.selectedHost.length),
+                        h('span', ' Hosts Transfer to Idle machine under '),
+                        h('span', {
+                            style: {
+                                color: '#3c96ff'
+                            }
+                        }, selected.label)
+                    ])
+                } else {
+                    content = h('p', [
+                        h('span', '选中的 '),
+                        h('span', {
+                            style: {
+                                color: '#3c96ff'
+                            }
+                        }, this.hosts.selectedHost.length),
+                        h('span', ' 个主机转移到 '),
+                        h('span', {
+                            style: {
+                                color: '#3c96ff'
+                            }
+                        }, selected.label),
+                        h('span', ' 下的空闲机模块')
+                    ])
+                }
+                this.$bkInfo({
+                    title: this.$t("HostResourcePool['请确认是否转移']"),
+                    content,
+                    confirmFn: () => {
+                        this.transferHost()
+                    }
+                })
+            },
+            transferHost () {
+                this.$axios.post('hosts/modules/resource/idle', {
+                    'bk_biz_id': this.hosts.bkBizId,
+                    'bk_host_id': this.hosts.selectedHost
+                }).then(res => {
+                    if (res.result) {
+                        this.$alertMsg(this.$t("HostResourcePool['分配成功']"), 'success')
+                        this.hosts.selectedHost = []
+                        this.$refs.hosts.transferSuccess()
+                        this.hosts.bkBizId = ''
+                        this.search()
+                    } else {
+                        this.$alertMsg(res['bk_error_msg'])
+                    }
+                })
+            },
+            confirmDel () {
+                this.$bkInfo({
+                    title: `${this.$t("HostResourcePool['确定删除选中的主机']")}？`,
+                    confirmFn: () => {
+                        this.$axios.delete('hosts/batch', {
+                            data: JSON.stringify({
+                                'bk_host_id': this.hosts.selectedHost.join(','),
+                                'bk_supplier_account': this.bkSupplierAccount
+                            })
+                        }).then(res => {
+                            if (res.result) {
+                                this.$bkInfo({
+                                    statusOpts: {
+                                        title: this.$t("HostResourcePool['成功删除选中的主机']"),
+                                        subtitle: false
+                                    },
+                                    type: 'success'
+                                })
+                                this.search()
+                                this.$refs.hosts.clearChooseId()
+                            } else {
+                                this.$alertMsg(res['bk_error_msg'])
+                            }
+                        })
+                    }
+                })
+            },
+            search () {
+                // 构造新对象，触发v-index中watch outerParams
+                this.hosts.searchParams = Object.assign({}, this.hosts.searchParams)
+            },
+            setSelectedHost (chooseId) {
+                this.hosts.selectedHost = chooseId
+            },
+            exportChoose () {
+                this.$refs.exportForm.submit()
+            },
+            importHostShow () {
+                this.slider.isShow = true
+            },
+            openAgentApp () {
+                let agentAppUrl = window.agentAppUrl
+                if (agentAppUrl) {
+                    if (window.agentAppUrl.indexOf('paasee-g.o.qcloud.com') !== -1) {
+                        window.top.postMessage(JSON.stringify({action: 'open_other_app', app_code: 'bk_agent_setup'}), '*')
+                    } else {
+                        window.open(agentAppUrl)
+                    }
+                } else {
+                    this.$alertMsg(this.$t("HostResourcePool['未配置Agent安装APP地址']"))
+                }
+            },
+            showFiling () {
+                this.hosts.table.header = this.$refs.hosts.table.tableHeader
+                this.hosts.table.allAttr = this.$refs.hosts.attribute
+                this.filing.isShow = true
+            }
+        },
+        created () {
+            if (!this.bkBizList.length) {
+                this.getBkBizList()
+            }
+        },
+        components: {
+            vImport,
+            vHosts,
+            vSideslider,
+            vDeleteHistory
+        }
+    }
+</script>
+<style lang="scss" scoped>
+    .host-resource-wrapper{
+        position: relative;
+        height: 100%;
+        .button-contain{
+            display: inline-block;
+            width: calc(100% - 110px);
+            vertical-align: middle;
+        }
+    }
+    .biz-selector {
+        display: inline-block;
+        vertical-align: middle;
+        width: 200px;
+    }
+    .icon-cc-history{
+        font-size: 16px;
+    }
+    .icon-btn{
+        width: 36px;
+        padding: 0;
+        &:not(:disabled):hover{
+            border-color: #ef4c4c;
+            .icon-cc-del{
+                color: #ef4c4c;
+            }
+        }
+        &.disabled{
+            .icon-cc-del{
+                color: #ccc;
+            }
+        }
+    }
+    .automatic-import{
+        padding:40px 30px 0 30px;
+        >p{
+            // color:#6b7baa;
+        }
+        .back-contain{
+            cursor:pointer;
+            color: #3c96ff;
+            img{
+                margin-right: 5px;
+            }
+            a{
+                color:#3c96ff;
+            }
+        }
+    }
+</style>
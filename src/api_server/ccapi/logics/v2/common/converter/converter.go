--- conflicted
+++ resolved
@@ -806,10 +806,6 @@
 				default:
 					mapItem[key] = realVal
 					mapItem["OSType"] = realVal
-<<<<<<< HEAD
-
-=======
->>>>>>> 6d9dbc9f
 				}
 			default:
 				mapItem[key] = realVal

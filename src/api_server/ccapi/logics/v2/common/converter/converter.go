/*
 * Tencent is pleased to support the open source community by making 蓝鲸 available.
 * Copyright (C) 2017-2018 THL A29 Limited, a Tencent company. All rights reserved.
 * Licensed under the MIT License (the "License"); you may not use this file except
 * in compliance with the License. You may obtain a copy of the License at
 * http://opensource.org/licenses/MIT
 * Unless required by applicable law or agreed to in writing, software distributed under
 * the License is distributed on an "AS IS" BASIS, WITHOUT WARRANTIES OR CONDITIONS OF ANY KIND,
 * either express or implied. See the License for the specific language governing permissions and
 * limitations under the License.
 */

package converter

import (
	"encoding/json"
	"errors"
	"fmt"
	"io"
	"strconv"
	"strings"
	"time"

	"github.com/coccyx/timeparser"
	"github.com/emicklei/go-restful"

	"configcenter/src/api_server/ccapi/logics/v2/common/defs"
	"configcenter/src/api_server/ccapi/logics/v2/common/utils"
	"configcenter/src/common"
	"configcenter/src/common/blog"
	"configcenter/src/common/language"
	"configcenter/src/common/mapstr"
	"configcenter/src/common/metadata"
	"configcenter/src/common/util"
)

// RespCommonResV2 turn the result without data into version V2
func RespCommonResV2(result bool, code int, message string, resp *restful.Response) {

	resV2 := make(mapstr.MapStr)

	if result {
		resV2["code"] = 0
		resV2["data"] = "success"
	} else {
		resV2["code"] = code
		resV2["msg"] = message
		resV2["extmsg"] = nil
	}
	s, _ := json.Marshal(resV2)
	io.WriteString(resp, string(s))
}

// RespSuccessV2 turn the result of successful data into V2 version
func RespSuccessV2(data interface{}, resp *restful.Response) {
	res_v2 := make(map[string]interface{})
	res_v2["code"] = 0
	res_v2["data"] = data
	s, err := json.Marshal(res_v2)
	if err != nil {
		blog.Errorf("ResToV2ForRoleApp error:%v, reply:%v", err, res_v2)
		RespFailV2(common.Json_Marshal_ERR, common.Json_Marshal_ERR_STR, resp)
	}

	blog.Debug("RespSuccessV2 data:%s", string(s))
	io.WriteString(resp, string(s))
}

// RespSuccessV2 convert the result of the failed data to V2
func RespFailV2(code int, msg string, resp *restful.Response) {
	res_v2 := make(map[string]interface{})
	res_v2["code"] = code
	res_v2["msg"] = msg
	res_v2["extmsg"] = nil
	s, _ := json.Marshal(res_v2)
	io.WriteString(resp, string(s))
}

// DecorateUserName add suffixes to usernames to filter in roles
func DecorateUserName(originUserName string) string {
	return originUserName + ""
}

// ResToV2ForAppList  convert cc v3 json data to cc v2 for application list
func ResToV2ForAppList(resDataV3 metadata.InstResult) (interface{}, error) {

	resDataV2 := make([]map[string]interface{}, 0)
	for _, item := range resDataV3.Info {
		mapV2, err := convertOneApp(item)
		if nil != err {
			blog.Errorf("get app list error:%s, reply:%v", err.Error(), resDataV3)
			return nil, err
		}

		resDataV2 = append(resDataV2, mapV2)
	}

	return resDataV2, nil
}

//ResToV2ForAppList: convert cc v3 json data to cc v2 for application list
func ResToV2ForRoleApp(resDataV3 metadata.InstResult, uin string, roleArr []string) (interface{}, error) {

	resDataV2 := make(map[string][]interface{})

	for _, role := range roleArr {
		resDataV2[role] = make([]interface{}, 0)
	}

	resDataInfoV3 := resDataV3.Info
	for _, itemMap := range resDataInfoV3 {

		mapV2, err := convertOneApp(itemMap)
		if nil != err {
			blog.Errorf("ResToV2ForRoleApp error:%v, reply:%s", err, resDataV3)
			return nil, err
		}
		for _, roleStr := range roleArr {

			roleStrV3, ok := defs.RoleMap[roleStr]

			if !ok {
				continue
			}

			apps, ok := resDataV2[roleStr]
			if !ok {
				apps = make([]interface{}, 0)
				resDataV2[roleStr] = apps
			}
			roleUsers, ok := itemMap[roleStrV3]
			if !ok {
				continue
			}
			strUser, _ := roleUsers.(string)
			roleUsersList := strings.Split(strUser, ",")
			if util.InStrArr(roleUsersList, uin) {
				resDataV2[roleStr] = append(apps, mapV2)

			}

		}

	}

	return resDataV2, nil
}

//ResToV2ForModuleList: convert cc v3 json data to cc v2 for module
func ResToV2ForModuleList(result bool, message string, data interface{}) (interface{}, error) {

	blog.Debug("respV3:%v", data)
	resDataV2 := make([]string, 0)
	resDataV3, err := getResDataV3(result, message, data)
	if nil != err {
		return nil, err
	}

	resDataInfoV3 := (resDataV3.(map[string]interface{}))["info"].([]interface{})

	for _, item := range resDataInfoV3 {
		item_map := item.(map[string]interface{})
		resDataV2 = append(resDataV2, item_map["ModuleName"].(string))
	}

	return resDataV2, nil
}

//ResToV2ForModuleList: convert cc v3 json data to cc v2 for module map list
func ResToV2ForModuleMapList(result bool, message string, data interface{}) (interface{}, error) {
	resDataV2 := make([]map[string]interface{}, 0)
	resDataV3, err := getResDataV3(result, message, data)
	if nil != err {
		return nil, err
	}

	resDataInfoV3 := (resDataV3.(map[string]interface{}))["info"].([]interface{})

	for _, item := range resDataInfoV3 {
		itemMap := item.(map[string]interface{})
		convMap, err := convertFieldsIntToStr(itemMap, []string{common.BKSetIDField, common.BKModuleIDField, common.BKAppIDField})
		if nil != err {
			return nil, err
		}
		if itemMap[common.BKModuleNameField].(string) == common.DefaultFaultModuleName {
			itemMap[common.BKDefaultField] = "1"
		}
		if itemMap[common.BKModuleNameField].(string) == common.DefaultResModuleName {
			itemMap[common.BKDefaultField] = "1"
		}
		moduleType, ok := itemMap[common.BKModuleTypeField]
		if false == ok || nil == moduleType {
			moduleType = "1"
		}
		moduleType = fmt.Sprintf("%v", moduleType)

		resDataV2 = append(resDataV2, map[string]interface{}{
			"ModuleID":      convMap[common.BKModuleIDField],
			"ApplicationID": convMap[common.BKAppIDField],
			"ModuleName":    itemMap[common.BKModuleNameField],
			//"BakOperator": "",
			"CreateTime": convertToV2Time(itemMap[common.CreateTimeField]),
			"Default":    itemMap[common.BKDefaultField],
			//"Description": "",
			//"Operator": "",
			"ModuleType": moduleType,
			"SetID":      convMap[common.BKSetIDField],
		})
	}

	return resDataV2, nil
}

//ResToV2ForSetList: convert cc v3 json data to cc v2 for set
func ResToV2ForSetList(result bool, message string, data metadata.InstResult) (interface{}, error) {
	resDataV2 := make([]map[string]interface{}, 0)

	_, err := getResDataV3(result, message, data)
	if nil != err {
		return nil, err
	}
	for _, item := range data.Info {
		convMap, err := convertFieldsIntToStr(item, []string{common.BKSetIDField})
		if nil != err {
			return nil, err
		}
		setName, ok := item[common.BKSetNameField]
		if false == ok {
			return nil, errors.New("get set info error")
		}
		if setName == common.DefaultResSetName {
			setName = "空闲机池"
		}
		resDataV2 = append(resDataV2, map[string]interface{}{
			"SetID":   convMap[common.BKSetIDField],
			"SetName": setName, //itemMap[common.BKSetNameField],
		})
	}

	return resDataV2, nil
}

//ResToV2ForPlatList: convert cc v3 json data to cc v2 for plat
func ResToV2ForPlatList(result bool, message string, data interface{}) (interface{}, error) {
	blog.Debug("ResToV2ForPlatList, input: %s", data)

	resDataV2 := make([]map[string]interface{}, 0)

	resDataV3, err := getResDataV3(result, message, data)
	if nil != err {
		return nil, err
	}
	resDataInfoV3 := (resDataV3.(map[string]interface{}))["info"].([]interface{})

	for _, item := range resDataInfoV3 {
		itemMap := item.(map[string]interface{})
		convMap, err := convertFieldsIntToStr(itemMap, []string{common.BKCloudIDField})
		if nil != err {
			return nil, err
		}

		resDataV2 = append(resDataV2, map[string]interface{}{
			"platId":      convMap[common.BKCloudIDField],
			"platName":    itemMap[common.BKCloudNameField],
			"platCompany": itemMap[common.BKOwnerIDField],
		})
	}

	return resDataV2, nil
}

//ResToV2ForHostList: convert cc v3 json data to cc v2 for host
func ResToV2ForHostList(result bool, message string, data interface{}) (interface{}, error) {

	resDataInfoV3, err := getResDataV3(result, message, data)
	if nil != err {
		blog.Errorf("ResToV2ForHostList reply:%v, error:%s", data, err.Error())
		return nil, err
	}

	return convertToV2HostListMain(resDataInfoV3)

}

func convertToV2HostListMain(resDataInfoV3 interface{}) (interface{}, error) {
	resDataV2 := make([]interface{}, 0)
	if nil == resDataInfoV3 {
		return resDataV2, nil
	}

	var dataArr []mapstr.MapStr
	switch realData := resDataInfoV3.(type) {
	case []mapstr.MapStr:
		dataArr = realData
	case []interface{}:
		for _, item := range realData {
			itemMap, err := mapstr.NewFromInterface(item)
			if nil != err {
				blog.Errorf("ResToV2ForHostList not map[string]interface resDataInfoV3 %v, error:%s", resDataInfoV3, err.Error())
				return nil, errors.New("http reply data error")
			}
			dataArr = append(dataArr, itemMap)
		}
	default:
		blog.Errorf("ResToV2ForHostList not []map[string]interface resDataInfoV3 %v", resDataInfoV3)
		return nil, errors.New("http reply data error")
	}

	for _, itemMap := range dataArr {

		hostID, err := util.GetInt64ByInterface(itemMap[common.BKHostIDField])
		if nil != err {
			blog.Warnf("convertToV2HostListMain hostID not found, appID:%s, hostInfo:%+v", itemMap[common.BKAppIDField], itemMap)
			continue
		}

		innerIP, ok := itemMap[common.BKHostInnerIPField].(string)
		if !ok {
			blog.Warnf("convertToV2HostListMain innerIP not found, appID:%s, hostInfo:%+v", itemMap[common.BKAppIDField], itemMap)
			continue
		}
		hostHard := convHostHardInfo(hostID, innerIP, itemMap)
		itemMap.Set("ExtInfo", hostHard)
		resDataV2 = append(resDataV2, GeneralV2Data(itemMap))
	}
	return resDataV2, nil
}

//ResToV2ForHostGroup: convert cc v3 json data to cc v2 for host group
func ResToV2ForHostGroup(result bool, message string, data interface{}) (interface{}, error) {
	resDataV2 := make(map[string]interface{}, 0)
	resDataInfoV3, err := getResDataV3(result, message, data)
	if nil != err {
		blog.Errorf("ResToV2ForHostList reply:%v, error:%s", data, err.Error())
		return nil, err
	}

	for k, v := range resDataInfoV3.(map[string]interface{}) {
		resDataV2[k] = GeneralV2Data(v)
	}

	return resDataV2, nil
}

//ResToV2ForCpyHost: convert cc v3 json data to cc v2 for getCompanyIDByIps
func ResToV2ForCpyHost(result bool, message string, data interface{}) (interface{}, error) {
	resDataV2 := make(map[string]interface{})

	resDataV3, err := getResDataV3(result, message, data)
	if nil != err {
		return nil, err
	}

	resDataArrV3 := resDataV3.([]interface{})

	for _, item := range resDataArrV3 {
		itemMap := item.(map[string]interface{})

		appID, err := util.GetIntByInterface(itemMap[common.BKAppIDField])

		if nil != err {
			return resDataV2, nil
		}
		bkCloudID, err := util.GetIntByInterface(itemMap[common.BKCloudIDField])
		if nil != err {
			return resDataV2, nil
		}
		ownerID, err := util.GetIntByInterface(itemMap[common.BKOwnerIDField])
		if nil != err {
			return resDataV2, nil
		}
		buildStr := fmt.Sprintf("%d%d%d", bkCloudID, ownerID, appID)
		itemMap = convertFieldsNilToString(itemMap, []string{common.BKCloudIDField, common.BKOwnerIDField, common.BKAppIDField})

		resDataV2[itemMap[common.BKHostInnerIPField].(string)] = map[string]interface{}{
			buildStr: map[string]interface{}{
				"PlatID":        itemMap[common.BKCloudIDField],
				"CompanyID":     itemMap[common.BKOwnerIDField],
				"ApplicationID": itemMap[common.BKAppIDField],
			},
		}
	}

	return resDataV2, nil
}

func ResToV2ForPropertyList(result bool, message string, data interface{}, idName, idDisplayName string) (interface{}, error) {
	resDataV2 := map[string]interface{}{}
	standardMap := make(map[string]interface{})
	customerMap := make(map[string]interface{})

	resDataV3, err := getResDataV3(result, message, data)
	if nil != err {
		return nil, err
	}

	for _, item := range resDataV3.([]interface{}) {
		itemMap := item.(map[string]interface{})
		fileName := ConverterV3Fields(itemMap[common.BKPropertyIDField].(string), "")
		if itemMap[common.BKIsPre] != nil && itemMap[common.BKIsPre].(bool) {
			standardMap[fileName] = itemMap[common.BKPropertyNameField]
		} else {
			customerMap[fileName] = itemMap[common.BKPropertyNameField]
		}
	}
	standardMap[idName] = idDisplayName

	resDataV2["standard"] = standardMap
	resDataV2["customer"] = customerMap

	return resDataV2, nil
}

// ResToV2ForAppTree: convert cc v3 json data to cc v2 for topo tree
func ResToV2ForAppTree(result bool, message string, data interface{}) (interface{}, error) {
	resDataV3, err := getResDataV3(result, message, data)
	if nil != err {
		return nil, err
	}

	resDataV2 := getOneLevelData(resDataV3.([]interface{}), nil)
	if len(resDataV2) > 0 {
		return resDataV2[0], nil
	} else {
		return nil, nil
	}
}

//ResToV2ForCustomerGroup
func ResToV2ForCustomerGroup(result bool, message string, data interface{}, appID string) ([]common.KvMap, error) {
	resDataV3, err := getResDataV3(result, message, data)
	if nil != err {
		return nil, err
	}

	resDataArrV3, _ := (resDataV3.(map[string]interface{}))["info"].([]interface{})
	var ret []common.KvMap
	for _, item := range resDataArrV3 {
		itemMap, ok := item.(map[string]interface{})
		if !ok {
			return nil, errors.New("data format errors")
		}
		itemMap = convertFieldsNilToString(itemMap, []string{"bk_info"})
		ret = append(ret, common.KvMap{
			"ID":            itemMap["id"],
			"ApplicationID": appID,
			"GroupName":     itemMap["name"], //itemMap["Name"], //TODO 待确认
			"GroupContent":  itemMap["info"],
			"Type":          "host",
			"CreateTime":    convertToV2Time(itemMap[common.CreateTimeField]),
			"LastTime":      convertToV2Time(itemMap[common.LastTimeField]),
		})

	}
	return ret, nil
}

//ResToV2ForCustomerGroupResult return list, total, error
func ResToV2ForCustomerGroupResult(result bool, message string, dataInfo interface{}) ([]common.KvMap, int, error) {
	resDataV3, err := getResDataV3(result, message, dataInfo)
	if nil != err {
		return nil, 0, err
	}
	if "" == resDataV3 {
		return nil, 0, nil
	}

	data, ok := resDataV3.(map[string]interface{})
	if !ok {
		blog.Errorf("ResToV2ForCustomerGroupResult data item not found, %v", data)
		return nil, 0, errors.New("data format errors")
	}
	iCount, ok := data["count"]
	if !ok {
		blog.Error("ResToV2ForCustomerGroupResult count item not found")
		return nil, 0, errors.New("data format errors")
	}
	total, _ := util.GetIntByInterface(iCount)

	resDataArrV3, _ := data["info"].([]interface{})
	var ret []common.KvMap
	for _, item := range resDataArrV3 {
		itemMap, ok := item.(map[string]interface{})
		if !ok {
			blog.Error("ResToV2ForCustomerGroupResult data hostinfo item errors, %v", item)
			return nil, 0, errors.New("data format errors")
		}
		host, ok := itemMap[common.BKInnerObjIDHost].(map[string]interface{})
		if !ok {
			blog.Error("ResToV2ForCustomerGroupResult data hostinfo  host item errors, %v", itemMap)
			return nil, 0, errors.New("data format errors")
		}
		modules, ok := itemMap[common.BKInnerObjIDModule].([]interface{})
		if !ok {
			blog.Error("ResToV2ForCustomerGroupResult data hostinfo  module item errors, %v", itemMap)
			return nil, 0, errors.New("data format errors")
		}
		sets, ok := itemMap[common.BKInnerObjIDSet].([]interface{})
		if !ok {
			blog.Error("ResToV2ForCustomerGroupResult data hostinfo set item errors, %v", itemMap)
			return nil, 0, errors.New("data format errors")
		}
		innerIP, _ := host[common.BKHostInnerIPField]
		if !ok {
			blog.Error("ResToV2ForCustomerGroupResult data hostinfo host innerip item errors, %v", itemMap)
			return nil, 0, errors.New("data format errors")
		}
		hostName, _ := host[common.BKHostNameField]
		moduleName := "" // module[common.BKModuleNameField]
		setName := ""    //set[common.BKSetNameField]
		if 0 < len(modules) {
			for _, module := range modules {
				moduleMap, ok := module.(map[string]interface{})
				if false == ok {
					blog.Error("ResToV2ForCustomerGroupResult data hostinfo  module item errors, %v", itemMap)
					return nil, 0, errors.New("data format errors")
				}
				moduleName, _ = moduleMap[common.BKModuleNameField].(string)
				break

			}
		}
		if 0 < len(sets) {
			for _, set := range sets {
				setMap, ok := set.(map[string]interface{})
				if false == ok {
					blog.Error("ResToV2ForCustomerGroupResult data hostinfo set item errors, %v", itemMap)
					return nil, 0, errors.New("data format errors")
				}
				setName, _ = setMap[common.BKSetNameField].(string)
				break

			}
		}
		subArea, _ := host[common.BKSubAreaField].([]interface{}) //host["SubArea"].([]interface{})
		var source int64 = -1
		if nil != subArea && len(subArea) > 0 {
			sourceItem := subArea[0].(map[string]interface{})
			source, _ = util.GetInt64ByInterface(sourceItem[common.BKInstIDField])
		}
		if nil == hostName {
			hostName = ""
		}

		ret = append(ret, common.KvMap{
			"SetName":    setName,
			"ModuleName": moduleName,
			"Source":     fmt.Sprintf("%d", source),
			"HostName":   hostName,
			"InnerIP":    innerIP,
		})

	}
	return ret, total, nil
}

func ResToV2ForHostDataList(result bool, message string, data interface{}) (common.KvMap, error) {
	resDataV3, err := getResDataV3(result, message, data)
	blog.Debug("resDataV3:%v", resDataV3)
	if nil != err {
		return nil, err
	}
	convFields := []string{common.BKAppNameField, common.BKModuleNameField, common.BKBakOperatorField, common.BKSetNameField, common.BKOperatorField, common.BKSetIDField, common.BKAppIDField, common.BKModuleIDField}
	var ret common.KvMap

	if "" != resDataV3 {
		resDataArrV3, ok := resDataV3.([]interface{})
		if !ok {
			blog.Errorf("ResToV2ForHostDataList not array data :%+v", data)
			return nil, errors.New(fmt.Sprintf("data is not array %+v", resDataV3))
		}
		var operators []string
		var bakOperators []string
		var moduleIDs []string
		var moduleNames []string
		var setIDs []string
		var setNames []string

		for _, item := range resDataArrV3 {
			itemMap, ok := item.(map[string]interface{})
			if !ok {
				blog.Warnf("ResToV2ForHostDataList item %+v not map[string]interface{}, raw data", item, data)
				continue
			}
			itemMap = convertFieldsNilToString(itemMap, convFields)
			moduleName, ok := itemMap[common.BKModuleNameField].(string)
			if ok && "" != moduleName {
				moduleNames = append(moduleNames, moduleName)
				moduleIDs = append(moduleIDs, fmt.Sprintf("%v", itemMap[common.BKModuleIDField]))
			}
			setName, ok := itemMap[common.BKSetNameField].(string)
			if ok && "" != setName {
				setNames = append(setNames, setName)
				setIDs = append(setIDs, fmt.Sprintf("%v", itemMap[common.BKSetIDField]))
			}
			operator, ok := itemMap[common.BKOperatorField].(string)
			if ok && "" != operator {
				operators = append(operators, operator)
			}
			bakOperator, ok := itemMap[common.BKBakOperatorField].(string)
			if ok && "" != bakOperator {
				bakOperators = append(bakOperators, bakOperator)
			}
			ret = common.KvMap{
				"ApplicationName": itemMap[common.BKAppNameField],
				"ApplicationID":   itemMap[common.BKAppIDField],
			}
		}
		ret["ModuleName"] = strings.Join(moduleNames, ",")
		ret["ModuleID"] = strings.Join(moduleIDs, ",")
		ret["SetName"] = strings.Join(moduleNames, ",")
		ret["SetID"] = strings.Join(setIDs, ",")
		ret["Operator"] = strings.Join(operators, ",")
		ret["BakOperator"] = strings.Join(bakOperators, ",")
	}
	if 1 <= len(ret) {

		return ret, nil
	}
	return nil, nil

}

// ResToV2ForEnterIP get enterip result  for v2
func ResToV2ForEnterIP(result bool, message string, data interface{}) error {
	_, err := getResDataV3(result, message, data)
	return err
}

// ResV2ToForProcList get process info for v2
func ResV2ToForProcList(resDataV3 interface{}, defLang language.DefaultCCLanguageIf) interface{} {
	resDataArrV3 := resDataV3.([]interface{})
	ret := make([]interface{}, 0)
	for _, item := range resDataArrV3 {
		itemMap := item.(map[string]interface{})
		itemMap = convertFieldsNilToString(itemMap, []string{common.BKAppIDField, common.BKAppNameField, common.BKHostInnerIPField, common.BKHostOuterIPField})

		ret = append(ret, common.KvMap{
			"ApplicationID":   itemMap[common.BKAppIDField],
			"ApplicationName": itemMap[common.BKAppNameField],
			"InnerIP":         itemMap[common.BKHostInnerIPField],
			"OuterIP":         itemMap[common.BKHostOuterIPField],
			"process":         getOneProcData(itemMap["process"], defLang),
		})

	}

	return ret
}

// GeneralV2Data  general convertor v2 funcation
func GeneralV2Data(data interface{}) interface{} {

	switch realData := data.(type) {
	case []mapstr.MapStr:
		mapItem := make([]map[string]interface{}, 0)
		for _, item := range realData {
			mapItem = append(mapItem, convMapInterface(item))
		}
		return mapItem
	case []interface{}:
		mapItem := make([]interface{}, 0)
		for _, item := range realData {
			if nil == item {
				continue
			}
			mapItem = append(mapItem, GeneralV2Data(item))
		}
		return mapItem
	case mapstr.MapStr:
		return convMapInterface(realData)
	case map[string]interface{}:
		return convMapInterface(realData)
	}

	if nil == data {
		return ""
	}

	return fmt.Sprintf("%v", data)

}

func GetHostHardInfo(appID int64, hostInfoArr []mapstr.MapStr) []mapstr.MapStr {
	hostHardInfoArr := make([]mapstr.MapStr, 0)
	alreadyIPMap := make(map[int64]bool, 0)
	for _, host := range hostInfoArr {
		hostID, err := host.Int64(common.BKHostIDField)
		if nil != err {
			blog.Warnf("GetHostHardInfo hostID not found, appID:%s, hostInfo:%+v", appID, host)
			continue
		}
		innerIP, err := host.String(common.BKHostInnerIPField)
		if nil != err {
			blog.Warnf("GetHostHardInfo innerIP not found, appID:%s, hostInfo:%+v", appID, host)
			continue
		}
		_, isHandle := alreadyIPMap[hostID]
		if isHandle {
			continue
		}
		alreadyIPMap[hostID] = true
		hostHardInfoArr = append(hostHardInfoArr, convHostHardInfo(hostID, innerIP, host))
	}
	return hostHardInfoArr
}
func convHostHardInfo(hostID int64, innerIP string, host mapstr.MapStr) (hostHardInfo mapstr.MapStr) {
	hostHardInfo = mapstr.New()
	osVersionEnumID, err := host.String(common.BKOSTypeField)
	osVersion := ""
	if nil != err {
		hostHardInfo.Set("PlatformOS", "")
	} else {
		osVersion = getOSTypeByEnumID(osVersionEnumID)
		hostHardInfo.Set("PlatformOS", osVersion)
	}
	network := mapstr.New()
	innerMac, ok := host.Get("bk_mac")
	if ok {
		network.Set(innerIP, innerMac)
	}
	outerIP, err := host.String(common.BKHostOuterIPField)
	if nil == err {
		if 0 < len(outerIP) {
			outerMac, err := host.String("bk_outer_mac")
			if nil == err {
				network.Set(outerIP, outerMac)
			}
		}
	}
	system := mapstr.New()
	system.Set("OS", osVersion)
	dockerClientVersion, clientOk := host.Get(common.HostFieldDockerClientVersion)
	dockerServerVersion, serverOk := host.Get(common.HostFieldDockerServerVersion)
	if clientOk || serverOk {
		system.Set("clientDockerVersion", dockerClientVersion)
		system.Set("serverDockerVersion", dockerServerVersion)
	}
	system.Set("kernelVersion", "")
	mem, err := host.Int64("bk_mem")
	if nil != err {
		mem = 0
	} else {
		mem = mem * 1024 * 1024
	}
	disk, err := host.Int64("bk_disk")
	if nil != err {
		disk = 0
	} else {
		disk = disk * 1024 * 1024 * 1024
	}
	cpu, err := host.Int64("bk_cpu")
	if nil != err {
		cpu = 0
	}
	hostHardInfo.Set("System", system)
	hostHardInfo.Set("network", network)
	hostHardInfo.Set("InnerIP", innerIP)
	hostHardInfo.Set("OuterIP", outerIP)
	hostHardInfo.Set("HostID", fmt.Sprintf("%d", hostID))
	hostHardInfo.Set("Memory", mapstr.MapStr{"Total": mem})
	hostHardInfo.Set("Disk", mapstr.MapStr{"Total": disk})
	hostHardInfo.Set("Cpu", mapstr.MapStr{"CpuNum": cpu})
	return hostHardInfo
}

func convMapInterface(data map[string]interface{}) map[string]interface{} {
	mapItem := make(map[string]interface{})
	for key, val := range data {
		key = ConverterV3Fields(key, "")
		if key == "CreateTime" || key == "LastTime" || key == common.CreateTimeField || key == common.LastTimeField {
			ts, ok := val.(time.Time)
			if ok {
				mapItem[key] = ts.Format("2006-01-02 15:04:05")

			} else {
				mapItem[key] = ""
			}
		} else if common.BKProtocol == key || "Protocol" == key {
			//v2 api erturn use protocol name
			protocal, ok := val.(string)
			if false == ok {
				protocal = ""
			} else {
				switch protocal {
				case "1":
					protocal = "TCP"
				case "2":
					protocal = "UDP"
				default:
					protocal = ""
				}
			}
			mapItem[key] = protocal
		} else if key == "osType" {

			switch realVal := val.(type) {
			case string:
				switch realVal {
				case common.HostOSTypeEnumLinux:
					mapItem[key] = "linux"
					mapItem["OSType"] = "linux"
				case common.HostOSTypeEnumWindows:
					mapItem[key] = "windows"
					mapItem["OSType"] = "windows"
				default:
					mapItem[key] = realVal
					mapItem["OSType"] = realVal
<<<<<<< HEAD

=======
>>>>>>> 9d190ffb
				}
			default:
				mapItem[key] = realVal
			}

		} else {
			mapItem[key] = GeneralV2Data(val)
		}

	}
	return mapItem
}

// getOneLevelData  get one level data
func getOneLevelData(data []interface{}, appID interface{}) []map[string]interface{} {
	dataArrTemp := make([]map[string]interface{}, 0)
	for _, item := range data {
		itemMap, ok := item.(map[string]interface{})
		if false == ok {
			blog.Error("Assert error item is not map[string]interface{},item %v", item)
			continue
		}
		dataTemp := make(map[string]interface{})
		dataTemp["ObjID"] = itemMap[common.BKObjIDField]
		InstId, _ := util.GetIntByInterface(itemMap[common.BKInstIDField])
		appIdInt, _ := util.GetIntByInterface(appID)
		strInstId := strconv.Itoa(InstId)
		appIdStr := strconv.Itoa(appIdInt)

		switch itemMap[common.BKObjIDField] {
		case common.BKInnerObjIDApp:
			//dataTemp = itemMap
			dataTemp["Level"] = 3
			dataTemp["ApplicationID"] = strInstId
			dataTemp["ApplicationName"] = itemMap[common.BKInstNameField]
			appID = itemMap[common.BKInstIDField]
		case common.BKInnerObjIDSet:
			//dataTemp = itemMap
			dataTemp["SetID"] = strInstId
			dataTemp["SetName"] = itemMap[common.BKInstNameField]
		case common.BKInnerObjIDModule:
			//dataTemp = itemMap
			dataTemp["ApplicationID"] = appIdStr
			dataTemp["ModuleID"] = itemMap[common.BKInstIDField]
			dataTemp["ModuleName"] = itemMap[common.BKInstNameField]

		default:
			if nil != itemMap["child"] {
				children := getOneLevelData(itemMap["child"].([]interface{}), appID)
				for _, child := range children {
					dataArrTemp = append(dataArrTemp, child)
				}
			}
			continue
		}

		if nil != itemMap["child"] {
			children := getOneLevelData(itemMap["child"].([]interface{}), appID)
			if len(children) > 0 {
				dataTemp["Children"] = children
			}
		}
		dataArrTemp = append(dataArrTemp, dataTemp)
	}
	return dataArrTemp
}

// getOneProcData get one process data
func getOneProcData(data interface{}, defLang language.DefaultCCLanguageIf) interface{} {
	var ret interface{}

	itemMap := data.(map[string]interface{})

	createTime, _ := itemMap[common.CreateTimeField]

	switch createTime.(type) {
	case time.Time:
		createTime = createTime.(time.Time).Format("2006-01-02 15:04:05")
	case string:
		ts, _ := timeparser.TimeParser(createTime.(string))
		createTime = ts.Format("2006-01-02 15:04:05")
	default:
		createTime = ""
	}

	updateTime, _ := itemMap[common.LastTimeField]
	switch createTime.(type) {
	case time.Time:
		updateTime = updateTime.(time.Time).Format("2006-01-02 15:04:05")
	case string:
		ts, _ := timeparser.TimeParser(updateTime.(string))
		updateTime = ts.Format("2006-01-02 15:04:05")
	default:
		updateTime = ""
	}
	protocal, ok := itemMap[common.BKProtocol].(string)
	if false == ok {
		protocal = ""
	} else {
		switch protocal {
		case "1":
			protocal = "TCP"
		case "2":
			protocal = "UDP"
		default:
			protocal = ""
		}
	}
	bindIP, ok := itemMap[common.BKBindIP].(string)
	if false == ok {
		bindIP = ""
	} else {
		switch bindIP {
		case "1":
			bindIP = "127.0.0.1"
		case "2":
			bindIP = "0.0.0.0"
		case "3":
			bindIP = defLang.Language("apiv2_process_bind_innerip") //"第一内网IP"
		case "4":
			bindIP = defLang.Language("apiv2_process_bind_outerip") //"第一公网IP"
		default:
			bindIP = ""
		}
	}

	intAtuotimeGap, err := util.GetIntByInterface(itemMap["auto_time_gap"])
	atuotimeGap := ""
	if nil != err {
		atuotimeGap = ""
	} else {
		atuotimeGap = fmt.Sprintf("%d", intAtuotimeGap)
	}

	convFields := []string{common.BKWorkPath, common.BKFuncIDField, common.BKFuncName,
		common.BKBindIP, common.BKUser, "start_cmd", "stop_cmd", common.BKProcessNameField, common.BKPort,
		common.BKProtocol, "pid_file", "restart_cmd", "face_stop_cmd", "auto_start", "timeout", "priority", "proc_num"}
	itemMap = convertFieldsNilToString(itemMap, convFields)

	ret = map[string]interface{}{
		"WorkPath":    itemMap[common.BKWorkPath],
		"AutoTimeGap": atuotimeGap,
		"LastTime":    updateTime,
		"StartCmd":    itemMap["start_cmd"],
		"FuncID":      itemMap[common.BKFuncIDField],
		"BindIP":      itemMap[common.BKBindIP],
		"FuncName":    itemMap[common.BKFuncName],
		"Flag":        "",
		"User":        itemMap[common.BKUser],
		"StopCmd":     itemMap["stop_cmd"],
		"ProNum":      itemMap["proc_num"],
		"ReloadCmd":   itemMap["reload_cmd"],
		"ProcessName": itemMap[common.BKProcessNameField],
		"OpTimeout":   itemMap["timeout"],       //"0",
		"KillCmd":     itemMap["face_stop_cmd"], //"",
		"Protocol":    protocal,
		"Seq":         itemMap["priority"], //0",
		"ProcGrp":     "",
		"Port":        itemMap[common.BKPort],
		"ReStartCmd":  itemMap["restart_cmd"], //"",
		"AutoStart":   itemMap["auto_start"],
		"CreateTime":  createTime,
		"PidFile":     itemMap["pid_file"],
	}

	return ret
}

//convertFieldsNilToString  convertor nil to empty string in map field
func convertFieldsNilToString(itemMap map[string]interface{}, fields []string) map[string]interface{} {

	blog.Debug("fields %v , itemMap: %v", fields, itemMap)
	for _, field := range fields {

		val, ok := itemMap[field]
		if !ok || nil == val {
			itemMap[field] = ""
		} else {
			itemMap[field] = fmt.Sprintf("%v", val)
		}
	}

	return itemMap
}

// getResDataV3 get res data v3
func getResDataV3(result bool, message string, data interface{}) (interface{}, error) {
	if result {
		return data, nil
	} else {
		return nil, errors.New(message)
	}
}

// convertOneApp convert one len app
func convertOneApp(itemMap map[string]interface{}) (map[string]interface{}, error) {

	convMap, err := convertFieldsIntToStr(itemMap, []string{common.BKAppIDField, common.BKDefaultField})
	if nil != err {
		return nil, err
	}
	maintainer := ""
	productPm := ""
	operator := ""
	developer := ""
	tester := ""
	if nil != itemMap[common.BKMaintainersField] {
		maintainer, _ = itemMap[common.BKMaintainersField].(string)
	}
	if nil != itemMap[common.BKProductPMField] {
		productPm, _ = itemMap[common.BKProductPMField].(string)
	}
	if nil != itemMap[common.BKOperatorField] {
		operator, _ = itemMap[common.BKOperatorField].(string)
	}
	if nil != itemMap[common.BKDeveloperField] {
		developer, _ = itemMap[common.BKDeveloperField].(string)
	}
	if nil != itemMap[common.BKTesterField] {
		tester, _ = itemMap[common.BKTesterField].(string)
	}
	maintainer = strings.Replace(maintainer, ",", ";", -1)
	productPm = strings.Replace(productPm, ",", ";", -1)
	operator = strings.Replace(operator, ",", ";", -1)
	developer = strings.Replace(developer, ",", ";", -1)
	tester = strings.Replace(tester, ",", ";", -1)
	lifecycle := ""
	if nil != itemMap["life_cycle"] {
		lifecycle, _ = itemMap["life_cycle"].(string)
	}
	language := "zh-cn"
	if nil != itemMap["language"] {
		language, _ = itemMap["language"].(string)
		language = utils.ConvLanguageToV3(language)

	}

	timeZone := "Asia/Shanghai"
	if nil != itemMap[common.BKTimeZoneField] {
		timeZone, _ = itemMap[common.BKTimeZoneField].(string)
	}
	itemMapV2 := map[string]interface{}{
		"ApplicationName": itemMap[common.BKAppNameField],
		//"Description": "",
		//"BusinessDeptName": "",
		//"Creator": "",
		"Default":       convMap[common.BKDefaultField],
		"ApplicationID": convMap[common.BKAppIDField],
		"Level":         "3",
		//"Display":"",
		//"Source": "",
		//"GroupName": "",
		"Operator":    operator,
		"Developer":   developer,
		"Maintainers": maintainer,
		"CompanyID":   "0",
		"Owner":       "",
		"ProductPm":   productPm,
		"LifeCycle":   lifecycle,
		"Language":    language,
		"TimeZone":    timeZone,
		"Tester":      tester,
		"LastTime":    convertToV2Time(itemMap[common.LastTimeField]),
		"DeptName":    "",
		"CreateTime":  convertToV2Time(itemMap[common.CreateTimeField]),
	}
	return itemMapV2, nil
}

//convertToV2Time time string convertor 2018-01-23 01:02:03 format
func convertToV2Time(val interface{}) string {
	strTm, _ := val.(string)
	if "" == strTm {
		return ""
	}
	createTime, err := timeparser.TimeParser(strTm)
	if nil != err {
		return ""
	}
	m := createTime.Month()
	d := createTime.Day()
	h := createTime.Hour()
	minute := createTime.Minute()
	s := createTime.Second()

	strM := fmt.Sprintf("%d", m)
	strD := fmt.Sprintf("%d", d)
	strH := fmt.Sprintf("%d", h)
	strMinute := fmt.Sprintf("%d", minute)
	strS := fmt.Sprintf("%d", s)
	if 10 > m {
		strM = "0" + strM
	}
	if 10 > d {
		strD = "0" + strD
	}
	if 10 > h {
		strH = "0" + strH
	}
	if 10 > minute {
		strMinute = "0" + strMinute
	}
	if 10 > s {
		strS = "0" + strS
	}

	return fmt.Sprintf("%d-%s-%s %s:%s:%s", createTime.Year(), strM, strD, strH, strMinute, strS)
}

//  convertToString interface{} to string
func convertToString(itemMap map[string]interface{}) map[string]interface{} {
	tempMap := make(map[string]interface{})
	blog.Debug(" itemMap: %v", itemMap)
	for key, val := range itemMap {
		filedInt, err := util.GetIntByInterface(val)
		if nil != err {
			blog.Errorf("convert field %s to number fail!value:%v", key, val)
		}
		tempMap[key] = strconv.Itoa(filedInt)
	}

	return tempMap
}

// convertFieldsIntToStr convert fields int to str
func convertFieldsIntToStr(itemMap map[string]interface{}, fields []string) (map[string]interface{}, error) {

	tempMap := make(map[string]interface{})
	blog.Debug("fields %v , itemMap: %v", fields, itemMap)
	for _, field := range fields {
		item, ok := itemMap[field]
		if !ok {
			continue
		}
		if nil == item {
			tempMap[field] = ""
			continue
		}

		switch item.(type) {
		case string:
		case nil:
		default:
			filedInt, err := util.GetIntByInterface(item)
			if nil != err {
				blog.Debug("convert field %s to number fail!", field)
				return nil, err
			}
			tempMap[field] = strconv.Itoa(filedInt)
		}

	}

	return tempMap, nil
}

// ConverterV3Fields  converter v3 fields
func ConverterV3Fields(fields, objType string) string {

	fieldsMap := getFieldsMap(objType)
	oldFields, ok := fieldsMap[fields]
	if true == ok {
		return oldFields
	}
	return fields
}

// ConverterV2FieldsToV3 converter v2 field to v3
func ConverterV2FieldsToV3(fields, objType string) string {

	reMap := make(map[string]string)
	fieldsMap := getFieldsMap(objType)
	for k, v := range fieldsMap {
		reMap[v] = k
	}

	fieldsV3, ok := reMap[fields]
	if ok {
		return fieldsV3
	}
	return fields
}

//getV2KeyVal  convert v2 to v3.(key, val)
func getV2KeyVal(key string, val interface{}) (string, string) {
	fieldsMap := getFieldsMap("")

	v2Key, ok := fieldsMap[key]
	var v2Val string
	if !ok {
		v2Key = key
	}

	if nil == val {
		val = ""
	} else {
		if key == common.CreateTimeField || key == common.LastTimeField {
			ts, ok := val.(time.Time)
			if ok {
				v2Val = ts.Format("2006-01-02 15:04:05")

			} else {
				v2Val = ""
			}
		}
	}

	return v2Key, v2Val
}

func getFieldsMap(objType string) map[string]string {
	fieldsMap := map[string]string{

		common.BKAppIDField:   "ApplicationID",
		common.BKAppNameField: "ApplicationName",
		"life_cycle":          "LifeCycle",
		"language":            "Language",
		"time_zone":           "TimeZone",
		"bk_biz_developer":    "Developer",
		"bk_biz_tester":       "Tester",
		"bk_biz_maintainer":   "Maintainers",
		"bk_biz_productor":    "ProductPm",
		common.BKOwnerIDField: "Owner",
		"creator":             "Creator",

		common.BKSetIDField:   "SetID",
		common.BKSetNameField: "SetName",
		"bk_set_env":          "SetEnv",
		"bk_service_status":   "ServiceStatus",
		"description":         "Description",
		"bk_capacity":         "Capacity",

		common.BKModuleIDField:   "ModuleID",
		common.BKModuleNameField: "ModuleName",
		"bk_module_type":         "ModuleType",

		common.BKHostIDField:      "HostID",
		common.BKHostNameField:    "HostName",
		"bk_assetId":              "AssetID",
		"bk_sn":                   "SN",
		common.BKCloudIDField:     "Source",
		"bk_os_type":              "osType",
		"bk_os_name":              "OSName",
		"bk_cpu":                  "Cpu",
		"bk_mem":                  "Mem",
		common.BKHostInnerIPField: "InnerIP",
		common.BKHostOuterIPField: "OuterIP",

		"operator":             "BakOperator",
		"bk_bak_operator":      "Operator",
		common.BKDefaultField:  "Default",
		common.CreateTimeField: "LastTime",
		common.LastTimeField:   "CreateTime",

		common.BKProcIDField:   "ProcessID",
		common.BKProcNameField: "ProcessName",
		common.BKWorkPath:      "WorkPath",
		"start_cmd":            "StartCmd",
		common.BKFuncIDField:   "FuncID",
		common.BKBindIP:        "BindIP",
		common.BKFuncName:      "FuncName",
		common.BKUser:          "User",
		"stop_cmd":             "StopCmd",
		"proc_num":             "ProNum",
		"reload_cmd":           "ReloadCmd",
		//common.BKProcessNameField:    "ProcessName",
		"bk_timeout":       "OpTimeout",
		"kill_cmd":         "KillCmd",
		common.BKProcField: "Process",
		common.BKProtocol:  "Protocol",
		"priority":         "Seq",
		"seq":              "Seq",
		common.BKPort:      "Port",
		"restart_cmd":      "ReStartCmd",
		"auto_start":       "AutoStart",
		"pid_file":         "PidFile",
		"face_stop_cmd":    "KillCmd",
		"timeout":          "OpTimeout",
		"auto_time_gap":    "AutoTimeGap",
	}
	return fieldsMap
}

func getOSTypeByEnumID(enumID string) (OSType string) {
	switch enumID {
	case common.HostOSTypeEnumLinux:
		OSType = "linux"
	case common.HostOSTypeEnumWindows:
		OSType = "windows"
	default:
		OSType = enumID
	}
	return
}<|MERGE_RESOLUTION|>--- conflicted
+++ resolved
@@ -806,10 +806,6 @@
 				default:
 					mapItem[key] = realVal
 					mapItem["OSType"] = realVal
-<<<<<<< HEAD
-
-=======
->>>>>>> 9d190ffb
 				}
 			default:
 				mapItem[key] = realVal

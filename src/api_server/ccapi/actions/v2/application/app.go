--- conflicted
+++ resolved
@@ -517,11 +517,7 @@
 	param := make(common.KvMap)
 	param[common.BKAppNameField] = formData.Get("ApplicationName")
 	param[common.BKMaintainersField] = formData.Get("Maintainers")
-<<<<<<< HEAD
-	param[common.BKLanguageField] = 1
-=======
 	param[common.BKLanguageField] = "1"
->>>>>>> 026eaa4c
 
 	timeZone := formData.Get("TimeZone")
 	if "" != timeZone {

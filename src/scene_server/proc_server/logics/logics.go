/*
 * Tencent is pleased to support the open source community by making 蓝鲸 available.
 * Copyright (C) 2017-2018 THL A29 Limited, a Tencent company. All rights reserved.
 * Licensed under the MIT License (the "License"); you may not use this file except
 * in compliance with the License. You may obtain a copy of the License at
 * http://opensource.org/licenses/MIT
 * Unless required by applicable law or agreed to in writing, software distributed under
 * the License is distributed on an "AS IS" BASIS, WITHOUT WARRANTIES OR CONDITIONS OF ANY KIND,
 * either express or implied. See the License for the specific language governing permissions and
 * limitations under the License.
 */

package logics

import (
	"net/http"
	"time"

	"configcenter/src/common/backbone"
	"configcenter/src/common/errors"
	"configcenter/src/common/language"
	"configcenter/src/common/util"
	"configcenter/src/thirdpartyclient/esbserver"
)

type Logic struct {
	*backbone.Engine
}

type Logics struct {
	*backbone.Engine
	esbServ      esbserver.EsbClientInterface
	procHostInst *ProcHostInstConfig
	ErrHandle    errors.DefaultCCErrorIf
	header       http.Header
	rid          string
	ownerID      string
	user         string
	ccErr        errors.DefaultCCErrorIf
	ccLang       language.DefaultCCLanguageIf
}

<<<<<<< HEAD
// NewLogics get logics handle
func NewLogics(b *backbone.Engine, header http.Header, cache *redis.Client, esbServ esbserver.EsbClientInterface, procHostInst *ProcHostInstConfig) *Logics {
=======
// NewLogics get logic handle
func NewLogics(b *backbone.Engine, header http.Header, esbServ esbserver.EsbClientInterface, procHostInst *ProcHostInstConfig) *Logics {
>>>>>>> e17119c4
	lang := util.GetLanguage(header)
	return &Logics{
		Engine:       b,
		header:       header,
		rid:          util.GetHTTPCCRequestID(header),
		ccErr:        b.CCErr.CreateDefaultCCErrorIf(lang),
		ccLang:       b.Language.CreateDefaultCCLanguageIf(lang),
		user:         util.GetUser(header),
		ownerID:      util.GetOwnerID(header),
		esbServ:      esbServ,
		procHostInst: procHostInst,
	}
}

// ProcHostInstConfig refresh process host instance number need config
type ProcHostInstConfig struct {
	MaxEventCount                int
	MaxRefreshModuleCount        int
	GetModuleIDInterval          time.Duration
	FetchGseOPProcResultInterval time.Duration
}<|MERGE_RESOLUTION|>--- conflicted
+++ resolved
@@ -40,13 +40,8 @@
 	ccLang       language.DefaultCCLanguageIf
 }
 
-<<<<<<< HEAD
-// NewLogics get logics handle
-func NewLogics(b *backbone.Engine, header http.Header, cache *redis.Client, esbServ esbserver.EsbClientInterface, procHostInst *ProcHostInstConfig) *Logics {
-=======
 // NewLogics get logic handle
 func NewLogics(b *backbone.Engine, header http.Header, esbServ esbserver.EsbClientInterface, procHostInst *ProcHostInstConfig) *Logics {
->>>>>>> e17119c4
 	lang := util.GetLanguage(header)
 	return &Logics{
 		Engine:       b,

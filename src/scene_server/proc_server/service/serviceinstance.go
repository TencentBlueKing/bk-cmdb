/*
 * Tencent is pleased to support the open source community by making 蓝鲸 available.
 * Copyright (C) 2017-2018 THL A29 Limited, a Tencent company. All rights reserved.
 * Licensed under the MIT License (the "License"); you may not use this file except
 * in compliance with the License. You may obtain a copy of the License at
 * http://opensource.org/licenses/MIT
 * Unless required by applicable law or agreed to in writing, software distributed under
 * the License is distributed on an "AS IS" BASIS, WITHOUT WARRANTIES OR CONDITIONS OF ANY KIND,
 * either express or implied. See the License for the specific language governing permissions and
 * limitations under the License.
 */

package service

import (
	"context"
	"net/http"
	"strconv"
	"sync"

	"configcenter/src/common"
	"configcenter/src/common/blog"
	"configcenter/src/common/errors"
	"configcenter/src/common/http/rest"
	"configcenter/src/common/mapstr"
	"configcenter/src/common/metadata"
	"configcenter/src/common/selector"
	"configcenter/src/common/util"
)

// createServiceInstances 创建服务实例
// 支持直接创建和通过模板创建，用 module 是否绑定模版信息区分两种情况
// 通过模板创建时，进程信息则表现为更新
func (ps *ProcServer) CreateServiceInstances(ctx *rest.Contexts) {
	input := metadata.CreateServiceInstanceInput{}
	if err := ctx.DecodeInto(&input); err != nil {
		ctx.RespAutoError(err)
		return
	}

	if len(input.Instances) == 0 {
		ctx.RespAutoError(ctx.Kit.CCError.CCErrorf(common.CCErrCommParamsNeedSet, "service_instance_ids"))
		return
	}

	if len(input.Instances) > common.BKMaxUpdateOrCreatePageSize {
		ctx.RespAutoError(ctx.Kit.CCError.CCError(common.CCErrCommPageLimitIsExceeded))
		return
	}

	var serviceInstanceIDs []int64
	txnErr := ps.Engine.CoreAPI.CoreService().Txn().AutoRunTxn(ctx.Kit.Ctx, ctx.Kit.Header, func() error {
		var err error
		serviceInstanceIDs, err = ps.createServiceInstances(ctx, input)
		if err != nil {
			return err
		}
		return nil
	})

	if txnErr != nil {
		ctx.RespAutoError(txnErr)
		return
	}
	ctx.RespEntity(serviceInstanceIDs)
}

func (ps *ProcServer) createServiceInstances(ctx *rest.Contexts, input metadata.CreateServiceInstanceInput) ([]int64,
	errors.CCErrorCoder) {

	if len(input.Instances) == 0 {
		return nil, ctx.Kit.CCError.CCErrorf(common.CCErrCommParamsNeedSet, "instances")
	}

	rid := ctx.Kit.Rid
	bizID := input.BizID
	moduleID := input.ModuleID

	// check if hosts are in the business module, and check if module is in the business
	module, err := ps.getModule(ctx.Kit, moduleID)
	if err != nil {
		blog.Errorf("get module failed, moduleID: %d, err: %v, rid: %s", moduleID, err, rid)
		return nil, err
	}

	if bizID != module.BizID {
		blog.Errorf("module %d has biz id %d, not belongs to biz %d, rid: %s", moduleID, module.BizID, bizID, rid)
		return nil, ctx.Kit.CCError.CCErrorf(common.CCErrCoreServiceHasModuleNotBelongBusiness, moduleID, bizID)
	}

	if module.Default != 0 {
		blog.Errorf("can not create service instance for inner module %d, rid: %s", moduleID, rid)
		return nil, ctx.Kit.CCError.CCErrorf(common.CCErrCommParamsInvalid, common.BKModuleIDField)
	}

	// check if process exists, can not create service instance with no process
	if module.ServiceTemplateID != common.ServiceTemplateIDNotSet {
		procTempFilter := []map[string]interface{}{{common.BKServiceTemplateIDField: module.ServiceTemplateID}}
		count, err := ps.CoreAPI.CoreService().Count().GetCountByFilter(ctx.Kit.Ctx, ctx.Kit.Header,
			common.BKTableNameProcessTemplate, procTempFilter)
		if err != nil {
			blog.Errorf("count service template(%d) proc failed, err: %v, rid: %s", module.ServiceTemplateID, err, rid)
			return nil, err
		}

		if count[0] == 0 {
			blog.Errorf("service template(%d) has no process template, rid: %s", module.ServiceTemplateID, rid)
			return nil, ctx.Kit.CCError.CCErrorf(common.CCErrCommParamsInvalid, common.BKServiceTemplateIDField)
		}
	}

	hostIDs := make([]int64, len(input.Instances))
	for idx, instance := range input.Instances {
		hostIDs[idx] = instance.HostID

		if module.ServiceTemplateID == common.ServiceTemplateIDNotSet && len(instance.Processes) == 0 {
			blog.Errorf("create srv inst(%#v) in module(%d) with no process, rid: %s", instance, module.ModuleID, rid)
			return nil, ctx.Kit.CCError.CCErrorf(common.CCErrCommParamsNeedSet, "instances.processes")
		}
	}

	// check if hosts are in the business module
	hostIDs = util.IntArrayUnique(hostIDs)
	if err := ps.checkHostsInModule(ctx.Kit, bizID, moduleID, hostIDs); err != nil {
		blog.Errorf("check hosts(%+v) in biz %d module %d failed, err: %v, rid: %s", hostIDs, bizID, moduleID, err, rid)
		return nil, err
	}

	// create service instances
	serviceInstances := make([]*metadata.ServiceInstance, len(input.Instances))
	for idx, inst := range input.Instances {
		instance := &metadata.ServiceInstance{
			BizID:             bizID,
			Name:              inst.ServiceInstanceName,
			ServiceTemplateID: module.ServiceTemplateID,
			ModuleID:          moduleID,
			HostID:            inst.HostID,
		}
		serviceInstances[idx] = instance
	}

	serviceInstances, err = ps.CoreAPI.CoreService().Process().CreateServiceInstances(ctx.Kit.Ctx, ctx.Kit.Header,
		serviceInstances)
	if err != nil {
		blog.ErrorJSON("create service instances(%s) failed, err: %s, rid: %s", serviceInstances, err, rid)
		return nil, err
	}

	serviceInstanceIDs := make([]int64, 0)
	for _, serviceInstance := range serviceInstances {
		serviceInstanceIDs = append(serviceInstanceIDs, serviceInstance.ID)
	}

	if err := ps.upsertProcesses(ctx, serviceInstanceIDs, bizID, module.ServiceTemplateID, input.Instances); err != nil {
		return nil, err
	}

	return serviceInstanceIDs, nil
}

func (ps *ProcServer) upsertProcesses(ctx *rest.Contexts, serviceInstanceIDs []int64, bizID int64,
	serviceTemplateID int64, instances []metadata.CreateServiceInstanceDetail) errors.CCErrorCoder {

	instanceIDsUpdate := make([]int64, 0)
	instanceProcessesUpdateMap := make(map[int64][]metadata.ProcessInstanceDetail)
	for idx, inst := range instances {
		if len(inst.Processes) == 0 {
			continue
		}

		svcInstID := serviceInstanceIDs[idx]
		if serviceTemplateID == 0 {
			// if this service have process instance to create, then create it now.
			createProcInput := &metadata.CreateRawProcessInstanceInput{
				BizID:             bizID,
				ServiceInstanceID: svcInstID,
				Processes:         inst.Processes,
			}
			if _, err := ps.createProcessInstances(ctx, createProcInput); err != nil {
				blog.ErrorJSON("create process failed, input: %s, err: %s, rid: %s", createProcInput, err, ctx.Kit.Rid)
				return err
			}

			// if no service instance name is set and have processes under it, update it
			if inst.ServiceInstanceName == "" {
				err := ps.updateServiceInstanceName(ctx, svcInstID, inst.HostID, inst.Processes[0].ProcessData)
				if err != nil {
					blog.ErrorJSON("update service instance name failed, id: %s, hostID: %s, process: %s, err: %s, "+
						"rid: %s", svcInstID, inst.HostID, inst.Processes[0].ProcessData, err, ctx.Kit.Rid)
					return err
				}
			}
		} else {
			instanceIDsUpdate = append(instanceIDsUpdate, svcInstID)
			instanceProcessesUpdateMap[svcInstID] = inst.Processes
		}
	}

	if len(instanceIDsUpdate) == 0 {
		return nil
	}

	// update processes which have process template
	relOpt := &metadata.ListProcessInstanceRelationOption{
		BusinessID:         bizID,
		ServiceInstanceIDs: instanceIDsUpdate,
		Page:               metadata.BasePage{Limit: common.BKNoLimit},
	}
	relRes, err := ps.CoreAPI.CoreService().Process().ListProcessInstanceRelation(ctx.Kit.Ctx, ctx.Kit.Header, relOpt)
	if err != nil {
		blog.ErrorJSON("list process relation failed, option: %s, err: %s, rid: %s", relOpt, err, ctx.Kit.Rid)
		return err
	}

	templateID2ProcessID := make(map[int64]map[int64]int64)
	for _, relation := range relRes.Info {
		if templateID2ProcessID[relation.ProcessTemplateID] == nil {
			templateID2ProcessID[relation.ProcessTemplateID] = make(map[int64]int64)
		}
		templateID2ProcessID[relation.ProcessTemplateID][relation.ServiceInstanceID] = relation.ProcessID
	}

	processesUpdate := make([]map[string]interface{}, 0)
	for instanceID, processes := range instanceProcessesUpdateMap {
		for _, proc := range processes {
			if instProcMap, exist := templateID2ProcessID[proc.ProcessTemplateID]; exist {
				if processID, exist := instProcMap[instanceID]; exist {
					processData := proc.ProcessData
					processData[common.BKProcessIDField] = processID
					processesUpdate = append(processesUpdate, processData)
				}
			}
		}
	}

	if len(processesUpdate) > 0 {
		input := metadata.UpdateRawProcessInstanceInput{
			BizID: bizID,
			Raw:   processesUpdate,
		}
		if _, err = ps.updateProcessInstances(ctx, input); err != nil {
			blog.ErrorJSON("update process instances failed, input: %s, err: %s, rid: %s", input, err, ctx.Kit.Rid)
			return err
		}
	}

	return nil
}

func (ps *ProcServer) updateServiceInstanceName(ctx *rest.Contexts, serviceInstanceID, hostID int64, processData map[string]interface{}) errors.CCErrorCoder {
	firstProcess := new(metadata.Process)
	if err := mapstr.DecodeFromMapStr(firstProcess, processData); err != nil {
		blog.ErrorJSON("updateServiceInstanceName failed, Decode2Struct failed, process: %s, err: %s, rid: %s", processData, err.Error(), ctx.Kit.Rid)
		return ctx.Kit.CCError.CCErrorf(common.CCErrCommJSONUnmarshalFailed)
	}

	hostMap, err := ps.Logic.GetHostIPMapByID(ctx.Kit, []int64{hostID})
	if err != nil {
		blog.Errorf("updateServiceInstanceName failed, getHostIPMapByID failed, hostID: %d, err: %v, rid: %s", hostID, err, ctx.Kit.Rid)
		return err
	}
	host := hostMap[hostID]

	srvInstNameParams := &metadata.SrvInstNameParams{
		ServiceInstanceID: serviceInstanceID,
		Host:              host,
		Process:           firstProcess,
	}

	return ps.CoreAPI.CoreService().Process().ConstructServiceInstanceName(ctx.Kit.Ctx, ctx.Kit.Header, srvInstNameParams)
}

// SearchHostWithNoServiceInstance used for ui to get hosts that has no service instance and can create one
func (ps *ProcServer) SearchHostWithNoServiceInstance(ctx *rest.Contexts) {
	input := new(metadata.SearchHostWithNoSvcInstInput)
	if err := ctx.DecodeInto(input); err != nil {
		ctx.RespAutoError(err)
		return
	}

	if input.BizID == 0 {
		ctx.RespAutoError(ctx.Kit.CCError.CCErrorf(common.CCErrCommParamsNeedSet, common.BKAppIDField))
		return
	}

	if input.ModuleID == 0 {
		ctx.RespAutoError(ctx.Kit.CCError.CCErrorf(common.CCErrCommParamsNeedSet, common.BKModuleIDField))
		return
	}

	// get hosts that has service instances, exclude them when creating service instances
	svcInstOpt := &metadata.ListServiceInstanceOption{
		BusinessID: input.BizID,
		ModuleIDs:  []int64{input.ModuleID},
		Page:       metadata.BasePage{Limit: common.BKNoLimit},
		HostIDs:    input.HostIDs,
	}
	svcInstRes, err := ps.CoreAPI.CoreService().Process().ListServiceInstance(ctx.Kit.Ctx, ctx.Kit.Header, svcInstOpt)
	if err != nil {
		blog.Errorf("list service instance failed, err: %v, input: %#v, rid: %s", err, input, ctx.Kit.Rid)
		ctx.RespAutoError(err)
		return
	}

	hasSvcHostIDMap := make(map[int64]struct{})
	for _, instance := range svcInstRes.Info {
		hasSvcHostIDMap[instance.HostID] = struct{}{}
	}

	// if input hosts are specified, exclude the previous hosts. If all of them have service instances, return nothing
	inputHostIDs := make([]int64, 0)
	if len(input.HostIDs) > 0 {
		for _, hostID := range input.HostIDs {
			if _, exists := hasSvcHostIDMap[hostID]; !exists {
				inputHostIDs = append(inputHostIDs, hostID)
			}
		}

		if len(inputHostIDs) == 0 {
			ctx.RespEntity(metadata.SearchHostWithNoSvcInstOutput{HostIDs: inputHostIDs})
			return
		}
	}

	// get all hosts that are in the module and satisfies the input rules
	hostOpt := &metadata.DistinctHostIDByTopoRelationRequest{
		ApplicationIDArr: []int64{input.BizID},
		ModuleIDArr:      []int64{input.ModuleID},
		HostIDArr:        inputHostIDs,
	}
	hostRes, err := ps.CoreAPI.CoreService().Host().GetDistinctHostIDByTopology(ctx.Kit.Ctx, ctx.Kit.Header, hostOpt)
	if err != nil {
		blog.Errorf("get host ids failed, err: %v, option: %#v, rid: %s", err, hostOpt, ctx.Kit.Rid)
		ctx.RespAutoError(err)
		return
	}

	// exclude the hosts with service instances, since input hosts are filtered before, we do not need to filter here
	if len(input.HostIDs) > 0 {
		ctx.RespEntity(metadata.SearchHostWithNoSvcInstOutput{HostIDs: hostRes})
		return
	}

	hostIDs := make([]int64, 0)
	for _, hostID := range hostRes {
		if _, exists := hasSvcHostIDMap[hostID]; !exists {
			hostIDs = append(hostIDs, hostID)
		}
	}
	ctx.RespEntity(metadata.SearchHostWithNoSvcInstOutput{HostIDs: hostIDs})
}

func (ps *ProcServer) SearchServiceInstancesInModuleWeb(ctx *rest.Contexts) {
	input := new(metadata.GetServiceInstanceInModuleInput)
	if err := ctx.DecodeInto(input); err != nil {
		ctx.RespAutoError(err)
		return
	}

	if len(input.HostIDs) > common.BKMaxLimitSize {
		ctx.RespAutoError(ctx.Kit.CCError.CCError(common.CCErrCommPageLimitIsExceeded))
		return
	}

	bizID := input.BizID
	option := &metadata.ListServiceInstanceOption{
		BusinessID: bizID,
		ModuleIDs:  []int64{input.ModuleID},
		Page:       input.Page,
		SearchKey:  input.SearchKey,
		Selectors:  input.Selectors,
		HostIDs:    input.HostIDs,
	}
	serviceInstanceResult, err := ps.CoreAPI.CoreService().Process().ListServiceInstance(ctx.Kit.Ctx, ctx.Kit.Header, option)
	if err != nil {
		ctx.RespWithError(err, common.CCErrProcGetServiceInstancesFailed, "get service instance in module: %d failed, err: %v", input.ModuleID, err)
		return
	}

	serviceInstanceIDs := make([]int64, 0)
	for _, instance := range serviceInstanceResult.Info {
		serviceInstanceIDs = append(serviceInstanceIDs, instance.ID)
	}
	listRelationOption := &metadata.ListProcessInstanceRelationOption{
		BusinessID:         bizID,
		ServiceInstanceIDs: serviceInstanceIDs,
		Page: metadata.BasePage{
			Limit: common.BKNoLimit,
		},
	}
	relations, err := ps.CoreAPI.CoreService().Process().ListProcessInstanceRelation(ctx.Kit.Ctx, ctx.Kit.Header, listRelationOption)
	if err != nil {
		ctx.RespWithError(err, common.CCErrProcGetServiceInstancesFailed, "get service instance relations failed, list option: %+v, err: %v", listRelationOption, err)
		return
	}

	// service_instance_id -> process count
	processCountMap := make(map[int64]int)
	for _, relation := range relations.Info {
		if _, ok := processCountMap[relation.ServiceInstanceID]; !ok {
			processCountMap[relation.ServiceInstanceID] = 0
		}
		processCountMap[relation.ServiceInstanceID] += 1
	}

	// insert `process_count` field
	serviceInstanceDetails := make([]map[string]interface{}, 0)
	for _, instance := range serviceInstanceResult.Info {
		item, err := mapstr.Struct2Map(instance)
		if err != nil {
			blog.ErrorJSON("SearchServiceInstancesInModuleWeb failed, Struct2Map failed, serviceInstance: %s, err: %s, rid: %s", instance, err.Error(), ctx.Kit.Rid)
			ccErr := ctx.Kit.CCError.CCError(common.CCErrCommParseDBFailed)
			ctx.RespAutoError(ccErr)
			return
		}
		item["process_count"] = 0
		if count, ok := processCountMap[instance.ID]; ok {
			item["process_count"] = count
		}
		serviceInstanceDetails = append(serviceInstanceDetails, item)
	}
	result := metadata.MultipleMap{
		Count: serviceInstanceResult.Count,
		Info:  serviceInstanceDetails,
	}
	ctx.RespEntity(result)
}

func (ps *ProcServer) SearchServiceInstancesBySetTemplate(ctx *rest.Contexts) {
	bizID, err := strconv.ParseInt(ctx.Request.PathParameter(common.BKAppIDField), 10, 64)
	if err != nil {
		blog.Errorf("SearchServiceInstancesBySetTemplate failed, parse bk_biz_id error, err: %s, rid: %s", err, ctx.Kit.Rid)
		ctx.RespAutoError(ctx.Kit.CCError.CCErrorf(common.CCErrCommParamsIsInvalid, "bk_biz_id"))
		return
	}
	input := new(metadata.GetServiceInstanceBySetTemplateInput)
	if err := ctx.DecodeInto(input); err != nil {
		ctx.RespAutoError(err)
		return
	}

	if input.Page.IsIllegal() {
		ctx.RespAutoError(ctx.Kit.CCError.CCError(common.CCErrCommPageLimitIsExceeded))
		blog.Errorf("request page limit %d exceeds max page size, rid: %s", input.Page.Limit, ctx.Kit.Rid)
		return
	}

	if input.SetTemplateID == 0 {
		blog.Errorf("SearchServiceInstancesBySetTemplate failed, lost input params SetTemplateID, rid: %s", ctx.Kit.Rid)
		ctx.RespAutoError(ctx.Kit.CCError.CCErrorf(common.CCErrCommParamsLostField, "set_template_id"))
		return
	}

	// query modules by set_template_id
	cond := mapstr.MapStr{
		common.BKAppIDField:         bizID,
		common.BKSetTemplateIDField: input.SetTemplateID,
	}
	qc := &metadata.QueryCondition{
		Fields: []string{common.BKModuleIDField},
		Page: metadata.BasePage{
			Limit: input.Page.Limit,
		},
		Condition: cond,
	}
	moduleInsts, err := ps.CoreAPI.CoreService().Instance().ReadInstance(ctx.Kit.Ctx, ctx.Kit.Header, common.BKInnerObjIDModule, qc)
	if err != nil {
		blog.Errorf("SearchServiceInstancesBySetTemplate failed, http request failed, err: %s, rid: %s", err.Error(), ctx.Kit.Rid)
		ctx.RespAutoError(ctx.Kit.CCError.Error(common.CCErrCommHTTPDoRequestFailed))
		return
	}

	// get the list of module by moduleInsts
	modules := make([]int64, moduleInsts.Count)
	for _, moduleInst := range moduleInsts.Info {
		moduleID, err := util.GetInt64ByInterface(moduleInst[common.BKModuleIDField])
		if err != nil {
			blog.ErrorJSON("SearchServiceInstancesBySetTemplate failed, GetInt64ByInterface failed, moduleInst: %s, err: %#v, rid: %s", moduleInsts, err, ctx.Kit.Rid)
			ctx.RespAutoError(err)
			return
		}
		modules = append(modules, moduleID)
	}

	// set return the list of service instances sorted by id
	input.Page.Sort = "id"
	// query serviceInstances
	option := &metadata.ListServiceInstanceOption{
		BusinessID: bizID,
		ModuleIDs:  modules,
		Page:       input.Page,
	}
	serviceInstanceResult, err := ps.CoreAPI.CoreService().Process().ListServiceInstance(ctx.Kit.Ctx, ctx.Kit.Header, option)
	if err != nil {
		blog.ErrorJSON("SearchServiceInstancesBySetTemplate failed, ListServiceInstance failed, filter: %s, err: %s, rid: %s", option, err, ctx.Kit.Rid)
		ctx.RespWithError(err, common.CCErrProcGetServiceInstancesFailed, "get service instance in set_template_id: %d failed, err: %v", input.SetTemplateID, err)
		return
	}

	ctx.RespEntity(serviceInstanceResult)
}

func (ps *ProcServer) SearchServiceInstancesInModule(ctx *rest.Contexts) {
	input := new(metadata.GetServiceInstanceInModuleInput)
	if err := ctx.DecodeInto(input); err != nil {
		ctx.RespAutoError(err)
		return
	}

	if len(input.HostIDs) > common.BKMaxPageSize {
		ctx.RespAutoError(ctx.Kit.CCError.CCError(common.CCErrCommPageLimitIsExceeded))
		return
	}
	if input.Page.IsIllegalLimit() {
		blog.Errorf("parse page illegal, input:%#v,rid:%s", input, ctx.Kit.Rid)
		ctx.RespAutoError(ctx.Kit.CCError.CCError(common.CCErrCommPageLimitIsExceeded))
		return
	}

	option := &metadata.ListServiceInstanceOption{
		BusinessID: input.BizID,
		ModuleIDs:  []int64{input.ModuleID},
		Page:       input.Page,
		SearchKey:  input.SearchKey,
		Selectors:  input.Selectors,
		HostIDs:    input.HostIDs,
	}
	instances, err := ps.CoreAPI.CoreService().Process().ListServiceInstance(ctx.Kit.Ctx, ctx.Kit.Header, option)
	if err != nil {
		ctx.RespWithError(err, common.CCErrProcGetServiceInstancesFailed, "get service instance in module: %d failed, err: %v", input.ModuleID, err)
		return
	}

	ctx.RespEntity(instances)
}

func (ps *ProcServer) ListServiceInstancesDetails(ctx *rest.Contexts) {
	input := new(metadata.ListServiceInstanceDetailOption)
	if err := ctx.DecodeInto(input); err != nil {
		ctx.RespAutoError(err)
		return
	}

	if input.Page.IsIllegalLimit() {
		blog.Errorf("parse page illegal, input:%#v,rid:%s", input, ctx.Kit.Rid)
		ctx.RespAutoError(ctx.Kit.CCError.CCError(common.CCErrCommPageLimitIsExceeded))
		return
	}
	// set default sort
	if input.Page.Sort == "" {
		input.Page.Sort = "-" + common.CreateTimeField
	}

	instances, err := ps.CoreAPI.CoreService().Process().ListServiceInstanceDetail(ctx.Kit.Ctx, ctx.Kit.Header, input)
	if err != nil {
		ctx.RespWithError(err, common.CCErrProcGetServiceInstancesFailed, "get service instance in module: %d failed, err: %v", input.ModuleID, err)
		return
	}

	ctx.RespEntity(instances)
}

// UpdateServiceInstances update instances in one biz
func (ps *ProcServer) UpdateServiceInstances(ctx *rest.Contexts) {
	bizID, err := strconv.ParseInt(ctx.Request.PathParameter(common.BKAppIDField), 10, 64)
	if err != nil {
		blog.Errorf("UpdateServiceInstances failed, parse bk_biz_id error, err: %s, rid: %s", err, ctx.Kit.Rid)
		ctx.RespAutoError(ctx.Kit.CCError.CCErrorf(common.CCErrCommParamsIsInvalid, "bk_biz_id"))
		return
	}

	option := new(metadata.UpdateServiceInstanceOption)
	if err := ctx.DecodeInto(option); err != nil {
		ctx.RespAutoError(err)
		return
	}

	rawErr := option.Validate()
	if rawErr.ErrCode != 0 {
		ctx.RespAutoError(rawErr.ToCCError(ctx.Kit.CCError))
		return
	}

	txnErr := ps.Engine.CoreAPI.CoreService().Txn().AutoRunTxn(ctx.Kit.Ctx, ctx.Kit.Header, func() error {
		if err := ps.CoreAPI.CoreService().Process().UpdateServiceInstances(ctx.Kit.Ctx, ctx.Kit.Header, bizID, option); err != nil {
			blog.Errorf("UpdateServiceInstances failed, err:%s, bizID:%d, option:%#v, rid:%s",
				err, bizID, *option, ctx.Kit.Rid)
			return err
		}

		return nil
	})

	if txnErr != nil {
		ctx.RespAutoError(txnErr)
		return
	}

	ctx.RespEntity(nil)
}

func (ps *ProcServer) DeleteServiceInstance(ctx *rest.Contexts) {
	input := new(metadata.DeleteServiceInstanceOption)
	if err := ctx.DecodeInto(input); err != nil {
		ctx.RespAutoError(err)
		return
	}

	if len(input.ServiceInstanceIDs) == 0 {
		ctx.RespAutoError(ctx.Kit.CCError.CCErrorf(common.CCErrCommParamsNeedSet, "service_instance_ids"))
		return
	}

	if len(input.ServiceInstanceIDs) > common.BKMaxDeletePageSize {
		ctx.RespAutoError(ctx.Kit.CCError.CCError(common.CCErrCommPageLimitIsExceeded))
		return
	}

	txnErr := ps.Engine.CoreAPI.CoreService().Txn().AutoRunTxn(ctx.Kit.Ctx, ctx.Kit.Header, func() error {
		return ps.deleteServiceInstance(ctx.Kit, input.BizID, input.ServiceInstanceIDs)
	})

	if txnErr != nil {
		ctx.RespAutoError(txnErr)
		return
	}
	ctx.RespEntity(nil)
}

func (ps *ProcServer) deleteServiceInstance(kit *rest.Kit, bizID int64, svcInstIDs []int64) error {
	if len(svcInstIDs) == 0 {
		return nil
	}

	// check if all service instances are exists in the business
	cntOpt := []map[string]interface{}{{
		common.BKAppIDField: bizID,
		common.BKFieldID:    mapstr.MapStr{common.BKDBIN: svcInstIDs}},
	}
	svcInstCounts, err := ps.CoreAPI.CoreService().Count().GetCountByFilter(kit.Ctx, kit.Header,
		common.BKTableNameServiceInstance, cntOpt)
	if err != nil {
		blog.Errorf("get service instances(%+v) count failed, err: %v, rid: %s", svcInstIDs, err, kit.Rid)
		return err
	}

	if svcInstCounts[0] != int64(len(svcInstIDs)) {
		blog.ErrorJSON("service instance ids(%+v) not all exists in business, rid: %s", svcInstIDs, kit.Rid)
		return kit.CCError.CCErrorf(common.CCErrCommParamsInvalid, "service_instance_ids")
	}

	// when a service instance is deleted, the related data should be deleted at the same time
	// step1: delete the service instance relation.
	relationOpt := &metadata.ListProcessInstanceRelationOption{
		BusinessID:         bizID,
		ServiceInstanceIDs: svcInstIDs,
		Page:               metadata.BasePage{Limit: common.BKNoLimit},
	}
	relationRes, err := ps.CoreAPI.CoreService().Process().ListProcessInstanceRelation(kit.Ctx, kit.Header,
		relationOpt)
	if err != nil {
		blog.Errorf("list service instance(%+v) relations failed, err: %v, rid: %s", svcInstIDs, err, kit.Rid)
		return err
	}

	if len(relationRes.Info) > 0 {
		delOpt := metadata.DeleteProcessInstanceRelationOption{
			ServiceInstanceIDs: svcInstIDs,
		}
		err = ps.CoreAPI.CoreService().Process().DeleteProcessInstanceRelation(kit.Ctx, kit.Header, delOpt)
		if err != nil {
			blog.Errorf("delete service instance(%+v) relation failed, err: %v, rid: %s", svcInstIDs, err, kit.Rid)
			return err
		}

		// step2: delete process instance belongs to this service instance.
		processIDs := make([]int64, 0)
		for _, r := range relationRes.Info {
			processIDs = append(processIDs, r.ProcessID)
		}
		if err := ps.Logic.DeleteProcessInstanceBatch(kit, processIDs); err != nil {
			blog.Errorf("delete process instances(%+v) failed, err: %v, rid: %s", processIDs, err, kit.Rid)
			return err
		}
	}

	// step3: delete service instance.
	deleteOption := &metadata.CoreDeleteServiceInstanceOption{
		BizID:              bizID,
		ServiceInstanceIDs: svcInstIDs,
	}
	err = ps.CoreAPI.CoreService().Process().DeleteServiceInstance(kit.Ctx, kit.Header, deleteOption)
	if err != nil {
		blog.Errorf("delete service instances: %+v failed, err: %v, rid: %s", svcInstIDs, err, kit.Rid)
		return kit.CCError.CCError(common.CCErrProcDeleteServiceInstancesFailed)
	}
	return nil
}

func uniqueGeneralResult(origin []*metadata.ServiceTemplateGeneralDiff) *metadata.ServiceTemplateGeneralDiff {

	if len(origin) == 0 {
		return &metadata.ServiceTemplateGeneralDiff{}
	}

	addMap := make(map[int64]metadata.ProcessGeneralInfo)
	changedMap := make(map[int64]metadata.ProcessGeneralInfo)
	removedMap := make(map[string]metadata.ProcessGeneralInfo)
	attrFlag := false

	for _, v := range origin {
		for _, add := range v.Added {
			if _, exist := addMap[add.Id]; !exist {
				addMap[add.Id] = add
			}
		}

		for _, changed := range v.Changed {
			if _, exist := changedMap[changed.Id]; !exist {
				changedMap[changed.Id] = changed
			}
		}

		for _, removed := range v.Removed {
			if _, exist := removedMap[removed.Name]; !exist {
				removedMap[removed.Name] = removed
			}
		}
		if !attrFlag && v.ChangedAttribute {
			attrFlag = true
		}
	}

	result := new(metadata.ServiceTemplateGeneralDiff)

	for _, add := range addMap {
		result.Added = append(result.Added, add)
	}
	for _, changed := range changedMap {
		result.Changed = append(result.Changed, changed)
	}
	for _, removed := range removedMap {
		result.Removed = append(result.Removed, removed)
	}

	result.ChangedAttribute = attrFlag

	return result
}

// DiffServiceInstanceDetail 获取单个实例的详细差异信息,分场景:新增:当前进程的详细信息。改变:前后进程差异信息。删除:删除前的进程信息。
func (ps *ProcServer) DiffServiceInstanceDetail(ctx *rest.Contexts) {

	rid := ctx.Kit.Rid
	option := new(metadata.ServiceInstanceDetailReq)
	if err := ctx.DecodeInto(&option); err != nil {
		ctx.RespAutoError(err)
		return
	}

	op := &metadata.DiffOption{
		BizID:             option.BizID,
		ModuleID:          option.ModuleID,
		ServiceTemplateId: option.ServiceTemplateId,
	}

	err := op.ServiceInstancesOptionValidate()
	if err != nil {
		blog.Errorf("option req is invalid,option: %v, err: %v, rid: %s", option, err, rid)
		err := ctx.Kit.CCError.CCErrorf(common.CCErrCommParamsInvalid, err.Error())
		ctx.RespAutoError(err)
		return
	}

	result, err := ps.serviceInstanceDetailDiff(ctx, option)
	if err != nil {
		blog.ErrorJSON("get service instance detail failed, err: %s, option: %s, rid: %s", err, option, rid)
		ctx.RespAutoError(err)
		return
	}
	ctx.RespEntity(result)

}

// ListDiffServiceInstances 计算指定进程模板涉及到的服务实例列表
func (ps *ProcServer) ListDiffServiceInstances(ctx *rest.Contexts) {

	rid := ctx.Kit.Rid
	option := new(metadata.ListDiffServiceInstancesOption)
	if err := ctx.DecodeInto(&option); err != nil {
		ctx.RespAutoError(err)
		return
	}

	op := &metadata.DiffOption{
		BizID:             option.BizID,
		ModuleID:          option.ModuleID,
		ServiceTemplateId: option.ServiceTemplateId,
	}

	err := op.ServiceInstancesOptionValidate()
	if err != nil {
		blog.Errorf("request option is invalid, option: %+v, err %v, rid: %s", option, err, rid)
		err := ctx.Kit.CCError.CCErrorf(common.CCErrCommParamsInvalid, err)
		ctx.RespAutoError(err)
		return
	}

	result, err := ps.ListDiffServiceInstanceNum(ctx, option)
	if err != nil {
		blog.Errorf("list service instances failed,option: %+v, err: %s, rid: %s", option, err, rid)
		ctx.RespAutoError(err)
		return
	}
	ctx.RespEntity(result)
}

// DiffServiceTemplateGeneral List which process templates have changed.
func (ps *ProcServer) DiffServiceTemplateGeneral(ctx *rest.Contexts) {

	rid := ctx.Kit.Rid
	option := new(metadata.ServiceTemplateDiffOption)
	if err := ctx.DecodeInto(option); err != nil {
		ctx.RespAutoError(err)
		return
	}

	err := option.ServiceTemplateOptionValidate()
	if err != nil {
		blog.Errorf("parameters is invalid,option: %v, err is %v, rid: %s", option, err, rid)
		err := ctx.Kit.CCError.CCErrorf(common.CCErrCommParamsInvalid, err.Error())
		ctx.RespAutoError(err)
		return
	}

	var (
		wg       sync.WaitGroup
		firstErr errors.CCErrorCoder
	)

	pipeline := make(chan bool, 10)
	result := make([]*metadata.ServiceTemplateGeneralDiff, 0)

	processTemplates, err := ps.getProcessTemplate(ctx, option.BizID, option.ServiceTemplateId)
	if err != nil {
		blog.Errorf("get  processTemplates failed,option: %v, err is %v, rid: %s", option, err, rid)
		err := ctx.Kit.CCError.CCErrorf(common.CCErrCommParamsInvalid, err.Error())
		ctx.RespAutoError(err)
		return
	}
	// processTemplates->pTemplateMap
	pTemplateMap := make(map[int64]*metadata.ProcessTemplate)

	for idx, pTemplate := range processTemplates.Info {
		pTemplateMap[pTemplate.ID] = &processTemplates.Info[idx]
	}

	for _, moduleID := range option.ModuleIDs {

		pipeline <- true
		wg.Add(1)

		go func(bizID, moduleID int64, processTemplates *metadata.MultipleProcessTemplate) {
			defer func() {
				wg.Done()
				<-pipeline
			}()

			oneModuleResult, err := ps.serviceTemplateGeneralDiff(ctx, bizID, moduleID, pTemplateMap)
			if err != nil {
				blog.Errorf("calc service template diff failed, err: %v, bizID: %v, moduleID: %v, rid: %s",
					err, bizID, moduleID, rid)
				if firstErr == nil {
					firstErr = err
				}
				return
			}
			result = append(result, oneModuleResult)

		}(option.BizID, moduleID, processTemplates)
	}

	wg.Wait()
	if firstErr != nil {
		ctx.RespAutoError(firstErr)
		return
	}

	uniqueResult := uniqueGeneralResult(result)
	ctx.RespEntity(uniqueResult)
}

// getHostInfo 根据bizId和moduleId获取hostMap
func (ps *ProcServer) getHostInfo(ctx *rest.Contexts, bizId int64, moduleId int64) (map[int64]map[string]interface{},
	errors.CCErrorCoder) {

	hostIDOpt := &metadata.DistinctHostIDByTopoRelationRequest{
		ApplicationIDArr: []int64{bizId},
		ModuleIDArr:      []int64{moduleId},
	}

	hostIDs, err := ps.CoreAPI.CoreService().Host().GetDistinctHostIDByTopology(ctx.Kit.Ctx, ctx.Kit.Header, hostIDOpt)
	if err != nil {
		return nil, err
	}

	hostMap, err := ps.Logic.GetHostIPMapByID(ctx.Kit, hostIDs)
	if err != nil {
		return nil, err
	}

	return hostMap, nil
}

func (ps *ProcServer) getRelations(ctx *rest.Contexts, bizId int64,
	serviceInstanceIDs []int64) (*metadata.MultipleProcessInstanceRelation, errors.CCErrorCoder) {

	option := metadata.ListProcessInstanceRelationOption{
		BusinessID:         bizId,
		ServiceInstanceIDs: serviceInstanceIDs,
	}

	rs, err := ps.CoreAPI.CoreService().Process().ListProcessInstanceRelation(ctx.Kit.Ctx, ctx.Kit.Header, &option)
	if err != nil {
		blog.ErrorJSON("list process instance failed, option: %s, err: %s, rid: %s", option, err.Error(),
			ctx.Kit.Rid)
		return nil, err
	}

	return rs, nil
}

// initModuleDiffRes 初始化结果结构。 added和changed 用来做过滤
func initModuleDiffRes() (*metadata.ServiceTemplateGeneralDiff, map[int64]struct{}, map[int64]struct{}) {
	moduleDifference := &metadata.ServiceTemplateGeneralDiff{
		Changed: make([]metadata.ProcessGeneralInfo, 0),
		Added:   make([]metadata.ProcessGeneralInfo, 0),
		Removed: make([]metadata.ProcessGeneralInfo, 0),
	}
	added := make(map[int64]struct{})
	changed := make(map[int64]struct{})
	return moduleDifference, added, changed
}

func (ps *ProcServer) getProcIDDetailAndRelations(ctx *rest.Contexts, bizId int64,
	serviceInstances []int64) (map[int64][]metadata.ProcessInstanceRelation,
	map[int64]*metadata.Process, errors.CCErrorCoder) {

	relations, err := ps.getRelations(ctx, bizId, serviceInstances)
	if err != nil {
		blog.Errorf("get relations fail err: %v, rid: %s", err, ctx.Kit.Rid)
		return nil, nil, err
	}

	serviceRelationMap := make(map[int64][]metadata.ProcessInstanceRelation)
	for _, r := range relations.Info {
		serviceRelationMap[r.ServiceInstanceID] = append(serviceRelationMap[r.ServiceInstanceID], r)
	}

	procIDs := make([]int64, 0)
	for _, r := range relations.Info {
		procIDs = append(procIDs, r.ProcessID)
	}

	procID2Detail, _, err := ps.getProcAndAttributeMap(ctx, procIDs)
	if err != nil {
		blog.Errorf("get proc detail fail err: %v, rid: %s", err, ctx.Kit.Rid)
		return nil, nil, err
	}

	return serviceRelationMap, procID2Detail, nil
}

// calculateGeneralDiff 计算每个进程模板的分类，分为三类:1、新增。2、变更。3、删除
func (ps *ProcServer) calculateGeneralDiff(ctx *rest.Contexts, bizID int64, hostMap map[int64]map[string]interface{},
	pTemplateMap map[int64]*metadata.ProcessTemplate, serviceInstances []metadata.ServiceInstance) (
	*metadata.ServiceTemplateGeneralDiff, errors.CCErrorCoder) {

	serviceInstanceIDs := make([]int64, 0)
	for _, serviceInstance := range serviceInstances {
		serviceInstanceIDs = append(serviceInstanceIDs, serviceInstance.ID)
	}

	serviceRelationMap, procID2Detail, err := ps.getProcIDDetailAndRelations(ctx, bizID, serviceInstanceIDs)
	if err != nil {
		return nil, err
	}

	moduleDifference, added, changed := initModuleDiffRes()

	for _, serviceInst := range serviceInstances {

		relations := serviceRelationMap[serviceInst.ID]

		// processTemplateReferenced 针对每一个服务实例进行判定是否有进程模板属于新增场景
		processTemplateReferenced := make(map[int64]struct{})

		for _, relation := range relations {
			processTemplateReferenced[relation.ProcessTemplateID] = struct{}{}
			process, ok := procID2Detail[relation.ProcessID]
			if !ok {
				process = new(metadata.Process)
			}

			processName := ""
			if process.ProcessName != nil {
				processName = *process.ProcessName
			}

			property, exist := pTemplateMap[relation.ProcessTemplateID]
			if !exist {

				// process's template doesn't exist means the template has already been removed.
				moduleDifference.Removed = append(moduleDifference.Removed, metadata.ProcessGeneralInfo{
					Id: relation.ProcessTemplateID, Name: processName})
				continue
			}

			_, isChanged, diffErr := ps.Logic.DiffWithProcessTemplate(property.Property, process,
				hostMap[serviceInst.HostID], map[string]metadata.Attribute{}, false)
			if diffErr != nil {
				blog.Errorf("compare template failed, processId: %d, err: %v, rid: %s", relation.ProcessID, err,
					ctx.Kit.Rid)
				return nil, errors.New(common.CCErrCommParamsInvalid, diffErr.Error())
			}

			if !isChanged {
				continue
			}
			// 如果不是不变或者删除场景，那么走到这里是变化的场景
			if _, ok := changed[relation.ProcessTemplateID]; !ok {
				moduleDifference.Changed = append(moduleDifference.Changed, metadata.ProcessGeneralInfo{
					Id: relation.ProcessTemplateID, Name: property.ProcessName})

				changed[relation.ProcessTemplateID] = struct{}{}
			}
		}

		// check whether a new process template has been added.
		for templateID, processTemplate := range pTemplateMap {
			if _, ok := processTemplateReferenced[templateID]; ok {
				continue
			}
			if _, ok := added[templateID]; !ok {
				moduleDifference.Added = append(moduleDifference.Added, metadata.ProcessGeneralInfo{
					Id: templateID, Name: processTemplate.ProcessName})

				added[templateID] = struct{}{}
			}
		}
	}

	// 单独处理一下第一次added processTemplate的场景，第一次added时模块下面的主机还没有实例化，模块下的实例数量是0并且主机数量大于0
	if len(hostMap) > 0 && len(serviceInstances) == 0 {
		for templateID, processTemplate := range pTemplateMap {
			moduleDifference.Added = append(moduleDifference.Added, metadata.ProcessGeneralInfo{
				Id: templateID, Name: processTemplate.ProcessName})

			added[templateID] = struct{}{}
		}
	}

	return moduleDifference, nil
}

func (ps *ProcServer) getProcessTemplate(ctx *rest.Contexts, bizId int64, serviceTemplateID int64) (
	*metadata.MultipleProcessTemplate, errors.CCErrorCoder) {

	listProcessTemplateOption := &metadata.ListProcessTemplatesOption{
		Page: metadata.BasePage{
			Sort: common.BKFieldID,
		},
	}
	if bizId != 0 {
		listProcessTemplateOption.BusinessID = bizId
	}

	if serviceTemplateID != 0 {
		listProcessTemplateOption.ServiceTemplateIDs = []int64{serviceTemplateID}
	}

	processTemplates, err := ps.CoreAPI.CoreService().Process().ListProcessTemplates(ctx.Kit.Ctx, ctx.Kit.Header,
		listProcessTemplateOption)
	if err != nil {
		blog.Errorf("list process templates failed, option: %v, err: %v, rid: %s", listProcessTemplateOption,
			err, ctx.Kit.Rid)
		return nil, err
	}

	return processTemplates, nil
}

// hostAndServiceInstsOption 查询实例的指定字段
type hostAndServiceInstsOpt struct {
	ProcTemplateId int64
	BizID          int64
	ModuleID       int64
}

// hostIDs: 模块下的 hostId 列表
// relations: 进程id、服务实例id与进程模板之间的关系表
// serviceRelationMap:服务实例Id与relations 的Map
// hostMap:以 hostId 与host信息的Map 其中host信息只关心ip相关信息
// processTemplates: 进程模板信息
// pTemplateMap: 进程模板id为key的processTemplates Map
// hostWithSrvInstMap: 由于模块下的host并不一定全部实例化 serviceInstance中的hostId map.

// getHostAndServiceInstances 获取后续计算实例列表的的基本信息
func (ps *ProcServer) getHostAndServiceInsts(ctx *rest.Contexts, option *hostAndServiceInstsOpt,
	module *metadata.ModuleInst, serviceInstances []metadata.ServiceInstance) (
	map[int64][]metadata.ProcessInstanceRelation, *metadata.MultipleProcessInstanceRelation,
	map[int64]map[string]interface{}, []int64, *metadata.MultipleProcessTemplate, map[int64]*metadata.ProcessTemplate,
	map[int64]struct{}, errors.CCErrorCoder) {

	cond := &metadata.ListProcessTemplatesOption{
		BusinessID:         module.BizID,
		ServiceTemplateIDs: []int64{module.ServiceTemplateID},
		Page: metadata.BasePage{
			Sort: common.BKFieldID,
		},
		ProcessTemplateIDs: []int64{option.ProcTemplateId},
	}

	processTemplates, err := ps.CoreAPI.CoreService().Process().ListProcessTemplates(ctx.Kit.Ctx, ctx.Kit.Header, cond)
	if err != nil {
		blog.Errorf("list process templates failed, option: %s, err: %v, rid: %s", cond, err, ctx.Kit.Rid)
		return nil, nil, nil, []int64{}, nil, nil, nil, err
	}

	pTemplateMap := make(map[int64]*metadata.ProcessTemplate)
	for idx, pTemplate := range processTemplates.Info {
		pTemplateMap[pTemplate.ID] = &processTemplates.Info[idx]
	}

	hostIDOpt := &metadata.DistinctHostIDByTopoRelationRequest{
		ApplicationIDArr: []int64{option.BizID},
		ModuleIDArr:      []int64{option.ModuleID},
	}

	hostIDs, err := ps.CoreAPI.CoreService().Host().GetDistinctHostIDByTopology(ctx.Kit.Ctx, ctx.Kit.Header, hostIDOpt)
	if err != nil {
		blog.Errorf("get host ids failed, err: %v, option: %v, rid: %s", err, hostIDOpt, ctx.Kit.Rid)
		return nil, nil, nil, []int64{}, nil, nil, nil, err
	}

	hostMap, err := ps.Logic.GetHostIPMapByID(ctx.Kit, hostIDs)
	if err != nil {
		blog.Errorf("get host info by id failed, option: %v, err: %v, rid: %s", hostIDOpt, err, ctx.Kit.Rid)
		return nil, nil, nil, []int64{}, nil, nil, nil, err
	}

	// construct map {ServiceInstanceID ==> []ProcessInstanceRelation}
	serviceInstanceIDs := make([]int64, 0)
	hostWithSrvInstMap := make(map[int64]struct{})

	for _, serviceInstance := range serviceInstances {
		serviceInstanceIDs = append(serviceInstanceIDs, serviceInstance.ID)
		hostWithSrvInstMap[serviceInstance.HostID] = struct{}{}
	}

	serviceRelationMap := make(map[int64][]metadata.ProcessInstanceRelation)

	relations := new(metadata.MultipleProcessInstanceRelation)
	if len(serviceInstanceIDs) > 0 {
		o := metadata.ListProcessInstanceRelationOption{
			BusinessID:         module.BizID,
			ServiceInstanceIDs: serviceInstanceIDs,
			ProcessTemplateID:  option.ProcTemplateId,
		}

		relations, err = ps.CoreAPI.CoreService().Process().ListProcessInstanceRelation(ctx.Kit.Ctx, ctx.Kit.Header, &o)
		if err != nil {
			blog.Errorf("get process relation failed, option: %s, err: %v, rid: %s", option, err, ctx.Kit.Rid)
			return nil, nil, nil, []int64{}, nil, nil, nil, err
		}

		for _, r := range relations.Info {
			serviceRelationMap[r.ServiceInstanceID] = append(serviceRelationMap[r.ServiceInstanceID], r)
		}
	}

	return serviceRelationMap, relations, hostMap, hostIDs, processTemplates, pTemplateMap, hostWithSrvInstMap, nil
}

// getProcAndAttributeMap 通过进程id获取进程的详细信息，注意此时的进程信息是同步之前信息
func (ps *ProcServer) getProcAndAttributeMap(ctx *rest.Contexts, procIDs []int64) (
	map[int64]*metadata.Process, map[string]metadata.Attribute, errors.CCErrorCoder) {

	// find all the process instance detail by ids
	processDetails, err := ps.Logic.ListProcessInstanceWithIDs(ctx.Kit, procIDs)
	if err != nil {
		blog.Errorf("list process instance with ids fail, err:%v, procIDs: %s, rid: %s", err, procIDs, ctx.Kit.Rid)
		return nil, nil, err
	}

	procID2Detail := make(map[int64]*metadata.Process)
	for idx, p := range processDetails {
		procID2Detail[p.ProcessID] = &processDetails[idx]
	}

	// find process object's attribute
	cond := &metadata.QueryCondition{
		Condition: mapstr.MapStr{
			common.BKObjIDField: common.BKInnerObjIDProc,
		},
	}
	attrResult, e := ps.CoreAPI.CoreService().Model().ReadModelAttr(ctx.Kit.Ctx, ctx.Kit.Header,
		common.BKInnerObjIDProc, cond)
	if e != nil {
		blog.Errorf("read model attr failed, option: %s, err: %v, rid: %s", cond, e, ctx.Kit.Rid)
		return nil, nil, ctx.Kit.CCError.CCError(common.CCErrCommHTTPDoRequestFailed)
	}

	attributeMap := make(map[string]metadata.Attribute)
	for _, attr := range attrResult.Info {
		attributeMap[attr.PropertyID] = attr
	}

	return procID2Detail, attributeMap, nil
}

// getServiceInstanceById 通过serviceId 获取指定field的服务实例列表
func (ps *ProcServer) getServiceInstanceById(ctx *rest.Contexts, module *metadata.ModuleInst, serviceId []int64,
	field []string) (*metadata.MultipleServiceInstance, errors.CCErrorCoder) {

	option := &metadata.ListServiceInstanceOption{
		BusinessID:         module.BizID,
		ServiceTemplateID:  module.ServiceTemplateID,
		Fields:             field,
		ModuleIDs:          []int64{module.ModuleID},
		ServiceInstanceIDs: serviceId,
	}

	serviceInstance, err := ps.CoreAPI.CoreService().Process().ListServiceInstance(ctx.Kit.Ctx, ctx.Kit.Header, option)
	if err != nil {
		blog.Errorf(" list service instances failed, option: %s, err: %v, rid: %s", option, err, ctx.Kit.Rid)
		return nil, err
	}

	return serviceInstance, nil
}

func (ps *ProcServer) listServiceInstanceWithOption(ctx *rest.Contexts, module *metadata.ModuleInst, field []string,
	count int) (*metadata.MultipleServiceInstance, errors.CCErrorCoder) {

	option := &metadata.ListServiceInstanceOption{
		BusinessID:        module.BizID,
		ServiceTemplateID: module.ServiceTemplateID,
		Fields:            field,
		ModuleIDs:         []int64{module.ModuleID},
		Page: metadata.BasePage{
			Limit: common.BKMaxInstanceLimit,
			Start: count,
			Sort:  "id",
		},
	}

	serviceInstances, err := ps.CoreAPI.CoreService().Process().ListServiceInstance(ctx.Kit.Ctx, ctx.Kit.Header, option)
	if err != nil {
		blog.Errorf(" list service instances failed, option: %s, err: %v, rid: %s", option, err, ctx.Kit.Rid)
		return nil, err
	}
	return serviceInstances, nil
}

func (ps *ProcServer) getProcDetailsAndAttr(ctx *rest.Contexts, procInstRelations []metadata.ProcessInstanceRelation) (
	map[int64]*metadata.Process, map[string]metadata.Attribute, errors.CCErrorCoder) {

	procIDs := make([]int64, 0)
	for _, r := range procInstRelations {
		procIDs = append(procIDs, r.ProcessID)
	}
	procID2Detail, attrMap, err := ps.getProcAndAttributeMap(ctx, procIDs)
	if err != nil {
		return nil, nil, err
	}
	return procID2Detail, attrMap, nil
}

// getListDiffServiceInstanceNum 获取不同进程模板下涉及到的服务实例数量及最多前500个具体服务实例列表，整体思路如下:
// 1、分页每次获取模块下500个服务实例进行判定，如果本次获取的是服务分类，那么只需要取前500个服务实例即可。
// 2、对于删除进程模板场景，由于前端传递的参数processTempId都是0，所以这个时候需要通过processName进行区分本次需要获取的是具体哪些被删除
// 的服务实例
// 3、对于进程模板发生变化的场景，需要根据模块下各个服务实例涉及到的具体进程属性内容判断出都有哪些服务实例涉及到变化。
// 4、对于新增进程进程场景是需要通过 变量processTemplateReferenced来进行判定的，注意，对于新增进程模板的场景是需要通过服务实例级别进行
// 判断的,另外对于第一次Add的场景，由于模块下还没有服务实例，所以需要单独处理。
// 5、只要获取到的服务实例数量达到500个，那么只需要取前500符合条件的服务实例即可。前端会显示500+，当涉及到的服务实例数量少于500的场景需要
// 将所有服务实例返回。

func (ps *ProcServer) getListDiffServiceInstanceNum(ctx *rest.Contexts, opt *metadata.ListDiffServiceInstancesOption,
	module *metadata.ModuleInst, field []string) (*metadata.ListServiceInstancesResult, errors.CCErrorCoder) {

	var count int
	result := new(metadata.ListServiceInstancesResult)

	for {
		d := new(metadata.ListServiceInstancesResult)

		sInsts, err := ps.listServiceInstanceWithOption(ctx, module, field, count)
		if err != nil {
			return nil, err
		}

		if opt.ServiceCategory {
			return listServiceCategoryInstances(sInsts.Count, sInsts.Info), nil
		}

		op := &hostAndServiceInstsOpt{BizID: opt.BizID, ModuleID: opt.ModuleID, ProcTemplateId: opt.ProcessTemplateId}

		sInstMap, relations, hMap, hostIDs, pTs, pTMap, hostInst, e := ps.getHostAndServiceInsts(ctx, op, module,
			sInsts.Info)
		if e != nil {
			return nil, err
		}
		procID2Detail, attrMap, err := ps.getProcDetailsAndAttr(ctx, relations.Info)
		if err != nil {
			return nil, err
		}
		flag := false
		for _, inst := range sInsts.Info {

			relations := sInstMap[inst.ID]
			processTemplateReferenced := make(map[int64]struct{})

			for _, relation := range relations {

				processTemplateReferenced[relation.ProcessTemplateID] = struct{}{}

				proc, procName := getProcDetail(procID2Detail, relation.ProcessID)

				p, exist := pTMap[relation.ProcessTemplateID]

				if !exist && opt.ProcessTemplateId == 0 && opt.ProcTemplateName == procName {

					d.ServiceInsts = append(d.ServiceInsts, metadata.ServiceInstancesInfo{Id: inst.ID, Name: inst.Name})
					flag = true
					break
				}

				if !exist {
					continue
				}

				_, change, dErr := ps.Logic.DiffWithProcessTemplate(p.Property, proc, hMap[inst.HostID], attrMap, false)
				if dErr != nil {
					return nil, errors.New(common.CCErrCommParamsInvalid, dErr.Error())
				}

				if !change {
					continue
				}

				d.ServiceInsts = append(d.ServiceInsts, metadata.ServiceInstancesInfo{Id: inst.ID, Name: inst.Name})
				flag = true
				break
			}
			if flag {
				flag = false
				continue
			}
			_, exist := processTemplateReferenced[opt.ProcessTemplateId]

			if exist || opt.ProcessTemplateId == 0 {
				continue
			}

			d.ServiceInsts = append(d.ServiceInsts, metadata.ServiceInstancesInfo{Id: inst.ID, Name: inst.Name})
		}

		if len(sInsts.Info) == 0 && len(hMap) > 0 {
			d.ServiceInsts = ps.handleAddedServiceInsts(module, hMap, hostIDs, hostInst, pTs)
		}

		if len(d.ServiceInsts)+len(result.ServiceInsts) > metadata.ServiceInstancesMaxNum {

			result.ServiceInsts = append(result.ServiceInsts,
				d.ServiceInsts[:metadata.ServiceInstancesMaxNum-len(result.ServiceInsts)]...)

			result.TotalCount = metadata.ServiceInstancesTotalCount

			return result, nil

		} else {
			result.ServiceInsts = append(result.ServiceInsts, d.ServiceInsts...)
		}

		result.TotalCount = strconv.FormatInt(int64(len(result.ServiceInsts)), 10)

		count += len(sInsts.Info)

		if len(sInsts.Info) < common.BKMaxInstanceLimit {
			break
		}
	}

	return result, nil
}

func getProcDetail(procID2Detail map[int64]*metadata.Process, processID int64) (*metadata.Process, string) {
	proc, ok := procID2Detail[processID]
	if !ok {
		proc = new(metadata.Process)
	}
	procName := ""
	if proc.ProcessName != nil {
		procName = *proc.ProcessName
	}
	return proc, procName
}

func (ps *ProcServer) getServiceInstances(ctx *rest.Contexts, module *metadata.ModuleInst, field []string) (
	*metadata.MultipleServiceInstance, errors.CCErrorCoder) {

	var count int
	serviceInstances := new(metadata.MultipleServiceInstance)

	for {
		option := &metadata.ListServiceInstanceOption{
			BusinessID:        module.BizID,
			ServiceTemplateID: module.ServiceTemplateID,
			Fields:            field,

			ModuleIDs: []int64{module.ModuleID},
			Page: metadata.BasePage{
				Limit: common.BKMaxInstanceLimit,
				Start: count,
				Sort:  "id",
			},
		}

		serviceInstancesTemp, err := ps.CoreAPI.CoreService().Process().ListServiceInstance(ctx.Kit.Ctx, ctx.Kit.Header,
			option)
		if err != nil {
			blog.Errorf(" list service instances failed, option: %s, err: %v, rid: %s", option, err, ctx.Kit.Rid)
			return nil, err
		}
		tempLen := len(serviceInstancesTemp.Info)
		serviceInstances.Count += uint64(tempLen)
		count += len(serviceInstancesTemp.Info)
		serviceInstances.Info = append(serviceInstances.Info, serviceInstancesTemp.Info...)

		// 此时意味着已经获取到了所有的服务实例
		if len(serviceInstancesTemp.Info) < common.BKMaxInstanceLimit {
			break
		}
	}

	return serviceInstances, nil
}

// diffServiceCategoryResult 获取服务分类的差异结果
func (ps *ProcServer) diffServiceCategoryResult(ctx *rest.Contexts, module *metadata.ModuleInst) (
	*metadata.ServiceInstanceDetailResult, errors.CCErrorCoder) {

	diffDetails := new(metadata.ServiceInstanceDetailResult)

	moduleAttr, err := ps.CalculateModuleAttributeDifference(ctx.Kit.Ctx, ctx.Kit.Header, *module)
	if err != nil {
		blog.Errorf("calc module attr diff failed, module: %s, err: %v, rid: %s", module, err, ctx.Kit.Rid)
		return nil, err
	}

	diffDetails.ModuleAttribute = moduleAttr
	diffDetails.Type = metadata.ServiceOthers
	return diffDetails, nil
}

// serviceInstanceDetailDiff 针对单个的serviceID获取相信的变化信息
func (ps *ProcServer) serviceInstanceDetailDiff(ctx *rest.Contexts, op *metadata.ServiceInstanceDetailReq) (
	*metadata.ServiceInstanceDetailResult, errors.CCErrorCoder) {

	rid := ctx.Kit.Rid

	module, err := ps.getModuleInfo(ctx, op.ModuleID)
	if err != nil {
		return nil, ctx.Kit.CCError.CCErrorf(common.CCErrCommParamsInvalid, common.BKModuleIDField)
	}

	// 此处直接返回的是服务分类内容
	if op.ServiceCategory {
		result, err := ps.diffServiceCategoryResult(ctx, module)
		if err != nil {
			return nil, err
		}
		return result, nil
	}

	opt := &hostAndServiceInstsOpt{BizID: op.BizID, ProcTemplateId: op.ProcessTemplateId, ModuleID: op.ModuleID}

	fields := []string{common.BKFieldID, common.BKHostIDField}

	inst, err := ps.getServiceInstanceById(ctx, module, []int64{op.ServiceInstanceId}, fields)
	if err != nil {
		return nil, errors.New(common.CCErrCommDBSelectFailed, err.Error())
	}

	_, relations, hostMap, _, _, pTemplateMap, _, err := ps.getHostAndServiceInsts(ctx, opt, module, inst.Info)
	if err != nil {
		return nil, err
	}

	procIDs := make([]int64, 0)
	for _, r := range relations.Info {
		procIDs = append(procIDs, r.ProcessID)
	}

	procID2Detail, attributeMap, err := ps.getProcAndAttributeMap(ctx, procIDs)
	if err != nil {
		return nil, err
	}

	// record the used process template for checking whether a new process template has been added to service template.
	processTemplateReferenced := make(map[int64]struct{})
	diffDetails := new(metadata.ServiceInstanceDetailResult)

	for _, relation := range relations.Info {
		processTemplateReferenced[relation.ProcessTemplateID] = struct{}{}

		process, ok := procID2Detail[relation.ProcessID]
		if !ok {
			process = new(metadata.Process)
		}

		processName := ""
		if process.ProcessName != nil {
			processName = *process.ProcessName
		}
		property, exist := pTemplateMap[relation.ProcessTemplateID]

		//  当有多个删除模板的场景下，每个被删除的模板在关系表中的id都是0，所以只能通过name进行区分.
		if !exist && op.ProcessTemplateId == 0 && processName == op.ProcessTemplateName {
			diffDetails.Type = metadata.ServiceRemoved
			diffDetails.Process = process
			return diffDetails, nil
		}
		//  无论是删除场景下 ProcessTemplateId 为0 还是没有找到请求的ProcessTemplateId 直接跳过就好
		if !exist {
			continue
		}
		id := inst.Info[0].HostID

		changedAttributes, isChanged, err := ps.Logic.DiffWithProcessTemplate(property.Property, process,
			hostMap[id], attributeMap, true)
		if err != nil {
			blog.Errorf("diff process template failed, process id: %d, err: %v, rid: %s", relation.ProcessID, err, rid)
			return nil, errors.New(common.CCErrCommParamsInvalid, err.Error())
		}

		if !isChanged {
			continue
		}

		diffDetails.ChangedAttributes = changedAttributes
		diffDetails.Type = metadata.ServiceChanged
		return diffDetails, nil
	}

	if _, exist := processTemplateReferenced[op.ProcessTemplateId]; !exist {
		diffDetails.Type = metadata.ServiceAdded
	}

	return diffDetails, nil
}

// 服务分类改变场景下，模块下面的每个实例必然会随之变动,所以只要取前500个即可.
func listServiceCategoryInstances(count uint64, sInts []metadata.ServiceInstance) *metadata.ListServiceInstancesResult {

	result := new(metadata.ListServiceInstancesResult)

	if count > metadata.ServiceInstancesMaxNum {
		result.TotalCount = metadata.ServiceInstancesTotalCount
	} else {
		result.TotalCount = strconv.FormatUint(count, 10)
	}

	for index, v := range sInts {
		if index >= metadata.ServiceInstancesMaxNum {
			break
		}
		result.ServiceInsts = append(result.ServiceInsts, metadata.ServiceInstancesInfo{
			Id:   v.ID,
			Name: v.Name,
		})
	}
	return result
}

func (ps *ProcServer) getModuleInfo(ctx *rest.Contexts, moduleId int64) (*metadata.ModuleInst, errors.CCErrorCoder) {

	module, err := ps.getModule(ctx.Kit, moduleId)
	if err != nil {

		blog.Errorf(" get module failed, option: %d, err: %v, rid: %s", moduleId, err, ctx.Kit.Rid)
		return nil, err
	}

	if module.ServiceTemplateID == 0 {
		blog.Errorf("module %d has no service template, option: %s, rid: %s", moduleId, ctx.Kit.Rid)
		return nil, ctx.Kit.CCError.CCErrorf(common.CCErrCommParamsInvalid, common.BKModuleIDField)
	}
	return module, nil
}

// ListDiffServiceInstanceNum 列出指定进程模板涉及到服务实例数量、名称及ID
func (ps *ProcServer) ListDiffServiceInstanceNum(ctx *rest.Contexts, option *metadata.ListDiffServiceInstancesOption) (
	*metadata.ListServiceInstancesResult, errors.CCErrorCoder) {

	module, err := ps.getModuleInfo(ctx, option.ModuleID)
	if err != nil {
		return nil, ctx.Kit.CCError.CCErrorf(common.CCErrCommParamsInvalid, common.BKModuleIDField)
	}

	field := []string{common.BKFieldID, common.BKHostIDField, common.BKFieldName}
	result, err := ps.getListDiffServiceInstanceNum(ctx, option, module, field)
	if err != nil {
		blog.Errorf("list service instance num fail option: %v, err: %v, rid: %s", option, err, ctx.Kit.Rid)
		return nil, err
	}
	return result, err
}

// handleAddedServiceInsts 此函数处理的场景是当通过服务模板创建模块的时候没有添加进程模板而是先添加主机
func (ps *ProcServer) handleAddedServiceInsts(module *metadata.ModuleInst, hostMap map[int64]map[string]interface{},
	hostIDs []int64, hostWithSrvInstMap map[int64]struct{},
	processTemplates *metadata.MultipleProcessTemplate) []metadata.ServiceInstancesInfo {

	srvInstNameSuffix := ""
	proc := processTemplates.Info[0].Property

	// 此时模块下的主机均未实例化，所以需要构造实例名字
	if proc != nil {
		if proc.ProcessName.Value != nil && len(*proc.ProcessName.Value) > 0 {
			srvInstNameSuffix += "_" + processTemplates.Info[0].ProcessName
		}
		for _, bindInfo := range proc.BindInfo.Value {
			if bindInfo.Std != nil && bindInfo.Std.Port.Value != nil {
				srvInstNameSuffix += "_" + *bindInfo.Std.Port.Value
				break
			}
		}
	}

	added := make([]metadata.ServiceInstancesInfo, 0)
	for _, hostID := range hostIDs {

		if _, exists := hostWithSrvInstMap[hostID]; exists {
			continue
		}

		srvInstName := util.GetStrByInterface(hostMap[hostID][common.BKHostInnerIPField]) + srvInstNameSuffix
		added = append(added, metadata.ServiceInstancesInfo{
			Name: srvInstName,
		})
	}
	return added
}

func (ps *ProcServer) serviceTemplateGeneralDiff(ctx *rest.Contexts, bizId int64, moduleId int64,
	pTemplateMap map[int64]*metadata.ProcessTemplate) (*metadata.ServiceTemplateGeneralDiff, errors.CCErrorCoder) {

	rid := ctx.Kit.Rid
	if moduleId == 0 {
		blog.Errorf("module id empty, bizId: %d, moduleId: %d, rid: %s", bizId, moduleId, rid)
		return nil, ctx.Kit.CCError.CCErrorf(common.CCErrCommParamsInvalid, common.BKModuleIDField)
	}

	module, err := ps.getModule(ctx.Kit, moduleId)
	if err != nil {
		blog.Errorf("get module detail failed, moduleID: %d, err: %+v, rid: %s", moduleId, err, rid)
		return nil, err
	}

	if module.ServiceTemplateID == 0 {
		blog.Errorf("module %d has no service template, option: %s, rid: %s", moduleId, rid)
		return nil, ctx.Kit.CCError.CCErrorf(common.CCErrCommParamsInvalid, common.BKModuleIDField)
	}

	// 获取所有的服务实例
	serviceInstances, err := ps.getServiceInstances(ctx, module, []string{common.BKFieldID, common.BKHostIDField})
	if err != nil {
		return nil, err
	}

	// 获取服务分类是否有变化
	flag, err := ps.calculateModuleAttributeGeneralDifference(ctx.Kit.Ctx, ctx.Kit.Header, *module)
	if err != nil {
		blog.Errorf("calculate attribute difference failed, module: %s, err: %v, rid: %s", module, err, rid)
		return nil, err
	}

	moduleDifference := &metadata.ServiceTemplateGeneralDiff{
		Changed: make([]metadata.ProcessGeneralInfo, 0),
		Added:   make([]metadata.ProcessGeneralInfo, 0),
		Removed: make([]metadata.ProcessGeneralInfo, 0),
	}
	moduleDifference.ChangedAttribute = flag

	hostMap, err := ps.getHostInfo(ctx, bizId, moduleId)
	if err != nil {
		blog.Errorf("get host fail bizId: %d, moduleId: %d, err: %v, rid: %s", bizId, moduleId, err, rid)
		return nil, err
	}

	// 计算出各个服务实例的
	diff, err := ps.calculateGeneralDiff(ctx, module.BizID, hostMap, pTemplateMap, serviceInstances.Info)
	if err != nil {
		return nil, err
	}

	moduleDifference.Removed = diff.Removed
	moduleDifference.Added = diff.Added
	moduleDifference.Changed = diff.Changed

	return moduleDifference, nil
}

// calculateModuleAttributeGeneralDifference calculate whether the service classification has changed.
func (ps *ProcServer) calculateModuleAttributeGeneralDifference(ctx context.Context, header http.Header,
	module metadata.ModuleInst) (bool, errors.CCErrorCoder) {

	if module.ServiceTemplateID == common.ServiceTemplateIDNotSet {
		return false, nil
	}

	serviceTpl, err := ps.CoreAPI.CoreService().Process().GetServiceTemplate(ctx, header, module.ServiceTemplateID)
	if err != nil {
		return false, err
	}

	if module.ServiceCategoryID == serviceTpl.ServiceCategoryID && module.ModuleName == serviceTpl.Name {
		return false, nil
	}

	return true, nil
}

func (ps *ProcServer) CalculateModuleAttributeDifference(ctx context.Context, header http.Header, module metadata.ModuleInst) ([]metadata.ModuleChangedAttribute, errors.CCErrorCoder) {
	rid := util.ExtractRequestIDFromContext(ctx)

	changedAttributes := make([]metadata.ModuleChangedAttribute, 0)
	if module.ServiceTemplateID == common.ServiceTemplateIDNotSet {
		return changedAttributes, nil
	}
	serviceTpl, err := ps.CoreAPI.CoreService().Process().GetServiceTemplate(ctx, header, module.ServiceTemplateID)
	if err != nil {
		return nil, err
	}

	// just for better performance
	if module.ServiceCategoryID == serviceTpl.ServiceCategoryID && module.ModuleName == serviceTpl.Name {
		return changedAttributes, nil
	}

	// find process object's attribute
	filter := &metadata.QueryCondition{
		Condition: mapstr.MapStr(map[string]interface{}{
			common.BKObjIDField: common.BKInnerObjIDModule,
		}),
	}
	attrResult, e := ps.CoreAPI.CoreService().Model().ReadModelAttr(ctx, header, common.BKInnerObjIDProc, filter)
	if e != nil {
		blog.Errorf("read module attributes failed, filter: %+v, err: %+v, rid: %s", rid)
		return nil, errors.New(common.CCErrCommDBSelectFailed, "db select failed")
	}
	attributeMap := make(map[string]metadata.Attribute)
	for _, attr := range attrResult.Info {
		attributeMap[attr.PropertyID] = attr
	}
	if module.ServiceCategoryID != serviceTpl.ServiceCategoryID {
		field := common.BKServiceCategoryIDField
		changedAttribute := metadata.ModuleChangedAttribute{
			ID:                    attributeMap[field].ID,
			PropertyID:            field,
			PropertyName:          attributeMap[field].PropertyName,
			PropertyValue:         module.ServiceCategoryID,
			TemplatePropertyValue: serviceTpl.ServiceCategoryID,
		}
		changedAttributes = append(changedAttributes, changedAttribute)
	}
	if module.ModuleName != serviceTpl.Name {
		field := common.BKModuleNameField
		changedAttribute := metadata.ModuleChangedAttribute{
			ID:                    attributeMap[field].ID,
			PropertyID:            field,
			PropertyName:          attributeMap[field].PropertyName,
			PropertyValue:         module.ModuleName,
			TemplatePropertyValue: serviceTpl.Name,
		}
		changedAttributes = append(changedAttributes, changedAttribute)
	}
	return changedAttributes, nil
}

// SyncServiceInstanceByTemplate sync the service instance with it's bounded service template.
// It keeps the processes exactly same with the process template in the service template,
// which means the number of process is same, and the process instance's info is also exactly same.
// It contains several scenarios in a service instance:
// 1. add/update/remove a new process
// 2. sync module name and service category with service template
func (ps *ProcServer) SyncServiceInstanceByTemplate(ctx *rest.Contexts) {
	syncOpt := metadata.SyncServiceInstanceByTemplateOption{}
	if err := ctx.DecodeInto(&syncOpt); err != nil {
		ctx.RespAutoError(err)
		return
	}

	if rawErr := syncOpt.Validate(); rawErr.ErrCode != 0 {
		ctx.RespAutoError(rawErr.ToCCError(ctx.Kit.CCError))
		return
	}

	syncOneModuleOpt := metadata.SyncOneModuleBySvcTempOption{
		BizID:             syncOpt.BizID,
		ServiceTemplateID: syncOpt.ServiceTemplateID,
	}
	tasks := make([]metadata.CreateTaskRequest, 0)
	for _, moduleID := range syncOpt.ModuleIDs {
		syncOneModuleOpt.ModuleID = moduleID
		tasks = append(tasks, metadata.CreateTaskRequest{
			TaskType: common.SyncModuleTaskFlag,
			InstID:   moduleID,
			Data:     []interface{}{syncOneModuleOpt},
		})
	}

	txnErr := ps.Engine.CoreAPI.CoreService().Txn().AutoRunTxn(ctx.Kit.Ctx, ctx.Kit.Header, func() error {
		taskRes, err := ps.CoreAPI.TaskServer().Task().CreateBatch(ctx.Kit.Ctx, ctx.Kit.Header, tasks)
		if err != nil {
			blog.Errorf("create service template sync task(%#v) failed, err: %v, rid: %s", tasks, err, ctx.Kit.Rid)
			return err
		}
		blog.V(4).Infof("successfully created service template sync task: %#v, rid: %s", taskRes, ctx.Kit.Rid)
		return nil
	})

	if txnErr != nil {
		ctx.RespAutoError(txnErr)
		return
	}
	ctx.RespEntity(nil)
}

// DoSyncServiceInstanceTask do sync one module's service instance by service template task
func (ps *ProcServer) DoSyncServiceInstanceTask(ctx *rest.Contexts) {
	syncOption := metadata.SyncOneModuleBySvcTempOption{}
	if err := ctx.DecodeInto(&syncOption); err != nil {
		ctx.RespAutoError(err)
		return
	}

	txnErr := ps.Engine.CoreAPI.CoreService().Txn().AutoRunTxn(ctx.Kit.Ctx, ctx.Kit.Header, func() error {
		if err := ps.doSyncServiceInstanceTask(ctx.Kit, syncOption); err != nil {
			blog.Errorf("do sync service instance task(%#v) failed, err: %v, rid: %s", syncOption, err, ctx.Kit.Rid)
			return err
		}
		return nil
	})

	if txnErr != nil {
		ctx.RespAutoError(txnErr)
		return
	}
<<<<<<< HEAD

	// get service templates
	serviceTemplates, err := ps.CoreAPI.CoreService().Process().
		ListServiceTemplates(ctx.Kit.Ctx, ctx.Kit.Header, listSvcTempCond)
=======
	ctx.RespEntity(nil)
}

func (ps *ProcServer) doSyncServiceInstanceTask(kit *rest.Kit,
	syncOption metadata.SyncOneModuleBySvcTempOption) errors.CCErrorCoder {

	module, err := ps.getModule(kit, syncOption.ModuleID)
>>>>>>> 2875180b
	if err != nil {
		blog.Errorf("get module failed, moduleID: %d, err: %v, rid: %s", syncOption.ModuleID, err, kit.Rid)
		return err
	}

	// step 1:
	// find service instances
	svcInstOpt := &metadata.ListServiceInstanceOption{
		BusinessID:        syncOption.BizID,
		ModuleIDs:         []int64{syncOption.ModuleID},
		ServiceTemplateID: syncOption.ServiceTemplateID,
		Page:              metadata.BasePage{Limit: common.BKNoLimit},
	}
	svcInstRes, err := ps.CoreAPI.CoreService().Process().ListServiceInstance(kit.Ctx, kit.Header, svcInstOpt)
	if err != nil {
		blog.ErrorJSON("list service instance failed, option: %s, err: %s, rid: %s", svcInstOpt, err, kit.Rid)
		return err
	}

	// {ServiceInstanceID: []Process}
	serviceInstance2ProcessMap := make(map[int64][]*metadata.Process)
	// {ServiceInstanceID: {ProcessTemplateID: true}}
	serviceInstanceWithTemplateMap := make(map[int64]map[int64]struct{})
	// {ServiceInstanceID: HostID}
	serviceInstance2HostMap := make(map[int64]int64)
	hostWithSrvInstMap := make(map[int64]struct{})
	serviceInstanceIDs := make([]int64, 0)
	for _, serviceInstance := range svcInstRes.Info {
		serviceInstance2ProcessMap[serviceInstance.ID] = make([]*metadata.Process, 0)
		serviceInstanceWithTemplateMap[serviceInstance.ID] = make(map[int64]struct{})
		serviceInstance2HostMap[serviceInstance.ID] = serviceInstance.HostID
		hostWithSrvInstMap[serviceInstance.HostID] = struct{}{}
		serviceInstanceIDs = append(serviceInstanceIDs, serviceInstance.ID)
	}

	// step 2:
	// get all host ids in the module
	hostOpt := &metadata.DistinctHostIDByTopoRelationRequest{
		ApplicationIDArr: []int64{syncOption.BizID},
		ModuleIDArr:      []int64{syncOption.ModuleID},
	}
	hostIDs, err := ps.CoreAPI.CoreService().Host().GetDistinctHostIDByTopology(kit.Ctx, kit.Header, hostOpt)
	if err != nil {
		blog.Errorf("get host ids failed, err: %v, option: %#v, rid: %s", err, hostOpt, kit.Rid)
		return err
	}

	// find all the process template under the service template
	procTempOpt := &metadata.ListProcessTemplatesOption{
		BusinessID:         syncOption.BizID,
		ServiceTemplateIDs: []int64{syncOption.ServiceTemplateID},
	}
	procTemps, err := ps.CoreAPI.CoreService().Process().ListProcessTemplates(kit.Ctx, kit.Header, procTempOpt)
	if err != nil {
		blog.ErrorJSON("list process templates failed, option: %s, err: %s, rid: %s", procTempOpt, err, kit.Rid)
		return err
	}

	processTemplateMap := make(map[int64]*metadata.ProcessTemplate)
	for idx, t := range procTemps.Info {
		processTemplateMap[t.ID] = &procTemps.Info[idx]
	}

	// step 3: handle all the service instances that need to be added
	srvInstToAdd := make([]*metadata.ServiceInstance, 0)
	if len(procTemps.Info) > 0 {
		for _, hostID := range hostIDs {
			if _, exists := hostWithSrvInstMap[hostID]; exists {
				continue
			}
			instance := &metadata.ServiceInstance{
				BizID:             syncOption.BizID,
				ServiceTemplateID: module.ServiceTemplateID,
				ModuleID:          module.ModuleID,
				HostID:            hostID,
			}
			srvInstToAdd = append(srvInstToAdd, instance)
		}
	}

	_, err = ps.CoreAPI.CoreService().Process().CreateServiceInstances(kit.Ctx, kit.Header, srvInstToAdd)
	if err != nil {
		blog.Errorf("create service instances(%#v) failed, err: %v, rid: %s", srvInstToAdd, err, kit.Rid)
		return err
	}

	// step 4:
	// update module service category and name field
	serviceTemplate, err := ps.CoreAPI.CoreService().Process().GetServiceTemplate(kit.Ctx, kit.Header,
		syncOption.ServiceTemplateID)
	if err != nil {
		blog.Errorf("get service template(%d) failed, err: %v, rid: %s", syncOption.ServiceTemplateID, err, kit.Rid)
		return err
	}
<<<<<<< HEAD
=======
	if serviceTemplate.ServiceCategoryID != module.ServiceCategoryID ||
		serviceTemplate.Name != module.ModuleName {

		moduleUpdateOption := &metadata.UpdateOption{
			Data: map[string]interface{}{
				common.BKServiceCategoryIDField: serviceTemplate.ServiceCategoryID,
				common.BKModuleNameField:        serviceTemplate.Name,
			},
			Condition: map[string]interface{}{
				common.BKModuleIDField: syncOption.ModuleID,
			},
		}
		_, e := ps.CoreAPI.CoreService().Instance().UpdateInstance(kit.Ctx, kit.Header, common.BKInnerObjIDModule,
			moduleUpdateOption)
		if e != nil {
			blog.Errorf("update module failed, option: %#v, err: %v, rid: %s", moduleUpdateOption, e, kit.Rid)
			return kit.CCError.CCError(common.CCErrCommHTTPDoRequestFailed)
		}
	}
>>>>>>> 2875180b

	if len(serviceInstanceIDs) == 0 {
		return nil
	}

	// step5:
	// find all the process instances relations for the usage of getting process instances.
	relationOpt := &metadata.ListProcessInstanceRelationOption{
		BusinessID:         syncOption.BizID,
		ServiceInstanceIDs: serviceInstanceIDs,
	}
	relations, err := ps.CoreAPI.CoreService().Process().ListProcessInstanceRelation(kit.Ctx, kit.Header, relationOpt)
	if err != nil {
		blog.ErrorJSON("list process relation failed, option: %s, err: %s, rid: %s", relationOpt, err, kit.Rid)
		return err
	}
	procIDs := make([]int64, 0)
	for _, r := range relations.Info {
		procIDs = append(procIDs, r.ProcessID)
	}

	// step 6:
	// find all the process instance in process instance relation.
	processInstances, err := ps.Logic.ListProcessInstanceWithIDs(kit, procIDs)
	if err != nil {
		blog.ErrorJSON("list process instance with IDs failed, procIDs: %s, err: %s, rid: %s", procIDs, err, kit.Rid)
		return err
	}
	processInstanceMap := make(map[int64]*metadata.Process)
	for idx, p := range processInstances {
		processInstanceMap[p.ProcessID] = &processInstances[idx]
	}

	// step 7:
	// rearrange the service instance with process instance.
	processInstanceWithTemplateMap := make(map[int64]int64)
	for _, r := range relations.Info {
		p, exist := processInstanceMap[r.ProcessID]
		if !exist {
			// something is wrong, but can this process instance,
			// but we can find it in the process instance relation.
			blog.Warnf("but can not find the process instance: %d, rid: %s", r.ProcessTemplateID, r.ProcessID, kit.Rid)
			continue
		}
		if _, exist := serviceInstanceWithTemplateMap[r.ServiceInstanceID]; !exist {
			// something is wrong, service instance is not exist, but we can find it in the process instance relation
			blog.Warnf("relation: %#v has a service instance that is not exist, rid: %s", r, kit.Rid)
			continue
		}
		serviceInstance2ProcessMap[r.ServiceInstanceID] = append(serviceInstance2ProcessMap[r.ServiceInstanceID], p)
		processInstanceWithTemplateMap[r.ProcessID] = r.ProcessTemplateID
		serviceInstanceWithTemplateMap[r.ServiceInstanceID][r.ProcessTemplateID] = struct{}{}
	}

	// step 8:
	// construct map {hostID ==> host}
	hostMap, err := ps.Logic.GetHostIPMapByID(kit, hostIDs)
	if err != nil {
		return err
	}

	// step 9:
	// compare the difference between process instance and process template from one service instance to another.
	removedProcessIDs := make([]int64, 0)
	removedSvrInstIDs := make([]int64, 0)
	var wg sync.WaitGroup
	var firstErr errors.CCErrorCoder
	pipeline := make(chan bool, 10)
	for serviceInstanceID, processes := range serviceInstance2ProcessMap {
		if len(procTemps.Info) == 0 {
			removedSvrInstIDs = append(removedSvrInstIDs, serviceInstanceID)
			for _, process := range processes {
				removedProcessIDs = append(removedProcessIDs, process.ProcessID)
			}
			continue
		}

		for _, process := range processes {
			processTemplateID := processInstanceWithTemplateMap[process.ProcessID]
			template, exist := processTemplateMap[processTemplateID]
			if !exist || template.ServiceTemplateID != syncOption.ServiceTemplateID {
				// this process template has already removed form the service template,
				// which means this process instance need to be removed from this service instance
				removedProcessIDs = append(removedProcessIDs, process.ProcessID)
				continue
			}
			pipeline <- true
			wg.Add(1)

			go func(process *metadata.Process, host map[string]interface{}) {
				defer func() {
					wg.Done()
					<-pipeline
				}()

				// this process's bounded is still exist, need to check whether this process instance
				// need to be updated or not.
				proc, changed, err := template.ExtractChangeInfo(process, host)
				if err != nil {
					blog.ErrorJSON("extract process(%s) change info failed, err: %s, rid: %s", process, err, kit.Rid)
					if firstErr == nil {
						firstErr = errors.New(common.CCErrCommParamsInvalid, err.Error())
					}
					return
				}

				if !changed {
					return
				}

				if err := ps.Logic.UpdateProcessInstance(kit, process.ProcessID, proc); err != nil {
					blog.ErrorJSON("UpdateProcessInstance failed, processID: %s, process: %s, err: %s, rid: %s",
						process.ProcessID, proc, err, kit.Rid)
					if firstErr == nil {
						firstErr = err
					}
					return
				}

			}(process, hostMap[serviceInstance2HostMap[serviceInstanceID]])
		}
	}

	wg.Wait()
	if firstErr != nil {
		return firstErr
	}

	// remove processes whose template has been removed
	if len(removedProcessIDs) != 0 {
		if err := ps.Logic.DeleteProcessInstanceBatch(kit, removedProcessIDs); err != nil {
			blog.Errorf("delete process failed, processIDs: %+v, err: %s, rid: %s", removedProcessIDs, err, kit.Rid)
			return err
		}
		// remove process instance relation now.
		deleteOption := metadata.DeleteProcessInstanceRelationOption{}
		deleteOption.ProcessIDs = removedProcessIDs
		err := ps.CoreAPI.CoreService().Process().DeleteProcessInstanceRelation(kit.Ctx, kit.Header, deleteOption)
		if err != nil {
			blog.ErrorJSON("delete process relation failed, option: %s, err: %s, rid: %s", deleteOption, err, kit.Rid)
			return err
		}
	}

	// delete service instances whose processes are all removed
	if len(removedSvrInstIDs) > 0 {
		deleteOption := &metadata.CoreDeleteServiceInstanceOption{
			BizID:              syncOption.BizID,
			ServiceInstanceIDs: removedSvrInstIDs,
		}
		err = ps.CoreAPI.CoreService().Process().DeleteServiceInstance(kit.Ctx, kit.Header, deleteOption)
		if err != nil {
			blog.Errorf("delete service instances: %+v failed, err: %v, rid: %s", removedSvrInstIDs, err, kit.Rid)
			return kit.CCError.CCError(common.CCErrProcDeleteServiceInstancesFailed)
		}
	}

	// step 10:
	// check if a new process is added to the service template.
	// if true, then create a new process instance for every service instance with process template's default value.
	processDatas := make([]map[string]interface{}, 0)
	procRelations := make([]*metadata.ProcessInstanceRelation, 0)
	for processTemplateID, processTemplate := range processTemplateMap {
		for svcID, templates := range serviceInstanceWithTemplateMap {
			if processTemplate.ServiceTemplateID != syncOption.ServiceTemplateID {
				continue
			}
			if _, exist := templates[processTemplateID]; exist {
				continue
			}

			// we can not find this process template in all this service instance,
			// which means that a new process template need to be added to this service instance
			newProcess, generateErr := processTemplate.NewProcess(syncOption.BizID, svcID, kit.SupplierAccount,
				hostMap[serviceInstance2HostMap[svcID]])
			if generateErr != nil {
				blog.ErrorJSON("generate process instance by template %s failed, err: %s, rid: %s", processTemplate,
					generateErr, kit.Rid)
				return errors.New(common.CCErrCommParamsInvalid, generateErr.Error())
			}
			processDatas = append(processDatas, newProcess.Map())
			procRelations = append(procRelations, &metadata.ProcessInstanceRelation{
				BizID:             syncOption.BizID,
				ServiceInstanceID: svcID,
				ProcessTemplateID: processTemplateID,
				HostID:            serviceInstance2HostMap[svcID],
			})
		}
	}

	if len(processDatas) > 0 {
		// create process instances in batch
		processIDs, err := ps.Logic.CreateProcessInstances(kit, processDatas)
		if err != nil {
			blog.ErrorJSON("create process failed, err: %s, processDatas: %s, rid: %s", err, processDatas, kit.Rid)
			return kit.CCError.CCError(common.CCErrSyncServiceInstanceByTemplateFailed)
		}

		if len(processIDs) != len(procRelations) {
			blog.Error("the count of processIDs is not equal to the count of procInstRelations, rid: %s", kit.Rid)
			return nil
		}

		// create process instance relations in batch
		for idx, processID := range processIDs {
			procRelations[idx].ProcessID = processID
		}
		_, err = ps.CoreAPI.CoreService().Process().CreateProcessInstanceRelations(kit.Ctx, kit.Header, procRelations)
		if err != nil {
			blog.ErrorJSON("create process relations(%s) failed, err: %s, rid: %s", err, procRelations, kit.Rid)
			return err
		}
	}

	return nil
}

// FindServiceTemplateSyncStatus find service template sync status
func (ps *ProcServer) FindServiceTemplateSyncStatus(ctx *rest.Contexts) {
	bizIDStr := ctx.Request.PathParameter(common.BKAppIDField)
	bizID, err := strconv.ParseInt(bizIDStr, 10, 64)
	if err != nil {
		blog.Errorf("parse biz id %s failed, err: %v, rid: %s", bizIDStr, err, ctx.Kit.Rid)
		ctx.RespAutoError(ctx.Kit.CCError.CCErrorf(common.CCErrCommParamsIsInvalid, common.BKAppIDField))
		return
	}

	option := metadata.FindServiceTemplateSyncStatusOption{}
	if err := ctx.DecodeInto(&option); err != nil {
		ctx.RespAutoError(err)
		return
	}

	if len(option.ModuleIDs) == 0 {
		ctx.RespAutoError(ctx.Kit.CCError.CCErrorf(common.CCErrCommParamsNeedSet, "bk_module_ids"))
		return
	}

	if option.ServiceTemplateID == 0 {
		ctx.RespAutoError(ctx.Kit.CCError.CCErrorf(common.CCErrCommParamsNeedSet, common.BKServiceTemplateIDField))
		return
	}

	// get latest sync service template api task sync status by modules
	statusOpt := &metadata.ListLatestSyncStatusRequest{
		Condition: map[string]interface{}{
			common.BKInstIDField:   map[string]interface{}{common.BKDBIN: option.ModuleIDs},
			common.BKTaskTypeField: common.SyncModuleTaskFlag,
		},
		Fields: []string{common.BKInstIDField, common.CreateTimeField, common.LastTimeField, common.CreatorField,
			common.BKStatusField},
	}

	taskStatusRes, err := ps.CoreAPI.TaskServer().Task().ListLatestSyncStatus(ctx.Kit.Ctx, ctx.Kit.Header, statusOpt)
	if err != nil {
		blog.Errorf("list latest sync status failed, option: %#v, err: %v, rid: %s", statusOpt, err, ctx.Kit.Rid)
		ctx.RespAutoError(err)
		return
	}

	// compare modules with their service templates to get their sync status
	moduleCond := map[string]interface{}{
		common.BKAppIDField:             bizID,
		common.BKServiceTemplateIDField: option.ServiceTemplateID,
		common.BKModuleIDField:          map[string]interface{}{common.BKDBIN: option.ModuleIDs},
	}
	_, statuses, err := ps.Logic.GetSvcTempSyncStatus(ctx.Kit, bizID, moduleCond, false)
	if err != nil {
		ctx.RespAutoError(err)
		return
	}

	statusMap := make(map[int64]bool)
	for _, status := range statuses {
		statusMap[status.ModuleID] = status.NeedSync
	}

	statusExistsMap := make(map[int64]struct{})
	for index, status := range taskStatusRes {
		statusExistsMap[status.InstID] = struct{}{}
		// if current status and api task status does not match, use current status
		if statusMap[status.InstID] && status.Status.IsSuccessful() {
			taskStatusRes[index].Status = metadata.APITAskStatusNeedSync
		} else if !statusMap[status.InstID] && !status.Status.IsSuccessful() {
			taskStatusRes[index].Status = metadata.APITaskStatusSuccess
		}
	}

	// compensate for the modules that hasn't been synced before, or its latest sync task is already outdated
	compensateModuleIDs := make([]int64, 0)
	for _, moduleID := range option.ModuleIDs {
		if _, exists := statusExistsMap[moduleID]; !exists {
			compensateModuleIDs = append(compensateModuleIDs, moduleID)
		}
	}

	compensateStatuses, err := ps.compensateSvcTempSyncStatus(ctx.Kit, compensateModuleIDs, statusMap)
	if err != nil {
		ctx.RespAutoError(err)
		return
	}

	ctx.RespEntity(append(taskStatusRes, compensateStatuses...))
}

// compensateSvcTempSyncStatus compensate sync status for the modules with no sync task
func (ps *ProcServer) compensateSvcTempSyncStatus(kit *rest.Kit, moduleIDs []int64, statusMap map[int64]bool) (
	[]metadata.APITaskSyncStatus, error) {

	moduleOpt := &metadata.QueryCondition{
		Fields: []string{common.BKModuleIDField, common.CreatorField, common.CreateTimeField,
			common.LastTimeField},
		Page:           metadata.BasePage{Limit: common.BKNoLimit},
		Condition:      mapstr.MapStr{common.BKModuleIDField: mapstr.MapStr{common.BKDBIN: moduleIDs}},
		DisableCounter: true,
	}
	moduleRes := new(metadata.ResponseModuleInstance)
	if err := ps.CoreAPI.CoreService().Instance().ReadInstanceStruct(kit.Ctx, kit.Header,
		common.BKInnerObjIDModule, moduleOpt, &moduleRes); err != nil {
		blog.Errorf("get modules failed, err: %v, opt: %#v, rid: %s", err, moduleOpt, kit.Rid)
		return nil, err
	}
	if err := moduleRes.CCError(); err != nil {
		blog.Errorf("get modules failed, err: %v, opt: %#v, rid: %s", err, moduleOpt, kit.Rid)
		return nil, err
	}

	statuses := make([]metadata.APITaskSyncStatus, 0)
	for _, module := range moduleRes.Data.Info {
		status := metadata.APITaskSyncStatus{
			InstID:     module.ModuleID,
			Creator:    module.Creator,
			CreateTime: module.CreateTime.Time,
			LastTime:   module.LastTime.Time,
		}

		if statusMap[status.InstID] {
			status.Status = metadata.APITAskStatusNeedSync
		} else {
			status.Status = metadata.APITaskStatusSuccess
		}
		statuses = append(statuses, status)
	}

	return statuses, nil
}

func (ps *ProcServer) ListServiceInstancesWithHost(ctx *rest.Contexts) {
	input := new(metadata.ListServiceInstancesWithHostInput)
	if err := ctx.DecodeInto(input); err != nil {
		ctx.RespAutoError(err)
		return
	}

	if input.HostID == 0 {
		ctx.RespErrorCodeOnly(common.CCErrCommHTTPInputInvalid, "list service instances with host, but got empty host id. input: %+v", input)
		return
	}

	option := metadata.ListServiceInstanceOption{
		BusinessID: input.BizID,
		HostIDs:    []int64{input.HostID},
		SearchKey:  input.SearchKey,
		Page:       input.Page,
		Selectors:  input.Selectors,
	}
	instances, err := ps.CoreAPI.CoreService().Process().ListServiceInstance(ctx.Kit.Ctx, ctx.Kit.Header, &option)
	if err != nil {
		ctx.RespWithError(err, common.CCErrProcGetServiceInstancesFailed, "list service instance failed, bizID: %d, hostID: %d", input.BizID, input.HostID, err)
		return
	}

	ctx.RespEntity(instances)
}

// ListServiceInstancesWithHostWeb will return topo level info for each service instance
// api only for web frontend
func (ps *ProcServer) ListServiceInstancesWithHostWeb(ctx *rest.Contexts) {
	rid := ctx.Kit.Rid
	input := new(metadata.ListServiceInstancesWithHostInput)
	if err := ctx.DecodeInto(input); err != nil {
		ctx.RespAutoError(err)
		return
	}

	if input.HostID == 0 {
		ctx.RespErrorCodeOnly(common.CCErrCommHTTPInputInvalid, "list service instances with host, but got empty host id. input: %+v", input)
		return
	}

	option := metadata.ListServiceInstanceOption{
		BusinessID: input.BizID,
		HostIDs:    []int64{input.HostID},
		SearchKey:  input.SearchKey,
		Page:       input.Page,
		Selectors:  input.Selectors,
	}
	instances, err := ps.CoreAPI.CoreService().Process().ListServiceInstance(ctx.Kit.Ctx, ctx.Kit.Header, &option)
	if err != nil {
		ctx.RespWithError(err, common.CCErrProcGetServiceInstancesFailed, "list service instance failed, bizID: %d, hostID: %d", input.BizID, input.HostID, err)
		return
	}

	topoRoot, e := ps.CoreAPI.CoreService().Mainline().SearchMainlineInstanceTopo(ctx.Kit.Ctx, ctx.Kit.Header, input.BizID, false)
	if e != nil {
		blog.Errorf("search mainline instance topo failed, bizID: %d, err: %v, rid: %s", input.BizID, e, rid)
		err := ctx.Kit.CCError.Errorf(common.CCErrTopoMainlineSelectFailed)
		ctx.RespAutoError(err)
		return
	}

	serviceInstances := make([]metadata.ServiceInstanceWithTopoPath, 0)
	for _, instance := range instances.Info {
		topoPath := topoRoot.TraversalFindModule(instance.ModuleID)
		nodes := make([]metadata.TopoInstanceNodeSimplify, 0)
		for _, topoNode := range topoPath {
			node := metadata.TopoInstanceNodeSimplify{
				ObjectID:     topoNode.ObjectID,
				InstanceID:   topoNode.InstanceID,
				InstanceName: topoNode.InstanceName,
			}
			nodes = append(nodes, node)
		}
		serviceInstance := metadata.ServiceInstanceWithTopoPath{
			ServiceInstance: instance,
			TopoPath:        nodes,
		}
		serviceInstances = append(serviceInstances, serviceInstance)
	}

	result := map[string]interface{}{
		"count": instances.Count,
		"info":  serviceInstances,
	}
	ctx.RespEntity(result)
}

// ServiceInstanceUpdateLabels Update service instance label operation.
func (ps *ProcServer) ServiceInstanceUpdateLabels(ctx *rest.Contexts) {
	option := new(selector.LabelUpdateOption)
	if err := ctx.DecodeInto(option); err != nil {
		ctx.RespAutoError(err)
		return
	}

	txnErr := ps.Engine.CoreAPI.CoreService().Txn().AutoRunTxn(ctx.Kit.Ctx, ctx.Kit.Header, func() error {
		if err := ps.CoreAPI.CoreService().Label().UpdateLabel(ctx.Kit.Ctx, ctx.Kit.Header,
			common.BKTableNameServiceInstance, option); err != nil {
			blog.Errorf("serviceInstance update labels failed, option: %+v, err: %v,rid: %s", option, err,
				ctx.Kit.Rid)
			return ctx.Kit.CCError.CCError(common.CCErrCommDBUpdateFailed)
		}
		return nil
	})

	if txnErr != nil {
		ctx.RespAutoError(txnErr)
		return
	}
	ctx.RespEntity(nil)
}

func (ps *ProcServer) ServiceInstanceAddLabels(ctx *rest.Contexts) {
	option := selector.LabelAddOption{}
	if err := ctx.DecodeInto(&option); err != nil {
		ctx.RespAutoError(err)
		return
	}

	// InstanceIDs must be set
	if len(option.InstanceIDs) == 0 {
		ctx.RespAutoError(ctx.Kit.CCError.CCErrorf(common.CCErrCommParamsNeedSet, "instanceIDs"))
		return
	}

	if len(option.InstanceIDs) > common.BKMaxUpdateOrCreatePageSize {
		ctx.RespAutoError(ctx.Kit.CCError.CCError(common.CCErrCommPageLimitIsExceeded))
		return
	}

	txnErr := ps.Engine.CoreAPI.CoreService().Txn().AutoRunTxn(ctx.Kit.Ctx, ctx.Kit.Header, func() error {
		if err := ps.CoreAPI.CoreService().Label().AddLabel(ctx.Kit.Ctx, ctx.Kit.Header, common.BKTableNameServiceInstance, option); err != nil {
			blog.Errorf("ServiceInstanceAddLabels failed, option: %+v, err: %v", option, err)
			return ctx.Kit.CCError.CCError(common.CCErrCommDBUpdateFailed)
		}
		return nil
	})

	if txnErr != nil {
		ctx.RespAutoError(txnErr)
		return
	}
	ctx.RespEntity(nil)
}

func (ps *ProcServer) ServiceInstanceRemoveLabels(ctx *rest.Contexts) {
	option := selector.LabelRemoveOption{}
	if err := ctx.DecodeInto(&option); err != nil {
		ctx.RespAutoError(err)
		return
	}

	// InstanceIDs must be set
	if len(option.InstanceIDs) == 0 {
		ctx.RespAutoError(ctx.Kit.CCError.CCErrorf(common.CCErrCommParamsNeedSet, "InstanceIDs"))
		return
	}

	if len(option.InstanceIDs) > common.BKMaxDeletePageSize {
		ctx.RespAutoError(ctx.Kit.CCError.CCError(common.CCErrCommPageLimitIsExceeded))
		return
	}

	txnErr := ps.Engine.CoreAPI.CoreService().Txn().AutoRunTxn(ctx.Kit.Ctx, ctx.Kit.Header, func() error {
		if err := ps.CoreAPI.CoreService().Label().RemoveLabel(ctx.Kit.Ctx, ctx.Kit.Header, common.BKTableNameServiceInstance, option); err != nil {
			blog.Errorf("ServiceInstanceRemoveLabels failed, option: %+v, err: %v", option, err)
			return ctx.Kit.CCError.CCError(common.CCErrCommDBUpdateFailed)
		}
		return nil
	})

	if txnErr != nil {
		ctx.RespAutoError(txnErr)
		return
	}
	ctx.RespEntity(nil)
}

// ServiceInstanceLabelsAggregation aggregation instance's labels
func (ps *ProcServer) ServiceInstanceLabelsAggregation(ctx *rest.Contexts) {
	option := metadata.LabelAggregationOption{}
	if err := ctx.DecodeInto(&option); err != nil {
		ctx.RespAutoError(err)
		return
	}

	if option.BizID == 0 {
		ctx.RespErrorCodeF(common.CCErrCommParamsIsInvalid, "list service instance label, but got invalid biz id: 0", "bk_biz_id")
		return
	}

	listOption := &metadata.ListServiceInstanceOption{
		BusinessID: option.BizID,
	}
	if option.ModuleID != nil {
		listOption.ModuleIDs = []int64{*option.ModuleID}
	}
	instanceRst, err := ps.CoreAPI.CoreService().Process().ListServiceInstance(ctx.Kit.Ctx, ctx.Kit.Header, listOption)
	if err != nil {
		ctx.RespAutoError(err)
		return
	}
	// TODO: how to move aggregation into label service
	aggregationData := make(map[string][]string)
	for _, inst := range instanceRst.Info {
		for key, value := range inst.Labels {
			if _, exist := aggregationData[key]; !exist {
				aggregationData[key] = make([]string, 0)
			}
			aggregationData[key] = append(aggregationData[key], value)
		}
	}
	for key := range aggregationData {
		aggregationData[key] = util.StrArrayUnique(aggregationData[key])
	}
	ctx.RespEntity(aggregationData)
}<|MERGE_RESOLUTION|>--- conflicted
+++ resolved
@@ -1840,503 +1840,6 @@
 	ctx.RespEntity(nil)
 }
 
-// DoSyncServiceInstanceTask do sync one module's service instance by service template task
-func (ps *ProcServer) DoSyncServiceInstanceTask(ctx *rest.Contexts) {
-	syncOption := metadata.SyncOneModuleBySvcTempOption{}
-	if err := ctx.DecodeInto(&syncOption); err != nil {
-		ctx.RespAutoError(err)
-		return
-	}
-
-	txnErr := ps.Engine.CoreAPI.CoreService().Txn().AutoRunTxn(ctx.Kit.Ctx, ctx.Kit.Header, func() error {
-		if err := ps.doSyncServiceInstanceTask(ctx.Kit, syncOption); err != nil {
-			blog.Errorf("do sync service instance task(%#v) failed, err: %v, rid: %s", syncOption, err, ctx.Kit.Rid)
-			return err
-		}
-		return nil
-	})
-
-	if txnErr != nil {
-		ctx.RespAutoError(txnErr)
-		return
-	}
-<<<<<<< HEAD
-
-	// get service templates
-	serviceTemplates, err := ps.CoreAPI.CoreService().Process().
-		ListServiceTemplates(ctx.Kit.Ctx, ctx.Kit.Header, listSvcTempCond)
-=======
-	ctx.RespEntity(nil)
-}
-
-func (ps *ProcServer) doSyncServiceInstanceTask(kit *rest.Kit,
-	syncOption metadata.SyncOneModuleBySvcTempOption) errors.CCErrorCoder {
-
-	module, err := ps.getModule(kit, syncOption.ModuleID)
->>>>>>> 2875180b
-	if err != nil {
-		blog.Errorf("get module failed, moduleID: %d, err: %v, rid: %s", syncOption.ModuleID, err, kit.Rid)
-		return err
-	}
-
-	// step 1:
-	// find service instances
-	svcInstOpt := &metadata.ListServiceInstanceOption{
-		BusinessID:        syncOption.BizID,
-		ModuleIDs:         []int64{syncOption.ModuleID},
-		ServiceTemplateID: syncOption.ServiceTemplateID,
-		Page:              metadata.BasePage{Limit: common.BKNoLimit},
-	}
-	svcInstRes, err := ps.CoreAPI.CoreService().Process().ListServiceInstance(kit.Ctx, kit.Header, svcInstOpt)
-	if err != nil {
-		blog.ErrorJSON("list service instance failed, option: %s, err: %s, rid: %s", svcInstOpt, err, kit.Rid)
-		return err
-	}
-
-	// {ServiceInstanceID: []Process}
-	serviceInstance2ProcessMap := make(map[int64][]*metadata.Process)
-	// {ServiceInstanceID: {ProcessTemplateID: true}}
-	serviceInstanceWithTemplateMap := make(map[int64]map[int64]struct{})
-	// {ServiceInstanceID: HostID}
-	serviceInstance2HostMap := make(map[int64]int64)
-	hostWithSrvInstMap := make(map[int64]struct{})
-	serviceInstanceIDs := make([]int64, 0)
-	for _, serviceInstance := range svcInstRes.Info {
-		serviceInstance2ProcessMap[serviceInstance.ID] = make([]*metadata.Process, 0)
-		serviceInstanceWithTemplateMap[serviceInstance.ID] = make(map[int64]struct{})
-		serviceInstance2HostMap[serviceInstance.ID] = serviceInstance.HostID
-		hostWithSrvInstMap[serviceInstance.HostID] = struct{}{}
-		serviceInstanceIDs = append(serviceInstanceIDs, serviceInstance.ID)
-	}
-
-	// step 2:
-	// get all host ids in the module
-	hostOpt := &metadata.DistinctHostIDByTopoRelationRequest{
-		ApplicationIDArr: []int64{syncOption.BizID},
-		ModuleIDArr:      []int64{syncOption.ModuleID},
-	}
-	hostIDs, err := ps.CoreAPI.CoreService().Host().GetDistinctHostIDByTopology(kit.Ctx, kit.Header, hostOpt)
-	if err != nil {
-		blog.Errorf("get host ids failed, err: %v, option: %#v, rid: %s", err, hostOpt, kit.Rid)
-		return err
-	}
-
-	// find all the process template under the service template
-	procTempOpt := &metadata.ListProcessTemplatesOption{
-		BusinessID:         syncOption.BizID,
-		ServiceTemplateIDs: []int64{syncOption.ServiceTemplateID},
-	}
-	procTemps, err := ps.CoreAPI.CoreService().Process().ListProcessTemplates(kit.Ctx, kit.Header, procTempOpt)
-	if err != nil {
-		blog.ErrorJSON("list process templates failed, option: %s, err: %s, rid: %s", procTempOpt, err, kit.Rid)
-		return err
-	}
-
-	processTemplateMap := make(map[int64]*metadata.ProcessTemplate)
-	for idx, t := range procTemps.Info {
-		processTemplateMap[t.ID] = &procTemps.Info[idx]
-	}
-
-	// step 3: handle all the service instances that need to be added
-	srvInstToAdd := make([]*metadata.ServiceInstance, 0)
-	if len(procTemps.Info) > 0 {
-		for _, hostID := range hostIDs {
-			if _, exists := hostWithSrvInstMap[hostID]; exists {
-				continue
-			}
-			instance := &metadata.ServiceInstance{
-				BizID:             syncOption.BizID,
-				ServiceTemplateID: module.ServiceTemplateID,
-				ModuleID:          module.ModuleID,
-				HostID:            hostID,
-			}
-			srvInstToAdd = append(srvInstToAdd, instance)
-		}
-	}
-
-	_, err = ps.CoreAPI.CoreService().Process().CreateServiceInstances(kit.Ctx, kit.Header, srvInstToAdd)
-	if err != nil {
-		blog.Errorf("create service instances(%#v) failed, err: %v, rid: %s", srvInstToAdd, err, kit.Rid)
-		return err
-	}
-
-	// step 4:
-	// update module service category and name field
-	serviceTemplate, err := ps.CoreAPI.CoreService().Process().GetServiceTemplate(kit.Ctx, kit.Header,
-		syncOption.ServiceTemplateID)
-	if err != nil {
-		blog.Errorf("get service template(%d) failed, err: %v, rid: %s", syncOption.ServiceTemplateID, err, kit.Rid)
-		return err
-	}
-<<<<<<< HEAD
-=======
-	if serviceTemplate.ServiceCategoryID != module.ServiceCategoryID ||
-		serviceTemplate.Name != module.ModuleName {
-
-		moduleUpdateOption := &metadata.UpdateOption{
-			Data: map[string]interface{}{
-				common.BKServiceCategoryIDField: serviceTemplate.ServiceCategoryID,
-				common.BKModuleNameField:        serviceTemplate.Name,
-			},
-			Condition: map[string]interface{}{
-				common.BKModuleIDField: syncOption.ModuleID,
-			},
-		}
-		_, e := ps.CoreAPI.CoreService().Instance().UpdateInstance(kit.Ctx, kit.Header, common.BKInnerObjIDModule,
-			moduleUpdateOption)
-		if e != nil {
-			blog.Errorf("update module failed, option: %#v, err: %v, rid: %s", moduleUpdateOption, e, kit.Rid)
-			return kit.CCError.CCError(common.CCErrCommHTTPDoRequestFailed)
-		}
-	}
->>>>>>> 2875180b
-
-	if len(serviceInstanceIDs) == 0 {
-		return nil
-	}
-
-	// step5:
-	// find all the process instances relations for the usage of getting process instances.
-	relationOpt := &metadata.ListProcessInstanceRelationOption{
-		BusinessID:         syncOption.BizID,
-		ServiceInstanceIDs: serviceInstanceIDs,
-	}
-	relations, err := ps.CoreAPI.CoreService().Process().ListProcessInstanceRelation(kit.Ctx, kit.Header, relationOpt)
-	if err != nil {
-		blog.ErrorJSON("list process relation failed, option: %s, err: %s, rid: %s", relationOpt, err, kit.Rid)
-		return err
-	}
-	procIDs := make([]int64, 0)
-	for _, r := range relations.Info {
-		procIDs = append(procIDs, r.ProcessID)
-	}
-
-	// step 6:
-	// find all the process instance in process instance relation.
-	processInstances, err := ps.Logic.ListProcessInstanceWithIDs(kit, procIDs)
-	if err != nil {
-		blog.ErrorJSON("list process instance with IDs failed, procIDs: %s, err: %s, rid: %s", procIDs, err, kit.Rid)
-		return err
-	}
-	processInstanceMap := make(map[int64]*metadata.Process)
-	for idx, p := range processInstances {
-		processInstanceMap[p.ProcessID] = &processInstances[idx]
-	}
-
-	// step 7:
-	// rearrange the service instance with process instance.
-	processInstanceWithTemplateMap := make(map[int64]int64)
-	for _, r := range relations.Info {
-		p, exist := processInstanceMap[r.ProcessID]
-		if !exist {
-			// something is wrong, but can this process instance,
-			// but we can find it in the process instance relation.
-			blog.Warnf("but can not find the process instance: %d, rid: %s", r.ProcessTemplateID, r.ProcessID, kit.Rid)
-			continue
-		}
-		if _, exist := serviceInstanceWithTemplateMap[r.ServiceInstanceID]; !exist {
-			// something is wrong, service instance is not exist, but we can find it in the process instance relation
-			blog.Warnf("relation: %#v has a service instance that is not exist, rid: %s", r, kit.Rid)
-			continue
-		}
-		serviceInstance2ProcessMap[r.ServiceInstanceID] = append(serviceInstance2ProcessMap[r.ServiceInstanceID], p)
-		processInstanceWithTemplateMap[r.ProcessID] = r.ProcessTemplateID
-		serviceInstanceWithTemplateMap[r.ServiceInstanceID][r.ProcessTemplateID] = struct{}{}
-	}
-
-	// step 8:
-	// construct map {hostID ==> host}
-	hostMap, err := ps.Logic.GetHostIPMapByID(kit, hostIDs)
-	if err != nil {
-		return err
-	}
-
-	// step 9:
-	// compare the difference between process instance and process template from one service instance to another.
-	removedProcessIDs := make([]int64, 0)
-	removedSvrInstIDs := make([]int64, 0)
-	var wg sync.WaitGroup
-	var firstErr errors.CCErrorCoder
-	pipeline := make(chan bool, 10)
-	for serviceInstanceID, processes := range serviceInstance2ProcessMap {
-		if len(procTemps.Info) == 0 {
-			removedSvrInstIDs = append(removedSvrInstIDs, serviceInstanceID)
-			for _, process := range processes {
-				removedProcessIDs = append(removedProcessIDs, process.ProcessID)
-			}
-			continue
-		}
-
-		for _, process := range processes {
-			processTemplateID := processInstanceWithTemplateMap[process.ProcessID]
-			template, exist := processTemplateMap[processTemplateID]
-			if !exist || template.ServiceTemplateID != syncOption.ServiceTemplateID {
-				// this process template has already removed form the service template,
-				// which means this process instance need to be removed from this service instance
-				removedProcessIDs = append(removedProcessIDs, process.ProcessID)
-				continue
-			}
-			pipeline <- true
-			wg.Add(1)
-
-			go func(process *metadata.Process, host map[string]interface{}) {
-				defer func() {
-					wg.Done()
-					<-pipeline
-				}()
-
-				// this process's bounded is still exist, need to check whether this process instance
-				// need to be updated or not.
-				proc, changed, err := template.ExtractChangeInfo(process, host)
-				if err != nil {
-					blog.ErrorJSON("extract process(%s) change info failed, err: %s, rid: %s", process, err, kit.Rid)
-					if firstErr == nil {
-						firstErr = errors.New(common.CCErrCommParamsInvalid, err.Error())
-					}
-					return
-				}
-
-				if !changed {
-					return
-				}
-
-				if err := ps.Logic.UpdateProcessInstance(kit, process.ProcessID, proc); err != nil {
-					blog.ErrorJSON("UpdateProcessInstance failed, processID: %s, process: %s, err: %s, rid: %s",
-						process.ProcessID, proc, err, kit.Rid)
-					if firstErr == nil {
-						firstErr = err
-					}
-					return
-				}
-
-			}(process, hostMap[serviceInstance2HostMap[serviceInstanceID]])
-		}
-	}
-
-	wg.Wait()
-	if firstErr != nil {
-		return firstErr
-	}
-
-	// remove processes whose template has been removed
-	if len(removedProcessIDs) != 0 {
-		if err := ps.Logic.DeleteProcessInstanceBatch(kit, removedProcessIDs); err != nil {
-			blog.Errorf("delete process failed, processIDs: %+v, err: %s, rid: %s", removedProcessIDs, err, kit.Rid)
-			return err
-		}
-		// remove process instance relation now.
-		deleteOption := metadata.DeleteProcessInstanceRelationOption{}
-		deleteOption.ProcessIDs = removedProcessIDs
-		err := ps.CoreAPI.CoreService().Process().DeleteProcessInstanceRelation(kit.Ctx, kit.Header, deleteOption)
-		if err != nil {
-			blog.ErrorJSON("delete process relation failed, option: %s, err: %s, rid: %s", deleteOption, err, kit.Rid)
-			return err
-		}
-	}
-
-	// delete service instances whose processes are all removed
-	if len(removedSvrInstIDs) > 0 {
-		deleteOption := &metadata.CoreDeleteServiceInstanceOption{
-			BizID:              syncOption.BizID,
-			ServiceInstanceIDs: removedSvrInstIDs,
-		}
-		err = ps.CoreAPI.CoreService().Process().DeleteServiceInstance(kit.Ctx, kit.Header, deleteOption)
-		if err != nil {
-			blog.Errorf("delete service instances: %+v failed, err: %v, rid: %s", removedSvrInstIDs, err, kit.Rid)
-			return kit.CCError.CCError(common.CCErrProcDeleteServiceInstancesFailed)
-		}
-	}
-
-	// step 10:
-	// check if a new process is added to the service template.
-	// if true, then create a new process instance for every service instance with process template's default value.
-	processDatas := make([]map[string]interface{}, 0)
-	procRelations := make([]*metadata.ProcessInstanceRelation, 0)
-	for processTemplateID, processTemplate := range processTemplateMap {
-		for svcID, templates := range serviceInstanceWithTemplateMap {
-			if processTemplate.ServiceTemplateID != syncOption.ServiceTemplateID {
-				continue
-			}
-			if _, exist := templates[processTemplateID]; exist {
-				continue
-			}
-
-			// we can not find this process template in all this service instance,
-			// which means that a new process template need to be added to this service instance
-			newProcess, generateErr := processTemplate.NewProcess(syncOption.BizID, svcID, kit.SupplierAccount,
-				hostMap[serviceInstance2HostMap[svcID]])
-			if generateErr != nil {
-				blog.ErrorJSON("generate process instance by template %s failed, err: %s, rid: %s", processTemplate,
-					generateErr, kit.Rid)
-				return errors.New(common.CCErrCommParamsInvalid, generateErr.Error())
-			}
-			processDatas = append(processDatas, newProcess.Map())
-			procRelations = append(procRelations, &metadata.ProcessInstanceRelation{
-				BizID:             syncOption.BizID,
-				ServiceInstanceID: svcID,
-				ProcessTemplateID: processTemplateID,
-				HostID:            serviceInstance2HostMap[svcID],
-			})
-		}
-	}
-
-	if len(processDatas) > 0 {
-		// create process instances in batch
-		processIDs, err := ps.Logic.CreateProcessInstances(kit, processDatas)
-		if err != nil {
-			blog.ErrorJSON("create process failed, err: %s, processDatas: %s, rid: %s", err, processDatas, kit.Rid)
-			return kit.CCError.CCError(common.CCErrSyncServiceInstanceByTemplateFailed)
-		}
-
-		if len(processIDs) != len(procRelations) {
-			blog.Error("the count of processIDs is not equal to the count of procInstRelations, rid: %s", kit.Rid)
-			return nil
-		}
-
-		// create process instance relations in batch
-		for idx, processID := range processIDs {
-			procRelations[idx].ProcessID = processID
-		}
-		_, err = ps.CoreAPI.CoreService().Process().CreateProcessInstanceRelations(kit.Ctx, kit.Header, procRelations)
-		if err != nil {
-			blog.ErrorJSON("create process relations(%s) failed, err: %s, rid: %s", err, procRelations, kit.Rid)
-			return err
-		}
-	}
-
-	return nil
-}
-
-// FindServiceTemplateSyncStatus find service template sync status
-func (ps *ProcServer) FindServiceTemplateSyncStatus(ctx *rest.Contexts) {
-	bizIDStr := ctx.Request.PathParameter(common.BKAppIDField)
-	bizID, err := strconv.ParseInt(bizIDStr, 10, 64)
-	if err != nil {
-		blog.Errorf("parse biz id %s failed, err: %v, rid: %s", bizIDStr, err, ctx.Kit.Rid)
-		ctx.RespAutoError(ctx.Kit.CCError.CCErrorf(common.CCErrCommParamsIsInvalid, common.BKAppIDField))
-		return
-	}
-
-	option := metadata.FindServiceTemplateSyncStatusOption{}
-	if err := ctx.DecodeInto(&option); err != nil {
-		ctx.RespAutoError(err)
-		return
-	}
-
-	if len(option.ModuleIDs) == 0 {
-		ctx.RespAutoError(ctx.Kit.CCError.CCErrorf(common.CCErrCommParamsNeedSet, "bk_module_ids"))
-		return
-	}
-
-	if option.ServiceTemplateID == 0 {
-		ctx.RespAutoError(ctx.Kit.CCError.CCErrorf(common.CCErrCommParamsNeedSet, common.BKServiceTemplateIDField))
-		return
-	}
-
-	// get latest sync service template api task sync status by modules
-	statusOpt := &metadata.ListLatestSyncStatusRequest{
-		Condition: map[string]interface{}{
-			common.BKInstIDField:   map[string]interface{}{common.BKDBIN: option.ModuleIDs},
-			common.BKTaskTypeField: common.SyncModuleTaskFlag,
-		},
-		Fields: []string{common.BKInstIDField, common.CreateTimeField, common.LastTimeField, common.CreatorField,
-			common.BKStatusField},
-	}
-
-	taskStatusRes, err := ps.CoreAPI.TaskServer().Task().ListLatestSyncStatus(ctx.Kit.Ctx, ctx.Kit.Header, statusOpt)
-	if err != nil {
-		blog.Errorf("list latest sync status failed, option: %#v, err: %v, rid: %s", statusOpt, err, ctx.Kit.Rid)
-		ctx.RespAutoError(err)
-		return
-	}
-
-	// compare modules with their service templates to get their sync status
-	moduleCond := map[string]interface{}{
-		common.BKAppIDField:             bizID,
-		common.BKServiceTemplateIDField: option.ServiceTemplateID,
-		common.BKModuleIDField:          map[string]interface{}{common.BKDBIN: option.ModuleIDs},
-	}
-	_, statuses, err := ps.Logic.GetSvcTempSyncStatus(ctx.Kit, bizID, moduleCond, false)
-	if err != nil {
-		ctx.RespAutoError(err)
-		return
-	}
-
-	statusMap := make(map[int64]bool)
-	for _, status := range statuses {
-		statusMap[status.ModuleID] = status.NeedSync
-	}
-
-	statusExistsMap := make(map[int64]struct{})
-	for index, status := range taskStatusRes {
-		statusExistsMap[status.InstID] = struct{}{}
-		// if current status and api task status does not match, use current status
-		if statusMap[status.InstID] && status.Status.IsSuccessful() {
-			taskStatusRes[index].Status = metadata.APITAskStatusNeedSync
-		} else if !statusMap[status.InstID] && !status.Status.IsSuccessful() {
-			taskStatusRes[index].Status = metadata.APITaskStatusSuccess
-		}
-	}
-
-	// compensate for the modules that hasn't been synced before, or its latest sync task is already outdated
-	compensateModuleIDs := make([]int64, 0)
-	for _, moduleID := range option.ModuleIDs {
-		if _, exists := statusExistsMap[moduleID]; !exists {
-			compensateModuleIDs = append(compensateModuleIDs, moduleID)
-		}
-	}
-
-	compensateStatuses, err := ps.compensateSvcTempSyncStatus(ctx.Kit, compensateModuleIDs, statusMap)
-	if err != nil {
-		ctx.RespAutoError(err)
-		return
-	}
-
-	ctx.RespEntity(append(taskStatusRes, compensateStatuses...))
-}
-
-// compensateSvcTempSyncStatus compensate sync status for the modules with no sync task
-func (ps *ProcServer) compensateSvcTempSyncStatus(kit *rest.Kit, moduleIDs []int64, statusMap map[int64]bool) (
-	[]metadata.APITaskSyncStatus, error) {
-
-	moduleOpt := &metadata.QueryCondition{
-		Fields: []string{common.BKModuleIDField, common.CreatorField, common.CreateTimeField,
-			common.LastTimeField},
-		Page:           metadata.BasePage{Limit: common.BKNoLimit},
-		Condition:      mapstr.MapStr{common.BKModuleIDField: mapstr.MapStr{common.BKDBIN: moduleIDs}},
-		DisableCounter: true,
-	}
-	moduleRes := new(metadata.ResponseModuleInstance)
-	if err := ps.CoreAPI.CoreService().Instance().ReadInstanceStruct(kit.Ctx, kit.Header,
-		common.BKInnerObjIDModule, moduleOpt, &moduleRes); err != nil {
-		blog.Errorf("get modules failed, err: %v, opt: %#v, rid: %s", err, moduleOpt, kit.Rid)
-		return nil, err
-	}
-	if err := moduleRes.CCError(); err != nil {
-		blog.Errorf("get modules failed, err: %v, opt: %#v, rid: %s", err, moduleOpt, kit.Rid)
-		return nil, err
-	}
-
-	statuses := make([]metadata.APITaskSyncStatus, 0)
-	for _, module := range moduleRes.Data.Info {
-		status := metadata.APITaskSyncStatus{
-			InstID:     module.ModuleID,
-			Creator:    module.Creator,
-			CreateTime: module.CreateTime.Time,
-			LastTime:   module.LastTime.Time,
-		}
-
-		if statusMap[status.InstID] {
-			status.Status = metadata.APITAskStatusNeedSync
-		} else {
-			status.Status = metadata.APITaskStatusSuccess
-		}
-		statuses = append(statuses, status)
-	}
-
-	return statuses, nil
-}
-
 func (ps *ProcServer) ListServiceInstancesWithHost(ctx *rest.Contexts) {
 	input := new(metadata.ListServiceInstancesWithHostInput)
 	if err := ctx.DecodeInto(input); err != nil {

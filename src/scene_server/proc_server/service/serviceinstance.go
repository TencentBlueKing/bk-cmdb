/*
 * Tencent is pleased to support the open source community by making 蓝鲸 available.
 * Copyright (C) 2017-2018 THL A29 Limited, a Tencent company. All rights reserved.
 * Licensed under the MIT License (the "License"); you may not use this file except
 * in compliance with the License. You may obtain a copy of the License at
 * http://opensource.org/licenses/MIT
 * Unless required by applicable law or agreed to in writing, software distributed under
 * the License is distributed on an "AS IS" BASIS, WITHOUT WARRANTIES OR CONDITIONS OF ANY KIND,
 * either express or implied. See the License for the specific language governing permissions and
 * limitations under the License.
 */

package service

import (
	"context"
	"net/http"

	"configcenter/src/common"
	"configcenter/src/common/blog"
	"configcenter/src/common/errors"
	"configcenter/src/common/http/rest"
	"configcenter/src/common/mapstr"
	"configcenter/src/common/mapstruct"
	"configcenter/src/common/metadata"
	"configcenter/src/common/selector"
	"configcenter/src/common/util"
)

// createServiceInstances 创建服务实例
// 支持直接创建和通过模板创建，用 module 是否绑定模版信息区分两种情况
// 通过模板创建时，进程信息则表现为更新
func (ps *ProcServer) CreateServiceInstances(ctx *rest.Contexts) {
<<<<<<< HEAD
	//rid := ctx.Kit.Rid
	input := new(metadata.CreateServiceInstanceForServiceTemplateInput)
	if err := ctx.DecodeInto(input); err != nil {
=======
	input := metadata.CreateServiceInstanceForServiceTemplateInput{}
	if err := ctx.DecodeInto(&input); err != nil {
		ctx.RespAutoError(err)
		return
	}
	serviceInstanceIDs, err := ps.createServiceInstances(ctx, input)
	if err != nil {
>>>>>>> f4db224c
		ctx.RespAutoError(err)
		return
	}
	ctx.RespEntity(serviceInstanceIDs)
}

func (ps *ProcServer) createServiceInstances(ctx *rest.Contexts, input metadata.CreateServiceInstanceForServiceTemplateInput) ([]int64, errors.CCErrorCoder) {
	rid := ctx.Kit.Rid
	bizID := input.BizID
	if bizID == 0 && input.Metadata != nil {
		var err error
		bizID, err = metadata.BizIDFromMetadata(*input.Metadata)
		if err != nil {
			blog.Errorf("createServiceInstances failed, parse bizID failed, metadata: %+v, err: %s, rid: %s", input.Metadata, err.Error(), rid)
			return nil, ctx.Kit.CCError.CCErrorf(common.CCErrCommHTTPInputInvalid, common.MetadataField)
		}
	}

	// check hosts in business
	hostIDs := make([]int64, 0)
	hostIDHit := make(map[int64]bool)
	for _, instance := range input.Instances {
		if util.InArray(instance.HostID, hostIDs) == false {
			hostIDs = append(hostIDs, instance.HostID)
			hostIDHit[instance.HostID] = false
		}
	}
	if err := ps.CheckHostInBusiness(ctx, bizID, hostIDs); err != nil {
		blog.ErrorJSON("createServiceInstances failed, CheckHostInBusiness failed, bizID: %s, hostIDs: %s, err: %s, rid: %s", bizID, hostIDs, err.Error(), rid)
		return nil, ctx.Kit.CCError.CCErrorf(common.CCErrCoreServiceHostNotBelongBusiness, hostIDs, bizID)
	}

	module, err := ps.getModule(ctx, input.ModuleID)
	if err != nil {
		blog.Errorf("createServiceInstances failed, get module failed, moduleID: %d, err: %v, rid: %s", input.ModuleID, err, rid)
		return nil, ctx.Kit.CCError.CCErrorf(common.CCErrTopoGetModuleFailed, err.Error())
	}

	if bizID != module.BizID {
		blog.Errorf("createServiceInstances failed, module %d not belongs to biz %d, rid: %s", input.ModuleID, bizID, rid)
		return nil, ctx.Kit.CCError.CCErrorf(common.CCErrCoreServiceHasModuleNotBelongBusiness, module.ModuleID, bizID)
	}

<<<<<<< HEAD
	//header := ctx.Kit.Header
	//tx, e := ps.TransactionClient.Start(context.Background())
	//if e != nil {
	//	blog.Errorf("start transaction failed, err: %+v", e)
	//	return
	//}
	//txnInfo, e := tx.TxnInfo()
	//if e != nil {
	//	blog.Errorf("TxnInfo err: %+v", e)
	//	return
	//}
	//header = txnInfo.IntoHeader(header)
	//ctx.Kit.Header = header
	//
	//defer func() {
	//	if err != nil {
	//		if txErr := tx.Abort(ctx.Kit.Ctx); txErr != nil {
	//			blog.Errorf("create service instance failed, abort translation failed, err: %v, rid: %s", txErr, rid)
	//		}
	//	} else {
	//		if txErr := tx.Commit(ctx.Kit.Ctx); txErr != nil {
	//			blog.Errorf("create service instance failed, transaction commit failed, err: %v, rid: %s", txErr, rid)
	//		}
	//	}
	//}()
=======
	header := ctx.Kit.Header
	tx, e := ps.TransactionClient.Start(context.Background())
	if e != nil {
		blog.Errorf("createServiceInstances failed, start transaction failed, err: %+v, rid: %s", e, rid)
		return nil, ctx.Kit.CCError.CCError(common.CCErrCommStartTransactionFailed)
	}
	header = tx.TxnInfo().IntoHeader(header)
	ctx.Kit.Header = header

	defer func() {
		if err != nil {
			if txErr := tx.Abort(ctx.Kit.Ctx); txErr != nil {
				blog.Errorf("createServiceInstances failed, abort translation failed, err: %v, rid: %s", txErr, rid)
				return
			}
		} else {
			if txErr := tx.Commit(ctx.Kit.Ctx); txErr != nil {
				blog.Errorf("createServiceInstances failed, commit transaction failed, err: %v, rid: %s", txErr, rid)
				return
			}
		}
	}()
>>>>>>> f4db224c

	serviceInstanceIDs := make([]int64, 0)
	for _, inst := range input.Instances {
		instance := &metadata.ServiceInstance{
			BizID:             bizID,
			Name:              input.Name,
			ServiceTemplateID: module.ServiceTemplateID,
			ModuleID:          input.ModuleID,
			HostID:            inst.HostID,
		}

		var serviceInstance *metadata.ServiceInstance
		// create service instance at first
		serviceInstance, err = ps.CoreAPI.CoreService().Process().CreateServiceInstance(ctx.Kit.Ctx, ctx.Kit.Header, instance)
		if err != nil {
			blog.ErrorJSON("createServiceInstances failed, core service CreateServiceInstance failed, option: %s, err: %s, rid: %s", instance, err.Error(), rid)
			return nil, err
		}

		if len(inst.Processes) > 0 {
			if module.ServiceTemplateID == 0 {
				// if this service have process instance to create, then create it now.
				createProcessInput := &metadata.CreateRawProcessInstanceInput{
					BizID:             bizID,
					ServiceInstanceID: serviceInstance.ID,
					Processes:         inst.Processes,
				}
				if _, err = ps.createProcessInstances(ctx, createProcessInput); err != nil {
					blog.ErrorJSON("createServiceInstances failed, createProcessInstances failed, input: %s, err: %s, rid: %s", createProcessInput, err.Error(), rid)
					return nil, err
				}
			} else {
				// update process instance by templateID
				relationOption := &metadata.ListProcessInstanceRelationOption{
					BusinessID:         bizID,
					ServiceInstanceIDs: []int64{serviceInstance.ID},
					Page: metadata.BasePage{
						Limit: common.BKNoLimit,
					},
				}
				relationResult, err := ps.CoreAPI.CoreService().Process().ListProcessInstanceRelation(ctx.Kit.Ctx, ctx.Kit.Header, relationOption)
				if err != nil {
					blog.ErrorJSON("createServiceInstances failed, ListProcessInstanceRelation failed, option: %s, err: %s, rid: %s", relationOption, err.Error(), rid)
					return nil, err
				}
				templateID2ProcessID := make(map[int64]int64)
				for _, relation := range relationResult.Info {
					templateID2ProcessID[relation.ProcessTemplateID] = relation.ProcessID
				}

				processes := make([]map[string]interface{}, 0)
				for _, item := range inst.Processes {
					templateID := item.ProcessTemplateID
					processID, exist := templateID2ProcessID[templateID]
					if exist == false {
						continue
					}
					processData := item.ProcessData
					processData[common.BKProcessIDField] = processID
					processes = append(processes, processData)
				}
				input := metadata.UpdateRawProcessInstanceInput{
					BizID: bizID,
					Raw:   processes,
				}
				_, err = ps.updateProcessInstances(ctx, input)
				if err != nil {
					blog.ErrorJSON("CreateServiceInstances failed, updateProcessInstances failed, input: %s, err: %s, rid: %s", input, err.Error(), rid)
					return nil, err
				}
			}
		}

		if err = ps.CoreAPI.CoreService().Process().ReconstructServiceInstanceName(ctx.Kit.Ctx, ctx.Kit.Header, serviceInstance.ID); err != nil {
			blog.ErrorJSON("createServiceInstances failed, reconstruct service instance name failed, instanceID: %d, err: %s, rid:  %s", serviceInstance.ID, err.Error(), rid)
			return nil, err
		}

		serviceInstanceIDs = append(serviceInstanceIDs, serviceInstance.ID)
	}

	return serviceInstanceIDs, nil
}

func (ps *ProcServer) SearchServiceInstancesInModuleWeb(ctx *rest.Contexts) {
	input := new(metadata.GetServiceInstanceInModuleInput)
	if err := ctx.DecodeInto(input); err != nil {
		ctx.RespAutoError(err)
		return
	}

	bizID := input.BizID
	if bizID == 0 && input.Metadata != nil {
		var err error
		bizID, err = metadata.BizIDFromMetadata(*input.Metadata)
		if err != nil {
			ctx.RespErrorCodeOnly(common.CCErrCommHTTPInputInvalid, "get service instances in module, but parse biz id failed, err: %v", err)
			return
		}
	}

	option := &metadata.ListServiceInstanceOption{
		BusinessID: bizID,
		ModuleIDs:  []int64{input.ModuleID},
		Page:       input.Page,
		SearchKey:  input.SearchKey,
		Selectors:  input.Selectors,
		HostIDs:    input.HostIDs,
	}
	instances, err := ps.CoreAPI.CoreService().Process().ListServiceInstance(ctx.Kit.Ctx, ctx.Kit.Header, option)
	if err != nil {
		ctx.RespWithError(err, common.CCErrProcGetServiceInstancesFailed, "get service instance in module: %d failed, err: %v", input.ModuleID, err)
		return
	}

	serviceInstanceIDs := make([]int64, 0)
	for _, instance := range instances.Info {
		serviceInstanceIDs = append(serviceInstanceIDs, instance.ID)
	}
	listRelationOption := &metadata.ListProcessInstanceRelationOption{
		BusinessID:         bizID,
		ServiceInstanceIDs: serviceInstanceIDs,
		Page: metadata.BasePage{
			Limit: common.BKNoLimit,
		},
	}
	relations, err := ps.CoreAPI.CoreService().Process().ListProcessInstanceRelation(ctx.Kit.Ctx, ctx.Kit.Header, listRelationOption)
	if err != nil {
		ctx.RespWithError(err, common.CCErrProcGetServiceInstancesFailed, "get service instance relations failed, list option: %+v, err: %v", listRelationOption, err)
		return
	}

	// service_instance_id -> process count
	processCountMap := make(map[int64]int)
	for _, relation := range relations.Info {
		if _, ok := processCountMap[relation.ServiceInstanceID]; ok == false {
			processCountMap[relation.ServiceInstanceID] = 0
		}
		processCountMap[relation.ServiceInstanceID] += 1
	}

	// insert `process_count` field
	serviceInstanceDetails := make([]map[string]interface{}, 0)
	for _, instance := range instances.Info {
		item, err := mapstr.Struct2Map(instance)
		if err != nil {
		}
		item["process_count"] = 0
		if count, ok := processCountMap[instance.ID]; ok == true {
			item["process_count"] = count
		}
		serviceInstanceDetails = append(serviceInstanceDetails, item)
	}
	result := metadata.MultipleMap{
		Count: instances.Count,
		Info:  serviceInstanceDetails,
	}
	ctx.RespEntity(result)
}

func (ps *ProcServer) SearchServiceInstancesInModule(ctx *rest.Contexts) {
	input := new(metadata.GetServiceInstanceInModuleInput)
	if err := ctx.DecodeInto(input); err != nil {
		ctx.RespAutoError(err)
		return
	}

	bizID := input.BizID
	if bizID == 0 && input.Metadata != nil {
		var err error
		bizID, err = metadata.BizIDFromMetadata(*input.Metadata)
		if err != nil {
			ctx.RespErrorCodeOnly(common.CCErrCommHTTPInputInvalid, "get service instances in module, but parse biz id failed, err: %v", err)
			return
		}
	}

	option := &metadata.ListServiceInstanceOption{
		BusinessID: bizID,
		ModuleIDs:  []int64{input.ModuleID},
		Page:       input.Page,
		SearchKey:  input.SearchKey,
		Selectors:  input.Selectors,
		HostIDs:    input.HostIDs,
	}
	instances, err := ps.CoreAPI.CoreService().Process().ListServiceInstance(ctx.Kit.Ctx, ctx.Kit.Header, option)
	if err != nil {
		ctx.RespWithError(err, common.CCErrProcGetServiceInstancesFailed, "get service instance in module: %d failed, err: %v", input.ModuleID, err)
		return
	}

	ctx.RespEntity(instances)
}

func (ps *ProcServer) ListServiceInstancesDetails(ctx *rest.Contexts) {
	input := new(metadata.ListServiceInstanceDetailRequest)
	if err := ctx.DecodeInto(input); err != nil {
		ctx.RespAutoError(err)
		return
	}

	bizID := input.BizID
	if bizID == 0 && input.Metadata != nil {
		var err error
		bizID, err = metadata.BizIDFromMetadata(*input.Metadata)
		if err != nil || bizID == 0 {
			ctx.RespErrorCodeOnly(common.CCErrCommHTTPInputInvalid, "get service instances in module, but parse biz id failed, err: %v", err)
			return
		}
	}

	option := &metadata.ListServiceInstanceDetailOption{
		BusinessID:         bizID,
		ModuleID:           input.ModuleID,
		SetID:              input.SetID,
		HostID:             input.HostID,
		ServiceInstanceIDs: input.ServiceInstanceIDs,
		Page:               input.Page,
		Selectors:          input.Selectors,
	}
	instances, err := ps.CoreAPI.CoreService().Process().ListServiceInstanceDetail(ctx.Kit.Ctx, ctx.Kit.Header, option)
	if err != nil {
		ctx.RespWithError(err, common.CCErrProcGetServiceInstancesFailed, "get service instance in module: %d failed, err: %v", input.ModuleID, err)
		return
	}

	ctx.RespEntity(instances)
}

func (ps *ProcServer) DeleteServiceInstance(ctx *rest.Contexts) {
	input := new(metadata.DeleteServiceInstanceOption)
	if err := ctx.DecodeInto(input); err != nil {
		ctx.RespAutoError(err)
		return
	}

	bizID := input.BizID
	if bizID == 0 && input.Metadata != nil {
		var err error
		bizID, err = metadata.BizIDFromMetadata(*input.Metadata)
		if err != nil {
			ctx.RespErrorCodeOnly(common.CCErrCommHTTPInputInvalid, "delete service instances, but parse biz id failed, err: %v", err)
			return
		}
	}
	input.BizID = bizID

	if len(input.ServiceInstanceIDs) == 0 {
		ctx.RespErrorCodeF(common.CCErrCommParamsInvalid, "delete service instances, service_instance_ids empty", "service_instance_ids")
		return
	}

	// when a service instance is deleted, the related data should be deleted at the same time
	for _, serviceInstanceID := range input.ServiceInstanceIDs {
		serviceInstance, err := ps.CoreAPI.CoreService().Process().GetServiceInstance(ctx.Kit.Ctx, ctx.Kit.Header, serviceInstanceID)
		if err != nil {
			ctx.RespWithError(err, common.CCErrProcGetProcessInstanceFailed, "delete service instance failed, service instance not found, serviceInstanceIDs: %d", serviceInstanceID)
			return
		}
		if serviceInstance.BizID != bizID {
			err := ctx.Kit.CCError.CCErrorf(common.CCErrCommParamsInvalid, common.MetadataField)
			ctx.RespWithError(err, common.CCErrCommParamsInvalid, "delete service instance failed, biz id from input and service instance not equal, serviceInstanceIDs: %d", serviceInstanceID)
			return
		}

		// step1: delete the service instance relation.
		option := &metadata.ListProcessInstanceRelationOption{
			BusinessID:         bizID,
			ServiceInstanceIDs: []int64{serviceInstanceID},
		}
		relations, err := ps.CoreAPI.CoreService().Process().ListProcessInstanceRelation(ctx.Kit.Ctx, ctx.Kit.Header, option)
		if err != nil {
			ctx.RespWithError(err, common.CCErrProcGetProcessInstanceRelationFailed, "delete service instance: %d, but list service instance relation failed.", serviceInstanceID)
			return
		}

		if len(relations.Info) > 0 {
			deleteOption := metadata.DeleteProcessInstanceRelationOption{
				ServiceInstanceIDs: []int64{serviceInstanceID},
			}
			err = ps.CoreAPI.CoreService().Process().DeleteProcessInstanceRelation(ctx.Kit.Ctx, ctx.Kit.Header, deleteOption)
			if err != nil {
				ctx.RespWithError(err, common.CCErrProcDeleteServiceInstancesFailed, "delete service instance: %d, but delete service instance relations failed.", serviceInstanceID)
				return
			}

			// step2: delete process instance belongs to this service instance.
			processIDs := make([]int64, 0)
			for _, r := range relations.Info {
				processIDs = append(processIDs, r.ProcessID)
			}
			if err := ps.Logic.DeleteProcessInstanceBatch(ctx.Kit, processIDs); err != nil {
				ctx.RespWithError(err, common.CCErrProcDeleteServiceInstancesFailed, "delete service instance: %d, but delete process instance failed.", serviceInstanceID)
				return
			}
		}

		// step3: delete service instance.
		deleteOption := &metadata.CoreDeleteServiceInstanceOption{
			BizID:              bizID,
			ServiceInstanceIDs: []int64{serviceInstanceID},
		}
		err = ps.CoreAPI.CoreService().Process().DeleteServiceInstance(ctx.Kit.Ctx, ctx.Kit.Header, deleteOption)
		if err != nil {
			ctx.RespWithError(err, common.CCErrProcDeleteServiceInstancesFailed, "delete service instance: %d failed, err: %v", serviceInstanceID, err)
			return
		}

		// step4: check and move host from module if no serviceInstance on it
		filter := &metadata.ListServiceInstanceOption{
			BusinessID: bizID,
			HostIDs:    []int64{serviceInstance.HostID},
			ModuleIDs:  []int64{serviceInstance.ModuleID},
		}
		result, err := ps.CoreAPI.CoreService().Process().ListServiceInstance(ctx.Kit.Ctx, ctx.Kit.Header, filter)
		if err != nil {
			ctx.RespWithError(err, common.CCErrProcGetServiceInstancesFailed, "get host related service instances failed, bizID: %d, serviceInstanceID: %d, err: %v", bizID, serviceInstance.HostID, err)
			return
		}
		if len(result.Info) != 0 {
			continue
		}
		// just remove host from this module
		removeHostFromModuleOption := metadata.RemoveHostsFromModuleOption{
			ApplicationID: bizID,
			HostID:        serviceInstance.HostID,
			ModuleID:      serviceInstance.ModuleID,
		}
		if _, err := ps.CoreAPI.CoreService().Host().RemoveFromModule(ctx.Kit.Ctx, ctx.Kit.Header, &removeHostFromModuleOption); err != nil {
			ctx.RespWithError(err, common.CCErrHostMoveResourcePoolFail, "remove host from module failed, option: %+v, err: %v", removeHostFromModuleOption, err)
			return
		}
	}
	ctx.RespEntity(nil)
}

// this function works to find differences between the service template and service instances in a module.
// compared to the service template's process template, a process instance in the service instance may
// contains several differences, like as follows:
// unchanged: the process instance's property values are same with the process template it belongs.
// changed: the process instance's property values are not same with the process template it belongs.
// add: a new process template is added, compared to the service instance belongs to this service template.
// deleted: a process is already deleted, compared to the service instance belongs to this service template.
func (ps *ProcServer) DiffServiceInstanceWithTemplate(ctx *rest.Contexts) {
	diffOption := metadata.DiffModuleWithTemplateOption{}
	if err := ctx.DecodeInto(&diffOption); err != nil {
		ctx.RespAutoError(err)
		return
	}

	if len(diffOption.ModuleIDs) == 0 {
		err := ctx.Kit.CCError.CCErrorf(common.CCErrCommParamsInvalid, "bk_module_ids")
		ctx.RespAutoError(err)
		return
	}

	result := make([]*metadata.ModuleDiffWithTemplateDetail, 0)
	for _, moduleID := range diffOption.ModuleIDs {
		option := metadata.DiffOneModuleWithTemplateOption{
			Metadata: diffOption.Metadata,
			BizID:    diffOption.BizID,
			ModuleID: moduleID,
		}
		oneModuleResult, err := ps.diffServiceInstanceWithTemplate(ctx, option)
		if err != nil {
			ctx.RespAutoError(err)
			return
		}
		result = append(result, oneModuleResult)
	}

	ctx.RespEntity(result)
	return
}

func (ps *ProcServer) diffServiceInstanceWithTemplate(ctx *rest.Contexts, diffOption metadata.DiffOneModuleWithTemplateOption) (*metadata.ModuleDiffWithTemplateDetail, errors.CCErrorCoder) {
	rid := ctx.Kit.Rid

	// why we need validate metadata here?
	bizID := diffOption.BizID
	if bizID == 0 && diffOption.Metadata != nil {
		var err error
		bizID, err = metadata.BizIDFromMetadata(*diffOption.Metadata)
		if err != nil {
			blog.ErrorJSON("diffServiceInstanceWithTemplate failed, parse biz id failed, metadata: %s, err: %v, rid: %s", diffOption.Metadata, err, rid)
			return nil, ctx.Kit.CCError.CCErrorf(common.CCErrCommHTTPInputInvalid, common.MetadataField)
		}
	}
	diffOption.BizID = bizID

	if diffOption.ModuleID == 0 {
		blog.ErrorJSON("diffServiceInstanceWithTemplate failed, module id empty, option: %s, rid: %s", diffOption, rid)
		return nil, ctx.Kit.CCError.CCErrorf(common.CCErrCommParamsInvalid, common.BKModuleIDField)
	}
	module, err := ps.getModule(ctx, diffOption.ModuleID)
	if err != nil {
		blog.Errorf("diffServiceInstanceWithTemplate failed, getModule failed, moduleID: %d, err: %+v, rid: %s", diffOption.ModuleID, err, rid)
		return nil, err
	}

	// step 1:
	// find process object's attribute
	cond := &metadata.QueryCondition{
		Condition: mapstr.MapStr(map[string]interface{}{
			common.BKObjIDField: common.BKInnerObjIDProc,
		}),
	}
	attrResult, e := ps.CoreAPI.CoreService().Model().ReadModelAttr(ctx.Kit.Ctx, ctx.Kit.Header, common.BKInnerObjIDProc, cond)
	if e != nil {
		blog.ErrorJSON("diffServiceInstanceWithTemplate failed, ReadModelAttr failed, option: %s, err: %s, rid: %s", cond, e, rid)
		return nil, ctx.Kit.CCError.CCError(common.CCErrCommHTTPDoRequestFailed)
	}
	attributeMap := make(map[string]metadata.Attribute)
	for _, attr := range attrResult.Data.Info {
		attributeMap[attr.PropertyID] = attr
	}

	// step2. get process templates
	listProcessTemplateOption := &metadata.ListProcessTemplatesOption{
		BusinessID:         module.BizID,
		ServiceTemplateIDs: []int64{module.ServiceTemplateID},
	}
	processTemplates, err := ps.CoreAPI.CoreService().Process().ListProcessTemplates(ctx.Kit.Ctx, ctx.Kit.Header, listProcessTemplateOption)
	if err != nil {
		blog.ErrorJSON("diffServiceInstanceWithTemplate failed, ListProcessTemplates failed, option: %s, err: %s, rid: %s", listProcessTemplateOption, err, rid)
		return nil, err
	}

	// step 3:
	// find process instance's relations, which allows us know the relationship between
	// process instance and it's template, service instance, etc.
	pTemplateMap := make(map[int64]*metadata.ProcessTemplate)
	for idx, pTemplate := range processTemplates.Info {
		pTemplateMap[pTemplate.ID] = &processTemplates.Info[idx]
	}

	// step 4:
	// find all the service instances belongs to this service template and this module.
	// which contains the process instances details at the same time.
	serviceOption := &metadata.ListServiceInstanceOption{
		BusinessID:        module.BizID,
		ServiceTemplateID: module.ServiceTemplateID,
		ModuleIDs:         []int64{diffOption.ModuleID},
	}
	serviceInstances, err := ps.CoreAPI.CoreService().Process().ListServiceInstance(ctx.Kit.Ctx, ctx.Kit.Header, serviceOption)
	if err != nil {
		blog.ErrorJSON("diffServiceInstanceWithTemplate failed, ListServiceInstance failed, option: %s, err: %s, rid: %s", serviceOption, err, rid)
		return nil, err
	}

	// step 5:
	// construct map {ServiceInstanceID ==> []ProcessInstanceRelation}
	serviceInstanceIDs := make([]int64, 0)
	for _, serviceInstance := range serviceInstances.Info {
		serviceInstanceIDs = append(serviceInstanceIDs, serviceInstance.ID)
	}
	option := metadata.ListProcessInstanceRelationOption{
		BusinessID:         module.BizID,
		ServiceInstanceIDs: serviceInstanceIDs,
	}

	relations, err := ps.CoreAPI.CoreService().Process().ListProcessInstanceRelation(ctx.Kit.Ctx, ctx.Kit.Header, &option)
	if err != nil {
		blog.ErrorJSON("diffServiceInstanceWithTemplate failed, ListProcessInstanceRelation failed, option: %s, err: %s, rid: %s", option, err.Error(), rid)
		return nil, err
	}
	serviceRelationMap := make(map[int64][]metadata.ProcessInstanceRelation)
	for _, r := range relations.Info {
		serviceRelationMap[r.ServiceInstanceID] = append(serviceRelationMap[r.ServiceInstanceID], r)
	}

	// step 5: compare the process instance with it's process template one by one in a service instance.
	type recorder struct {
		ProcessID        int64
		ProcessName      string
		Process          *metadata.Process
		ServiceInstance  *metadata.ServiceInstance
		ChangedAttribute []metadata.ProcessChangedAttribute
	}
	removed := make(map[string][]recorder)
	changed := make(map[int64][]recorder)
	unchanged := make(map[int64][]recorder)
	added := make(map[int64][]recorder)
	processTemplateReferenced := make(map[int64]int64)
	for idx, serviceInstance := range serviceInstances.Info {
		relations := serviceRelationMap[serviceInstance.ID]

		for _, relation := range relations {
			// record the used process template for checking whether a new process template has been added to service template.
			processTemplateReferenced[relation.ProcessTemplateID] += 1

			process, err := ps.Logic.GetProcessInstanceWithID(ctx.Kit, relation.ProcessID)
			if err != nil {
				if err.GetCode() == common.CCErrCommNotFound {
					process = new(metadata.Process)
				} else {
					blog.Errorf("diffServiceInstanceWithTemplate failed, GetProcessInstanceWithID failed, processID: %d, err: %s, rid: %s", relation.ProcessID, err.Error(), rid)
					return nil, err
				}
			}
			processName := ""
			if process.ProcessName != nil {
				processName = *process.ProcessName
			}
			property, exist := pTemplateMap[relation.ProcessTemplateID]
			if !exist {
				// process's template doesn't exist means the template has already been removed.
				removed[processName] = append(removed[processName], recorder{
					ProcessID:       relation.ProcessID,
					Process:         process,
					ProcessName:     processName,
					ServiceInstance: &serviceInstances.Info[idx],
				})
				continue
			}

			changedAttributes := ps.Logic.DiffWithProcessTemplate(property.Property, process, attributeMap)
			if len(changedAttributes) == 0 {
				// nothing changed
				unchanged[relation.ProcessTemplateID] = append(unchanged[relation.ProcessTemplateID], recorder{
					ProcessID:       relation.ProcessID,
					ProcessName:     processName,
					ServiceInstance: &serviceInstances.Info[idx],
				})
				continue
			}

			// something has already changed.
			changed[relation.ProcessTemplateID] = append(changed[relation.ProcessTemplateID], recorder{
				ProcessID:        relation.ProcessID,
				ProcessName:      processName,
				ServiceInstance:  &serviceInstances.Info[idx],
				ChangedAttribute: changedAttributes,
			})
		}

		// check whether a new process template has been added.
		for templateID, processTemplate := range pTemplateMap {
			if _, exist := processTemplateReferenced[templateID]; exist == true {
				continue
			}
			// the process template does not exist in all the service instances,
			// which means a new process template is added.
			record := recorder{
				ProcessName:     processTemplate.ProcessName,
				ServiceInstance: &serviceInstances.Info[idx],
			}
			added[templateID] = append(added[templateID], record)
		}
	}

	// it's time to rearrange the data
	moduleDifference := metadata.ModuleDiffWithTemplateDetail{
		Unchanged:     make([]metadata.ServiceInstanceDifference, 0),
		Changed:       make([]metadata.ServiceInstanceDifference, 0),
		Added:         make([]metadata.ServiceInstanceDifference, 0),
		Removed:       make([]metadata.ServiceInstanceDifference, 0),
		HasDifference: false,
	}

	for _, records := range removed {
		if len(records) == 0 {
			continue
		}
		processTemplateName := records[0].ProcessName

		serviceInstances := make([]metadata.ServiceDifferenceDetails, 0)
		for idx := range records {
			item := metadata.ServiceDifferenceDetails{
				ServiceInstance: *records[idx].ServiceInstance,
				Process:         records[idx].Process,
			}
			serviceInstances = append(serviceInstances, item)
		}
		moduleDifference.Removed = append(moduleDifference.Removed, metadata.ServiceInstanceDifference{
			ProcessTemplateID:    0,
			ProcessTemplateName:  processTemplateName,
			ServiceInstanceCount: len(serviceInstances),
			ServiceInstances:     serviceInstances,
		})
	}

	for unchangedID, records := range unchanged {
		if len(records) == 0 {
			continue
		}
		processTemplateName := records[0].ProcessName
		serviceInstances := make([]metadata.ServiceDifferenceDetails, 0)
		for _, record := range records {
			serviceInstances = append(serviceInstances, metadata.ServiceDifferenceDetails{ServiceInstance: *record.ServiceInstance})
		}
		moduleDifference.Unchanged = append(moduleDifference.Unchanged, metadata.ServiceInstanceDifference{
			ProcessTemplateID:    unchangedID,
			ProcessTemplateName:  processTemplateName,
			ServiceInstanceCount: len(serviceInstances),
			ServiceInstances:     serviceInstances,
		})
	}

	for changedID, records := range changed {
		if len(records) == 0 {
			continue
		}
		serviceInstances := make([]metadata.ServiceDifferenceDetails, 0)
		for _, record := range records {
			serviceInstances = append(serviceInstances, metadata.ServiceDifferenceDetails{
				ServiceInstance:   *record.ServiceInstance,
				ChangedAttributes: record.ChangedAttribute,
			})
		}
		moduleDifference.Changed = append(moduleDifference.Changed, metadata.ServiceInstanceDifference{
			ProcessTemplateID:    changedID,
			ProcessTemplateName:  records[0].ProcessName,
			ServiceInstanceCount: len(serviceInstances),
			ServiceInstances:     serviceInstances,
		})
	}

	for addedID, records := range added {
		sInstances := make([]metadata.ServiceDifferenceDetails, 0)
		for _, s := range records {
			sInstances = append(sInstances, metadata.ServiceDifferenceDetails{ServiceInstance: *s.ServiceInstance})
		}

		moduleDifference.Added = append(moduleDifference.Added, metadata.ServiceInstanceDifference{
			ProcessTemplateID:    addedID,
			ProcessTemplateName:  pTemplateMap[addedID].ProcessName,
			ServiceInstanceCount: len(sInstances),
			ServiceInstances:     sInstances,
		})
	}

	moduleChangedAttributes, err := ps.CalculateModuleAttributeDifference(ctx.Kit.Ctx, ctx.Kit.Header, *module)
	if err != nil {
		blog.ErrorJSON("diffServiceInstanceWithTemplate failed, CalculateModuleAttributeDifference failed, module: %s, err: %s, rid: %s", module, err.Error(), rid)
		return nil, err
	}
	moduleDifference.ChangedAttributes = moduleChangedAttributes

	if len(moduleDifference.Added) > 0 ||
		len(moduleDifference.Changed) > 0 ||
		len(moduleDifference.Removed) > 0 ||
		len(moduleDifference.ChangedAttributes) > 0 {
		moduleDifference.HasDifference = true
	}

	moduleDifference.ModuleID = diffOption.ModuleID
	return &moduleDifference, nil
}

func (ps *ProcServer) CalculateModuleAttributeDifference(ctx context.Context, header http.Header, module metadata.ModuleInst) ([]metadata.ModuleChangedAttribute, errors.CCErrorCoder) {
	rid := util.ExtractRequestIDFromContext(ctx)

	changedAttributes := make([]metadata.ModuleChangedAttribute, 0)
	if module.ServiceTemplateID == common.ServiceTemplateIDNotSet {
		return changedAttributes, nil
	}
	serviceTpl, err := ps.CoreAPI.CoreService().Process().GetServiceTemplate(ctx, header, module.ServiceTemplateID)
	if err != nil {
		return nil, err
	}

	// just for better performance
	if module.ServiceCategoryID == serviceTpl.ServiceCategoryID &&
		module.ModuleName == serviceTpl.Name {
		return changedAttributes, nil
	}

	// find process object's attribute
	filter := &metadata.QueryCondition{
		Condition: mapstr.MapStr(map[string]interface{}{
			common.BKObjIDField: common.BKInnerObjIDModule,
		}),
	}
	attrResult, e := ps.CoreAPI.CoreService().Model().ReadModelAttr(ctx, header, common.BKInnerObjIDProc, filter)
	if e != nil {
		blog.Errorf("read module attributes failed, filter: %+v, err: %+v, rid: %s", rid)
		return nil, errors.New(common.CCErrCommDBSelectFailed, "db select failed")
	}
	attributeMap := make(map[string]metadata.Attribute)
	for _, attr := range attrResult.Data.Info {
		attributeMap[attr.PropertyID] = attr
	}
	if module.ServiceCategoryID != serviceTpl.ServiceCategoryID {
		field := "service_category_id"
		changedAttribute := metadata.ModuleChangedAttribute{
			ID:                    attributeMap[field].ID,
			PropertyID:            field,
			PropertyName:          attributeMap[field].PropertyName,
			PropertyValue:         module.ServiceCategoryID,
			TemplatePropertyValue: serviceTpl.ServiceCategoryID,
		}
		changedAttributes = append(changedAttributes, changedAttribute)
	}
	if module.ModuleName != serviceTpl.Name {
		field := "bk_module_name"
		changedAttribute := metadata.ModuleChangedAttribute{
			ID:                    attributeMap[field].ID,
			PropertyID:            field,
			PropertyName:          attributeMap[field].PropertyName,
			PropertyValue:         module.ModuleName,
			TemplatePropertyValue: serviceTpl.Name,
		}
		changedAttributes = append(changedAttributes, changedAttribute)
	}
	return changedAttributes, nil
}

// SyncServiceInstanceByTemplate sync the service instance with it's bounded service template.
// It keeps the processes exactly same with the process template in the service template,
// which means the number of process is same, and the process instance's info is also exactly same.
// It contains several scenarios in a service instance:
// 1. add a new process
// 2. update a process
// 3. removed a process
func (ps *ProcServer) SyncServiceInstanceByTemplate(ctx *rest.Contexts) {
	syncOption := metadata.SyncServiceInstanceByTemplateOption{}
	if err := ctx.DecodeInto(&syncOption); err != nil {
		ctx.RespAutoError(err)
		return
	}

	if len(syncOption.ModuleIDs) == 0 {
		err := ctx.Kit.CCError.CCErrorf(common.CCErrCommParamsInvalid, "bk_module_ids")
		ctx.RespAutoError(err)
		return
	}

	for _, moduleID := range syncOption.ModuleIDs {
		option := metadata.SyncModuleServiceInstanceByTemplateOption{
			Metadata: syncOption.Metadata,
			BizID:    syncOption.BizID,
			ModuleID: moduleID,
		}
		err := ps.syncServiceInstanceByTemplate(ctx, option)
		if err != nil {
			ctx.RespAutoError(err)
			return
		}
	}
	ctx.RespEntity(make(map[string]interface{}))
	return
}

func (ps *ProcServer) syncServiceInstanceByTemplate(ctx *rest.Contexts, syncOption metadata.SyncModuleServiceInstanceByTemplateOption) errors.CCErrorCoder {
	rid := ctx.Kit.Rid

	bizID := syncOption.BizID
	if bizID == 0 && syncOption.Metadata != nil {
		var err error
		bizID, err = metadata.BizIDFromMetadata(*syncOption.Metadata)
		if err != nil {
			blog.ErrorJSON("syncServiceInstanceByTemplate failed, parse bizID from metadata failed, metadata: %s, err: %s, rid: %s", syncOption.Metadata, err.Error(), rid)
			return ctx.Kit.CCError.CCErrorf(common.CCErrCommParamsInvalid, common.MetadataField)
		}
	}
	syncOption.BizID = bizID

	module, err := ps.getModule(ctx, syncOption.ModuleID)
	if err != nil {
		blog.Errorf("syncServiceInstanceByTemplate failed, getModule failed, moduleID: %d, err: %s, rid: %s", syncOption.ModuleID, err.Error(), rid)
		return err
	}

	// step 0:
	// find service instances
	serviceInstanceOption := &metadata.ListServiceInstanceOption{
		BusinessID:        bizID,
		ModuleIDs:         []int64{syncOption.ModuleID},
		ServiceTemplateID: module.ServiceTemplateID,
		Page: metadata.BasePage{
			Limit: common.BKNoLimit,
		},
	}
	serviceInstanceResult, err := ps.CoreAPI.CoreService().Process().ListServiceInstance(ctx.Kit.Ctx, ctx.Kit.Header, serviceInstanceOption)
	if err != nil {
		blog.ErrorJSON("syncServiceInstanceByTemplate failed, ListServiceInstance failed, option: %s, err: %s, rid: %s", serviceInstanceOption, err.Error(), rid)
		return err
	}
	serviceInstanceIDs := make([]int64, 0)
	for _, serviceInstance := range serviceInstanceResult.Info {
		serviceInstanceIDs = append(serviceInstanceIDs, serviceInstance.ID)
	}

	// step 1:
	// find all the process template according to the service template id
	processTemplateFilter := &metadata.ListProcessTemplatesOption{
		BusinessID:         bizID,
		ServiceTemplateIDs: []int64{module.ServiceTemplateID},
	}
	processTemplate, err := ps.CoreAPI.CoreService().Process().ListProcessTemplates(ctx.Kit.Ctx, ctx.Kit.Header, processTemplateFilter)
	if err != nil {
		blog.ErrorJSON("syncServiceInstanceByTemplate failed, ListProcessTemplates failed, option: %s, err: %s, rid: %s", processTemplateFilter, err.Error(), rid)
		return err
	}
	processTemplateMap := make(map[int64]*metadata.ProcessTemplate)
	for idx, t := range processTemplate.Info {
		processTemplateMap[t.ID] = &processTemplate.Info[idx]
	}

	// step2:
	// find all the process instances relations for the usage of getting process instances.
	relationOption := &metadata.ListProcessInstanceRelationOption{
		BusinessID:         bizID,
		ServiceInstanceIDs: serviceInstanceIDs,
	}
	relations, err := ps.CoreAPI.CoreService().Process().ListProcessInstanceRelation(ctx.Kit.Ctx, ctx.Kit.Header, relationOption)
	if err != nil {
		blog.ErrorJSON("syncServiceInstanceByTemplate failed, ListProcessInstanceRelation failed, option: %s, err: %s, rid: %s", relationOption, err.Error(), rid)
		return err
	}
	procIDs := make([]int64, 0)
	for _, r := range relations.Info {
		procIDs = append(procIDs, r.ProcessID)
	}

	// step 3:
	// find all the process instance in process instance relation.
	processInstances, err := ps.Logic.ListProcessInstanceWithIDs(ctx.Kit, procIDs)
	if err != nil {
		blog.ErrorJSON("syncServiceInstanceByTemplate failed, ListProcessInstanceWithIDs failed, procIDs: %s, err: %s, rid: %s", procIDs, err.Error(), rid)
		return err
	}
	processInstanceMap := make(map[int64]*metadata.Process)
	for idx, p := range processInstances {
		processInstanceMap[p.ProcessID] = &processInstances[idx]
	}

	// step 4:
	// rearrange the service instance with process instance.
	// {ServiceInstanceID: []Process}
	serviceInstance2ProcessMap := make(map[int64][]*metadata.Process)
	// {ServiceInstanceID: {ProcessTemplateID: true}}
	serviceInstanceWithTemplateMap := make(map[int64]map[int64]bool)
	// {ServiceInstanceID: HostID}
	serviceInstance2HostMap := make(map[int64]int64)
	for _, serviceInstance := range serviceInstanceResult.Info {
		serviceInstance2ProcessMap[serviceInstance.ID] = make([]*metadata.Process, 0)
		serviceInstanceWithTemplateMap[serviceInstance.ID] = make(map[int64]bool)
		serviceInstance2HostMap[serviceInstance.ID] = serviceInstance.HostID
	}
	processInstanceWithTemplateMap := make(map[int64]int64)
	for _, r := range relations.Info {
		p, exist := processInstanceMap[r.ProcessID]
		if !exist {
			// something is wrong, but can this process instance,
			// but we can find it in the process instance relation.
			blog.Warnf("force sync service instance according to service template: %d, but can not find the process instance: %d, rid: %s", module.ServiceTemplateID, r.ProcessID, rid)
			continue
		}
		serviceInstance2ProcessMap[r.ServiceInstanceID] = append(serviceInstance2ProcessMap[r.ServiceInstanceID], p)
		processInstanceWithTemplateMap[r.ProcessID] = r.ProcessTemplateID
		serviceInstanceWithTemplateMap[r.ServiceInstanceID][r.ProcessTemplateID] = true
	}

	// step 5:
	// compare the difference between process instance and process template from one service instance to another.
	for _, processes := range serviceInstance2ProcessMap {
		for _, process := range processes {
			processTemplateID := processInstanceWithTemplateMap[process.ProcessID]
			template, exist := processTemplateMap[processTemplateID]
			if exist == false {
				// this process template has already removed form the service template,
				// which means this process instance need to be removed from this service instance
				if err := ps.Logic.DeleteProcessInstance(ctx.Kit, process.ProcessID); err != nil {
					blog.Errorf("syncServiceInstanceByTemplate failed, DeleteProcessInstance failed, processID: %d, err: %s, rid: %s", process.ProcessID, err.Error(), rid)
					return err
				}

				// remove process instance relation now.
				deleteOption := metadata.DeleteProcessInstanceRelationOption{}
				deleteOption.ProcessIDs = []int64{process.ProcessID}
				if err := ps.CoreAPI.CoreService().Process().DeleteProcessInstanceRelation(ctx.Kit.Ctx, ctx.Kit.Header, deleteOption); err != nil {
					blog.ErrorJSON("syncServiceInstanceByTemplate failed, DeleteProcessInstanceRelation failed, option: %s, err: %s, rid: %s", deleteOption, err.Error(), rid)
					return err
				}
				continue
			}

			// this process's bounded is still exist, need to check whether this process instance
			// need to be updated or not.
			proc, changed := template.ExtractChangeInfo(process)
			if !changed {
				continue
			}
			if err := ps.Logic.UpdateProcessInstance(ctx.Kit, process.ProcessID, proc); err != nil {
				blog.Errorf("syncServiceInstanceByTemplate failed, UpdateProcessInstance failed, processID:%d, err: %s, rid:%s", process.ProcessID, err.Error(), rid)
				return err
			}
		}
	}

	// step 6:
	// check if a new process is added to the service template.
	// if true, then create a new process instance for every service instance with process template's default value.
	for processTemplateID, processTemplate := range processTemplateMap {
		for svcID, templates := range serviceInstanceWithTemplateMap {
			if _, exist := templates[processTemplateID]; exist == true {
				continue
			}

			// we can not find this process template in all this service instance,
			// which means that a new process template need to be added to this service instance
			newProcess := processTemplate.NewProcess(bizID, ctx.Kit.SupplierAccount)
			processData, e := mapstruct.Struct2Map(newProcess)
			if e != nil {
				blog.ErrorJSON("SyncServiceInstanceByTemplate failed, Struct2Map failed, process: %s, err: %s, rid: %s", newProcess, e.Error(), rid)
				return ctx.Kit.CCError.CCError(common.CCErrCommJSONUnmarshalFailed)
			}
			newProcessID, err := ps.Logic.CreateProcessInstance(ctx.Kit, processData)
			if err != nil {
				blog.ErrorJSON("syncServiceInstanceByTemplate failed, CreateProcessInstance failed, option: %s, err: %s, rid: %s", processData, err.Error(), rid)
				return err
			}

			relation := &metadata.ProcessInstanceRelation{
				BizID:             bizID,
				ProcessID:         int64(newProcessID),
				ServiceInstanceID: svcID,
				ProcessTemplateID: processTemplateID,
				HostID:            serviceInstance2HostMap[svcID],
			}

			// create service instance relation, so that the process instance created upper can be related to this service instance.
			_, e = ps.CoreAPI.CoreService().Process().CreateProcessInstanceRelation(ctx.Kit.Ctx, ctx.Kit.Header, relation)
			if e != nil {
				blog.ErrorJSON("syncServiceInstanceByTemplate failed, CreateProcessInstanceRelation failed, relation: %s, err: %s, rid: %s", relation, err.Error(), rid)
				return err
			}
		}
	}

	// reconstruct service instance's name as it's dependence(first process's + first process's port) changed
	for _, svcInstanceID := range serviceInstanceIDs {
		if err := ps.CoreAPI.CoreService().Process().ReconstructServiceInstanceName(ctx.Kit.Ctx, ctx.Kit.Header, svcInstanceID); err != nil {
			blog.ErrorJSON("syncServiceInstanceByTemplate failed, ReconstructServiceInstanceName failed, instanceID:%d, err:%s, rid:%s", svcInstanceID, err.Error(), rid)
			return err
		}
	}

	// get service template
	serviceTemplate, err := ps.CoreAPI.CoreService().Process().GetServiceTemplate(ctx.Kit.Ctx, ctx.Kit.Header, module.ServiceTemplateID)
	if err != nil {
		blog.Errorf("syncServiceInstanceByTemplate failed, GetServiceTemplate failed, serviceTemplateID:%d, err:%s, rid:%s", module.ServiceTemplateID, err.Error(), rid)
		return err
	}

	// step 7:
	// update module service category and name field
	moduleUpdateOption := &metadata.UpdateOption{
		Data: map[string]interface{}{
			common.BKServiceCategoryIDField: serviceTemplate.ServiceCategoryID,
			common.BKModuleNameField:        serviceTemplate.Name,
		},
		Condition: map[string]interface{}{
			common.BKModuleIDField: module.ModuleID,
		},
	}
	resp, e := ps.CoreAPI.CoreService().Instance().UpdateInstance(ctx.Kit.Ctx, ctx.Kit.Header, common.BKInnerObjIDModule, moduleUpdateOption)
	if e != nil {
		blog.ErrorJSON("syncServiceInstanceByTemplate failed, UpdateInstance failed, option: %s, err: %s, rid:%s", moduleUpdateOption, err.Error(), rid)
		return ctx.Kit.CCError.CCError(common.CCErrCommHTTPDoRequestFailed)
	}
	if resp.Result == false || resp.Code != 0 {
		blog.ErrorJSON("syncServiceInstanceByTemplate failed, UpdateInstance failed, option: %s, result: %s, rid: %s", moduleUpdateOption, resp, rid)
		return errors.New(resp.Code, resp.ErrMsg)
	}
	return nil
}

func (ps *ProcServer) ListServiceInstancesWithHost(ctx *rest.Contexts) {
	input := new(metadata.ListServiceInstancesWithHostInput)
	if err := ctx.DecodeInto(input); err != nil {
		ctx.RespAutoError(err)
		return
	}

	bizID := input.BizID
	if bizID == 0 && input.Metadata != nil {
		var err error
		bizID, err = metadata.BizIDFromMetadata(*input.Metadata)
		if err != nil {
			ctx.RespErrorCodeOnly(common.CCErrCommHTTPInputInvalid, "list service instances with host, but parse biz id failed, err: %v", err)
			return
		}
	}
	input.BizID = bizID

	if input.HostID == 0 {
		ctx.RespErrorCodeOnly(common.CCErrCommHTTPInputInvalid, "list service instances with host, but got empty host id. input: %+v", input)
		return
	}

	option := metadata.ListServiceInstanceOption{
		BusinessID: bizID,
		HostIDs:    []int64{input.HostID},
		SearchKey:  input.SearchKey,
		Page:       input.Page,
		Selectors:  input.Selectors,
	}
	instances, err := ps.CoreAPI.CoreService().Process().ListServiceInstance(ctx.Kit.Ctx, ctx.Kit.Header, &option)
	if err != nil {
		ctx.RespWithError(err, common.CCErrProcGetServiceInstancesFailed, "list service instance failed, bizID: %d, hostID: %d", bizID, input.HostID, err)
		return
	}

	ctx.RespEntity(instances)
}

// ListServiceInstancesWithHostWeb will return topo level info for each service instance
// api only for web frontend
func (ps *ProcServer) ListServiceInstancesWithHostWeb(ctx *rest.Contexts) {
	rid := ctx.Kit.Rid
	input := new(metadata.ListServiceInstancesWithHostInput)
	if err := ctx.DecodeInto(input); err != nil {
		ctx.RespAutoError(err)
		return
	}

	bizID := input.BizID
	if bizID == 0 && input.Metadata != nil {
		var err error
		bizID, err = metadata.BizIDFromMetadata(*input.Metadata)
		if err != nil {
			ctx.RespErrorCodeOnly(common.CCErrCommHTTPInputInvalid, "list service instances with host, but parse biz id failed, err: %v", err)
			return
		}
	}

	if input.HostID == 0 {
		ctx.RespErrorCodeOnly(common.CCErrCommHTTPInputInvalid, "list service instances with host, but got empty host id. input: %+v", input)
		return
	}

	option := metadata.ListServiceInstanceOption{
		BusinessID: bizID,
		HostIDs:    []int64{input.HostID},
		SearchKey:  input.SearchKey,
		Page:       input.Page,
		Selectors:  input.Selectors,
	}
	instances, err := ps.CoreAPI.CoreService().Process().ListServiceInstance(ctx.Kit.Ctx, ctx.Kit.Header, &option)
	if err != nil {
		ctx.RespWithError(err, common.CCErrProcGetServiceInstancesFailed, "list service instance failed, bizID: %d, hostID: %d", bizID, input.HostID, err)
		return
	}

	topoRoot, e := ps.CoreAPI.CoreService().Mainline().SearchMainlineInstanceTopo(ctx.Kit.Ctx, ctx.Kit.Header, bizID, false)
	if e != nil {
		blog.Errorf("ListServiceInstancesWithHostWeb failed, search mainline instance topo failed, bizID: %d, err: %+v, riz: %s", bizID, e, rid)
		err := ctx.Kit.CCError.Errorf(common.CCErrTopoMainlineSelectFailed)
		ctx.RespAutoError(err)
		return
	}

	serviceInstances := make([]metadata.ServiceInstanceWithTopoPath, 0)
	for _, instance := range instances.Info {
		topoPath := topoRoot.TraversalFindModule(instance.ModuleID)
		nodes := make([]metadata.TopoInstanceNodeSimplify, 0)
		for _, topoNode := range topoPath {
			node := metadata.TopoInstanceNodeSimplify{
				ObjectID:     topoNode.ObjectID,
				InstanceID:   topoNode.InstanceID,
				InstanceName: topoNode.InstanceName,
			}
			nodes = append(nodes, node)
		}
		serviceInstance := metadata.ServiceInstanceWithTopoPath{
			ServiceInstance: instance,
			TopoPath:        nodes,
		}
		serviceInstances = append(serviceInstances, serviceInstance)
	}

	result := map[string]interface{}{
		"count": instances.Count,
		"info":  serviceInstances,
	}
	ctx.RespEntity(result)
}

func (ps *ProcServer) ServiceInstanceAddLabels(ctx *rest.Contexts) {
	option := selector.LabelAddOption{}
	if err := ctx.DecodeInto(&option); err != nil {
		ctx.RespAutoError(err)
		return
	}
	if err := ps.CoreAPI.CoreService().Label().AddLabel(ctx.Kit.Ctx, ctx.Kit.Header, common.BKTableNameServiceInstance, option); err != nil {
		ctx.RespWithError(err, common.CCErrCommDBUpdateFailed, "ServiceInstanceAddLabels failed, option: %+v, err: %v", option, err)
		return
	}
	ctx.RespEntity(nil)
}

func (ps *ProcServer) ServiceInstanceRemoveLabels(ctx *rest.Contexts) {
	option := selector.LabelRemoveOption{}
	if err := ctx.DecodeInto(&option); err != nil {
		ctx.RespAutoError(err)
		return
	}
	if err := ps.CoreAPI.CoreService().Label().RemoveLabel(ctx.Kit.Ctx, ctx.Kit.Header, common.BKTableNameServiceInstance, option); err != nil {
		ctx.RespWithError(err, common.CCErrCommDBUpdateFailed, "ServiceInstanceRemoveLabels failed, option: %+v, err: %v", option, err)
		return
	}
	ctx.RespEntity(nil)
}

// ServiceInstanceLabelsAggregation aggregation instance's labels
func (ps *ProcServer) ServiceInstanceLabelsAggregation(ctx *rest.Contexts) {
	option := metadata.LabelAggregationOption{}
	if err := ctx.DecodeInto(&option); err != nil {
		ctx.RespAutoError(err)
		return
	}

	bizID := option.BizID
	if bizID == 0 {
		var err error
		bizID, err = option.Metadata.ParseBizID()
		if err != nil {
			ctx.RespAutoError(err)
			return
		}
	}

	if bizID == 0 {
		ctx.RespErrorCodeF(common.CCErrCommParamsIsInvalid, "list service instance label, but got invalid biz id: 0", "bk_biz_id")
		return
	}

	listOption := &metadata.ListServiceInstanceOption{
		BusinessID: bizID,
	}
	if option.ModuleID != nil {
		listOption.ModuleIDs = []int64{*option.ModuleID}
	}
	instanceRst, err := ps.CoreAPI.CoreService().Process().ListServiceInstance(ctx.Kit.Ctx, ctx.Kit.Header, listOption)
	if err != nil {
		ctx.RespAutoError(err)
		return
	}
	// TODO: how to move aggregation into label service
	aggregationData := make(map[string][]string)
	for _, inst := range instanceRst.Info {
		for key, value := range inst.Labels {
			if _, exist := aggregationData[key]; exist == false {
				aggregationData[key] = make([]string, 0)
			}
			aggregationData[key] = append(aggregationData[key], value)
		}
	}
	for key := range aggregationData {
		aggregationData[key] = util.StrArrayUnique(aggregationData[key])
	}
	ctx.RespEntity(aggregationData)
}

func (ps *ProcServer) DeleteServiceInstancePreview(ctx *rest.Contexts) {
	// step1. parse request parameters
	input := new(metadata.DeleteServiceInstanceOption)
	if err := ctx.DecodeInto(input); err != nil {
		ctx.RespAutoError(err)
		return
	}

	bizID := input.BizID
	if bizID == 0 && input.Metadata != nil {
		var err error
		bizID, err = metadata.BizIDFromMetadata(*input.Metadata)
		if err != nil {
			ctx.RespErrorCodeOnly(common.CCErrCommHTTPInputInvalid, "delete service instances, but parse biz id failed, err: %v", err)
			return
		}
	}
	input.BizID = bizID
	if len(input.ServiceInstanceIDs) == 0 {
		ctx.RespErrorCodeF(common.CCErrCommParamsInvalid, "delete service instances, service_instance_ids empty", "service_instance_ids")
		return
	}

	// step2. get to be delete service instances and related hosts
	listOption := &metadata.ListServiceInstanceOption{
		BusinessID:         bizID,
		ServiceInstanceIDs: input.ServiceInstanceIDs,
		Page: metadata.BasePage{
			Limit: common.BKNoLimit,
		},
	}
	listToDeleteResult, err := ps.CoreAPI.CoreService().Process().ListServiceInstance(ctx.Kit.Ctx, ctx.Kit.Header, listOption)
	if err != nil {
		ctx.RespWithError(err, common.CCErrProcGetProcessInstanceFailed, "generate delete preview failed, ListServiceInstance failed, listOption: %+v", listOption)
		return
	}
	hostIDs := make([]int64, 0)
	hostModules := make(map[int64][]int64)
	for _, instance := range listToDeleteResult.Info {
		hostIDs = append(hostIDs, instance.HostID)
		if _, exist := hostModules[instance.HostID]; exist == false {
			hostModules[instance.HostID] = make([]int64, 0)
		}
		if util.InArray(instance.ModuleID, hostModules[instance.HostID]) == false {
			hostModules[instance.HostID] = append(hostModules[instance.HostID], instance.ModuleID)
		}
	}

	// step3. get related hosts expired service instances(current minus to be deleted ones)
	listOption = &metadata.ListServiceInstanceOption{
		BusinessID: bizID,
		HostIDs:    hostIDs,
		Page: metadata.BasePage{
			Limit: common.BKNoLimit,
		},
	}
	listCurrentResult, err := ps.CoreAPI.CoreService().Process().ListServiceInstance(ctx.Kit.Ctx, ctx.Kit.Header, listOption)
	if err != nil {
		ctx.RespWithError(err, common.CCErrProcGetProcessInstanceFailed, "generate delete preview failed, get hosts related service instance failed, hostIDs: %+v", hostIDs)
		return
	}
	expiredHostModule := make(map[int64][]int64)
	for _, instance := range listCurrentResult.Info {
		// skip to be delete serviceInstance
		if util.InArray(instance.ID, input.ServiceInstanceIDs) == true {
			continue
		}

		if _, exist := expiredHostModule[instance.HostID]; exist == false {
			expiredHostModule[instance.HostID] = make([]int64, 0)
		}
		expiredHostModule[instance.HostID] = append(expiredHostModule[instance.HostID], instance.ModuleID)
	}

	preview := metadata.ServiceInstanceDeletePreview{
		ToMoveModuleHosts: make([]metadata.RemoveFromModuleHost, 0),
	}

	// check host remove from modules
	for hostID, moduleIDs := range hostModules {
		hostPreview := metadata.RemoveFromModuleHost{
			HostID:  hostID,
			Modules: make([]int64, 0),
		}
		expiredModules, exist := expiredHostModule[hostID]
		if exist == false {
			// host will be move to idle module
			hostPreview.MoveToIdle = true
			hostPreview.Modules = moduleIDs
			preview.ToMoveModuleHosts = append(preview.ToMoveModuleHosts, hostPreview)
			continue
		}
		for _, moduleID := range moduleIDs {
			if util.InArray(moduleID, expiredModules) == false {
				// host will be remove from module:expiredModules[hostID]
				hostPreview.Modules = append(hostPreview.Modules, moduleID)
			}
		}
		if len(hostPreview.Modules) > 0 {
			preview.ToMoveModuleHosts = append(preview.ToMoveModuleHosts, hostPreview)
		}
	}
	ctx.RespEntity(preview)
}<|MERGE_RESOLUTION|>--- conflicted
+++ resolved
@@ -31,11 +31,6 @@
 // 支持直接创建和通过模板创建，用 module 是否绑定模版信息区分两种情况
 // 通过模板创建时，进程信息则表现为更新
 func (ps *ProcServer) CreateServiceInstances(ctx *rest.Contexts) {
-<<<<<<< HEAD
-	//rid := ctx.Kit.Rid
-	input := new(metadata.CreateServiceInstanceForServiceTemplateInput)
-	if err := ctx.DecodeInto(input); err != nil {
-=======
 	input := metadata.CreateServiceInstanceForServiceTemplateInput{}
 	if err := ctx.DecodeInto(&input); err != nil {
 		ctx.RespAutoError(err)
@@ -43,7 +38,6 @@
 	}
 	serviceInstanceIDs, err := ps.createServiceInstances(ctx, input)
 	if err != nil {
->>>>>>> f4db224c
 		ctx.RespAutoError(err)
 		return
 	}
@@ -87,7 +81,6 @@
 		return nil, ctx.Kit.CCError.CCErrorf(common.CCErrCoreServiceHasModuleNotBelongBusiness, module.ModuleID, bizID)
 	}
 
-<<<<<<< HEAD
 	//header := ctx.Kit.Header
 	//tx, e := ps.TransactionClient.Start(context.Background())
 	//if e != nil {
@@ -113,30 +106,6 @@
 	//		}
 	//	}
 	//}()
-=======
-	header := ctx.Kit.Header
-	tx, e := ps.TransactionClient.Start(context.Background())
-	if e != nil {
-		blog.Errorf("createServiceInstances failed, start transaction failed, err: %+v, rid: %s", e, rid)
-		return nil, ctx.Kit.CCError.CCError(common.CCErrCommStartTransactionFailed)
-	}
-	header = tx.TxnInfo().IntoHeader(header)
-	ctx.Kit.Header = header
-
-	defer func() {
-		if err != nil {
-			if txErr := tx.Abort(ctx.Kit.Ctx); txErr != nil {
-				blog.Errorf("createServiceInstances failed, abort translation failed, err: %v, rid: %s", txErr, rid)
-				return
-			}
-		} else {
-			if txErr := tx.Commit(ctx.Kit.Ctx); txErr != nil {
-				blog.Errorf("createServiceInstances failed, commit transaction failed, err: %v, rid: %s", txErr, rid)
-				return
-			}
-		}
-	}()
->>>>>>> f4db224c
 
 	serviceInstanceIDs := make([]int64, 0)
 	for _, inst := range input.Instances {

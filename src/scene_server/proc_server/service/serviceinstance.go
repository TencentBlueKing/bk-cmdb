/*
 * Tencent is pleased to support the open source community by making 蓝鲸 available.
 * Copyright (C) 2017-2018 THL A29 Limited, a Tencent company. All rights reserved.
 * Licensed under the MIT License (the "License"); you may not use this file except
 * in compliance with the License. You may obtain a copy of the License at
 * http://opensource.org/licenses/MIT
 * Unless required by applicable law or agreed to in writing, software distributed under
 * the License is distributed on an "AS IS" BASIS, WITHOUT WARRANTIES OR CONDITIONS OF ANY KIND,
 * either express or implied. See the License for the specific language governing permissions and
 * limitations under the License.
 */

package service

import (
<<<<<<< HEAD
	"strconv"
=======
	"encoding/json"
	"strconv"
	"time"
>>>>>>> cbb92699

	"configcenter/src/common"
	"configcenter/src/common/blog"
	"configcenter/src/common/condition"
	"configcenter/src/common/errors"
	"configcenter/src/common/http/rest"
	"configcenter/src/common/mapstr"
	"configcenter/src/common/metadata"
	"configcenter/src/common/util"
)

func (ps *ProcServer) CreateProcessInstances(ctx *rest.Contexts) {
	input := new(metadata.CreateRawProcessInstanceInput)
	if err := ctx.DecodeInto(input); err != nil {
		ctx.RespAutoError(err)
		return
	}

	processIDs, err := ps.createProcessInstances(ctx, input)
	if err != nil {
<<<<<<< HEAD
		ctx.RespErrorCodeOnly(common.CCErrCommHTTPInputInvalid,
			"create service instance with raw , moduleID: %d, but get business id failed, err: %v", input.ModuleID, err)
		return
	}

	ps.createServiceInstances(ctx, input, true)
=======
		ctx.RespWithError(err, common.CCErrProcCreateProcessFailed, "create service instance failed, serviceInstanceID: %d, err: %+v", input.ServiceInstanceID, err)
		return
	}
	ctx.RespEntity(processIDs)
>>>>>>> cbb92699
}

func (ps *ProcServer) createProcessInstances(ctx *rest.Contexts, input *metadata.CreateRawProcessInstanceInput) ([]int64, errors.CCErrorCoder) {
	bizID, e := metadata.BizIDFromMetadata(input.Metadata)
	if e != nil {
		blog.Errorf("create process instance with raw, parse biz id from metadata failed, err: %+v, rid: %s", e, ctx.Kit.Rid)
		return nil, ctx.Kit.CCError.CCErrorf(common.CCErrCommHTTPInputInvalid, common.MetadataField)
	}

	serviceInstance, err := ps.CoreAPI.CoreService().Process().GetServiceInstance(ctx.Kit.Ctx, ctx.Kit.Header, input.ServiceInstanceID)
	if err != nil {
		blog.Errorf("create process instance failed, get service instance by id failed, serviceInstanceID: %d, err: %v", input.ServiceInstanceID, err, ctx.Kit.Rid)
		return nil, err
	}
	businessID, e := metadata.BizIDFromMetadata(serviceInstance.Metadata)
	if e != nil {
		blog.Errorf("create process instance with raw, parse biz id from service instance metadata failed, err: %+v, rid: %s", e, ctx.Kit.Rid)
		return nil, ctx.Kit.CCError.CCErrorf(common.CCErrCommParseBizIDFromMetadataInDBFailed, common.MetadataField)
	}
	if businessID != bizID {
		blog.Errorf("create process instance with raw, biz id from input not equal with service instance, err: %+v, rid: %s", e, ctx.Kit.Rid)
		return nil, ctx.Kit.CCError.CCErrorf(common.CCErrCommParamsInvalid, common.MetadataField)
	}
	if serviceInstance.ServiceTemplateID != common.ServiceTemplateIDNotSet {
		blog.Errorf("create process instance failed, create process instance on service instance initialized by template forbidden, serviceInstanceID: %d, err: %v", input.ServiceInstanceID, err, ctx.Kit.Rid)
		return nil, ctx.Kit.CCError.CCError(common.CCErrProcEditProcessInstanceCreateByTemplateForbidden)
	}

	processIDs := make([]int64, 0)
	for _, process := range input.Processes {
		process.ProcessInfo.ProcessID = 0
		process.ProcessInfo.BusinessID = bizID
		process.ProcessInfo.SupplierAccount = ctx.Kit.SupplierAccount
		now := time.Now()
		process.ProcessInfo.CreateTime = now
		process.ProcessInfo.LastTime = now

		if err := ps.validateRawInstanceUnique(ctx, serviceInstance.ID, &process.ProcessInfo); err != nil {
			ctx.RespWithError(err, common.CCErrProcCreateProcessFailed, "create process instance failed, serviceInstanceID: %d, process: %+v, err: %v", input.ServiceInstanceID, process, err)
			return nil, err
		}

		processID, err := ps.Logic.CreateProcessInstance(ctx.Kit, &process.ProcessInfo)
		if err != nil {
			blog.Errorf("create process instance failed, create process failed, serviceInstanceID: %d, process: %+v, err: %v, rid: %s", input.ServiceInstanceID, process, err, ctx.Kit.Rid)
			return nil, err
		}

		relation := &metadata.ProcessInstanceRelation{
			Metadata:          input.Metadata,
			ProcessID:         processID,
			ProcessTemplateID: common.ServiceTemplateIDNotSet,
			ServiceInstanceID: serviceInstance.ID,
			HostID:            serviceInstance.HostID,
		}

		_, err = ps.CoreAPI.CoreService().Process().CreateProcessInstanceRelation(ctx.Kit.Ctx, ctx.Kit.Header, relation)
		if err != nil {
			blog.Errorf("create service instance relations, create process instance relation failed, serviceInstanceID: %d, relation: %+v, err: %v", input.ServiceInstanceID, relation, err)
			return nil, err
		}
		processIDs = append(processIDs, processID)
	}

	return processIDs, nil
}

func (ps *ProcServer) UpdateProcessInstances(ctx *rest.Contexts) {
	input := new(metadata.UpdateRawProcessInstanceInput)
	if err := ctx.DecodeInto(input); err != nil {
		ctx.RespAutoError(err)
		return
	}

	bizID, err := metadata.BizIDFromMetadata(input.Metadata)
	if err != nil {
		ctx.RespErrorCodeOnly(common.CCErrCommHTTPInputInvalid, "update process instance failed, parse business id failed, err: %+v", err)
		return
	}
	processIDs := make([]int64, 0)
	for _, process := range input.Processes {
		if process.ProcessID == 0 {
			ctx.RespErrorCodeF(common.CCErrCommParamsInvalid, "update process instance failed, process_id invalid", common.BKProcessIDField)
			return
		}
		processIDs = append(processIDs, process.ProcessID)
	}
	option := &metadata.ListProcessInstanceRelationOption{
		BusinessID: bizID,
		ProcessIDs: &processIDs,
		Page:       metadata.BasePage{Limit: common.BKNoLimit},
	}
	relations, err := ps.CoreAPI.CoreService().Process().ListProcessInstanceRelation(ctx.Kit.Ctx, ctx.Kit.Header, option)
	if err != nil {
		ctx.RespErrorCodeOnly(common.CCErrCommHTTPDoRequestFailed, "update process instance failed, search process instance relation failed, err: %+v", err)
		return
	}

	processTemplateMap := make(map[int64]*metadata.ProcessTemplate)
	for _, relation := range relations.Info {
		if relation.ProcessTemplateID == common.ServiceTemplateIDNotSet {
			continue
		}
		if _, exist := processTemplateMap[relation.ProcessTemplateID]; exist == true {
			continue
		}
		processTemplate, err := ps.CoreAPI.CoreService().Process().GetProcessTemplate(ctx.Kit.Ctx, ctx.Kit.Header, relation.ProcessTemplateID)
		if err != nil {
			ctx.RespErrorCodeOnly(common.CCErrCommHTTPDoRequestFailed, "update process instance failed, search process instance relation failed, err: %+v", err)
			return
		}
		processTemplateMap[relation.ProcessTemplateID] = processTemplate
	}

	process2ServiceInstanceMap := make(map[int64]*metadata.ProcessInstanceRelation)
	for _, relation := range relations.Info {
		process2ServiceInstanceMap[relation.ProcessID] = &relation
	}

	var processTemplate *metadata.ProcessTemplate
	for _, process := range input.Processes {
		relation, exist := process2ServiceInstanceMap[process.ProcessID]
		if exist == false {
			err := ctx.Kit.CCError.CCErrorf(common.CCErrCommParamsInvalid, common.BKProcessIDField)
			ctx.RespWithError(err, common.CCErrCommParamsInvalid, "update process instance failed, process related service instance not found, process: %+v, err: %v", process, err)
			return
		}
		if relation.ProcessTemplateID == 0 {
			serviceInstanceID := relation.ServiceInstanceID
			if err := ps.validateRawInstanceUnique(ctx, serviceInstanceID, &process); err != nil {
				ctx.RespWithError(err, common.CCErrProcUpdateProcessFailed, "update process instance failed, serviceInstanceID: %d, process: %+v, err: %v", serviceInstanceID, process, err)
				return
			}
		} else {
			processTemplate, exist = processTemplateMap[relation.ProcessTemplateID]
			if exist == false {
				err := ctx.Kit.CCError.CCError(common.CCErrCommNotFound)
				ctx.RespWithError(err, common.CCErrCommNotFound, "update process instance failed, process related template not found, relation: %+v, err: %v", relation, err)
				return
			}
			processTemplate.InstanceUpdate(&process)
		}

		processID := process.ProcessID
		process.BusinessID = bizID
		process.Metadata = metadata.NewMetaDataFromBusinessID(strconv.FormatInt(bizID, 10))
		processBytes, err := json.Marshal(process)
		if err != nil {
			blog.Errorf("UpdateProcessInstances failed, json Marshal process failed, process: %+v, err: %+v", process, err)
			err := ctx.Kit.CCError.CCError(common.CC_ERR_Comm_JSON_ENCODE)
			ctx.RespWithError(err, common.CC_ERR_Comm_JSON_DECODE, "update process failed, processID: %d, process: %+v, err: %v", process.ProcessID, process, err)
		}
		processData := mapstr.MapStr{}
		if err := json.Unmarshal(processBytes, &processData); nil != err && 0 != len(processBytes) {
			blog.Errorf("UpdateProcessInstances failed, json Unmarshal process failed, processData: %s, err: %+v", processData, err)
			err := ctx.Kit.CCError.CCError(common.CC_ERR_Comm_JSON_DECODE)
			ctx.RespWithError(err, common.CC_ERR_Comm_JSON_DECODE, "update process failed, processID: %d, process: %+v, err: %v", process.ProcessID, process, err)
		}
		processData.Remove(common.BKProcessIDField)
		processData.Remove(common.MetadataField)
		processData.Remove(common.LastTimeField)
		processData.Remove(common.CreateTimeField)
		if err := ps.Logic.UpdateProcessInstance(ctx.Kit, processID, processData); err != nil {
			ctx.RespWithError(err, common.CCErrProcUpdateProcessFailed, "update process failed, processID: %d, process: %+v, err: %v", process.ProcessID, process, err)
			return
		}
	}

	ctx.RespEntity(processIDs)
}

// createServiceInstances 创建服务实例
// 支持直接创建和通过模板创建，用 module 是否绑定模版信息区分两种情况
func (ps *ProcServer) CreateServiceInstances(ctx *rest.Contexts) {
	input := new(metadata.CreateServiceInstanceForServiceTemplateInput)
	if err := ctx.DecodeInto(input); err != nil {
		ctx.RespAutoError(err)
		return
	}
	// create with template shouldn't receive instances parameter
	// input.Instances = make([]metadata.ServiceInstanceDetail, 0)

	_, err := metadata.BizIDFromMetadata(input.Metadata)
	if err != nil {
<<<<<<< HEAD
		ctx.RespErrorCodeOnly(common.CCErrCommHTTPInputInvalid, "create service instance with template : %d, moduleID: %d, but get business id failed, err: %v", input.TemplateID, input.ModuleID, err)
		return
	}

	ps.createServiceInstances(ctx, input, false)
}

// create service instance batch, which must belongs to a same module and service template.
// if needed, it also create process instance for a service instance at the same time.
func (ps *ProcServer) createServiceInstances(ctx *rest.Contexts, input *metadata.CreateServiceInstanceForServiceTemplateInput, raw bool) {
	// TODO: validate moduleID and raw
=======
		ctx.RespErrorCodeOnly(common.CCErrCommHTTPInputInvalid, "create service instance with template : %d, moduleID: %d, but get business id failed, err: %v", input.ModuleID, err)
		return
	}

	module, err := ps.getModule(ctx, input.ModuleID)
	if err != nil {
		ctx.RespWithError(err, common.CCErrTopoGetModuleFailed, "create service instance failed, get module failed, moduleID: %d, err: %v", input.ModuleID, err)
		return
	}

>>>>>>> cbb92699
	serviceInstanceIDs := make([]int64, 0)
	for _, inst := range input.Instances {
		instance := &metadata.ServiceInstance{
			Metadata:          input.Metadata,
			Name:              input.Name,
			ServiceTemplateID: module.ServiceTemplateID,
			ModuleID:          input.ModuleID,
			HostID:            inst.HostID,
		}

		// create service instance at first
		serviceInstance, err := ps.CoreAPI.CoreService().Process().CreateServiceInstance(ctx.Kit.Ctx, ctx.Kit.Header, instance)
		if err != nil {
			ctx.RespWithError(err, common.CCErrCommHTTPDoRequestFailed, "create service instance failed, moduleID: %d, err: %v", input.ModuleID, err)
			return
		}

<<<<<<< HEAD
		if raw == true {
			// if this service have process instance to create, then create it now.
			for _, detail := range inst.Processes {
				if err := ps.validateRawInstanceUnique(ctx, serviceInstance.ID, &detail.ProcessInfo); err != nil {
					ctx.RespWithError(err, common.CCErrProcCreateProcessFailed,
						"create process instance failed, serviceInstanceID: %d, process: %+v, err: %v",
						serviceInstance.ID, detail, err)
					return
				}
				id, err := ps.Logic.CreateProcessInstance(ctx.Kit, &detail.ProcessInfo)
				if err != nil {
					ctx.RespWithError(err, common.CCErrProcCreateProcessFailed,
						"create service instance, for template: %d, moduleID: %d, but create process failed, err: %v",
						input.TemplateID, input.ModuleID, err)
					return
				}

				relation := &metadata.ProcessInstanceRelation{
					Metadata:          input.Metadata,
					ProcessID:         int64(id),
					ProcessTemplateID: detail.ProcessTemplateID,
					ServiceInstanceID: serviceInstance.ID,
					HostID:            inst.HostID,
				}

				_, err = ps.CoreAPI.CoreService().Process().CreateProcessInstanceRelation(ctx.Kit.Ctx, ctx.Kit.Header, relation)
				if err != nil {
					ctx.RespWithError(err, common.CCErrProcCreateProcessFailed,
						"create service instance relations, for template: %d, moduleID: %d, err: %v",
						input.TemplateID, input.ModuleID, err)
					return
				}
=======
		if module.ServiceTemplateID == 0 && len(inst.Processes) > 0 {
			// if this service have process instance to create, then create it now.
			createProcessInput := &metadata.CreateRawProcessInstanceInput{
				Metadata:          input.Metadata,
				ServiceInstanceID: serviceInstance.ID,
				Processes:         inst.Processes,
			}
			if _, err := ps.createProcessInstances(ctx, createProcessInput); err != nil {
				ctx.RespWithError(err, common.CCErrCommHTTPDoRequestFailed, "create service instance failed, create process instances failed, moduleID: %d, err: %v", input.ModuleID, err)
				return
>>>>>>> cbb92699
			}
		}

		serviceInstanceIDs = append(serviceInstanceIDs, serviceInstance.ID)
	}

	ctx.RespEntity(serviceInstanceIDs)
}

func (ps *ProcServer) getModule(ctx *rest.Contexts, moduleID int64) (*metadata.ModuleInst, errors.CCErrorCoder) {
	filter := map[string]interface{}{
		common.BKModuleIDField: moduleID,
	}
	moduleFilter := &metadata.QueryCondition{
		Condition: mapstr.MapStr(filter),
	}
	modules, err := ps.CoreAPI.CoreService().Instance().ReadInstance(ctx.Kit.Ctx, ctx.Kit.Header, common.BKInnerObjIDModule, moduleFilter)
	if err != nil {
		blog.Errorf("getModule failed, moduleID: %d, err: %+v, rid: %s", moduleID, err, ctx.Kit.Rid)
		return nil, ctx.Kit.CCError.CCErrorf(common.CCErrTopoGetModuleFailed, err)
	}
	if len(modules.Data.Info) == 0 {
		blog.Errorf("getModule failed, moduleID: %d, err: %+v, rid: %s", moduleID, "not found", ctx.Kit.Rid)
		return nil, ctx.Kit.CCError.CCErrorf(common.CCErrTopoGetModuleFailed, "not found")
	}
	if len(modules.Data.Info) > 1 {
		blog.Errorf("getModule failed, moduleID: %d, err: %+v, rid: %s", moduleID, "get multiple", ctx.Kit.Rid)
		return nil, ctx.Kit.CCError.CCErrorf(common.CCErrTopoGetModuleFailed, "get multiple modules")
	}
	module := modules.Data.Info[0]
	moduleInst := &metadata.ModuleInst{}
	if err := module.ToStructByTag(moduleInst, "field"); err != nil {
		blog.Errorf("getModule failed, marshal json failed, moduleID: %d, err: %+v, rid: %s", moduleID, err, ctx.Kit.Rid)
		return nil, ctx.Kit.CCError.CCErrorf(common.CCErrCommJSONUnmarshalFailed)
	}
	return moduleInst, nil
}

func (ps *ProcServer) validateRawInstanceUnique(ctx *rest.Contexts, serviceInstanceID int64, processInfo *metadata.Process) errors.CCErrorCoder {
	if len(processInfo.ProcessName) == 0 || len(processInfo.ProcessName) > common.NameFieldMaxLength {
		return ctx.Kit.CCError.CCErrorf(common.CCErrCommParamsInvalid, common.BKProcessNameField)
	}
	if len(processInfo.FuncName) == 0 || len(processInfo.ProcessName) > common.NameFieldMaxLength {
		return ctx.Kit.CCError.CCErrorf(common.CCErrCommParamsInvalid, common.BKFuncName)
	}
	serviceInstance, err := ps.CoreAPI.CoreService().Process().GetServiceInstance(ctx.Kit.Ctx, ctx.Kit.Header, serviceInstanceID)
	if err != nil {
		blog.Errorf("validateRawInstanceUnique failed, get service instance failed, metadata: %+v, err: %v, rid: %s", serviceInstance.Metadata, err, ctx.Kit.Rid)
		return err
	}

	// find process under service instance
	bizID, e := metadata.BizIDFromMetadata(serviceInstance.Metadata)
	if e != nil {
		blog.Errorf("validateRawInstanceUnique failed, parse business id from metadata failed, metadata: %+v, err: %v, rid: %s", serviceInstance.Metadata, e, ctx.Kit.Rid)
		return ctx.Kit.CCError.CCError(common.CCErrCommParseBizIDFromMetadataInDBFailed)
	}
	relationOption := &metadata.ListProcessInstanceRelationOption{
		BusinessID:         bizID,
		ServiceInstanceIDs: &[]int64{serviceInstance.ID},
		ProcessTemplateID:  common.ServiceTemplateIDNotSet,
		HostID:             serviceInstance.HostID,
		Page: metadata.BasePage{
			Limit: common.BKNoLimit,
		},
	}
	relations, err := ps.CoreAPI.CoreService().Process().ListProcessInstanceRelation(ctx.Kit.Ctx, ctx.Kit.Header, relationOption)
	if err != nil {
		blog.Errorf("validateRawInstanceUnique failed, get relation under service instance failed, err: %v, rid: %s", serviceInstance.Metadata, err, ctx.Kit.Rid)
		return ctx.Kit.CCError.CCError(common.CCErrCommDBSelectFailed)
	}
	existProcessIDs := make([]int64, 0)
	for _, relation := range relations.Info {
		existProcessIDs = append(existProcessIDs, relation.ProcessID)
	}
	otherProcessIDs := existProcessIDs
	if processInfo.ProcessID != 0 {
		otherProcessIDs = make([]int64, 0)
		for _, processID := range existProcessIDs {
			if processID != processInfo.ProcessID {
				otherProcessIDs = append(otherProcessIDs, processID)
			}
		}
	}
	// process name unique
	processNameFilter := map[string]interface{}{
		common.BKProcessIDField: map[string]interface{}{
			common.BKDBIN: otherProcessIDs,
		},
		common.BKProcessNameField: processInfo.ProcessName,
	}
	processNameFilterCond := &metadata.QueryCondition{
		Condition: mapstr.MapStr(processNameFilter),
	}
	listResult, e := ps.CoreAPI.CoreService().Instance().ReadInstance(ctx.Kit.Ctx, ctx.Kit.Header, common.BKProcessObjectName, processNameFilterCond)
	if e != nil {
		blog.Errorf("validateRawInstanceUnique failed, search process with bk_process_name failed, filter: %+v, err: %v, rid: %s", processNameFilter, e, ctx.Kit.Rid)
		return ctx.Kit.CCError.CCError(common.CCErrCommDBSelectFailed)
	}
	if listResult.Data.Count > 0 {
		blog.Errorf("validateRawInstanceUnique failed, bk_process_name duplicated under service instance, err: %v, rid: %s", serviceInstance.Metadata, err, ctx.Kit.Rid)
		return ctx.Kit.CCError.CCError(common.CCErrCoreServiceProcessNameDuplicated)
	}

	// func name unique
	funcNameFilter := map[string]interface{}{
		common.BKProcessIDField: map[string]interface{}{
			common.BKDBIN: otherProcessIDs,
		},
		common.BKStartParamRegex: processInfo.StartParamRegex,
		common.BKFuncName:        processInfo.FuncName,
	}
	funcNameFilterCond := &metadata.QueryCondition{
		Condition: mapstr.MapStr(funcNameFilter),
	}
	listFuncNameResult, e := ps.CoreAPI.CoreService().Instance().ReadInstance(ctx.Kit.Ctx, ctx.Kit.Header, common.BKProcessObjectName, funcNameFilterCond)
	if e != nil {
		blog.Errorf("validateRawInstanceUnique failed, search process with func name failed, filter: %+v, err: %v, rid: %s", funcNameFilterCond, e, ctx.Kit.Rid)
		return ctx.Kit.CCError.CCError(common.CCErrCommDBSelectFailed)
	}
	if listFuncNameResult.Data.Count > 0 {
		blog.Errorf("validateRawInstanceUnique failed, bk_func_name and bk_start_param_regex duplicated under service instance, err: %v, rid: %s", err, ctx.Kit.Rid)
		return ctx.Kit.CCError.CCError(common.CCErrCoreServiceFuncNameDuplicated)
	}
	return nil
}

func (ps *ProcServer) DeleteProcessInstance(ctx *rest.Contexts) {
	input := new(metadata.DeleteProcessInstanceInServiceInstanceInput)
	if err := ctx.DecodeInto(input); err != nil {
		ctx.RespAutoError(err)
		return
	}

	_, err := metadata.BizIDFromMetadata(input.Metadata)
	if err != nil {
		ctx.RespErrorCodeOnly(common.CCErrCommHTTPInputInvalid, "delete process instance in service instance failed, err: %v", err)
		return
	}

	// delete process relation at the same time.
	deleteOption := metadata.DeleteProcessInstanceRelationOption{}
	deleteOption.ProcessIDs = &input.ProcessInstanceIDs
	err = ps.CoreAPI.CoreService().Process().DeleteProcessInstanceRelation(ctx.Kit.Ctx, ctx.Kit.Header, deleteOption)
	if err != nil {
		ctx.RespWithError(err, common.CCErrProcDeleteProcessFailed, "delete process instance: %v, but delete instance relation failed.", input.ProcessInstanceIDs)
		return
	}

	if err := ps.Logic.DeleteProcessInstanceBatch(ctx.Kit, input.ProcessInstanceIDs); err != nil {
		ctx.RespWithError(err, common.CCErrProcDeleteProcessFailed, "delete process instance:%v failed, err: %v", input.ProcessInstanceIDs, err)
		return
	}

	ctx.RespEntity(nil)
}

func (ps *ProcServer) SearchServiceInstancesInModule(ctx *rest.Contexts) {
	input := new(metadata.GetServiceInstanceInModuleInput)
	if err := ctx.DecodeInto(input); err != nil {
		ctx.RespAutoError(err)
		return
	}

	bizID, err := metadata.BizIDFromMetadata(input.Metadata)
	if err != nil {
		ctx.RespErrorCodeOnly(common.CCErrCommHTTPInputInvalid, "get service instances in module, but parse biz id failed, err: %v", err)
		return
	}

	option := &metadata.ListServiceInstanceOption{
		BusinessID: bizID,
		ModuleID:   input.ModuleID,
		Page:       input.Page,
		WithName:   input.WithName,
		SearchKey:  input.SearchKey,
	}
	instances, err := ps.CoreAPI.CoreService().Process().ListServiceInstance(ctx.Kit.Ctx, ctx.Kit.Header, option)
	if err != nil {
		ctx.RespWithError(err, common.CCErrProcGetServiceInstancesFailed, "get service instance in module: %d failed, err: %v", input.ModuleID, err)
		return
	}

	ctx.RespEntity(instances)
}

func (ps *ProcServer) DeleteServiceInstance(ctx *rest.Contexts) {
	input := new(metadata.DeleteServiceInstanceOption)
	if err := ctx.DecodeInto(input); err != nil {
		ctx.RespAutoError(err)
		return
	}

	bizID, err := metadata.BizIDFromMetadata(input.Metadata)
	if err != nil {
		ctx.RespErrorCodeOnly(common.CCErrCommHTTPInputInvalid, "delete service instances, but parse biz id failed, err: %v", err)
		return
	}

	// when a service instance is deleted, the related data should be deleted at the same time
	for _, serviceInstanceID := range input.ServiceInstanceIDs {
		serviceInstance, err := ps.CoreAPI.CoreService().Process().GetServiceInstance(ctx.Kit.Ctx, ctx.Kit.Header, serviceInstanceID)
		if err != nil {
			ctx.RespWithError(err, common.CCErrProcGetProcessInstanceFailed, "delete service instance failed, service instance not found, serviceInstanceIDs: %d", serviceInstanceID)
			return
		}
		businessID, e := metadata.BizIDFromMetadata(serviceInstance.Metadata)
		if e != nil {
			ctx.RespWithError(err, common.CCErrCommParseBizIDFromMetadataInDBFailed, "delete service instance failed, parse biz id from service instance metadata failed, serviceInstanceIDs: %d, err: %+v", serviceInstanceID, e)
			return
		}
		if businessID != bizID {
			err := ctx.Kit.CCError.CCErrorf(common.CCErrCommParamsInvalid, common.MetadataField)
			ctx.RespWithError(err, common.CCErrCommParamsInvalid, "delete service instance failed, biz id from input and service instance not equal, serviceInstanceIDs: %d", serviceInstanceID)
			return
		}

		// step1: delete the service instance relation.
		option := &metadata.ListProcessInstanceRelationOption{
			BusinessID:         bizID,
			ServiceInstanceIDs: &[]int64{serviceInstanceID},
		}
		relations, err := ps.CoreAPI.CoreService().Process().ListProcessInstanceRelation(ctx.Kit.Ctx, ctx.Kit.Header, option)
		if err != nil {
			ctx.RespWithError(err, common.CCErrProcGetProcessInstanceRelationFailed, "delete service instance: %d, but list service instance relation failed.", serviceInstanceID)
			return
		}

		deleteOption := metadata.DeleteProcessInstanceRelationOption{
			ServiceInstanceIDs: &[]int64{serviceInstanceID},
		}
		err = ps.CoreAPI.CoreService().Process().DeleteProcessInstanceRelation(ctx.Kit.Ctx, ctx.Kit.Header, deleteOption)
		if err != nil {
			ctx.RespWithError(err, common.CCErrProcDeleteServiceInstancesFailed, "delete service instance: %d, but delete service instance relations failed.", serviceInstanceID)
			return
		}

		// step2: delete process instance belongs to this service instance.
		var processIDs []int64
		for _, r := range relations.Info {
			processIDs = append(processIDs, r.ProcessID)
		}
		if err := ps.Logic.DeleteProcessInstanceBatch(ctx.Kit, processIDs); err != nil {
			ctx.RespWithError(err, common.CCErrProcDeleteServiceInstancesFailed, "delete service instance: %d, but delete process instance failed.", serviceInstanceID)
			return
		}

		// step3: delete service instance.
		deleteSvcInstOption := &metadata.DeleteServiceInstanceOption{
			ServiceInstanceIDs: []int64{serviceInstanceID},
		}
		err = ps.CoreAPI.CoreService().Process().DeleteServiceInstance(ctx.Kit.Ctx, ctx.Kit.Header, deleteSvcInstOption)
		if err != nil {
			ctx.RespWithError(err, common.CCErrProcDeleteServiceInstancesFailed, "delete service instance: %d failed, err: %v", serviceInstanceID, err)
			return
		}

		// step4: check and move host from module if no serviceInstance on it
		filter := &metadata.ListServiceInstanceOption{
			BusinessID: bizID,
			HostID:     serviceInstance.HostID,
			ModuleID:   serviceInstance.ModuleID,
		}
		result, err := ps.CoreAPI.CoreService().Process().ListServiceInstance(ctx.Kit.Ctx, ctx.Kit.Header, filter)
		if err != nil {
<<<<<<< HEAD
			ctx.RespWithError(err, common.CCErrProcGetServiceInstancesFailed, "get host related service instances failed, bizID: %d, serviceIntanceID: %d, err: %v", bizID, serviceInstance.HostID, err)
			return
		}

		var moduleHasServiceInstance bool
		for _, instance := range result.Info {
			if instance.ModuleID == serviceInstance.ModuleID {
				moduleHasServiceInstance = true
			}
		}
		if moduleHasServiceInstance == false {
			// just remove host from this module
			removeHostFromModuleOption := metadata.RemoveHostsFromModuleOption{
				ApplicationID: bizID,
				HostID:        serviceInstance.HostID,
				ModuleID:      serviceInstance.ModuleID,
			}
			if _, err := ps.CoreAPI.CoreService().Host().RemoveHostFromModule(ctx.Kit.Ctx, ctx.Kit.Header, &removeHostFromModuleOption); err != nil {
				ctx.RespWithError(err, common.CCErrHostMoveResourcePoolFail, "remove host from module failed, option: %+v, err: %v", removeHostFromModuleOption, err)
				return
			}
=======
			ctx.RespWithError(err, common.CCErrProcGetServiceInstancesFailed, "get host related service instances failed, bizID: %d, serviceInstanceID: %d, err: %v", bizID, serviceInstance.HostID, err)
			return
		}
		if len(result.Info) == 0 {
			continue
		}
		// just remove host from this module
		removeHostFromModuleOption := metadata.RemoveHostsFromModuleOption{
			ApplicationID: bizID,
			HostID:        serviceInstance.HostID,
			ModuleID:      serviceInstance.ModuleID,
		}
		if _, err := ps.CoreAPI.CoreService().Host().RemoveHostFromModule(ctx.Kit.Ctx, ctx.Kit.Header, &removeHostFromModuleOption); err != nil {
			ctx.RespWithError(err, common.CCErrHostMoveResourcePoolFail, "remove host from module failed, option: %+v, err: %v", removeHostFromModuleOption, err)
			return
>>>>>>> cbb92699
		}
	}
	ctx.RespEntity(nil)
}

// this function works to find differences between the service template and service instances in a module.
// compared to the service template's process template, a process instance in the service instance may
// contains several differences, like as follows:
// unchanged: the process instance's property values are same with the process template it belongs.
// changed: the process instance's property values are not same with the process template it belongs.
// add: a new process template is added, compared to the service instance belongs to this service template.
// deleted: a process is already deleted, compared to the service instance belongs to this service template.
func (ps *ProcServer) DiffServiceInstanceWithTemplate(ctx *rest.Contexts) {
	diffOption := new(metadata.DiffServiceInstanceWithTemplateOption)
	if err := ctx.DecodeInto(diffOption); err != nil {
		ctx.RespAutoError(err)
		return
	}

	// why we need validate metadata here?
	if _, err := metadata.BizIDFromMetadata(diffOption.Metadata); err != nil {
		ctx.RespErrorCodeOnly(common.CCErrCommHTTPInputInvalid, "find difference between service template and process instances, but parse biz id failed, err: %v", err)
		return
	}

	if diffOption.ModuleID == 0 {
		ctx.RespErrorCodeOnly(common.CCErrCommHTTPInputInvalid, "find difference between service template and process instances, but got empty service template id or module id")
		return
	}
	module, err := ps.getModule(ctx, diffOption.ModuleID)
	if err != nil {
		ctx.RespErrorCodeOnly(common.CCErrTopoGetModuleFailed, "find difference between service template and process instances failed, get module by id:%d failed, err: %+v", diffOption.ModuleID, err)
		return
	}

	// step 1:
	// find process object's attribute
	cond := &metadata.QueryCondition{
		Condition: mapstr.MapStr(map[string]interface{}{
			common.BKObjIDField: common.BKInnerObjIDProc,
		}),
	}
	attrResult, e := ps.CoreAPI.CoreService().Model().ReadModelAttr(ctx.Kit.Ctx, ctx.Kit.Header, common.BKInnerObjIDProc, cond)
	if e != nil {
		ctx.RespWithError(err, common.CCErrProcGetProcessTemplatesFailed,
			"find difference between service template: %d and process instances, bizID: %d, but get process attributes failed, err: %v",
			module.ServiceTemplateID, module.BizID, e)
		return
	}
	attributeMap := make(map[string]metadata.Attribute)
	for _, attr := range attrResult.Data.Info {
		attributeMap[attr.PropertyID] = attr
	}

	// step2. get process templates
	listProcessTemplateOption := &metadata.ListProcessTemplatesOption{
<<<<<<< HEAD
		BusinessID:        bizID,
		ServiceTemplateID: input.ServiceTemplateID,
	}
	processTemplates, err := ps.CoreAPI.CoreService().Process().ListProcessTemplates(ctx.Kit.Ctx, ctx.Kit.Header, listProcessTemplateOption)
	if err != nil {
		ctx.RespWithError(err, common.CCErrProcGetProcessTemplatesFailed, "find difference between service template: %d and process instances, bizID: %d, but get process templates failed, err: %v", input.ServiceTemplateID, bizID, err)
=======
		BusinessID:        module.BizID,
		ServiceTemplateID: module.ServiceTemplateID,
	}
	processTemplates, e := ps.CoreAPI.CoreService().Process().ListProcessTemplates(ctx.Kit.Ctx, ctx.Kit.Header, listProcessTemplateOption)
	if e != nil {
		ctx.RespWithError(err, common.CCErrProcGetProcessTemplatesFailed, "find difference between service template: %d and process instances, bizID: %d, but get process templates failed, err: %v", module.ServiceTemplateID, module.BizID, e)
>>>>>>> cbb92699
		return
	}

	// step 3:
	// find process instance's relations, which allows us know the relationship between
	// process instance and it's template, service instance, etc.
	pTemplateMap := make(map[int64]*metadata.ProcessTemplate)
	serviceRelationMap := make(map[int64][]metadata.ProcessInstanceRelation)
	for idx, pTemplate := range processTemplates.Info {
		pTemplateMap[pTemplate.ID] = &processTemplates.Info[idx]

		option := metadata.ListProcessInstanceRelationOption{
			BusinessID:        module.BizID,
			ProcessTemplateID: pTemplate.ID,
		}

		relations, err := ps.CoreAPI.CoreService().Process().ListProcessInstanceRelation(ctx.Kit.Ctx, ctx.Kit.Header, &option)
		if err != nil {
			ctx.RespWithError(err, common.CCErrProcGetProcessInstanceRelationFailed,
				"find difference between service template: %d and process instances, bizID: %d, moduleID: %d, but get service instance relations failed, err: %v",
				module.ServiceTemplateID, module.BizID, diffOption.ModuleID, err)
			return
		}

		for _, r := range relations.Info {
			serviceRelationMap[r.ServiceInstanceID] = append(serviceRelationMap[r.ServiceInstanceID], r)
		}
	}

	// step 4:
	// find all the service instances belongs to this service template and this module.
	// which contains the process instances details at the same time.
	serviceOption := &metadata.ListServiceInstanceOption{
		BusinessID:        module.BizID,
		ServiceTemplateID: module.ServiceTemplateID,
		ModuleID:          diffOption.ModuleID,
	}
	serviceInstances, e := ps.CoreAPI.CoreService().Process().ListServiceInstance(ctx.Kit.Ctx, ctx.Kit.Header, serviceOption)
	if e != nil {
		ctx.RespWithError(err, common.CCErrProcGetServiceInstancesFailed,
			"find difference between service template: %d and process instances, bizID: %d, moduleID: %d, but get service instance failed, err: %v",
			module.ServiceTemplateID, module.BizID, diffOption.ModuleID, e)
		return
	}

	// step 5: compare the process instance with it's process template one by one in a service instance.
	type recorder struct {
		ProcessID        int64
		ProcessName      string
		ServiceInstance  *metadata.ServiceInstance
		ChangedAttribute []metadata.ProcessChangedAttribute
	}
	removed := make(map[int64][]recorder)
	changed := make(map[int64][]recorder)
	unchanged := make(map[int64][]recorder)
	added := make(map[int64]bool, 0)
	processTemplateReferenced := make(map[int64]int64)
	for _, serviceInstance := range serviceInstances.Info {
		relations := serviceRelationMap[serviceInstance.ID]

		for _, relation := range relations {
			// record the used process template for checking whether a new process template has been added to service template.
			processTemplateReferenced[relation.ProcessTemplateID] += 1

<<<<<<< HEAD
			property, exist := pTemplateMap[relation.ProcessTemplateID]
			if !exist {
				// this process's template is not exist in this service template's,
				// which means this process template has already been removed from the service template.
				removed[relation.ProcessTemplateID] = append(removed[relation.ProcessTemplateID], recorder{
					ProcessID:       relation.ProcessID,
					ServiceInstance: &serviceInstance,
				})
				continue
			}
			// this process instance's template is still exist in the service template.
			// now, we need to check if the process instance's has been changed compared with it's process template
=======
>>>>>>> cbb92699
			process, err := ps.Logic.GetProcessInstanceWithID(ctx.Kit, relation.ProcessID)
			if err != nil {
				if err.GetCode() == common.CCErrCommNotFound {
					process = new(metadata.Process)
				} else {
					ctx.RespWithError(err, common.CCErrProcGetProcessInstanceFailed,
						"get difference between with process template and process instance in a service instance, but get process instance: %d failed, %v", err)
					return
				}
			}

<<<<<<< HEAD
=======
			property, exist := pTemplateMap[relation.ProcessTemplateID]
			if !exist {
				// process's template doesn't exist means the template has already been removed.
				removed[relation.ProcessTemplateID] = append(removed[relation.ProcessTemplateID], recorder{
					ProcessID:       relation.ProcessID,
					ProcessName:     process.ProcessName,
					ServiceInstance: &serviceInstance,
				})
				continue
			}

>>>>>>> cbb92699
			diff := ps.Logic.DiffWithProcessTemplate(property.Property, process, attributeMap)
			if len(diff) == 0 {
				// nothing changed
				unchanged[relation.ProcessTemplateID] = append(unchanged[relation.ProcessTemplateID], recorder{
					ProcessID:       relation.ProcessID,
					ProcessName:     process.ProcessName,
					ServiceInstance: &serviceInstance,
				})
				continue
			}

			// something has already changed.
			changed[relation.ProcessTemplateID] = append(changed[relation.ProcessTemplateID], recorder{
				ProcessID:        relation.ProcessID,
				ProcessName:      process.ProcessName,
				ServiceInstance:  &serviceInstance,
				ChangedAttribute: diff,
			})
		}

		// check whether a new process template has been added.
<<<<<<< HEAD
		for t := range pTemplateMap {
			if _, exist := usedProcessTemplate[t]; exist == true {
=======
		for templateID := range pTemplateMap {
			if _, exist := processTemplateReferenced[templateID]; exist == true {
>>>>>>> cbb92699
				continue
			}
			// the process template does not exist in all the service instances,
			// which means a new process template is added.
<<<<<<< HEAD
			added = append(added, t)
=======
			added[templateID] = true
>>>>>>> cbb92699
		}
	}

	// it's time to rearrange the data
	differences := metadata.ProcessTemplateWithInstancesDifference{
		Unchanged: make([]metadata.ServiceInstanceDifferenceDetail, 0),
		Changed:   make([]metadata.ServiceInstanceDifferenceDetail, 0),
		Added:     make([]metadata.ServiceInstanceDifferenceDetail, 0),
		Removed:   make([]metadata.ServiceInstanceDifferenceDetail, 0),
	}

	for removedID, records := range removed {
		if len(records) == 0 {
			continue
		}
		processTemplateName := records[0].ProcessName

		serviceInstances := make([]metadata.ServiceDifferenceDetails, 0)
		for _, record := range records {
			serviceInstances = append(serviceInstances, metadata.ServiceDifferenceDetails{ServiceInstance: *record.ServiceInstance})
		}
		differences.Removed = append(differences.Removed, metadata.ServiceInstanceDifferenceDetail{
			ProcessTemplateID:    removedID,
			ProcessTemplateName:  processTemplateName,
			ServiceInstanceCount: len(serviceInstances),
			ServiceInstances:     serviceInstances,
		})
	}

	for unchangedID, records := range unchanged {
		if len(records) == 0 {
			continue
		}
		processTemplateName := records[0].ProcessName
		serviceInstances := make([]metadata.ServiceDifferenceDetails, 0)
		for _, record := range records {
			serviceInstances = append(serviceInstances, metadata.ServiceDifferenceDetails{ServiceInstance: *record.ServiceInstance})
		}
		differences.Unchanged = append(differences.Unchanged, metadata.ServiceInstanceDifferenceDetail{
			ProcessTemplateID:    unchangedID,
			ProcessTemplateName:  processTemplateName,
			ServiceInstanceCount: len(serviceInstances),
			ServiceInstances:     serviceInstances,
		})
	}

	for changedID, records := range changed {
		if len(records) == 0 {
			continue
		}
		serviceInstances := make([]metadata.ServiceDifferenceDetails, 0)
		for _, record := range records {
			serviceInstances = append(serviceInstances, metadata.ServiceDifferenceDetails{
				ServiceInstance:   *record.ServiceInstance,
				ChangedAttributes: record.ChangedAttribute,
			})
		}
		differences.Changed = append(differences.Changed, metadata.ServiceInstanceDifferenceDetail{
			ProcessTemplateID:    changedID,
			ProcessTemplateName:  records[0].ProcessName,
			ServiceInstanceCount: len(serviceInstances),
			ServiceInstances:     serviceInstances,
		})
	}

	for addedID := range added {
		sInstances := make([]metadata.ServiceDifferenceDetails, 0)
		for _, s := range serviceInstances.Info {
			sInstances = append(sInstances, metadata.ServiceDifferenceDetails{ServiceInstance: s})
		}

		differences.Added = append(differences.Added, metadata.ServiceInstanceDifferenceDetail{
			ProcessTemplateID:    addedID,
			ProcessTemplateName:  pTemplateMap[addedID].ProcessName,
			ServiceInstanceCount: len(sInstances),
			ServiceInstances:     sInstances,
		})
	}

	ctx.RespEntity(differences)
}

// SyncServiceInstanceByTemplate sync the service instance with it's bounded service template.
// It keeps the processes exactly same with the process template in the service template,
// which means the number of process is same, and the process instance's info is also exactly same.
// It contains several scenarios in a service instance:
// 1. add a new process
// 2. update a process
// 3. removed a process
func (ps *ProcServer) SyncServiceInstanceByTemplate(ctx *rest.Contexts) {
	syncOption := new(metadata.SyncServiceInstanceByTemplateOption)
	if err := ctx.DecodeInto(syncOption); err != nil {
		ctx.RespAutoError(err)
		return
	}

	bizID, err := metadata.BizIDFromMetadata(syncOption.Metadata)
	if err != nil {
		ctx.RespErrorCodeOnly(common.CCErrCommHTTPInputInvalid, "force sync service instance according to service template, but parse biz id failed, err: %v", err)
		return
	}

	module, err := ps.getModule(ctx, syncOption.ModuleID)
	if err != nil {
		ctx.RespErrorCodeOnly(common.CCErrTopoGetModuleFailed, "force sync service instance according to service template, get module by id:%d failed, err: %+v", syncOption.ModuleID, err)
		return
	}

	// step 0:
	// find service instances
	serviceInstanceOption := &metadata.ListServiceInstanceOption{
<<<<<<< HEAD
		BusinessID:         bizID,
		ServiceInstanceIDs: &input.ServiceInstances,
=======
		BusinessID:        bizID,
		ModuleID:          syncOption.ModuleID,
		ServiceTemplateID: module.ServiceTemplateID,
>>>>>>> cbb92699
		Page: metadata.BasePage{
			Limit: common.BKNoLimit,
		},
		WithName: false,
	}
	serviceInstanceResult, err := ps.CoreAPI.CoreService().Process().ListServiceInstance(ctx.Kit.Ctx, ctx.Kit.Header, serviceInstanceOption)
	if err != nil {
<<<<<<< HEAD
		ctx.RespWithError(err, common.CCErrCommHTTPDoRequestFailed, "sync service instance with template: %d failed, get service instances failed, err: %v", input.ServiceTemplateID, err)
		return
	}
	for _, serviceInstance := range serviceInstanceResult.Info {
		if serviceInstance.ServiceTemplateID != input.ServiceTemplateID {
			ctx.RespWithError(err, common.CCErrCommParamsInvalid, "sync service instance with template: %d failed, instance %d doesn't come from template %d, err: %v", serviceInstance.ID, input.ServiceTemplateID, err)
			return
		}
=======
		ctx.RespWithError(err, common.CCErrCommHTTPDoRequestFailed, "sync service instance with template: %d failed, get service instances failed, err: %v", module.ServiceTemplateID, err)
		return
	}
	serviceInstanceIDs := make([]int64, 0)
	for _, serviceInstance := range serviceInstanceResult.Info {
		serviceInstanceIDs = append(serviceInstanceIDs, serviceInstance.ID)
>>>>>>> cbb92699
	}

	// step 1:
	// find all the process template according to the service template id
	processTemplateFilter := &metadata.ListProcessTemplatesOption{
		BusinessID:        bizID,
		ServiceTemplateID: module.ServiceTemplateID,
	}
	processTemplate, err := ps.CoreAPI.CoreService().Process().ListProcessTemplates(ctx.Kit.Ctx, ctx.Kit.Header, processTemplateFilter)
	if err != nil {
		ctx.RespWithError(err, common.CCErrProcGetProcessTemplatesFailed, "force sync service instance according to service template: %d, but list process template failed, err: %v", module.ServiceTemplateID, err)
		return
	}
	processTemplateMap := make(map[int64]*metadata.ProcessTemplate)
	for idx, t := range processTemplate.Info {
		processTemplateMap[t.ID] = &processTemplate.Info[idx]
	}

	// step2:
	// find all the process instances relations for the usage of getting process instances.
	relationOption := &metadata.ListProcessInstanceRelationOption{
		BusinessID:         bizID,
		ServiceInstanceIDs: &serviceInstanceIDs,
	}
	relations, err := ps.CoreAPI.CoreService().Process().ListProcessInstanceRelation(ctx.Kit.Ctx, ctx.Kit.Header, relationOption)
	if err != nil {
<<<<<<< HEAD
		ctx.RespWithError(err, common.CCErrProcGetProcessInstanceRelationFailed, "force sync service instance according to service template: %d, but list process template failed, err: %v", input.ServiceTemplateID, err)
=======
		ctx.RespWithError(err, common.CCErrProcGetProcessInstanceRelationFailed, "force sync service instance according to service template: %d, but list process template failed, err: %v", module.ServiceTemplateID, err)
>>>>>>> cbb92699
		return
	}
	procIDs := make([]int64, 0)
	for _, r := range relations.Info {
		procIDs = append(procIDs, r.ProcessID)
	}

	// step 3:
	// find all the process instance in process instance relation.
	processInstances, err := ps.Logic.ListProcessInstanceWithIDs(ctx.Kit, procIDs)
	if err != nil {
<<<<<<< HEAD
		ctx.RespWithError(err, common.CCErrProcGetProcessInstanceFailed, "force sync service instance according to service template: %d, but list process instance: %v failed, err: %v", input.ServiceTemplateID, procIDs, err)
=======
		ctx.RespWithError(err, common.CCErrProcGetProcessInstanceFailed, "force sync service instance according to service template: %d, but list process instance: %v failed, err: %v", module.ServiceTemplateID, procIDs, err)
>>>>>>> cbb92699
		return
	}
	processInstanceMap := make(map[int64]*metadata.Process)
	for idx, p := range processInstances {
		processInstanceMap[p.ProcessID] = &processInstances[idx]
	}

	// step 4:
	// rearrange the service instance with process instance.
	// {ServiceInstanceID: []Process}
	serviceInstance2ProcessMap := make(map[int64][]*metadata.Process)
	// {ServiceInstanceID: {ProcessTemplateID: true}}
	serviceInstanceWithTemplateMap := make(map[int64]map[int64]bool)
	// {ServiceInstanceID: HostID}
	serviceInstance2HostMap := make(map[int64]int64)
	for _, serviceInstance := range serviceInstanceResult.Info {
		serviceInstance2ProcessMap[serviceInstance.ID] = make([]*metadata.Process, 0)
		serviceInstanceWithTemplateMap[serviceInstance.ID] = make(map[int64]bool)
		serviceInstance2HostMap[serviceInstance.ID] = serviceInstance.HostID
	}
	processInstanceWithTemplateMap := make(map[int64]int64)
	for _, serviceInstance := range serviceInstanceResult.Info {
		serviceInstanceWithTemplateMap[serviceInstance.ID] = make(map[int64]bool)
		serviceInstanceWithHostMap[serviceInstance.ID] = serviceInstance.HostID
		serviceInstanceWithProcessMap[serviceInstance.ID] = make([]*metadata.Process, 0)
	}
	for _, r := range relations.Info {
		p, exist := processInstanceMap[r.ProcessID]
		if !exist {
			// something is wrong, but can this process instance,
			// but we can find it in the process instance relation.
<<<<<<< HEAD
			blog.Warnf("force sync service instance according to service template: %d, but can not find the process instance: %d", input.ServiceTemplateID, r.ProcessID)
			continue
		}
		serviceInstanceWithProcessMap[r.ServiceInstanceID] = append(serviceInstanceWithProcessMap[r.ServiceInstanceID], p)
=======
			blog.Warnf("force sync service instance according to service template: %d, but can not find the process instance: %d", module.ServiceTemplateID, r.ProcessID)
			continue
		}
		serviceInstance2ProcessMap[r.ServiceInstanceID] = append(serviceInstance2ProcessMap[r.ServiceInstanceID], p)
>>>>>>> cbb92699
		processInstanceWithTemplateMap[r.ProcessID] = r.ProcessTemplateID
		serviceInstanceWithTemplateMap[r.ServiceInstanceID][r.ProcessTemplateID] = true
	}

	// step 5:
	// compare the difference between process instance and process template from one service instance to another.
	for svcInstanceID, processes := range serviceInstance2ProcessMap {
		for _, process := range processes {
			processTemplateID := processInstanceWithTemplateMap[process.ProcessID]
			template, exist := processTemplateMap[processTemplateID]
			if exist == false {
				// this process template has already removed form the service template,
				// which means this process instance need to be removed from this service instance
				if err := ps.Logic.DeleteProcessInstance(ctx.Kit, process.ProcessID); err != nil {
<<<<<<< HEAD
					ctx.RespWithError(err, common.CCErrProcDeleteProcessFailed, "force sync service instance according to service template: %d, but delete process instance: %d with template: %d failed, err: %v", input.ServiceTemplateID, process.ProcessID, template.ID, err)
=======
					ctx.RespWithError(err, common.CCErrProcDeleteProcessFailed, "force sync service instance according to service template: %d, but delete process instance: %d with template: %d failed, err: %v", module.ServiceTemplateID, process.ProcessID, template.ID, err)
>>>>>>> cbb92699
					return
				}

				// remove process instance relation now.
				deleteOption := metadata.DeleteProcessInstanceRelationOption{}
				deleteOption.ProcessIDs = &[]int64{process.ProcessID}
				if err := ps.CoreAPI.CoreService().Process().DeleteProcessInstanceRelation(ctx.Kit.Ctx, ctx.Kit.Header, deleteOption); err != nil {
<<<<<<< HEAD
					ctx.RespWithError(err, common.CCErrProcDeleteProcessFailed, "force sync service instance according to service template: %d, but delete process instance relation: %d with template: %d failed, err: %v", input.ServiceTemplateID, process.ProcessID, template.ID, err)
=======
					ctx.RespWithError(err, common.CCErrProcDeleteProcessFailed, "force sync service instance according to service template: %d, but delete process instance relation: %d with template: %d failed, err: %v", module.ServiceTemplateID, process.ProcessID, template.ID, err)
>>>>>>> cbb92699
				}
				continue
			}

			// this process's bounded is still exist, need to check whether this process instance
			// need to be updated or not.
<<<<<<< HEAD
			proc, changed := ps.Logic.CheckAndUpdateProcessInstanceWithTemplate(template.Property, process)
=======
			proc, changed := template.ExtractChangeInfo(process)
>>>>>>> cbb92699
			if !changed {
				continue
			}
			if err := ps.Logic.UpdateProcessInstance(ctx.Kit, process.ProcessID, proc); err != nil {
				ctx.RespWithError(err, common.CCErrProcUpdateProcessFailed, "force sync service instance according to service template: %d, service instance: %d, but update process instance with template: %d failed, err: %v, process: %v", module.ServiceTemplateID, svcInstanceID, template.ID, err, proc)
				return
			}
		}
	}

	// step 6:
	// check if a new process is added to the service template.
	// if true, then create a new process instance for every service instance with process template's default value.
	for processTemplateID, processTemplate := range processTemplateMap {
		for svcID, templates := range serviceInstanceWithTemplateMap {
<<<<<<< HEAD
			if _, exist := templates[id]; exist {
				// nothing changed
=======
			if _, exist := templates[processTemplateID]; exist == true {
>>>>>>> cbb92699
				continue
			}

			// we can not find this process template in all this service instance,
			// which means that a new process template need to be added to this service instance
			newProcessData := processTemplate.NewProcess(bizID, ctx.Kit.SupplierAccount)
			newProcessID, err := ps.Logic.CreateProcessInstance(ctx.Kit, newProcessData)
			if err != nil {
				ctx.RespWithError(err, common.CCErrProcCreateProcessFailed, "force sync service instance according to service template: %d, but create process instance with template: %d failed, err: %v", module.ServiceTemplateID, processTemplateID, err)
				return
			}

			relation := &metadata.ProcessInstanceRelation{
				Metadata:          syncOption.Metadata,
				ProcessID:         int64(newProcessID),
				ServiceInstanceID: svcID,
				ProcessTemplateID: processTemplateID,
				HostID:            serviceInstance2HostMap[svcID],
			}

			// create service instance relation, so that the process instance created upper can be related to this service instance.
			_, err = ps.CoreAPI.CoreService().Process().CreateProcessInstanceRelation(ctx.Kit.Ctx, ctx.Kit.Header, relation)
			if err != nil {
				ctx.RespWithError(err, common.CCErrProcCreateProcessFailed,
					"force sync service instance according to service template: %d, but create process instance relation with template: %d failed, err: %v",
					module.ServiceTemplateID, processTemplateID, err)
				return
			}
		}
	}

	// Finally, we do the force sync successfully.
	ctx.RespEntity(nil)
}

func (ps *ProcServer) ListServiceInstancesWithHost(ctx *rest.Contexts) {
	input := new(metadata.ListServiceInstancesWithHostInput)
	if err := ctx.DecodeInto(input); err != nil {
		ctx.RespAutoError(err)
		return
	}

	bizID, err := metadata.BizIDFromMetadata(input.Metadata)
	if err != nil {
		ctx.RespErrorCodeOnly(common.CCErrCommHTTPInputInvalid,
			"list service instances with host, but parse biz id failed, err: %v", err)
		return
	}

	if input.HostID == 0 {
		ctx.RespErrorCodeOnly(common.CCErrCommHTTPInputInvalid,
			"list service instances with host, but got empty host id. input: %+v", err)
		return
	}

	option := metadata.ListServiceInstanceOption{
		BusinessID: bizID,
		HostID:     input.HostID,
		WithName:   input.WithName,
	}
	instances, err := ps.CoreAPI.CoreService().Process().ListServiceInstance(ctx.Kit.Ctx, ctx.Kit.Header, &option)
	if err != nil {
		ctx.RespWithError(err, common.CCErrProcGetServiceInstancesFailed, "list service instance failed, bizID: %d, hostID: %d",
			bizID, input.HostID, err)
		return
	}

	ctx.RespEntity(instances)
}

func (ps *ProcServer) AddProcessInstanceToServiceInstance(ctx *rest.Contexts) {
	input := new(metadata.ListServiceInstancesWithHostInput)
	if err := ctx.DecodeInto(input); err != nil {
		ctx.RespAutoError(err)
		return
	}

	bizID, err := metadata.BizIDFromMetadata(input.Metadata)
	if err != nil {
		ctx.RespErrorCodeOnly(common.CCErrCommHTTPInputInvalid,
			"list service instances with host, but parse biz id failed, err: %v", err)
		return
	}

	if input.HostID == 0 {
		ctx.RespErrorCodeOnly(common.CCErrCommHTTPInputInvalid,
			"list service instances with host, but got empty host id. input: %+v", err)
		return
	}

	option := metadata.ListServiceInstanceOption{
		BusinessID: bizID,
		HostID:     input.HostID,
	}
	instances, err := ps.CoreAPI.CoreService().Process().ListServiceInstance(ctx.Kit.Ctx, ctx.Kit.Header, &option)
	if err != nil {
		ctx.RespWithError(err, common.CCErrProcGetServiceInstancesFailed, "list service instance failed, bizID: %d, hostID: %d",
			bizID, input.HostID, err)
		return
	}

	ctx.RespEntity(instances)
}

func (ps *ProcServer) ListProcessInstances(ctx *rest.Contexts) {
	input := new(metadata.ListProcessInstancesOption)
	if err := ctx.DecodeInto(input); err != nil {
		ctx.RespAutoError(err)
		return
	}

	bizID, err := metadata.BizIDFromMetadata(input.Metadata)
	if err != nil {
		ctx.RespErrorCodeOnly(common.CCErrCommHTTPInputInvalid,
			"list process instances with host, but parse biz id failed, err: %+v", err)
		return
	}

	// list process instance relation
	relationOption := metadata.ListProcessInstanceRelationOption{
		BusinessID:         bizID,
		ServiceInstanceIDs: &[]int64{input.ServiceInstanceID},
	}
	relationsResult, err := ps.CoreAPI.CoreService().Process().ListProcessInstanceRelation(ctx.Kit.Ctx, ctx.Kit.Header, &relationOption)
	if err != nil {
		ctx.RespWithError(err, common.CCErrProcGetServiceInstancesFailed, "list process instance relation failed, bizID: %d, serviceInstanceID: %d, err: %+v",
			bizID, input.ServiceInstanceID, err)
		return
	}

	processIDs := make([]int64, 0)
	for _, relation := range relationsResult.Info {
		processIDs = append(processIDs, relation.ProcessID)
	}

	cond := condition.CreateCondition()
	cond.Field(common.BKProcessIDField).In(processIDs)
	reqParam := new(metadata.QueryCondition)
	reqParam.Condition = cond.ToMapStr()
	processResult, err := ps.CoreAPI.CoreService().Instance().ReadInstance(ctx.Kit.Ctx, ctx.Kit.Header, common.BKInnerObjIDProc, reqParam)
	if nil != err {
		ctx.RespWithError(err, common.CCErrProcGetServiceInstancesFailed, "list process instance property failed, bizID: %d, processIDs: %+v, err: %+v", bizID, processIDs, err)
		return
	}

	processIDPropertyMap := map[int64]mapstr.MapStr{}
	for _, process := range processResult.Data.Info {
		processIDVal, exist := process.Get(common.BKProcessIDField)
		if exist == false {
			ctx.RespWithError(err, common.CCErrCommParseDataFailed, "list process instance failed, parse bk_process_id from process property failed, field not exist, bizID: %d, processIDs: %+v", bizID, processIDs)
		}
		processID, err := util.GetInt64ByInterface(processIDVal)
		if err != nil {
			ctx.RespWithError(err, common.CCErrCommParseDataFailed, "list process instance failed, parse bk_process_id from process property failed, parse field to int64 failed, bizID: %d, processIDs: %+v, process: %+v, err: %+v", bizID, processIDs, process, err)
		}
		processIDPropertyMap[processID] = process
	}

	processInstanceList := make([]metadata.ProcessInstance, 0)
	for _, relation := range relationsResult.Info {
		processInstance := metadata.ProcessInstance{
			Property: nil,
			Relation: relation,
		}
		process, exist := processIDPropertyMap[relation.ProcessID]
		if exist == true {
			processInstance.Property = process
		}
		processInstanceList = append(processInstanceList, processInstance)
	}

	ctx.RespEntity(processInstanceList)
}

func (ps *ProcServer) RemoveTemplateBindingOnModule(ctx *rest.Contexts) {
	input := new(metadata.RemoveTemplateBindingOnModuleOption)
	if err := ctx.DecodeInto(input); err != nil {
		ctx.RespAutoError(err)
		return
	}

	bizID, err := metadata.BizIDFromMetadata(input.Metadata)
	if err != nil {
		ctx.RespErrorCodeOnly(common.CCErrCommHTTPInputInvalid,
			"remove template binding on module failed, parse business id failed, err: %+v", err)
		return
	}
	queryCondition := metadata.QueryCondition{
		Condition: mapstr.New(),
	}
	queryCondition.Condition.Set(common.BKModuleIDField, input.ModuleID)
	queryCondition.Condition.Set(common.BKAppIDField, bizID)
	result, err := ps.CoreAPI.CoreService().Instance().ReadInstance(ctx.Kit.Ctx, ctx.Kit.Header, common.BKInnerObjIDModule, &queryCondition)
	if err != nil {
		ctx.RespErrorCodeOnly(common.CCErrCommHTTPInputInvalid,
			"remove template binding on module failed, get module failed, err: %+v", err)
		return
	}
	if result.Data.Count == 0 || len(result.Data.Info) == 0 {
		ctx.RespErrorCodeOnly(common.CCErrCommNotFound, "remove template binding on module failed, get module result in not found, filter: %+v", queryCondition)
		return
	}
	moduleSimple := struct {
		ServiceTemplateID int64 `field:"service_template_id" bson:"service_template_id" json:"service_template_id"`
		ServiceCategoryID int64 `field:"service_category_id" bson:"service_category_id" json:"service_category_id"`
	}{}
	if err := result.Data.Info[0].ToStructByTag(&moduleSimple, "field"); err != nil {
		ctx.RespErrorCodeOnly(common.CCErrCommParseDBFailed, "remove template binding on module failed, parse module info from db failed, module: %+v, err: %+v", result.Data.Info, err)
		return
	}

	if moduleSimple.ServiceTemplateID == 0 {
		ctx.RespErrorCodeOnly(common.CCErrProcModuleNotBindWithTemplate, "remove template binding on module failed, module doesn't bind with template yet, module: %+v, err: %+v", result.Data.Info, err)
		return
	}

	data := mapstr.New()
	data.Set(common.BKServiceTemplateIDField, common.ServiceTemplateIDNotSet)
	updateOption := metadata.UpdateOption{
		Data:      data,
		Condition: queryCondition.Condition,
	}
	updateResult, err := ps.CoreAPI.CoreService().Instance().UpdateInstance(ctx.Kit.Ctx, ctx.Kit.Header, common.BKInnerObjIDModule, &updateOption)
	if err != nil {
		ctx.RespErrorCodeOnly(common.CCErrCommHTTPDoRequestFailed, "remove template binding on module failed, reset service_template_id attribute failed, module: %+v, err: %+v", result.Data.Info, err)
		return
	}
	ctx.RespEntity(updateResult)
}<|MERGE_RESOLUTION|>--- conflicted
+++ resolved
@@ -13,13 +13,9 @@
 package service
 
 import (
-<<<<<<< HEAD
-	"strconv"
-=======
 	"encoding/json"
 	"strconv"
 	"time"
->>>>>>> cbb92699
 
 	"configcenter/src/common"
 	"configcenter/src/common/blog"
@@ -40,19 +36,10 @@
 
 	processIDs, err := ps.createProcessInstances(ctx, input)
 	if err != nil {
-<<<<<<< HEAD
-		ctx.RespErrorCodeOnly(common.CCErrCommHTTPInputInvalid,
-			"create service instance with raw , moduleID: %d, but get business id failed, err: %v", input.ModuleID, err)
-		return
-	}
-
-	ps.createServiceInstances(ctx, input, true)
-=======
 		ctx.RespWithError(err, common.CCErrProcCreateProcessFailed, "create service instance failed, serviceInstanceID: %d, err: %+v", input.ServiceInstanceID, err)
 		return
 	}
 	ctx.RespEntity(processIDs)
->>>>>>> cbb92699
 }
 
 func (ps *ProcServer) createProcessInstances(ctx *rest.Contexts, input *metadata.CreateRawProcessInstanceInput) ([]int64, errors.CCErrorCoder) {
@@ -232,24 +219,9 @@
 		ctx.RespAutoError(err)
 		return
 	}
-	// create with template shouldn't receive instances parameter
-	// input.Instances = make([]metadata.ServiceInstanceDetail, 0)
 
 	_, err := metadata.BizIDFromMetadata(input.Metadata)
 	if err != nil {
-<<<<<<< HEAD
-		ctx.RespErrorCodeOnly(common.CCErrCommHTTPInputInvalid, "create service instance with template : %d, moduleID: %d, but get business id failed, err: %v", input.TemplateID, input.ModuleID, err)
-		return
-	}
-
-	ps.createServiceInstances(ctx, input, false)
-}
-
-// create service instance batch, which must belongs to a same module and service template.
-// if needed, it also create process instance for a service instance at the same time.
-func (ps *ProcServer) createServiceInstances(ctx *rest.Contexts, input *metadata.CreateServiceInstanceForServiceTemplateInput, raw bool) {
-	// TODO: validate moduleID and raw
-=======
 		ctx.RespErrorCodeOnly(common.CCErrCommHTTPInputInvalid, "create service instance with template : %d, moduleID: %d, but get business id failed, err: %v", input.ModuleID, err)
 		return
 	}
@@ -260,7 +232,6 @@
 		return
 	}
 
->>>>>>> cbb92699
 	serviceInstanceIDs := make([]int64, 0)
 	for _, inst := range input.Instances {
 		instance := &metadata.ServiceInstance{
@@ -278,40 +249,6 @@
 			return
 		}
 
-<<<<<<< HEAD
-		if raw == true {
-			// if this service have process instance to create, then create it now.
-			for _, detail := range inst.Processes {
-				if err := ps.validateRawInstanceUnique(ctx, serviceInstance.ID, &detail.ProcessInfo); err != nil {
-					ctx.RespWithError(err, common.CCErrProcCreateProcessFailed,
-						"create process instance failed, serviceInstanceID: %d, process: %+v, err: %v",
-						serviceInstance.ID, detail, err)
-					return
-				}
-				id, err := ps.Logic.CreateProcessInstance(ctx.Kit, &detail.ProcessInfo)
-				if err != nil {
-					ctx.RespWithError(err, common.CCErrProcCreateProcessFailed,
-						"create service instance, for template: %d, moduleID: %d, but create process failed, err: %v",
-						input.TemplateID, input.ModuleID, err)
-					return
-				}
-
-				relation := &metadata.ProcessInstanceRelation{
-					Metadata:          input.Metadata,
-					ProcessID:         int64(id),
-					ProcessTemplateID: detail.ProcessTemplateID,
-					ServiceInstanceID: serviceInstance.ID,
-					HostID:            inst.HostID,
-				}
-
-				_, err = ps.CoreAPI.CoreService().Process().CreateProcessInstanceRelation(ctx.Kit.Ctx, ctx.Kit.Header, relation)
-				if err != nil {
-					ctx.RespWithError(err, common.CCErrProcCreateProcessFailed,
-						"create service instance relations, for template: %d, moduleID: %d, err: %v",
-						input.TemplateID, input.ModuleID, err)
-					return
-				}
-=======
 		if module.ServiceTemplateID == 0 && len(inst.Processes) > 0 {
 			// if this service have process instance to create, then create it now.
 			createProcessInput := &metadata.CreateRawProcessInstanceInput{
@@ -322,7 +259,6 @@
 			if _, err := ps.createProcessInstances(ctx, createProcessInput); err != nil {
 				ctx.RespWithError(err, common.CCErrCommHTTPDoRequestFailed, "create service instance failed, create process instances failed, moduleID: %d, err: %v", input.ModuleID, err)
 				return
->>>>>>> cbb92699
 			}
 		}
 
@@ -588,29 +524,6 @@
 		}
 		result, err := ps.CoreAPI.CoreService().Process().ListServiceInstance(ctx.Kit.Ctx, ctx.Kit.Header, filter)
 		if err != nil {
-<<<<<<< HEAD
-			ctx.RespWithError(err, common.CCErrProcGetServiceInstancesFailed, "get host related service instances failed, bizID: %d, serviceIntanceID: %d, err: %v", bizID, serviceInstance.HostID, err)
-			return
-		}
-
-		var moduleHasServiceInstance bool
-		for _, instance := range result.Info {
-			if instance.ModuleID == serviceInstance.ModuleID {
-				moduleHasServiceInstance = true
-			}
-		}
-		if moduleHasServiceInstance == false {
-			// just remove host from this module
-			removeHostFromModuleOption := metadata.RemoveHostsFromModuleOption{
-				ApplicationID: bizID,
-				HostID:        serviceInstance.HostID,
-				ModuleID:      serviceInstance.ModuleID,
-			}
-			if _, err := ps.CoreAPI.CoreService().Host().RemoveHostFromModule(ctx.Kit.Ctx, ctx.Kit.Header, &removeHostFromModuleOption); err != nil {
-				ctx.RespWithError(err, common.CCErrHostMoveResourcePoolFail, "remove host from module failed, option: %+v, err: %v", removeHostFromModuleOption, err)
-				return
-			}
-=======
 			ctx.RespWithError(err, common.CCErrProcGetServiceInstancesFailed, "get host related service instances failed, bizID: %d, serviceInstanceID: %d, err: %v", bizID, serviceInstance.HostID, err)
 			return
 		}
@@ -626,7 +539,6 @@
 		if _, err := ps.CoreAPI.CoreService().Host().RemoveHostFromModule(ctx.Kit.Ctx, ctx.Kit.Header, &removeHostFromModuleOption); err != nil {
 			ctx.RespWithError(err, common.CCErrHostMoveResourcePoolFail, "remove host from module failed, option: %+v, err: %v", removeHostFromModuleOption, err)
 			return
->>>>>>> cbb92699
 		}
 	}
 	ctx.RespEntity(nil)
@@ -683,21 +595,12 @@
 
 	// step2. get process templates
 	listProcessTemplateOption := &metadata.ListProcessTemplatesOption{
-<<<<<<< HEAD
-		BusinessID:        bizID,
-		ServiceTemplateID: input.ServiceTemplateID,
-	}
-	processTemplates, err := ps.CoreAPI.CoreService().Process().ListProcessTemplates(ctx.Kit.Ctx, ctx.Kit.Header, listProcessTemplateOption)
-	if err != nil {
-		ctx.RespWithError(err, common.CCErrProcGetProcessTemplatesFailed, "find difference between service template: %d and process instances, bizID: %d, but get process templates failed, err: %v", input.ServiceTemplateID, bizID, err)
-=======
 		BusinessID:        module.BizID,
 		ServiceTemplateID: module.ServiceTemplateID,
 	}
 	processTemplates, e := ps.CoreAPI.CoreService().Process().ListProcessTemplates(ctx.Kit.Ctx, ctx.Kit.Header, listProcessTemplateOption)
 	if e != nil {
 		ctx.RespWithError(err, common.CCErrProcGetProcessTemplatesFailed, "find difference between service template: %d and process instances, bizID: %d, but get process templates failed, err: %v", module.ServiceTemplateID, module.BizID, e)
->>>>>>> cbb92699
 		return
 	}
 
@@ -762,21 +665,6 @@
 			// record the used process template for checking whether a new process template has been added to service template.
 			processTemplateReferenced[relation.ProcessTemplateID] += 1
 
-<<<<<<< HEAD
-			property, exist := pTemplateMap[relation.ProcessTemplateID]
-			if !exist {
-				// this process's template is not exist in this service template's,
-				// which means this process template has already been removed from the service template.
-				removed[relation.ProcessTemplateID] = append(removed[relation.ProcessTemplateID], recorder{
-					ProcessID:       relation.ProcessID,
-					ServiceInstance: &serviceInstance,
-				})
-				continue
-			}
-			// this process instance's template is still exist in the service template.
-			// now, we need to check if the process instance's has been changed compared with it's process template
-=======
->>>>>>> cbb92699
 			process, err := ps.Logic.GetProcessInstanceWithID(ctx.Kit, relation.ProcessID)
 			if err != nil {
 				if err.GetCode() == common.CCErrCommNotFound {
@@ -788,8 +676,6 @@
 				}
 			}
 
-<<<<<<< HEAD
-=======
 			property, exist := pTemplateMap[relation.ProcessTemplateID]
 			if !exist {
 				// process's template doesn't exist means the template has already been removed.
@@ -801,7 +687,6 @@
 				continue
 			}
 
->>>>>>> cbb92699
 			diff := ps.Logic.DiffWithProcessTemplate(property.Property, process, attributeMap)
 			if len(diff) == 0 {
 				// nothing changed
@@ -823,22 +708,13 @@
 		}
 
 		// check whether a new process template has been added.
-<<<<<<< HEAD
-		for t := range pTemplateMap {
-			if _, exist := usedProcessTemplate[t]; exist == true {
-=======
 		for templateID := range pTemplateMap {
 			if _, exist := processTemplateReferenced[templateID]; exist == true {
->>>>>>> cbb92699
 				continue
 			}
 			// the process template does not exist in all the service instances,
 			// which means a new process template is added.
-<<<<<<< HEAD
-			added = append(added, t)
-=======
 			added[templateID] = true
->>>>>>> cbb92699
 		}
 	}
 
@@ -950,14 +826,9 @@
 	// step 0:
 	// find service instances
 	serviceInstanceOption := &metadata.ListServiceInstanceOption{
-<<<<<<< HEAD
-		BusinessID:         bizID,
-		ServiceInstanceIDs: &input.ServiceInstances,
-=======
 		BusinessID:        bizID,
 		ModuleID:          syncOption.ModuleID,
 		ServiceTemplateID: module.ServiceTemplateID,
->>>>>>> cbb92699
 		Page: metadata.BasePage{
 			Limit: common.BKNoLimit,
 		},
@@ -965,23 +836,12 @@
 	}
 	serviceInstanceResult, err := ps.CoreAPI.CoreService().Process().ListServiceInstance(ctx.Kit.Ctx, ctx.Kit.Header, serviceInstanceOption)
 	if err != nil {
-<<<<<<< HEAD
-		ctx.RespWithError(err, common.CCErrCommHTTPDoRequestFailed, "sync service instance with template: %d failed, get service instances failed, err: %v", input.ServiceTemplateID, err)
-		return
-	}
-	for _, serviceInstance := range serviceInstanceResult.Info {
-		if serviceInstance.ServiceTemplateID != input.ServiceTemplateID {
-			ctx.RespWithError(err, common.CCErrCommParamsInvalid, "sync service instance with template: %d failed, instance %d doesn't come from template %d, err: %v", serviceInstance.ID, input.ServiceTemplateID, err)
-			return
-		}
-=======
 		ctx.RespWithError(err, common.CCErrCommHTTPDoRequestFailed, "sync service instance with template: %d failed, get service instances failed, err: %v", module.ServiceTemplateID, err)
 		return
 	}
 	serviceInstanceIDs := make([]int64, 0)
 	for _, serviceInstance := range serviceInstanceResult.Info {
 		serviceInstanceIDs = append(serviceInstanceIDs, serviceInstance.ID)
->>>>>>> cbb92699
 	}
 
 	// step 1:
@@ -1008,11 +868,7 @@
 	}
 	relations, err := ps.CoreAPI.CoreService().Process().ListProcessInstanceRelation(ctx.Kit.Ctx, ctx.Kit.Header, relationOption)
 	if err != nil {
-<<<<<<< HEAD
-		ctx.RespWithError(err, common.CCErrProcGetProcessInstanceRelationFailed, "force sync service instance according to service template: %d, but list process template failed, err: %v", input.ServiceTemplateID, err)
-=======
 		ctx.RespWithError(err, common.CCErrProcGetProcessInstanceRelationFailed, "force sync service instance according to service template: %d, but list process template failed, err: %v", module.ServiceTemplateID, err)
->>>>>>> cbb92699
 		return
 	}
 	procIDs := make([]int64, 0)
@@ -1024,11 +880,7 @@
 	// find all the process instance in process instance relation.
 	processInstances, err := ps.Logic.ListProcessInstanceWithIDs(ctx.Kit, procIDs)
 	if err != nil {
-<<<<<<< HEAD
-		ctx.RespWithError(err, common.CCErrProcGetProcessInstanceFailed, "force sync service instance according to service template: %d, but list process instance: %v failed, err: %v", input.ServiceTemplateID, procIDs, err)
-=======
 		ctx.RespWithError(err, common.CCErrProcGetProcessInstanceFailed, "force sync service instance according to service template: %d, but list process instance: %v failed, err: %v", module.ServiceTemplateID, procIDs, err)
->>>>>>> cbb92699
 		return
 	}
 	processInstanceMap := make(map[int64]*metadata.Process)
@@ -1050,27 +902,15 @@
 		serviceInstance2HostMap[serviceInstance.ID] = serviceInstance.HostID
 	}
 	processInstanceWithTemplateMap := make(map[int64]int64)
-	for _, serviceInstance := range serviceInstanceResult.Info {
-		serviceInstanceWithTemplateMap[serviceInstance.ID] = make(map[int64]bool)
-		serviceInstanceWithHostMap[serviceInstance.ID] = serviceInstance.HostID
-		serviceInstanceWithProcessMap[serviceInstance.ID] = make([]*metadata.Process, 0)
-	}
 	for _, r := range relations.Info {
 		p, exist := processInstanceMap[r.ProcessID]
 		if !exist {
 			// something is wrong, but can this process instance,
 			// but we can find it in the process instance relation.
-<<<<<<< HEAD
-			blog.Warnf("force sync service instance according to service template: %d, but can not find the process instance: %d", input.ServiceTemplateID, r.ProcessID)
-			continue
-		}
-		serviceInstanceWithProcessMap[r.ServiceInstanceID] = append(serviceInstanceWithProcessMap[r.ServiceInstanceID], p)
-=======
 			blog.Warnf("force sync service instance according to service template: %d, but can not find the process instance: %d", module.ServiceTemplateID, r.ProcessID)
 			continue
 		}
 		serviceInstance2ProcessMap[r.ServiceInstanceID] = append(serviceInstance2ProcessMap[r.ServiceInstanceID], p)
->>>>>>> cbb92699
 		processInstanceWithTemplateMap[r.ProcessID] = r.ProcessTemplateID
 		serviceInstanceWithTemplateMap[r.ServiceInstanceID][r.ProcessTemplateID] = true
 	}
@@ -1085,11 +925,7 @@
 				// this process template has already removed form the service template,
 				// which means this process instance need to be removed from this service instance
 				if err := ps.Logic.DeleteProcessInstance(ctx.Kit, process.ProcessID); err != nil {
-<<<<<<< HEAD
-					ctx.RespWithError(err, common.CCErrProcDeleteProcessFailed, "force sync service instance according to service template: %d, but delete process instance: %d with template: %d failed, err: %v", input.ServiceTemplateID, process.ProcessID, template.ID, err)
-=======
 					ctx.RespWithError(err, common.CCErrProcDeleteProcessFailed, "force sync service instance according to service template: %d, but delete process instance: %d with template: %d failed, err: %v", module.ServiceTemplateID, process.ProcessID, template.ID, err)
->>>>>>> cbb92699
 					return
 				}
 
@@ -1097,22 +933,14 @@
 				deleteOption := metadata.DeleteProcessInstanceRelationOption{}
 				deleteOption.ProcessIDs = &[]int64{process.ProcessID}
 				if err := ps.CoreAPI.CoreService().Process().DeleteProcessInstanceRelation(ctx.Kit.Ctx, ctx.Kit.Header, deleteOption); err != nil {
-<<<<<<< HEAD
-					ctx.RespWithError(err, common.CCErrProcDeleteProcessFailed, "force sync service instance according to service template: %d, but delete process instance relation: %d with template: %d failed, err: %v", input.ServiceTemplateID, process.ProcessID, template.ID, err)
-=======
 					ctx.RespWithError(err, common.CCErrProcDeleteProcessFailed, "force sync service instance according to service template: %d, but delete process instance relation: %d with template: %d failed, err: %v", module.ServiceTemplateID, process.ProcessID, template.ID, err)
->>>>>>> cbb92699
 				}
 				continue
 			}
 
 			// this process's bounded is still exist, need to check whether this process instance
 			// need to be updated or not.
-<<<<<<< HEAD
-			proc, changed := ps.Logic.CheckAndUpdateProcessInstanceWithTemplate(template.Property, process)
-=======
 			proc, changed := template.ExtractChangeInfo(process)
->>>>>>> cbb92699
 			if !changed {
 				continue
 			}
@@ -1128,12 +956,7 @@
 	// if true, then create a new process instance for every service instance with process template's default value.
 	for processTemplateID, processTemplate := range processTemplateMap {
 		for svcID, templates := range serviceInstanceWithTemplateMap {
-<<<<<<< HEAD
-			if _, exist := templates[id]; exist {
-				// nothing changed
-=======
 			if _, exist := templates[processTemplateID]; exist == true {
->>>>>>> cbb92699
 				continue
 			}
 

/*
 * Tencent is pleased to support the open source community by making 蓝鲸 available.
 * Copyright (C) 2017-2018 THL A29 Limited, a Tencent company. All rights reserved.
 * Licensed under the MIT License (the "License"); you may not use this file except
 * in compliance with the License. You may obtain a copy of the License at
 * http://opensource.org/licenses/MIT
 * Unless required by applicable law or agreed to in writing, software distributed under
 * the License is distributed on an "AS IS" BASIS, WITHOUT WARRANTIES OR CONDITIONS OF ANY KIND,
 * either express or implied. See the License for the specific language governing permissions and
 * limitations under the License.
 */

package service

import (
	"context"
	"net/http"

	"configcenter/src/common"
	"configcenter/src/common/blog"
	"configcenter/src/common/errors"
	"configcenter/src/common/http/rest"
	"configcenter/src/common/mapstr"
	"configcenter/src/common/mapstruct"
	"configcenter/src/common/metadata"
	"configcenter/src/common/selector"
	"configcenter/src/common/util"
)

// createServiceInstances 创建服务实例
// 支持直接创建和通过模板创建，用 module 是否绑定模版信息区分两种情况
// 通过模板创建时，进程信息则表现为更新
func (ps *ProcServer) CreateServiceInstances(ctx *rest.Contexts) {
	input := metadata.CreateServiceInstanceForServiceTemplateInput{}
	if err := ctx.DecodeInto(&input); err != nil {
		ctx.RespAutoError(err)
		return
	}
	serviceInstanceIDs, err := ps.createServiceInstances(ctx, input)
	if err != nil {
		ctx.RespAutoError(err)
		return
	}
	ctx.RespEntity(serviceInstanceIDs)
}

func (ps *ProcServer) createServiceInstances(ctx *rest.Contexts, input metadata.CreateServiceInstanceForServiceTemplateInput) ([]int64, errors.CCErrorCoder) {
	rid := ctx.Kit.Rid
	bizID := input.BizID
	if bizID == 0 && input.Metadata != nil {
		var err error
		bizID, err = metadata.BizIDFromMetadata(*input.Metadata)
		if err != nil {
			blog.Errorf("createServiceInstances failed, parse bizID failed, metadata: %+v, err: %s, rid: %s", input.Metadata, err.Error(), rid)
			return nil, ctx.Kit.CCError.CCErrorf(common.CCErrCommHTTPInputInvalid, common.MetadataField)
		}
	}

	// check hosts in business
	hostIDs := make([]int64, 0)
	hostIDHit := make(map[int64]bool)
	for _, instance := range input.Instances {
		if !util.InArray(instance.HostID, hostIDs) {
			hostIDs = append(hostIDs, instance.HostID)
			hostIDHit[instance.HostID] = false
		}
	}
	if err := ps.CheckHostInBusiness(ctx, bizID, hostIDs); err != nil {
		blog.ErrorJSON("createServiceInstances failed, CheckHostInBusiness failed, bizID: %s, hostIDs: %s, err: %s, rid: %s", bizID, hostIDs, err.Error(), rid)
		return nil, ctx.Kit.CCError.CCErrorf(common.CCErrCoreServiceHostNotBelongBusiness, hostIDs, bizID)
	}

	module, err := ps.getModule(ctx, input.ModuleID)
	if err != nil {
		blog.Errorf("createServiceInstances failed, get module failed, moduleID: %d, err: %v, rid: %s", input.ModuleID, err, rid)
		return nil, ctx.Kit.CCError.CCErrorf(common.CCErrTopoGetModuleFailed, err.Error())
	}

	if bizID != module.BizID {
		blog.Errorf("createServiceInstances failed, module %d not belongs to biz %d, rid: %s", input.ModuleID, bizID, rid)
		return nil, ctx.Kit.CCError.CCErrorf(common.CCErrCoreServiceHasModuleNotBelongBusiness, module.ModuleID, bizID)
	}

<<<<<<< HEAD
=======
	//header := ctx.Kit.Header
	//tx, e := ps.TransactionClient.Start(context.Background())
	//if e != nil {
	//	blog.Errorf("start transaction failed, err: %+v", e)
	//	return
	//}
	//txnInfo, e := tx.TxnInfo()
	//if e != nil {
	//	blog.Errorf("TxnInfo err: %+v", e)
	//	return
	//}
	//header = txnInfo.IntoHeader(header)
	//ctx.Kit.Header = header
	//
	//defer func() {
	//	if err != nil {
	//		if txErr := tx.Abort(ctx.Kit.Ctx); txErr != nil {
	//			blog.Errorf("create service instance failed, abort translation failed, err: %v, rid: %s", txErr, rid)
	//		}
	//	} else {
	//		if txErr := tx.Commit(ctx.Kit.Ctx); txErr != nil {
	//			blog.Errorf("create service instance failed, transaction commit failed, err: %v, rid: %s", txErr, rid)
	//		}
	//	}
	//}()

>>>>>>> 08b3decf
	serviceInstanceIDs := make([]int64, 0)
	for _, inst := range input.Instances {
		instance := &metadata.ServiceInstance{
			BizID:             bizID,
			Name:              input.Name,
			ServiceTemplateID: module.ServiceTemplateID,
			ModuleID:          input.ModuleID,
			HostID:            inst.HostID,
		}

		var serviceInstance *metadata.ServiceInstance
		// create service instance at first
		serviceInstance, err = ps.CoreAPI.CoreService().Process().CreateServiceInstance(ctx.Kit.Ctx, ctx.Kit.Header, instance)
		if err != nil {
			blog.ErrorJSON("createServiceInstances failed, core service CreateServiceInstance failed, option: %s, err: %s, rid: %s", instance, err.Error(), rid)
			return nil, err
		}

		if len(inst.Processes) > 0 {
			if module.ServiceTemplateID == 0 {
				// if this service have process instance to create, then create it now.
				createProcessInput := &metadata.CreateRawProcessInstanceInput{
					BizID:             bizID,
					ServiceInstanceID: serviceInstance.ID,
					Processes:         inst.Processes,
				}
				if _, err = ps.createProcessInstances(ctx, createProcessInput); err != nil {
					blog.ErrorJSON("createServiceInstances failed, createProcessInstances failed, input: %s, err: %s, rid: %s", createProcessInput, err.Error(), rid)
					return nil, err
				}
			} else {
				// update process instance by templateID
				relationOption := &metadata.ListProcessInstanceRelationOption{
					BusinessID:         bizID,
					ServiceInstanceIDs: []int64{serviceInstance.ID},
					Page: metadata.BasePage{
						Limit: common.BKNoLimit,
					},
				}
				relationResult, err := ps.CoreAPI.CoreService().Process().ListProcessInstanceRelation(ctx.Kit.Ctx, ctx.Kit.Header, relationOption)
				if err != nil {
					blog.ErrorJSON("createServiceInstances failed, ListProcessInstanceRelation failed, option: %s, err: %s, rid: %s", relationOption, err.Error(), rid)
					return nil, err
				}
				templateID2ProcessID := make(map[int64]int64)
				for _, relation := range relationResult.Info {
					templateID2ProcessID[relation.ProcessTemplateID] = relation.ProcessID
				}

				processes := make([]map[string]interface{}, 0)
				for _, item := range inst.Processes {
					templateID := item.ProcessTemplateID
					processID, exist := templateID2ProcessID[templateID]
					if !exist {
						continue
					}
					processData := item.ProcessData
					processData[common.BKProcessIDField] = processID
					processes = append(processes, processData)
				}
				input := metadata.UpdateRawProcessInstanceInput{
					BizID: bizID,
					Raw:   processes,
				}
				_, err = ps.updateProcessInstances(ctx, input)
				if err != nil {
					blog.ErrorJSON("CreateServiceInstances failed, updateProcessInstances failed, input: %s, err: %s, rid: %s", input, err.Error(), rid)
					return nil, err
				}
			}
		}

		if err = ps.CoreAPI.CoreService().Process().ReconstructServiceInstanceName(ctx.Kit.Ctx, ctx.Kit.Header, serviceInstance.ID); err != nil {
			blog.ErrorJSON("createServiceInstances failed, reconstruct service instance name failed, instanceID: %d, err: %s, rid:  %s", serviceInstance.ID, err.Error(), rid)
			return nil, err
		}

		serviceInstanceIDs = append(serviceInstanceIDs, serviceInstance.ID)
	}

	return serviceInstanceIDs, nil
}

func (ps *ProcServer) SearchServiceInstancesInModuleWeb(ctx *rest.Contexts) {
	input := new(metadata.GetServiceInstanceInModuleInput)
	if err := ctx.DecodeInto(input); err != nil {
		ctx.RespAutoError(err)
		return
	}

	bizID := input.BizID
	if bizID == 0 && input.Metadata != nil {
		var err error
		bizID, err = metadata.BizIDFromMetadata(*input.Metadata)
		if err != nil {
			ctx.RespErrorCodeOnly(common.CCErrCommHTTPInputInvalid, "get service instances in module, but parse biz id failed, err: %v", err)
			return
		}
	}

	option := &metadata.ListServiceInstanceOption{
		BusinessID: bizID,
		ModuleIDs:  []int64{input.ModuleID},
		Page:       input.Page,
		SearchKey:  input.SearchKey,
		Selectors:  input.Selectors,
		HostIDs:    input.HostIDs,
	}
	serviceInstanceResult, err := ps.CoreAPI.CoreService().Process().ListServiceInstance(ctx.Kit.Ctx, ctx.Kit.Header, option)
	if err != nil {
		ctx.RespWithError(err, common.CCErrProcGetServiceInstancesFailed, "get service instance in module: %d failed, err: %v", input.ModuleID, err)
		return
	}

	serviceInstanceIDs := make([]int64, 0)
	for _, instance := range serviceInstanceResult.Info {
		serviceInstanceIDs = append(serviceInstanceIDs, instance.ID)
	}
	listRelationOption := &metadata.ListProcessInstanceRelationOption{
		BusinessID:         bizID,
		ServiceInstanceIDs: serviceInstanceIDs,
		Page: metadata.BasePage{
			Limit: common.BKNoLimit,
		},
	}
	relations, err := ps.CoreAPI.CoreService().Process().ListProcessInstanceRelation(ctx.Kit.Ctx, ctx.Kit.Header, listRelationOption)
	if err != nil {
		ctx.RespWithError(err, common.CCErrProcGetServiceInstancesFailed, "get service instance relations failed, list option: %+v, err: %v", listRelationOption, err)
		return
	}

	// service_instance_id -> process count
	processCountMap := make(map[int64]int)
	for _, relation := range relations.Info {
		if _, ok := processCountMap[relation.ServiceInstanceID]; !ok {
			processCountMap[relation.ServiceInstanceID] = 0
		}
		processCountMap[relation.ServiceInstanceID] += 1
	}

	// insert `process_count` field
	serviceInstanceDetails := make([]map[string]interface{}, 0)
	for _, instance := range serviceInstanceResult.Info {
		item, err := mapstr.Struct2Map(instance)
		if err != nil {
			blog.ErrorJSON("SearchServiceInstancesInModuleWeb failed, Struct2Map failed, serviceInstance: %s, err: %s, rid: %s", instance, err.Error(), ctx.Kit.Rid)
			ccErr := ctx.Kit.CCError.CCError(common.CCErrCommParseDBFailed)
			ctx.RespAutoError(ccErr)
			return
		}
		item["process_count"] = 0
		if count, ok := processCountMap[instance.ID]; ok {
			item["process_count"] = count
		}
		serviceInstanceDetails = append(serviceInstanceDetails, item)
	}
	result := metadata.MultipleMap{
		Count: serviceInstanceResult.Count,
		Info:  serviceInstanceDetails,
	}
	ctx.RespEntity(result)
}

func (ps *ProcServer) SearchServiceInstancesInModule(ctx *rest.Contexts) {
	input := new(metadata.GetServiceInstanceInModuleInput)
	if err := ctx.DecodeInto(input); err != nil {
		ctx.RespAutoError(err)
		return
	}

	bizID := input.BizID
	if bizID == 0 && input.Metadata != nil {
		var err error
		bizID, err = metadata.BizIDFromMetadata(*input.Metadata)
		if err != nil {
			ctx.RespErrorCodeOnly(common.CCErrCommHTTPInputInvalid, "get service instances in module, but parse biz id failed, err: %v", err)
			return
		}
	}

	option := &metadata.ListServiceInstanceOption{
		BusinessID: bizID,
		ModuleIDs:  []int64{input.ModuleID},
		Page:       input.Page,
		SearchKey:  input.SearchKey,
		Selectors:  input.Selectors,
		HostIDs:    input.HostIDs,
	}
	instances, err := ps.CoreAPI.CoreService().Process().ListServiceInstance(ctx.Kit.Ctx, ctx.Kit.Header, option)
	if err != nil {
		ctx.RespWithError(err, common.CCErrProcGetServiceInstancesFailed, "get service instance in module: %d failed, err: %v", input.ModuleID, err)
		return
	}

	ctx.RespEntity(instances)
}

func (ps *ProcServer) ListServiceInstancesDetails(ctx *rest.Contexts) {
	input := new(metadata.ListServiceInstanceDetailRequest)
	if err := ctx.DecodeInto(input); err != nil {
		ctx.RespAutoError(err)
		return
	}

	bizID := input.BizID
	if bizID == 0 && input.Metadata != nil {
		var err error
		bizID, err = metadata.BizIDFromMetadata(*input.Metadata)
		if err != nil || bizID == 0 {
			ctx.RespErrorCodeOnly(common.CCErrCommHTTPInputInvalid, "get service instances in module, but parse biz id failed, err: %v", err)
			return
		}
	}

	option := &metadata.ListServiceInstanceDetailOption{
		BusinessID:         bizID,
		ModuleID:           input.ModuleID,
		SetID:              input.SetID,
		HostID:             input.HostID,
		ServiceInstanceIDs: input.ServiceInstanceIDs,
		Page:               input.Page,
		Selectors:          input.Selectors,
	}
	instances, err := ps.CoreAPI.CoreService().Process().ListServiceInstanceDetail(ctx.Kit.Ctx, ctx.Kit.Header, option)
	if err != nil {
		ctx.RespWithError(err, common.CCErrProcGetServiceInstancesFailed, "get service instance in module: %d failed, err: %v", input.ModuleID, err)
		return
	}

	ctx.RespEntity(instances)
}

func (ps *ProcServer) DeleteServiceInstance(ctx *rest.Contexts) {
	input := new(metadata.DeleteServiceInstanceOption)
	if err := ctx.DecodeInto(input); err != nil {
		ctx.RespAutoError(err)
		return
	}

	bizID := input.BizID
	if bizID == 0 && input.Metadata != nil {
		var err error
		bizID, err = metadata.BizIDFromMetadata(*input.Metadata)
		if err != nil {
			ctx.RespErrorCodeOnly(common.CCErrCommHTTPInputInvalid, "delete service instances, but parse biz id failed, err: %v", err)
			return
		}
	}
	input.BizID = bizID

	if len(input.ServiceInstanceIDs) == 0 {
		ctx.RespErrorCodeF(common.CCErrCommParamsInvalid, "delete service instances, service_instance_ids empty", "service_instance_ids")
		return
	}

	// when a service instance is deleted, the related data should be deleted at the same time
	for _, serviceInstanceID := range input.ServiceInstanceIDs {
		serviceInstance, err := ps.CoreAPI.CoreService().Process().GetServiceInstance(ctx.Kit.Ctx, ctx.Kit.Header, serviceInstanceID)
		if err != nil {
			ctx.RespWithError(err, common.CCErrProcGetProcessInstanceFailed, "delete service instance failed, service instance not found, serviceInstanceIDs: %d", serviceInstanceID)
			return
		}
		if serviceInstance.BizID != bizID {
			err := ctx.Kit.CCError.CCErrorf(common.CCErrCommParamsInvalid, common.MetadataField)
			ctx.RespWithError(err, common.CCErrCommParamsInvalid, "delete service instance failed, biz id from input and service instance not equal, serviceInstanceIDs: %d", serviceInstanceID)
			return
		}

		// step1: delete the service instance relation.
		option := &metadata.ListProcessInstanceRelationOption{
			BusinessID:         bizID,
			ServiceInstanceIDs: []int64{serviceInstanceID},
		}
		relations, err := ps.CoreAPI.CoreService().Process().ListProcessInstanceRelation(ctx.Kit.Ctx, ctx.Kit.Header, option)
		if err != nil {
			ctx.RespWithError(err, common.CCErrProcGetProcessInstanceRelationFailed, "delete service instance: %d, but list service instance relation failed.", serviceInstanceID)
			return
		}

		if len(relations.Info) > 0 {
			deleteOption := metadata.DeleteProcessInstanceRelationOption{
				ServiceInstanceIDs: []int64{serviceInstanceID},
			}
			err = ps.CoreAPI.CoreService().Process().DeleteProcessInstanceRelation(ctx.Kit.Ctx, ctx.Kit.Header, deleteOption)
			if err != nil {
				ctx.RespWithError(err, common.CCErrProcDeleteServiceInstancesFailed, "delete service instance: %d, but delete service instance relations failed.", serviceInstanceID)
				return
			}

			// step2: delete process instance belongs to this service instance.
			processIDs := make([]int64, 0)
			for _, r := range relations.Info {
				processIDs = append(processIDs, r.ProcessID)
			}
			if err := ps.Logic.DeleteProcessInstanceBatch(ctx.Kit, processIDs); err != nil {
				ctx.RespWithError(err, common.CCErrProcDeleteServiceInstancesFailed, "delete service instance: %d, but delete process instance failed.", serviceInstanceID)
				return
			}
		}

		// step3: delete service instance.
		deleteOption := &metadata.CoreDeleteServiceInstanceOption{
			BizID:              bizID,
			ServiceInstanceIDs: []int64{serviceInstanceID},
		}
		err = ps.CoreAPI.CoreService().Process().DeleteServiceInstance(ctx.Kit.Ctx, ctx.Kit.Header, deleteOption)
		if err != nil {
			ctx.RespWithError(err, common.CCErrProcDeleteServiceInstancesFailed, "delete service instance: %d failed, err: %v", serviceInstanceID, err)
			return
		}

		// step4: check and move host from module if no serviceInstance on it
		filter := &metadata.ListServiceInstanceOption{
			BusinessID: bizID,
			HostIDs:    []int64{serviceInstance.HostID},
			ModuleIDs:  []int64{serviceInstance.ModuleID},
		}
		result, err := ps.CoreAPI.CoreService().Process().ListServiceInstance(ctx.Kit.Ctx, ctx.Kit.Header, filter)
		if err != nil {
			ctx.RespWithError(err, common.CCErrProcGetServiceInstancesFailed, "get host related service instances failed, bizID: %d, serviceInstanceID: %d, err: %v", bizID, serviceInstance.HostID, err)
			return
		}
		if len(result.Info) != 0 {
			continue
		}
		// just remove host from this module
		removeHostFromModuleOption := metadata.RemoveHostsFromModuleOption{
			ApplicationID: bizID,
			HostID:        serviceInstance.HostID,
			ModuleID:      serviceInstance.ModuleID,
		}
		if _, err := ps.CoreAPI.CoreService().Host().RemoveFromModule(ctx.Kit.Ctx, ctx.Kit.Header, &removeHostFromModuleOption); err != nil {
			ctx.RespWithError(err, common.CCErrHostMoveResourcePoolFail, "remove host from module failed, option: %+v, err: %v", removeHostFromModuleOption, err)
			return
		}
	}
	ctx.RespEntity(nil)
}

// this function works to find differences between the service template and service instances in a module.
// compared to the service template's process template, a process instance in the service instance may
// contains several differences, like as follows:
// unchanged: the process instance's property values are same with the process template it belongs.
// changed: the process instance's property values are not same with the process template it belongs.
// add: a new process template is added, compared to the service instance belongs to this service template.
// deleted: a process is already deleted, compared to the service instance belongs to this service template.
func (ps *ProcServer) DiffServiceInstanceWithTemplate(ctx *rest.Contexts) {
	diffOption := metadata.DiffModuleWithTemplateOption{}
	if err := ctx.DecodeInto(&diffOption); err != nil {
		ctx.RespAutoError(err)
		return
	}

	if len(diffOption.ModuleIDs) == 0 {
		err := ctx.Kit.CCError.CCErrorf(common.CCErrCommParamsInvalid, "bk_module_ids")
		ctx.RespAutoError(err)
		return
	}

	result := make([]*metadata.ModuleDiffWithTemplateDetail, 0)
	for _, moduleID := range diffOption.ModuleIDs {
		option := metadata.DiffOneModuleWithTemplateOption{
			Metadata: diffOption.Metadata,
			BizID:    diffOption.BizID,
			ModuleID: moduleID,
		}
		oneModuleResult, err := ps.diffServiceInstanceWithTemplate(ctx, option)
		if err != nil {
			ctx.RespAutoError(err)
			return
		}
		result = append(result, oneModuleResult)
	}

	ctx.RespEntity(result)
}

func (ps *ProcServer) diffServiceInstanceWithTemplate(ctx *rest.Contexts, diffOption metadata.DiffOneModuleWithTemplateOption) (*metadata.ModuleDiffWithTemplateDetail, errors.CCErrorCoder) {
	rid := ctx.Kit.Rid

	// why we need validate metadata here?
	bizID := diffOption.BizID
	if bizID == 0 && diffOption.Metadata != nil {
		var err error
		bizID, err = metadata.BizIDFromMetadata(*diffOption.Metadata)
		if err != nil {
			blog.ErrorJSON("diffServiceInstanceWithTemplate failed, parse biz id failed, metadata: %s, err: %v, rid: %s", diffOption.Metadata, err, rid)
			return nil, ctx.Kit.CCError.CCErrorf(common.CCErrCommHTTPInputInvalid, common.MetadataField)
		}
	}
	diffOption.BizID = bizID

	if diffOption.ModuleID == 0 {
		blog.ErrorJSON("diffServiceInstanceWithTemplate failed, module id empty, option: %s, rid: %s", diffOption, rid)
		return nil, ctx.Kit.CCError.CCErrorf(common.CCErrCommParamsInvalid, common.BKModuleIDField)
	}
	module, err := ps.getModule(ctx, diffOption.ModuleID)
	if err != nil {
		blog.Errorf("diffServiceInstanceWithTemplate failed, getModule failed, moduleID: %d, err: %+v, rid: %s", diffOption.ModuleID, err, rid)
		return nil, err
	}

	// step 1:
	// find process object's attribute
	cond := &metadata.QueryCondition{
		Condition: mapstr.MapStr(map[string]interface{}{
			common.BKObjIDField: common.BKInnerObjIDProc,
		}),
	}
	attrResult, e := ps.CoreAPI.CoreService().Model().ReadModelAttr(ctx.Kit.Ctx, ctx.Kit.Header, common.BKInnerObjIDProc, cond)
	if e != nil {
		blog.ErrorJSON("diffServiceInstanceWithTemplate failed, ReadModelAttr failed, option: %s, err: %s, rid: %s", cond, e, rid)
		return nil, ctx.Kit.CCError.CCError(common.CCErrCommHTTPDoRequestFailed)
	}
	attributeMap := make(map[string]metadata.Attribute)
	for _, attr := range attrResult.Data.Info {
		attributeMap[attr.PropertyID] = attr
	}

	// step2. get process templates
	listProcessTemplateOption := &metadata.ListProcessTemplatesOption{
		BusinessID:         module.BizID,
		ServiceTemplateIDs: []int64{module.ServiceTemplateID},
	}
	processTemplates, err := ps.CoreAPI.CoreService().Process().ListProcessTemplates(ctx.Kit.Ctx, ctx.Kit.Header, listProcessTemplateOption)
	if err != nil {
		blog.ErrorJSON("diffServiceInstanceWithTemplate failed, ListProcessTemplates failed, option: %s, err: %s, rid: %s", listProcessTemplateOption, err, rid)
		return nil, err
	}

	// step 3:
	// find process instance's relations, which allows us know the relationship between
	// process instance and it's template, service instance, etc.
	pTemplateMap := make(map[int64]*metadata.ProcessTemplate)
	for idx, pTemplate := range processTemplates.Info {
		pTemplateMap[pTemplate.ID] = &processTemplates.Info[idx]
	}

	// step 4:
	// find all the service instances belongs to this service template and this module.
	// which contains the process instances details at the same time.
	serviceOption := &metadata.ListServiceInstanceOption{
		BusinessID:        module.BizID,
		ServiceTemplateID: module.ServiceTemplateID,
		ModuleIDs:         []int64{diffOption.ModuleID},
	}
	serviceInstances, err := ps.CoreAPI.CoreService().Process().ListServiceInstance(ctx.Kit.Ctx, ctx.Kit.Header, serviceOption)
	if err != nil {
		blog.ErrorJSON("diffServiceInstanceWithTemplate failed, ListServiceInstance failed, option: %s, err: %s, rid: %s", serviceOption, err, rid)
		return nil, err
	}

	// step 5:
	// construct map {ServiceInstanceID ==> []ProcessInstanceRelation}
	serviceInstanceIDs := make([]int64, 0)
	for _, serviceInstance := range serviceInstances.Info {
		serviceInstanceIDs = append(serviceInstanceIDs, serviceInstance.ID)
	}
	option := metadata.ListProcessInstanceRelationOption{
		BusinessID:         module.BizID,
		ServiceInstanceIDs: serviceInstanceIDs,
	}

	relations, err := ps.CoreAPI.CoreService().Process().ListProcessInstanceRelation(ctx.Kit.Ctx, ctx.Kit.Header, &option)
	if err != nil {
		blog.ErrorJSON("diffServiceInstanceWithTemplate failed, ListProcessInstanceRelation failed, option: %s, err: %s, rid: %s", option, err.Error(), rid)
		return nil, err
	}
	serviceRelationMap := make(map[int64][]metadata.ProcessInstanceRelation)
	for _, r := range relations.Info {
		serviceRelationMap[r.ServiceInstanceID] = append(serviceRelationMap[r.ServiceInstanceID], r)
	}

	// step 5: compare the process instance with it's process template one by one in a service instance.
	type recorder struct {
		ProcessID        int64
		ProcessName      string
		Process          *metadata.Process
		ServiceInstance  *metadata.ServiceInstance
		ChangedAttribute []metadata.ProcessChangedAttribute
	}
	removed := make(map[string][]recorder)
	changed := make(map[int64][]recorder)
	unchanged := make(map[int64][]recorder)
	added := make(map[int64][]recorder)
	processTemplateReferenced := make(map[int64]int64)
	for idx, serviceInstance := range serviceInstances.Info {
		relations := serviceRelationMap[serviceInstance.ID]

		for _, relation := range relations {
			// record the used process template for checking whether a new process template has been added to service template.
			processTemplateReferenced[relation.ProcessTemplateID] += 1

			process, err := ps.Logic.GetProcessInstanceWithID(ctx.Kit, relation.ProcessID)
			if err != nil {
				if err.GetCode() == common.CCErrCommNotFound {
					process = new(metadata.Process)
				} else {
					blog.Errorf("diffServiceInstanceWithTemplate failed, GetProcessInstanceWithID failed, processID: %d, err: %s, rid: %s", relation.ProcessID, err.Error(), rid)
					return nil, err
				}
			}
			processName := ""
			if process.ProcessName != nil {
				processName = *process.ProcessName
			}
			property, exist := pTemplateMap[relation.ProcessTemplateID]
			if !exist {
				// process's template doesn't exist means the template has already been removed.
				removed[processName] = append(removed[processName], recorder{
					ProcessID:       relation.ProcessID,
					Process:         process,
					ProcessName:     processName,
					ServiceInstance: &serviceInstances.Info[idx],
				})
				continue
			}

			changedAttributes := ps.Logic.DiffWithProcessTemplate(property.Property, process, attributeMap)
			if len(changedAttributes) == 0 {
				// nothing changed
				unchanged[relation.ProcessTemplateID] = append(unchanged[relation.ProcessTemplateID], recorder{
					ProcessID:       relation.ProcessID,
					ProcessName:     processName,
					ServiceInstance: &serviceInstances.Info[idx],
				})
				continue
			}

			// something has already changed.
			changed[relation.ProcessTemplateID] = append(changed[relation.ProcessTemplateID], recorder{
				ProcessID:        relation.ProcessID,
				ProcessName:      processName,
				ServiceInstance:  &serviceInstances.Info[idx],
				ChangedAttribute: changedAttributes,
			})
		}

		// check whether a new process template has been added.
		for templateID, processTemplate := range pTemplateMap {
			if _, exist := processTemplateReferenced[templateID]; exist {
				continue
			}
			// the process template does not exist in all the service instances,
			// which means a new process template is added.
			record := recorder{
				ProcessName:     processTemplate.ProcessName,
				ServiceInstance: &serviceInstances.Info[idx],
			}
			added[templateID] = append(added[templateID], record)
		}
	}

	// it's time to rearrange the data
	moduleDifference := metadata.ModuleDiffWithTemplateDetail{
		Unchanged:     make([]metadata.ServiceInstanceDifference, 0),
		Changed:       make([]metadata.ServiceInstanceDifference, 0),
		Added:         make([]metadata.ServiceInstanceDifference, 0),
		Removed:       make([]metadata.ServiceInstanceDifference, 0),
		HasDifference: false,
	}

	for _, records := range removed {
		if len(records) == 0 {
			continue
		}
		processTemplateName := records[0].ProcessName

		serviceInstances := make([]metadata.ServiceDifferenceDetails, 0)
		for idx := range records {
			item := metadata.ServiceDifferenceDetails{
				ServiceInstance: *records[idx].ServiceInstance,
				Process:         records[idx].Process,
			}
			serviceInstances = append(serviceInstances, item)
		}
		moduleDifference.Removed = append(moduleDifference.Removed, metadata.ServiceInstanceDifference{
			ProcessTemplateID:    0,
			ProcessTemplateName:  processTemplateName,
			ServiceInstanceCount: len(serviceInstances),
			ServiceInstances:     serviceInstances,
		})
	}

	for unchangedID, records := range unchanged {
		if len(records) == 0 {
			continue
		}
		processTemplateName := records[0].ProcessName
		serviceInstances := make([]metadata.ServiceDifferenceDetails, 0)
		for _, record := range records {
			serviceInstances = append(serviceInstances, metadata.ServiceDifferenceDetails{ServiceInstance: *record.ServiceInstance})
		}
		moduleDifference.Unchanged = append(moduleDifference.Unchanged, metadata.ServiceInstanceDifference{
			ProcessTemplateID:    unchangedID,
			ProcessTemplateName:  processTemplateName,
			ServiceInstanceCount: len(serviceInstances),
			ServiceInstances:     serviceInstances,
		})
	}

	for changedID, records := range changed {
		if len(records) == 0 {
			continue
		}
		serviceInstances := make([]metadata.ServiceDifferenceDetails, 0)
		for _, record := range records {
			serviceInstances = append(serviceInstances, metadata.ServiceDifferenceDetails{
				ServiceInstance:   *record.ServiceInstance,
				ChangedAttributes: record.ChangedAttribute,
			})
		}
		moduleDifference.Changed = append(moduleDifference.Changed, metadata.ServiceInstanceDifference{
			ProcessTemplateID:    changedID,
			ProcessTemplateName:  records[0].ProcessName,
			ServiceInstanceCount: len(serviceInstances),
			ServiceInstances:     serviceInstances,
		})
	}

	for addedID, records := range added {
		sInstances := make([]metadata.ServiceDifferenceDetails, 0)
		for _, s := range records {
			sInstances = append(sInstances, metadata.ServiceDifferenceDetails{ServiceInstance: *s.ServiceInstance})
		}

		moduleDifference.Added = append(moduleDifference.Added, metadata.ServiceInstanceDifference{
			ProcessTemplateID:    addedID,
			ProcessTemplateName:  pTemplateMap[addedID].ProcessName,
			ServiceInstanceCount: len(sInstances),
			ServiceInstances:     sInstances,
		})
	}

	moduleChangedAttributes, err := ps.CalculateModuleAttributeDifference(ctx.Kit.Ctx, ctx.Kit.Header, *module)
	if err != nil {
		blog.ErrorJSON("diffServiceInstanceWithTemplate failed, CalculateModuleAttributeDifference failed, module: %s, err: %s, rid: %s", module, err.Error(), rid)
		return nil, err
	}
	moduleDifference.ChangedAttributes = moduleChangedAttributes

	if len(moduleDifference.Added) > 0 ||
		len(moduleDifference.Changed) > 0 ||
		len(moduleDifference.Removed) > 0 ||
		len(moduleDifference.ChangedAttributes) > 0 {
		moduleDifference.HasDifference = true
	}

	moduleDifference.ModuleID = diffOption.ModuleID
	return &moduleDifference, nil
}

func (ps *ProcServer) CalculateModuleAttributeDifference(ctx context.Context, header http.Header, module metadata.ModuleInst) ([]metadata.ModuleChangedAttribute, errors.CCErrorCoder) {
	rid := util.ExtractRequestIDFromContext(ctx)

	changedAttributes := make([]metadata.ModuleChangedAttribute, 0)
	if module.ServiceTemplateID == common.ServiceTemplateIDNotSet {
		return changedAttributes, nil
	}
	serviceTpl, err := ps.CoreAPI.CoreService().Process().GetServiceTemplate(ctx, header, module.ServiceTemplateID)
	if err != nil {
		return nil, err
	}

	// just for better performance
	if module.ServiceCategoryID == serviceTpl.ServiceCategoryID &&
		module.ModuleName == serviceTpl.Name {
		return changedAttributes, nil
	}

	// find process object's attribute
	filter := &metadata.QueryCondition{
		Condition: mapstr.MapStr(map[string]interface{}{
			common.BKObjIDField: common.BKInnerObjIDModule,
		}),
	}
	attrResult, e := ps.CoreAPI.CoreService().Model().ReadModelAttr(ctx, header, common.BKInnerObjIDProc, filter)
	if e != nil {
		blog.Errorf("read module attributes failed, filter: %+v, err: %+v, rid: %s", rid)
		return nil, errors.New(common.CCErrCommDBSelectFailed, "db select failed")
	}
	attributeMap := make(map[string]metadata.Attribute)
	for _, attr := range attrResult.Data.Info {
		attributeMap[attr.PropertyID] = attr
	}
	if module.ServiceCategoryID != serviceTpl.ServiceCategoryID {
		field := "service_category_id"
		changedAttribute := metadata.ModuleChangedAttribute{
			ID:                    attributeMap[field].ID,
			PropertyID:            field,
			PropertyName:          attributeMap[field].PropertyName,
			PropertyValue:         module.ServiceCategoryID,
			TemplatePropertyValue: serviceTpl.ServiceCategoryID,
		}
		changedAttributes = append(changedAttributes, changedAttribute)
	}
	if module.ModuleName != serviceTpl.Name {
		field := "bk_module_name"
		changedAttribute := metadata.ModuleChangedAttribute{
			ID:                    attributeMap[field].ID,
			PropertyID:            field,
			PropertyName:          attributeMap[field].PropertyName,
			PropertyValue:         module.ModuleName,
			TemplatePropertyValue: serviceTpl.Name,
		}
		changedAttributes = append(changedAttributes, changedAttribute)
	}
	return changedAttributes, nil
}

// SyncServiceInstanceByTemplate sync the service instance with it's bounded service template.
// It keeps the processes exactly same with the process template in the service template,
// which means the number of process is same, and the process instance's info is also exactly same.
// It contains several scenarios in a service instance:
// 1. add a new process
// 2. update a process
// 3. removed a process
func (ps *ProcServer) SyncServiceInstanceByTemplate(ctx *rest.Contexts) {
	syncOption := metadata.SyncServiceInstanceByTemplateOption{}
	if err := ctx.DecodeInto(&syncOption); err != nil {
		ctx.RespAutoError(err)
		return
	}

	if len(syncOption.ModuleIDs) == 0 {
		err := ctx.Kit.CCError.CCErrorf(common.CCErrCommParamsInvalid, "bk_module_ids")
		ctx.RespAutoError(err)
		return
	}

	for _, moduleID := range syncOption.ModuleIDs {
		option := metadata.SyncModuleServiceInstanceByTemplateOption{
			Metadata: syncOption.Metadata,
			BizID:    syncOption.BizID,
			ModuleID: moduleID,
		}
		err := ps.syncServiceInstanceByTemplate(ctx, option)
		if err != nil {
			ctx.RespAutoError(err)
			return
		}
	}
	ctx.RespEntity(make(map[string]interface{}))
}

func (ps *ProcServer) syncServiceInstanceByTemplate(ctx *rest.Contexts, syncOption metadata.SyncModuleServiceInstanceByTemplateOption) errors.CCErrorCoder {
	rid := ctx.Kit.Rid

	bizID := syncOption.BizID
	if bizID == 0 && syncOption.Metadata != nil {
		var err error
		bizID, err = metadata.BizIDFromMetadata(*syncOption.Metadata)
		if err != nil {
			blog.ErrorJSON("syncServiceInstanceByTemplate failed, parse bizID from metadata failed, metadata: %s, err: %s, rid: %s", syncOption.Metadata, err.Error(), rid)
			return ctx.Kit.CCError.CCErrorf(common.CCErrCommParamsInvalid, common.MetadataField)
		}
	}
	syncOption.BizID = bizID

	module, err := ps.getModule(ctx, syncOption.ModuleID)
	if err != nil {
		blog.Errorf("syncServiceInstanceByTemplate failed, getModule failed, moduleID: %d, err: %s, rid: %s", syncOption.ModuleID, err.Error(), rid)
		return err
	}

	// step 0:
	// find service instances
	serviceInstanceOption := &metadata.ListServiceInstanceOption{
		BusinessID:        bizID,
		ModuleIDs:         []int64{syncOption.ModuleID},
		ServiceTemplateID: module.ServiceTemplateID,
		Page: metadata.BasePage{
			Limit: common.BKNoLimit,
		},
	}
	serviceInstanceResult, err := ps.CoreAPI.CoreService().Process().ListServiceInstance(ctx.Kit.Ctx, ctx.Kit.Header, serviceInstanceOption)
	if err != nil {
		blog.ErrorJSON("syncServiceInstanceByTemplate failed, ListServiceInstance failed, option: %s, err: %s, rid: %s", serviceInstanceOption, err.Error(), rid)
		return err
	}
	if serviceInstanceResult.Count == 0 {
		blog.V(3).Infof("syncServiceInstanceByTemplate success, no service instance found, option: %+v, rid: %s", serviceInstanceOption, rid)
		return nil
	}
	serviceInstanceIDs := make([]int64, 0)
	for _, serviceInstance := range serviceInstanceResult.Info {
		serviceInstanceIDs = append(serviceInstanceIDs, serviceInstance.ID)
	}

	// step 1:
	// find all the process template according to the service template id
	processTemplateFilter := &metadata.ListProcessTemplatesOption{
		BusinessID:         bizID,
		ServiceTemplateIDs: []int64{module.ServiceTemplateID},
	}
	processTemplate, err := ps.CoreAPI.CoreService().Process().ListProcessTemplates(ctx.Kit.Ctx, ctx.Kit.Header, processTemplateFilter)
	if err != nil {
		blog.ErrorJSON("syncServiceInstanceByTemplate failed, ListProcessTemplates failed, option: %s, err: %s, rid: %s", processTemplateFilter, err.Error(), rid)
		return err
	}
	processTemplateMap := make(map[int64]*metadata.ProcessTemplate)
	for idx, t := range processTemplate.Info {
		processTemplateMap[t.ID] = &processTemplate.Info[idx]
	}

	// step2:
	// find all the process instances relations for the usage of getting process instances.
	relationOption := &metadata.ListProcessInstanceRelationOption{
		BusinessID:         bizID,
		ServiceInstanceIDs: serviceInstanceIDs,
	}
	relations, err := ps.CoreAPI.CoreService().Process().ListProcessInstanceRelation(ctx.Kit.Ctx, ctx.Kit.Header, relationOption)
	if err != nil {
		blog.ErrorJSON("syncServiceInstanceByTemplate failed, ListProcessInstanceRelation failed, option: %s, err: %s, rid: %s", relationOption, err.Error(), rid)
		return err
	}
	procIDs := make([]int64, 0)
	for _, r := range relations.Info {
		procIDs = append(procIDs, r.ProcessID)
	}

	// step 3:
	// find all the process instance in process instance relation.
	processInstances, err := ps.Logic.ListProcessInstanceWithIDs(ctx.Kit, procIDs)
	if err != nil {
		blog.ErrorJSON("syncServiceInstanceByTemplate failed, ListProcessInstanceWithIDs failed, procIDs: %s, err: %s, rid: %s", procIDs, err.Error(), rid)
		return err
	}
	processInstanceMap := make(map[int64]*metadata.Process)
	for idx, p := range processInstances {
		processInstanceMap[p.ProcessID] = &processInstances[idx]
	}

	// step 4:
	// rearrange the service instance with process instance.
	// {ServiceInstanceID: []Process}
	serviceInstance2ProcessMap := make(map[int64][]*metadata.Process)
	// {ServiceInstanceID: {ProcessTemplateID: true}}
	serviceInstanceWithTemplateMap := make(map[int64]map[int64]bool)
	// {ServiceInstanceID: HostID}
	serviceInstance2HostMap := make(map[int64]int64)
	for _, serviceInstance := range serviceInstanceResult.Info {
		serviceInstance2ProcessMap[serviceInstance.ID] = make([]*metadata.Process, 0)
		serviceInstanceWithTemplateMap[serviceInstance.ID] = make(map[int64]bool)
		serviceInstance2HostMap[serviceInstance.ID] = serviceInstance.HostID
	}
	processInstanceWithTemplateMap := make(map[int64]int64)
	for _, r := range relations.Info {
		p, exist := processInstanceMap[r.ProcessID]
		if !exist {
			// something is wrong, but can this process instance,
			// but we can find it in the process instance relation.
			blog.Warnf("force sync service instance according to service template: %d, but can not find the process instance: %d, rid: %s", module.ServiceTemplateID, r.ProcessID, rid)
			continue
		}
		serviceInstance2ProcessMap[r.ServiceInstanceID] = append(serviceInstance2ProcessMap[r.ServiceInstanceID], p)
		processInstanceWithTemplateMap[r.ProcessID] = r.ProcessTemplateID
		serviceInstanceWithTemplateMap[r.ServiceInstanceID][r.ProcessTemplateID] = true
	}

	// step 5:
	// compare the difference between process instance and process template from one service instance to another.
	for _, processes := range serviceInstance2ProcessMap {
		for _, process := range processes {
			processTemplateID := processInstanceWithTemplateMap[process.ProcessID]
			template, exist := processTemplateMap[processTemplateID]
			if !exist {
				// this process template has already removed form the service template,
				// which means this process instance need to be removed from this service instance
				if err := ps.Logic.DeleteProcessInstance(ctx.Kit, process.ProcessID); err != nil {
					blog.Errorf("syncServiceInstanceByTemplate failed, DeleteProcessInstance failed, processID: %d, err: %s, rid: %s", process.ProcessID, err.Error(), rid)
					return err
				}

				// remove process instance relation now.
				deleteOption := metadata.DeleteProcessInstanceRelationOption{}
				deleteOption.ProcessIDs = []int64{process.ProcessID}
				if err := ps.CoreAPI.CoreService().Process().DeleteProcessInstanceRelation(ctx.Kit.Ctx, ctx.Kit.Header, deleteOption); err != nil {
					blog.ErrorJSON("syncServiceInstanceByTemplate failed, DeleteProcessInstanceRelation failed, option: %s, err: %s, rid: %s", deleteOption, err.Error(), rid)
					return err
				}
				continue
			}

			// this process's bounded is still exist, need to check whether this process instance
			// need to be updated or not.
			proc, changed := template.ExtractChangeInfo(process)
			if !changed {
				continue
			}
			if err := ps.Logic.UpdateProcessInstance(ctx.Kit, process.ProcessID, proc); err != nil {
				blog.Errorf("syncServiceInstanceByTemplate failed, UpdateProcessInstance failed, processID:%d, err: %s, rid:%s", process.ProcessID, err.Error(), rid)
				return err
			}
		}
	}

	// step 6:
	// check if a new process is added to the service template.
	// if true, then create a new process instance for every service instance with process template's default value.
	for processTemplateID, processTemplate := range processTemplateMap {
		for svcID, templates := range serviceInstanceWithTemplateMap {
			if _, exist := templates[processTemplateID]; exist {
				continue
			}

			// we can not find this process template in all this service instance,
			// which means that a new process template need to be added to this service instance
			newProcess := processTemplate.NewProcess(bizID, ctx.Kit.SupplierAccount)
			processData, e := mapstruct.Struct2Map(newProcess)
			if e != nil {
				blog.ErrorJSON("SyncServiceInstanceByTemplate failed, Struct2Map failed, process: %s, err: %s, rid: %s", newProcess, e.Error(), rid)
				return ctx.Kit.CCError.CCError(common.CCErrCommJSONUnmarshalFailed)
			}
			newProcessID, err := ps.Logic.CreateProcessInstance(ctx.Kit, processData)
			if err != nil {
				blog.ErrorJSON("syncServiceInstanceByTemplate failed, CreateProcessInstance failed, option: %s, err: %s, rid: %s", processData, err.Error(), rid)
				return err
			}

			relation := &metadata.ProcessInstanceRelation{
				BizID:             bizID,
				ProcessID:         int64(newProcessID),
				ServiceInstanceID: svcID,
				ProcessTemplateID: processTemplateID,
				HostID:            serviceInstance2HostMap[svcID],
			}

			// create service instance relation, so that the process instance created upper can be related to this service instance.
			_, e = ps.CoreAPI.CoreService().Process().CreateProcessInstanceRelation(ctx.Kit.Ctx, ctx.Kit.Header, relation)
			if e != nil {
				blog.ErrorJSON("syncServiceInstanceByTemplate failed, CreateProcessInstanceRelation failed, relation: %s, err: %s, rid: %s", relation, e.Error(), rid)
				return err
			}
		}
	}

	// reconstruct service instance's name as it's dependence(first process's + first process's port) changed
	for _, svcInstanceID := range serviceInstanceIDs {
		if err := ps.CoreAPI.CoreService().Process().ReconstructServiceInstanceName(ctx.Kit.Ctx, ctx.Kit.Header, svcInstanceID); err != nil {
			blog.ErrorJSON("syncServiceInstanceByTemplate failed, ReconstructServiceInstanceName failed, instanceID:%d, err:%s, rid:%s", svcInstanceID, err.Error(), rid)
			return err
		}
	}

	// get service template
	serviceTemplate, err := ps.CoreAPI.CoreService().Process().GetServiceTemplate(ctx.Kit.Ctx, ctx.Kit.Header, module.ServiceTemplateID)
	if err != nil {
		blog.Errorf("syncServiceInstanceByTemplate failed, GetServiceTemplate failed, serviceTemplateID:%d, err:%s, rid:%s", module.ServiceTemplateID, err.Error(), rid)
		return err
	}

	// step 7:
	// update module service category and name field
	moduleUpdateOption := &metadata.UpdateOption{
		Data: map[string]interface{}{
			common.BKServiceCategoryIDField: serviceTemplate.ServiceCategoryID,
			common.BKModuleNameField:        serviceTemplate.Name,
		},
		Condition: map[string]interface{}{
			common.BKModuleIDField: module.ModuleID,
		},
	}
	resp, e := ps.CoreAPI.CoreService().Instance().UpdateInstance(ctx.Kit.Ctx, ctx.Kit.Header, common.BKInnerObjIDModule, moduleUpdateOption)
	if e != nil {
		blog.ErrorJSON("syncServiceInstanceByTemplate failed, UpdateInstance failed, option: %s, err: %s, rid:%s", moduleUpdateOption, e.Error(), rid)
		return ctx.Kit.CCError.CCError(common.CCErrCommHTTPDoRequestFailed)
	}
	if ccErr := resp.CCError(); ccErr != nil {
		blog.ErrorJSON("syncServiceInstanceByTemplate failed, UpdateInstance failed, option: %s, result: %s, rid: %s", moduleUpdateOption, resp, rid)
		return ccErr
	}
	return nil
}

func (ps *ProcServer) ListServiceInstancesWithHost(ctx *rest.Contexts) {
	input := new(metadata.ListServiceInstancesWithHostInput)
	if err := ctx.DecodeInto(input); err != nil {
		ctx.RespAutoError(err)
		return
	}

	bizID := input.BizID
	if bizID == 0 && input.Metadata != nil {
		var err error
		bizID, err = metadata.BizIDFromMetadata(*input.Metadata)
		if err != nil {
			ctx.RespErrorCodeOnly(common.CCErrCommHTTPInputInvalid, "list service instances with host, but parse biz id failed, err: %v", err)
			return
		}
	}
	input.BizID = bizID

	if input.HostID == 0 {
		ctx.RespErrorCodeOnly(common.CCErrCommHTTPInputInvalid, "list service instances with host, but got empty host id. input: %+v", input)
		return
	}

	option := metadata.ListServiceInstanceOption{
		BusinessID: bizID,
		HostIDs:    []int64{input.HostID},
		SearchKey:  input.SearchKey,
		Page:       input.Page,
		Selectors:  input.Selectors,
	}
	instances, err := ps.CoreAPI.CoreService().Process().ListServiceInstance(ctx.Kit.Ctx, ctx.Kit.Header, &option)
	if err != nil {
		ctx.RespWithError(err, common.CCErrProcGetServiceInstancesFailed, "list service instance failed, bizID: %d, hostID: %d", bizID, input.HostID, err)
		return
	}

	ctx.RespEntity(instances)
}

// ListServiceInstancesWithHostWeb will return topo level info for each service instance
// api only for web frontend
func (ps *ProcServer) ListServiceInstancesWithHostWeb(ctx *rest.Contexts) {
	rid := ctx.Kit.Rid
	input := new(metadata.ListServiceInstancesWithHostInput)
	if err := ctx.DecodeInto(input); err != nil {
		ctx.RespAutoError(err)
		return
	}

	bizID := input.BizID
	if bizID == 0 && input.Metadata != nil {
		var err error
		bizID, err = metadata.BizIDFromMetadata(*input.Metadata)
		if err != nil {
			ctx.RespErrorCodeOnly(common.CCErrCommHTTPInputInvalid, "list service instances with host, but parse biz id failed, err: %v", err)
			return
		}
	}

	if input.HostID == 0 {
		ctx.RespErrorCodeOnly(common.CCErrCommHTTPInputInvalid, "list service instances with host, but got empty host id. input: %+v", input)
		return
	}

	option := metadata.ListServiceInstanceOption{
		BusinessID: bizID,
		HostIDs:    []int64{input.HostID},
		SearchKey:  input.SearchKey,
		Page:       input.Page,
		Selectors:  input.Selectors,
	}
	instances, err := ps.CoreAPI.CoreService().Process().ListServiceInstance(ctx.Kit.Ctx, ctx.Kit.Header, &option)
	if err != nil {
		ctx.RespWithError(err, common.CCErrProcGetServiceInstancesFailed, "list service instance failed, bizID: %d, hostID: %d", bizID, input.HostID, err)
		return
	}

	topoRoot, e := ps.CoreAPI.CoreService().Mainline().SearchMainlineInstanceTopo(ctx.Kit.Ctx, ctx.Kit.Header, bizID, false)
	if e != nil {
		blog.Errorf("ListServiceInstancesWithHostWeb failed, search mainline instance topo failed, bizID: %d, err: %+v, riz: %s", bizID, e, rid)
		err := ctx.Kit.CCError.Errorf(common.CCErrTopoMainlineSelectFailed)
		ctx.RespAutoError(err)
		return
	}

	serviceInstances := make([]metadata.ServiceInstanceWithTopoPath, 0)
	for _, instance := range instances.Info {
		topoPath := topoRoot.TraversalFindModule(instance.ModuleID)
		nodes := make([]metadata.TopoInstanceNodeSimplify, 0)
		for _, topoNode := range topoPath {
			node := metadata.TopoInstanceNodeSimplify{
				ObjectID:     topoNode.ObjectID,
				InstanceID:   topoNode.InstanceID,
				InstanceName: topoNode.InstanceName,
			}
			nodes = append(nodes, node)
		}
		serviceInstance := metadata.ServiceInstanceWithTopoPath{
			ServiceInstance: instance,
			TopoPath:        nodes,
		}
		serviceInstances = append(serviceInstances, serviceInstance)
	}

	result := map[string]interface{}{
		"count": instances.Count,
		"info":  serviceInstances,
	}
	ctx.RespEntity(result)
}

func (ps *ProcServer) ServiceInstanceAddLabels(ctx *rest.Contexts) {
	option := selector.LabelAddOption{}
	if err := ctx.DecodeInto(&option); err != nil {
		ctx.RespAutoError(err)
		return
	}
	if err := ps.CoreAPI.CoreService().Label().AddLabel(ctx.Kit.Ctx, ctx.Kit.Header, common.BKTableNameServiceInstance, option); err != nil {
		ctx.RespWithError(err, common.CCErrCommDBUpdateFailed, "ServiceInstanceAddLabels failed, option: %+v, err: %v", option, err)
		return
	}
	ctx.RespEntity(nil)
}

func (ps *ProcServer) ServiceInstanceRemoveLabels(ctx *rest.Contexts) {
	option := selector.LabelRemoveOption{}
	if err := ctx.DecodeInto(&option); err != nil {
		ctx.RespAutoError(err)
		return
	}
	if err := ps.CoreAPI.CoreService().Label().RemoveLabel(ctx.Kit.Ctx, ctx.Kit.Header, common.BKTableNameServiceInstance, option); err != nil {
		ctx.RespWithError(err, common.CCErrCommDBUpdateFailed, "ServiceInstanceRemoveLabels failed, option: %+v, err: %v", option, err)
		return
	}
	ctx.RespEntity(nil)
}

// ServiceInstanceLabelsAggregation aggregation instance's labels
func (ps *ProcServer) ServiceInstanceLabelsAggregation(ctx *rest.Contexts) {
	option := metadata.LabelAggregationOption{}
	if err := ctx.DecodeInto(&option); err != nil {
		ctx.RespAutoError(err)
		return
	}

	bizID := option.BizID
	if bizID == 0 {
		var err error
		bizID, err = option.Metadata.ParseBizID()
		if err != nil {
			ctx.RespAutoError(err)
			return
		}
	}

	if bizID == 0 {
		ctx.RespErrorCodeF(common.CCErrCommParamsIsInvalid, "list service instance label, but got invalid biz id: 0", "bk_biz_id")
		return
	}

	listOption := &metadata.ListServiceInstanceOption{
		BusinessID: bizID,
	}
	if option.ModuleID != nil {
		listOption.ModuleIDs = []int64{*option.ModuleID}
	}
	instanceRst, err := ps.CoreAPI.CoreService().Process().ListServiceInstance(ctx.Kit.Ctx, ctx.Kit.Header, listOption)
	if err != nil {
		ctx.RespAutoError(err)
		return
	}
	// TODO: how to move aggregation into label service
	aggregationData := make(map[string][]string)
	for _, inst := range instanceRst.Info {
		for key, value := range inst.Labels {
			if _, exist := aggregationData[key]; !exist {
				aggregationData[key] = make([]string, 0)
			}
			aggregationData[key] = append(aggregationData[key], value)
		}
	}
	for key := range aggregationData {
		aggregationData[key] = util.StrArrayUnique(aggregationData[key])
	}
	ctx.RespEntity(aggregationData)
}

func (ps *ProcServer) DeleteServiceInstancePreview(ctx *rest.Contexts) {
	// step1. parse request parameters
	input := new(metadata.DeleteServiceInstanceOption)
	if err := ctx.DecodeInto(input); err != nil {
		ctx.RespAutoError(err)
		return
	}

	bizID := input.BizID
	if bizID == 0 && input.Metadata != nil {
		var err error
		bizID, err = metadata.BizIDFromMetadata(*input.Metadata)
		if err != nil {
			ctx.RespErrorCodeOnly(common.CCErrCommHTTPInputInvalid, "delete service instances, but parse biz id failed, err: %v", err)
			return
		}
	}
	input.BizID = bizID
	if len(input.ServiceInstanceIDs) == 0 {
		ctx.RespErrorCodeF(common.CCErrCommParamsInvalid, "delete service instances, service_instance_ids empty", "service_instance_ids")
		return
	}

	// step2. get to be delete service instances and related hosts
	listOption := &metadata.ListServiceInstanceOption{
		BusinessID:         bizID,
		ServiceInstanceIDs: input.ServiceInstanceIDs,
		Page: metadata.BasePage{
			Limit: common.BKNoLimit,
		},
	}
	listToDeleteResult, err := ps.CoreAPI.CoreService().Process().ListServiceInstance(ctx.Kit.Ctx, ctx.Kit.Header, listOption)
	if err != nil {
		ctx.RespWithError(err, common.CCErrProcGetProcessInstanceFailed, "generate delete preview failed, ListServiceInstance failed, listOption: %+v", listOption)
		return
	}
	hostIDs := make([]int64, 0)
	hostModules := make(map[int64][]int64)
	for _, instance := range listToDeleteResult.Info {
		hostIDs = append(hostIDs, instance.HostID)
		if _, exist := hostModules[instance.HostID]; !exist {
			hostModules[instance.HostID] = make([]int64, 0)
		}
		if !util.InArray(instance.ModuleID, hostModules[instance.HostID]) {
			hostModules[instance.HostID] = append(hostModules[instance.HostID], instance.ModuleID)
		}
	}

	// step3. get related hosts expired service instances(current minus deleted items)
	listOption = &metadata.ListServiceInstanceOption{
		BusinessID: bizID,
		HostIDs:    hostIDs,
		Page: metadata.BasePage{
			Limit: common.BKNoLimit,
		},
	}
	listCurrentResult, err := ps.CoreAPI.CoreService().Process().ListServiceInstance(ctx.Kit.Ctx, ctx.Kit.Header, listOption)
	if err != nil {
		ctx.RespWithError(err, common.CCErrProcGetProcessInstanceFailed, "generate delete preview failed, get hosts related service instance failed, hostIDs: %+v", hostIDs)
		return
	}
	expiredHostModule := make(map[int64][]int64)
	for _, instance := range listCurrentResult.Info {
		// skip to be delete serviceInstance
		if util.InArray(instance.ID, input.ServiceInstanceIDs) {
			continue
		}

		if _, exist := expiredHostModule[instance.HostID]; !exist {
			expiredHostModule[instance.HostID] = make([]int64, 0)
		}
		expiredHostModule[instance.HostID] = append(expiredHostModule[instance.HostID], instance.ModuleID)
	}

	// get idle module
	idleModule, err := ps.getDefaultModule(ctx, bizID, common.DefaultResModuleFlag)
	if err != nil {
		blog.Errorf("generate delete preview failed, getDefaultModule failed, bizID: %d, err: %+v, rid: %s", bizID, err, ctx.Kit.Rid)
		ctx.RespWithError(err, common.CCErrGetModule, "generate delete preview failed, get idle module failed, bizID: %d", bizID)
		return
	}
	idleModuleID := idleModule.ModuleID

	preview := metadata.ServiceInstanceDeletePreview{
		ToMoveModuleHosts: make([]metadata.RemoveFromModuleHost, 0),
	}

	// check host remove from modules
	finalHostModules := make([]metadata.Host2Modules, 0)
	for hostID, moduleIDs := range hostModules {
		hostPreview := metadata.RemoveFromModuleHost{
			HostID:            hostID,
			RemoveFromModules: make([]int64, 0),
		}
		expiredModules, exist := expiredHostModule[hostID]
		if !exist {
			// host will be move to idle module
			hostPreview.MoveToIdle = true
			hostPreview.RemoveFromModules = moduleIDs
			hostPreview.FinalModules = []int64{idleModuleID}
			preview.ToMoveModuleHosts = append(preview.ToMoveModuleHosts, hostPreview)
			finalHostModules = append(finalHostModules, metadata.Host2Modules{
				HostID:    hostID,
				ModuleIDs: hostPreview.FinalModules,
			})
			continue
		}
		for _, moduleID := range moduleIDs {
			if !util.InArray(moduleID, expiredModules) {
				// host will be remove from module:expiredModules[hostID]
				hostPreview.RemoveFromModules = append(hostPreview.RemoveFromModules, moduleID)
			} else {
				hostPreview.FinalModules = append(hostPreview.FinalModules, moduleID)
			}
		}
		if len(hostPreview.RemoveFromModules) > 0 {
			preview.ToMoveModuleHosts = append(preview.ToMoveModuleHosts, hostPreview)
		}
		finalHostModules = append(finalHostModules, metadata.Host2Modules{
			HostID:    hostID,
			ModuleIDs: hostPreview.FinalModules,
		})
	}

	finalModules := make([]int64, 0)
	for _, item := range finalHostModules {
		finalModules = append(finalModules, item.ModuleIDs...)
	}
	listRuleOption := metadata.ListHostApplyRuleOption{
		ModuleIDs: finalModules,
		Page: metadata.BasePage{
			Limit: common.BKNoLimit,
		},
	}
	ruleResult, err := ps.CoreAPI.CoreService().HostApplyRule().ListHostApplyRule(ctx.Kit.Ctx, ctx.Kit.Header, bizID, listRuleOption)
	if err != nil {
		blog.Errorf("generate delete preview failed, ListHostApplyRule failed, option: %+v, err: %+v, rid: %s", listRuleOption, err, ctx.Kit.Rid)
		ctx.RespWithError(err, common.CCErrCommHTTPDoRequestFailed, "generate delete preview failed, ListHostApplyRule failed, option: %+v", listRuleOption)
		return
	}
	hostApplyPlanOption := metadata.HostApplyPlanOption{
		HostModules: finalHostModules,
		Rules:       ruleResult.Info,
	}
	applyPlan, err := ps.CoreAPI.CoreService().HostApplyRule().GenerateApplyPlan(ctx.Kit.Ctx, ctx.Kit.Header, bizID, hostApplyPlanOption)
	if err != nil {
		blog.Errorf("generate delete preview failed, GenerateApplyPlan failed, option: %+v, err: %+v, rid: %s", hostApplyPlanOption, err, ctx.Kit.Rid)
		ctx.RespWithError(err, common.CCErrGetModule, "generate delete preview failed, GenerateApplyPlan failed, option: %+v", hostApplyPlanOption)
		return
	}
	preview.HostApplyPlan = applyPlan
	ctx.RespEntity(preview)
}<|MERGE_RESOLUTION|>--- conflicted
+++ resolved
@@ -81,8 +81,6 @@
 		return nil, ctx.Kit.CCError.CCErrorf(common.CCErrCoreServiceHasModuleNotBelongBusiness, module.ModuleID, bizID)
 	}
 
-<<<<<<< HEAD
-=======
 	//header := ctx.Kit.Header
 	//tx, e := ps.TransactionClient.Start(context.Background())
 	//if e != nil {
@@ -109,7 +107,6 @@
 	//	}
 	//}()
 
->>>>>>> 08b3decf
 	serviceInstanceIDs := make([]int64, 0)
 	for _, inst := range input.Instances {
 		instance := &metadata.ServiceInstance{

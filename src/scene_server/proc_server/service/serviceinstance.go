/*
 * Tencent is pleased to support the open source community by making 蓝鲸 available.
 * Copyright (C) 2017-2018 THL A29 Limited, a Tencent company. All rights reserved.
 * Licensed under the MIT License (the "License"); you may not use this file except
 * in compliance with the License. You may obtain a copy of the License at
 * http://opensource.org/licenses/MIT
 * Unless required by applicable law or agreed to in writing, software distributed under
 * the License is distributed on an "AS IS" BASIS, WITHOUT WARRANTIES OR CONDITIONS OF ANY KIND,
 * either express or implied. See the License for the specific language governing permissions and
 * limitations under the License.
 */

package service

import (
	"errors"
	"reflect"
	"strconv"
	"sync"

	"configcenter/src/common"
	"configcenter/src/common/auditlog"
	"configcenter/src/common/blog"
	ccErr "configcenter/src/common/errors"
	"configcenter/src/common/http/rest"
	"configcenter/src/common/mapstr"
	"configcenter/src/common/metadata"
	"configcenter/src/common/selector"
	"configcenter/src/common/util"
)

// CreateServiceInstances 创建服务实例
// 支持直接创建和通过模板创建，用 module 是否绑定模版信息区分两种情况
// 通过模板创建时，进程信息则表现为更新
func (ps *ProcServer) CreateServiceInstances(ctx *rest.Contexts) {
	input := metadata.CreateServiceInstanceInput{}
	if err := ctx.DecodeInto(&input); err != nil {
		ctx.RespAutoError(err)
		return
	}

	if len(input.Instances) == 0 {
		ctx.RespAutoError(ctx.Kit.CCError.CCErrorf(common.CCErrCommParamsNeedSet, "service_instance_ids"))
		return
	}

	if len(input.Instances) > common.BKMaxUpdateOrCreatePageSize {
		ctx.RespAutoError(ctx.Kit.CCError.CCErrorf(common.CCErrCommXXExceedLimit, "create service instances",
			common.BKMaxUpdateOrCreatePageSize))
		return
	}

	var serviceInstanceIDs []int64
	txnErr := ps.Engine.CoreAPI.CoreService().Txn().AutoRunTxn(ctx.Kit.Ctx, ctx.Kit.Header, func() error {
		var err error
		serviceInstanceIDs, err = ps.createServiceInstances(ctx, input)
		if err != nil {
			return err
		}
		return nil
	})

	if txnErr != nil {
		ctx.RespAutoError(txnErr)
		return
	}
	ctx.RespEntity(serviceInstanceIDs)
}

func (ps *ProcServer) createServiceInstances(ctx *rest.Contexts, input metadata.CreateServiceInstanceInput) ([]int64,
	ccErr.CCErrorCoder) {

	if len(input.Instances) == 0 {
		return nil, ctx.Kit.CCError.CCErrorf(common.CCErrCommParamsNeedSet, "instances")
	}

	rid := ctx.Kit.Rid
	bizID := input.BizID
	moduleID := input.ModuleID

	module, err := ps.validateCreateServiceInstancesInput(ctx.Kit, input)
	if err != nil {
		return nil, err
	}

	// create service instances
	serviceInstances := make([]*metadata.ServiceInstance, len(input.Instances))
	for idx, inst := range input.Instances {
		instance := &metadata.ServiceInstance{
			BizID:             bizID,
			Name:              inst.ServiceInstanceName,
			ServiceTemplateID: module.ServiceTemplateID,
			ModuleID:          moduleID,
			HostID:            inst.HostID,
		}
		serviceInstances[idx] = instance
	}

	serviceInstances, err = ps.CoreAPI.CoreService().Process().CreateServiceInstances(ctx.Kit.Ctx, ctx.Kit.Header,
		serviceInstances)
	if err != nil {
		blog.Errorf("create service instances(%+v) failed, err: %v, rid: %s", serviceInstances, err, rid)
		return nil, err
	}

	serviceInstanceIDs := make([]int64, 0)
	addedServiceInstances := make([]metadata.ServiceInstance, 0)
	for _, serviceInstance := range serviceInstances {
		serviceInstanceIDs = append(serviceInstanceIDs, serviceInstance.ID)
		addedServiceInstances = append(addedServiceInstances, *serviceInstance)
	}

	if err := ps.upsertProcesses(ctx, serviceInstanceIDs, bizID, module.ServiceTemplateID, input.Instances); err != nil {
		return nil, err
	}

	// generate and save audit log after service instance is created
	audit := auditlog.NewSvcInstAudit(ps.CoreAPI.CoreService())
	generateAuditParameter := auditlog.NewGenerateAuditCommonParameter(ctx.Kit, metadata.AuditCreate)
	audit.WithServiceInstance(addedServiceInstances)
	if err := audit.WithProcBySvcInstIDs(generateAuditParameter, bizID, serviceInstanceIDs, nil); err != nil {
		return nil, err
	}
	auditLogs := audit.GenerateAuditLog(generateAuditParameter)
	if err := audit.SaveAuditLog(ctx.Kit, auditLogs...); err != nil {
		return nil, err
	}

	return serviceInstanceIDs, nil
}

// validateCreateServiceInstancesInput validate create service instances input, returns the module for creation
func (ps *ProcServer) validateCreateServiceInstancesInput(kit *rest.Kit, input metadata.CreateServiceInstanceInput) (
	*metadata.ModuleInst, ccErr.CCErrorCoder) {

	rid := kit.Rid
	bizID := input.BizID
	moduleID := input.ModuleID

	// check if hosts are in the business module, and check if module is in the business
	module, err := ps.getModule(kit, moduleID)
	if err != nil {
		blog.Errorf("get module failed, moduleID: %d, err: %v, rid: %s", moduleID, err, rid)
		return nil, err
	}

	if bizID != module.BizID {
		blog.Errorf("module %d has biz id %d, not belongs to biz %d, rid: %s", moduleID, module.BizID, bizID, rid)
		return nil, kit.CCError.CCErrorf(common.CCErrCoreServiceHasModuleNotBelongBusiness, moduleID, bizID)
	}

	if module.Default != 0 {
		blog.Errorf("can not create service instance for inner module %d, rid: %s", moduleID, rid)
		return nil, kit.CCError.CCErrorf(common.CCErrCommParamsInvalid, common.BKModuleIDField)
	}

	// check if process exists, can not create service instance with no process
	if module.ServiceTemplateID != common.ServiceTemplateIDNotSet {
		procTempFilter := []map[string]interface{}{{common.BKServiceTemplateIDField: module.ServiceTemplateID}}
		count, err := ps.CoreAPI.CoreService().Count().GetCountByFilter(kit.Ctx, kit.Header,
			common.BKTableNameProcessTemplate, procTempFilter)
		if err != nil {
			blog.Errorf("count service template(%d) proc failed, err: %v, rid: %s", module.ServiceTemplateID, err, rid)
			return nil, err
		}

		if count[0] == 0 {
			blog.Errorf("service template(%d) has no process template, rid: %s", module.ServiceTemplateID, rid)
			return nil, kit.CCError.CCErrorf(common.CCErrCommParamsInvalid, common.BKServiceTemplateIDField)
		}
	}

	hostIDs := make([]int64, len(input.Instances))
	for idx, instance := range input.Instances {
		hostIDs[idx] = instance.HostID

		if module.ServiceTemplateID == common.ServiceTemplateIDNotSet && len(instance.Processes) == 0 {
			blog.Errorf("create srv inst(%#v) in module(%d) with no process, rid: %s", instance, module.ModuleID, rid)
			return nil, kit.CCError.CCErrorf(common.CCErrCommParamsNeedSet, "instances.processes")
		}
	}

	// check if hosts are in the business module
	hostIDs = util.IntArrayUnique(hostIDs)
	if err := ps.checkHostsInModule(kit, bizID, moduleID, hostIDs); err != nil {
		blog.Errorf("check hosts(%+v) in biz %d module %d failed, err: %v, rid: %s", hostIDs, bizID, moduleID, err, rid)
		return nil, err
	}
	return module, nil
}

func (ps *ProcServer) upsertProcesses(ctx *rest.Contexts, serviceInstanceIDs []int64, bizID int64,
	serviceTemplateID int64, instances []metadata.CreateServiceInstanceDetail) ccErr.CCErrorCoder {

	instanceIDsUpdate := make([]int64, 0)
	instanceProcessesUpdateMap := make(map[int64][]metadata.ProcessInstanceDetail)
	for idx, inst := range instances {
		if len(inst.Processes) == 0 {
			continue
		}

		svcInstID := serviceInstanceIDs[idx]
		if serviceTemplateID == 0 {
			// if this service have process instance to create, then create it now.
			createProcInput := &metadata.CreateRawProcessInstanceInput{
				BizID:             bizID,
				ServiceInstanceID: svcInstID,
				Processes:         inst.Processes,
			}
			if _, err := ps.createProcessInstances(ctx, createProcInput); err != nil {
				blog.ErrorJSON("create process failed, input: %s, err: %s, rid: %s", createProcInput, err, ctx.Kit.Rid)
				return err
			}

			// if no service instance name is set and have processes under it, update it
			if inst.ServiceInstanceName == "" {
				err := ps.updateServiceInstanceName(ctx, svcInstID, inst.HostID, inst.Processes[0].ProcessData)
				if err != nil {
					blog.ErrorJSON("update service instance name failed, id: %s, hostID: %s, process: %s, err: %s, "+
						"rid: %s", svcInstID, inst.HostID, inst.Processes[0].ProcessData, err, ctx.Kit.Rid)
					return err
				}
			}
		} else {
			instanceIDsUpdate = append(instanceIDsUpdate, svcInstID)
			instanceProcessesUpdateMap[svcInstID] = inst.Processes
		}
	}

	if len(instanceIDsUpdate) == 0 {
		return nil
	}

	// update processes which have process template
	relOpt := &metadata.ListProcessInstanceRelationOption{
		BusinessID:         bizID,
		ServiceInstanceIDs: instanceIDsUpdate,
		Page:               metadata.BasePage{Limit: common.BKNoLimit},
	}
	relRes, err := ps.CoreAPI.CoreService().Process().ListProcessInstanceRelation(ctx.Kit.Ctx, ctx.Kit.Header, relOpt)
	if err != nil {
		blog.ErrorJSON("list process relation failed, option: %s, err: %s, rid: %s", relOpt, err, ctx.Kit.Rid)
		return err
	}

	templateID2ProcessID := make(map[int64]map[int64]int64)
	for _, relation := range relRes.Info {
		if templateID2ProcessID[relation.ProcessTemplateID] == nil {
			templateID2ProcessID[relation.ProcessTemplateID] = make(map[int64]int64)
		}
		templateID2ProcessID[relation.ProcessTemplateID][relation.ServiceInstanceID] = relation.ProcessID
	}

	processesUpdate := make([]map[string]interface{}, 0)
	for instanceID, processes := range instanceProcessesUpdateMap {
		for _, proc := range processes {
			if instProcMap, exist := templateID2ProcessID[proc.ProcessTemplateID]; exist {
				if processID, exist := instProcMap[instanceID]; exist {
					processData := proc.ProcessData
					processData[common.BKProcessIDField] = processID
					processesUpdate = append(processesUpdate, processData)
				}
			}
		}
	}

	if len(processesUpdate) > 0 {
		input := metadata.UpdateRawProcessInstanceInput{
			BizID: bizID,
			Raw:   processesUpdate,
		}
		if _, err = ps.updateProcessInstances(ctx, input); err != nil {
			blog.ErrorJSON("update process instances failed, input: %s, err: %s, rid: %s", input, err, ctx.Kit.Rid)
			return err
		}
	}

	return nil
}

func (ps *ProcServer) updateServiceInstanceName(ctx *rest.Contexts, serviceInstanceID, hostID int64,
	processData map[string]interface{}) ccErr.CCErrorCoder {
	firstProcess := new(metadata.Process)
	if err := mapstr.DecodeFromMapStr(firstProcess, processData); err != nil {
		blog.ErrorJSON("updateServiceInstanceName failed, Decode2Struct failed, process: %s, err: %s, rid: %s", processData, err.Error(), ctx.Kit.Rid)
		return ctx.Kit.CCError.CCErrorf(common.CCErrCommJSONUnmarshalFailed)
	}

	hostMap, err := ps.Logic.GetHostIPMapByID(ctx.Kit, []int64{hostID})
	if err != nil {
		blog.Errorf("updateServiceInstanceName failed, getHostIPMapByID failed, hostID: %d, err: %v, rid: %s", hostID, err, ctx.Kit.Rid)
		return err
	}
	host := hostMap[hostID]

	srvInstNameParams := &metadata.SrvInstNameParams{
		ServiceInstanceID: serviceInstanceID,
		Host:              host,
		Process:           firstProcess,
	}

	return ps.CoreAPI.CoreService().Process().ConstructServiceInstanceName(ctx.Kit.Ctx, ctx.Kit.Header, srvInstNameParams)
}

// SearchHostWithNoServiceInstance used for ui to get hosts that has no service instance and can create one
func (ps *ProcServer) SearchHostWithNoServiceInstance(ctx *rest.Contexts) {
	input := new(metadata.SearchHostWithNoSvcInstInput)
	if err := ctx.DecodeInto(input); err != nil {
		ctx.RespAutoError(err)
		return
	}

	if input.BizID == 0 {
		ctx.RespAutoError(ctx.Kit.CCError.CCErrorf(common.CCErrCommParamsNeedSet, common.BKAppIDField))
		return
	}

	if input.ModuleID == 0 {
		ctx.RespAutoError(ctx.Kit.CCError.CCErrorf(common.CCErrCommParamsNeedSet, common.BKModuleIDField))
		return
	}

	// get hosts that has service instances, exclude them when creating service instances
	svcInstOpt := &metadata.ListServiceInstanceOption{
		BusinessID: input.BizID,
		ModuleIDs:  []int64{input.ModuleID},
		Page:       metadata.BasePage{Limit: common.BKNoLimit},
		HostIDs:    input.HostIDs,
	}
	svcInstRes, err := ps.CoreAPI.CoreService().Process().ListServiceInstance(ctx.Kit.Ctx, ctx.Kit.Header, svcInstOpt)
	if err != nil {
		blog.Errorf("list service instance failed, err: %v, input: %#v, rid: %s", err, input, ctx.Kit.Rid)
		ctx.RespAutoError(err)
		return
	}

	hasSvcHostIDMap := make(map[int64]struct{})
	for _, instance := range svcInstRes.Info {
		hasSvcHostIDMap[instance.HostID] = struct{}{}
	}

	// if input hosts are specified, exclude the previous hosts. If all of them have service instances, return nothing
	inputHostIDs := make([]int64, 0)
	if len(input.HostIDs) > 0 {
		for _, hostID := range input.HostIDs {
			if _, exists := hasSvcHostIDMap[hostID]; !exists {
				inputHostIDs = append(inputHostIDs, hostID)
			}
		}

		if len(inputHostIDs) == 0 {
			ctx.RespEntity(metadata.SearchHostWithNoSvcInstOutput{HostIDs: inputHostIDs})
			return
		}
	}

	// get all hosts that are in the module and satisfies the input rules
	hostOpt := &metadata.DistinctHostIDByTopoRelationRequest{
		ApplicationIDArr: []int64{input.BizID},
		ModuleIDArr:      []int64{input.ModuleID},
		HostIDArr:        inputHostIDs,
	}
	hostRes, err := ps.CoreAPI.CoreService().Host().GetDistinctHostIDByTopology(ctx.Kit.Ctx, ctx.Kit.Header, hostOpt)
	if err != nil {
		blog.Errorf("get host ids failed, err: %v, option: %#v, rid: %s", err, hostOpt, ctx.Kit.Rid)
		ctx.RespAutoError(err)
		return
	}

	// exclude the hosts with service instances, since input hosts are filtered before, we do not need to filter here
	if len(input.HostIDs) > 0 {
		ctx.RespEntity(metadata.SearchHostWithNoSvcInstOutput{HostIDs: hostRes})
		return
	}

	hostIDs := make([]int64, 0)
	for _, hostID := range hostRes {
		if _, exists := hasSvcHostIDMap[hostID]; !exists {
			hostIDs = append(hostIDs, hostID)
		}
	}
	ctx.RespEntity(metadata.SearchHostWithNoSvcInstOutput{HostIDs: hostIDs})
}

// SearchServiceInstancesInModuleWeb TODO
func (ps *ProcServer) SearchServiceInstancesInModuleWeb(ctx *rest.Contexts) {
	input := new(metadata.GetServiceInstanceInModuleInput)
	if err := ctx.DecodeInto(input); err != nil {
		ctx.RespAutoError(err)
		return
	}

	if len(input.HostIDs) > common.BKMaxLimitSize {
		ctx.RespAutoError(ctx.Kit.CCError.CCError(common.CCErrCommPageLimitIsExceeded))
		return
	}

	bizID := input.BizID
	option := &metadata.ListServiceInstanceOption{
		BusinessID: bizID,
		ModuleIDs:  []int64{input.ModuleID},
		Page:       input.Page,
		SearchKey:  input.SearchKey,
		Selectors:  input.Selectors,
		HostIDs:    input.HostIDs,
	}
	serviceInstanceResult, err := ps.CoreAPI.CoreService().Process().ListServiceInstance(ctx.Kit.Ctx, ctx.Kit.Header, option)
	if err != nil {
		ctx.RespWithError(err, common.CCErrProcGetServiceInstancesFailed, "get service instance in module: %d failed, err: %v", input.ModuleID, err)
		return
	}

	serviceInstanceIDs := make([]int64, 0)
	for _, instance := range serviceInstanceResult.Info {
		serviceInstanceIDs = append(serviceInstanceIDs, instance.ID)
	}
	listRelationOption := &metadata.ListProcessInstanceRelationOption{
		BusinessID:         bizID,
		ServiceInstanceIDs: serviceInstanceIDs,
		Page: metadata.BasePage{
			Limit: common.BKNoLimit,
		},
	}
	relations, err := ps.CoreAPI.CoreService().Process().ListProcessInstanceRelation(ctx.Kit.Ctx, ctx.Kit.Header, listRelationOption)
	if err != nil {
		ctx.RespWithError(err, common.CCErrProcGetServiceInstancesFailed, "get service instance relations failed, list option: %+v, err: %v", listRelationOption, err)
		return
	}

	// service_instance_id -> process count
	processCountMap := make(map[int64]int)
	for _, relation := range relations.Info {
		if _, ok := processCountMap[relation.ServiceInstanceID]; !ok {
			processCountMap[relation.ServiceInstanceID] = 0
		}
		processCountMap[relation.ServiceInstanceID] += 1
	}

	// insert `process_count` field
	serviceInstanceDetails := make([]map[string]interface{}, 0)
	for _, instance := range serviceInstanceResult.Info {
		item, err := mapstr.Struct2Map(instance)
		if err != nil {
			blog.ErrorJSON("SearchServiceInstancesInModuleWeb failed, Struct2Map failed, serviceInstance: %s, err: %s, rid: %s", instance, err.Error(), ctx.Kit.Rid)
			ccErr := ctx.Kit.CCError.CCError(common.CCErrCommParseDBFailed)
			ctx.RespAutoError(ccErr)
			return
		}
		item["process_count"] = 0
		if count, ok := processCountMap[instance.ID]; ok {
			item["process_count"] = count
		}
		serviceInstanceDetails = append(serviceInstanceDetails, item)
	}
	result := metadata.MultipleMap{
		Count: serviceInstanceResult.Count,
		Info:  serviceInstanceDetails,
	}
	ctx.RespEntity(result)
}

// SearchServiceInstancesBySetTemplate TODO
func (ps *ProcServer) SearchServiceInstancesBySetTemplate(ctx *rest.Contexts) {
	bizID, err := strconv.ParseInt(ctx.Request.PathParameter(common.BKAppIDField), 10, 64)
	if err != nil {
		blog.Errorf("SearchServiceInstancesBySetTemplate failed, parse bk_biz_id error, err: %s, rid: %s", err, ctx.Kit.Rid)
		ctx.RespAutoError(ctx.Kit.CCError.CCErrorf(common.CCErrCommParamsIsInvalid, "bk_biz_id"))
		return
	}
	input := new(metadata.GetServiceInstanceBySetTemplateInput)
	if err := ctx.DecodeInto(input); err != nil {
		ctx.RespAutoError(err)
		return
	}

	if input.Page.IsIllegal() {
		ctx.RespAutoError(ctx.Kit.CCError.CCError(common.CCErrCommPageLimitIsExceeded))
		blog.Errorf("request page limit %d exceeds max page size, rid: %s", input.Page.Limit, ctx.Kit.Rid)
		return
	}

	if input.SetTemplateID == 0 {
		blog.Errorf("SearchServiceInstancesBySetTemplate failed, lost input params SetTemplateID, rid: %s", ctx.Kit.Rid)
		ctx.RespAutoError(ctx.Kit.CCError.CCErrorf(common.CCErrCommParamsLostField, "set_template_id"))
		return
	}

	// query modules by set_template_id
	cond := mapstr.MapStr{
		common.BKAppIDField:         bizID,
		common.BKSetTemplateIDField: input.SetTemplateID,
	}
	qc := &metadata.QueryCondition{
		Fields: []string{common.BKModuleIDField},
		Page: metadata.BasePage{
			Limit: common.BKNoLimit,
		},
		Condition: cond,
	}
	moduleInsts, err := ps.CoreAPI.CoreService().Instance().ReadInstance(ctx.Kit.Ctx, ctx.Kit.Header, common.BKInnerObjIDModule, qc)
	if err != nil {
		blog.Errorf("SearchServiceInstancesBySetTemplate failed, http request failed, err: %s, rid: %s", err.Error(), ctx.Kit.Rid)
		ctx.RespAutoError(ctx.Kit.CCError.Error(common.CCErrCommHTTPDoRequestFailed))
		return
	}

	// get the list of module by moduleInsts
	modules := make([]int64, moduleInsts.Count)
	for _, moduleInst := range moduleInsts.Info {
		moduleID, err := util.GetInt64ByInterface(moduleInst[common.BKModuleIDField])
		if err != nil {
			blog.ErrorJSON("SearchServiceInstancesBySetTemplate failed, GetInt64ByInterface failed, moduleInst: %s, err: %#v, rid: %s", moduleInsts, err, ctx.Kit.Rid)
			ctx.RespAutoError(err)
			return
		}
		modules = append(modules, moduleID)
	}

	// set return the list of service instances sorted by id
	input.Page.Sort = "id"
	// query serviceInstances
	option := &metadata.ListServiceInstanceOption{
		BusinessID: bizID,
		ModuleIDs:  modules,
		Page:       input.Page,
	}
	serviceInstanceResult, err := ps.CoreAPI.CoreService().Process().ListServiceInstance(ctx.Kit.Ctx, ctx.Kit.Header, option)
	if err != nil {
		blog.ErrorJSON("SearchServiceInstancesBySetTemplate failed, ListServiceInstance failed, filter: %s, err: %s, rid: %s", option, err, ctx.Kit.Rid)
		ctx.RespWithError(err, common.CCErrProcGetServiceInstancesFailed, "get service instance in set_template_id: %d failed, err: %v", input.SetTemplateID, err)
		return
	}

	ctx.RespEntity(serviceInstanceResult)
}

// SearchServiceInstancesInModule TODO
func (ps *ProcServer) SearchServiceInstancesInModule(ctx *rest.Contexts) {
	input := new(metadata.GetServiceInstanceInModuleInput)
	if err := ctx.DecodeInto(input); err != nil {
		ctx.RespAutoError(err)
		return
	}

	if len(input.HostIDs) > common.BKMaxPageSize {
		ctx.RespAutoError(ctx.Kit.CCError.CCErrorf(common.CCErrCommXXExceedLimit, "search service instances",
			common.BKMaxPageSize))
		return
	}
	if _, err := input.Page.Validate(false); err != nil {
		blog.Errorf("parse page illegal, input:%#v, err: %v, rid:%s", input, err, ctx.Kit.Rid)
		ctx.RespAutoError(ctx.Kit.CCError.CCError(common.CCErrCommPageLimitIsExceeded))
		return
	}

	option := &metadata.ListServiceInstanceOption{
		BusinessID: input.BizID,
		ModuleIDs:  []int64{input.ModuleID},
		Page:       input.Page,
		SearchKey:  input.SearchKey,
		Selectors:  input.Selectors,
		HostIDs:    input.HostIDs,
	}
	instances, err := ps.CoreAPI.CoreService().Process().ListServiceInstance(ctx.Kit.Ctx, ctx.Kit.Header, option)
	if err != nil {
		ctx.RespWithError(err, common.CCErrProcGetServiceInstancesFailed, "get service instance in module: %d failed, err: %v", input.ModuleID, err)
		return
	}

	ctx.RespEntity(instances)
}

// ListServiceInstancesDetails TODO
func (ps *ProcServer) ListServiceInstancesDetails(ctx *rest.Contexts) {
	input := new(metadata.ListServiceInstanceDetailOption)
	if err := ctx.DecodeInto(input); err != nil {
		ctx.RespAutoError(err)
		return
	}

	if _, err := input.Page.Validate(false); err != nil {
		blog.Errorf("parse page illegal, input:%#v, err: %v, rid:%s", input, err, ctx.Kit.Rid)
		ctx.RespAutoError(ctx.Kit.CCError.CCError(common.CCErrCommPageLimitIsExceeded))
		return
	}
	// set default sort
	if input.Page.Sort == "" {
		input.Page.Sort = "-" + common.CreateTimeField
	}

	instances, err := ps.CoreAPI.CoreService().Process().ListServiceInstanceDetail(ctx.Kit.Ctx, ctx.Kit.Header, input)
	if err != nil {
		ctx.RespWithError(err, common.CCErrProcGetServiceInstancesFailed, "get service instance in module: %d failed, err: %v", input.ModuleID, err)
		return
	}

	ctx.RespEntity(instances)
}

// UpdateServiceInstances update instances in one biz
func (ps *ProcServer) UpdateServiceInstances(ctx *rest.Contexts) {
	bizID, err := strconv.ParseInt(ctx.Request.PathParameter(common.BKAppIDField), 10, 64)
	if err != nil {
		blog.Errorf("UpdateServiceInstances failed, parse bk_biz_id error, err: %s, rid: %s", err, ctx.Kit.Rid)
		ctx.RespAutoError(ctx.Kit.CCError.CCErrorf(common.CCErrCommParamsIsInvalid, "bk_biz_id"))
		return
	}

	option := new(metadata.UpdateServiceInstanceOption)
	if err := ctx.DecodeInto(option); err != nil {
		ctx.RespAutoError(err)
		return
	}

	rawErr := option.Validate()
	if rawErr.ErrCode != 0 {
		ctx.RespAutoError(rawErr.ToCCError(ctx.Kit.CCError))
		return
	}

	// generate audit log before service instance is updated, only allow updating service instance name right now
	svcInstIDs := make([]int64, len(option.Data))
	for index, data := range option.Data {
		svcInstIDs[index] = data.ServiceInstanceID
	}

	audit := auditlog.NewSvcInstAudit(ps.CoreAPI.CoreService())
	serviceInstances, err := audit.GetSvcInstByIDs(ctx.Kit, bizID, svcInstIDs, []string{common.BKFieldName})
	if err != nil {
		ctx.RespAutoError(err)
		return
	}

	svcInstMap := make(map[int64]metadata.ServiceInstance)
	for _, svcInst := range serviceInstances {
		svcInstMap[svcInst.ID] = svcInst
	}

	auditLogs := make([]metadata.AuditLog, 0)
	for _, data := range option.Data {
		audit.WithServiceInstance([]metadata.ServiceInstance{svcInstMap[data.ServiceInstanceID]})
		generateAuditParameter := auditlog.NewGenerateAuditCommonParameter(ctx.Kit, metadata.AuditUpdate).
			WithUpdateFields(data.Update)
		logs := audit.GenerateAuditLog(generateAuditParameter)
		auditLogs = append(auditLogs, logs...)
	}

	txnErr := ps.Engine.CoreAPI.CoreService().Txn().AutoRunTxn(ctx.Kit.Ctx, ctx.Kit.Header, func() error {
		if err := ps.CoreAPI.CoreService().Process().UpdateServiceInstances(ctx.Kit.Ctx, ctx.Kit.Header, bizID, option); err != nil {
			blog.Errorf("UpdateServiceInstances failed, err:%s, bizID:%d, option:%#v, rid:%s",
				err, bizID, *option, ctx.Kit.Rid)
			return err
		}

		// save audit log
		if err := audit.SaveAuditLog(ctx.Kit, auditLogs...); err != nil {
			ctx.RespAutoError(err)
			return err
		}

		return nil
	})

	if txnErr != nil {
		ctx.RespAutoError(txnErr)
		return
	}

	ctx.RespEntity(nil)
}

// DeleteServiceInstance TODO
func (ps *ProcServer) DeleteServiceInstance(ctx *rest.Contexts) {
	input := new(metadata.DeleteServiceInstanceOption)
	if err := ctx.DecodeInto(input); err != nil {
		ctx.RespAutoError(err)
		return
	}

	if len(input.ServiceInstanceIDs) == 0 {
		ctx.RespAutoError(ctx.Kit.CCError.CCErrorf(common.CCErrCommParamsNeedSet, "service_instance_ids"))
		return
	}

	if len(input.ServiceInstanceIDs) > common.BKMaxDeletePageSize {
		ctx.RespAutoError(ctx.Kit.CCError.CCErrorf(common.CCErrCommXXExceedLimit, "delete service instance",
			common.BKMaxDeletePageSize))
		return
	}

	txnErr := ps.Engine.CoreAPI.CoreService().Txn().AutoRunTxn(ctx.Kit.Ctx, ctx.Kit.Header, func() error {
		return ps.deleteServiceInstance(ctx.Kit, input.BizID, input.ServiceInstanceIDs)
	})

	if txnErr != nil {
		ctx.RespAutoError(txnErr)
		return
	}
	ctx.RespEntity(nil)
}

func (ps *ProcServer) deleteServiceInstance(kit *rest.Kit, bizID int64, svcInstIDs []int64) error {
	if len(svcInstIDs) == 0 {
		return nil
	}

	// check if all service instances are exists in the business
	cntOpt := []map[string]interface{}{{
		common.BKAppIDField: bizID,
		common.BKFieldID:    mapstr.MapStr{common.BKDBIN: svcInstIDs}},
	}
	svcInstCounts, err := ps.CoreAPI.CoreService().Count().GetCountByFilter(kit.Ctx, kit.Header,
		common.BKTableNameServiceInstance, cntOpt)
	if err != nil {
		blog.Errorf("get service instances(%+v) count failed, err: %v, rid: %s", svcInstIDs, err, kit.Rid)
		return err
	}

	if svcInstCounts[0] != int64(len(svcInstIDs)) {
		blog.ErrorJSON("service instance ids(%+v) not all exists in business, rid: %s", svcInstIDs, kit.Rid)
		return kit.CCError.CCErrorf(common.CCErrCommParamsInvalid, "service_instance_ids")
	}

	// generate audit log of service instances before they are deleted
	audit := auditlog.NewSvcInstAudit(ps.CoreAPI.CoreService())
	generateAuditParameter := auditlog.NewGenerateAuditCommonParameter(kit, metadata.AuditDelete)
	if err := audit.WithServiceInstanceByIDs(kit, bizID, svcInstIDs, nil); err != nil {
		return err
	}

	// when a service instance is deleted, the related data should be deleted at the same time
	// step1: delete the service instance relation.
	relationOpt := &metadata.ListProcessInstanceRelationOption{
		BusinessID:         bizID,
		ServiceInstanceIDs: svcInstIDs,
		Page:               metadata.BasePage{Limit: common.BKNoLimit},
	}
	relationRes, err := ps.CoreAPI.CoreService().Process().ListProcessInstanceRelation(kit.Ctx, kit.Header,
		relationOpt)
	if err != nil {
		blog.Errorf("list service instance(%+v) relations failed, err: %v, rid: %s", svcInstIDs, err, kit.Rid)
		return err
	}

	if len(relationRes.Info) > 0 {
		// generate audit log of processes before they are deleted
		if err := audit.WithProcByRelations(generateAuditParameter, relationRes.Info, nil); err != nil {
			return err
		}

		delOpt := metadata.DeleteProcessInstanceRelationOption{
			ServiceInstanceIDs: svcInstIDs,
		}
		err = ps.CoreAPI.CoreService().Process().DeleteProcessInstanceRelation(kit.Ctx, kit.Header, delOpt)
		if err != nil {
			blog.Errorf("delete service instance(%+v) relation failed, err: %v, rid: %s", svcInstIDs, err, kit.Rid)
			return err
		}

		// step2: delete process instance belongs to this service instance.
		processIDs := make([]int64, 0)
		for _, r := range relationRes.Info {
			processIDs = append(processIDs, r.ProcessID)
		}
		if err := ps.Logic.DeleteProcessInstanceBatch(kit, processIDs); err != nil {
			blog.Errorf("delete process instances(%+v) failed, err: %v, rid: %s", processIDs, err, kit.Rid)
			return err
		}
	}

	// step3: delete service instance.
	deleteOption := &metadata.CoreDeleteServiceInstanceOption{
		BizID:              bizID,
		ServiceInstanceIDs: svcInstIDs,
	}
	err = ps.CoreAPI.CoreService().Process().DeleteServiceInstance(kit.Ctx, kit.Header, deleteOption)
	if err != nil {
		blog.Errorf("delete service instances: %+v failed, err: %v, rid: %s", svcInstIDs, err, kit.Rid)
		return kit.CCError.CCError(common.CCErrProcDeleteServiceInstancesFailed)
	}

	// save audit log
	auditLogs := audit.GenerateAuditLog(generateAuditParameter)
	if err := audit.SaveAuditLog(kit, auditLogs...); err != nil {
		return err
	}

	return nil
}

// DiffServiceInstanceDetail 获取单个实例的详细差异信息,分场景:新增:当前进程的详细信息。改变:前后进程差异信息。删除:删除前的进程信息。
func (ps *ProcServer) DiffServiceInstanceDetail(ctx *rest.Contexts) {

	rid := ctx.Kit.Rid
	option := new(metadata.ServiceInstanceDetailReq)
	if err := ctx.DecodeInto(&option); err != nil {
		ctx.RespAutoError(err)
		return
	}

	op := &metadata.DiffOption{
		BizID:             option.BizID,
		ModuleID:          option.ModuleID,
		ServiceTemplateId: option.ServiceTemplateId,
	}

	err := op.ServiceInstancesOptionValidate()
	if err != nil {
		blog.Errorf("option req is invalid,option: %v, err: %v, rid: %s", option, err, rid)
		err := ctx.Kit.CCError.CCErrorf(common.CCErrCommParamsInvalid, err.Error())
		ctx.RespAutoError(err)
		return
	}

	result, err := ps.serviceInstanceDetailDiff(ctx, option)
	if err != nil {
		blog.ErrorJSON("get service instance detail failed, err: %s, option: %s, rid: %s", err, option, rid)
		ctx.RespAutoError(err)
		return
	}
	ctx.RespEntity(result)

}

// ListDiffServiceInstances 计算指定进程模板涉及到的服务实例列表
func (ps *ProcServer) ListDiffServiceInstances(ctx *rest.Contexts) {

	rid := ctx.Kit.Rid
	option := new(metadata.ListDiffServiceInstancesOption)
	if err := ctx.DecodeInto(&option); err != nil {
		ctx.RespAutoError(err)
		return
	}

	op := &metadata.DiffOption{
		BizID:             option.BizID,
		ModuleID:          option.ModuleID,
		ServiceTemplateId: option.ServiceTemplateId,
	}

	err := op.ServiceInstancesOptionValidate()
	if err != nil {
		blog.Errorf("request option is invalid, option: %+v, err %v, rid: %s", option, err, rid)
		err := ctx.Kit.CCError.CCErrorf(common.CCErrCommParamsInvalid, err)
		ctx.RespAutoError(err)
		return
	}

	result, err := ps.ListDiffServiceInstanceNum(ctx, option)
	if err != nil {
		blog.Errorf("list service instances failed,option: %+v, err: %s, rid: %s", option, err, rid)
		ctx.RespAutoError(err)
		return
	}
	ctx.RespEntity(result)
}

// DiffServiceTemplateGeneral List which process templates have changed.
func (ps *ProcServer) DiffServiceTemplateGeneral(ctx *rest.Contexts) {

	rid := ctx.Kit.Rid
	option := new(metadata.ServiceTemplateDiffOption)
	if err := ctx.DecodeInto(option); err != nil {
		ctx.RespAutoError(err)
		return
	}

	cErrRaw := option.ServiceTemplateOptionValidate()
	if cErrRaw.ErrCode != 0 {
		blog.Errorf("parameters is invalid, option: %+v, err: %v, rid: %s", option, cErrRaw, rid)
		ctx.RespAutoError(cErrRaw.ToCCError(ctx.Kit.CCError))
		return
	}

	processTemplates, cErr := ps.getProcessTemplate(ctx.Kit, option.BizID, option.ServiceTemplateID)
	if cErr != nil {
		blog.Errorf("get process templates failed, option: %v, err %v, rid: %s", option, cErr, rid)
		err := ctx.Kit.CCError.CCErrorf(common.CCErrProcGetProcessTemplatesFailed, cErr.Error())
		ctx.RespAutoError(err)
		return
	}

	// processTemplates->pTemplateMap
	pTemplateMap := make(map[int64]*metadata.ProcessTemplate)
	for idx, pTemplate := range processTemplates.Info {
		pTemplateMap[pTemplate.ID] = &processTemplates.Info[idx]
	}

	// module detail
	modules, err := ps.getModuleMapStr(ctx.Kit, option.BizID, option.ServiceTemplateID, option.ModuleID, []string{})
	if err != nil {
		ctx.RespAutoError(ctx.Kit.CCError.CCErrorf(common.CCErrGetModule, err.Error()))
		return
	}

	result, cErr := ps.serviceTemplateGeneralDiff(ctx, option, modules[0], pTemplateMap)
	if cErr != nil {
		blog.Errorf("calc service template diff failed, option: %+v, err: %v, rid: %s", option, cErr, rid)
		ctx.RespAutoError(cErr)
		return
	}
	uniqueResult := uniqueGeneralResult(result)

	ctx.RespEntity(uniqueResult)
}

func uniqueGeneralResult(origin *metadata.ServiceTemplateGeneralDiff) *metadata.ServiceTemplateGeneralDiff {

	if origin == nil {
		return &metadata.ServiceTemplateGeneralDiff{}
	}

	addMap := make(map[int64]metadata.ProcessGeneralInfo)
	changedMap := make(map[int64]metadata.ProcessGeneralInfo)
	removedMap := make(map[string]metadata.ProcessGeneralInfo)

	for _, add := range origin.Added {
		if _, exist := addMap[add.Id]; !exist {
			addMap[add.Id] = add
		}
	}

	for _, changed := range origin.Changed {
		if _, exist := changedMap[changed.Id]; !exist {
			changedMap[changed.Id] = changed
		}
	}

	for _, removed := range origin.Removed {
		if _, exist := removedMap[removed.Name]; !exist {
			removedMap[removed.Name] = removed
		}
	}

	result := new(metadata.ServiceTemplateGeneralDiff)

	for _, add := range addMap {
		result.Added = append(result.Added, add)
	}

	for _, changed := range changedMap {
		result.Changed = append(result.Changed, changed)
	}

	for _, removed := range removedMap {
		result.Removed = append(result.Removed, removed)
	}

	result.Attributes = origin.Attributes
	return result
}

// getHostInfo 根据bizId和moduleId获取hostMap
func (ps *ProcServer) getHostInfo(ctx *rest.Contexts, bizId int64, moduleId int64) (map[int64]map[string]interface{},
	ccErr.CCErrorCoder) {

	hostIDOpt := &metadata.DistinctHostIDByTopoRelationRequest{
		ApplicationIDArr: []int64{bizId},
		ModuleIDArr:      []int64{moduleId},
	}

	hostIDs, err := ps.CoreAPI.CoreService().Host().GetDistinctHostIDByTopology(ctx.Kit.Ctx, ctx.Kit.Header, hostIDOpt)
	if err != nil {
		return nil, err
	}

	hostMap, err := ps.Logic.GetHostIPMapByID(ctx.Kit, hostIDs)
	if err != nil {
		return nil, err
	}

	return hostMap, nil
}

func (ps *ProcServer) getRelations(ctx *rest.Contexts, bizId int64,
	serviceInstanceIDs []int64) (*metadata.MultipleProcessInstanceRelation, ccErr.CCErrorCoder) {

	option := metadata.ListProcessInstanceRelationOption{
		BusinessID:         bizId,
		ServiceInstanceIDs: serviceInstanceIDs,
	}

	rs, err := ps.CoreAPI.CoreService().Process().ListProcessInstanceRelation(ctx.Kit.Ctx, ctx.Kit.Header, &option)
	if err != nil {
		blog.ErrorJSON("list process instance failed, option: %s, err: %s, rid: %s", option, err.Error(),
			ctx.Kit.Rid)
		return nil, err
	}

	return rs, nil
}

// initModuleDiffRes 初始化结果结构。 added和changed 用来做过滤
func initModuleDiffRes() (*metadata.ServiceTemplateGeneralDiff, map[int64]struct{}, map[int64]struct{}) {
	moduleDifference := &metadata.ServiceTemplateGeneralDiff{
		Changed: make([]metadata.ProcessGeneralInfo, 0),
		Added:   make([]metadata.ProcessGeneralInfo, 0),
		Removed: make([]metadata.ProcessGeneralInfo, 0),
	}
	added := make(map[int64]struct{})
	changed := make(map[int64]struct{})
	return moduleDifference, added, changed
}

func (ps *ProcServer) getProcIDDetailAndRelations(ctx *rest.Contexts, bizId int64, serviceInstances []int64) (
	map[int64][]metadata.ProcessInstanceRelation, map[int64]*metadata.Process, ccErr.CCErrorCoder) {

	relations, err := ps.getRelations(ctx, bizId, serviceInstances)
	if err != nil {
		blog.Errorf("get relations fail err: %v, rid: %s", err, ctx.Kit.Rid)
		return nil, nil, err
	}

	serviceRelationMap := make(map[int64][]metadata.ProcessInstanceRelation)
	for _, r := range relations.Info {
		serviceRelationMap[r.ServiceInstanceID] = append(serviceRelationMap[r.ServiceInstanceID], r)
	}

	procIDs := make([]int64, 0)
	for _, r := range relations.Info {
		procIDs = append(procIDs, r.ProcessID)
	}

	procID2Detail, _, err := ps.getProcAndAttributeMap(ctx, procIDs)
	if err != nil {
		blog.Errorf("get proc detail fail err: %v, rid: %s", err, ctx.Kit.Rid)
		return nil, nil, err
	}

	return serviceRelationMap, procID2Detail, nil
}

// calculateGeneralDiff 计算每个进程模板的分类，分为三类:1、新增。2、变更。3、删除
func (ps *ProcServer) calculateGeneralDiff(ctx *rest.Contexts, bizID int64, hostMap map[int64]map[string]interface{},
	pTemplateMap map[int64]*metadata.ProcessTemplate, serviceInstances []metadata.ServiceInstance) (
	*metadata.ServiceTemplateGeneralDiff, ccErr.CCErrorCoder) {

	serviceInstanceIDs := make([]int64, 0)
	for _, serviceInstance := range serviceInstances {
		serviceInstanceIDs = append(serviceInstanceIDs, serviceInstance.ID)
	}

	serviceRelationMap, procID2Detail, err := ps.getProcIDDetailAndRelations(ctx, bizID, serviceInstanceIDs)
	if err != nil {
		return nil, err
	}

	moduleDifference, added, changed := initModuleDiffRes()

	for _, serviceInst := range serviceInstances {

		relations := serviceRelationMap[serviceInst.ID]

		// processTemplateReferenced 针对每一个服务实例进行判定是否有进程模板属于新增场景
		processTemplateReferenced := make(map[int64]struct{})

		for _, relation := range relations {
			processTemplateReferenced[relation.ProcessTemplateID] = struct{}{}
			process, ok := procID2Detail[relation.ProcessID]
			if !ok {
				process = new(metadata.Process)
			}

			processName := ""
			if process.ProcessName != nil {
				processName = *process.ProcessName
			}

			property, exist := pTemplateMap[relation.ProcessTemplateID]
			if !exist {

				// process's template doesn't exist means the template has already been removed.
				moduleDifference.Removed = append(moduleDifference.Removed, metadata.ProcessGeneralInfo{
					Id: relation.ProcessTemplateID, Name: processName})
				continue
			}

			_, isChanged, diffErr := ps.Logic.DiffWithProcessTemplate(property.Property, process,
				hostMap[serviceInst.HostID], map[string]metadata.Attribute{}, false)
			if diffErr != nil {
				blog.Errorf("compare template failed, processId: %d, err: %v, rid: %s", relation.ProcessID, err,
					ctx.Kit.Rid)
				return nil, ccErr.New(common.CCErrCommParamsInvalid, diffErr.Error())
			}

			if !isChanged {
				continue
			}
			// 如果不是不变或者删除场景，那么走到这里是变化的场景
			if _, ok := changed[relation.ProcessTemplateID]; !ok {
				moduleDifference.Changed = append(moduleDifference.Changed, metadata.ProcessGeneralInfo{
					Id: relation.ProcessTemplateID, Name: property.ProcessName})

				changed[relation.ProcessTemplateID] = struct{}{}
			}
		}

		// check whether a new process template has been added.
		for templateID, processTemplate := range pTemplateMap {
			if _, ok := processTemplateReferenced[templateID]; ok {
				continue
			}
			if _, ok := added[templateID]; !ok {
				moduleDifference.Added = append(moduleDifference.Added, metadata.ProcessGeneralInfo{
					Id: templateID, Name: processTemplate.ProcessName})

				added[templateID] = struct{}{}
			}
		}
	}

	// 单独处理一下第一次added processTemplate的场景，第一次added时模块下面的主机还没有实例化，模块下的实例数量是0并且主机数量大于0
	if len(hostMap) != len(serviceInstances) {
		for templateID, processTemplate := range pTemplateMap {
			moduleDifference.Added = append(moduleDifference.Added, metadata.ProcessGeneralInfo{
				Id: templateID, Name: processTemplate.ProcessName})

			added[templateID] = struct{}{}
		}
	}

	return moduleDifference, nil
}

func (ps *ProcServer) getProcessTemplate(kit *rest.Kit, bizId int64, serviceTemplateID int64) (
	*metadata.MultipleProcessTemplate, ccErr.CCErrorCoder) {

	option := &metadata.ListProcessTemplatesOption{
		Page: metadata.BasePage{
			Sort: common.BKFieldID,
		},
	}
	if bizId != 0 {
		option.BusinessID = bizId
	}

	if serviceTemplateID != 0 {
		option.ServiceTemplateIDs = []int64{serviceTemplateID}
	}

	processTemplates, err := ps.CoreAPI.CoreService().Process().ListProcessTemplates(kit.Ctx, kit.Header, option)
	if err != nil {
		blog.Errorf("list process templates failed, option: %+v, err: %v, rid: %s", option, err, kit.Rid)
		return nil, err
	}

	return processTemplates, nil
}

// hostAndServiceInstsOption 查询实例的指定字段
type hostAndServiceInstsOpt struct {
	ProcTemplateId int64
	BizID          int64
	ModuleID       int64
}

// hostIDs: 模块下的 hostId 列表
// relations: 进程id、服务实例id与进程模板之间的关系表
// serviceRelationMap:服务实例Id与relations 的Map
// hostMap:以 hostId 与host信息的Map 其中host信息只关心ip相关信息
// processTemplates: 进程模板信息
// pTemplateMap: 进程模板id为key的processTemplates Map
// hostWithSrvInstMap: 由于模块下的host并不一定全部实例化 serviceInstance中的hostId map.

// getHostAndServiceInsts 获取后续计算实例列表的的基本信息
func (ps *ProcServer) getHostAndServiceInsts(ctx *rest.Contexts, option *hostAndServiceInstsOpt,
	module *metadata.ModuleInst, serviceInstances []metadata.ServiceInstance) (
	map[int64][]metadata.ProcessInstanceRelation, *metadata.MultipleProcessInstanceRelation,
	map[int64]map[string]interface{}, []int64, *metadata.MultipleProcessTemplate, map[int64]*metadata.ProcessTemplate,
	map[int64]struct{}, ccErr.CCErrorCoder) {

	cond := &metadata.ListProcessTemplatesOption{
		BusinessID:         module.BizID,
		ServiceTemplateIDs: []int64{module.ServiceTemplateID},
		Page: metadata.BasePage{
			Sort: common.BKFieldID,
		},
	}

	if option.ProcTemplateId != 0 {
		cond.ProcessTemplateIDs = []int64{option.ProcTemplateId}
	}

	processTemplates, err := ps.CoreAPI.CoreService().Process().ListProcessTemplates(ctx.Kit.Ctx, ctx.Kit.Header, cond)
	if err != nil {
		blog.Errorf("list process templates failed, option: %s, err: %v, rid: %s", cond, err, ctx.Kit.Rid)
		return nil, nil, nil, []int64{}, nil, nil, nil, err
	}

	pTemplateMap := make(map[int64]*metadata.ProcessTemplate)
	for idx, pTemplate := range processTemplates.Info {
		pTemplateMap[pTemplate.ID] = &processTemplates.Info[idx]
	}

	hostIDOpt := &metadata.DistinctHostIDByTopoRelationRequest{
		ApplicationIDArr: []int64{option.BizID},
		ModuleIDArr:      []int64{option.ModuleID},
	}

	hostIDs, err := ps.CoreAPI.CoreService().Host().GetDistinctHostIDByTopology(ctx.Kit.Ctx, ctx.Kit.Header, hostIDOpt)
	if err != nil {
		blog.Errorf("get host ids failed, err: %v, option: %v, rid: %s", err, hostIDOpt, ctx.Kit.Rid)
		return nil, nil, nil, []int64{}, nil, nil, nil, err
	}

	hostMap, err := ps.Logic.GetHostIPMapByID(ctx.Kit, hostIDs)
	if err != nil {
		blog.Errorf("get host info by id failed, option: %v, err: %v, rid: %s", hostIDOpt, err, ctx.Kit.Rid)
		return nil, nil, nil, []int64{}, nil, nil, nil, err
	}

	// construct map {ServiceInstanceID ==> []ProcessInstanceRelation}
	serviceInstanceIDs := make([]int64, 0)
	hostWithSrvInstMap := make(map[int64]struct{})

	for _, serviceInstance := range serviceInstances {
		serviceInstanceIDs = append(serviceInstanceIDs, serviceInstance.ID)
		hostWithSrvInstMap[serviceInstance.HostID] = struct{}{}
	}

	serviceRelationMap := make(map[int64][]metadata.ProcessInstanceRelation)

	relations := new(metadata.MultipleProcessInstanceRelation)
	if len(serviceInstanceIDs) > 0 {
		o := metadata.ListProcessInstanceRelationOption{
			BusinessID:         module.BizID,
			ServiceInstanceIDs: serviceInstanceIDs,
			ProcessTemplateID:  option.ProcTemplateId,
		}

		relations, err = ps.CoreAPI.CoreService().Process().ListProcessInstanceRelation(ctx.Kit.Ctx, ctx.Kit.Header, &o)
		if err != nil {
			blog.Errorf("get process relation failed, option: %s, err: %v, rid: %s", option, err, ctx.Kit.Rid)
			return nil, nil, nil, []int64{}, nil, nil, nil, err
		}

		for _, r := range relations.Info {
			serviceRelationMap[r.ServiceInstanceID] = append(serviceRelationMap[r.ServiceInstanceID], r)
		}
	}

	return serviceRelationMap, relations, hostMap, hostIDs, processTemplates, pTemplateMap, hostWithSrvInstMap, nil
}

// getProcAndAttributeMap 通过进程id获取进程的详细信息，注意此时的进程信息是同步之前信息
func (ps *ProcServer) getProcAndAttributeMap(ctx *rest.Contexts, procIDs []int64) (
	map[int64]*metadata.Process, map[string]metadata.Attribute, ccErr.CCErrorCoder) {

	// find all the process instance detail by ids
	processDetails, err := ps.Logic.ListProcessInstanceWithIDs(ctx.Kit, procIDs)
	if err != nil {
		blog.Errorf("list process instance with ids fail, err:%v, procIDs: %s, rid: %s", err, procIDs, ctx.Kit.Rid)
		return nil, nil, err
	}

	procID2Detail := make(map[int64]*metadata.Process)
	for idx, p := range processDetails {
		procID2Detail[p.ProcessID] = &processDetails[idx]
	}

	// find process object's attribute
	cond := &metadata.QueryCondition{
		Condition: mapstr.MapStr{
			common.BKObjIDField: common.BKInnerObjIDProc,
		},
	}
	attrResult, e := ps.CoreAPI.CoreService().Model().ReadModelAttr(ctx.Kit.Ctx, ctx.Kit.Header,
		common.BKInnerObjIDProc, cond)
	if e != nil {
		blog.Errorf("read model attr failed, option: %s, err: %v, rid: %s", cond, e, ctx.Kit.Rid)
		return nil, nil, ctx.Kit.CCError.CCError(common.CCErrCommHTTPDoRequestFailed)
	}

	attributeMap := make(map[string]metadata.Attribute)
	for _, attr := range attrResult.Info {
		attributeMap[attr.PropertyID] = attr
	}

	return procID2Detail, attributeMap, nil
}

// getServiceInstanceById 通过serviceId 获取指定field的服务实例列表
func (ps *ProcServer) getServiceInstanceById(ctx *rest.Contexts, module *metadata.ModuleInst, serviceId []int64,
	field []string) (*metadata.MultipleServiceInstance, ccErr.CCErrorCoder) {

	option := &metadata.ListServiceInstanceOption{
		BusinessID:         module.BizID,
		ServiceTemplateID:  module.ServiceTemplateID,
		Fields:             field,
		ModuleIDs:          []int64{module.ModuleID},
		ServiceInstanceIDs: serviceId,
	}

	serviceInstance, err := ps.CoreAPI.CoreService().Process().ListServiceInstance(ctx.Kit.Ctx, ctx.Kit.Header, option)
	if err != nil {
		blog.Errorf(" list service instances failed, option: %s, err: %v, rid: %s", option, err, ctx.Kit.Rid)
		return nil, err
	}

	return serviceInstance, nil
}

func (ps *ProcServer) listServiceInstanceWithOption(ctx *rest.Contexts, module *metadata.ModuleInst, field []string,
	count int) (*metadata.MultipleServiceInstance, ccErr.CCErrorCoder) {

	option := &metadata.ListServiceInstanceOption{
		BusinessID:        module.BizID,
		ServiceTemplateID: module.ServiceTemplateID,
		Fields:            field,
		ModuleIDs:         []int64{module.ModuleID},
		Page: metadata.BasePage{
			Limit: common.BKMaxInstanceLimit,
			Start: count,
			Sort:  "id",
		},
	}

	serviceInstances, err := ps.CoreAPI.CoreService().Process().ListServiceInstance(ctx.Kit.Ctx, ctx.Kit.Header, option)
	if err != nil {
		blog.Errorf(" list service instances failed, option: %s, err: %v, rid: %s", option, err, ctx.Kit.Rid)
		return nil, err
	}
	return serviceInstances, nil
}

func (ps *ProcServer) getProcDetailsAndAttr(ctx *rest.Contexts, procInstRelations []metadata.ProcessInstanceRelation) (
	map[int64]*metadata.Process, map[string]metadata.Attribute, ccErr.CCErrorCoder) {

	procIDs := make([]int64, 0)
	for _, r := range procInstRelations {
		procIDs = append(procIDs, r.ProcessID)
	}
	procID2Detail, attrMap, err := ps.getProcAndAttributeMap(ctx, procIDs)
	if err != nil {
		return nil, nil, err
	}
	return procID2Detail, attrMap, nil
}

// getListDiffServiceInstanceNum 获取不同进程模板下涉及到的服务实例数量及最多前500个具体服务实例列表，整体思路如下:
// 1、分页每次获取模块下500个服务实例进行判定，如果本次获取的是服务分类，那么只需要取前500个服务实例即可。
// 2、对于删除进程模板场景，由于前端传递的参数processTempId都是0，所以这个时候需要通过processName进行区分本次需要获取的是具体哪些被删除
// 的服务实例
// 3、对于进程模板发生变化的场景，需要根据模块下各个服务实例涉及到的具体进程属性内容判断出都有哪些服务实例涉及到变化。
// 4、对于新增进程进程场景是需要通过 变量processTemplateReferenced来进行判定的，注意，对于新增进程模板的场景是需要通过服务实例级别进行
// 判断的,另外对于第一次Add的场景，由于模块下还没有服务实例，所以需要单独处理。
// 5、只要获取到的服务实例数量达到500个，那么只需要取前500符合条件的服务实例即可。前端会显示500+，当涉及到的服务实例数量少于500的场景需要
// 将所有服务实例返回。

func (ps *ProcServer) getListDiffServiceInstanceNum(ctx *rest.Contexts, opt *metadata.ListDiffServiceInstancesOption,
	module *metadata.ModuleInst, field []string) (*metadata.ListServiceInstancesResult, ccErr.CCErrorCoder) {

	var count int
	result := new(metadata.ListServiceInstancesResult)

	for {
		d := new(metadata.ListServiceInstancesResult)

		sInsts, err := ps.listServiceInstanceWithOption(ctx, module, field, count)
		if err != nil {
			return nil, err
		}

		op := &hostAndServiceInstsOpt{BizID: opt.BizID, ModuleID: opt.ModuleID, ProcTemplateId: opt.ProcessTemplateId}

		sInstMap, relations, hMap, hostIDs, pTs, pTMap, hostInst, e := ps.getHostAndServiceInsts(ctx, op, module,
			sInsts.Info)
		if e != nil {
			return nil, err
		}
		procID2Detail, attrMap, err := ps.getProcDetailsAndAttr(ctx, relations.Info)
		if err != nil {
			return nil, err
		}
		flag := false
		for _, inst := range sInsts.Info {

			relations := sInstMap[inst.ID]
			processTemplateReferenced := make(map[int64]struct{})

			for _, relation := range relations {

				processTemplateReferenced[relation.ProcessTemplateID] = struct{}{}

				proc, procName := getProcDetail(procID2Detail, relation.ProcessID)

				p, exist := pTMap[relation.ProcessTemplateID]

				if !exist && opt.ProcessTemplateId == 0 && opt.ProcTemplateName == procName {

					d.ServiceInsts = append(d.ServiceInsts, metadata.ServiceInstancesInfo{Id: inst.ID, Name: inst.Name})
					flag = true
					break
				}

				if !exist {
					continue
				}

				_, change, dErr := ps.Logic.DiffWithProcessTemplate(p.Property, proc, hMap[inst.HostID], attrMap, false)
				if dErr != nil {
					return nil, ccErr.New(common.CCErrCommParamsInvalid, dErr.Error())
				}

				if !change {
					continue
				}

				d.ServiceInsts = append(d.ServiceInsts, metadata.ServiceInstancesInfo{Id: inst.ID, Name: inst.Name})
				flag = true
				break
			}
			if flag {
				flag = false
				continue
			}
			_, exist := processTemplateReferenced[opt.ProcessTemplateId]

			if exist || opt.ProcessTemplateId == 0 {
				continue
			}

			d.ServiceInsts = append(d.ServiceInsts, metadata.ServiceInstancesInfo{Id: inst.ID, Name: inst.Name})
		}

		if len(sInsts.Info) != len(hMap) {
			d.ServiceInsts = ps.handleAddedServiceInsts(hMap, hostIDs, hostInst, pTs)
		}

		if len(d.ServiceInsts)+len(result.ServiceInsts) > metadata.ServiceInstancesMaxNum {

			result.ServiceInsts = append(result.ServiceInsts,
				d.ServiceInsts[:metadata.ServiceInstancesMaxNum-len(result.ServiceInsts)]...)

			result.TotalCount = metadata.ServiceInstancesTotalCount

			return result, nil

		} else {
			result.ServiceInsts = append(result.ServiceInsts, d.ServiceInsts...)
		}

		result.TotalCount = strconv.FormatInt(int64(len(result.ServiceInsts)), 10)

		count += len(sInsts.Info)

		if len(sInsts.Info) < common.BKMaxInstanceLimit {
			break
		}
	}

	return result, nil
}

func getProcDetail(procID2Detail map[int64]*metadata.Process, processID int64) (*metadata.Process, string) {
	proc, ok := procID2Detail[processID]
	if !ok {
		proc = new(metadata.Process)
	}
	procName := ""
	if proc.ProcessName != nil {
		procName = *proc.ProcessName
	}
	return proc, procName
}

func (ps *ProcServer) getServiceInstances(ctx *rest.Contexts, option *metadata.ServiceTemplateDiffOption,
	fields []string) (*metadata.MultipleServiceInstance, ccErr.CCErrorCoder) {

	var count int
	serviceInstances := new(metadata.MultipleServiceInstance)

	for {
		option := &metadata.ListServiceInstanceOption{
			BusinessID:        option.BizID,
			ServiceTemplateID: option.ServiceTemplateID,
			Fields:            fields,
			ModuleIDs:         []int64{option.ModuleID},
			Page: metadata.BasePage{
				Limit: common.BKMaxInstanceLimit,
				Start: count,
				Sort:  "id",
			},
		}

		serviceInstancesTemp, err := ps.CoreAPI.CoreService().Process().ListServiceInstance(ctx.Kit.Ctx, ctx.Kit.Header,
			option)
		if err != nil {
			blog.Errorf("list service instances failed, option: %+v, err: %v, rid: %s", option, err, ctx.Kit.Rid)
			return nil, err
		}
		tempLen := len(serviceInstancesTemp.Info)
		serviceInstances.Count += uint64(tempLen)
		count += len(serviceInstancesTemp.Info)
		serviceInstances.Info = append(serviceInstances.Info, serviceInstancesTemp.Info...)

		// 此时意味着已经获取到了所有的服务实例
		if len(serviceInstancesTemp.Info) < common.BKMaxInstanceLimit {
			break
		}
	}

	return serviceInstances, nil
}

// serviceInstanceDetailDiff 针对单个的serviceID获取相信的变化信息
func (ps *ProcServer) serviceInstanceDetailDiff(ctx *rest.Contexts, op *metadata.ServiceInstanceDetailReq) (
	*metadata.ServiceInstanceDetailResult, ccErr.CCErrorCoder) {

	rid := ctx.Kit.Rid

	module, err := ps.getModuleInfo(ctx, op.ModuleID)
	if err != nil {
		return nil, ctx.Kit.CCError.CCErrorf(common.CCErrCommParamsInvalid, common.BKModuleIDField)
	}

	opt := &hostAndServiceInstsOpt{BizID: op.BizID, ProcTemplateId: op.ProcessTemplateId, ModuleID: op.ModuleID}

	fields := []string{common.BKFieldID, common.BKHostIDField}

	inst, err := ps.getServiceInstanceById(ctx, module, []int64{op.ServiceInstanceId}, fields)
	if err != nil {
		return nil, ccErr.New(common.CCErrCommDBSelectFailed, err.Error())
	}

	_, relations, hostMap, _, _, pTemplateMap, _, err := ps.getHostAndServiceInsts(ctx, opt, module, inst.Info)
	if err != nil {
		return nil, err
	}

	procIDs := make([]int64, 0)
	for _, r := range relations.Info {
		procIDs = append(procIDs, r.ProcessID)
	}

	procID2Detail, attributeMap, err := ps.getProcAndAttributeMap(ctx, procIDs)
	if err != nil {
		return nil, err
	}

	// record the used process template for checking whether a new process template has been added to service template.
	processTemplateReferenced := make(map[int64]struct{})
	diffDetails := new(metadata.ServiceInstanceDetailResult)

	for _, relation := range relations.Info {
		processTemplateReferenced[relation.ProcessTemplateID] = struct{}{}

		process, ok := procID2Detail[relation.ProcessID]
		if !ok {
			process = new(metadata.Process)
		}

		processName := ""
		if process.ProcessName != nil {
			processName = *process.ProcessName
		}
		property, exist := pTemplateMap[relation.ProcessTemplateID]

		//  当有多个删除模板的场景下，每个被删除的模板在关系表中的id都是0，所以只能通过name进行区分.
		if !exist && op.ProcessTemplateId == 0 && processName == op.ProcessTemplateName {
			diffDetails.Type = metadata.ServiceRemoved
			diffDetails.Process = process
			return diffDetails, nil
		}
		//  无论是删除场景下 ProcessTemplateId 为0 还是没有找到请求的ProcessTemplateId 直接跳过就好
		if !exist {
			continue
		}
		id := inst.Info[0].HostID

		changedAttributes, isChanged, err := ps.Logic.DiffWithProcessTemplate(property.Property, process,
			hostMap[id], attributeMap, true)
		if err != nil {
			blog.Errorf("diff process template failed, process id: %d, err: %v, rid: %s", relation.ProcessID, err, rid)
			return nil, ccErr.New(common.CCErrCommParamsInvalid, err.Error())
		}

		if !isChanged {
			continue
		}

		diffDetails.ChangedAttributes = changedAttributes
		diffDetails.Type = metadata.ServiceChanged
		return diffDetails, nil
	}

	if _, exist := processTemplateReferenced[op.ProcessTemplateId]; !exist {
		diffDetails.Type = metadata.ServiceAdded
	}

	return diffDetails, nil
}

func (ps *ProcServer) getModuleInfo(ctx *rest.Contexts, moduleId int64) (*metadata.ModuleInst, ccErr.CCErrorCoder) {

	module, err := ps.getModule(ctx.Kit, moduleId)
	if err != nil {

		blog.Errorf(" get module failed, option: %d, err: %v, rid: %s", moduleId, err, ctx.Kit.Rid)
		return nil, err
	}

	if module.ServiceTemplateID == 0 {
		blog.Errorf("module %d has no service template, option: %s, rid: %s", moduleId, ctx.Kit.Rid)
		return nil, ctx.Kit.CCError.CCErrorf(common.CCErrCommParamsInvalid, common.BKModuleIDField)
	}
	return module, nil
}

// ListDiffServiceInstanceNum 列出指定进程模板涉及到服务实例数量、名称及ID
func (ps *ProcServer) ListDiffServiceInstanceNum(ctx *rest.Contexts, option *metadata.ListDiffServiceInstancesOption) (
	*metadata.ListServiceInstancesResult, ccErr.CCErrorCoder) {

	module, err := ps.getModuleInfo(ctx, option.ModuleID)
	if err != nil {
		return nil, ctx.Kit.CCError.CCErrorf(common.CCErrCommParamsInvalid, common.BKModuleIDField)
	}

	field := []string{common.BKFieldID, common.BKHostIDField, common.BKFieldName}
	result, err := ps.getListDiffServiceInstanceNum(ctx, option, module, field)
	if err != nil {
		blog.Errorf("list service instance num fail option: %v, err: %v, rid: %s", option, err, ctx.Kit.Rid)
		return nil, err
	}
	return result, err
}

// handleAddedServiceInsts 此函数处理的场景是当通过服务模板创建模块的时候没有添加进程模板而是先添加主机
func (ps *ProcServer) handleAddedServiceInsts(hostMap map[int64]map[string]interface{}, hostIDs []int64,
	hostWithSrvInstMap map[int64]struct{},
	processTemplates *metadata.MultipleProcessTemplate) []metadata.ServiceInstancesInfo {

	srvInstNameSuffix := ""

	if processTemplates != nil && len(processTemplates.Info) > 0 {
		proc := processTemplates.Info[0].Property

		// 此时模块下的主机均未实例化，所以需要构造实例名字
		if proc != nil {
			if proc.ProcessName.Value != nil && len(*proc.ProcessName.Value) > 0 {
				srvInstNameSuffix += "_" + processTemplates.Info[0].ProcessName
			}
			for _, bindInfo := range proc.BindInfo.Value {
				if bindInfo.Std != nil && bindInfo.Std.Port.Value != nil {
					srvInstNameSuffix += "_" + *bindInfo.Std.Port.Value
					break
				}
			}
		}
	}

	added := make([]metadata.ServiceInstancesInfo, 0)
	for _, hostID := range hostIDs {

		if _, exists := hostWithSrvInstMap[hostID]; exists {
			continue
		}

		srvInstName := util.GetStrByInterface(hostMap[hostID][common.BKHostInnerIPField]) + srvInstNameSuffix
		added = append(added, metadata.ServiceInstancesInfo{
			Name: srvInstName,
		})
	}
	return added
}

func (ps *ProcServer) serviceTemplateGeneralDiff(ctx *rest.Contexts, option *metadata.ServiceTemplateDiffOption,
	module mapstr.MapStr, pTemplateMap map[int64]*metadata.ProcessTemplate) (*metadata.ServiceTemplateGeneralDiff,
	ccErr.CCErrorCoder) {

	// 获取所有的服务实例
	serviceInstances, cErr := ps.getServiceInstances(ctx, option, []string{common.BKFieldID, common.BKHostIDField})
	if cErr != nil {
		return nil, cErr
	}

	hostMap, cErr := ps.getHostInfo(ctx, option.BizID, option.ModuleID)
	if cErr != nil {
		blog.Errorf("get host failed, option: %+v, err: %v, rid: %s", *option, cErr, ctx.Kit.Rid)
		return nil, cErr
	}

	diff, cErr := ps.calculateGeneralDiff(ctx, option.BizID, hostMap, pTemplateMap, serviceInstances.Info)
	if cErr != nil {
		blog.Errorf("calculate difference failed, option: %+v, err: %v, rid: %s", *option, cErr, ctx.Kit.Rid)
		return nil, cErr
	}

	attrs, cErr := ps.getAttributesResult(ctx.Kit, option, module)
	if cErr != nil {
		blog.Errorf("get service template or module attributes failed, option: %+v, err: %v, rid: %s", *option,
			cErr, ctx.Kit.Rid)
		return nil, cErr
	}

	moduleDiff := &metadata.ServiceTemplateGeneralDiff{
		Changed:    diff.Changed,
		Added:      diff.Added,
		Removed:    diff.Removed,
		Attributes: attrs,
	}

	return moduleDiff, nil
}

func (ps *ProcServer) getModuleMapStr(kit *rest.Kit, bizID, serviceTemplateId int64, moduleID int64,
	fields []string) ([]mapstr.MapStr, error) {

	option := &metadata.QueryCondition{
		Fields: fields,
		Condition: map[string]interface{}{
			common.BKModuleIDField:          moduleID,
			common.BKServiceTemplateIDField: serviceTemplateId,
			common.BKAppIDField:             bizID,
		},
		DisableCounter: true,
	}

	modules, err := ps.CoreAPI.CoreService().Instance().ReadInstance(kit.Ctx, kit.Header,
		common.BKInnerObjIDModule, option)
	if err != nil {
		blog.Errorf("get modules failed, option: %+v, err: %v, rid: %s", *option, err, kit.Rid)
		return nil, err
	}
	if len(modules.Info) == 0 {
		blog.Errorf("no modules founded, option: %+v, err: %v, rid: %s", *option, err, kit.Rid)
		return nil, errors.New("no modules founded")
	}
	return modules.Info, nil
}

// getSrvTemplateAttrIdAndPropertyValue 获取服务模板的属性id以及对应的属性值
func (ps *ProcServer) getSrvTemplateAttrIdAndPropertyValue(kit *rest.Kit, bizID, serviceTemplateID int64) ([]int64,
	map[int64]interface{}, ccErr.CCErrorCoder) {

	option := &metadata.ListServTempAttrOption{
		BizID:  bizID,
		ID:     serviceTemplateID,
		Fields: []string{common.BKAttributeIDField, common.BKPropertyValueField},
	}

	data, cErr := ps.Engine.CoreAPI.CoreService().Process().ListServiceTemplateAttribute(kit.Ctx, kit.Header, option)
	if cErr != nil {
		blog.Errorf("list service template attributes failed, bizID: %d, service template id: %d, err: %v, rid: %s",
			bizID, serviceTemplateID, cErr, kit.Rid)
		return nil, nil, cErr
	}

	attrIDs := make([]int64, 0)
	srvTemplateAttrValueMap := make(map[int64]interface{})
	for _, attr := range data.Attributes {
		attrIDs = append(attrIDs, attr.AttributeID)
		srvTemplateAttrValueMap[attr.AttributeID] = attr.PropertyValue
	}

	return attrIDs, srvTemplateAttrValueMap, nil
}

// getModuleAttrIDAndPropertyID 根据模块属性ID获取对应的propertyID列表以及属性ID与propertyID的对应关系
func (ps *ProcServer) getModuleAttrIDAndPropertyID(kit *rest.Kit, attrIDs []int64) ([]string, map[int64]string,
	ccErr.CCErrorCoder) {

	attrIdPropertyMap := make(map[int64]string)
	if len(attrIDs) == 0 {
		return []string{}, attrIdPropertyMap, nil
	}

	option := &metadata.QueryCondition{
		Fields: []string{common.BKFieldID, common.BKPropertyIDField},
		Page:   metadata.BasePage{Limit: common.BKNoLimit},
		Condition: map[string]interface{}{
			common.BKFieldID: map[string]interface{}{
				common.BKDBIN: attrIDs,
			},
		},
		DisableCounter: true,
	}

	res, err := ps.CoreAPI.CoreService().Model().ReadModelAttr(kit.Ctx, kit.Header, common.BKInnerObjIDModule, option)
	if err != nil {
		blog.Errorf("read model attribute failed, err: %v, option: %#v, rid: %s", err, option, kit.Rid)
		return nil, nil, kit.CCError.CCError(common.CCErrTopoObjectAttributeSelectFailed)
	}
	propertyIDs := make([]string, 0)
	for _, attrs := range res.Info {
		propertyIDs = append(propertyIDs, attrs.PropertyID)
		attrIdPropertyMap[attrs.ID] = attrs.PropertyID
	}

	return propertyIDs, attrIdPropertyMap, nil
}

// getAttributesResult 获取同一属性ID的模板和模块的属性值
func (ps *ProcServer) getAttributesResult(kit *rest.Kit, option *metadata.ServiceTemplateDiffOption,
	module mapstr.MapStr) ([]metadata.AttributeFields, ccErr.CCErrorCoder) {

	attrValues := make([]metadata.AttributeFields, 0)
	// 1、获取指定服务模板的属性ID及属性值
	attrIDs, srvTemplateAttrValueMap, cErr := ps.getSrvTemplateAttrIdAndPropertyValue(kit, option.BizID,
		option.ServiceTemplateID)
	if cErr != nil {
		return attrValues, cErr
	}
	if len(attrIDs) == 0 {
		return attrValues, nil
	}
	// 2、获取模块 attrID 与 propertyID的映射关系
	propertyIDs, attrIdPropertyIdMap, cErr := ps.getModuleAttrIDAndPropertyID(kit, attrIDs)
	if cErr != nil {
		return attrValues, cErr
	}

	if len(propertyIDs) == 0 {
		return attrValues, nil
	}

	// 3、根据propertyID 获取对应模块实例的值
	modulePropertyValue := make(map[string]interface{})
	for _, propertyID := range propertyIDs {
		if _, ok := module[propertyID]; ok {
			modulePropertyValue[propertyID] = module[propertyID]
		}
	}

	// 4、整理数据
	for id, attr := range srvTemplateAttrValueMap {
		attrValues = append(attrValues, metadata.AttributeFields{
			ID:                    id,
			TemplatePropertyValue: attr,
			InstancePropertyValue: modulePropertyValue[attrIdPropertyIdMap[id]],
		})
	}
	return attrValues, nil
}

// SyncServiceInstanceByTemplate sync the service instance with it's bounded service template.
// It keeps the processes exactly same with the process template in the service template,
// which means the number of process is same, and the process instance's info is also exactly same.
// It contains several scenarios in a service instance:
// 1. add/update/remove a new process
// 2. sync module name and service category with service template
func (ps *ProcServer) SyncServiceInstanceByTemplate(ctx *rest.Contexts) {
	syncOpt := metadata.SyncServiceInstanceByTemplateOption{}
	if err := ctx.DecodeInto(&syncOpt); err != nil {
		ctx.RespAutoError(err)
		return
	}

	if rawErr := syncOpt.Validate(); rawErr.ErrCode != 0 {
		ctx.RespAutoError(rawErr.ToCCError(ctx.Kit.CCError))
		return
	}

	syncOneModuleOpt := metadata.ServiceTemplateDiffOption{
		BizID:             syncOpt.BizID,
		ServiceTemplateID: syncOpt.ServiceTemplateID,
	}
	tasks := make([]metadata.CreateTaskRequest, 0)
	for _, moduleID := range syncOpt.ModuleIDs {
		syncOneModuleOpt.ModuleID = moduleID
		tasks = append(tasks, metadata.CreateTaskRequest{
			TaskType: common.SyncModuleTaskFlag,
			InstID:   moduleID,
			Data:     []interface{}{syncOneModuleOpt},
		})
	}

	txnErr := ps.Engine.CoreAPI.CoreService().Txn().AutoRunTxn(ctx.Kit.Ctx, ctx.Kit.Header, func() error {
		taskRes, err := ps.CoreAPI.TaskServer().Task().CreateBatch(ctx.Kit.Ctx, ctx.Kit.Header, tasks)
		if err != nil {
			blog.Errorf("create service template sync task(%#v) failed, err: %v, rid: %s", tasks, err, ctx.Kit.Rid)
			return err
		}
		blog.V(4).Infof("successfully created service template sync task: %#v, rid: %s", taskRes, ctx.Kit.Rid)
		return nil
	})

	if txnErr != nil {
		ctx.RespAutoError(txnErr)
		return
	}
	ctx.RespEntity(nil)
}

// DoSyncServiceInstanceTask do sync one module's service instance by service template task
func (ps *ProcServer) DoSyncServiceInstanceTask(ctx *rest.Contexts) {
	syncOption := metadata.ServiceTemplateDiffOption{}
	if err := ctx.DecodeInto(&syncOption); err != nil {
		ctx.RespAutoError(err)
		return
	}

	txnErr := ps.Engine.CoreAPI.CoreService().Txn().AutoRunTxn(ctx.Kit.Ctx, ctx.Kit.Header, func() error {
		if err := ps.doSyncServiceInstanceTask(ctx.Kit, syncOption); err != nil {
			blog.Errorf("do sync service instance task(%#v) failed, err: %v, rid: %s", syncOption, err, ctx.Kit.Rid)
			return err
		}
		return nil
	})

	if txnErr != nil {
		ctx.RespAutoError(txnErr)
		return
	}

	ctx.RespEntity(nil)
}

// moduleSimpleInfo 模块的简要信息
type moduleSimpleInfo struct {
	moduleID          int64
	moduleName        string
	serviceTemplateID int64
}

func convertMapStrToModuleFields(moduleMapStr mapstr.MapStr) (*moduleSimpleInfo, error) {

	moduleID, err := util.GetInt64ByInterface(moduleMapStr[common.BKModuleIDField])
	if err != nil {
		return nil, err
	}

	serviceTemplateID, err := util.GetInt64ByInterface(moduleMapStr[common.BKServiceTemplateIDField])
	if err != nil {
		return nil, err
	}

	moduleName := util.GetStrByInterface(moduleMapStr[common.BKModuleNameField])

	module := &moduleSimpleInfo{
		moduleID:          moduleID,
		serviceTemplateID: serviceTemplateID,
		moduleName:        moduleName,
	}
	return module, nil
}

func (ps *ProcServer) updateModuleAttributesWithServiceTemplate(kit *rest.Kit, module *moduleSimpleInfo,
	srvTemplateAttrValueMap map[int64]interface{}, attrIdPropertyMap map[int64]string,
	moduleMap mapstr.MapStr) ccErr.CCErrorCoder {

	if len(attrIdPropertyMap) == 0 || len(srvTemplateAttrValueMap) == 0 {
		return nil
	}

	data := make(map[string]interface{})
	for srvTemplateAttrID, value := range srvTemplateAttrValueMap {
		if !reflect.DeepEqual(value, moduleMap[attrIdPropertyMap[srvTemplateAttrID]]) {
			data[attrIdPropertyMap[srvTemplateAttrID]] = value
		}
	}

	if len(data) == 0 {
		return nil
	}

	option := &metadata.UpdateOption{
		Data: data,
		Condition: map[string]interface{}{
			common.BKModuleIDField: module.moduleID,
		},
	}
	_, err := ps.CoreAPI.CoreService().Instance().UpdateInstance(kit.Ctx, kit.Header, common.BKInnerObjIDModule, option)
	if err != nil {
		blog.Errorf("update module failed, option: %#v, err: %v, rid: %s", option, err, kit.Rid)
		return kit.CCError.CCError(common.CCErrUpdateModuleAttributesFail)
	}
	return nil
}

// syncSrvInstToAdd handle all the service instances that need to be added
func (ps *ProcServer) syncSrvInstToAdd(kit *rest.Kit, option metadata.ServiceTemplateDiffOption, hostIDs []int64,
	hostWithSrvInstMap map[int64]struct{}, processTemplates *metadata.MultipleProcessTemplate,
	module *moduleSimpleInfo) ccErr.CCErrorCoder {

	srvInstToAdd := make([]*metadata.ServiceInstance, 0)
	if len(processTemplates.Info) == 0 {
		return nil
	}

	for _, hostID := range hostIDs {
		if _, exists := hostWithSrvInstMap[hostID]; exists {
			continue
		}
		instance := &metadata.ServiceInstance{
			BizID:             option.BizID,
			ServiceTemplateID: module.serviceTemplateID,
			ModuleID:          module.moduleID,
			HostID:            hostID,
		}
		srvInstToAdd = append(srvInstToAdd, instance)
	}

	if len(srvInstToAdd) == 0 {
		return nil
	}

	svcInsts, err := ps.CoreAPI.CoreService().Process().CreateServiceInstances(kit.Ctx, kit.Header, srvInstToAdd)
	if err != nil {
		blog.Errorf("create service instances %#v failed, err: %v, rid: %s", srvInstToAdd, err, kit.Rid)
		return err
	}

	addedIDs := make([]int64, 0)
	addedServiceInstances := make([]metadata.ServiceInstance, 0)
	for _, svcInst := range svcInsts {
		addedIDs = append(addedIDs, svcInst.ID)
		addedServiceInstances = append(addedServiceInstances, *svcInst)
	}

	// generate audit logs for created service instances
	audit := auditlog.NewSvcInstAudit(ps.CoreAPI.CoreService())
	genAuditParam := auditlog.NewGenerateAuditCommonParameter(kit, metadata.AuditCreate)
	audit.WithServiceInstance(addedServiceInstances)
	if err := audit.WithProcBySvcInstIDs(genAuditParam, option.BizID, addedIDs, nil); err != nil {
		return err
	}

	auditLogs := make([]metadata.AuditLog, 0)
	logs := audit.GenerateAuditLog(genAuditParam)
	auditLogs = append(auditLogs, logs...)

	// save audit logs
	if len(auditLogs) > 0 {
		if err := audit.SaveAuditLog(kit, auditLogs...); err != nil {
			return err
		}
	}
	return nil
}

func (ps *ProcServer) syncProcessAndSrvInstToRemove(kit *rest.Kit, svcTempID int64, serviceInst *srvInstanceInfo,
	bizID int64, procRelation *processInfo, relations *metadata.MultipleProcessInstanceRelation) ccErr.CCErrorCoder {

	removedProcIDs, removedSvrInstIDs := make([]int64, 0), make([]int64, 0)

	for serviceInstanceID, processes := range serviceInst.serviceInstance2ProcessMap {
		if len(procRelation.procTemps.Info) == 0 {
			removedSvrInstIDs = append(removedSvrInstIDs, serviceInstanceID)
			for _, process := range processes {
				removedProcIDs = append(removedProcIDs, process.ProcessID)
			}
		}

		for _, process := range processes {
			processTemplateID := procRelation.processInstanceWithTemplateMap[process.ProcessID]
			template, exist := procRelation.processTemplateMap[processTemplateID]
			if !exist || template.ServiceTemplateID != svcTempID {
				// this process template has already removed form the service template,
				// which means this process instance need to be removed from this service instance
				removedProcIDs = append(removedProcIDs, process.ProcessID)
				continue
			}
		}
	}

	audit := auditlog.NewSvcInstAudit(ps.CoreAPI.CoreService())

	// remove processes whose template has been removed
	if len(removedProcIDs) != 0 {
		// set removed process data for audit logs
		genAuditParam := auditlog.NewGenerateAuditCommonParameter(kit, metadata.AuditDelete)
		removedProcesses := make([]mapstr.MapStr, len(removedProcIDs))
		for index, procID := range removedProcIDs {
			removedProcesses[index] = mapstr.SetValueToMapStrByTags(procRelation.procInstMap[procID])
		}
		if err := audit.WithProc(genAuditParam, removedProcesses, relations.Info); err != nil {
			return err
		}

		// delete process instances
		if err := ps.Logic.DeleteProcessInstanceBatch(kit, removedProcIDs); err != nil {
			blog.Errorf("delete process failed, processIDs: %+v, err: %s, rid: %s", removedProcIDs, err, kit.Rid)
			return err
		}
		// remove process instance relation now.
		deleteOption := metadata.DeleteProcessInstanceRelationOption{}
		deleteOption.ProcessIDs = removedProcIDs
		err := ps.CoreAPI.CoreService().Process().DeleteProcessInstanceRelation(kit.Ctx, kit.Header, deleteOption)
		if err != nil {
			blog.ErrorJSON("delete process relation failed, option: %s, err: %s, rid: %s", deleteOption, err, kit.Rid)
			return err
		}
	}

	auditLogs := make([]metadata.AuditLog, 0)
	// delete service instances whose processes are all removed
	if len(removedSvrInstIDs) > 0 {
		// generate audit logs for removed service instances
		removedSvcInsts := make([]metadata.ServiceInstance, len(removedSvrInstIDs))
		for index, svcInstID := range removedSvrInstIDs {
			removedSvcInsts[index] = serviceInst.srvInstMap[svcInstID]
		}
		audit.WithServiceInstance(removedSvcInsts)

		genAuditParam := auditlog.NewGenerateAuditCommonParameter(kit, metadata.AuditDelete)
		logs := audit.GenerateAuditLog(genAuditParam)
		auditLogs = append(auditLogs, logs...)

		// delete service instances
		deleteOption := &metadata.CoreDeleteServiceInstanceOption{
			BizID:              bizID,
			ServiceInstanceIDs: removedSvrInstIDs,
		}
		err := ps.CoreAPI.CoreService().Process().DeleteServiceInstance(kit.Ctx, kit.Header, deleteOption)
		if err != nil {
			blog.Errorf("delete service instances: %+v failed, err: %v, rid: %s", removedSvrInstIDs, err, kit.Rid)
			return kit.CCError.CCError(common.CCErrProcDeleteServiceInstancesFailed)
		}
	}
	// save audit logs
	if len(auditLogs) > 0 {
		if err := audit.SaveAuditLog(kit, auditLogs...); err != nil {
			return err
		}
	}
	return nil
}

// updateModuleAttributes 通过当前的模板属性值更新对应的模块属性值
func (ps *ProcServer) updateModuleAttributes(kit *rest.Kit, option metadata.ServiceTemplateDiffOption) (
	*moduleSimpleInfo, ccErr.CCErrorCoder) {

	// 1、获取服务模板的属性id与对应的property_value
	attrIDs, srvTemplateAttrValueMap, cErr := ps.getSrvTemplateAttrIdAndPropertyValue(kit, option.BizID,
		option.ServiceTemplateID)
	if cErr != nil {
		return nil, cErr
	}

	// 2、根据属性id获取对应的 property_ids
	propertyIDs, attrIdPropertyMap, cErr := ps.getModuleAttrIDAndPropertyID(kit, attrIDs)
	if cErr != nil {
		return nil, cErr
	}

	// 3、重新组合fields, 包括上面的property_ids以及 serverTemplateID、moduleID、ServiceCategoryID、moduleName.
	fields := make([]string, 0)
	fields = append(fields, common.BKServiceTemplateIDField, common.BKModuleIDField, common.BKServiceCategoryIDField,
		common.BKModuleNameField)
	if len(propertyIDs) > 0 {
		fields = append(fields, propertyIDs...)
	}

	moduleMap, err := ps.getModuleMapStr(kit, option.BizID, option.ServiceTemplateID, option.ModuleID, fields)
	if err != nil {
		blog.Errorf("get module failed, option: %+v, err: %v, rid: %s", option, err, kit.Rid)
		return nil, kit.CCError.CCErrorf(common.CCErrTopoGetModuleFailed, "get none modules")
	}

	// 4、整理一下，判断 serverTemplateID、moduleID、ServiceCategoryID、moduleName 这些是必须得有的
	module, err := convertMapStrToModuleFields(moduleMap[0])
	if err != nil {
		blog.Errorf("convert module info failed, moduleID: %d, err: %v, rid: %s", option.ModuleID, err, kit.Rid)
		return nil, kit.CCError.CCErrorf(common.CCErrTopoGetModuleFailed, err.Error())
	}

<<<<<<< HEAD
		moduleUpdateOption := &metadata.UpdateOption{
			Data: map[string]interface{}{
				common.BKServiceCategoryIDField: serviceTemplate.ServiceCategoryID,
				common.BKModuleNameField:        serviceTemplate.Name,
			},
			Condition: map[string]interface{}{
				common.BKModuleIDField: syncOption.ModuleID,
			},
		}
		_, e := ps.CoreAPI.CoreService().Instance().UpdateInstance(kit.Ctx, kit.Header, common.BKInnerObjIDModule,
			moduleUpdateOption)
		if e != nil {
			blog.Errorf("update module failed, option: %#v, err: %v, rid: %s", moduleUpdateOption, e, kit.Rid)
			return e
		}
=======
	// 5、update module service category and name field
	if err := ps.updateModuleAttributesWithServiceTemplate(kit, module, srvTemplateAttrValueMap, attrIdPropertyMap,
		moduleMap[0]); err != nil {
		return nil, err
>>>>>>> 85640d42
	}

	return module, nil
}

type srvInstanceInfo struct {
	ids                            []int64
	hostIDs                        []int64
	hostMap                        map[int64]map[string]interface{}
	srvInstMap                     map[int64]metadata.ServiceInstance
	hostWithSrvInstMap             map[int64]struct{}
	serviceInstance2HostMap        map[int64]int64
	serviceInstance2ProcessMap     map[int64][]*metadata.Process
	serviceInstanceWithTemplateMap map[int64]map[int64]struct{}
}

func (ps *ProcServer) getServiceInstanceInfo(kit *rest.Kit, option metadata.ServiceTemplateDiffOption) (
	*srvInstanceInfo, ccErr.CCErrorCoder) {

	serviceInstanceInfo := &srvInstanceInfo{
		serviceInstance2ProcessMap:     make(map[int64][]*metadata.Process),
		serviceInstanceWithTemplateMap: make(map[int64]map[int64]struct{}),
		serviceInstance2HostMap:        make(map[int64]int64),
		hostWithSrvInstMap:             make(map[int64]struct{}),
		ids:                            make([]int64, 0),
		srvInstMap:                     make(map[int64]metadata.ServiceInstance),
	}

	// step 1: find service instances.
	svcInstOpt := &metadata.ListServiceInstanceOption{
		BusinessID:        option.BizID,
		ModuleIDs:         []int64{option.ModuleID},
		ServiceTemplateID: option.ServiceTemplateID,
		Page:              metadata.BasePage{Limit: common.BKNoLimit},
	}

	serviceInstances, cErr := ps.CoreAPI.CoreService().Process().ListServiceInstance(kit.Ctx, kit.Header, svcInstOpt)
	if cErr != nil {
		blog.Errorf("list service instances failed, option: %#v, err: %v, rid: %s", svcInstOpt, cErr, kit.Rid)
		return nil, cErr
	}

	for _, serviceInstance := range serviceInstances.Info {
		serviceInstanceInfo.serviceInstance2ProcessMap[serviceInstance.ID] = make([]*metadata.Process, 0)
		serviceInstanceInfo.serviceInstanceWithTemplateMap[serviceInstance.ID] = make(map[int64]struct{})
		serviceInstanceInfo.serviceInstance2HostMap[serviceInstance.ID] = serviceInstance.HostID
		serviceInstanceInfo.hostWithSrvInstMap[serviceInstance.HostID] = struct{}{}
		serviceInstanceInfo.ids = append(serviceInstanceInfo.ids, serviceInstance.ID)
		serviceInstanceInfo.srvInstMap[serviceInstance.ID] = serviceInstance
	}

	// step 2: find hostID.
	hostOpt := &metadata.DistinctHostIDByTopoRelationRequest{
		ApplicationIDArr: []int64{option.BizID},
		ModuleIDArr:      []int64{option.ModuleID},
	}

	hostIDs, cErr := ps.CoreAPI.CoreService().Host().GetDistinctHostIDByTopology(kit.Ctx, kit.Header, hostOpt)
	if cErr != nil {
		blog.Errorf("get host ids failed, option: %#v, err: %v, rid: %s", hostOpt, cErr, kit.Rid)
		return nil, cErr
	}
	serviceInstanceInfo.hostIDs = hostIDs

	// step 3: find hosts by hostIDs, construct map {hostID ==> host}.
	serviceInstanceInfo.hostMap, cErr = ps.Logic.GetHostIPMapByID(kit, serviceInstanceInfo.hostIDs)
	if cErr != nil {
		return nil, cErr
	}

	return serviceInstanceInfo, nil
}

type processInfo struct {
	procTemps                      *metadata.MultipleProcessTemplate
	processTemplateMap             map[int64]*metadata.ProcessTemplate
	procIDs                        []int64
	procRelationMap                map[int64]metadata.ProcessInstanceRelation
	procInstMap                    map[int64]*metadata.Process
	processInstances               []metadata.Process
	processInstanceWithTemplateMap map[int64]int64
}

func (ps *ProcServer) getProcessInfo(kit *rest.Kit, option metadata.ServiceTemplateDiffOption,
	serviceInstance *srvInstanceInfo) (*processInfo, *metadata.MultipleProcessInstanceRelation, ccErr.CCErrorCoder) {

	processRelationInfo := &processInfo{
		processTemplateMap:             make(map[int64]*metadata.ProcessTemplate),
		procIDs:                        make([]int64, 0),
		procRelationMap:                make(map[int64]metadata.ProcessInstanceRelation, 0),
		procInstMap:                    make(map[int64]*metadata.Process),
		processInstanceWithTemplateMap: make(map[int64]int64),
	}

	// find all the process template under the service template
	procTempOpt := &metadata.ListProcessTemplatesOption{
		BusinessID:         option.BizID,
		ServiceTemplateIDs: []int64{option.ServiceTemplateID},
	}
	procTemps, cErr := ps.CoreAPI.CoreService().Process().ListProcessTemplates(kit.Ctx, kit.Header, procTempOpt)
	if cErr != nil {
		blog.Errorf("list process templates failed, option: %+v, err: %v, rid: %s", procTempOpt, cErr, kit.Rid)
		return nil, nil, cErr
	}

	processRelationInfo.procTemps = procTemps
	for idx, t := range procTemps.Info {
		processRelationInfo.processTemplateMap[t.ID] = &procTemps.Info[idx]
	}

	// list all process instance relations
	relationOpt := &metadata.ListProcessInstanceRelationOption{
		BusinessID:         option.BizID,
		ServiceInstanceIDs: serviceInstance.ids,
	}
	relations, cErr := ps.CoreAPI.CoreService().Process().ListProcessInstanceRelation(kit.Ctx, kit.Header, relationOpt)
	if cErr != nil {
		blog.Errorf("list process relation failed, option: %+v, err: %v, rid: %s", relationOpt, cErr, kit.Rid)
		return nil, nil, cErr
	}

	for _, r := range relations.Info {
		processRelationInfo.procIDs = append(processRelationInfo.procIDs, r.ProcessID)
		processRelationInfo.procRelationMap[r.ProcessID] = r
	}

	// find process instance.
	processInstances, cErr := ps.Logic.ListProcessInstanceWithIDs(kit, processRelationInfo.procIDs)
	if cErr != nil {
		blog.Errorf("list process instance with IDs failed, procIDs: %s, err: %s, rid: %s",
			processRelationInfo.procIDs, cErr, kit.Rid)
		return nil, nil, cErr
	}

	for idx, p := range processInstances {
		processRelationInfo.procInstMap[p.ProcessID] = &processInstances[idx]
	}

	// rearrange the service instance with process instance.
	for _, r := range relations.Info {
		proc, exist := processRelationInfo.procInstMap[r.ProcessID]
		if !exist {
			// something is wrong, but can this process instance, but we can find it in the process instance relation.
			blog.Warnf("but can not find the process instance: %d, rid: %s", r.ProcessTemplateID, r.ProcessID, kit.Rid)
			continue
		}
		if _, exist := serviceInstance.serviceInstanceWithTemplateMap[r.ServiceInstanceID]; !exist {
			// something is wrong, service instance is not exist, but we can find it in the process instance relation
			blog.Warnf("relation: %#v has a service instance that is not exist, rid: %s", r, kit.Rid)
			continue
		}
		serviceInstance.serviceInstance2ProcessMap[r.ServiceInstanceID] = append(
			serviceInstance.serviceInstance2ProcessMap[r.ServiceInstanceID], proc)
		processRelationInfo.processInstanceWithTemplateMap[r.ProcessID] = r.ProcessTemplateID
		serviceInstance.serviceInstanceWithTemplateMap[r.ServiceInstanceID][r.ProcessTemplateID] = struct{}{}
	}

	return processRelationInfo, relations, nil
}

func (ps *ProcServer) doSyncServiceInstanceTask(kit *rest.Kit,
	syncOption metadata.ServiceTemplateDiffOption) ccErr.CCErrorCoder {

	serviceInstanceInfo, cErr := ps.getServiceInstanceInfo(kit, syncOption)
	if cErr != nil {
		blog.Errorf("list service instance failed, option: %+v, err: %v, rid: %s", syncOption, cErr, kit.Rid)
		return cErr
	}

	processRelationInfo, relations, cErr := ps.getProcessInfo(kit, syncOption, serviceInstanceInfo)
	if cErr != nil {
		blog.Errorf("get process info failed, option: %+v, err: %v, rid: %s", syncOption, cErr, kit.Rid)
		return cErr
	}

	// update module service category and attributes.
	module, cErr := ps.updateModuleAttributes(kit, syncOption)
	if cErr != nil {
		blog.Errorf("update module attributes failed, option: %+v, err: %v, rid: %s", syncOption, cErr, kit.Rid)
		return nil
	}

	if err := ps.syncSrvInstToAdd(kit, syncOption, serviceInstanceInfo.hostIDs, serviceInstanceInfo.hostWithSrvInstMap,
		processRelationInfo.procTemps, module); err != nil {
		blog.Errorf("add service instance failed, option: %+v, err: %v, rid: %s", syncOption, cErr, kit.Rid)
		return err
	}

	if len(serviceInstanceInfo.ids) == 0 {
		return nil
	}

	if err := ps.syncProcessAndSrvInstToRemove(kit, syncOption.ServiceTemplateID, serviceInstanceInfo, syncOption.BizID,
		processRelationInfo, relations); err != nil {
		blog.Errorf("sync remove process from service instance failed, option: %+v, err: %v, rid: %s", syncOption,
			cErr, kit.Rid)
		return err
	}

	updatedSvcInstMap, err := ps.updateProcessInstance(kit, syncOption.ServiceTemplateID, serviceInstanceInfo,
		processRelationInfo)
	if err != nil {
		blog.Errorf("update process instance failed, option: %+v, err: %v, rid: %s", syncOption, cErr, kit.Rid)
		return err
	}

	if cErr = ps.createProcessForServiceInstance(kit, updatedSvcInstMap, syncOption, serviceInstanceInfo,
		processRelationInfo); cErr != nil {
		blog.Errorf("sync add process to service instance failed, option: %+v, err: %v, rid: %s", syncOption,
			cErr, kit.Rid)
		return cErr
	}

	return nil
}

func (ps *ProcServer) saveProcessLog(kit *rest.Kit, procRelation *processInfo, process *metadata.Process,
	proc mapstr.MapStr) ccErr.CCErrorCoder {

	auditLogs, audit := make([]metadata.AuditLog, 0), auditlog.NewSvcInstAudit(ps.CoreAPI.CoreService())

	genAudit := auditlog.NewGenerateAuditCommonParameter(kit, metadata.AuditUpdate).WithUpdateFields(proc)
	if err := audit.WithProc(genAudit, []mapstr.MapStr{mapstr.SetValueToMapStrByTags(process)},
		[]metadata.ProcessInstanceRelation{procRelation.procRelationMap[process.ProcessID]}); err != nil {

		return err
	}
	logs := audit.GenerateAuditLog(genAudit)
	auditLogs = append(auditLogs, logs...)
	if len(auditLogs) > 0 {
		if err := audit.SaveAuditLog(kit, auditLogs...); err != nil {
			return err
		}
	}
	return nil
}

func (ps *ProcServer) updateProcessInstance(kit *rest.Kit, serviceTemplateId int64, serviceInst *srvInstanceInfo,
	procRelation *processInfo) (map[int64]metadata.ServiceInstance, ccErr.CCErrorCoder) {

	updatedSvcInstMap := make(map[int64]metadata.ServiceInstance)
	pipeline := make(chan bool, 10)

	var mapLock sync.Mutex
	var wg sync.WaitGroup
	var firstErr ccErr.CCErrorCoder

	for serviceInstanceID, processes := range serviceInst.serviceInstance2ProcessMap {
		if len(procRelation.procTemps.Info) == 0 {
			continue
		}

		for _, process := range processes {
			processTemplateID := procRelation.processInstanceWithTemplateMap[process.ProcessID]
			template, exist := procRelation.processTemplateMap[processTemplateID]
			if !exist || template.ServiceTemplateID != serviceTemplateId {
				if _, exists := updatedSvcInstMap[serviceInstanceID]; !exists {
					updatedSvcInstMap[serviceInstanceID] = serviceInst.srvInstMap[serviceInstanceID]
				}
				continue
			}
			pipeline <- true
			wg.Add(1)

			go func(process *metadata.Process, host map[string]interface{}) {
				defer func() {
					wg.Done()
					<-pipeline
				}()

				proc, changed, err := template.ExtractChangeInfo(process, host)
				if err != nil {
					blog.Errorf("extract process %+v change info failed, err: %v, rid: %s", process, err, kit.Rid)
					if firstErr == nil {
						firstErr = ccErr.New(common.CCErrCommParamsInvalid, err.Error())
						return
					}
				}

				if !changed {
					return
				}

				mapLock.Lock()
				if _, exists := updatedSvcInstMap[serviceInstanceID]; !exists {
					updatedSvcInstMap[serviceInstanceID] = serviceInst.srvInstMap[serviceInstanceID]
				}
				mapLock.Unlock()

				if err := ps.Logic.UpdateProcessInstance(kit, process.ProcessID, proc); err != nil {
					blog.Errorf("update process failed, processID: %d, process: %+v, err: %v, rid: %s",
						process.ProcessID, proc, err, kit.Rid)
					if firstErr == nil {
						firstErr = err
					}
					return
				}

				if err := ps.saveProcessLog(kit, procRelation, process, proc); err != nil {
					blog.Errorf("save process log failed , processID: %d, process: %+v, err: %v, rid: %s",
						process.ProcessID, proc, err, kit.Rid)
					if firstErr == nil {
						firstErr = err
					}
					return
				}
			}(process, serviceInst.hostMap[serviceInst.serviceInstance2HostMap[serviceInstanceID]])
		}
	}

	wg.Wait()
	if firstErr != nil {
		return nil, firstErr
	}
	return updatedSvcInstMap, nil
}

func (ps *ProcServer) createProcessForServiceInstance(kit *rest.Kit, updateSvcInst map[int64]metadata.ServiceInstance,
	op metadata.ServiceTemplateDiffOption, srvInst *srvInstanceInfo, processRelation *processInfo) ccErr.CCErrorCoder {

	processDatas := make([]map[string]interface{}, 0)
	procRelations := make([]*metadata.ProcessInstanceRelation, 0)

	for processTemplateID, processTemplate := range processRelation.processTemplateMap {
		for svcID, templates := range srvInst.serviceInstanceWithTemplateMap {
			if _, exist := templates[processTemplateID]; exist {
				continue
			}

			procData, procs, err := getProcessDataAndRelation(kit, svcID, op.BizID, processTemplateID, srvInst,
				processTemplate)
			if err != nil {
				return err
			}
			processDatas = append(processDatas, procData)
			procRelations = append(procRelations, procs)
		}
	}
	audit := auditlog.NewSvcInstAudit(ps.CoreAPI.CoreService())
	if len(processDatas) > 0 {
		// create process instances in batch
		processIDs, err := ps.Logic.CreateProcessInstances(kit, processDatas)
		if err != nil {
			blog.Errorf("create process failed, processes: %s, err: %s, rid: %s", processDatas, err, kit.Rid)
			return kit.CCError.CCError(common.CCErrSyncServiceInstanceByTemplateFailed)
		}

		if len(processIDs) != len(procRelations) {
			blog.Errorf("the count of processIDs is not equal to the count of procInstRelations, rid: %s", kit.Rid)
			return nil
		}

		// create process instance relations in batch
		for idx, processID := range processIDs {
			procRelations[idx].ProcessID = processID
		}
		addedRelations, err := ps.CoreAPI.CoreService().Process().CreateProcessInstanceRelations(kit.Ctx, kit.Header,
			procRelations)
		if err != nil {
			blog.Errorf("create process relations(%s) failed, err: %s, rid: %s", err, procRelations, kit.Rid)
			return err
		}

		// set created process data for audit logs
		addedProcesses := make([]mapstr.MapStr, len(processDatas))
		for index, proc := range processDatas {
			proc[common.BKProcessIDField] = processIDs[index]
			addedProcesses[index] = proc
		}

		addedProcRelations := make([]metadata.ProcessInstanceRelation, len(addedRelations))
		for index, relation := range addedRelations {
			addedProcRelations[index] = *relation
			if _, exists := updateSvcInst[relation.ServiceInstanceID]; !exists {
				updateSvcInst[relation.ServiceInstanceID] = srvInst.srvInstMap[relation.ServiceInstanceID]
			}
		}

		genProcAuditParam := auditlog.NewGenerateAuditCommonParameter(kit, metadata.AuditCreate)
		if err := audit.WithProc(genProcAuditParam, addedProcesses, addedProcRelations); err != nil {
			return err
		}
	}
	auditLogs := make([]metadata.AuditLog, 0)
	// generate update service instance audit logs
	if len(updateSvcInst) > 0 {
		updatedSvcInsts := make([]metadata.ServiceInstance, 0)
		for _, svcInst := range updateSvcInst {
			updatedSvcInsts = append(updatedSvcInsts, svcInst)
		}

		genAuditParam := auditlog.NewGenerateAuditCommonParameter(kit, metadata.AuditUpdate)
		logs := audit.GenerateAuditLog(genAuditParam)
		auditLogs = append(auditLogs, logs...)
	}

	// save audit logs
	if len(auditLogs) > 0 {
		if err := audit.SaveAuditLog(kit, auditLogs...); err != nil {
			return err
		}
	}
	return nil
}

func getProcessDataAndRelation(kit *rest.Kit, svcID, bizID, processTemplateID int64, srvInst *srvInstanceInfo,
	processTemplate *metadata.ProcessTemplate) (map[string]interface{}, *metadata.ProcessInstanceRelation,
	ccErr.CCErrorCoder) {
	// we can not find this process template in all this service instance,
	// which means that a new process template need to be added to this service instance
	newProcess, err := processTemplate.NewProcess(bizID, svcID, kit.SupplierAccount,
		srvInst.hostMap[srvInst.serviceInstance2HostMap[svcID]])
	if err != nil {
		blog.Errorf("generate process instance by template %+v failed, err: %v, rid: %s", processTemplate,
			err, kit.Rid)
		return nil, nil, ccErr.New(common.CCErrCommParamsInvalid, err.Error())
	}

	return newProcess.Map(), &metadata.ProcessInstanceRelation{
		BizID:             bizID,
		ServiceInstanceID: svcID,
		ProcessTemplateID: processTemplateID,
		HostID:            srvInst.serviceInstance2HostMap[svcID],
	}, nil
}

// FindServiceTemplateSyncStatus find service template sync status
func (ps *ProcServer) FindServiceTemplateSyncStatus(ctx *rest.Contexts) {
	bizIDStr := ctx.Request.PathParameter(common.BKAppIDField)
	bizID, err := strconv.ParseInt(bizIDStr, 10, 64)
	if err != nil {
		blog.Errorf("parse biz id %s failed, err: %v, rid: %s", bizIDStr, err, ctx.Kit.Rid)
		ctx.RespAutoError(ctx.Kit.CCError.CCErrorf(common.CCErrCommParamsIsInvalid, common.BKAppIDField))
		return
	}

	option := metadata.FindServiceTemplateSyncStatusOption{}
	if err := ctx.DecodeInto(&option); err != nil {
		ctx.RespAutoError(err)
		return
	}

	if len(option.ModuleIDs) == 0 {
		ctx.RespAutoError(ctx.Kit.CCError.CCErrorf(common.CCErrCommParamsNeedSet, "bk_module_ids"))
		return
	}

	if option.ServiceTemplateID == 0 {
		ctx.RespAutoError(ctx.Kit.CCError.CCErrorf(common.CCErrCommParamsNeedSet, common.BKServiceTemplateIDField))
		return
	}

	// get latest sync service template api task sync status by modules
	statusOpt := &metadata.ListLatestSyncStatusRequest{
		Condition: map[string]interface{}{
			common.BKInstIDField:   map[string]interface{}{common.BKDBIN: option.ModuleIDs},
			common.BKTaskTypeField: common.SyncModuleTaskFlag,
		},
		Fields: []string{common.BKInstIDField, common.CreateTimeField, common.LastTimeField, common.CreatorField,
			common.BKStatusField},
	}

	taskStatusRes, err := ps.CoreAPI.TaskServer().Task().ListLatestSyncStatus(ctx.Kit.Ctx, ctx.Kit.Header, statusOpt)
	if err != nil {
		blog.Errorf("list latest sync status failed, option: %#v, err: %v, rid: %s", statusOpt, err, ctx.Kit.Rid)
		ctx.RespAutoError(err)
		return
	}

	// compare modules with their service templates to get their sync status
	moduleCond := map[string]interface{}{
		common.BKAppIDField:             bizID,
		common.BKServiceTemplateIDField: option.ServiceTemplateID,
		common.BKModuleIDField:          map[string]interface{}{common.BKDBIN: option.ModuleIDs},
	}
	_, statuses, err := ps.Logic.GetSvcTempSyncStatus(ctx.Kit, bizID, moduleCond, false)
	if err != nil {
		ctx.RespAutoError(err)
		return
	}

	statusMap := make(map[int64]bool)
	for _, status := range statuses {
		statusMap[status.ModuleID] = status.NeedSync
	}

	statusExistsMap := make(map[int64]struct{})
	for index, status := range taskStatusRes {
		statusExistsMap[status.InstID] = struct{}{}
		// if current status and api task status does not match, use current status
		if statusMap[status.InstID] && status.Status.IsSuccessful() {
			taskStatusRes[index].Status = metadata.APITAskStatusNeedSync
		} else if !statusMap[status.InstID] && !status.Status.IsSuccessful() {
			taskStatusRes[index].Status = metadata.APITaskStatusSuccess
		}
	}

	// compensate for the modules that hasn't been synced before, or its latest sync task is already outdated
	compensateModuleIDs := make([]int64, 0)
	for _, moduleID := range option.ModuleIDs {
		if _, exists := statusExistsMap[moduleID]; !exists {
			compensateModuleIDs = append(compensateModuleIDs, moduleID)
		}
	}

	compensateStatuses, err := ps.compensateSvcTempSyncStatus(ctx.Kit, compensateModuleIDs, statusMap)
	if err != nil {
		ctx.RespAutoError(err)
		return
	}

	ctx.RespEntity(append(taskStatusRes, compensateStatuses...))
}

// compensateSvcTempSyncStatus compensate sync status for the modules with no sync task
func (ps *ProcServer) compensateSvcTempSyncStatus(kit *rest.Kit, moduleIDs []int64, statusMap map[int64]bool) (
	[]metadata.APITaskSyncStatus, error) {

	moduleOpt := &metadata.QueryCondition{
		Fields: []string{common.BKModuleIDField, common.CreatorField, common.CreateTimeField,
			common.LastTimeField},
		Page:           metadata.BasePage{Limit: common.BKNoLimit},
		Condition:      mapstr.MapStr{common.BKModuleIDField: mapstr.MapStr{common.BKDBIN: moduleIDs}},
		DisableCounter: true,
	}
	moduleRes := new(metadata.ResponseModuleInstance)
	if err := ps.CoreAPI.CoreService().Instance().ReadInstanceStruct(kit.Ctx, kit.Header,
		common.BKInnerObjIDModule, moduleOpt, &moduleRes); err != nil {
		blog.Errorf("get modules failed, err: %v, opt: %#v, rid: %s", err, moduleOpt, kit.Rid)
		return nil, err
	}
	if err := moduleRes.CCError(); err != nil {
		blog.Errorf("get modules failed, err: %v, opt: %#v, rid: %s", err, moduleOpt, kit.Rid)
		return nil, err
	}

	statuses := make([]metadata.APITaskSyncStatus, 0)
	for _, module := range moduleRes.Data.Info {
		status := metadata.APITaskSyncStatus{
			InstID:     module.ModuleID,
			Creator:    module.Creator,
			CreateTime: module.CreateTime.Time,
			LastTime:   module.LastTime.Time,
		}

		if statusMap[status.InstID] {
			status.Status = metadata.APITAskStatusNeedSync
		} else {
			status.Status = metadata.APITaskStatusSuccess
		}
		statuses = append(statuses, status)
	}

	return statuses, nil
}

// ListServiceInstancesWithHost TODO
func (ps *ProcServer) ListServiceInstancesWithHost(ctx *rest.Contexts) {
	input := new(metadata.ListServiceInstancesWithHostInput)
	if err := ctx.DecodeInto(input); err != nil {
		ctx.RespAutoError(err)
		return
	}

	if input.HostID == 0 {
		ctx.RespErrorCodeOnly(common.CCErrCommHTTPInputInvalid, "list service instances with host, but got empty host id. input: %+v", input)
		return
	}

	option := metadata.ListServiceInstanceOption{
		BusinessID: input.BizID,
		HostIDs:    []int64{input.HostID},
		SearchKey:  input.SearchKey,
		Page:       input.Page,
		Selectors:  input.Selectors,
	}
	instances, err := ps.CoreAPI.CoreService().Process().ListServiceInstance(ctx.Kit.Ctx, ctx.Kit.Header, &option)
	if err != nil {
		ctx.RespWithError(err, common.CCErrProcGetServiceInstancesFailed, "list service instance failed, bizID: %d, hostID: %d", input.BizID, input.HostID, err)
		return
	}

	ctx.RespEntity(instances)
}

// ListServiceInstancesWithHostWeb will return topo level info for each service instance
// api only for web frontend
func (ps *ProcServer) ListServiceInstancesWithHostWeb(ctx *rest.Contexts) {
	rid := ctx.Kit.Rid
	input := new(metadata.ListServiceInstancesWithHostInput)
	if err := ctx.DecodeInto(input); err != nil {
		ctx.RespAutoError(err)
		return
	}

	if input.HostID == 0 {
		ctx.RespErrorCodeOnly(common.CCErrCommHTTPInputInvalid, "list service instances with host, but got empty host id. input: %+v", input)
		return
	}

	option := metadata.ListServiceInstanceOption{
		BusinessID: input.BizID,
		HostIDs:    []int64{input.HostID},
		SearchKey:  input.SearchKey,
		Page:       input.Page,
		Selectors:  input.Selectors,
	}
	instances, err := ps.CoreAPI.CoreService().Process().ListServiceInstance(ctx.Kit.Ctx, ctx.Kit.Header, &option)
	if err != nil {
		ctx.RespWithError(err, common.CCErrProcGetServiceInstancesFailed, "list service instance failed, bizID: %d, hostID: %d", input.BizID, input.HostID, err)
		return
	}

	topoRoot, e := ps.CoreAPI.CoreService().Mainline().SearchMainlineInstanceTopo(ctx.Kit.Ctx, ctx.Kit.Header, input.BizID, false)
	if e != nil {
		blog.Errorf("search mainline instance topo failed, bizID: %d, err: %v, rid: %s", input.BizID, e, rid)
		err := ctx.Kit.CCError.Errorf(common.CCErrTopoMainlineSelectFailed)
		ctx.RespAutoError(err)
		return
	}

	serviceInstances := make([]metadata.ServiceInstanceWithTopoPath, 0)
	for _, instance := range instances.Info {
		topoPath := topoRoot.TraversalFindModule(instance.ModuleID)
		nodes := make([]metadata.TopoInstanceNodeSimplify, 0)
		for _, topoNode := range topoPath {
			node := metadata.TopoInstanceNodeSimplify{
				ObjectID:     topoNode.ObjectID,
				InstanceID:   topoNode.InstanceID,
				InstanceName: topoNode.InstanceName,
			}
			nodes = append(nodes, node)
		}
		serviceInstance := metadata.ServiceInstanceWithTopoPath{
			ServiceInstance: instance,
			TopoPath:        nodes,
		}
		serviceInstances = append(serviceInstances, serviceInstance)
	}

	result := map[string]interface{}{
		"count": instances.Count,
		"info":  serviceInstances,
	}
	ctx.RespEntity(result)
}

// ServiceInstanceUpdateLabels Update service instance label operation.
func (ps *ProcServer) ServiceInstanceUpdateLabels(ctx *rest.Contexts) {
	option := new(selector.SvcInstLabelUpdateOption)
	if err := ctx.DecodeInto(option); err != nil {
		ctx.RespAutoError(err)
		return
	}

	txnErr := ps.Engine.CoreAPI.CoreService().Txn().AutoRunTxn(ctx.Kit.Ctx, ctx.Kit.Header, func() error {
		// generate audit log before service instance labels are updated
		audit := auditlog.NewSvcInstAudit(ps.CoreAPI.CoreService())
		generateAuditParameter := auditlog.NewGenerateAuditCommonParameter(ctx.Kit, metadata.AuditUpdate).
			WithUpdateFields(map[string]interface{}{"labels": option.Labels})
		err := audit.WithServiceInstanceByIDs(ctx.Kit, option.BizID, option.InstanceIDs, []string{"labels"})
		if err != nil {
			return err
		}
		auditLogs := audit.GenerateAuditLog(generateAuditParameter)

		// update service instance labels
		if err := ps.CoreAPI.CoreService().Label().UpdateLabel(ctx.Kit.Ctx, ctx.Kit.Header,
			common.BKTableNameServiceInstance, &option.LabelUpdateOption); err != nil {
			blog.Errorf("update svc inst labels failed, option: %+v, err: %v, rid: %s", option, err, ctx.Kit.Rid)
			return err
		}

		// save audit logs
		if err := audit.SaveAuditLog(ctx.Kit, auditLogs...); err != nil {
			return err
		}
		return nil
	})

	if txnErr != nil {
		ctx.RespAutoError(txnErr)
		return
	}
	ctx.RespEntity(nil)
}

// ServiceInstanceAddLabels TODO
func (ps *ProcServer) ServiceInstanceAddLabels(ctx *rest.Contexts) {
	option := selector.SvcInstLabelAddOption{}
	if err := ctx.DecodeInto(&option); err != nil {
		ctx.RespAutoError(err)
		return
	}

	// InstanceIDs must be set
	if len(option.InstanceIDs) == 0 {
		ctx.RespAutoError(ctx.Kit.CCError.CCErrorf(common.CCErrCommParamsNeedSet, "instanceIDs"))
		return
	}

	if len(option.InstanceIDs) > common.BKMaxUpdateOrCreatePageSize {
		ctx.RespAutoError(ctx.Kit.CCError.CCErrorf(common.CCErrCommXXExceedLimit, "add labels",
			common.BKMaxUpdateOrCreatePageSize))
		return
	}

	txnErr := ps.Engine.CoreAPI.CoreService().Txn().AutoRunTxn(ctx.Kit.Ctx, ctx.Kit.Header, func() error {
		// generate audit log before service instance labels are added
		audit := auditlog.NewSvcInstAudit(ps.CoreAPI.CoreService())
		serviceInstances, err := audit.GetSvcInstByIDs(ctx.Kit, option.BizID, option.InstanceIDs, []string{"labels"})
		if err != nil {
			return err
		}

		auditLogs := make([]metadata.AuditLog, 0)
		for _, svcInst := range serviceInstances {
			audit.WithServiceInstance([]metadata.ServiceInstance{svcInst})

			updateFields := make(map[string]interface{})
			for key, value := range svcInst.Labels {
				updateFields[key] = value
			}
			for key, value := range option.Labels {
				updateFields[key] = value
			}

			generateAuditParameter := auditlog.NewGenerateAuditCommonParameter(ctx.Kit, metadata.AuditUpdate).
				WithUpdateFields(map[string]interface{}{"labels": updateFields})
			logs := audit.GenerateAuditLog(generateAuditParameter)
			auditLogs = append(auditLogs, logs...)
		}

		// add labels to service instance
		if err := ps.CoreAPI.CoreService().Label().AddLabel(ctx.Kit.Ctx, ctx.Kit.Header,
			common.BKTableNameServiceInstance, option.LabelAddOption); err != nil {
			blog.Errorf("add service instance labels failed, option: %+v, err: %v, rid: %s", option, err, ctx.Kit.Rid)
			return err
		}

		// save audit logs
		if err := audit.SaveAuditLog(ctx.Kit, auditLogs...); err != nil {
			return err
		}

		return nil
	})

	if txnErr != nil {
		ctx.RespAutoError(txnErr)
		return
	}
	ctx.RespEntity(nil)
}

// ServiceInstanceRemoveLabels TODO
func (ps *ProcServer) ServiceInstanceRemoveLabels(ctx *rest.Contexts) {
	option := selector.SvcInstLabelRemoveOption{}
	if err := ctx.DecodeInto(&option); err != nil {
		ctx.RespAutoError(err)
		return
	}

	// InstanceIDs must be set
	if len(option.InstanceIDs) == 0 {
		ctx.RespAutoError(ctx.Kit.CCError.CCErrorf(common.CCErrCommParamsNeedSet, "InstanceIDs"))
		return
	}

	if len(option.InstanceIDs) > common.BKMaxDeletePageSize {
		ctx.RespAutoError(ctx.Kit.CCError.CCErrorf(common.CCErrCommXXExceedLimit, "remove labels",
			common.BKMaxDeletePageSize))
		return
	}

	txnErr := ps.Engine.CoreAPI.CoreService().Txn().AutoRunTxn(ctx.Kit.Ctx, ctx.Kit.Header, func() error {
		// generate audit log before service instance labels are removed
		audit := auditlog.NewSvcInstAudit(ps.CoreAPI.CoreService())
		serviceInstances, err := audit.GetSvcInstByIDs(ctx.Kit, option.BizID, option.InstanceIDs, []string{"labels"})
		if err != nil {
			return err
		}

		removedKeyMap := make(map[string]struct{})
		for _, key := range option.Keys {
			removedKeyMap[key] = struct{}{}
		}

		auditLogs := make([]metadata.AuditLog, 0)
		for _, svcInst := range serviceInstances {
			audit.WithServiceInstance([]metadata.ServiceInstance{svcInst})

			updateFields := make(map[string]interface{})
			for key, value := range svcInst.Labels {
				if _, exists := removedKeyMap[key]; !exists {
					updateFields[key] = value
				}
			}

			generateAuditParameter := auditlog.NewGenerateAuditCommonParameter(ctx.Kit, metadata.AuditUpdate).
				WithUpdateFields(map[string]interface{}{"labels": updateFields})
			logs := audit.GenerateAuditLog(generateAuditParameter)
			auditLogs = append(auditLogs, logs...)
		}

		// remove service instance labels
		if err := ps.CoreAPI.CoreService().Label().RemoveLabel(ctx.Kit.Ctx, ctx.Kit.Header,
			common.BKTableNameServiceInstance, option.LabelRemoveOption); err != nil {
			blog.Errorf("remove svc inst labels failed, option: %+v, err: %v, rid: %s", option, err, ctx.Kit.Rid)
			return err
		}

		// save audit logs
		if err := audit.SaveAuditLog(ctx.Kit, auditLogs...); err != nil {
			return err
		}
		return nil
	})

	if txnErr != nil {
		ctx.RespAutoError(txnErr)
		return
	}
	ctx.RespEntity(nil)
}

// ServiceInstanceLabelsAggregation aggregation instance's labels
func (ps *ProcServer) ServiceInstanceLabelsAggregation(ctx *rest.Contexts) {
	option := metadata.LabelAggregationOption{}
	if err := ctx.DecodeInto(&option); err != nil {
		ctx.RespAutoError(err)
		return
	}

	if option.BizID == 0 {
		ctx.RespErrorCodeF(common.CCErrCommParamsIsInvalid, "list service instance label, but got invalid biz id: 0", "bk_biz_id")
		return
	}

	listOption := &metadata.ListServiceInstanceOption{
		BusinessID: option.BizID,
	}
	if option.ModuleID != nil {
		listOption.ModuleIDs = []int64{*option.ModuleID}
	}
	instanceRst, err := ps.CoreAPI.CoreService().Process().ListServiceInstance(ctx.Kit.Ctx, ctx.Kit.Header, listOption)
	if err != nil {
		ctx.RespAutoError(err)
		return
	}
	// TODO: how to move aggregation into label service
	aggregationData := make(map[string][]string)
	for _, inst := range instanceRst.Info {
		for key, value := range inst.Labels {
			if _, exist := aggregationData[key]; !exist {
				aggregationData[key] = make([]string, 0)
			}
			aggregationData[key] = append(aggregationData[key], value)
		}
	}
	for key := range aggregationData {
		aggregationData[key] = util.StrArrayUnique(aggregationData[key])
	}
	ctx.RespEntity(aggregationData)
}<|MERGE_RESOLUTION|>--- conflicted
+++ resolved
@@ -2025,6 +2025,12 @@
 		if err := audit.SaveAuditLog(kit, auditLogs...); err != nil {
 			return err
 		}
+		_, e := ps.CoreAPI.CoreService().Instance().UpdateInstance(kit.Ctx, kit.Header, common.BKInnerObjIDModule,
+			moduleUpdateOption)
+		if e != nil {
+			blog.Errorf("update module failed, option: %#v, err: %v, rid: %s", moduleUpdateOption, e, kit.Rid)
+			return e
+		}
 	}
 	return nil
 }
@@ -2155,28 +2161,10 @@
 		return nil, kit.CCError.CCErrorf(common.CCErrTopoGetModuleFailed, err.Error())
 	}
 
-<<<<<<< HEAD
-		moduleUpdateOption := &metadata.UpdateOption{
-			Data: map[string]interface{}{
-				common.BKServiceCategoryIDField: serviceTemplate.ServiceCategoryID,
-				common.BKModuleNameField:        serviceTemplate.Name,
-			},
-			Condition: map[string]interface{}{
-				common.BKModuleIDField: syncOption.ModuleID,
-			},
-		}
-		_, e := ps.CoreAPI.CoreService().Instance().UpdateInstance(kit.Ctx, kit.Header, common.BKInnerObjIDModule,
-			moduleUpdateOption)
-		if e != nil {
-			blog.Errorf("update module failed, option: %#v, err: %v, rid: %s", moduleUpdateOption, e, kit.Rid)
-			return e
-		}
-=======
 	// 5、update module service category and name field
 	if err := ps.updateModuleAttributesWithServiceTemplate(kit, module, srvTemplateAttrValueMap, attrIdPropertyMap,
 		moduleMap[0]); err != nil {
 		return nil, err
->>>>>>> 85640d42
 	}
 
 	return module, nil

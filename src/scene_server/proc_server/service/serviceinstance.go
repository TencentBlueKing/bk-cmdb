--- conflicted
+++ resolved
@@ -1266,6 +1266,7 @@
 			Limit: common.BKNoLimit,
 		},
 	}
+	
 	// get service templates
 	serviceTemplates, err := ps.CoreAPI.CoreService().Process().
 		ListServiceTemplates(ctx.Kit.Ctx, ctx.Kit.Header, listSvcTempCond)
@@ -1352,16 +1353,6 @@
 
 	// step 1:
 	// find all the process template according to the service template id
-<<<<<<< HEAD
-=======
-	serviceTemplateIDs := make([]int64, 0)
-	serviceTemplateModuleMap := make(map[int64][]*metadata.ModuleInst)
-	for _, module := range modules {
-		serviceTemplateIDs = append(serviceTemplateIDs, module.ServiceTemplateID)
-		serviceTemplateModuleMap[module.ServiceTemplateID] = append(serviceTemplateModuleMap[module.ServiceTemplateID], module)
-	}
-
->>>>>>> 8788531f
 	processTemplateFilter := &metadata.ListProcessTemplatesOption{
 		BusinessID:         bizID,
 		ServiceTemplateIDs: serviceTemplateIDs,
@@ -1430,60 +1421,7 @@
 		blog.Errorf("create service instances(%#v) failed, err: %v, rid: %s", srvInstToAdd, err, rid)
 		return err
 	}
-
-	// get service templates
-	serviceTemplates, err := ps.CoreAPI.CoreService().Process().ListServiceTemplates(ctx.Kit.Ctx, ctx.Kit.Header,
-		&metadata.ListServiceTemplateOption{
-			BusinessID:         bizID,
-			ServiceTemplateIDs: serviceTemplateIDs,
-			Page: metadata.BasePage{
-				Limit: common.BKNoLimit,
-			},
-		})
-	if err != nil {
-		blog.Errorf("list service templates failed, ids: %+v, err: %v, rid: %s", serviceTemplateIDs, err, rid)
-		return err
-	}
-
-	// step 4:
-	// update module service category and name field TODO: remove this
-	for _, serviceTemplate := range serviceTemplates.Info {
-		updateModules := make([]int64, 0)
-		for _, module := range serviceTemplateModuleMap[serviceTemplate.ID] {
-			if module == nil {
-				continue
-			}
-			if serviceTemplate.ServiceCategoryID != module.ServiceCategoryID ||
-				serviceTemplate.Name != module.ModuleName {
-				updateModules = append(updateModules, module.ModuleID)
-			}
-		}
-		if len(updateModules) == 0 {
-			continue
-		}
-		moduleUpdateOption := &metadata.UpdateOption{
-			Data: map[string]interface{}{
-				common.BKServiceCategoryIDField: serviceTemplate.ServiceCategoryID,
-				common.BKModuleNameField:        serviceTemplate.Name,
-			},
-			Condition: map[string]interface{}{
-				common.BKModuleIDField: map[string]interface{}{
-					common.BKDBIN: updateModules,
-				},
-			},
-		}
-		resp, e := ps.CoreAPI.CoreService().Instance().UpdateInstance(ctx.Kit.Ctx, ctx.Kit.Header,
-			common.BKInnerObjIDModule, moduleUpdateOption)
-		if e != nil {
-			blog.Errorf("update module failed, option: %#v, err: %v, rid: %s", moduleUpdateOption, e, rid)
-			return ctx.Kit.CCError.CCError(common.CCErrCommHTTPDoRequestFailed)
-		}
-		if ccErr := resp.CCError(); ccErr != nil {
-			blog.Errorf("update module failed, option: %#v, err: %v, rid: %s", moduleUpdateOption, ccErr, rid)
-			return ccErr
-		}
-	}
-
+	
 	if len(serviceInstanceIDs) == 0 {
 		return nil
 	}
@@ -1692,10 +1630,7 @@
 			return err
 		}
 	}
-<<<<<<< HEAD
-
-=======
->>>>>>> 8788531f
+
 	return nil
 }
 

/*
 * Tencent is pleased to support the open source community by making 蓝鲸 available.
 * Copyright (C) 2017-2018 THL A29 Limited, a Tencent company. All rights reserved.
 * Licensed under the MIT License (the "License"); you may not use this file except
 * in compliance with the License. You may obtain a copy of the License at
 * http://opensource.org/licenses/MIT
 * Unless required by applicable law or agreed to in writing, software distributed under
 * the License is distributed on an "AS IS" BASIS, WITHOUT WARRANTIES OR CONDITIONS OF ANY KIND,
 * either express or implied. See the License for the specific language governing permissions and
 * limitations under the License.
 */

package service

import (
	"context"
	"net/http"

	"configcenter/src/common"
	"configcenter/src/common/blog"
	"configcenter/src/common/errors"
	"configcenter/src/common/http/rest"
	"configcenter/src/common/mapstr"
	"configcenter/src/common/metadata"
	"configcenter/src/common/selector"
	"configcenter/src/common/util"
)

// createServiceInstances 创建服务实例
// 支持直接创建和通过模板创建，用 module 是否绑定模版信息区分两种情况
func (ps *ProcServer) CreateServiceInstances(ctx *rest.Contexts) {
	rid := ctx.Kit.Rid
	input := new(metadata.CreateServiceInstanceForServiceTemplateInput)
	if err := ctx.DecodeInto(input); err != nil {
		ctx.RespAutoError(err)
		return
	}
	bizID := input.BizID
	if bizID == 0 && input.Metadata != nil {
		var err error
		bizID, err = metadata.BizIDFromMetadata(*input.Metadata)
		if err != nil {
			ctx.RespErrorCodeOnly(common.CCErrCommHTTPInputInvalid, "create service instance with template : %d, moduleID: %d, but get business id failed, err: %v", input.ModuleID, err)
			return
		}
	}

	// check hosts in business
	hostIDs := make([]int64, 0)
	hostIDHit := make(map[int64]bool)
	for _, instance := range input.Instances {
		if util.InArray(instance.HostID, hostIDs) == false {
			hostIDs = append(hostIDs, instance.HostID)
			hostIDHit[instance.HostID] = false
		}
	}
	if err := ps.CheckHostInBusiness(ctx, bizID, hostIDs); err != nil {
		ctx.RespWithError(err, common.CCErrCoreServiceHostNotBelongBusiness, "create service instance failed, host %+v not belong to business %d, hostIDs: %+v, err: %v", hostIDs, bizID, err)
		return
	}

	module, err := ps.getModule(ctx, input.ModuleID)
	if err != nil {
		ctx.RespWithError(err, common.CCErrTopoGetModuleFailed, "create service instance failed, get module failed, moduleID: %d, err: %v", input.ModuleID, err)
		return
	}

	if bizID != module.BizID {
		err := ctx.Kit.CCError.Errorf(common.CCErrCoreServiceHasModuleNotBelongBusiness, module.ModuleID, bizID)
		ctx.RespWithError(err, common.CCErrCoreServiceHasModuleNotBelongBusiness, "create service instance failed, module %d not belongs to biz %d, err: %v", input.ModuleID, bizID, err)
		return
	}

	header := ctx.Kit.Header
	tx, e := ps.TransactionClient.Start(context.Background())
	if e != nil {
		blog.Errorf("start transaction failed, err: %+v", e)
		return
	}
	header = tx.TxnInfo().IntoHeader(header)
	ctx.Kit.Header = header

	defer func() {
		if err != nil {
			if txErr := tx.Abort(ctx.Kit.Ctx); txErr != nil {
				blog.Errorf("create service instance failed, abort translation failed, err: %v, rid: %s", txErr, rid)
			}
		} else {
			if txErr := tx.Commit(ctx.Kit.Ctx); txErr != nil {
				blog.Errorf("create service instance failed, transaction commit failed, err: %v, rid: %s", txErr, rid)
			}
		}
	}()

	serviceInstanceIDs := make([]int64, 0)
	for _, inst := range input.Instances {
		instance := &metadata.ServiceInstance{
			BizID:             bizID,
			Name:              input.Name,
			ServiceTemplateID: module.ServiceTemplateID,
			ModuleID:          input.ModuleID,
			HostID:            inst.HostID,
		}

		var serviceInstance *metadata.ServiceInstance
		// create service instance at first
		serviceInstance, err = ps.CoreAPI.CoreService().Process().CreateServiceInstance(ctx.Kit.Ctx, ctx.Kit.Header, instance)
		if err != nil {
			ctx.RespWithError(err, common.CCErrCommHTTPDoRequestFailed, "create service instance failed, moduleID: %d, err: %s", input.ModuleID, err.Error())
			return
		}

		if module.ServiceTemplateID == 0 && len(inst.Processes) > 0 {
			// if this service have process instance to create, then create it now.
			createProcessInput := &metadata.CreateRawProcessInstanceInput{
				BizID:             bizID,
				ServiceInstanceID: serviceInstance.ID,
				Processes:         inst.Processes,
			}
			if _, err = ps.createProcessInstances(ctx, createProcessInput); err != nil {
				ctx.RespWithError(err, common.CCErrCommHTTPDoRequestFailed, "create service instance failed, create process instances failed, moduleID: %d, err: %s", input.ModuleID, err.Error())
				return
			}
		}
		if module.ServiceTemplateID == 0 {
			if err = ps.CoreAPI.CoreService().Process().ReconstructServiceInstanceName(ctx.Kit.Ctx, ctx.Kit.Header, serviceInstance.ID); err != nil {
				ctx.RespWithError(err, common.CCErrProcReconstructServiceInstanceNameFailed, "create service instance failed, reconstruct service instance name failed, instanceID: %d, err: %s", serviceInstance.ID, err.Error())
				return
			}
		}

		serviceInstanceIDs = append(serviceInstanceIDs, serviceInstance.ID)
	}

	ctx.RespEntity(serviceInstanceIDs)
}

func (ps *ProcServer) SearchServiceInstancesInModuleWeb(ctx *rest.Contexts) {
	input := new(metadata.GetServiceInstanceInModuleInput)
	if err := ctx.DecodeInto(input); err != nil {
		ctx.RespAutoError(err)
		return
	}

	bizID := input.BizID
	if bizID == 0 && input.Metadata != nil {
		var err error
		bizID, err = metadata.BizIDFromMetadata(*input.Metadata)
		if err != nil {
			ctx.RespErrorCodeOnly(common.CCErrCommHTTPInputInvalid, "get service instances in module, but parse biz id failed, err: %v", err)
			return
		}
	}

	option := &metadata.ListServiceInstanceOption{
		BusinessID: bizID,
		ModuleID:   input.ModuleID,
		Page:       input.Page,
		SearchKey:  input.SearchKey,
		Selectors:  input.Selectors,
	}
	instances, err := ps.CoreAPI.CoreService().Process().ListServiceInstance(ctx.Kit.Ctx, ctx.Kit.Header, option)
	if err != nil {
		ctx.RespWithError(err, common.CCErrProcGetServiceInstancesFailed, "get service instance in module: %d failed, err: %v", input.ModuleID, err)
		return
	}

	serviceInstanceIDs := make([]int64, 0)
	for _, instance := range instances.Info {
		serviceInstanceIDs = append(serviceInstanceIDs, instance.ID)
	}
	listRelationOption := &metadata.ListProcessInstanceRelationOption{
		BusinessID:         bizID,
		ServiceInstanceIDs: serviceInstanceIDs,
		Page: metadata.BasePage{
			Limit: common.BKNoLimit,
		},
	}
	relations, err := ps.CoreAPI.CoreService().Process().ListProcessInstanceRelation(ctx.Kit.Ctx, ctx.Kit.Header, listRelationOption)
	if err != nil {
		ctx.RespWithError(err, common.CCErrProcGetServiceInstancesFailed, "get service instance relations failed, list option: %+v, err: %v", listRelationOption, err)
		return
	}

	// service_instance_id -> process count
	processCountMap := make(map[int64]int)
	for _, relation := range relations.Info {
		if _, ok := processCountMap[relation.ServiceInstanceID]; ok == false {
			processCountMap[relation.ServiceInstanceID] = 0
		}
		processCountMap[relation.ServiceInstanceID] += 1
	}

	// insert `process_count` field
	serviceInstanceDetails := make([]map[string]interface{}, 0)
	for _, instance := range instances.Info {
		item, err := mapstr.Struct2Map(instance)
		if err != nil {
		}
		item["process_count"] = 0
		if count, ok := processCountMap[instance.ID]; ok == true {
			item["process_count"] = count
		}
		serviceInstanceDetails = append(serviceInstanceDetails, item)
	}
	result := metadata.MultipleMap{
		Count: instances.Count,
		Info:  serviceInstanceDetails,
	}
	ctx.RespEntity(result)
}

func (ps *ProcServer) SearchServiceInstancesInModule(ctx *rest.Contexts) {
	input := new(metadata.GetServiceInstanceInModuleInput)
	if err := ctx.DecodeInto(input); err != nil {
		ctx.RespAutoError(err)
		return
	}

	bizID := input.BizID
	if bizID == 0 && input.Metadata != nil {
		var err error
		bizID, err = metadata.BizIDFromMetadata(*input.Metadata)
		if err != nil {
			ctx.RespErrorCodeOnly(common.CCErrCommHTTPInputInvalid, "get service instances in module, but parse biz id failed, err: %v", err)
			return
		}
	}

	option := &metadata.ListServiceInstanceOption{
		BusinessID: bizID,
		ModuleID:   input.ModuleID,
		Page:       input.Page,
		SearchKey:  input.SearchKey,
		Selectors:  input.Selectors,
	}
	instances, err := ps.CoreAPI.CoreService().Process().ListServiceInstance(ctx.Kit.Ctx, ctx.Kit.Header, option)
	if err != nil {
		ctx.RespWithError(err, common.CCErrProcGetServiceInstancesFailed, "get service instance in module: %d failed, err: %v", input.ModuleID, err)
		return
	}

	ctx.RespEntity(instances)
}

func (ps *ProcServer) ListServiceInstancesDetails(ctx *rest.Contexts) {
	input := new(metadata.ListServiceInstanceDetailRequest)
	if err := ctx.DecodeInto(input); err != nil {
		ctx.RespAutoError(err)
		return
	}

	bizID := input.BizID
	if bizID == 0 && input.Metadata != nil {
		var err error
		bizID, err = metadata.BizIDFromMetadata(*input.Metadata)
		if err != nil || bizID == 0 {
			ctx.RespErrorCodeOnly(common.CCErrCommHTTPInputInvalid, "get service instances in module, but parse biz id failed, err: %v", err)
			return
		}
	}

	option := &metadata.ListServiceInstanceDetailOption{
		BusinessID:         bizID,
		ModuleID:           input.ModuleID,
		SetID:              input.SetID,
		HostID:             input.HostID,
		ServiceInstanceIDs: input.ServiceInstanceIDs,
		Page:               input.Page,
		Selectors:          input.Selectors,
	}
	instances, err := ps.CoreAPI.CoreService().Process().ListServiceInstanceDetail(ctx.Kit.Ctx, ctx.Kit.Header, option)
	if err != nil {
		ctx.RespWithError(err, common.CCErrProcGetServiceInstancesFailed, "get service instance in module: %d failed, err: %v", input.ModuleID, err)
		return
	}

	ctx.RespEntity(instances)
}

func (ps *ProcServer) DeleteServiceInstance(ctx *rest.Contexts) {
	input := new(metadata.DeleteServiceInstanceOption)
	if err := ctx.DecodeInto(input); err != nil {
		ctx.RespAutoError(err)
		return
	}

	bizID := input.BizID
	if bizID == 0 && input.Metadata != nil {
		var err error
		bizID, err = metadata.BizIDFromMetadata(*input.Metadata)
		if err != nil {
			ctx.RespErrorCodeOnly(common.CCErrCommHTTPInputInvalid, "delete service instances, but parse biz id failed, err: %v", err)
			return
		}
	}
	input.BizID = bizID

	// when a service instance is deleted, the related data should be deleted at the same time
	for _, serviceInstanceID := range input.ServiceInstanceIDs {
		serviceInstance, err := ps.CoreAPI.CoreService().Process().GetServiceInstance(ctx.Kit.Ctx, ctx.Kit.Header, serviceInstanceID)
		if err != nil {
			ctx.RespWithError(err, common.CCErrProcGetProcessInstanceFailed, "delete service instance failed, service instance not found, serviceInstanceIDs: %d", serviceInstanceID)
			return
		}
		if serviceInstance.BizID != bizID {
			err := ctx.Kit.CCError.CCErrorf(common.CCErrCommParamsInvalid, common.MetadataField)
			ctx.RespWithError(err, common.CCErrCommParamsInvalid, "delete service instance failed, biz id from input and service instance not equal, serviceInstanceIDs: %d", serviceInstanceID)
			return
		}

		// step1: delete the service instance relation.
		option := &metadata.ListProcessInstanceRelationOption{
			BusinessID:         bizID,
			ServiceInstanceIDs: []int64{serviceInstanceID},
		}
		relations, err := ps.CoreAPI.CoreService().Process().ListProcessInstanceRelation(ctx.Kit.Ctx, ctx.Kit.Header, option)
		if err != nil {
			ctx.RespWithError(err, common.CCErrProcGetProcessInstanceRelationFailed, "delete service instance: %d, but list service instance relation failed.", serviceInstanceID)
			return
		}

		if len(relations.Info) > 0 {
			deleteOption := metadata.DeleteProcessInstanceRelationOption{
				ServiceInstanceIDs: []int64{serviceInstanceID},
			}
			err = ps.CoreAPI.CoreService().Process().DeleteProcessInstanceRelation(ctx.Kit.Ctx, ctx.Kit.Header, deleteOption)
			if err != nil {
				ctx.RespWithError(err, common.CCErrProcDeleteServiceInstancesFailed, "delete service instance: %d, but delete service instance relations failed.", serviceInstanceID)
				return
			}

			// step2: delete process instance belongs to this service instance.
			processIDs := make([]int64, 0)
			for _, r := range relations.Info {
				processIDs = append(processIDs, r.ProcessID)
			}
			if err := ps.Logic.DeleteProcessInstanceBatch(ctx.Kit, processIDs); err != nil {
				ctx.RespWithError(err, common.CCErrProcDeleteServiceInstancesFailed, "delete service instance: %d, but delete process instance failed.", serviceInstanceID)
				return
			}
		}

		// step3: delete service instance.
		deleteOption := &metadata.CoreDeleteServiceInstanceOption{
			BizID:              bizID,
			ServiceInstanceIDs: []int64{serviceInstanceID},
		}
		err = ps.CoreAPI.CoreService().Process().DeleteServiceInstance(ctx.Kit.Ctx, ctx.Kit.Header, deleteOption)
		if err != nil {
			ctx.RespWithError(err, common.CCErrProcDeleteServiceInstancesFailed, "delete service instance: %d failed, err: %v", serviceInstanceID, err)
			return
		}

		// step4: check and move host from module if no serviceInstance on it
		filter := &metadata.ListServiceInstanceOption{
			BusinessID: bizID,
			HostID:     serviceInstance.HostID,
			ModuleID:   serviceInstance.ModuleID,
		}
		result, err := ps.CoreAPI.CoreService().Process().ListServiceInstance(ctx.Kit.Ctx, ctx.Kit.Header, filter)
		if err != nil {
			ctx.RespWithError(err, common.CCErrProcGetServiceInstancesFailed, "get host related service instances failed, bizID: %d, serviceInstanceID: %d, err: %v", bizID, serviceInstance.HostID, err)
			return
		}
		if len(result.Info) != 0 {
			continue
		}
		// just remove host from this module
		removeHostFromModuleOption := metadata.RemoveHostsFromModuleOption{
			ApplicationID: bizID,
			HostID:        serviceInstance.HostID,
			ModuleID:      serviceInstance.ModuleID,
		}
		if _, err := ps.CoreAPI.CoreService().Host().RemoveFromModule(ctx.Kit.Ctx, ctx.Kit.Header, &removeHostFromModuleOption); err != nil {
			ctx.RespWithError(err, common.CCErrHostMoveResourcePoolFail, "remove host from module failed, option: %+v, err: %v", removeHostFromModuleOption, err)
			return
		}
	}
	ctx.RespEntity(nil)
}

// this function works to find differences between the service template and service instances in a module.
// compared to the service template's process template, a process instance in the service instance may
// contains several differences, like as follows:
// unchanged: the process instance's property values are same with the process template it belongs.
// changed: the process instance's property values are not same with the process template it belongs.
// add: a new process template is added, compared to the service instance belongs to this service template.
// deleted: a process is already deleted, compared to the service instance belongs to this service template.
func (ps *ProcServer) DiffServiceInstanceWithTemplate(ctx *rest.Contexts) {
	diffOption := new(metadata.DiffModuleWithTemplateOption)
	if err := ctx.DecodeInto(diffOption); err != nil {
		ctx.RespAutoError(err)
		return
	}

	// why we need validate metadata here?
	bizID := diffOption.BizID
	if bizID == 0 && diffOption.Metadata != nil {
		var err error
		bizID, err = metadata.BizIDFromMetadata(*diffOption.Metadata)
		if err != nil {
			ctx.RespErrorCodeOnly(common.CCErrCommHTTPInputInvalid, "find difference between service template and process instances, but parse biz id failed, err: %v", err)
			return
		}
	}
	diffOption.BizID = bizID

	if diffOption.ModuleID == 0 {
		ctx.RespErrorCodeOnly(common.CCErrCommHTTPInputInvalid, "find difference between service template and process instances, but got empty service template id or module id")
		return
	}
	module, err := ps.getModule(ctx, diffOption.ModuleID)
	if err != nil {
		ctx.RespErrorCodeOnly(common.CCErrTopoGetModuleFailed, "find difference between service template and process instances failed, get module by id:%d failed, err: %+v", diffOption.ModuleID, err)
		return
	}

	// step 1:
	// find process object's attribute
	cond := &metadata.QueryCondition{
		Condition: mapstr.MapStr(map[string]interface{}{
			common.BKObjIDField: common.BKInnerObjIDProc,
		}),
	}
	attrResult, e := ps.CoreAPI.CoreService().Model().ReadModelAttr(ctx.Kit.Ctx, ctx.Kit.Header, common.BKInnerObjIDProc, cond)
	if e != nil {
		ctx.RespWithError(err, common.CCErrProcGetProcessTemplatesFailed,
			"find difference between service template: %d and process instances, bizID: %d, but get process attributes failed, err: %v",
			module.ServiceTemplateID, module.BizID, e)
		return
	}
	attributeMap := make(map[string]metadata.Attribute)
	for _, attr := range attrResult.Data.Info {
		attributeMap[attr.PropertyID] = attr
	}

	// step2. get process templates
	listProcessTemplateOption := &metadata.ListProcessTemplatesOption{
		BusinessID:        module.BizID,
		ServiceTemplateID: module.ServiceTemplateID,
	}
	processTemplates, e := ps.CoreAPI.CoreService().Process().ListProcessTemplates(ctx.Kit.Ctx, ctx.Kit.Header, listProcessTemplateOption)
	if e != nil {
		ctx.RespWithError(err, common.CCErrProcGetProcessTemplatesFailed, "find difference between service template: %d and process instances, bizID: %d, but get process templates failed, err: %v", module.ServiceTemplateID, module.BizID, e)
		return
	}

	// step 3:
	// find process instance's relations, which allows us know the relationship between
	// process instance and it's template, service instance, etc.
	pTemplateMap := make(map[int64]*metadata.ProcessTemplate)
	for idx, pTemplate := range processTemplates.Info {
		pTemplateMap[pTemplate.ID] = &processTemplates.Info[idx]
	}

	// step 4:
	// find all the service instances belongs to this service template and this module.
	// which contains the process instances details at the same time.
	serviceOption := &metadata.ListServiceInstanceOption{
		BusinessID:        module.BizID,
		ServiceTemplateID: module.ServiceTemplateID,
		ModuleID:          diffOption.ModuleID,
	}
	serviceInstances, e := ps.CoreAPI.CoreService().Process().ListServiceInstance(ctx.Kit.Ctx, ctx.Kit.Header, serviceOption)
	if e != nil {
		ctx.RespWithError(err, common.CCErrProcGetServiceInstancesFailed,
			"find difference between service template: %d and process instances, bizID: %d, moduleID: %d, but get service instance failed, err: %v",
			module.ServiceTemplateID, module.BizID, diffOption.ModuleID, e)
		return
	}

	// step 5:
	// construct map {ServiceInstanceID ==> []ProcessInstanceRelation}
	serviceInstanceIDs := make([]int64, 0)
	for _, serviceInstance := range serviceInstances.Info {
		serviceInstanceIDs = append(serviceInstanceIDs, serviceInstance.ID)
	}
	option := metadata.ListProcessInstanceRelationOption{
		BusinessID:         module.BizID,
		ServiceInstanceIDs: serviceInstanceIDs,
	}

	relations, err := ps.CoreAPI.CoreService().Process().ListProcessInstanceRelation(ctx.Kit.Ctx, ctx.Kit.Header, &option)
	if err != nil {
		ctx.RespWithError(err, common.CCErrProcGetProcessInstanceRelationFailed,
			"find difference between service template: %d and process instances, bizID: %d, moduleID: %d, but get service instance relations failed, err: %v",
			module.ServiceTemplateID, module.BizID, diffOption.ModuleID, err)
		return
	}
	serviceRelationMap := make(map[int64][]metadata.ProcessInstanceRelation)
	for _, r := range relations.Info {
		serviceRelationMap[r.ServiceInstanceID] = append(serviceRelationMap[r.ServiceInstanceID], r)
	}

	// step 5: compare the process instance with it's process template one by one in a service instance.
	type recorder struct {
		ProcessID        int64
		ProcessName      string
		Process          *metadata.Process
		ServiceInstance  *metadata.ServiceInstance
		ChangedAttribute []metadata.ProcessChangedAttribute
	}
	removed := make(map[string][]recorder)
	changed := make(map[int64][]recorder)
	unchanged := make(map[int64][]recorder)
	added := make(map[int64][]recorder)
	processTemplateReferenced := make(map[int64]int64)
	for idx, serviceInstance := range serviceInstances.Info {
		relations := serviceRelationMap[serviceInstance.ID]

		for _, relation := range relations {
			// record the used process template for checking whether a new process template has been added to service template.
			processTemplateReferenced[relation.ProcessTemplateID] += 1

			process, err := ps.Logic.GetProcessInstanceWithID(ctx.Kit, relation.ProcessID)
			if err != nil {
				if err.GetCode() == common.CCErrCommNotFound {
					process = new(metadata.Process)
				} else {
					ctx.RespWithError(err, common.CCErrProcGetProcessInstanceFailed,
						"get difference between with process template and process instance in a service instance, but get process instance: %d failed, %v", err)
					return
				}
			}
<<<<<<< HEAD

=======
>>>>>>> 30d8d4eb
			processName := ""
			if process.ProcessName != nil {
				processName = *process.ProcessName
			}
			property, exist := pTemplateMap[relation.ProcessTemplateID]
			if !exist {
				// process's template doesn't exist means the template has already been removed.
				removed[processName] = append(removed[processName], recorder{
					ProcessID:       relation.ProcessID,
					Process:         process,
					ProcessName:     processName,
					ServiceInstance: &serviceInstances.Info[idx],
				})
				continue
			}

			changedAttributes := ps.Logic.DiffWithProcessTemplate(property.Property, process, attributeMap)
			if len(changedAttributes) == 0 {
				// nothing changed
				unchanged[relation.ProcessTemplateID] = append(unchanged[relation.ProcessTemplateID], recorder{
					ProcessID:       relation.ProcessID,
					ProcessName:     processName,
					ServiceInstance: &serviceInstances.Info[idx],
				})
				continue
			}

			// something has already changed.
			changed[relation.ProcessTemplateID] = append(changed[relation.ProcessTemplateID], recorder{
				ProcessID:        relation.ProcessID,
				ProcessName:      processName,
				ServiceInstance:  &serviceInstances.Info[idx],
				ChangedAttribute: changedAttributes,
			})
		}

		// check whether a new process template has been added.
		for templateID, processTemplate := range pTemplateMap {
			if _, exist := processTemplateReferenced[templateID]; exist == true {
				continue
			}
			// the process template does not exist in all the service instances,
			// which means a new process template is added.
			record := recorder{
				ProcessName:     processTemplate.ProcessName,
				ServiceInstance: &serviceInstances.Info[idx],
			}
			added[templateID] = append(added[templateID], record)
		}
	}

	// it's time to rearrange the data
	moduleDifference := metadata.ModuleDiffWithTemplateDetail{
		Unchanged:     make([]metadata.ServiceInstanceDifference, 0),
		Changed:       make([]metadata.ServiceInstanceDifference, 0),
		Added:         make([]metadata.ServiceInstanceDifference, 0),
		Removed:       make([]metadata.ServiceInstanceDifference, 0),
		HasDifference: false,
	}

	for _, records := range removed {
		if len(records) == 0 {
			continue
		}
		processTemplateName := records[0].ProcessName

		serviceInstances := make([]metadata.ServiceDifferenceDetails, 0)
		for idx := range records {
			item := metadata.ServiceDifferenceDetails{
				ServiceInstance: *records[idx].ServiceInstance,
				Process:         records[idx].Process,
			}
			serviceInstances = append(serviceInstances, item)
		}
		moduleDifference.Removed = append(moduleDifference.Removed, metadata.ServiceInstanceDifference{
			ProcessTemplateID:    0,
			ProcessTemplateName:  processTemplateName,
			ServiceInstanceCount: len(serviceInstances),
			ServiceInstances:     serviceInstances,
		})
	}

	for unchangedID, records := range unchanged {
		if len(records) == 0 {
			continue
		}
		processTemplateName := records[0].ProcessName
		serviceInstances := make([]metadata.ServiceDifferenceDetails, 0)
		for _, record := range records {
			serviceInstances = append(serviceInstances, metadata.ServiceDifferenceDetails{ServiceInstance: *record.ServiceInstance})
		}
		moduleDifference.Unchanged = append(moduleDifference.Unchanged, metadata.ServiceInstanceDifference{
			ProcessTemplateID:    unchangedID,
			ProcessTemplateName:  processTemplateName,
			ServiceInstanceCount: len(serviceInstances),
			ServiceInstances:     serviceInstances,
		})
	}

	for changedID, records := range changed {
		if len(records) == 0 {
			continue
		}
		serviceInstances := make([]metadata.ServiceDifferenceDetails, 0)
		for _, record := range records {
			serviceInstances = append(serviceInstances, metadata.ServiceDifferenceDetails{
				ServiceInstance:   *record.ServiceInstance,
				ChangedAttributes: record.ChangedAttribute,
			})
		}
		moduleDifference.Changed = append(moduleDifference.Changed, metadata.ServiceInstanceDifference{
			ProcessTemplateID:    changedID,
			ProcessTemplateName:  records[0].ProcessName,
			ServiceInstanceCount: len(serviceInstances),
			ServiceInstances:     serviceInstances,
		})
	}

	for addedID, records := range added {
		sInstances := make([]metadata.ServiceDifferenceDetails, 0)
		for _, s := range records {
			sInstances = append(sInstances, metadata.ServiceDifferenceDetails{ServiceInstance: *s.ServiceInstance})
		}

		moduleDifference.Added = append(moduleDifference.Added, metadata.ServiceInstanceDifference{
			ProcessTemplateID:    addedID,
			ProcessTemplateName:  pTemplateMap[addedID].ProcessName,
			ServiceInstanceCount: len(sInstances),
			ServiceInstances:     sInstances,
		})
	}

	moduleChangedAttributes, err := ps.CalculateModuleAttributeDifference(ctx.Kit.Ctx, ctx.Kit.Header, *module)
	if err != nil {
		ctx.RespWithError(err, common.CCErrProcGetProcessTemplatesFailed,
			"get difference between with module and service template failed, diff module attributes failed, moduleID: %d, %v", module.ModuleID, err)
		return
	}
	moduleDifference.ChangedAttributes = moduleChangedAttributes

	if len(moduleDifference.Added) > 0 ||
		len(moduleDifference.Changed) > 0 ||
		len(moduleDifference.Removed) > 0 ||
		len(moduleDifference.ChangedAttributes) > 0 {
		moduleDifference.HasDifference = true
	}

	ctx.RespEntity(moduleDifference)
}

func (ps *ProcServer) CalculateModuleAttributeDifference(ctx context.Context, header http.Header, module metadata.ModuleInst) ([]metadata.ModuleChangedAttribute, errors.CCErrorCoder) {
	rid := util.ExtractRequestIDFromContext(ctx)

	changedAttributes := make([]metadata.ModuleChangedAttribute, 0)
	if module.ServiceTemplateID == common.ServiceTemplateIDNotSet {
		return changedAttributes, nil
	}
	serviceTpl, err := ps.CoreAPI.CoreService().Process().GetServiceTemplate(ctx, header, module.ServiceTemplateID)
	if err != nil {
		return nil, err
	}

	// just for better performance
	if module.ServiceCategoryID == serviceTpl.ServiceCategoryID &&
		module.ModuleName == serviceTpl.Name {
		return changedAttributes, nil
	}

	// find process object's attribute
	filter := &metadata.QueryCondition{
		Condition: mapstr.MapStr(map[string]interface{}{
			common.BKObjIDField: common.BKInnerObjIDModule,
		}),
	}
	attrResult, e := ps.CoreAPI.CoreService().Model().ReadModelAttr(ctx, header, common.BKInnerObjIDProc, filter)
	if e != nil {
		blog.Errorf("read module attributes failed, filter: %+v, err: %+v, rid: %s", rid)
		return nil, errors.New(common.CCErrCommDBSelectFailed, "db select failed")
	}
	attributeMap := make(map[string]metadata.Attribute)
	for _, attr := range attrResult.Data.Info {
		attributeMap[attr.PropertyID] = attr
	}
	if module.ServiceCategoryID != serviceTpl.ServiceCategoryID {
		field := "service_category_id"
		changedAttribute := metadata.ModuleChangedAttribute{
			ID:                    attributeMap[field].ID,
			PropertyID:            field,
			PropertyName:          attributeMap[field].PropertyName,
			PropertyValue:         module.ServiceCategoryID,
			TemplatePropertyValue: serviceTpl.ServiceCategoryID,
		}
		changedAttributes = append(changedAttributes, changedAttribute)
	}
	if module.ModuleName != serviceTpl.Name {
		field := "bk_module_name"
		changedAttribute := metadata.ModuleChangedAttribute{
			ID:                    attributeMap[field].ID,
			PropertyID:            field,
			PropertyName:          attributeMap[field].PropertyName,
			PropertyValue:         module.ModuleName,
			TemplatePropertyValue: serviceTpl.Name,
		}
		changedAttributes = append(changedAttributes, changedAttribute)
	}
	return changedAttributes, nil
}

// SyncServiceInstanceByTemplate sync the service instance with it's bounded service template.
// It keeps the processes exactly same with the process template in the service template,
// which means the number of process is same, and the process instance's info is also exactly same.
// It contains several scenarios in a service instance:
// 1. add a new process
// 2. update a process
// 3. removed a process
func (ps *ProcServer) SyncServiceInstanceByTemplate(ctx *rest.Contexts) {
	syncOption := new(metadata.SyncServiceInstanceByTemplateOption)
	if err := ctx.DecodeInto(syncOption); err != nil {
		ctx.RespAutoError(err)
		return
	}

	bizID := syncOption.BizID
	if bizID == 0 && syncOption.Metadata != nil {
		var err error
		bizID, err = metadata.BizIDFromMetadata(*syncOption.Metadata)
		if err != nil {
			ctx.RespErrorCodeOnly(common.CCErrCommHTTPInputInvalid, "force sync service instance according to service template, but parse biz id failed, err: %v", err)
			return
		}
	}
	syncOption.BizID = bizID

	module, err := ps.getModule(ctx, syncOption.ModuleID)
	if err != nil {
		ctx.RespErrorCodeOnly(common.CCErrTopoGetModuleFailed, "force sync service instance according to service template, get module by id:%d failed, err: %+v", syncOption.ModuleID, err)
		return
	}

	// step 0:
	// find service instances
	serviceInstanceOption := &metadata.ListServiceInstanceOption{
		BusinessID:        bizID,
		ModuleID:          syncOption.ModuleID,
		ServiceTemplateID: module.ServiceTemplateID,
		Page: metadata.BasePage{
			Limit: common.BKNoLimit,
		},
	}
	serviceInstanceResult, err := ps.CoreAPI.CoreService().Process().ListServiceInstance(ctx.Kit.Ctx, ctx.Kit.Header, serviceInstanceOption)
	if err != nil {
		ctx.RespWithError(err, common.CCErrCommHTTPDoRequestFailed, "sync service instance with template: %d failed, get service instances failed, err: %v", module.ServiceTemplateID, err)
		return
	}
	serviceInstanceIDs := make([]int64, 0)
	for _, serviceInstance := range serviceInstanceResult.Info {
		serviceInstanceIDs = append(serviceInstanceIDs, serviceInstance.ID)
	}

	// step 1:
	// find all the process template according to the service template id
	processTemplateFilter := &metadata.ListProcessTemplatesOption{
		BusinessID:        bizID,
		ServiceTemplateID: module.ServiceTemplateID,
	}
	processTemplate, err := ps.CoreAPI.CoreService().Process().ListProcessTemplates(ctx.Kit.Ctx, ctx.Kit.Header, processTemplateFilter)
	if err != nil {
		ctx.RespWithError(err, common.CCErrProcGetProcessTemplatesFailed, "force sync service instance according to service template: %d, but list process template failed, err: %v", module.ServiceTemplateID, err)
		return
	}
	processTemplateMap := make(map[int64]*metadata.ProcessTemplate)
	for idx, t := range processTemplate.Info {
		processTemplateMap[t.ID] = &processTemplate.Info[idx]
	}

	// step2:
	// find all the process instances relations for the usage of getting process instances.
	relationOption := &metadata.ListProcessInstanceRelationOption{
		BusinessID:         bizID,
		ServiceInstanceIDs: serviceInstanceIDs,
	}
	relations, err := ps.CoreAPI.CoreService().Process().ListProcessInstanceRelation(ctx.Kit.Ctx, ctx.Kit.Header, relationOption)
	if err != nil {
		ctx.RespWithError(err, common.CCErrProcGetProcessInstanceRelationFailed, "force sync service instance according to service template: %d, but list process template failed, err: %v", module.ServiceTemplateID, err)
		return
	}
	procIDs := make([]int64, 0)
	for _, r := range relations.Info {
		procIDs = append(procIDs, r.ProcessID)
	}

	// step 3:
	// find all the process instance in process instance relation.
	processInstances, err := ps.Logic.ListProcessInstanceWithIDs(ctx.Kit, procIDs)
	if err != nil {
		ctx.RespWithError(err, common.CCErrProcGetProcessInstanceFailed, "force sync service instance according to service template: %d, but list process instance: %v failed, err: %v", module.ServiceTemplateID, procIDs, err)
		return
	}
	processInstanceMap := make(map[int64]*metadata.Process)
	for idx, p := range processInstances {
		processInstanceMap[p.ProcessID] = &processInstances[idx]
	}

	// step 4:
	// rearrange the service instance with process instance.
	// {ServiceInstanceID: []Process}
	serviceInstance2ProcessMap := make(map[int64][]*metadata.Process)
	// {ServiceInstanceID: {ProcessTemplateID: true}}
	serviceInstanceWithTemplateMap := make(map[int64]map[int64]bool)
	// {ServiceInstanceID: HostID}
	serviceInstance2HostMap := make(map[int64]int64)
	for _, serviceInstance := range serviceInstanceResult.Info {
		serviceInstance2ProcessMap[serviceInstance.ID] = make([]*metadata.Process, 0)
		serviceInstanceWithTemplateMap[serviceInstance.ID] = make(map[int64]bool)
		serviceInstance2HostMap[serviceInstance.ID] = serviceInstance.HostID
	}
	processInstanceWithTemplateMap := make(map[int64]int64)
	for _, r := range relations.Info {
		p, exist := processInstanceMap[r.ProcessID]
		if !exist {
			// something is wrong, but can this process instance,
			// but we can find it in the process instance relation.
			blog.Warnf("force sync service instance according to service template: %d, but can not find the process instance: %d, rid: %s", module.ServiceTemplateID, r.ProcessID, ctx.Kit.Rid)
			continue
		}
		serviceInstance2ProcessMap[r.ServiceInstanceID] = append(serviceInstance2ProcessMap[r.ServiceInstanceID], p)
		processInstanceWithTemplateMap[r.ProcessID] = r.ProcessTemplateID
		serviceInstanceWithTemplateMap[r.ServiceInstanceID][r.ProcessTemplateID] = true
	}

	// step 5:
	// compare the difference between process instance and process template from one service instance to another.
	for svcInstanceID, processes := range serviceInstance2ProcessMap {
		for _, process := range processes {
			processTemplateID := processInstanceWithTemplateMap[process.ProcessID]
			template, exist := processTemplateMap[processTemplateID]
			if exist == false {
				// this process template has already removed form the service template,
				// which means this process instance need to be removed from this service instance
				if err := ps.Logic.DeleteProcessInstance(ctx.Kit, process.ProcessID); err != nil {
					ctx.RespWithError(err, common.CCErrProcDeleteProcessFailed, "force sync service instance according to service template: %d, but delete process instance: %d with template: %d failed, err: %v", module.ServiceTemplateID, process.ProcessID, template.ID, err)
					return
				}

				// remove process instance relation now.
				deleteOption := metadata.DeleteProcessInstanceRelationOption{}
				deleteOption.ProcessIDs = []int64{process.ProcessID}
				if err := ps.CoreAPI.CoreService().Process().DeleteProcessInstanceRelation(ctx.Kit.Ctx, ctx.Kit.Header, deleteOption); err != nil {
					ctx.RespWithError(err, common.CCErrProcDeleteProcessFailed, "force sync service instance according to service template: %d, but delete process instance relation: %d with template: %d failed, err: %v", module.ServiceTemplateID, process.ProcessID, template.ID, err)
					return
				}
				continue
			}

			// this process's bounded is still exist, need to check whether this process instance
			// need to be updated or not.
			proc, changed := template.ExtractChangeInfo(process)
			if !changed {
				continue
			}
			if err := ps.Logic.UpdateProcessInstance(ctx.Kit, process.ProcessID, proc); err != nil {
				ctx.RespWithError(err, common.CCErrProcUpdateProcessFailed, "force sync service instance according to service template: %d, service instance: %d, but update process instance with template: %d failed, err: %v, process: %v", module.ServiceTemplateID, svcInstanceID, template.ID, err, proc)
				return
			}
		}
	}

	// step 6:
	// check if a new process is added to the service template.
	// if true, then create a new process instance for every service instance with process template's default value.
	for processTemplateID, processTemplate := range processTemplateMap {
		for svcID, templates := range serviceInstanceWithTemplateMap {
			if _, exist := templates[processTemplateID]; exist == true {
				continue
			}

			// we can not find this process template in all this service instance,
			// which means that a new process template need to be added to this service instance
			newProcessData := processTemplate.NewProcess(bizID, ctx.Kit.SupplierAccount)
			newProcessID, err := ps.Logic.CreateProcessInstance(ctx.Kit, newProcessData)
			if err != nil {
				ctx.RespWithError(err, common.CCErrProcCreateProcessFailed, "force sync service instance according to service template: %d, but create process instance with template: %d failed, err: %v", module.ServiceTemplateID, processTemplateID, err)
				return
			}

			relation := &metadata.ProcessInstanceRelation{
				BizID:             bizID,
				ProcessID:         int64(newProcessID),
				ServiceInstanceID: svcID,
				ProcessTemplateID: processTemplateID,
				HostID:            serviceInstance2HostMap[svcID],
			}

			// create service instance relation, so that the process instance created upper can be related to this service instance.
			_, err = ps.CoreAPI.CoreService().Process().CreateProcessInstanceRelation(ctx.Kit.Ctx, ctx.Kit.Header, relation)
			if err != nil {
				ctx.RespWithError(err, common.CCErrProcCreateProcessFailed, "force sync service instance according to service template: %d, but create process instance relation with template: %d failed, err: %v", module.ServiceTemplateID, processTemplateID, err)
				return
			}
		}
	}

	// reconstruct service instance's name as it's dependence(first process's + first process's port) changed
	for _, svcInstanceID := range serviceInstanceIDs {
		if err := ps.CoreAPI.CoreService().Process().ReconstructServiceInstanceName(ctx.Kit.Ctx, ctx.Kit.Header, svcInstanceID); err != nil {
			ctx.RespWithError(err, common.CCErrProcReconstructServiceInstanceNameFailed, "sync service instance failed, reconstruct service instance name failed, instanceID: %d, err: %s", svcInstanceID, err.Error())
			return
		}
	}

	// get service template
	serviceTemplate, err := ps.CoreAPI.CoreService().Process().GetServiceTemplate(ctx.Kit.Ctx, ctx.Kit.Header, module.ServiceTemplateID)
	if err != nil {
		ctx.RespAutoError(err)
		return
	}

	// step 7:
	// update module service category and name field
	moduleUpdateOption := &metadata.UpdateOption{
		Data: map[string]interface{}{
			common.BKServiceCategoryIDField: serviceTemplate.ServiceCategoryID,
			common.BKModuleNameField:        serviceTemplate.Name,
		},
		Condition: map[string]interface{}{
			common.BKModuleIDField: module.ModuleID,
		},
	}
	resp, e := ps.CoreAPI.CoreService().Instance().UpdateInstance(ctx.Kit.Ctx, ctx.Kit.Header, common.BKInnerObjIDModule, moduleUpdateOption)
	if e != nil {
		ctx.RespWithError(e, common.CCErrTopoModuleUpdateFailed, "sync module field failed, http failed, option: %+v", moduleUpdateOption)
		return
	}
	if resp.Result == false || resp.Code != 0 {
		err := ctx.Kit.CCError.New(resp.Code, resp.ErrMsg)
		ctx.RespWithError(err, common.CCErrTopoModuleUpdateFailed, "sync module service category and name failed, option: %+v", moduleUpdateOption)
		return
	}

	// Finally, we do the force sync successfully.
	ctx.RespEntity(nil)
}

func (ps *ProcServer) ListServiceInstancesWithHost(ctx *rest.Contexts) {
	input := new(metadata.ListServiceInstancesWithHostInput)
	if err := ctx.DecodeInto(input); err != nil {
		ctx.RespAutoError(err)
		return
	}

	bizID := input.BizID
	if bizID == 0 && input.Metadata != nil {
		var err error
		bizID, err = metadata.BizIDFromMetadata(*input.Metadata)
		if err != nil {
			ctx.RespErrorCodeOnly(common.CCErrCommHTTPInputInvalid, "list service instances with host, but parse biz id failed, err: %v", err)
			return
		}
	}
	input.BizID = bizID

	if input.HostID == 0 {
		ctx.RespErrorCodeOnly(common.CCErrCommHTTPInputInvalid, "list service instances with host, but got empty host id. input: %+v", input)
		return
	}

	option := metadata.ListServiceInstanceOption{
		BusinessID: bizID,
		HostID:     input.HostID,
		SearchKey:  input.SearchKey,
		Page:       input.Page,
		Selectors:  input.Selectors,
	}
	instances, err := ps.CoreAPI.CoreService().Process().ListServiceInstance(ctx.Kit.Ctx, ctx.Kit.Header, &option)
	if err != nil {
		ctx.RespWithError(err, common.CCErrProcGetServiceInstancesFailed, "list service instance failed, bizID: %d, hostID: %d", bizID, input.HostID, err)
		return
	}

	ctx.RespEntity(instances)
}

// ListServiceInstancesWithHostWeb will return topo level info for each service instance
// api only for web frontend
func (ps *ProcServer) ListServiceInstancesWithHostWeb(ctx *rest.Contexts) {
	input := new(metadata.ListServiceInstancesWithHostInput)
	if err := ctx.DecodeInto(input); err != nil {
		ctx.RespAutoError(err)
		return
	}

	bizID := input.BizID
	if bizID == 0 && input.Metadata != nil {
		var err error
		bizID, err = metadata.BizIDFromMetadata(*input.Metadata)
		if err != nil {
			ctx.RespErrorCodeOnly(common.CCErrCommHTTPInputInvalid, "list service instances with host, but parse biz id failed, err: %v", err)
			return
		}
	}

	if input.HostID == 0 {
		ctx.RespErrorCodeOnly(common.CCErrCommHTTPInputInvalid, "list service instances with host, but got empty host id. input: %+v", input)
		return
	}

	option := metadata.ListServiceInstanceOption{
		BusinessID: bizID,
		HostID:     input.HostID,
		SearchKey:  input.SearchKey,
		Page:       input.Page,
		Selectors:  input.Selectors,
	}
	instances, err := ps.CoreAPI.CoreService().Process().ListServiceInstance(ctx.Kit.Ctx, ctx.Kit.Header, &option)
	if err != nil {
		ctx.RespWithError(err, common.CCErrProcGetServiceInstancesFailed, "list service instance failed, bizID: %d, hostID: %d", bizID, input.HostID, err)
		return
	}

	topoRoot, e := ps.CoreAPI.CoreService().Mainline().SearchMainlineInstanceTopo(ctx.Kit.Ctx, ctx.Kit.Header, bizID, false)
	if e != nil {
		blog.Errorf("ListServiceInstancesWithHostWeb failed, search mainline instance topo failed, bizID: %d, err: %+v, riz: %s", bizID, e, ctx.Kit.Rid)
		err := ctx.Kit.CCError.Errorf(common.CCErrTopoMainlineSelectFailed)
		ctx.RespAutoError(err)
		return
	}

	serviceInstances := make([]metadata.ServiceInstanceWithTopoPath, 0)
	for _, instance := range instances.Info {
		topoPath := topoRoot.TraversalFindModule(instance.ModuleID)
		nodes := make([]metadata.TopoInstanceNodeSimplify, 0)
		for _, topoNode := range topoPath {
			node := metadata.TopoInstanceNodeSimplify{
				ObjectID:     topoNode.ObjectID,
				InstanceID:   topoNode.InstanceID,
				InstanceName: topoNode.InstanceName,
			}
			nodes = append(nodes, node)
		}
		serviceInstance := metadata.ServiceInstanceWithTopoPath{
			ServiceInstance: instance,
			TopoPath:        nodes,
		}
		serviceInstances = append(serviceInstances, serviceInstance)
	}

	result := map[string]interface{}{
		"count": instances.Count,
		"info":  serviceInstances,
	}
	ctx.RespEntity(result)
}

func (ps *ProcServer) ServiceInstanceAddLabels(ctx *rest.Contexts) {
	option := selector.LabelAddOption{}
	if err := ctx.DecodeInto(&option); err != nil {
		ctx.RespAutoError(err)
		return
	}
	if err := ps.CoreAPI.CoreService().Label().AddLabel(ctx.Kit.Ctx, ctx.Kit.Header, common.BKTableNameServiceInstance, option); err != nil {
		ctx.RespWithError(err, common.CCErrCommDBUpdateFailed, "ServiceInstanceAddLabels failed, option: %+v, err: %v", option, err)
		return
	}
	ctx.RespEntity(nil)
}

func (ps *ProcServer) ServiceInstanceRemoveLabels(ctx *rest.Contexts) {
	option := selector.LabelRemoveOption{}
	if err := ctx.DecodeInto(&option); err != nil {
		ctx.RespAutoError(err)
		return
	}
	if err := ps.CoreAPI.CoreService().Label().RemoveLabel(ctx.Kit.Ctx, ctx.Kit.Header, common.BKTableNameServiceInstance, option); err != nil {
		ctx.RespWithError(err, common.CCErrCommDBUpdateFailed, "ServiceInstanceRemoveLabels failed, option: %+v, err: %v", option, err)
		return
	}
	ctx.RespEntity(nil)
}

// ServiceInstanceLabelsAggregation aggregation instance's labels
func (ps *ProcServer) ServiceInstanceLabelsAggregation(ctx *rest.Contexts) {
	option := metadata.LabelAggregationOption{}
	if err := ctx.DecodeInto(&option); err != nil {
		ctx.RespAutoError(err)
		return
	}

	bizID := option.BizID
	if bizID == 0 {
		var err error
		bizID, err = option.Metadata.ParseBizID()
		if err != nil {
			ctx.RespAutoError(err)
			return
		}
	}

	if bizID == 0 {
		ctx.RespErrorCodeF(common.CCErrCommParamsIsInvalid, "list service instance label, but got invalid biz id: 0", "bk_biz_id")
		return
	}

	listOption := &metadata.ListServiceInstanceOption{
		BusinessID: bizID,
	}
	if option.ModuleID != nil {
		listOption.ModuleID = *option.ModuleID
	}
	instanceRst, err := ps.CoreAPI.CoreService().Process().ListServiceInstance(ctx.Kit.Ctx, ctx.Kit.Header, listOption)
	if err != nil {
		ctx.RespAutoError(err)
		return
	}
	// TODO: how to move aggregation into label service
	aggregationData := make(map[string][]string)
	for _, inst := range instanceRst.Info {
		for key, value := range inst.Labels {
			if _, exist := aggregationData[key]; exist == false {
				aggregationData[key] = make([]string, 0)
			}
			aggregationData[key] = append(aggregationData[key], value)
		}
	}
	for key := range aggregationData {
		aggregationData[key] = util.StrArrayUnique(aggregationData[key])
	}
	ctx.RespEntity(aggregationData)
}<|MERGE_RESOLUTION|>--- conflicted
+++ resolved
@@ -523,10 +523,6 @@
 					return
 				}
 			}
-<<<<<<< HEAD
-
-=======
->>>>>>> 30d8d4eb
 			processName := ""
 			if process.ProcessName != nil {
 				processName = *process.ProcessName

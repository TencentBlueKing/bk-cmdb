/*
 * Tencent is pleased to support the open source community by making 蓝鲸 available.
 * Copyright (C) 2017-2018 THL A29 Limited, a Tencent company. All rights reserved.
 * Licensed under the MIT License (the "License"); you may not use this file except
 * in compliance with the License. You may obtain a copy of the License at
 * http://opensource.org/licenses/MIT
 * Unless required by applicable law or agreed to in writing, software distributed under
 * the License is distributed on an "AS IS" BASIS, WITHOUT WARRANTIES OR CONDITIONS OF ANY KIND,
 * either express or implied. See the License for the specific language governing permissions and
 * limitations under the License.
 */

package service

import (
	"context"
	"net/http"
	"strconv"
	"sync"

	"configcenter/src/common"
	"configcenter/src/common/blog"
	"configcenter/src/common/errors"
	"configcenter/src/common/http/rest"
	"configcenter/src/common/mapstr"
	"configcenter/src/common/metadata"
	"configcenter/src/common/selector"
	"configcenter/src/common/util"
)

// createServiceInstances 创建服务实例
// 支持直接创建和通过模板创建，用 module 是否绑定模版信息区分两种情况
// 通过模板创建时，进程信息则表现为更新
func (ps *ProcServer) CreateServiceInstances(ctx *rest.Contexts) {
	input := metadata.CreateServiceInstanceForServiceTemplateInput{}
	if err := ctx.DecodeInto(&input); err != nil {
		ctx.RespAutoError(err)
		return
	}

	var serviceInstanceIDs []int64
	txnErr := ps.Engine.CoreAPI.CoreService().Txn().AutoRunTxn(ctx.Kit.Ctx, ctx.Kit.Header, func() error {
		var err error
		serviceInstanceIDs, err = ps.createServiceInstances(ctx, input)
		if err != nil {
			return err
		}
		return nil
	})

	if txnErr != nil {
		ctx.RespAutoError(txnErr)
		return
	}
	ctx.RespEntity(serviceInstanceIDs)
}

func (ps *ProcServer) createServiceInstances(ctx *rest.Contexts, input metadata.CreateServiceInstanceForServiceTemplateInput) ([]int64, errors.CCErrorCoder) {
	rid := ctx.Kit.Rid
	bizID := input.BizID

	// check hosts in business
	hostIDs := make([]int64, len(input.Instances))
	for idx, instance := range input.Instances {
		hostIDs[idx] = instance.HostID
	}
	hostIDs = util.IntArrayUnique(hostIDs)
	if err := ps.CheckHostInBusiness(ctx, bizID, hostIDs); err != nil {
		blog.ErrorJSON("createServiceInstances failed, CheckHostInBusiness failed, bizID: %s, hostIDs: %s, err: %s, rid: %s", bizID, hostIDs, err.Error(), rid)
		return nil, ctx.Kit.CCError.CCErrorf(common.CCErrCoreServiceHostNotBelongBusiness, hostIDs, bizID)
	}

	module, err := ps.getModule(ctx, input.ModuleID)
	if err != nil {
		blog.Errorf("createServiceInstances failed, get module failed, moduleID: %d, err: %v, rid: %s", input.ModuleID, err, rid)
		return nil, ctx.Kit.CCError.CCErrorf(common.CCErrTopoGetModuleFailed, err.Error())
	}

	if bizID != module.BizID {
		blog.Errorf("createServiceInstances failed, module %d not belongs to biz %d, rid: %s", input.ModuleID, bizID, rid)
		return nil, ctx.Kit.CCError.CCErrorf(common.CCErrCoreServiceHasModuleNotBelongBusiness, module.ModuleID, bizID)
	}

	serviceInstanceIDs := make([]int64, 0)
	serviceInstances := make([]*metadata.ServiceInstance, len(input.Instances))
	for idx, inst := range input.Instances {
		instance := &metadata.ServiceInstance{
			BizID:             bizID,
			Name:              inst.ServiceInstanceName,
			ServiceTemplateID: module.ServiceTemplateID,
			ModuleID:          input.ModuleID,
			HostID:            inst.HostID,
		}
		serviceInstances[idx] = instance
	}

	serviceInstances, err = ps.CoreAPI.CoreService().Process().CreateServiceInstances(ctx.Kit.Ctx, ctx.Kit.Header, serviceInstances)
	if err != nil {
		blog.ErrorJSON("createServiceInstances failed, serviceInstances: %s, err: %s, rid: %s", serviceInstances, err.Error(), rid)
		return nil, err
	}

	instanceIDsUpdate := make([]int64, 0)
	instanceProcessesUpdateMap := make(map[int64][]metadata.ProcessInstanceDetail)
	for idx, inst := range input.Instances {
		serviceInstance := serviceInstances[idx]
		serviceInstanceIDs = append(serviceInstanceIDs, serviceInstance.ID)
		if len(inst.Processes) > 0 {
			if module.ServiceTemplateID == 0 {
				// if this service have process instance to create, then create it now.
				createProcessInput := &metadata.CreateRawProcessInstanceInput{
					BizID:             bizID,
					ServiceInstanceID: serviceInstance.ID,
					Processes:         inst.Processes,
				}
				if _, err = ps.createProcessInstances(ctx, createProcessInput); err != nil {
					blog.ErrorJSON("createServiceInstances failed, createProcessInstances failed, input: %s, err: %s, rid: %s", createProcessInput, err.Error(), rid)
					return nil, err
				}
				// if no service instance name is set and have processes under it, update it
				if inst.ServiceInstanceName == "" {
					if err := ps.updateServiceInstanceName(ctx, serviceInstance.ID, inst.HostID, inst.Processes[0].ProcessData); err != nil {
						blog.ErrorJSON("createServiceInstances failed, updateServiceInstanceName failed, serviceInstanceID: %s, hostID: %s, processData: %s, err: %s, rid: %s",
							serviceInstance.ID, inst.HostID, inst.Processes[0].ProcessData, err.Error(), rid)
						return nil, err
					}
				}
			} else {
				instanceIDsUpdate = append(instanceIDsUpdate, serviceInstance.ID)
				instanceProcessesUpdateMap[serviceInstance.ID] = inst.Processes
			}
		}

	}

	// update processes which have process template
	if len(instanceIDsUpdate) > 0 {
		relationOption := &metadata.ListProcessInstanceRelationOption{
			BusinessID:         bizID,
			ServiceInstanceIDs: instanceIDsUpdate,
			Page: metadata.BasePage{
				Limit: common.BKNoLimit,
			},
		}
		relationResult, err := ps.CoreAPI.CoreService().Process().ListProcessInstanceRelation(ctx.Kit.Ctx, ctx.Kit.Header, relationOption)
		if err != nil {
			blog.ErrorJSON("createServiceInstances failed, ListProcessInstanceRelation failed, option: %s, err: %s, rid: %s", relationOption, err.Error(), rid)
			return nil, err
		}
		templateID2ProcessID := make(map[int64]map[int64]int64)
		for _, relation := range relationResult.Info {
			if templateID2ProcessID[relation.ProcessTemplateID] == nil {
				templateID2ProcessID[relation.ProcessTemplateID] = make(map[int64]int64)
			}
			templateID2ProcessID[relation.ProcessTemplateID][relation.ServiceInstanceID] = relation.ProcessID
		}

		processesUpdate := make([]map[string]interface{}, 0)
		for instanceID, processes := range instanceProcessesUpdateMap {
			for _, proc := range processes {
				templateID := proc.ProcessTemplateID
				if instProcMap, exist := templateID2ProcessID[templateID]; exist {
					if processID, exist := instProcMap[instanceID]; exist {
						processData := proc.ProcessData
						processData[common.BKProcessIDField] = processID
						processesUpdate = append(processesUpdate, processData)
					}
				}
			}

		}

		if len(processesUpdate) > 0 {
			input := metadata.UpdateRawProcessInstanceInput{
				BizID: bizID,
				Raw:   processesUpdate,
			}
			_, err = ps.updateProcessInstances(ctx, input)
			if err != nil {
				blog.ErrorJSON("CreateServiceInstances failed, updateProcessInstances failed, input: %s, err: %s, rid: %s", input, err.Error(), rid)
				return nil, err
			}
		}
	}

	// update host by host apply rule conflict resolvers
	attributeIDs := make([]int64, 0)
	for _, rule := range input.HostApplyConflictResolvers {
		attributeIDs = append(attributeIDs, rule.AttributeID)
	}
	attrCond := &metadata.QueryCondition{
		Fields: []string{common.BKFieldID, common.BKPropertyIDField},
		Page:   metadata.BasePage{Limit: common.BKNoLimit},
		Condition: map[string]interface{}{
			common.BKFieldID: map[string]interface{}{
				common.BKDBIN: attributeIDs,
			},
		},
	}
	attrRes, e := ps.CoreAPI.CoreService().Model().ReadModelAttr(ctx.Kit.Ctx, ctx.Kit.Header, common.BKInnerObjIDHost, attrCond)
	if e != nil {
		blog.ErrorJSON("ReadModelAttr failed, err: %s, attrCond: %s, rid: %s", e.Error(), attrCond, rid)
		return nil, ctx.Kit.CCError.CCError(common.CCErrCommHTTPDoRequestFailed)
	}
	if err := attrRes.CCError(); err != nil {
		blog.ErrorJSON("ReadModelAttr failed, err: %s, attrCond: %s, rid: %s", err.Error(), attrCond, rid)
		return nil, err
	}
	attrMap := make(map[int64]string)
	for _, attr := range attrRes.Data.Info {
		attrMap[attr.ID] = attr.PropertyID
	}

	hostAttrMap := make(map[int64]map[string]interface{})
	for _, rule := range input.HostApplyConflictResolvers {
		if hostAttrMap[rule.HostID] == nil {
			hostAttrMap[rule.HostID] = make(map[string]interface{})
		}
		hostAttrMap[rule.HostID][attrMap[rule.AttributeID]] = rule.PropertyValue
	}
	for hostID, hostData := range hostAttrMap {
		updateOption := &metadata.UpdateOption{
			Data: hostData,
			Condition: map[string]interface{}{
				common.BKHostIDField: hostID,
			},
		}
		updateResult, err := ps.CoreAPI.CoreService().Instance().UpdateInstance(ctx.Kit.Ctx, ctx.Kit.Header, common.BKInnerObjIDHost, updateOption)
		if err != nil {
			blog.ErrorJSON("RunHostApplyRule, update host failed, option: %s, err: %s, rid: %s", updateOption, err.Error(), rid)
			return nil, ctx.Kit.CCError.CCError(common.CCErrCommHTTPDoRequestFailed)
		}
		if err := updateResult.CCError(); err != nil {
			blog.ErrorJSON("RunHostApplyRule, update host response failed, option: %s, response: %s, rid: %s", updateOption, updateResult, rid)
			return nil, err
		}
	}
	return serviceInstanceIDs, nil
}

func (ps *ProcServer) updateServiceInstanceName(ctx *rest.Contexts, serviceInstanceID, hostID int64, processData map[string]interface{}) errors.CCErrorCoder {
	firstProcess := new(metadata.Process)
	if err := mapstr.DecodeFromMapStr(firstProcess, processData); err != nil {
		blog.ErrorJSON("updateServiceInstanceName failed, Decode2Struct failed, process: %s, err: %s, rid: %s", processData, err.Error(), ctx.Kit.Rid)
		return ctx.Kit.CCError.CCErrorf(common.CCErrCommJSONUnmarshalFailed)
	}

	hostMap, err := ps.getHostIPMapByID(ctx.Kit, []int64{hostID})
	if err != nil {
		blog.Errorf("updateServiceInstanceName failed, getHostIPMapByID failed, hostID: %d, err: %v, rid: %s", hostID, err, ctx.Kit.Rid)
		return err
	}
	host := hostMap[hostID]

	srvInstNameParams := &metadata.SrvInstNameParams{
		ServiceInstanceID: serviceInstanceID,
		Host:              host,
		Process:           firstProcess,
	}

	return ps.CoreAPI.CoreService().Process().ConstructServiceInstanceName(ctx.Kit.Ctx, ctx.Kit.Header, srvInstNameParams)
}

// CreateServiceInstancesPreview generate a preview for service instance creation related host transfer action
func (ps *ProcServer) CreateServiceInstancesPreview(ctx *rest.Contexts) {
	input := metadata.CreateServiceInstancePreviewInput{}
	if err := ctx.DecodeInto(&input); err != nil {
		ctx.RespAutoError(err)
		return
	}
	previews, err := ps.createServiceInstancesPreview(ctx, input)
	if err != nil {
		ctx.RespAutoError(err)
		return
	}
	ctx.RespEntity(previews)
}

func (ps *ProcServer) createServiceInstancesPreview(ctx *rest.Contexts, input metadata.CreateServiceInstancePreviewInput) ([]metadata.HostTransferPreview, errors.CCErrorCoder) {
	rid := ctx.Kit.Rid
	bizID := input.BizID

	// check hosts in business
	hostIDs := input.HostIDs
	if err := ps.CheckHostInBusiness(ctx, bizID, hostIDs); err != nil {
		blog.ErrorJSON("createServiceInstances failed, CheckHostInBusiness failed, bizID: %s, hostIDs: %s, err: %s, rid: %s", bizID, hostIDs, err.Error(), rid)
		return nil, ctx.Kit.CCError.CCErrorf(common.CCErrCoreServiceHostNotBelongBusiness, hostIDs, bizID)
	}
	// check module in business
	module, ccErr := ps.getModule(ctx, input.ModuleID)
	if ccErr != nil {
		blog.Errorf("createServiceInstances failed, get module failed, moduleID: %d, err: %v, rid: %s", input.ModuleID, ccErr, rid)
		return nil, ctx.Kit.CCError.CCErrorf(common.CCErrTopoGetModuleFailed, ccErr.Error())
	}
	if bizID != module.BizID {
		blog.Errorf("createServiceInstances failed, module %d not belongs to biz %d, rid: %s", input.ModuleID, bizID, rid)
		return nil, ctx.Kit.CCError.CCErrorf(common.CCErrCoreServiceHasModuleNotBelongBusiness, module.ModuleID, bizID)
	}

	// get module service template
	var serviceTemplate *metadata.ServiceTemplateDetail
	if module.ServiceTemplateID != common.ServiceTemplateIDNotSet {
		serviceTemplateDetails, err := ps.CoreAPI.CoreService().Process().ListServiceTemplateDetail(ctx.Kit.Ctx, ctx.Kit.Header, bizID, module.ServiceTemplateID)
		if err != nil {
			blog.Errorf("ListServiceTemplateDetail failed, err: %s, bizID: %d, serviceTemplateID: %d, rid: %s", err.Error(), bizID, module.ServiceTemplateID, ctx.Kit.Rid)
			return nil, err
		}
		for _, serviceTemplateDetail := range serviceTemplateDetails.Info {
			serviceTemplate = &serviceTemplateDetail
		}
	}

	// get default modules, if host pre module is default module, remove host from it
	moduleCondition := metadata.QueryCondition{
		Page: metadata.BasePage{
			Limit: common.BKNoLimit,
		},
		Fields: []string{common.BKModuleIDField},
		Condition: map[string]interface{}{
			common.BKDefaultField: map[string]interface{}{
				common.BKDBNE: common.DefaultFlagDefaultValue,
			},
		},
	}
	defaultModules, err := ps.CoreAPI.CoreService().Instance().ReadInstance(ctx.Kit.Ctx, ctx.Kit.Header, common.BKInnerObjIDModule, &moduleCondition)
	if err != nil {
		blog.ErrorJSON("ReadInstance of %s failed, filter: %s, err: %s, rid: %s", common.BKTableNameBaseModule, moduleCondition, err.Error(), rid)
		return nil, ctx.Kit.CCError.CCError(common.CCErrCommDBSelectFailed)
	}
	isDefaultModuleMap := make(map[int64]bool)
	for _, module := range defaultModules.Data.Info {
		moduleID, err := module.Int64(common.BKModuleIDField)
		if err != nil {
			blog.ErrorJSON("parse module from db failed, module: %s, err: %s, rid: %s", module, err.Error(), rid)
			return nil, ctx.Kit.CCError.CCError(common.CCErrCommParseDBFailed)
		}
		isDefaultModuleMap[moduleID] = true
	}

	// get host module info
	hostModuleRelationRes, err := ps.CoreAPI.CoreService().Host().GetHostModuleRelation(ctx.Kit.Ctx, ctx.Kit.Header, &metadata.HostModuleRelationRequest{
		ApplicationID: bizID,
		HostIDArr:     hostIDs,
		Page: metadata.BasePage{
			Limit: common.BKNoLimit,
		},
		Fields: []string{common.BKModuleIDField, common.BKHostIDField},
	})
	if err != nil {
		blog.Errorf("GetHostModuleRelation failed, err: %v, bizID: %d, hostIDs: %+v, rid: %s", err, input.BizID, hostIDs, rid)
		return nil, ctx.Kit.CCError.CCErrorf(common.CCErrHostModuleConfigFailed, err.Error())
	}
	preModuleIDs := make([]int64, 0)
	hostModuleMap := make(map[int64][]int64)
	hostRemoveModuleMap := make(map[int64]int64)
	for _, relation := range hostModuleRelationRes.Data.Info {
		moduleID := relation.ModuleID
		hostID := relation.HostID
		if hostModuleMap[relation.HostID] == nil {
			hostModuleMap[relation.HostID] = []int64{}
		}
		if isDefaultModuleMap[moduleID] {
			hostRemoveModuleMap[hostID] = moduleID
			continue
		}
		preModuleIDs = append(preModuleIDs, moduleID)
		hostModuleMap[relation.HostID] = append(hostModuleMap[relation.HostID], moduleID)
	}
	preModuleIDs = util.IntArrayUnique(preModuleIDs)

	// get modules that enabled host apply rule
	moduleCondition.Condition = map[string]interface{}{
		common.BKModuleIDField: map[string]interface{}{
			common.BKDBIN: preModuleIDs,
		},
		common.HostApplyEnabledField: true,
	}
	enabledModules, err := ps.CoreAPI.CoreService().Instance().ReadInstance(ctx.Kit.Ctx, ctx.Kit.Header, common.BKInnerObjIDModule, &moduleCondition)
	if err != nil {
		blog.ErrorJSON("ReadInstance of %s failed, filter: %s, err: %s, rid: %s", common.BKTableNameBaseModule, moduleCondition, err.Error(), rid)
		return nil, ctx.Kit.CCError.CCError(common.CCErrCommDBSelectFailed)
	}
	enableModuleMap := make(map[int64]bool)
	for _, module := range enabledModules.Data.Info {
		moduleID, err := module.Int64(common.BKModuleIDField)
		if err != nil {
			blog.ErrorJSON("parse module from db failed, module: %s, err: %s, rid: %s", module, err.Error(), rid)
			return nil, ctx.Kit.CCError.CCError(common.CCErrCommParseDBFailed)
		}
		enableModuleMap[moduleID] = true
	}
	hostModules := make([]metadata.Host2Modules, 0)
	for hostID, moduleIDs := range hostModuleMap {
		host2Module := metadata.Host2Modules{
			HostID:    hostID,
			ModuleIDs: make([]int64, 0),
		}
		if module.HostApplyEnabled {
			host2Module.ModuleIDs = append(host2Module.ModuleIDs, module.ModuleID)
		}
		for _, moduleID := range moduleIDs {
			if enableModuleMap[moduleID] {
				host2Module.ModuleIDs = append(host2Module.ModuleIDs, moduleID)
			}
		}
		hostModules = append(hostModules, host2Module)
	}

	// generate host apply plans
	ruleOption := metadata.ListHostApplyRuleOption{
		ModuleIDs: append(preModuleIDs, input.ModuleID),
		Page: metadata.BasePage{
			Limit: common.BKNoLimit,
		},
	}
	rules, ccErr := ps.CoreAPI.CoreService().HostApplyRule().ListHostApplyRule(ctx.Kit.Ctx, ctx.Kit.Header, bizID, ruleOption)
	if ccErr != nil {
		blog.ErrorJSON("ListHostApplyRule failed, bizID: %s, option: %s, err: %s, rid: %s", bizID, ruleOption, ccErr.Error(), rid)
		return nil, ccErr
	}

	planOption := metadata.HostApplyPlanOption{
		Rules:       rules.Info,
		HostModules: hostModules,
	}
	hostApplyPlanResult, ccErr := ps.CoreAPI.CoreService().HostApplyRule().GenerateApplyPlan(ctx.Kit.Ctx, ctx.Kit.Header, bizID, planOption)
	if ccErr != nil {
		blog.ErrorJSON("TransferHostWithAutoClearServiceInstance failed, generateApplyPlan failed, core service GenerateApplyPlan failed, bizID: %s, option: %s, err: %s, rid: %s", bizID, planOption, ccErr.Error(), rid)
		return nil, ccErr
	}
	hostApplyPlanMap := make(map[int64]metadata.OneHostApplyPlan)
	for _, item := range hostApplyPlanResult.Plans {
		hostApplyPlanMap[item.HostID] = item
	}

	// generate preview for each host
	previews := make([]metadata.HostTransferPreview, 0)
	for _, hostID := range hostIDs {
		preview := metadata.HostTransferPreview{
			HostID:              hostID,
			FinalModules:        append(hostModuleMap[hostID], input.ModuleID),
			ToRemoveFromModules: make([]metadata.RemoveFromModuleInfo, 0),
			ToAddToModules: []metadata.AddToModuleInfo{
				{
					ModuleID:        input.ModuleID,
					ServiceTemplate: serviceTemplate,
				},
			},
			HostApplyPlan: hostApplyPlanMap[hostID],
		}
		if hostRemoveModuleMap[hostID] != 0 {
			preview.ToRemoveFromModules = []metadata.RemoveFromModuleInfo{{ModuleID: hostRemoveModuleMap[hostID]}}
		}
		previews = append(previews, preview)
	}
	return previews, nil
}

func (ps *ProcServer) SearchServiceInstancesInModuleWeb(ctx *rest.Contexts) {
	input := new(metadata.GetServiceInstanceInModuleInput)
	if err := ctx.DecodeInto(input); err != nil {
		ctx.RespAutoError(err)
		return
	}

	bizID := input.BizID
	option := &metadata.ListServiceInstanceOption{
		BusinessID: bizID,
		ModuleIDs:  []int64{input.ModuleID},
		Page:       input.Page,
		SearchKey:  input.SearchKey,
		Selectors:  input.Selectors,
		HostIDs:    input.HostIDs,
	}
	serviceInstanceResult, err := ps.CoreAPI.CoreService().Process().ListServiceInstance(ctx.Kit.Ctx, ctx.Kit.Header, option)
	if err != nil {
		ctx.RespWithError(err, common.CCErrProcGetServiceInstancesFailed, "get service instance in module: %d failed, err: %v", input.ModuleID, err)
		return
	}

	serviceInstanceIDs := make([]int64, 0)
	for _, instance := range serviceInstanceResult.Info {
		serviceInstanceIDs = append(serviceInstanceIDs, instance.ID)
	}
	listRelationOption := &metadata.ListProcessInstanceRelationOption{
		BusinessID:         bizID,
		ServiceInstanceIDs: serviceInstanceIDs,
		Page: metadata.BasePage{
			Limit: common.BKNoLimit,
		},
	}
	relations, err := ps.CoreAPI.CoreService().Process().ListProcessInstanceRelation(ctx.Kit.Ctx, ctx.Kit.Header, listRelationOption)
	if err != nil {
		ctx.RespWithError(err, common.CCErrProcGetServiceInstancesFailed, "get service instance relations failed, list option: %+v, err: %v", listRelationOption, err)
		return
	}

	// service_instance_id -> process count
	processCountMap := make(map[int64]int)
	for _, relation := range relations.Info {
		if _, ok := processCountMap[relation.ServiceInstanceID]; !ok {
			processCountMap[relation.ServiceInstanceID] = 0
		}
		processCountMap[relation.ServiceInstanceID] += 1
	}

	// insert `process_count` field
	serviceInstanceDetails := make([]map[string]interface{}, 0)
	for _, instance := range serviceInstanceResult.Info {
		item, err := mapstr.Struct2Map(instance)
		if err != nil {
			blog.ErrorJSON("SearchServiceInstancesInModuleWeb failed, Struct2Map failed, serviceInstance: %s, err: %s, rid: %s", instance, err.Error(), ctx.Kit.Rid)
			ccErr := ctx.Kit.CCError.CCError(common.CCErrCommParseDBFailed)
			ctx.RespAutoError(ccErr)
			return
		}
		item["process_count"] = 0
		if count, ok := processCountMap[instance.ID]; ok {
			item["process_count"] = count
		}
		serviceInstanceDetails = append(serviceInstanceDetails, item)
	}
	result := metadata.MultipleMap{
		Count: serviceInstanceResult.Count,
		Info:  serviceInstanceDetails,
	}
	ctx.RespEntity(result)
}

func (ps *ProcServer) SearchServiceInstancesBySetTemplate(ctx *rest.Contexts) {
	bizID, err := strconv.ParseInt(ctx.Request.PathParameter(common.BKAppIDField), 10, 64)
	if err != nil {
		blog.Errorf("SearchServiceInstancesBySetTemplate failed, parse bk_biz_id error, err: %s, rid: %s", err, ctx.Kit.Rid)
		ctx.RespAutoError(ctx.Kit.CCError.CCErrorf(common.CCErrCommParamsIsInvalid, "bk_biz_id"))
		return
	}
	input := new(metadata.GetServiceInstanceBySetTemplateInput)
	if err := ctx.DecodeInto(input); err != nil {
		ctx.RespAutoError(err)
		return
	}
	if input.SetTemplateID == 0 {
		blog.Errorf("SearchServiceInstancesBySetTemplate failed, lost input params SetTemplateID, rid: %s", ctx.Kit.Rid)
		ctx.RespAutoError(ctx.Kit.CCError.CCErrorf(common.CCErrCommParamsLostField, "set_template_id"))
		return
	}

	// query modules by set_template_id
	cond := mapstr.MapStr{
		common.BKAppIDField:         bizID,
		common.BKSetTemplateIDField: input.SetTemplateID,
	}
	qc := &metadata.QueryCondition{
		Fields: []string{common.BKModuleIDField},
		Page: metadata.BasePage{
			Limit: common.BKNoLimit,
		},
		Condition: cond,
	}
	moduleInsts, err := ps.CoreAPI.CoreService().Instance().ReadInstance(ctx.Kit.Ctx, ctx.Kit.Header, common.BKInnerObjIDModule, qc)
	if err != nil {
		blog.Errorf("SearchServiceInstancesBySetTemplate failed, http request failed, err: %s, rid: %s", err.Error(), ctx.Kit.Rid)
		ctx.RespAutoError(ctx.Kit.CCError.Error(common.CCErrCommHTTPDoRequestFailed))
		return
	}
	if !moduleInsts.Result {
		blog.ErrorJSON("SearchServiceInstancesBySetTemplate failed, ReadInstance failed, filter: %s, response: %s, rid: %s", qc, moduleInsts, ctx.Kit.Rid)
		ctx.RespAutoError(ctx.Kit.CCError.New(moduleInsts.Code, moduleInsts.ErrMsg))
		return
	}

	// get the list of module by moduleInsts
	modules := make([]int64, moduleInsts.Data.Count)
	for _, moduleInst := range moduleInsts.Data.Info {
		moduleID, err := util.GetInt64ByInterface(moduleInst[common.BKModuleIDField])
		if err != nil {
			blog.ErrorJSON("SearchServiceInstancesBySetTemplate failed, GetInt64ByInterface failed, moduleInst: %s, err: %#v, rid: %s", moduleInsts, err, ctx.Kit.Rid)
			ctx.RespAutoError(ctx.Kit.CCError.New(moduleInsts.Code, moduleInsts.ErrMsg))
			return
		}
		modules = append(modules, moduleID)
	}

	// set return the list of service instances sorted by id
	input.Page.Sort = "id"
	// query serviceInstances
	option := &metadata.ListServiceInstanceOption{
		BusinessID: bizID,
		ModuleIDs:  modules,
		Page:       input.Page,
	}
	serviceInstanceResult, err := ps.CoreAPI.CoreService().Process().ListServiceInstance(ctx.Kit.Ctx, ctx.Kit.Header, option)
	if err != nil {
		blog.ErrorJSON("SearchServiceInstancesBySetTemplate failed, ListServiceInstance failed, filter: %s, err: %s, rid: %s", option, err, ctx.Kit.Rid)
		ctx.RespWithError(err, common.CCErrProcGetServiceInstancesFailed, "get service instance in set_template_id: %d failed, err: %v", input.SetTemplateID, err)
		return
	}

	ctx.RespEntity(serviceInstanceResult)
}

func (ps *ProcServer) SearchServiceInstancesInModule(ctx *rest.Contexts) {
	input := new(metadata.GetServiceInstanceInModuleInput)
	if err := ctx.DecodeInto(input); err != nil {
		ctx.RespAutoError(err)
		return
	}

	option := &metadata.ListServiceInstanceOption{
		BusinessID: input.BizID,
		ModuleIDs:  []int64{input.ModuleID},
		Page:       input.Page,
		SearchKey:  input.SearchKey,
		Selectors:  input.Selectors,
		HostIDs:    input.HostIDs,
	}
	instances, err := ps.CoreAPI.CoreService().Process().ListServiceInstance(ctx.Kit.Ctx, ctx.Kit.Header, option)
	if err != nil {
		ctx.RespWithError(err, common.CCErrProcGetServiceInstancesFailed, "get service instance in module: %d failed, err: %v", input.ModuleID, err)
		return
	}

	ctx.RespEntity(instances)
}

func (ps *ProcServer) ListServiceInstancesDetails(ctx *rest.Contexts) {
	input := new(metadata.ListServiceInstanceDetailOption)
	if err := ctx.DecodeInto(input); err != nil {
		ctx.RespAutoError(err)
		return
	}

	instances, err := ps.CoreAPI.CoreService().Process().ListServiceInstanceDetail(ctx.Kit.Ctx, ctx.Kit.Header, input)
	if err != nil {
		ctx.RespWithError(err, common.CCErrProcGetServiceInstancesFailed, "get service instance in module: %d failed, err: %v", input.ModuleID, err)
		return
	}

	ctx.RespEntity(instances)
}

// UpdateServiceInstances update instances in one biz
func (ps *ProcServer) UpdateServiceInstances(ctx *rest.Contexts) {
	bizID, err := strconv.ParseInt(ctx.Request.PathParameter(common.BKAppIDField), 10, 64)
	if err != nil {
		blog.Errorf("UpdateServiceInstances failed, parse bk_biz_id error, err: %s, rid: %s", err, ctx.Kit.Rid)
		ctx.RespAutoError(ctx.Kit.CCError.CCErrorf(common.CCErrCommParamsIsInvalid, "bk_biz_id"))
		return
	}

	option := new(metadata.UpdateServiceInstanceOption)
	if err := ctx.DecodeInto(option); err != nil {
		ctx.RespAutoError(err)
		return
	}

	rawErr := option.Validate()
	if rawErr.ErrCode != 0 {
		ctx.RespAutoError(rawErr.ToCCError(ctx.Kit.CCError))
		return
	}

	txnErr := ps.Engine.CoreAPI.CoreService().Txn().AutoRunTxn(ctx.Kit.Ctx, ctx.Kit.Header, func() error {
		if err := ps.CoreAPI.CoreService().Process().UpdateServiceInstances(ctx.Kit.Ctx, ctx.Kit.Header, bizID, option); err != nil {
			blog.Errorf("UpdateServiceInstances failed, err:%s, bizID:%d, option:%#v, rid:%s",
				err, bizID, *option, ctx.Kit.Rid)
			return err
		}

		return nil
	})

	if txnErr != nil {
		ctx.RespAutoError(txnErr)
		return
	}

	ctx.RespEntity(nil)
}

func (ps *ProcServer) DeleteServiceInstance(ctx *rest.Contexts) {
	input := new(metadata.DeleteServiceInstanceOption)
	if err := ctx.DecodeInto(input); err != nil {
		ctx.RespAutoError(err)
		return
	}

	bizID := input.BizID
	if len(input.ServiceInstanceIDs) == 0 {
		ctx.RespErrorCodeF(common.CCErrCommParamsInvalid, "delete service instances, service_instance_ids empty", "service_instance_ids")
		return
	}

	txnErr := ps.Engine.CoreAPI.CoreService().Txn().AutoRunTxn(ctx.Kit.Ctx, ctx.Kit.Header, func() error {
		// when a service instance is deleted, the related data should be deleted at the same time
		for _, serviceInstanceID := range input.ServiceInstanceIDs {
			serviceInstance, err := ps.CoreAPI.CoreService().Process().GetServiceInstance(ctx.Kit.Ctx, ctx.Kit.Header, serviceInstanceID)
			if err != nil {
				blog.Errorf("delete service instance failed, service instance not found, serviceInstanceIDs: %d", serviceInstanceID)
				return ctx.Kit.CCError.CCError(common.CCErrProcGetProcessInstanceFailed)
			}
			if serviceInstance.BizID != bizID {
				blog.Errorf("delete service instance failed, biz id from input and service instance not equal, serviceInstanceIDs: %d", serviceInstanceID)
				return ctx.Kit.CCError.CCErrorf(common.CCErrCommParamsInvalid, common.MetadataField)
			}

			// step1: delete the service instance relation.
			option := &metadata.ListProcessInstanceRelationOption{
				BusinessID:         bizID,
				ServiceInstanceIDs: []int64{serviceInstanceID},
			}
			relations, err := ps.CoreAPI.CoreService().Process().ListProcessInstanceRelation(ctx.Kit.Ctx, ctx.Kit.Header, option)
			if err != nil {
				blog.Errorf("delete service instance: %d, but list service instance relation failed.", serviceInstanceID)
				return ctx.Kit.CCError.CCError(common.CCErrProcGetProcessInstanceRelationFailed)
			}

			if len(relations.Info) > 0 {
				deleteOption := metadata.DeleteProcessInstanceRelationOption{
					ServiceInstanceIDs: []int64{serviceInstanceID},
				}
				err = ps.CoreAPI.CoreService().Process().DeleteProcessInstanceRelation(ctx.Kit.Ctx, ctx.Kit.Header, deleteOption)
				if err != nil {
					blog.Errorf("delete service instance: %d, but delete service instance relations failed.", serviceInstanceID)
					return ctx.Kit.CCError.CCError(common.CCErrProcDeleteServiceInstancesFailed)
				}

				// step2: delete process instance belongs to this service instance.
				processIDs := make([]int64, 0)
				for _, r := range relations.Info {
					processIDs = append(processIDs, r.ProcessID)
				}
				if err := ps.Logic.DeleteProcessInstanceBatch(ctx.Kit, processIDs); err != nil {
					blog.Errorf("delete service instance: %d, but delete process instance failed.", serviceInstanceID)
					return ctx.Kit.CCError.CCError(common.CCErrProcDeleteServiceInstancesFailed)
				}
			}

			// step3: delete service instance.
			deleteOption := &metadata.CoreDeleteServiceInstanceOption{
				BizID:              bizID,
				ServiceInstanceIDs: []int64{serviceInstanceID},
			}
			err = ps.CoreAPI.CoreService().Process().DeleteServiceInstance(ctx.Kit.Ctx, ctx.Kit.Header, deleteOption)
			if err != nil {
				blog.Errorf("delete service instance: %d failed, err: %v", serviceInstanceID, err)
				return ctx.Kit.CCError.CCError(common.CCErrProcDeleteServiceInstancesFailed)
			}

			// step4: check and move host from module if no serviceInstance on it
			filter := &metadata.ListServiceInstanceOption{
				BusinessID: bizID,
				HostIDs:    []int64{serviceInstance.HostID},
				ModuleIDs:  []int64{serviceInstance.ModuleID},
			}
			result, err := ps.CoreAPI.CoreService().Process().ListServiceInstance(ctx.Kit.Ctx, ctx.Kit.Header, filter)
			if err != nil {
				blog.Errorf("get host related service instances failed, bizID: %d, serviceInstanceID: %d, err: %v", bizID, serviceInstance.HostID, err)
				return ctx.Kit.CCError.CCError(common.CCErrProcGetServiceInstancesFailed)
			}
			if len(result.Info) != 0 {
				continue
			}
			// just remove host from this module
			removeHostFromModuleOption := metadata.RemoveHostsFromModuleOption{
				ApplicationID: bizID,
				HostID:        serviceInstance.HostID,
				ModuleID:      serviceInstance.ModuleID,
			}
			if _, err := ps.CoreAPI.CoreService().Host().RemoveFromModule(ctx.Kit.Ctx, ctx.Kit.Header, &removeHostFromModuleOption); err != nil {
				blog.Errorf("remove host from module failed, option: %+v, err: %v", removeHostFromModuleOption, err)
				return ctx.Kit.CCError.CCError(common.CCErrHostMoveResourcePoolFail)
			}
		}
		return nil
	})

	if txnErr != nil {
		ctx.RespAutoError(txnErr)
		return
	}
	ctx.RespEntity(nil)
}

// this function works to find differences between the service template and service instances in a module.
// compared to the service template's process template, a process instance in the service instance may
// contains several differences, like as follows:
// unchanged: the process instance's property values are same with the process template it belongs.
// changed: the process instance's property values are not same with the process template it belongs.
// add: a new process template is added, compared to the service instance belongs to this service template.
// deleted: a process is already deleted, compared to the service instance belongs to this service template.
func (ps *ProcServer) DiffServiceInstanceWithTemplate(ctx *rest.Contexts) {
	rid := ctx.Kit.Rid
	diffOption := metadata.DiffModuleWithTemplateOption{}
	if err := ctx.DecodeInto(&diffOption); err != nil {
		ctx.RespAutoError(err)
		return
	}

	if len(diffOption.ModuleIDs) == 0 {
		err := ctx.Kit.CCError.CCErrorf(common.CCErrCommParamsInvalid, "bk_module_ids")
		ctx.RespAutoError(err)
		return
	}

	var wg sync.WaitGroup
	var firstErr errors.CCErrorCoder
	pipeline := make(chan bool, 10)
	result := make([]*metadata.ModuleDiffWithTemplateDetail, 0)

	for _, moduleID := range diffOption.ModuleIDs {
		pipeline <- true
		wg.Add(1)

		go func(bizID, moduleID int64) {
			defer func() {
				wg.Done()
				<-pipeline
			}()

			option := metadata.DiffOneModuleWithTemplateOption{
				BizID:    bizID,
				ModuleID: moduleID,
			}
			oneModuleResult, err := ps.diffServiceInstanceWithTemplate(ctx, option)
			if err != nil {
				blog.ErrorJSON("diffServiceInstanceWithTemplate failed, err: %s, option: %s, rid: %s", err, option, rid)
				if firstErr == nil {
					firstErr = err
				}
				return
			}
			result = append(result, oneModuleResult)

		}(diffOption.BizID, moduleID)
	}

	wg.Wait()
	if firstErr != nil {
		ctx.RespAutoError(firstErr)
		return
	}

	ctx.RespEntity(result)
}

func (ps *ProcServer) diffServiceInstanceWithTemplate(ctx *rest.Contexts, diffOption metadata.DiffOneModuleWithTemplateOption) (*metadata.ModuleDiffWithTemplateDetail, errors.CCErrorCoder) {
	rid := ctx.Kit.Rid

	if diffOption.ModuleID == 0 {
		blog.ErrorJSON("diffServiceInstanceWithTemplate failed, module id empty, option: %s, rid: %s", diffOption, rid)
		return nil, ctx.Kit.CCError.CCErrorf(common.CCErrCommParamsInvalid, common.BKModuleIDField)
	}
	module, err := ps.getModule(ctx, diffOption.ModuleID)
	if err != nil {
		blog.Errorf("diffServiceInstanceWithTemplate failed, getModule failed, moduleID: %d, err: %+v, rid: %s", diffOption.ModuleID, err, rid)
		return nil, err
	}

	// step 1:
	// find process object's attribute
	cond := &metadata.QueryCondition{
		Condition: mapstr.MapStr(map[string]interface{}{
			common.BKObjIDField: common.BKInnerObjIDProc,
		}),
	}
	attrResult, e := ps.CoreAPI.CoreService().Model().ReadModelAttr(ctx.Kit.Ctx, ctx.Kit.Header, common.BKInnerObjIDProc, cond)
	if e != nil {
		blog.ErrorJSON("diffServiceInstanceWithTemplate failed, ReadModelAttr failed, option: %s, err: %s, rid: %s", cond, e, rid)
		return nil, ctx.Kit.CCError.CCError(common.CCErrCommHTTPDoRequestFailed)
	}
	attributeMap := make(map[string]metadata.Attribute)
	for _, attr := range attrResult.Data.Info {
		attributeMap[attr.PropertyID] = attr
	}

	// step2. get process templates
	listProcessTemplateOption := &metadata.ListProcessTemplatesOption{
		BusinessID:         module.BizID,
		ServiceTemplateIDs: []int64{module.ServiceTemplateID},
	}
	processTemplates, err := ps.CoreAPI.CoreService().Process().ListProcessTemplates(ctx.Kit.Ctx, ctx.Kit.Header, listProcessTemplateOption)
	if err != nil {
		blog.ErrorJSON("diffServiceInstanceWithTemplate failed, ListProcessTemplates failed, option: %s, err: %s, rid: %s", listProcessTemplateOption, err, rid)
		return nil, err
	}

	// step 3:
	// find process instance's relations, which allows us know the relationship between
	// process instance and it's template, service instance, etc.
	pTemplateMap := make(map[int64]*metadata.ProcessTemplate)
	for idx, pTemplate := range processTemplates.Info {
		pTemplateMap[pTemplate.ID] = &processTemplates.Info[idx]
	}

	// step 4:
	// find all the service instances belongs to this service template and this module.
	// which contains the process instances details at the same time.
	serviceOption := &metadata.ListServiceInstanceOption{
		BusinessID:        module.BizID,
		ServiceTemplateID: module.ServiceTemplateID,
		ModuleIDs:         []int64{diffOption.ModuleID},
	}
	serviceInstances, err := ps.CoreAPI.CoreService().Process().ListServiceInstance(ctx.Kit.Ctx, ctx.Kit.Header, serviceOption)
	if err != nil {
		blog.ErrorJSON("diffServiceInstanceWithTemplate failed, ListServiceInstance failed, option: %s, err: %s, rid: %s", serviceOption, err, rid)
		return nil, err
	}

	// step 5:
	// construct map {ServiceInstanceID ==> []ProcessInstanceRelation}
	serviceInstanceIDs := make([]int64, 0)
	hostIDs := make([]int64, 0)
	for _, serviceInstance := range serviceInstances.Info {
		serviceInstanceIDs = append(serviceInstanceIDs, serviceInstance.ID)
		hostIDs = append(hostIDs, serviceInstance.HostID)
	}
	option := metadata.ListProcessInstanceRelationOption{
		BusinessID:         module.BizID,
		ServiceInstanceIDs: serviceInstanceIDs,
	}

	relations, err := ps.CoreAPI.CoreService().Process().ListProcessInstanceRelation(ctx.Kit.Ctx, ctx.Kit.Header, &option)
	if err != nil {
		blog.ErrorJSON("diffServiceInstanceWithTemplate failed, ListProcessInstanceRelation failed, option: %s, err: %s, rid: %s", option, err.Error(), rid)
		return nil, err
	}
	serviceRelationMap := make(map[int64][]metadata.ProcessInstanceRelation)
	for _, r := range relations.Info {
		serviceRelationMap[r.ServiceInstanceID] = append(serviceRelationMap[r.ServiceInstanceID], r)
	}

	// step 6:
	// construct map {hostID ==> host}
	hostMap, err := ps.getHostIPMapByID(ctx.Kit, hostIDs)
	if err != nil {
		return nil, err
	}

	// step 7: compare the process instance with it's process template one by one in a service instance.
	type recorder struct {
		ProcessID        int64
		ProcessName      string
		Process          *metadata.Process
		ServiceInstance  *metadata.ServiceInstance
		ChangedAttribute []metadata.ProcessChangedAttribute
	}
	removed := make(map[string][]recorder)
	changed := make(map[int64][]recorder)
	unchanged := make(map[int64][]recorder)
	added := make(map[int64][]recorder)
	processTemplateReferenced := make(map[int64]int64)

	procIDs := make([]int64, 0)
	for _, r := range relations.Info {
		procIDs = append(procIDs, r.ProcessID)
	}

	// find all the process instance detail by ids
	processDetails, err := ps.Logic.ListProcessInstanceWithIDs(ctx.Kit, procIDs)
	if err != nil {
		blog.ErrorJSON("diffServiceInstanceWithTemplate failed, ListProcessInstanceWithIDs err:%s, procIDs: %s, rid: %s", err, procIDs, rid)
		return nil, err
	}
	procID2Detail := make(map[int64]*metadata.Process)
	for idx, p := range processDetails {
		procID2Detail[p.ProcessID] = &processDetails[idx]
	}

	for idx, serviceInstance := range serviceInstances.Info {
		relations := serviceRelationMap[serviceInstance.ID]

		for _, relation := range relations {
			// record the used process template for checking whether a new process template has been added to service template.
			processTemplateReferenced[relation.ProcessTemplateID] += 1

			process, ok := procID2Detail[relation.ProcessID]
			if !ok {
				process = new(metadata.Process)
			}
			processName := ""
			if process.ProcessName != nil {
				processName = *process.ProcessName
			}
			property, exist := pTemplateMap[relation.ProcessTemplateID]
			if !exist {
				// process's template doesn't exist means the template has already been removed.
				removed[processName] = append(removed[processName], recorder{
					ProcessID:       relation.ProcessID,
					Process:         process,
					ProcessName:     processName,
					ServiceInstance: &serviceInstances.Info[idx],
				})
				continue
			}

			changedAttributes, diffErr := ps.Logic.DiffWithProcessTemplate(property.Property, process, hostMap[serviceInstance.HostID], attributeMap)
			if diffErr != nil {
				blog.Errorf("diff with process template failed, process ID: %d  err: %v, rid: %s",
					relation.ProcessID, err, rid)
				return nil, errors.New(common.CCErrCommParamsInvalid, diffErr.Error())
			}

			if len(changedAttributes) == 0 {
				// nothing changed
				unchanged[relation.ProcessTemplateID] = append(unchanged[relation.ProcessTemplateID], recorder{
					ProcessID:       relation.ProcessID,
					ProcessName:     processName,
					ServiceInstance: &serviceInstances.Info[idx],
				})
				continue
			}

			// something has already changed.
			changed[relation.ProcessTemplateID] = append(changed[relation.ProcessTemplateID], recorder{
				ProcessID:        relation.ProcessID,
				ProcessName:      processName,
				ServiceInstance:  &serviceInstances.Info[idx],
				ChangedAttribute: changedAttributes,
			})
		}

		// check whether a new process template has been added.
		for templateID, processTemplate := range pTemplateMap {
			if _, exist := processTemplateReferenced[templateID]; exist {
				continue
			}
			// the process template does not exist in all the service instances,
			// which means a new process template is added.
			record := recorder{
				ProcessName:     processTemplate.ProcessName,
				ServiceInstance: &serviceInstances.Info[idx],
			}
			added[templateID] = append(added[templateID], record)
		}
	}

	// it's time to rearrange the data
	moduleDifference := metadata.ModuleDiffWithTemplateDetail{
		Unchanged:     make([]metadata.ServiceInstanceDifference, 0),
		Changed:       make([]metadata.ServiceInstanceDifference, 0),
		Added:         make([]metadata.ServiceInstanceDifference, 0),
		Removed:       make([]metadata.ServiceInstanceDifference, 0),
		HasDifference: false,
	}

	for _, records := range removed {
		if len(records) == 0 {
			continue
		}
		processTemplateName := records[0].ProcessName

		serviceInstances := make([]metadata.ServiceDifferenceDetails, 0)
		for idx := range records {
			item := metadata.ServiceDifferenceDetails{
				ServiceInstance: metadata.SrvInstBriefInfo{
					ID:   records[idx].ServiceInstance.ID,
					Name: records[idx].ServiceInstance.Name,
				},
				Process: records[idx].Process,
			}
			serviceInstances = append(serviceInstances, item)
		}
		moduleDifference.Removed = append(moduleDifference.Removed, metadata.ServiceInstanceDifference{
			ProcessTemplateID:    0,
			ProcessTemplateName:  processTemplateName,
			ServiceInstanceCount: len(serviceInstances),
			ServiceInstances:     serviceInstances,
		})
	}

	for unchangedID, records := range unchanged {
		if len(records) == 0 {
			continue
		}
		processTemplateName := records[0].ProcessName
		serviceInstances := make([]metadata.ServiceDifferenceDetails, 0)
		for _, record := range records {
			serviceInstances = append(serviceInstances, metadata.ServiceDifferenceDetails{ServiceInstance: metadata.SrvInstBriefInfo{
				ID:   record.ServiceInstance.ID,
				Name: record.ServiceInstance.Name,
			}})
		}
		moduleDifference.Unchanged = append(moduleDifference.Unchanged, metadata.ServiceInstanceDifference{
			ProcessTemplateID:    unchangedID,
			ProcessTemplateName:  processTemplateName,
			ServiceInstanceCount: len(serviceInstances),
			ServiceInstances:     serviceInstances,
		})
	}

	for changedID, records := range changed {
		if len(records) == 0 {
			continue
		}
		serviceInstances := make([]metadata.ServiceDifferenceDetails, 0)
		for _, record := range records {
			serviceInstances = append(serviceInstances, metadata.ServiceDifferenceDetails{
				ServiceInstance: metadata.SrvInstBriefInfo{
					ID:   record.ServiceInstance.ID,
					Name: record.ServiceInstance.Name,
				},
				ChangedAttributes: record.ChangedAttribute,
			})
		}
		moduleDifference.Changed = append(moduleDifference.Changed, metadata.ServiceInstanceDifference{
			ProcessTemplateID:    changedID,
			ProcessTemplateName:  records[0].ProcessName,
			ServiceInstanceCount: len(serviceInstances),
			ServiceInstances:     serviceInstances,
		})
	}

	for addedID, records := range added {
		sInstances := make([]metadata.ServiceDifferenceDetails, 0)
		for _, s := range records {
			sInstances = append(sInstances, metadata.ServiceDifferenceDetails{ServiceInstance: metadata.SrvInstBriefInfo{
				ID:   s.ServiceInstance.ID,
				Name: s.ServiceInstance.Name,
			}})
		}

		moduleDifference.Added = append(moduleDifference.Added, metadata.ServiceInstanceDifference{
			ProcessTemplateID:    addedID,
			ProcessTemplateName:  pTemplateMap[addedID].ProcessName,
			ServiceInstanceCount: len(sInstances),
			ServiceInstances:     sInstances,
		})
	}

	moduleChangedAttributes, err := ps.CalculateModuleAttributeDifference(ctx.Kit.Ctx, ctx.Kit.Header, *module)
	if err != nil {
		blog.ErrorJSON("diffServiceInstanceWithTemplate failed, CalculateModuleAttributeDifference failed, module: %s, err: %s, rid: %s", module, err.Error(), rid)
		return nil, err
	}
	moduleDifference.ChangedAttributes = moduleChangedAttributes

	if len(moduleDifference.Added) > 0 ||
		len(moduleDifference.Changed) > 0 ||
		len(moduleDifference.Removed) > 0 ||
		len(moduleDifference.ChangedAttributes) > 0 {
		moduleDifference.HasDifference = true
	}

	moduleDifference.ModuleID = diffOption.ModuleID
	return &moduleDifference, nil
}

func (ps *ProcServer) CalculateModuleAttributeDifference(ctx context.Context, header http.Header, module metadata.ModuleInst) ([]metadata.ModuleChangedAttribute, errors.CCErrorCoder) {
	rid := util.ExtractRequestIDFromContext(ctx)

	changedAttributes := make([]metadata.ModuleChangedAttribute, 0)
	if module.ServiceTemplateID == common.ServiceTemplateIDNotSet {
		return changedAttributes, nil
	}
	serviceTpl, err := ps.CoreAPI.CoreService().Process().GetServiceTemplate(ctx, header, module.ServiceTemplateID)
	if err != nil {
		return nil, err
	}

	// just for better performance
	if module.ServiceCategoryID == serviceTpl.ServiceCategoryID && module.ModuleName == serviceTpl.Name {
		return changedAttributes, nil
	}

	// find process object's attribute
	filter := &metadata.QueryCondition{
		Condition: mapstr.MapStr(map[string]interface{}{
			common.BKObjIDField: common.BKInnerObjIDModule,
		}),
	}
	attrResult, e := ps.CoreAPI.CoreService().Model().ReadModelAttr(ctx, header, common.BKInnerObjIDProc, filter)
	if e != nil {
		blog.Errorf("read module attributes failed, filter: %+v, err: %+v, rid: %s", rid)
		return nil, errors.New(common.CCErrCommDBSelectFailed, "db select failed")
	}
	attributeMap := make(map[string]metadata.Attribute)
	for _, attr := range attrResult.Data.Info {
		attributeMap[attr.PropertyID] = attr
	}
	if module.ServiceCategoryID != serviceTpl.ServiceCategoryID {
		field := common.BKServiceCategoryIDField
		changedAttribute := metadata.ModuleChangedAttribute{
			ID:                    attributeMap[field].ID,
			PropertyID:            field,
			PropertyName:          attributeMap[field].PropertyName,
			PropertyValue:         module.ServiceCategoryID,
			TemplatePropertyValue: serviceTpl.ServiceCategoryID,
		}
		changedAttributes = append(changedAttributes, changedAttribute)
	}
	if module.ModuleName != serviceTpl.Name {
		field := common.BKModuleNameField
		changedAttribute := metadata.ModuleChangedAttribute{
			ID:                    attributeMap[field].ID,
			PropertyID:            field,
			PropertyName:          attributeMap[field].PropertyName,
			PropertyValue:         module.ModuleName,
			TemplatePropertyValue: serviceTpl.Name,
		}
		changedAttributes = append(changedAttributes, changedAttribute)
	}
	return changedAttributes, nil
}

// SyncServiceInstanceByTemplate sync the service instance with it's bounded service template.
// It keeps the processes exactly same with the process template in the service template,
// which means the number of process is same, and the process instance's info is also exactly same.
// It contains several scenarios in a service instance:
// 1. add a new process
// 2. update a process
// 3. removed a process
func (ps *ProcServer) SyncServiceInstanceByTemplate(ctx *rest.Contexts) {
	syncOption := metadata.SyncServiceInstanceByTemplateOption{}
	if err := ctx.DecodeInto(&syncOption); err != nil {
		ctx.RespAutoError(err)
		return
	}

	if len(syncOption.ModuleIDs) == 0 {
		err := ctx.Kit.CCError.CCErrorf(common.CCErrCommParamsInvalid, "bk_module_ids")
		ctx.RespAutoError(err)
		return
	}

	txnErr := ps.Engine.CoreAPI.CoreService().Txn().AutoRunTxn(ctx.Kit.Ctx, ctx.Kit.Header, func() error {
		err := ps.syncServiceInstanceByTemplate(ctx, syncOption)
		if err != nil {
			return err
		}
		return nil
	})

	if txnErr != nil {
		ctx.RespAutoError(txnErr)
		return
	}
	ctx.RespEntity(make(map[string]interface{}))
}

func (ps *ProcServer) syncServiceInstanceByTemplate(ctx *rest.Contexts, syncOption metadata.SyncServiceInstanceByTemplateOption) errors.CCErrorCoder {
	rid := ctx.Kit.Rid
	bizID := syncOption.BizID

	modules, err := ps.getModules(ctx, syncOption.ModuleIDs)
	if err != nil {
		blog.Errorf("syncServiceInstanceByTemplate failed, getModule failed, moduleIDs: %+v, err: %s, rid: %s", syncOption.ModuleIDs, err.Error(), rid)
		return err
	}

	// step 0:
	// find service instances
	serviceInstanceOption := &metadata.ListServiceInstanceOption{
		BusinessID: bizID,
		ModuleIDs:  syncOption.ModuleIDs,
		Page: metadata.BasePage{
			Limit: common.BKNoLimit,
		},
	}
	serviceInstanceResult, err := ps.CoreAPI.CoreService().Process().ListServiceInstance(ctx.Kit.Ctx, ctx.Kit.Header, serviceInstanceOption)
	if err != nil {
		blog.ErrorJSON("syncServiceInstanceByTemplate failed, ListServiceInstance failed, option: %s, err: %s, rid: %s", serviceInstanceOption, err.Error(), rid)
		return err
	}
	if serviceInstanceResult.Count == 0 {
		blog.V(3).Infof("syncServiceInstanceByTemplate success, no service instance found, option: %+v, rid: %s", serviceInstanceOption, rid)
		return nil
	}
	serviceInstanceIDs := make([]int64, 0)
	hostIDs := make([]int64, 0)
	for _, serviceInstance := range serviceInstanceResult.Info {
		serviceInstanceIDs = append(serviceInstanceIDs, serviceInstance.ID)
		hostIDs = append(hostIDs, serviceInstance.HostID)
	}

	// step 1:
	// find all the process template according to the service template id
	serviceTemplateIDs := make([]int64, 0)
	serviceTemplateModuleMap := make(map[int64][]*metadata.ModuleInst)
	for _, module := range modules {
		serviceTemplateIDs = append(serviceTemplateIDs, module.ServiceTemplateID)
		serviceTemplateModuleMap[module.ServiceTemplateID] = append(serviceTemplateModuleMap[module.ServiceTemplateID], module)
	}
	processTemplateFilter := &metadata.ListProcessTemplatesOption{
		BusinessID:         bizID,
		ServiceTemplateIDs: serviceTemplateIDs,
	}
	processTemplate, err := ps.CoreAPI.CoreService().Process().ListProcessTemplates(ctx.Kit.Ctx, ctx.Kit.Header, processTemplateFilter)
	if err != nil {
		blog.ErrorJSON("syncServiceInstanceByTemplate failed, ListProcessTemplates failed, option: %s, err: %s, rid: %s", processTemplateFilter, err.Error(), rid)
		return err
	}
	processTemplateMap := make(map[int64]*metadata.ProcessTemplate)
	for idx, t := range processTemplate.Info {
		processTemplateMap[t.ID] = &processTemplate.Info[idx]
	}

	// step2:
	// find all the process instances relations for the usage of getting process instances.
	relationOption := &metadata.ListProcessInstanceRelationOption{
		BusinessID:         bizID,
		ServiceInstanceIDs: serviceInstanceIDs,
	}
	relations, err := ps.CoreAPI.CoreService().Process().ListProcessInstanceRelation(ctx.Kit.Ctx, ctx.Kit.Header, relationOption)
	if err != nil {
		blog.ErrorJSON("syncServiceInstanceByTemplate failed, ListProcessInstanceRelation failed, option: %s, err: %s, rid: %s", relationOption, err.Error(), rid)
		return err
	}
	procIDs := make([]int64, 0)
	for _, r := range relations.Info {
		procIDs = append(procIDs, r.ProcessID)
	}

	// step 3:
	// find all the process instance in process instance relation.
	processInstances, err := ps.Logic.ListProcessInstanceWithIDs(ctx.Kit, procIDs)
	if err != nil {
		blog.ErrorJSON("syncServiceInstanceByTemplate failed, ListProcessInstanceWithIDs failed, procIDs: %s, err: %s, rid: %s", procIDs, err.Error(), rid)
		return err
	}
	processInstanceMap := make(map[int64]*metadata.Process)
	for idx, p := range processInstances {
		processInstanceMap[p.ProcessID] = &processInstances[idx]
	}

	// step 4:
	// rearrange the service instance with process instance.
	// {ServiceInstanceID: []Process}
	serviceInstance2ProcessMap := make(map[int64][]*metadata.Process)
	// {ServiceInstanceID: {ProcessTemplateID: true}}
	serviceInstanceWithTemplateMap := make(map[int64]map[int64]bool)
	// {ServiceInstanceID: HostID}
	serviceInstance2HostMap := make(map[int64]int64)
	// {ServiceInstanceID: ServiceTemplateID}
	serviceInstanceTemplateMap := make(map[int64]int64)
	for _, serviceInstance := range serviceInstanceResult.Info {
		serviceInstance2ProcessMap[serviceInstance.ID] = make([]*metadata.Process, 0)
		serviceInstanceWithTemplateMap[serviceInstance.ID] = make(map[int64]bool)
		serviceInstance2HostMap[serviceInstance.ID] = serviceInstance.HostID
		serviceInstanceTemplateMap[serviceInstance.ID] = serviceInstance.ServiceTemplateID
	}
	processInstanceWithTemplateMap := make(map[int64]int64)
	for _, r := range relations.Info {
		p, exist := processInstanceMap[r.ProcessID]
		if !exist {
			// something is wrong, but can this process instance,
			// but we can find it in the process instance relation.
			blog.Warnf("force sync process instance according to process template: %d, but can not find the process instance: %d, rid: %s", r.ProcessTemplateID, r.ProcessID, rid)
			continue
		}
		serviceInstance2ProcessMap[r.ServiceInstanceID] = append(serviceInstance2ProcessMap[r.ServiceInstanceID], p)
		processInstanceWithTemplateMap[r.ProcessID] = r.ProcessTemplateID
		serviceInstanceWithTemplateMap[r.ServiceInstanceID][r.ProcessTemplateID] = true
	}

	// step 5:
	// construct map {hostID ==> host}
	hostMap, err := ps.getHostIPMapByID(ctx.Kit, hostIDs)
	if err != nil {
		return err
	}

	// step 6:
	// compare the difference between process instance and process template from one service instance to another.
	removedProcessIDs := make([]int64, 0)
	var wg sync.WaitGroup
	var firstErr errors.CCErrorCoder
	pipeline := make(chan bool, 10)
	for serviceInstanceID, processes := range serviceInstance2ProcessMap {
		for _, process := range processes {
			processTemplateID := processInstanceWithTemplateMap[process.ProcessID]
			template, exist := processTemplateMap[processTemplateID]
			if !exist || template.ServiceTemplateID != serviceInstanceTemplateMap[serviceInstanceID] {
				// this process template has already removed form the service template,
				// which means this process instance need to be removed from this service instance
				removedProcessIDs = append(removedProcessIDs, process.ProcessID)
				continue
			}

			// this process's bounded is still exist, need to check whether this process instance
			// need to be updated or not.
<<<<<<< HEAD
			proc, changed, err := template.ExtractChangeInfo(process, hostMap[serviceInstance2HostMap[serviceInstanceID]])
			if err != nil {
				blog.ErrorJSON("sync service instance, but extract process change info failed, err: %s, "+
					"process: %s, rid: %s", err, process, rid)
				return errors.New(common.CCErrCommParamsInvalid, err.Error())
			}
			if !changed {
				continue
			}
			if err := ps.Logic.UpdateProcessInstance(ctx.Kit, process.ProcessID, proc); err != nil {
				blog.Errorf("syncServiceInstanceByTemplate failed, UpdateProcessInstance failed, processID:%d, err: %s, rid:%s", process.ProcessID, err.Error(), rid)
				return err
			}
=======
			pipeline <- true
			wg.Add(1)

			go func(process *metadata.Process, host map[string]interface{}) {
				defer func() {
					wg.Done()
					<-pipeline
				}()

				proc, changed := template.ExtractChangeInfo(process, host)
				if !changed {
					return
				}

				err := ps.Logic.UpdateProcessInstance(ctx.Kit, process.ProcessID, proc)
				if err != nil {
					blog.ErrorJSON("UpdateProcessInstance failed, processID: %s, process: %s, err: %s, rid: %s", process.ProcessID, proc, err, rid)
					if firstErr == nil {
						firstErr = err
					}
					return
				}

			}(process, hostMap[serviceInstance2HostMap[serviceInstanceID]])
>>>>>>> 36d50382
		}
	}

	wg.Wait()
	if firstErr != nil {
		return firstErr
	}

	// remove processes whose template has been removed
	if len(removedProcessIDs) != 0 {
		if err := ps.Logic.DeleteProcessInstanceBatch(ctx.Kit, removedProcessIDs); err != nil {
			blog.Errorf("syncServiceInstanceByTemplate failed, DeleteProcessInstance failed, processID: %d, err: %s, rid: %s", removedProcessIDs, err.Error(), rid)
			return err
		}
		// remove process instance relation now.
		deleteOption := metadata.DeleteProcessInstanceRelationOption{}
		deleteOption.ProcessIDs = removedProcessIDs
		if err := ps.CoreAPI.CoreService().Process().DeleteProcessInstanceRelation(ctx.Kit.Ctx, ctx.Kit.Header, deleteOption); err != nil {
			blog.ErrorJSON("syncServiceInstanceByTemplate failed, DeleteProcessInstanceRelation failed, option: %s, err: %s, rid: %s", deleteOption, err.Error(), rid)
			return err
		}
	}

	// step 7:
	// check if a new process is added to the service template.
	// if true, then create a new process instance for every service instance with process template's default value.
	processDatas := make([]map[string]interface{}, 0)
	procInstRelations := make([]*metadata.ProcessInstanceRelation, 0)
	for processTemplateID, processTemplate := range processTemplateMap {
		for svcID, templates := range serviceInstanceWithTemplateMap {
			if processTemplate.ServiceTemplateID != serviceInstanceTemplateMap[svcID] {
				continue
			}
			if _, exist := templates[processTemplateID]; exist {
				continue
			}

			// we can not find this process template in all this service instance,
			// which means that a new process template need to be added to this service instance
<<<<<<< HEAD
			newProcess, generateErr := processTemplate.NewProcess(bizID, ctx.Kit.SupplierAccount,
				hostMap[serviceInstance2HostMap[svcID]])
			if generateErr != nil {
				blog.ErrorJSON("sync service instance by template, but generate process instance by template "+
					"%s failed, err: %s, rid: %s", processTemplate, generateErr, rid)
				return errors.New(common.CCErrCommParamsInvalid, generateErr.Error())
			}

			processData := newProcess.Map()
			newProcessID, err := ps.Logic.CreateProcessInstance(ctx.Kit, processData)
			if err != nil {
				blog.ErrorJSON("syncServiceInstanceByTemplate failed, CreateProcessInstance failed, option: %s, err: %s, rid: %s", processData, err.Error(), rid)
				return err
			}

			relation := &metadata.ProcessInstanceRelation{
=======
			newProcess := processTemplate.NewProcess(bizID, ctx.Kit.SupplierAccount, hostMap[serviceInstance2HostMap[svcID]])
			processDatas = append(processDatas, newProcess.Map())
			procInstRelations = append(procInstRelations, &metadata.ProcessInstanceRelation{
>>>>>>> 36d50382
				BizID:             bizID,
				ServiceInstanceID: svcID,
				ProcessTemplateID: processTemplateID,
				HostID:            serviceInstance2HostMap[svcID],
			})
		}
	}

	if len(processDatas) > 0 {
		// create process instances in batch
		processIDs, err := ps.Logic.CreateProcessInstances(ctx.Kit, processDatas)
		if err != nil {
			blog.ErrorJSON("syncServiceInstanceByTemplate failed, CreateProcessInstances err: %s, processDatas: %s, rid: %s", err, processDatas, ctx.Kit.Rid)
			return ctx.Kit.CCError.CCError(common.CCErrSyncServiceInstanceByTemplateFailed)
		}

		if len(processIDs) != len(procInstRelations) {
			blog.Error("syncServiceInstanceByTemplate failed, the count of processIDs must be equal with the count of procInstRelations")
			return nil
		}

		// create process instance relations in batch
		for idx, processID := range processIDs {
			procInstRelations[idx].ProcessID = processID
		}
		_, err = ps.CoreAPI.CoreService().Process().CreateProcessInstanceRelations(ctx.Kit.Ctx, ctx.Kit.Header, procInstRelations)
		if err != nil {
			blog.ErrorJSON("syncServiceInstanceByTemplate failed, CreateProcessInstanceRelations err: %s, relations: %s, rid: %s", err, procInstRelations, ctx.Kit.Rid)
			return err
		}
	}

	// get service templates
	serviceTemplates, err := ps.CoreAPI.CoreService().Process().ListServiceTemplates(ctx.Kit.Ctx, ctx.Kit.Header, &metadata.ListServiceTemplateOption{
		BusinessID:         bizID,
		ServiceTemplateIDs: serviceTemplateIDs,
		Page: metadata.BasePage{
			Limit: common.BKNoLimit,
		},
	})
	if err != nil {
		blog.Errorf("syncServiceInstanceByTemplate failed, ListServiceTemplates failed, serviceTemplateIDs: %+v, err: %s, rid: %s", serviceTemplateIDs, err.Error(), rid)
		return err
	}

	// step 8:
	// update module service category and name field
	for _, serviceTemplate := range serviceTemplates.Info {
		updateModules := make([]int64, 0)
		for _, module := range serviceTemplateModuleMap[serviceTemplate.ID] {
			if module == nil {
				continue
			}
			if serviceTemplate.ServiceCategoryID != module.ServiceCategoryID || serviceTemplate.Name != module.ModuleName {
				updateModules = append(updateModules, module.ModuleID)
			}
		}
		if len(updateModules) == 0 {
			continue
		}
		moduleUpdateOption := &metadata.UpdateOption{
			Data: map[string]interface{}{
				common.BKServiceCategoryIDField: serviceTemplate.ServiceCategoryID,
				common.BKModuleNameField:        serviceTemplate.Name,
			},
			Condition: map[string]interface{}{
				common.BKModuleIDField: map[string]interface{}{
					common.BKDBIN: updateModules,
				},
			},
		}
		resp, e := ps.CoreAPI.CoreService().Instance().UpdateInstance(ctx.Kit.Ctx, ctx.Kit.Header, common.BKInnerObjIDModule, moduleUpdateOption)
		if e != nil {
			blog.ErrorJSON("syncServiceInstanceByTemplate failed, UpdateInstance failed, option: %s, err: %s, rid:%s", moduleUpdateOption, e.Error(), rid)
			return ctx.Kit.CCError.CCError(common.CCErrCommHTTPDoRequestFailed)
		}
		if ccErr := resp.CCError(); ccErr != nil {
			blog.ErrorJSON("syncServiceInstanceByTemplate failed, UpdateInstance failed, option: %s, result: %s, rid: %s", moduleUpdateOption, resp, rid)
			return ccErr
		}
	}
	return nil
}

func (ps *ProcServer) ListServiceInstancesWithHost(ctx *rest.Contexts) {
	input := new(metadata.ListServiceInstancesWithHostInput)
	if err := ctx.DecodeInto(input); err != nil {
		ctx.RespAutoError(err)
		return
	}

	if input.HostID == 0 {
		ctx.RespErrorCodeOnly(common.CCErrCommHTTPInputInvalid, "list service instances with host, but got empty host id. input: %+v", input)
		return
	}

	option := metadata.ListServiceInstanceOption{
		BusinessID: input.BizID,
		HostIDs:    []int64{input.HostID},
		SearchKey:  input.SearchKey,
		Page:       input.Page,
		Selectors:  input.Selectors,
	}
	instances, err := ps.CoreAPI.CoreService().Process().ListServiceInstance(ctx.Kit.Ctx, ctx.Kit.Header, &option)
	if err != nil {
		ctx.RespWithError(err, common.CCErrProcGetServiceInstancesFailed, "list service instance failed, bizID: %d, hostID: %d", input.BizID, input.HostID, err)
		return
	}

	ctx.RespEntity(instances)
}

// ListServiceInstancesWithHostWeb will return topo level info for each service instance
// api only for web frontend
func (ps *ProcServer) ListServiceInstancesWithHostWeb(ctx *rest.Contexts) {
	rid := ctx.Kit.Rid
	input := new(metadata.ListServiceInstancesWithHostInput)
	if err := ctx.DecodeInto(input); err != nil {
		ctx.RespAutoError(err)
		return
	}

	if input.HostID == 0 {
		ctx.RespErrorCodeOnly(common.CCErrCommHTTPInputInvalid, "list service instances with host, but got empty host id. input: %+v", input)
		return
	}

	option := metadata.ListServiceInstanceOption{
		BusinessID: input.BizID,
		HostIDs:    []int64{input.HostID},
		SearchKey:  input.SearchKey,
		Page:       input.Page,
		Selectors:  input.Selectors,
	}
	instances, err := ps.CoreAPI.CoreService().Process().ListServiceInstance(ctx.Kit.Ctx, ctx.Kit.Header, &option)
	if err != nil {
		ctx.RespWithError(err, common.CCErrProcGetServiceInstancesFailed, "list service instance failed, bizID: %d, hostID: %d", input.BizID, input.HostID, err)
		return
	}

	topoRoot, e := ps.CoreAPI.CoreService().Mainline().SearchMainlineInstanceTopo(ctx.Kit.Ctx, ctx.Kit.Header, input.BizID, false)
	if e != nil {
		blog.Errorf("ListServiceInstancesWithHostWeb failed, search mainline instance topo failed, bizID: %d, err: %+v, riz: %s", input.BizID, e, rid)
		err := ctx.Kit.CCError.Errorf(common.CCErrTopoMainlineSelectFailed)
		ctx.RespAutoError(err)
		return
	}

	serviceInstances := make([]metadata.ServiceInstanceWithTopoPath, 0)
	for _, instance := range instances.Info {
		topoPath := topoRoot.TraversalFindModule(instance.ModuleID)
		nodes := make([]metadata.TopoInstanceNodeSimplify, 0)
		for _, topoNode := range topoPath {
			node := metadata.TopoInstanceNodeSimplify{
				ObjectID:     topoNode.ObjectID,
				InstanceID:   topoNode.InstanceID,
				InstanceName: topoNode.InstanceName,
			}
			nodes = append(nodes, node)
		}
		serviceInstance := metadata.ServiceInstanceWithTopoPath{
			ServiceInstance: instance,
			TopoPath:        nodes,
		}
		serviceInstances = append(serviceInstances, serviceInstance)
	}

	result := map[string]interface{}{
		"count": instances.Count,
		"info":  serviceInstances,
	}
	ctx.RespEntity(result)
}

func (ps *ProcServer) ServiceInstanceAddLabels(ctx *rest.Contexts) {
	option := selector.LabelAddOption{}
	if err := ctx.DecodeInto(&option); err != nil {
		ctx.RespAutoError(err)
		return
	}

	txnErr := ps.Engine.CoreAPI.CoreService().Txn().AutoRunTxn(ctx.Kit.Ctx, ctx.Kit.Header, func() error {
		if err := ps.CoreAPI.CoreService().Label().AddLabel(ctx.Kit.Ctx, ctx.Kit.Header, common.BKTableNameServiceInstance, option); err != nil {
			blog.Errorf("ServiceInstanceAddLabels failed, option: %+v, err: %v", option, err)
			return ctx.Kit.CCError.CCError(common.CCErrCommDBUpdateFailed)
		}
		return nil
	})

	if txnErr != nil {
		ctx.RespAutoError(txnErr)
		return
	}
	ctx.RespEntity(nil)
}

func (ps *ProcServer) ServiceInstanceRemoveLabels(ctx *rest.Contexts) {
	option := selector.LabelRemoveOption{}
	if err := ctx.DecodeInto(&option); err != nil {
		ctx.RespAutoError(err)
		return
	}

	txnErr := ps.Engine.CoreAPI.CoreService().Txn().AutoRunTxn(ctx.Kit.Ctx, ctx.Kit.Header, func() error {
		if err := ps.CoreAPI.CoreService().Label().RemoveLabel(ctx.Kit.Ctx, ctx.Kit.Header, common.BKTableNameServiceInstance, option); err != nil {
			blog.Errorf("ServiceInstanceRemoveLabels failed, option: %+v, err: %v", option, err)
			return ctx.Kit.CCError.CCError(common.CCErrCommDBUpdateFailed)
		}
		return nil
	})

	if txnErr != nil {
		ctx.RespAutoError(txnErr)
		return
	}
	ctx.RespEntity(nil)
}

// ServiceInstanceLabelsAggregation aggregation instance's labels
func (ps *ProcServer) ServiceInstanceLabelsAggregation(ctx *rest.Contexts) {
	option := metadata.LabelAggregationOption{}
	if err := ctx.DecodeInto(&option); err != nil {
		ctx.RespAutoError(err)
		return
	}

	if option.BizID == 0 {
		ctx.RespErrorCodeF(common.CCErrCommParamsIsInvalid, "list service instance label, but got invalid biz id: 0", "bk_biz_id")
		return
	}

	listOption := &metadata.ListServiceInstanceOption{
		BusinessID: option.BizID,
	}
	if option.ModuleID != nil {
		listOption.ModuleIDs = []int64{*option.ModuleID}
	}
	instanceRst, err := ps.CoreAPI.CoreService().Process().ListServiceInstance(ctx.Kit.Ctx, ctx.Kit.Header, listOption)
	if err != nil {
		ctx.RespAutoError(err)
		return
	}
	// TODO: how to move aggregation into label service
	aggregationData := make(map[string][]string)
	for _, inst := range instanceRst.Info {
		for key, value := range inst.Labels {
			if _, exist := aggregationData[key]; !exist {
				aggregationData[key] = make([]string, 0)
			}
			aggregationData[key] = append(aggregationData[key], value)
		}
	}
	for key := range aggregationData {
		aggregationData[key] = util.StrArrayUnique(aggregationData[key])
	}
	ctx.RespEntity(aggregationData)
}

func (ps *ProcServer) DeleteServiceInstancePreview(ctx *rest.Contexts) {
	// step1. parse request parameters
	input := new(metadata.DeleteServiceInstanceOption)
	if err := ctx.DecodeInto(input); err != nil {
		ctx.RespAutoError(err)
		return
	}

	bizID := input.BizID
	if len(input.ServiceInstanceIDs) == 0 {
		ctx.RespErrorCodeF(common.CCErrCommParamsInvalid, "delete service instances, service_instance_ids empty", "service_instance_ids")
		return
	}

	// step2. get to be delete service instances and related hosts
	listOption := &metadata.ListServiceInstanceOption{
		BusinessID:         bizID,
		ServiceInstanceIDs: input.ServiceInstanceIDs,
		Page: metadata.BasePage{
			Limit: common.BKNoLimit,
		},
	}
	listToDeleteResult, err := ps.CoreAPI.CoreService().Process().ListServiceInstance(ctx.Kit.Ctx, ctx.Kit.Header, listOption)
	if err != nil {
		ctx.RespWithError(err, common.CCErrProcGetProcessInstanceFailed, "generate delete preview failed, ListServiceInstance failed, listOption: %+v", listOption)
		return
	}
	hostIDs := make([]int64, 0)
	hostModules := make(map[int64][]int64)
	for _, instance := range listToDeleteResult.Info {
		hostIDs = append(hostIDs, instance.HostID)
		if _, exist := hostModules[instance.HostID]; !exist {
			hostModules[instance.HostID] = make([]int64, 0)
		}
		if !util.InArray(instance.ModuleID, hostModules[instance.HostID]) {
			hostModules[instance.HostID] = append(hostModules[instance.HostID], instance.ModuleID)
		}
	}

	// step3. get related hosts expired service instances(current minus deleted items)
	listOption = &metadata.ListServiceInstanceOption{
		BusinessID: bizID,
		HostIDs:    hostIDs,
		Page: metadata.BasePage{
			Limit: common.BKNoLimit,
		},
	}
	listCurrentResult, err := ps.CoreAPI.CoreService().Process().ListServiceInstance(ctx.Kit.Ctx, ctx.Kit.Header, listOption)
	if err != nil {
		ctx.RespWithError(err, common.CCErrProcGetProcessInstanceFailed, "generate delete preview failed, get hosts related service instance failed, hostIDs: %+v", hostIDs)
		return
	}
	expiredHostModule := make(map[int64][]int64)
	for _, instance := range listCurrentResult.Info {
		// skip to be delete serviceInstance
		if util.InArray(instance.ID, input.ServiceInstanceIDs) {
			continue
		}

		if _, exist := expiredHostModule[instance.HostID]; !exist {
			expiredHostModule[instance.HostID] = make([]int64, 0)
		}
		expiredHostModule[instance.HostID] = append(expiredHostModule[instance.HostID], instance.ModuleID)
	}

	// get idle module
	idleModule, err := ps.getDefaultModule(ctx, bizID, common.DefaultResModuleFlag)
	if err != nil {
		blog.Errorf("generate delete preview failed, getDefaultModule failed, bizID: %d, err: %+v, rid: %s", bizID, err, ctx.Kit.Rid)
		ctx.RespWithError(err, common.CCErrGetModule, "generate delete preview failed, get idle module failed, bizID: %d", bizID)
		return
	}
	idleModuleID := idleModule.ModuleID

	preview := metadata.ServiceInstanceDeletePreview{
		ToMoveModuleHosts: make([]metadata.RemoveFromModuleHost, 0),
	}

	// check host remove from modules
	finalHostModules := make([]metadata.Host2Modules, 0)
	for hostID, moduleIDs := range hostModules {
		hostPreview := metadata.RemoveFromModuleHost{
			HostID:            hostID,
			RemoveFromModules: make([]int64, 0),
		}
		expiredModules, exist := expiredHostModule[hostID]
		if !exist {
			// host will be move to idle module
			hostPreview.MoveToIdle = true
			hostPreview.RemoveFromModules = moduleIDs
			hostPreview.FinalModules = []int64{idleModuleID}
			preview.ToMoveModuleHosts = append(preview.ToMoveModuleHosts, hostPreview)
			finalHostModules = append(finalHostModules, metadata.Host2Modules{
				HostID:    hostID,
				ModuleIDs: hostPreview.FinalModules,
			})
			continue
		}
		for _, moduleID := range moduleIDs {
			if !util.InArray(moduleID, expiredModules) {
				// host will be remove from module:expiredModules[hostID]
				hostPreview.RemoveFromModules = append(hostPreview.RemoveFromModules, moduleID)
			} else {
				hostPreview.FinalModules = append(hostPreview.FinalModules, moduleID)
			}
		}
		if len(hostPreview.RemoveFromModules) > 0 {
			preview.ToMoveModuleHosts = append(preview.ToMoveModuleHosts, hostPreview)
		}
		finalHostModules = append(finalHostModules, metadata.Host2Modules{
			HostID:    hostID,
			ModuleIDs: hostPreview.FinalModules,
		})
	}

	finalModules := make([]int64, 0)
	for _, item := range finalHostModules {
		finalModules = append(finalModules, item.ModuleIDs...)
	}
	listRuleOption := metadata.ListHostApplyRuleOption{
		ModuleIDs: finalModules,
		Page: metadata.BasePage{
			Limit: common.BKNoLimit,
		},
	}
	ruleResult, err := ps.CoreAPI.CoreService().HostApplyRule().ListHostApplyRule(ctx.Kit.Ctx, ctx.Kit.Header, bizID, listRuleOption)
	if err != nil {
		blog.Errorf("generate delete preview failed, ListHostApplyRule failed, option: %+v, err: %+v, rid: %s", listRuleOption, err, ctx.Kit.Rid)
		ctx.RespWithError(err, common.CCErrCommHTTPDoRequestFailed, "generate delete preview failed, ListHostApplyRule failed, option: %+v", listRuleOption)
		return
	}
	hostApplyPlanOption := metadata.HostApplyPlanOption{
		HostModules: finalHostModules,
		Rules:       ruleResult.Info,
	}
	applyPlan, err := ps.CoreAPI.CoreService().HostApplyRule().GenerateApplyPlan(ctx.Kit.Ctx, ctx.Kit.Header, bizID, hostApplyPlanOption)
	if err != nil {
		blog.Errorf("generate delete preview failed, GenerateApplyPlan failed, option: %+v, err: %+v, rid: %s", hostApplyPlanOption, err, ctx.Kit.Rid)
		ctx.RespWithError(err, common.CCErrGetModule, "generate delete preview failed, GenerateApplyPlan failed, option: %+v", hostApplyPlanOption)
		return
	}
	preview.HostApplyPlan = applyPlan
	ctx.RespEntity(preview)
}

// getHostIPMapByID get host ID to ip data map by host IDs, used for bind ip with first inner or outer IP
func (ps *ProcServer) getHostIPMapByID(kit *rest.Kit, hostIDs []int64) (map[int64]map[string]interface{}, errors.CCErrorCoder) {
	hostReq := metadata.QueryInput{
		Condition: map[string]interface{}{common.BKHostIDField: map[string]interface{}{common.BKDBIN: hostIDs}},
		Fields:    common.BKHostIDField + "," + common.BKHostInnerIPField + "," + common.BKHostOuterIPField,
		Limit:     common.BKNoLimit,
	}

	hostRes, err := ps.CoreAPI.CoreService().Host().GetHosts(kit.Ctx, kit.Header, &hostReq)
	if err != nil {
		blog.Errorf("get hosts failed, err: %s, hostIDs: %+v, rid: %s", err.Error(), hostIDs, kit.Rid)
		return nil, kit.CCError.CCError(common.CCErrCommHTTPDoRequestFailed)
	}

	if !hostRes.Result {
		blog.Errorf("get hosts failed, err: %s, hostIDs: %+v, rid: %s", hostRes.ErrMsg, hostIDs, kit.Rid)
		return nil, hostRes.CCError()
	}

	hostMap := make(map[int64]map[string]interface{})
	for _, host := range hostRes.Data.Info {
		hostID, err := util.GetInt64ByInterface(host[common.BKHostIDField])
		if err != nil {
			blog.Errorf("host id invalid, err: %s, host: %+v, rid: %s", err.Error(), host, kit.Rid)
			return nil, kit.CCError.CCErrorf(common.CCErrCommParamsInvalid, common.BKHostIDField)
		}
		hostMap[hostID] = host
	}

	return hostMap, nil
}<|MERGE_RESOLUTION|>--- conflicted
+++ resolved
@@ -1376,24 +1376,6 @@
 				removedProcessIDs = append(removedProcessIDs, process.ProcessID)
 				continue
 			}
-
-			// this process's bounded is still exist, need to check whether this process instance
-			// need to be updated or not.
-<<<<<<< HEAD
-			proc, changed, err := template.ExtractChangeInfo(process, hostMap[serviceInstance2HostMap[serviceInstanceID]])
-			if err != nil {
-				blog.ErrorJSON("sync service instance, but extract process change info failed, err: %s, "+
-					"process: %s, rid: %s", err, process, rid)
-				return errors.New(common.CCErrCommParamsInvalid, err.Error())
-			}
-			if !changed {
-				continue
-			}
-			if err := ps.Logic.UpdateProcessInstance(ctx.Kit, process.ProcessID, proc); err != nil {
-				blog.Errorf("syncServiceInstanceByTemplate failed, UpdateProcessInstance failed, processID:%d, err: %s, rid:%s", process.ProcessID, err.Error(), rid)
-				return err
-			}
-=======
 			pipeline <- true
 			wg.Add(1)
 
@@ -1403,14 +1385,25 @@
 					<-pipeline
 				}()
 
-				proc, changed := template.ExtractChangeInfo(process, host)
+				// this process's bounded is still exist, need to check whether this process instance
+				// need to be updated or not.
+				proc, changed, err := template.ExtractChangeInfo(process, host)
+				if err != nil {
+					blog.ErrorJSON("sync service instance, but extract process change info failed, err: %s, "+
+						"process: %s, rid: %s", err, process, rid)
+					if firstErr == nil {
+						firstErr = errors.New(common.CCErrCommParamsInvalid, err.Error())
+					}
+					return
+				}
+
 				if !changed {
 					return
 				}
 
-				err := ps.Logic.UpdateProcessInstance(ctx.Kit, process.ProcessID, proc)
-				if err != nil {
-					blog.ErrorJSON("UpdateProcessInstance failed, processID: %s, process: %s, err: %s, rid: %s", process.ProcessID, proc, err, rid)
+				if err := ps.Logic.UpdateProcessInstance(ctx.Kit, process.ProcessID, proc); err != nil {
+					blog.ErrorJSON("UpdateProcessInstance failed, processID: %s, process: %s, err: %s, rid: %s",
+						process.ProcessID, proc, err, rid)
 					if firstErr == nil {
 						firstErr = err
 					}
@@ -1418,7 +1411,6 @@
 				}
 
 			}(process, hostMap[serviceInstance2HostMap[serviceInstanceID]])
->>>>>>> 36d50382
 		}
 	}
 
@@ -1458,7 +1450,6 @@
 
 			// we can not find this process template in all this service instance,
 			// which means that a new process template need to be added to this service instance
-<<<<<<< HEAD
 			newProcess, generateErr := processTemplate.NewProcess(bizID, ctx.Kit.SupplierAccount,
 				hostMap[serviceInstance2HostMap[svcID]])
 			if generateErr != nil {
@@ -1466,20 +1457,8 @@
 					"%s failed, err: %s, rid: %s", processTemplate, generateErr, rid)
 				return errors.New(common.CCErrCommParamsInvalid, generateErr.Error())
 			}
-
-			processData := newProcess.Map()
-			newProcessID, err := ps.Logic.CreateProcessInstance(ctx.Kit, processData)
-			if err != nil {
-				blog.ErrorJSON("syncServiceInstanceByTemplate failed, CreateProcessInstance failed, option: %s, err: %s, rid: %s", processData, err.Error(), rid)
-				return err
-			}
-
-			relation := &metadata.ProcessInstanceRelation{
-=======
-			newProcess := processTemplate.NewProcess(bizID, ctx.Kit.SupplierAccount, hostMap[serviceInstance2HostMap[svcID]])
 			processDatas = append(processDatas, newProcess.Map())
 			procInstRelations = append(procInstRelations, &metadata.ProcessInstanceRelation{
->>>>>>> 36d50382
 				BizID:             bizID,
 				ServiceInstanceID: svcID,
 				ProcessTemplateID: processTemplateID,

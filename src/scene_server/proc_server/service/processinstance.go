/*
 * Tencent is pleased to support the open source community by making 蓝鲸 available.
 * Copyright (C) 2017-2018 THL A29 Limited, a Tencent company. All rights reserved.
 * Licensed under the MIT License (the "License"); you may not use this file except
 * in compliance with the License. You may obtain a copy of the License at
 * http://opensource.org/licenses/MIT
 * Unless required by applicable law or agreed to in writing, software distributed under
 * the License is distributed on an "AS IS" BASIS, WITHOUT WARRANTIES OR CONDITIONS OF ANY KIND,
 * either express or implied. See the License for the specific language governing permissions and
 * limitations under the License.
 */

package service

import (
	"fmt"
	"regexp"
	"strconv"
	"strings"
	"sync"
	"time"

	"configcenter/src/common"
	"configcenter/src/common/blog"
	"configcenter/src/common/errors"
	"configcenter/src/common/http/rest"
	"configcenter/src/common/mapstr"
	"configcenter/src/common/mapstruct"
	"configcenter/src/common/metadata"
	"configcenter/src/common/util"
	processhook "configcenter/src/thirdparty/hooks/process"
)

func (ps *ProcServer) CreateProcessInstances(ctx *rest.Contexts) {
	input := new(metadata.CreateRawProcessInstanceInput)
	if err := ctx.DecodeInto(input); err != nil {
		ctx.RespAutoError(err)
		return
	}

	var processIDs []int64
	txnErr := ps.Engine.CoreAPI.CoreService().Txn().AutoRunTxn(ctx.Kit.Ctx, ctx.Kit.Header, func() error {
		var err error
		processIDs, err = ps.createProcessInstances(ctx, input)
		if err != nil {
			blog.Errorf("create process instance failed, serviceInstanceID: %d, input: %+v, err: %+v", input.ServiceInstanceID, input, err)
			return err
		}
		return nil
	})

	if txnErr != nil {
		ctx.RespAutoError(txnErr)
		return
	}
	ctx.RespEntity(processIDs)
}

func (ps *ProcServer) createProcessInstances(ctx *rest.Contexts, input *metadata.CreateRawProcessInstanceInput) ([]int64, errors.CCErrorCoder) {
	serviceInstance, err := ps.CoreAPI.CoreService().Process().GetServiceInstance(ctx.Kit.Ctx, ctx.Kit.Header, input.ServiceInstanceID)
	if err != nil {
		blog.Errorf("create process instance failed, get service instance by id failed, serviceInstanceID: %d, err: %v, rid: %s", input.ServiceInstanceID, err, ctx.Kit.Rid)
		return nil, err
	}
	if serviceInstance.BizID != input.BizID {
		blog.Errorf("create process instance with raw, biz id from input not equal with service instance, rid: %s", ctx.Kit.Rid)
		return nil, ctx.Kit.CCError.CCErrorf(common.CCErrCommParamsInvalid, common.BKAppIDField)
	}
	if serviceInstance.ServiceTemplateID != common.ServiceTemplateIDNotSet {
		blog.Errorf("create process instance failed, create process instance on service instance initialized by template forbidden, serviceInstanceID: %d, err: %v, rid: %s", input.ServiceInstanceID, err, ctx.Kit.Rid)
		return nil, ctx.Kit.CCError.CCError(common.CCErrProcEditProcessInstanceCreateByTemplateForbidden)
	}

	processIDs := make([]int64, 0)
	processDatas := make([]map[string]interface{}, len(input.Processes))
	for idx, item := range input.Processes {
		now := time.Now()
		item.ProcessData[common.BKProcessIDField] = int64(0)
		item.ProcessData[common.BKAppIDField] = input.BizID
		item.ProcessData[common.BkSupplierAccount] = ctx.Kit.SupplierAccount
		item.ProcessData[common.CreateTimeField] = now
		item.ProcessData[common.LastTimeField] = now

		processDatas[idx] = item.ProcessData
	}

	if err := ps.validateManyRawInstanceUnique(ctx, serviceInstance, processDatas); err != nil {
		blog.Errorf("create process instance failed, validateManyRawInstanceUnique err:%v, rid: %s", err, ctx.Kit.Rid)
		return nil, err
	}

	processIDs, err = ps.Logic.CreateProcessInstances(ctx.Kit, processDatas)
	if err != nil {
		blog.Errorf("create process instance failed, create process failed, serviceInstanceID: %d, processDatas: %+v, err: %v, rid: %s", input.ServiceInstanceID, processDatas, err, ctx.Kit.Rid)
		return nil, err
	}

	relations := make([]*metadata.ProcessInstanceRelation, len(processIDs))
	for idx, processID := range processIDs {
		relation := &metadata.ProcessInstanceRelation{
			BizID:             input.BizID,
			ProcessID:         processID,
			ProcessTemplateID: common.ServiceTemplateIDNotSet,
			ServiceInstanceID: serviceInstance.ID,
			HostID:            serviceInstance.HostID,
		}
		relations[idx] = relation
	}
	_, err = ps.CoreAPI.CoreService().Process().CreateProcessInstanceRelations(ctx.Kit.Ctx, ctx.Kit.Header, relations)
	if err != nil {
		blog.ErrorJSON("create service instance relations, CreateProcessInstanceRelations err: %s, relations:%s, rid: %s", err, relations, ctx.Kit.Rid)
		return nil, err
	}

	return processIDs, nil
}

func (ps *ProcServer) UpdateProcessInstancesByIDs(ctx *rest.Contexts) {
	input := metadata.UpdateProcessByIDsInput{}
	if err := ctx.DecodeInto(&input); err != nil {
		ctx.RespAutoError(err)
		return
	}

	rawErr := input.Validate()
	if rawErr.ErrCode != 0 {
		ctx.RespAutoError(rawErr.ToCCError(ctx.Kit.CCError))
		return
	}

	filter := map[string]interface{}{
		common.BKProcessIDField: map[string]interface{}{
			common.BKDBIN: input.ProcessIDs,
		},
	}
	reqParam := &metadata.QueryCondition{
		Condition: filter,
		Page:      metadata.BasePage{Limit: common.BKNoLimit},
	}
	processResult, err := ps.CoreAPI.CoreService().Instance().ReadInstance(ctx.Kit.Ctx, ctx.Kit.Header,
		common.BKInnerObjIDProc, reqParam)
	if nil != err {
		ctx.RespWithError(err, common.CCErrProcGetServiceInstancesFailed, "UpdateProcessInstancesByIDs failed, "+
			"reqParam: %#v, err: %+v", reqParam, err)
		return
	}

	raws := make([]map[string]interface{}, 0)
	for _, process := range processResult.Info {
		for k, v := range input.UpdateData {
			process[k] = v
		}
		raws = append(raws, process)
	}

	if len(raws) == 0 {
		ctx.RespEntity([]int64{})
		return
	}

	updateInput := metadata.UpdateRawProcessInstanceInput{
		BizID: input.BizID,
		Raw:   raws,
	}

	var result []int64
	txnErr := ps.Engine.CoreAPI.CoreService().Txn().AutoRunTxn(ctx.Kit.Ctx, ctx.Kit.Header, func() error {
		var err error
		result, err = ps.updateProcessInstances(ctx, updateInput)
		if err != nil {
			return err
		}
		return nil
	})

	if txnErr != nil {
		ctx.RespAutoError(txnErr)
		return
	}
	ctx.RespEntity(result)
}

func (ps *ProcServer) UpdateProcessInstances(ctx *rest.Contexts) {
	input := metadata.UpdateRawProcessInstanceInput{}
	if err := ctx.DecodeInto(&input); err != nil {
		ctx.RespAutoError(err)
		return
	}

	if len(input.Raw) == 0 {
		ctx.RespEntity([]int64{})
		return
	}

	var result []int64
	txnErr := ps.Engine.CoreAPI.CoreService().Txn().AutoRunTxn(ctx.Kit.Ctx, ctx.Kit.Header, func() error {
		var err error
		result, err = ps.updateProcessInstances(ctx, input)
		if err != nil {
			return err
		}
		return nil
	})

	if txnErr != nil {
		ctx.RespAutoError(txnErr)
		return
	}
	ctx.RespEntity(result)
}

func (ps *ProcServer) updateProcessInstances(ctx *rest.Contexts, input metadata.UpdateRawProcessInstanceInput) ([]int64, errors.CCErrorCoder) {
	rid := ctx.Kit.Rid
	bizID := input.BizID

	processIDs := make([]int64, 0)
	input.Processes = make([]metadata.Process, 0)
	for _, pData := range input.Raw {
		process := metadata.Process{}
		if err := mapstr.DecodeFromMapStr(&process, pData); err != nil {
			blog.ErrorJSON("update process instance failed, unmarshal request body failed, data: %s, err: %s, rid: %s", pData, err.Error(), rid)
			return nil, ctx.Kit.CCError.CCError(common.CCErrCommJSONUnmarshalFailed)
		}
		input.Processes = append(input.Processes, process)

		if process.ProcessID == 0 {
			blog.Errorf("update process instance failed, process_id invalid, rid: %s", rid)
			return nil, ctx.Kit.CCError.CCErrorf(common.CCErrCommParamsInvalid, common.BKProcessIDField)
		}
		processIDs = append(processIDs, process.ProcessID)
	}
	processIDs = util.IntArrayUnique(processIDs)
	option := &metadata.ListProcessInstanceRelationOption{
		BusinessID: bizID,
		ProcessIDs: processIDs,
		Page:       metadata.BasePage{Limit: common.BKNoLimit},
	}
	relations, err := ps.CoreAPI.CoreService().Process().ListProcessInstanceRelation(ctx.Kit.Ctx, ctx.Kit.Header, option)
	if err != nil {
		blog.ErrorJSON("update process instance failed, search process instance relation failed, option: %s, err: %+v, rid: %s", option, err, rid)
		return nil, err
	}

	// make sure all process valid
	foundProcessIDs := make([]int64, 0)
	hostIDs := make([]int64, 0)
	for _, relation := range relations.Info {
		foundProcessIDs = append(foundProcessIDs, relation.ProcessID)
		if relation.ProcessTemplateID != common.ServiceTemplateIDNotSet {
			hostIDs = append(hostIDs, relation.HostID)
		}
	}
	invalidProcessIDs := make([]string, 0)
	for _, processID := range processIDs {
		if !util.InArray(processID, foundProcessIDs) {
			invalidProcessIDs = append(invalidProcessIDs, strconv.FormatInt(processID, 10))
		}
	}
	if len(invalidProcessIDs) > 0 {
		blog.Errorf("update process instance failed, process %+v not found", invalidProcessIDs)
		msg := fmt.Sprintf("[%s: %s]", common.BKProcessIDField, strings.Join(invalidProcessIDs, ","))
		err := ctx.Kit.CCError.CCErrorf(common.CCErrCommParamsIsInvalid, msg)
		return nil, err
	}

	processTemplateMap := make(map[int64]*metadata.ProcessTemplate)
	for _, relation := range relations.Info {
		if relation.ProcessTemplateID == common.ServiceTemplateIDNotSet {
			continue
		}
		if _, exist := processTemplateMap[relation.ProcessTemplateID]; exist {
			continue
		}
		processTemplate, err := ps.CoreAPI.CoreService().Process().GetProcessTemplate(ctx.Kit.Ctx, ctx.Kit.Header, relation.ProcessTemplateID)
		if err != nil {
			blog.ErrorJSON("update process instance failed, get process template failed, processTemplateID: %d, err: %s, rid: %s", relation.ProcessTemplateID, err, rid)
			return nil, err
		}
		processTemplateMap[relation.ProcessTemplateID] = processTemplate
	}

	process2ServiceInstanceMap := make(map[int64]*metadata.ProcessInstanceRelation)
	for i := range relations.Info {
		process2ServiceInstanceMap[relations.Info[i].ProcessID] = &relations.Info[i]
	}

	hostMap, err := ps.Logic.GetHostIPMapByID(ctx.Kit, hostIDs)
	if err != nil {
		return nil, err
	}

	processDataMap := make(map[int64]map[string]interface{})
	for idx, process := range input.Processes {
		// 单独提取需要被重置成 nil 的字段
		raw := input.Raw[idx]
		clearFields := make([]string, 0)
		for key, value := range raw {
			if value == nil {
				clearFields = append(clearFields, key)
			}
		}
		clearFields = metadata.FilterValidFields(clearFields)

		relation, exist := process2ServiceInstanceMap[process.ProcessID]
		if !exist {
			err := ctx.Kit.CCError.CCErrorf(common.CCErrCommParamsInvalid, common.BKProcessIDField)
			blog.ErrorJSON("update process instance failed, process related service instance not found, process: %s, err: %s, rid: %s", process, err, rid)
			return nil, err
		}

		var processData map[string]interface{}
		if relation.ProcessTemplateID == common.ServiceTemplateIDNotSet {
			serviceInstanceID := relation.ServiceInstanceID
			process.BusinessID = bizID
			var err error
			processData, err = mapstruct.Struct2Map(process)
			if nil != err {
				blog.Errorf("UpdateProcessInstances failed, json Unmarshal process failed, processData: %s, err: %+v, rid: %s", processData, err, ctx.Kit.Rid)
				return nil, ctx.Kit.CCError.CCError(common.CCErrCommJsonDecode)
			}

			serviceInstance, ccErr := ps.CoreAPI.CoreService().Process().GetServiceInstance(ctx.Kit.Ctx, ctx.Kit.Header, serviceInstanceID)
			if ccErr != nil {
				blog.Errorf("UpdateProcessInstances failed, get service instance failed, serviceInstanceID: %d, err: %v, rid: %s", serviceInstanceID, err, rid)
				return nil, ccErr
			}
			if err := ps.validateRawInstanceUnique(ctx, serviceInstance, processData); err != nil {
				blog.Errorf("update process instance failed, serviceInstanceID: %d, process: %+v, err: %v, rid: %s", serviceInstanceID, process, err, rid)
				return nil, err
			}
			delete(processData, common.BKProcessIDField)
			delete(processData, common.MetadataField)
			delete(processData, common.LastTimeField)
			delete(processData, common.CreateTimeField)
		} else {
			processTemplate, exist := processTemplateMap[relation.ProcessTemplateID]
			if !exist {
				err := ctx.Kit.CCError.CCError(common.CCErrCommNotFound)
				blog.Errorf("update process instance failed, process related template not found, relation: %+v, err: %v, rid: %s", relation, err, rid)
				return nil, err
			}
			var compareErr error
			processData, compareErr = processTemplate.ExtractInstanceUpdateData(&process, hostMap[relation.HostID])
			if compareErr != nil {
				blog.ErrorJSON("extract process(%s) update data failed, err: %s, rid: %s", process, err, rid)
				return nil, errors.New(common.CCErrCommParamsInvalid, compareErr.Error())
			}
			clearFields = processTemplate.GetEditableFields(clearFields)
		}
		// set field value as nil
		for _, field := range clearFields {
			processData[field] = nil
		}

		processInfo := new(metadata.Process)
		if err := mapstr.DecodeFromMapStr(&processInfo, processData); err != nil {
			blog.ErrorJSON("parse update process data failed, data: %s, err: %v, rid: %s", processData, err, rid)
			return nil, ctx.Kit.CCError.CCError(common.CCErrCommJSONUnmarshalFailed)
		}

		if err := ps.validateProcessInstance(ctx.Kit, processInfo); err != nil {
			blog.ErrorJSON("validate update process failed, err: %s, data: %s, rid: %s", err, processInfo, rid)
			return nil, err
		}
		processDataMap[process.ProcessID] = processData
	}

	var wg sync.WaitGroup
	var firstErr errors.CCErrorCoder
	pipeline := make(chan bool, 10)

	for processID := range processDataMap {
		pipeline <- true
		wg.Add(1)

		go func(processID int64, processData map[string]interface{}) {
			defer func() {
				wg.Done()
				<-pipeline
			}()

			err := ps.Logic.UpdateProcessInstance(ctx.Kit, processID, processData)
			if err != nil {
				blog.ErrorJSON("UpdateProcessInstance failed, processID: %s, process: %s, err: %s, rid: %s", processID, processData, err, rid)
				if firstErr == nil {
					firstErr = err
				}
				return
			}

		}(processID, processDataMap[processID])
	}

	wg.Wait()

	if firstErr != nil {
		return nil, firstErr
	}

	return processIDs, nil
}

// checkHostsInModule check if hosts are in the business module, can only create service instance for hosts in it
func (ps *ProcServer) checkHostsInModule(kit *rest.Kit, bizID, moduleID int64, hostIDs []int64) errors.CCErrorCoder {
	hostFilter := &metadata.DistinctHostIDByTopoRelationRequest{
		ApplicationIDArr: []int64{bizID},
		ModuleIDArr:      []int64{moduleID},
		HostIDArr:        hostIDs,
	}

	hitHostIDs, err := ps.CoreAPI.CoreService().Host().GetDistinctHostIDByTopology(kit.Ctx, kit.Header, hostFilter)
	if err != nil {
		blog.ErrorJSON("check host in module failed, filter: %s, err: %s, rid: %s", hostFilter, err, kit.Rid)
		return err
	}

	hostIDHit := make(map[int64]struct{})
	for _, id := range hitHostIDs {
		hostIDHit[id] = struct{}{}
	}

	invalidHost := make([]int64, 0)
	for _, hostID := range hostIDs {
		if _, exists := hostIDHit[hostID]; !exists {
			invalidHost = append(invalidHost, hostID)
		}
	}
	if len(invalidHost) > 0 {
		return kit.CCError.CCErrorf(common.CCErrHostModuleConfigNotMatch, invalidHost)
	}
	return nil
}

func (ps *ProcServer) getModule(kit *rest.Kit, moduleID int64) (*metadata.ModuleInst, errors.CCErrorCoder) {
	filter := &metadata.QueryCondition{
		Condition: mapstr.MapStr{
			common.BKModuleIDField: moduleID,
		},
	}

<<<<<<< HEAD
	moduleRes := new(metadata.ResponseModuleInstance)
	err := ps.CoreAPI.CoreService().Instance().ReadInstanceStruct(kit.Ctx, kit.Header,
		common.BKInnerObjIDModule, filter, moduleRes)
	if err != nil {
		blog.Errorf("get module failed, filter: %#v, err: %v, rid: %s", filter, err, kit.Rid)
		return nil, err
	}

	if err := moduleRes.CCError(); err != nil {
		blog.Errorf("get module failed, filter: %#v, err: %v, rid: %s", filter, err, kit.Rid)
		return nil, err
	}

	if len(moduleRes.Data.Info) != 1 {
		blog.Errorf("get not one module by id $d, data: %#v, rid: %s", moduleID, moduleRes.Data.Info, kit.Rid)
		return nil, kit.CCError.CCErrorf(common.CCErrTopoGetModuleFailed, "get none or multiple modules")
=======
func (ps *ProcServer) getOneModule(ctx *rest.Contexts, filter map[string]interface{}) (*metadata.ModuleInst,
	errors.CCErrorCoder) {
	moduleFilter := &metadata.QueryCondition{
		Condition: mapstr.MapStr(filter),
	}
	modules, err := ps.CoreAPI.CoreService().Instance().ReadInstance(ctx.Kit.Ctx, ctx.Kit.Header,
		common.BKInnerObjIDModule, moduleFilter)
	if err != nil {
		blog.Errorf("getModule failed, filter: %+v, err: %s, rid: %s", filter, err.Error(), ctx.Kit.Rid)
		return nil, ctx.Kit.CCError.CCErrorf(common.CCErrTopoGetModuleFailed, err)
	}
	if len(modules.Info) == 0 {
		blog.Errorf("getModule failed, filter: %+v, err: %+v, rid: %s", filter, "not found", ctx.Kit.Rid)
		return nil, ctx.Kit.CCError.CCErrorf(common.CCErrTopoGetModuleFailed, "not found")
	}
	if len(modules.Info) > 1 {
		blog.Errorf("getModule failed, filter: %+v, err: %+v, rid: %s", filter, "get multiple", ctx.Kit.Rid)
		return nil, ctx.Kit.CCError.CCErrorf(common.CCErrTopoGetModuleFailed, "get multiple modules")
	}
	module := modules.Info[0]
	moduleInst := &metadata.ModuleInst{}
	if err := module.ToStructByTag(moduleInst, "field"); err != nil {
		blog.Errorf("getModule failed, marshal json failed, filter: %+v, err: %+v, rid: %s", filter, err,
			ctx.Kit.Rid)
		return nil, ctx.Kit.CCError.CCErrorf(common.CCErrCommJSONUnmarshalFailed)
>>>>>>> b1be034e
	}

	return &moduleRes.Data.Info[0], nil
}

func (ps *ProcServer) getModules(ctx *rest.Contexts, moduleIDs []int64) ([]*metadata.ModuleInst, errors.CCErrorCoder) {
	moduleFilter := &metadata.QueryCondition{
		Condition: map[string]interface{}{
			common.BKModuleIDField: map[string]interface{}{
				common.BKDBIN: moduleIDs,
			},
		},
	}
	modules, err := ps.CoreAPI.CoreService().Instance().ReadInstance(ctx.Kit.Ctx, ctx.Kit.Header,
		common.BKInnerObjIDModule, moduleFilter)
	if err != nil {
		blog.Errorf("getModules failed, moduleIDs: %+v, err: %s, rid: %s", moduleIDs, err.Error(), ctx.Kit.Rid)
		return nil, ctx.Kit.CCError.CCErrorf(common.CCErrTopoGetModuleFailed, err)
	}
	moduleInsts := make([]*metadata.ModuleInst, 0)
	for _, module := range modules.Info {
		moduleInst := new(metadata.ModuleInst)
		if err := module.ToStructByTag(moduleInst, "field"); err != nil {
			blog.Errorf("getModules failed, unmarshal json failed, module: %+v, err: %+v, rid: %s",
				module, err, ctx.Kit.Rid)
			return nil, ctx.Kit.CCError.CCErrorf(common.CCErrCommJSONUnmarshalFailed)
		}
		moduleInsts = append(moduleInsts, moduleInst)

	}
	return moduleInsts, nil
}

var (
	ipRegex   = `^((1?\d{1,2}|2[0-4]\d|25[0-5])[.]){3}(1?\d{1,2}|2[0-4]\d|25[0-5])$`
	portRegex = `^([0-9]|[1-9]\d{1,3}|[1-5]\d{4}|6[0-5]{2}[0-3][0-5])$`
)

func (ps *ProcServer) validateProcessInstance(kit *rest.Kit, process *metadata.Process) errors.CCErrorCoder {
	if process.ProcessName != nil && (len(*process.ProcessName) == 0 ||
		len(*process.ProcessName) > common.NameFieldMaxLength) {
		return kit.CCError.CCErrorf(common.CCErrCommParamsInvalid, common.BKProcessNameField)
	}
	if process.FuncName != nil && (len(*process.FuncName) == 0 ||
		len(*process.ProcessName) > common.NameFieldMaxLength) {
		return kit.CCError.CCErrorf(common.CCErrCommParamsInvalid, common.BKFuncName)
	}

	// validate that process bind info must have ip and port and protocol
	for _, bindInfo := range process.BindInfo {
		if bindInfo.Std.IP == nil || len(*bindInfo.Std.IP) == 0 {
			if err := processhook.ValidateProcessBindIPEmptyHook(); err != nil {
				return kit.CCError.CCErrorf(common.CCErrCommParamsNeedSet, common.BKProcBindInfo+"."+common.BKIP)
			}
		} else {
			matched, err := regexp.MatchString(ipRegex, *bindInfo.Std.IP)
			if err != nil || !matched {
				return kit.CCError.CCErrorf(common.CCErrCommParamsInvalid, common.BKProcBindInfo+"."+common.BKIP)
			}
		}

		if bindInfo.Std.Port == nil || len(*bindInfo.Std.Port) == 0 {
			return kit.CCError.CCErrorf(common.CCErrCommParamsNeedSet, common.BKProcBindInfo+"."+common.BKPort)
		}
		if matched, err := regexp.MatchString(portRegex, *bindInfo.Std.Port); err != nil || !matched {
			return kit.CCError.CCErrorf(common.CCErrCommParamsInvalid, common.BKProcBindInfo+"."+common.BKPort)
		}

		if bindInfo.Std.Protocol == nil || len(*bindInfo.Std.Protocol) == 0 {
			return kit.CCError.CCErrorf(common.CCErrCommParamsNeedSet, common.BKProcBindInfo+"."+common.BKProtocol)
		}
		if *bindInfo.Std.Protocol != string(metadata.ProtocolTypeTCP) &&
			*bindInfo.Std.Protocol != string(metadata.ProtocolTypeUDP) {
			return kit.CCError.CCErrorf(common.CCErrCommParamsInvalid, common.BKProcBindInfo+"."+common.BKProtocol)
		}
	}

	return nil
}

func (ps *ProcServer) validateRawInstanceUnique(ctx *rest.Contexts, serviceInstance *metadata.ServiceInstance,
	processData map[string]interface{}) errors.CCErrorCoder {

	rid := ctx.Kit.Rid

	process := metadata.Process{}
	if err := mapstr.DecodeFromMapStr(&process, processData); err != nil {
		blog.ErrorJSON("validateRawInstanceUnique failed, Decode2Struct failed, process: %s, err: %s, rid: %s",
			processData, err.Error(), rid)
		return ctx.Kit.CCError.CCErrorf(common.CCErrCommJSONUnmarshalFailed)
	}

	if err := ps.validateProcessInstance(ctx.Kit, &process); err != nil {
		blog.ErrorJSON("validate process instance failed, err: %s, process: %s, rid: %s", err, process, rid)
		return err
	}

	// find process under service instance
	bizID := serviceInstance.BizID
	relationOption := &metadata.ListProcessInstanceRelationOption{
		BusinessID:         bizID,
		ServiceInstanceIDs: []int64{serviceInstance.ID},
		ProcessTemplateID:  common.ServiceTemplateIDNotSet,
		HostID:             serviceInstance.HostID,
		Page: metadata.BasePage{
			Limit: common.BKNoLimit,
		},
	}
	relations, err := ps.CoreAPI.CoreService().Process().ListProcessInstanceRelation(ctx.Kit.Ctx, ctx.Kit.Header,
		relationOption)
	if err != nil {
		blog.Errorf("validateRawInstanceUnique failed, get relation under service instance failed, "+
			"serviceInstanceID: %d, err: %v, rid: %s", serviceInstance.ID, err, ctx.Kit.Rid)
		return ctx.Kit.CCError.CCError(common.CCErrCommDBSelectFailed)
	}

	existProcessIDs := make([]int64, 0)
	for _, relation := range relations.Info {
		// exclude the process itself
		if relation.ProcessID != process.ProcessID {
			existProcessIDs = append(existProcessIDs, relation.ProcessID)
		}
	}
	if len(existProcessIDs) == 0 {
		return nil
	}

	filter := map[string]interface{}{
		common.BKProcessIDField: map[string]interface{}{
			common.BKDBIN: existProcessIDs,
		},
	}

	filterCond := &metadata.QueryCondition{
		Condition: mapstr.MapStr(filter),
		Fields:    []string{common.BKProcessNameField, common.BKFuncName, common.BKStartParamRegex},
	}

	listResult, e := ps.CoreAPI.CoreService().Instance().ReadInstance(ctx.Kit.Ctx, ctx.Kit.Header,
		common.BKProcessObjectName, filterCond)
	if e != nil {
		blog.ErrorJSON("validateManyRawInstanceUnique failed, search process with bk_process_name failed, "+
			"filterCond: %s, err: %s, rid: %s",
			filterCond, e, ctx.Kit.Rid)
		return ctx.Kit.CCError.CCError(common.CCErrCommDBSelectFailed)
	}

	for _, proc := range listResult.Info {
		// check process name unique
		if process.ProcessName != nil {
			if procName, _ := proc.String(common.BKProcessNameField); procName == *process.ProcessName {
				blog.ErrorJSON("validateManyRawInstanceUnique failed, "+
					"bk_process_name duplicated under service instance, serviceInstance: %s, filterCond: %s, err: %s,"+
					" rid: %s", serviceInstance.ID, filterCond, err, ctx.Kit.Rid)
				return ctx.Kit.CCError.CCErrorf(common.CCErrCoreServiceProcessNameDuplicated, procName)
			}
		}

		// check funcName+startParamRegex unique
		if process.FuncName != nil {
			funcName, _ := proc.String(common.BKFuncName)
			startParamRegex, _ := proc.String(common.BKStartParamRegex)
			originalStartParamRegex := ""
			if process.StartParamRegex != nil {
				originalStartParamRegex = *process.StartParamRegex
			}
			if funcName == *process.FuncName && startParamRegex == originalStartParamRegex {
				blog.ErrorJSON("validateManyRawInstanceUnique failed, "+
					"bk_process_name duplicated under service instance, serviceInstance: %s, filterCond: %s, rid: %s",
					serviceInstance.ID, filterCond, ctx.Kit.Rid)
				return ctx.Kit.CCError.CCErrorf(common.CCErrCoreServiceFuncNameDuplicated, funcName, startParamRegex)
			}
		}
	}

	return nil
}

func (ps *ProcServer) validateManyRawInstanceUnique(ctx *rest.Contexts, serviceInstance *metadata.ServiceInstance,
	processDatas []map[string]interface{}) errors.CCErrorCoder {

	rid := ctx.Kit.Rid

	processNamesMap := make(map[string]bool)
	processFuncNamesMap := make(map[string]bool)
	originalProcessIDMap := make(map[int64]bool)
	// joinStr is used to join processFuncName and startParamRegex as a unique key
	// to prevent misjudgment, consider the scene: 'aa'+ 'bb' == 'aaa' + 'b', but 'aa' + '*_*' + 'b' != 'aa'+ '*_*' + 'bb'
	joinStr := "*_*"

	for _, processData := range processDatas {
		process := new(metadata.Process)
		if err := mapstr.DecodeFromMapStr(process, processData); err != nil {
			blog.ErrorJSON("validateManyRawInstanceUnique failed, Decode2Struct failed, process: %s, err: %s, "+
				"rid: %s", processData, err.Error(), rid)
			return ctx.Kit.CCError.CCErrorf(common.CCErrCommJSONUnmarshalFailed)
		}

		if process.ProcessName == nil && process.FuncName == nil {
			continue
		}
		if process.ProcessName != nil && (len(*process.ProcessName) == 0 ||
			len(*process.ProcessName) > common.NameFieldMaxLength) {
			return ctx.Kit.CCError.CCErrorf(common.CCErrCommParamsInvalid, common.BKProcessNameField)
		}
		if process.FuncName != nil && (len(*process.FuncName) == 0 ||
			len(*process.FuncName) > common.NameFieldMaxLength) {
			return ctx.Kit.CCError.CCErrorf(common.CCErrCommParamsInvalid, common.BKFuncName)
		}

		// check if original process data contains duplicate name
		if processNamesMap[*process.ProcessName] == true {
			return ctx.Kit.CCError.CCErrorf(common.CCErrCoreServiceProcessNameDuplicated, *process.ProcessName)
		}
		processNamesMap[*process.ProcessName] = true

		startParamRegex := ""
		if process.StartParamRegex != nil {
			startParamRegex = *process.StartParamRegex
		}
		funcNameUnique := *process.FuncName + joinStr + startParamRegex
		if processFuncNamesMap[funcNameUnique] == true {
			return ctx.Kit.CCError.CCErrorf(common.CCErrCoreServiceFuncNameDuplicated, *process.FuncName,
				startParamRegex)
		}
		processFuncNamesMap[funcNameUnique] = true

		if process.ProcessID != 0 {
			originalProcessIDMap[process.ProcessID] = true
		}
	}

	// find process under service instance
	bizID := serviceInstance.BizID
	relationOption := &metadata.ListProcessInstanceRelationOption{
		BusinessID:         bizID,
		ServiceInstanceIDs: []int64{serviceInstance.ID},
		ProcessTemplateID:  common.ServiceTemplateIDNotSet,
		HostID:             serviceInstance.HostID,
		Page: metadata.BasePage{
			Limit: common.BKNoLimit,
		},
	}
	relations, err := ps.CoreAPI.CoreService().Process().ListProcessInstanceRelation(ctx.Kit.Ctx, ctx.Kit.Header,
		relationOption)
	if err != nil {
		blog.Errorf("validateManyRawInstanceUnique failed, get relation under service instance failed, "+
			"serviceInstanceID: %d, err: %v, rid: %s", serviceInstance.ID, err, ctx.Kit.Rid)
		return ctx.Kit.CCError.CCError(common.CCErrCommDBSelectFailed)
	}

	existProcessIDs := make([]int64, 0)
	for _, relation := range relations.Info {
		// exclude the processes themselves
		if originalProcessIDMap[relation.ProcessID] != true {
			existProcessIDs = append(existProcessIDs, relation.ProcessID)
		}
	}
	if len(existProcessIDs) == 0 {
		return nil
	}

	filter := map[string]interface{}{
		common.BKProcessIDField: map[string]interface{}{
			common.BKDBIN: existProcessIDs,
		},
	}

	filterCond := &metadata.QueryCondition{
		Condition: mapstr.MapStr(filter),
		Fields:    []string{common.BKProcessNameField, common.BKFuncName, common.BKStartParamRegex},
	}

	listResult, e := ps.CoreAPI.CoreService().Instance().ReadInstance(ctx.Kit.Ctx, ctx.Kit.Header,
		common.BKProcessObjectName, filterCond)
	if e != nil {
		blog.ErrorJSON("validateManyRawInstanceUnique failed, search process with bk_process_name failed, "+
			"filterCond: %s, err: %s, rid: %s",
			filterCond, e, ctx.Kit.Rid)
		return ctx.Kit.CCError.CCError(common.CCErrCommDBSelectFailed)
	}

	for _, proc := range listResult.Info {
		// check process name unique
		if procName, _ := proc.String(common.BKProcessNameField); processNamesMap[procName] {
			blog.ErrorJSON("validateManyRawInstanceUnique failed, bk_process_name duplicated under service instance, "+
				"serviceInstanceID: %s, filterCond: %s, err: %s, rid: %s",
				serviceInstance.ID, filterCond, err, ctx.Kit.Rid)
			return ctx.Kit.CCError.CCErrorf(common.CCErrCoreServiceProcessNameDuplicated, procName)
		}

		// check funcName && startParamRegex unique
		funcName, _ := proc.String(common.BKFuncName)
		startParamRegex, _ := proc.String(common.BKStartParamRegex)
		if processFuncNamesMap[funcName+joinStr+startParamRegex] {
			blog.ErrorJSON("validateManyRawInstanceUnique failed, bk_process_name duplicated under service instance, "+
				"serviceInstance: %s, filterCond: %s, rid: %s",
				serviceInstance.ID, filterCond, ctx.Kit.Rid)
			return ctx.Kit.CCError.CCErrorf(common.CCErrCoreServiceFuncNameDuplicated, funcName, startParamRegex)
		}
	}

	return nil
}

func (ps *ProcServer) DeleteProcessInstance(ctx *rest.Contexts) {
	input := new(metadata.DeleteProcessInstanceInServiceInstanceInput)
	if err := ctx.DecodeInto(input); err != nil {
		ctx.RespAutoError(err)
		return
	}

	listOption := &metadata.ListProcessInstanceRelationOption{
		BusinessID: input.BizID,
		ProcessIDs: input.ProcessInstanceIDs,
		Page: metadata.BasePage{
			Limit: common.BKNoLimit,
		},
	}
	relations, err := ps.CoreAPI.CoreService().Process().ListProcessInstanceRelation(ctx.Kit.Ctx, ctx.Kit.Header,
		listOption)
	if err != nil {
		blog.Errorf("list process relation failed, option: %#v, err: %v, rid: %s", listOption, err, ctx.Kit.Rid)
		ctx.RespAutoError(err)
		return
	}

	templateProcessIDs := make([]string, 0)
	serviceInstanceExistsMap := make(map[int64]struct{}, 0)
	for _, relation := range relations.Info {
		// get processes that are created by template, can not delete them
		if relation.ProcessTemplateID != common.ServiceTemplateIDNotSet {
			templateProcessIDs = append(templateProcessIDs, strconv.FormatInt(relation.ProcessID, 10))
		}

		// get service instances to check if all of their processes are deleted
		serviceInstanceExistsMap[relation.ServiceInstanceID] = struct{}{}
	}

	if len(templateProcessIDs) > 0 {
		invalidProcesses := strings.Join(templateProcessIDs, ",")
		blog.Errorf("some process: %s are initialized by template, rid: %s", invalidProcesses, ctx.Kit.Rid)
		err := ctx.Kit.CCError.CCErrorf(common.CCErrCoreServiceShouldNotRemoveProcessCreateByTemplate, invalidProcesses)
		ctx.RespAutoError(err)
		return
	}

	txnErr := ps.Engine.CoreAPI.CoreService().Txn().AutoRunTxn(ctx.Kit.Ctx, ctx.Kit.Header, func() error {
		return ps.deleteProcessInstance(ctx.Kit, input.BizID, input.ProcessInstanceIDs, serviceInstanceExistsMap)
	})

	if txnErr != nil {
		ctx.RespAutoError(txnErr)
		return
	}
	ctx.RespEntity(nil)
}

func (ps *ProcServer) deleteProcessInstance(kit *rest.Kit, bizID int64, procIDs []int64,
	svcInstExistsMap map[int64]struct{}) error {

	if len(procIDs) == 0 {
		return nil
	}

	// delete process relations at the same time.
	deleteOpt := metadata.DeleteProcessInstanceRelationOption{
		BusinessID: &bizID,
		ProcessIDs: procIDs,
	}
	err := ps.CoreAPI.CoreService().Process().DeleteProcessInstanceRelation(kit.Ctx, kit.Header, deleteOpt)
	if err != nil {
		blog.Errorf("delete process relation failed, err: %v, option: %#v, rid: %s", err, deleteOpt, kit.Rid)
		return err
	}

	if err := ps.Logic.DeleteProcessInstanceBatch(kit, procIDs); err != nil {
		blog.Errorf("delete process instance by ids: %+v failed, err: %v", procIDs, err)
		return err
	}

	// get service instance to processes relations after processes are deleted to check if they have other processes
	if len(svcInstExistsMap) == 0 {
		return nil
	}
	serviceInstanceIDs := make([]int64, 0)
	for serviceInstanceID := range svcInstExistsMap {
		serviceInstanceIDs = append(serviceInstanceIDs, serviceInstanceID)
	}

	svcOpt := &metadata.ListProcessInstanceRelationOption{
		BusinessID:         bizID,
		ServiceInstanceIDs: serviceInstanceIDs,
		Page: metadata.BasePage{
			Limit: common.BKNoLimit,
		},
	}
	svcRelations, err := ps.CoreAPI.CoreService().Process().ListProcessInstanceRelation(kit.Ctx, kit.Header,
		svcOpt)
	if err != nil {
		blog.Errorf("list service relation failed, option: %#v, err: %v, rid: %s", svcOpt, err, kit.Rid)
		return err
	}

	// exclude those service instances that has other process instances
	for _, relation := range svcRelations.Info {
		delete(svcInstExistsMap, relation.ServiceInstanceID)
	}
	if len(svcInstExistsMap) == 0 {
		return nil
	}

	delSvcInstIDs := make([]int64, 0)
	for serviceInstanceID := range svcInstExistsMap {
		delSvcInstIDs = append(delSvcInstIDs, serviceInstanceID)
	}

	// remove the service instances whose last process is deleted
	deleteOption := &metadata.CoreDeleteServiceInstanceOption{
		BizID:              bizID,
		ServiceInstanceIDs: delSvcInstIDs,
	}
	err = ps.CoreAPI.CoreService().Process().DeleteServiceInstance(kit.Ctx, kit.Header, deleteOption)
	if err != nil {
		blog.Errorf("delete service instances: %+v failed, err: %v, rid: %s", delSvcInstIDs, err, kit.Rid)
		return err
	}

	return nil
}

func (ps *ProcServer) ListProcessInstances(ctx *rest.Contexts) {
	input := new(metadata.ListProcessInstancesOption)
	if err := ctx.DecodeInto(input); err != nil {
		ctx.RespAutoError(err)
		return
	}

	processInstanceList, err := ps.Logic.ListProcessInstances(ctx.Kit, input.BizID, input.ServiceInstanceID, nil)
	if err != nil {
		ctx.RespAutoError(err)
		return
	}

	ctx.RespEntity(processInstanceList)
}

// ListProcessInstancesNameIDsInModule get the process id list with its name in a module
func (ps *ProcServer) ListProcessInstancesNameIDsInModule(ctx *rest.Contexts) {
	input := new(metadata.ListProcessInstancesNameIDsOption)
	if err := ctx.DecodeInto(input); err != nil {
		ctx.RespAutoError(err)
		return
	}

	rawErr := input.Validate()
	if rawErr.ErrCode != 0 {
		ctx.RespAutoError(rawErr.ToCCError(ctx.Kit.CCError))
		return
	}

	option := &metadata.DistinctFieldOption{
		TableName: common.BKTableNameServiceInstance,
		Field:     common.BKFieldID,
		Filter: map[string]interface{}{
			common.BKAppIDField:    input.BizID,
			common.BKModuleIDField: input.ModuleID,
		},
	}
	sIDs, err := ps.CoreAPI.CoreService().Common().GetDistinctField(ctx.Kit.Ctx, ctx.Kit.Header, option)
	if err != nil {
		blog.Errorf("GetDistinctField failed, err:%s, option:%#v, rid:%s", err, *option, ctx.Kit.Rid)
		ctx.RespAutoError(err)
		return
	}
	if len(sIDs) == 0 {
		ctx.RespEntityWithCount(0, []map[string][]int64{})
		return
	}

	serviceInstanceIDs := make([]int64, len(sIDs))
	for idx, sID := range sIDs {
		if ID, err := strconv.ParseInt(fmt.Sprintf("%v", sID), 10, 64); err == nil {
			serviceInstanceIDs[idx] = ID
		}
	}
	listRelationOption := &metadata.ListProcessInstanceRelationOption{
		BusinessID:         input.BizID,
		ServiceInstanceIDs: serviceInstanceIDs,
		Page: metadata.BasePage{
			Limit: common.BKNoLimit,
		},
	}
	relations, err := ps.CoreAPI.CoreService().Process().ListProcessInstanceRelation(ctx.Kit.Ctx, ctx.Kit.Header,
		listRelationOption)
	if err != nil {
		ctx.RespWithError(err, common.CCErrProcGetProcessInstanceRelationFailed,
			"ListProcessInstancesNameIDsInModule failed, list option: %+v, err: %+v", listRelationOption, err)
		return
	}

	processIDs := make([]int64, 0)
	for _, relation := range relations.Info {
		processIDs = append(processIDs, relation.ProcessID)
	}

	filter := map[string]interface{}{
		common.BKProcessIDField: map[string]interface{}{
			common.BKDBIN: processIDs,
		},
	}
	if input.ProcessName != "" {
		filter[common.BKProcessNameField] = map[string]interface{}{
			common.BKDBLIKE:    input.ProcessName,
			common.BKDBOPTIONS: "i",
		}
	}
	sort := common.BKProcessNameField
	if input.Page.Sort == "-"+common.BKProcessNameField {
		sort = input.Page.Sort
	}
	reqParam := &metadata.QueryCondition{
		Condition: filter,
		Fields:    []string{common.BKProcessIDField, common.BKProcessNameField},
		Page: metadata.BasePage{
			Limit: common.BKNoLimit,
			Sort:  sort,
		},
	}
	processResult, ccErr := ps.CoreAPI.CoreService().Instance().ReadInstance(ctx.Kit.Ctx, ctx.Kit.Header,
		common.BKInnerObjIDProc, reqParam)
	if nil != ccErr {
		ctx.RespWithError(err, common.CCErrProcGetServiceInstancesFailed,
			"ListProcessInstancesNameIDsInModule failed, reqParam: %#v, err: %+v", reqParam, ccErr)
		return
	}

	processNameIDs := make(map[string][]int64)
	sortedProcessNames := make([]string, 0)

	for _, process := range processResult.Info {
		processID, err := process.Int64(common.BKProcessIDField)
		if err != nil {
			ctx.RespWithError(err, common.CCErrCommParseDataFailed, "ListProcessInstancesNameIDsInModule failed, "+
				"process: %#v, err: %+v", process, err)
			return
		}
		processName, err := process.String(common.BKProcessNameField)
		if err != nil {
			ctx.RespWithError(err, common.CCErrCommParseDataFailed, "ListProcessInstancesNameIDsInModule failed, "+
				"process: %#v, err: %+v", process, err)
			return
		}
		if _, ok := processNameIDs[processName]; !ok {
			processNameIDs[processName] = make([]int64, 0)
			sortedProcessNames = append(sortedProcessNames, processName)
		}
		processNameIDs[processName] = append(processNameIDs[processName], processID)
	}

	startIndex := input.Page.Start
	if startIndex >= len(sortedProcessNames) {
		ctx.RespEntityWithCount(int64(len(sortedProcessNames)), []map[string][]int64{})
		return
	}

	endindex := startIndex + input.Page.Limit
	if endindex > len(sortedProcessNames) {
		endindex = len(sortedProcessNames)
	}

	ret := make([]metadata.ProcessInstanceNameIDs, endindex-startIndex)
	for idx, name := range sortedProcessNames[startIndex:endindex] {
		ret[idx] = metadata.ProcessInstanceNameIDs{
			ProcessName: name,
			ProcessIDs:  processNameIDs[name],
		}
	}

	ctx.RespEntityWithCount(int64(len(sortedProcessNames)), ret)
}

// ListProcessRelatedInfo list process related info according to condition
func (ps *ProcServer) ListProcessRelatedInfo(ctx *rest.Contexts) {

	bizID, err := strconv.ParseInt(ctx.Request.PathParameter(common.BKAppIDField), 10, 64)
	if err != nil {
		blog.Errorf("ListProcessRelatedInfo failed, parse bk_biz_id error, err: %s, rid: %s", err, ctx.Kit.Rid)
		ctx.RespAutoError(ctx.Kit.CCError.CCErrorf(common.CCErrCommParamsIsInvalid, "bk_biz_id"))
		return
	}

	input := new(metadata.ListProcessRelatedInfoOption)
	if err := ctx.DecodeInto(input); err != nil {
		ctx.RespAutoError(err)
		return
	}

	rawErr := input.Validate()
	if rawErr.ErrCode != 0 {
		ctx.RespAutoError(rawErr.ToCCError(ctx.Kit.CCError))
		return
	}

	// get moduleIDs
	moduleIDs := input.Module.ModuleIDs
	if len(input.Set.SetIDs) > 0 {
		filter := map[string]interface{}{
			common.BKAppIDField: bizID,
			common.BKSetIDField: map[string]interface{}{
				common.BKDBIN: input.Set.SetIDs,
			},
		}
		if len(input.Module.ModuleIDs) > 0 {
			filter[common.BKModuleIDField] = map[string]interface{}{
				common.BKDBIN: input.Module.ModuleIDs,
			}
		}

		param := &metadata.QueryCondition{
			Condition: filter,
			Fields:    []string{common.BKModuleIDField},
			Page: metadata.BasePage{
				Limit: common.BKNoLimit,
			},
		}

		moduleResult, err := ps.CoreAPI.CoreService().Instance().ReadInstance(ctx.Kit.Ctx, ctx.Kit.Header,
			common.BKInnerObjIDModule, param)
		if nil != err {
			blog.Errorf("ListProcessRelatedInfo failed, coreservice http ReadInstance fail, param: %v, err: %v, "+
				"rid:%s", param, err, ctx.Kit.Rid)
			ctx.RespAutoError(ctx.Kit.CCError.CCError(common.CCErrCommHTTPDoRequestFailed))
			return
		}

		if len(moduleResult.Info) == 0 {
			ctx.RespEntityWithCount(0, []interface{}{})
			return
		}

		mIDs := make([]int64, len(moduleResult.Info))
		for idx, info := range moduleResult.Info {
			mID, _ := info.Int64(common.BKModuleIDField)
			mIDs[idx] = mID
		}

		moduleIDs = mIDs
	}

	// get serviceIntanceIDs
	serviceIntanceIDs := input.ServiceInstance.IDs
	if len(input.ServiceInstance.IDs) > 0 || len(moduleIDs) > 0 {
		filter := map[string]interface{}{
			common.BKAppIDField: bizID,
		}

		if len(input.ServiceInstance.IDs) > 0 {
			filter[common.BKFieldID] = map[string]interface{}{
				common.BKDBIN: input.ServiceInstance.IDs,
			}
		}

		if len(moduleIDs) > 0 {
			filter[common.BKModuleIDField] = map[string]interface{}{
				common.BKDBIN: moduleIDs,
			}
		}

		option := &metadata.DistinctFieldOption{
			TableName: common.BKTableNameServiceInstance,
			Field:     common.BKFieldID,
			Filter:    filter,
		}

		sIDs, err := ps.CoreAPI.CoreService().Common().GetDistinctField(ctx.Kit.Ctx, ctx.Kit.Header, option)
		if err != nil {
			blog.Errorf("GetDistinctField failed, err:%s, option:%#v, rid:%s", err, *option, ctx.Kit.Rid)
			ctx.RespAutoError(err)
			return
		}

		if len(sIDs) == 0 {
			ctx.RespEntityWithCount(0, []interface{}{})
			return
		}

		srvInstIDs := make([]int64, len(sIDs))
		for idx, sID := range sIDs {
			if ID, err := strconv.ParseInt(fmt.Sprintf("%v", sID), 10, 64); err == nil {
				srvInstIDs[idx] = ID
			}
		}

		serviceIntanceIDs = srvInstIDs
	}

	// get processIDs
	var processIDs []int64
	if len(serviceIntanceIDs) > 0 {
		filter := map[string]interface{}{
			common.BKAppIDField: bizID,
			common.BKServiceInstanceIDField: map[string]interface{}{
				common.BKDBIN: serviceIntanceIDs,
			},
		}

		option := &metadata.DistinctFieldOption{
			TableName: common.BKTableNameProcessInstanceRelation,
			Field:     common.BKProcessIDField,
			Filter:    filter,
		}

		pIDs, err := ps.CoreAPI.CoreService().Common().GetDistinctField(ctx.Kit.Ctx, ctx.Kit.Header, option)
		if err != nil {
			blog.Errorf("GetDistinctField failed, err:%s, option:%#v, rid:%s", err, *option, ctx.Kit.Rid)
			ctx.RespAutoError(err)
			return
		}

		if len(pIDs) == 0 {
			ctx.RespEntityWithCount(0, []interface{}{})
			return
		}

		procIDs := make([]int64, len(pIDs))
		for idx, pID := range pIDs {
			if ID, err := strconv.ParseInt(fmt.Sprintf("%v", pID), 10, 64); err == nil {
				procIDs[idx] = ID
			}
		}

		processIDs = procIDs
	}

	// process detail
	filter := map[string]interface{}{
		common.BKAppIDField: bizID,
	}

	if len(processIDs) > 0 {
		filter[common.BKProcessIDField] = map[string]interface{}{
			common.BKDBIN: processIDs,
		}
	}

	propertyFilter := make(map[string]interface{})
	if input.ProcessPropertyFilter != nil {
		mgoFilter, key, err := input.ProcessPropertyFilter.ToMgo()
		if err != nil {
			blog.ErrorJSON("ListProcessRelatedInfo failed, ToMgo err:%s, ProcessPropertyFilter:%s, rid:%s", err,
				input.ProcessPropertyFilter, ctx.Kit.Rid)
			ctx.RespAutoError(ctx.Kit.CCError.CCErrorf(common.CCErrCommParamsInvalid, err.Error()+fmt.Sprintf(", "+
				"host_property_filter.%s", key)))
			return
		}
		if len(mgoFilter) > 0 {
			propertyFilter = mgoFilter
		}
	}

	finalFilter := make(map[string]interface{})
	if len(propertyFilter) > 0 {
		finalFilter[common.BKDBAND] = []map[string]interface{}{filter, propertyFilter}
	} else {
		finalFilter = filter
	}

	fields := []string{}
	if len(input.Fields) > 0 {
		fields = input.Fields
		fields = append(fields, common.BKProcessIDField)
		fields = append(fields, common.BKProcessNameField)
		fields = append(fields, common.BKFuncIDField)
	}

	sort := input.Page.Sort
	if sort == "" {
		sort = common.BKProcessIDField
	}
	reqParam := &metadata.QueryCondition{
		Fields: fields,
		Page: metadata.BasePage{
			Sort:  sort,
			Limit: input.Page.Limit,
			Start: input.Page.Start,
		},
		Condition: finalFilter,
	}

	processResult, err := ps.CoreAPI.CoreService().Instance().ReadInstance(ctx.Kit.Ctx, ctx.Kit.Header,
		common.BKInnerObjIDProc, reqParam)
	if nil != err {
		blog.Errorf("ListProcessRelatedInfo failed, coreservice http ReadInstance fail, reqParam: %v, err: %v, "+
			"rid:%s", *reqParam, err, ctx.Kit.Rid)
		ctx.RespAutoError(ctx.Kit.CCError.CCError(common.CCErrCommHTTPDoRequestFailed))
		return
	}

	if len(processResult.Info) == 0 {
		ctx.RespEntityWithCount(0, []interface{}{})
		return
	}

	processIDsNeed := make([]int64, len(processResult.Info))
	processDetailMap := map[int64]interface{}{}
	for idx, process := range processResult.Info {
		processID, _ := process.Int64(common.BKProcessIDField)
		processIDsNeed[idx] = processID
		processDetailMap[processID] = process
	}

	ps.listProcessRelatedInfo(ctx, bizID, processIDsNeed, processDetailMap, int64(processResult.Count))
}

// listProcessRelatedInfo list process related info according to process info
func (ps *ProcServer) listProcessRelatedInfo(ctx *rest.Contexts, bizID int64, processIDs []int64,
	processDetailMap map[int64]interface{}, totalCnt int64) {

	// objID array
	srvinstArr := make([]int64, 0)
	hostArr := make([]int64, 0)
	moduleArr := make([]int64, 0)
	setArr := make([]int64, 0)

	// procID => objID map
	procSrvinstMap := make(map[int64]int64)
	procTemplateMap := make(map[int64]int64)
	procHostMap := make(map[int64]int64)
	srvinstModuleMap := make(map[int64]int64)
	moduleSetMap := make(map[int64]int64)

	// objID => objDetail map
	srvinstDetailMap := make(map[int64]metadata.ServiceInstanceDetailOfP)
	hostDetailMap := make(map[int64]metadata.HostDetailOfP)
	moduleDetailMap := make(map[int64]metadata.ModuleDetailOfP)
	setDetailMap := make(map[int64]metadata.SetDetailOfP)

	// get ID of serviceInstance, host, processTemplate and their process relation map
	listRelationOption := &metadata.ListProcessInstanceRelationOption{
		BusinessID: bizID,
		ProcessIDs: processIDs,
		Page: metadata.BasePage{
			Limit: common.BKNoLimit,
		},
	}
	relations, ccErr := ps.CoreAPI.CoreService().Process().ListProcessInstanceRelation(ctx.Kit.Ctx, ctx.Kit.Header,
		listRelationOption)
	if ccErr != nil {
		ctx.RespWithError(ccErr, ccErr.GetCode(), "ListProcessInstanceRelation failed, option: %+v, err: %+v",
			listRelationOption, ccErr)
		return
	}

	for _, relation := range relations.Info {
		srvinstArr = append(srvinstArr, relation.ServiceInstanceID)
		hostArr = append(hostArr, relation.HostID)
		procSrvinstMap[relation.ProcessID] = relation.ServiceInstanceID
		procTemplateMap[relation.ProcessID] = relation.ProcessTemplateID
		procHostMap[relation.ProcessID] = relation.HostID
		procTemplateMap[relation.ProcessID] = relation.ProcessTemplateID
	}
	srvinstArr = util.IntArrayUnique(srvinstArr)

	// service instance detail
	instOpt := &metadata.ListServiceInstanceOption{
		BusinessID:         bizID,
		ServiceInstanceIDs: srvinstArr,
	}
	instances, ccErr := ps.CoreAPI.CoreService().Process().ListServiceInstance(ctx.Kit.Ctx, ctx.Kit.Header, instOpt)
	if ccErr != nil {
		ctx.RespWithError(ccErr, ccErr.GetCode(), "ListServiceInstance failed, instOpt:%#v, err: %v", instOpt, ccErr)
		return
	}

	for _, inst := range instances.Info {
		srvinstDetailMap[inst.ID] = metadata.ServiceInstanceDetailOfP{
			ID:   inst.ID,
			Name: inst.Name,
		}
		srvinstModuleMap[inst.ID] = inst.ModuleID
		moduleArr = append(moduleArr, inst.ModuleID)
	}
	moduleArr = util.IntArrayUnique(moduleArr)

	// host detail
	hostParam := &metadata.QueryCondition{
		Fields: []string{common.BKHostIDField, common.BKCloudIDField, common.BKHostInnerIPField},
		Condition: map[string]interface{}{common.BKHostIDField: map[string]interface{}{
			common.BKDBIN: hostArr,
		},
		},
	}

	hostResult, err := ps.CoreAPI.CoreService().Instance().ReadInstance(ctx.Kit.Ctx, ctx.Kit.Header,
		common.BKInnerObjIDHost, hostParam)
	if nil != err {
		blog.Errorf("ListProcessRelatedInfo failed, coreservice http ReadInstance fail, param: %v, err: %v, rid:%s",
			*hostParam, err, ctx.Kit.Rid)
		ctx.RespAutoError(ctx.Kit.CCError.CCError(common.CCErrCommHTTPDoRequestFailed))
		return
	}

	for _, host := range hostResult.Info {
		hostID, _ := host.Int64(common.BKHostIDField)
		cloudID, _ := host.Int64(common.BKCloudIDField)
		innerIP, _ := host.String(common.BKHostInnerIPField)
		hostDetailMap[hostID] = metadata.HostDetailOfP{
			HostID:  hostID,
			CloudID: cloudID,
			InnerIP: innerIP,
		}
	}

	// module detail
	moduleParam := &metadata.QueryCondition{
		Fields: []string{common.BKModuleIDField, common.BKModuleNameField, common.BKSetIDField},
		Condition: map[string]interface{}{
			common.BKAppIDField: bizID,
			common.BKModuleIDField: map[string]interface{}{
				common.BKDBIN: moduleArr,
			},
		},
	}

	moduleResult, err := ps.CoreAPI.CoreService().Instance().ReadInstance(ctx.Kit.Ctx, ctx.Kit.Header,
		common.BKInnerObjIDModule, moduleParam)
	if nil != err {
		blog.Errorf("ListProcessRelatedInfo failed, coreservice http ReadInstance fail, param: %v, err: %v, rid:%s",
			*moduleParam, err, ctx.Kit.Rid)
		ctx.RespAutoError(ctx.Kit.CCError.CCError(common.CCErrCommHTTPDoRequestFailed))
		return
	}

	for _, module := range moduleResult.Info {
		moduleID, _ := module.Int64(common.BKModuleIDField)
		moduleName, _ := module.String(common.BKModuleNameField)
		moduleDetailMap[moduleID] = metadata.ModuleDetailOfP{
			ModuleID:   moduleID,
			ModuleName: moduleName,
		}

		setID, _ := module.Int64(common.BKSetIDField)
		moduleSetMap[moduleID] = setID
		setArr = append(setArr, setID)

	}
	setArr = util.IntArrayUnique(setArr)

	// set detail
	setParam := &metadata.QueryCondition{
		Fields: []string{common.BKSetIDField, common.BKSetNameField, common.BKSetEnvField},
		Condition: map[string]interface{}{
			common.BKAppIDField: bizID,
			common.BKSetIDField: map[string]interface{}{
				common.BKDBIN: setArr,
			},
		},
	}

	setResult, err := ps.CoreAPI.CoreService().Instance().ReadInstance(ctx.Kit.Ctx, ctx.Kit.Header,
		common.BKInnerObjIDSet, setParam)
	if nil != err {
		blog.Errorf("ListProcessRelatedInfo failed, coreservice http ReadInstance fail, param: %v, err: %v, rid:%s",
			*setParam, err, ctx.Kit.Rid)
		ctx.RespAutoError(ctx.Kit.CCError.CCError(common.CCErrCommHTTPDoRequestFailed))
		return
	}

	for _, set := range setResult.Info {
		setID, _ := set.Int64(common.BKSetIDField)
		setName, _ := set.String(common.BKSetNameField)
		setEnv, _ := set.String(common.BKSetEnvField)
		setDetailMap[setID] = metadata.SetDetailOfP{
			SetID:   setID,
			SetName: setName,
			SetEnv:  setEnv,
		}
	}

	// construct the final result
	ret := make([]metadata.ListProcessRelatedInfoResult, len(processIDs))

	for idx, processID := range processIDs {

		srvinstID := procSrvinstMap[processID]
		moduleID := srvinstModuleMap[srvinstID]
		setID := moduleSetMap[moduleID]

		hostDetail := hostDetailMap[procHostMap[processID]]
		srvinstDetail := srvinstDetailMap[srvinstID]
		moduleDetail := moduleDetailMap[moduleID]
		setDetail := setDetailMap[setID]

		info := metadata.ListProcessRelatedInfoResult{
			Set:             setDetail,
			Module:          moduleDetail,
			Host:            hostDetail,
			ServiceInstance: srvinstDetail,
			ProcessTemplate: metadata.ProcessTemplateDetailOfP{
				ID: procTemplateMap[processID],
			},
			Process: processDetailMap[processID],
		}
		ret[idx] = info
	}

	ctx.RespEntityWithCount(totalCnt, ret)
}

// ListProcessInstancesDetailsByIDs get process instances details and relation by their ids
func (ps *ProcServer) ListProcessInstancesDetailsByIDs(ctx *rest.Contexts) {
	input := new(metadata.ListProcessInstancesDetailsByIDsOption)
	if err := ctx.DecodeInto(input); err != nil {
		ctx.RespAutoError(err)
		return
	}

	rawErr := input.Validate()
	if rawErr.ErrCode != 0 {
		ctx.RespAutoError(rawErr.ToCCError(ctx.Kit.CCError))
		return
	}

	filter := map[string]interface{}{
		common.BKProcessIDField: map[string]interface{}{
			common.BKDBIN: input.ProcessIDs,
		},
	}
	reqParam := &metadata.QueryCondition{
		Condition: filter,
		Page:      input.Page,
	}
	processResult, err := ps.CoreAPI.CoreService().Instance().ReadInstance(ctx.Kit.Ctx, ctx.Kit.Header,
		common.BKInnerObjIDProc, reqParam)
	if nil != err {
		ctx.RespWithError(err, common.CCErrProcGetServiceInstancesFailed, "ListProcessInstancesDetailsByIDs failed, "+
			"reqParam: %#v, err: %+v", reqParam, err)
		return
	}

	processIDPropertyMap := map[int64]mapstr.MapStr{}
	sortedprocessIDs := make([]int64, 0)
	for _, process := range processResult.Info {
		processID, err := process.Int64(common.BKProcessIDField)
		if err != nil {
			ctx.RespWithError(err, common.CCErrCommParseDataFailed, "ListProcessInstancesDetailsByIDs failed, "+
				"process: %#v, err: %+v", process, err)
			return
		}
		processIDPropertyMap[processID] = process
		sortedprocessIDs = append(sortedprocessIDs, processID)
	}

	listRelationOption := &metadata.ListProcessInstanceRelationOption{
		BusinessID: input.BizID,
		ProcessIDs: sortedprocessIDs,
		Page: metadata.BasePage{
			Limit: common.BKNoLimit,
		},
	}
	relations, err := ps.CoreAPI.CoreService().Process().ListProcessInstanceRelation(ctx.Kit.Ctx, ctx.Kit.Header,
		listRelationOption)
	if err != nil {
		ctx.RespWithError(err, common.CCErrProcGetProcessInstanceRelationFailed,
			"ListProcessInstancesDetailsByIDs failed, list option: %+v, err: %+v", listRelationOption, err)
		return
	}

	processIDRelationMap := make(map[int64]metadata.ProcessInstanceRelation)
	serviceInstanceIDs := make([]int64, 0)
	for _, relation := range relations.Info {
		processIDRelationMap[relation.ProcessID] = relation
		serviceInstanceIDs = append(serviceInstanceIDs, relation.ServiceInstanceID)
	}

	option := &metadata.ListServiceInstanceOption{
		BusinessID:         input.BizID,
		ServiceInstanceIDs: serviceInstanceIDs,
		Page: metadata.BasePage{
			Limit: common.BKNoLimit,
		},
	}
	serviceInstanceResult, err := ps.CoreAPI.CoreService().Process().ListServiceInstance(ctx.Kit.Ctx, ctx.Kit.Header,
		option)
	if err != nil {
		ctx.RespWithError(err, common.CCErrProcGetServiceInstancesFailed, "ListProcessInstancesDetailsByIDs failed, "+
			"option: %#v, err: %v", option, err)
		return
	}
	serviceInstanceIDNames := make(map[int64]string)
	for _, instance := range serviceInstanceResult.Info {
		serviceInstanceIDNames[instance.ID] = instance.Name
	}

	processInstanceList := make([]metadata.ProcessInstanceDetailByID, 0)
	for _, id := range sortedprocessIDs {
		processDetail := metadata.ProcessInstanceDetailByID{
			ProcessID: id,
			Property:  processIDPropertyMap[id],
		}
		relation, exist := processIDRelationMap[id]
		if exist {
			processDetail.Relation = relation
			processDetail.ServiceInstanceName = serviceInstanceIDNames[relation.ServiceInstanceID]

		}
		processInstanceList = append(processInstanceList, processDetail)
	}

	ctx.RespEntityWithCount(int64(processResult.Count), processInstanceList)
}

// ListProcessInstancesDetails get process instances details by their ids
func (ps *ProcServer) ListProcessInstancesDetails(ctx *rest.Contexts) {

	bizID, err := strconv.ParseInt(ctx.Request.PathParameter(common.BKAppIDField), 10, 64)
	if err != nil {
		blog.Errorf("ListProcessRelatedInfo failed, parse bk_biz_id error, err: %s, rid: %s", err, ctx.Kit.Rid)
		ctx.RespAutoError(ctx.Kit.CCError.CCErrorf(common.CCErrCommParamsIsInvalid, "bk_biz_id"))
		return
	}

	input := new(metadata.ListProcessInstancesDetailsOption)
	if err := ctx.DecodeInto(input); err != nil {
		ctx.RespAutoError(err)
		return
	}

	rawErr := input.Validate()
	if rawErr.ErrCode != 0 {
		ctx.RespAutoError(rawErr.ToCCError(ctx.Kit.CCError))
		return
	}

	filter := map[string]interface{}{
		common.BKAppIDField: bizID,
		common.BKProcessIDField: map[string]interface{}{
			common.BKDBIN: input.ProcessIDs,
		},
	}

	reqParam := &metadata.QueryCondition{
		Condition: filter,
		Fields:    input.Fields,
	}

	processResult, err := ps.CoreAPI.CoreService().Instance().ReadInstance(ctx.Kit.Ctx, ctx.Kit.Header,
		common.BKInnerObjIDProc, reqParam)
	if nil != err {
		blog.Errorf("ListProcessInstancesDetails failed, coreservice http ReadInstance fail, reqParam: %v, err: %v, "+
			"rid:%s", *reqParam, err, ctx.Kit.Rid)
		ctx.RespAutoError(ctx.Kit.CCError.CCError(common.CCErrCommHTTPDoRequestFailed))
		return
	}

	ctx.RespEntity(processResult.Info)
}

var UnbindServiceTemplateOnModuleEnable = true

func (ps *ProcServer) RemoveTemplateBindingOnModule(ctx *rest.Contexts) {
	if UnbindServiceTemplateOnModuleEnable {
		ctx.RespErrorCodeOnly(common.CCErrProcUnbindModuleServiceTemplateDisabled, "unbind service template from module disabled")
		return
	}

	input := new(metadata.RemoveTemplateBindingOnModuleOption)
	if err := ctx.DecodeInto(input); err != nil {
		ctx.RespAutoError(err)
		return
	}

	module, err := ps.getModule(ctx.Kit, input.ModuleID)
	if err != nil {
		ctx.RespWithError(err, common.CCErrTopoGetModuleFailed, "create service instance failed, get module failed, moduleID: %d, err: %v", input.ModuleID, err)
		return
	}
	if module.BizID != input.BizID {
		err := ctx.Kit.CCError.CCError(common.CCErrCommNotFound)
		ctx.RespWithError(err, common.CCErrCommNotFound, "create service instance failed, get module failed, moduleID: %d, err: %v", input.ModuleID, err)
		return
	}

	var response *metadata.RemoveTemplateBoundOnModuleResult
	txnErr := ps.Engine.CoreAPI.CoreService().Txn().AutoRunTxn(ctx.Kit.Ctx, ctx.Kit.Header, func() error {
		var err error
		response, err = ps.CoreAPI.CoreService().Process().RemoveTemplateBindingOnModule(ctx.Kit.Ctx, ctx.Kit.Header, input.ModuleID)
		if err != nil {
			blog.Errorf("remove template binding on module failed, parse business id failed, err: %+v", err)
			return ctx.Kit.CCError.CCError(common.CCErrProcRemoveTemplateBindingOnModule)
		}
		return nil
	})

	if txnErr != nil {
		blog.Errorf("RemoveTemplateBindingOnModule failed, err: %v, rid: %s", txnErr, ctx.Kit.Rid)
		return
	}
	ctx.RespEntity(response)
}<|MERGE_RESOLUTION|>--- conflicted
+++ resolved
@@ -438,7 +438,6 @@
 		},
 	}
 
-<<<<<<< HEAD
 	moduleRes := new(metadata.ResponseModuleInstance)
 	err := ps.CoreAPI.CoreService().Instance().ReadInstanceStruct(kit.Ctx, kit.Header,
 		common.BKInnerObjIDModule, filter, moduleRes)
@@ -455,33 +454,6 @@
 	if len(moduleRes.Data.Info) != 1 {
 		blog.Errorf("get not one module by id $d, data: %#v, rid: %s", moduleID, moduleRes.Data.Info, kit.Rid)
 		return nil, kit.CCError.CCErrorf(common.CCErrTopoGetModuleFailed, "get none or multiple modules")
-=======
-func (ps *ProcServer) getOneModule(ctx *rest.Contexts, filter map[string]interface{}) (*metadata.ModuleInst,
-	errors.CCErrorCoder) {
-	moduleFilter := &metadata.QueryCondition{
-		Condition: mapstr.MapStr(filter),
-	}
-	modules, err := ps.CoreAPI.CoreService().Instance().ReadInstance(ctx.Kit.Ctx, ctx.Kit.Header,
-		common.BKInnerObjIDModule, moduleFilter)
-	if err != nil {
-		blog.Errorf("getModule failed, filter: %+v, err: %s, rid: %s", filter, err.Error(), ctx.Kit.Rid)
-		return nil, ctx.Kit.CCError.CCErrorf(common.CCErrTopoGetModuleFailed, err)
-	}
-	if len(modules.Info) == 0 {
-		blog.Errorf("getModule failed, filter: %+v, err: %+v, rid: %s", filter, "not found", ctx.Kit.Rid)
-		return nil, ctx.Kit.CCError.CCErrorf(common.CCErrTopoGetModuleFailed, "not found")
-	}
-	if len(modules.Info) > 1 {
-		blog.Errorf("getModule failed, filter: %+v, err: %+v, rid: %s", filter, "get multiple", ctx.Kit.Rid)
-		return nil, ctx.Kit.CCError.CCErrorf(common.CCErrTopoGetModuleFailed, "get multiple modules")
-	}
-	module := modules.Info[0]
-	moduleInst := &metadata.ModuleInst{}
-	if err := module.ToStructByTag(moduleInst, "field"); err != nil {
-		blog.Errorf("getModule failed, marshal json failed, filter: %+v, err: %+v, rid: %s", filter, err,
-			ctx.Kit.Rid)
-		return nil, ctx.Kit.CCError.CCErrorf(common.CCErrCommJSONUnmarshalFailed)
->>>>>>> b1be034e
 	}
 
 	return &moduleRes.Data.Info[0], nil

--- conflicted
+++ resolved
@@ -317,7 +317,7 @@
 			}
 
 			serviceInstance, ccErr := ps.CoreAPI.CoreService().Process().GetServiceInstance(ctx.Kit.Ctx, ctx.Kit.Header, serviceInstanceID)
-			if err != nil {
+			if ccErr != nil {
 				blog.Errorf("UpdateProcessInstances failed, get service instance failed, serviceInstanceID: %d, err: %v, rid: %s", serviceInstanceID, err, rid)
 				return nil, ccErr
 			}
@@ -349,7 +349,6 @@
 			processData[field] = nil
 		}
 
-<<<<<<< HEAD
 		processInfo := new(metadata.Process)
 		if err := mapstr.DecodeFromMapStr(&processInfo, processData); err != nil {
 			blog.ErrorJSON("parse update process data failed, data: %s, err: %v, rid: %s", processData, err, rid)
@@ -360,12 +359,6 @@
 			blog.ErrorJSON("validate update process failed, err: %s, data: %s, rid: %s", err, processInfo, rid)
 			return nil, err
 		}
-
-		if err := ps.Logic.UpdateProcessInstance(ctx.Kit, process.ProcessID, processData); err != nil {
-			blog.Errorf("update process failed, processID: %d, process: %+v, err: %v, rid: %s", process.ProcessID, process, err, rid)
-			return nil, err
-		}
-=======
 		processDataMap[process.ProcessID] = processData
 	}
 
@@ -399,7 +392,6 @@
 
 	if firstErr != nil {
 		return nil, firstErr
->>>>>>> 03ad3325
 	}
 
 	return processIDs, nil
@@ -506,7 +498,6 @@
 	return moduleInsts, nil
 }
 
-<<<<<<< HEAD
 var (
 	ipRegex   = `^((1?\d{1,2}|2[0-4]\d|25[0-5])[.]){3}(1?\d{1,2}|2[0-4]\d|25[0-5])$`
 	portRegex = `^([0-9]|[1-9]\d{1,3}|[1-5]\d{4}|6[0-5]{2}[0-3][0-5])$`
@@ -548,10 +539,9 @@
 	return nil
 }
 
-func (ps *ProcServer) validateRawInstanceUnique(ctx *rest.Contexts, serviceInstanceID int64, processData map[string]interface{}) errors.CCErrorCoder {
-=======
-func (ps *ProcServer) validateRawInstanceUnique(ctx *rest.Contexts, serviceInstance *metadata.ServiceInstance, processData map[string]interface{}) errors.CCErrorCoder {
->>>>>>> 03ad3325
+func (ps *ProcServer) validateRawInstanceUnique(ctx *rest.Contexts, serviceInstance *metadata.ServiceInstance,
+	processData map[string]interface{}) errors.CCErrorCoder {
+
 	rid := ctx.Kit.Rid
 
 	process := metadata.Process{}
@@ -560,28 +550,10 @@
 		return ctx.Kit.CCError.CCErrorf(common.CCErrCommJSONUnmarshalFailed)
 	}
 
-<<<<<<< HEAD
-	if err := ps.validateProcessInstance(ctx.Kit, &processInfo); err != nil {
-		blog.ErrorJSON("validate process instance failed, err: %s, process: %s, rid: %s", err, processInfo, rid)
+	if err := ps.validateProcessInstance(ctx.Kit, &process); err != nil {
+		blog.ErrorJSON("validate process instance failed, err: %s, process: %s, rid: %s", err, process, rid)
 		return err
 	}
-
-	serviceInstance, err := ps.CoreAPI.CoreService().Process().GetServiceInstance(ctx.Kit.Ctx, ctx.Kit.Header, serviceInstanceID)
-	if err != nil {
-		blog.Errorf("get service instance by id(%d) failed, err: %v, rid: %s", serviceInstanceID, err, rid)
-		return err
-	}
-=======
-	if process.ProcessName == nil && process.FuncName == nil {
-		return nil
-	}
-	if process.ProcessName != nil && (len(*process.ProcessName) == 0 || len(*process.ProcessName) > common.NameFieldMaxLength) {
-		return ctx.Kit.CCError.CCErrorf(common.CCErrCommParamsInvalid, common.BKProcessNameField)
-	}
-	if process.FuncName != nil && (len(*process.FuncName) == 0 || len(*process.FuncName) > common.NameFieldMaxLength) {
-		return ctx.Kit.CCError.CCErrorf(common.CCErrCommParamsInvalid, common.BKFuncName)
-	}
->>>>>>> 03ad3325
 
 	// find process under service instance
 	bizID := serviceInstance.BizID
@@ -648,13 +620,14 @@
 				return ctx.Kit.CCError.CCErrorf(common.CCErrCoreServiceFuncNameDuplicated, funcName, startParamRegex)
 			}
 		}
-
 	}
 
 	return nil
 }
 
-func (ps *ProcServer) validateManyRawInstanceUnique(ctx *rest.Contexts, serviceInstance *metadata.ServiceInstance, processDatas []map[string]interface{}) errors.CCErrorCoder {
+func (ps *ProcServer) validateManyRawInstanceUnique(ctx *rest.Contexts, serviceInstance *metadata.ServiceInstance,
+	processDatas []map[string]interface{}) errors.CCErrorCoder {
+
 	rid := ctx.Kit.Rid
 
 	processNamesMap := make(map[string]bool)
@@ -1261,7 +1234,8 @@
 }
 
 // listProcessRelatedInfo list process related info according to process info
-func (ps *ProcServer) listProcessRelatedInfo(ctx *rest.Contexts, bizID int64, processIDs []int64, processDetailMap map[int64]interface{}, totalCnt int64) {
+func (ps *ProcServer) listProcessRelatedInfo(ctx *rest.Contexts, bizID int64, processIDs []int64,
+	processDetailMap map[int64]interface{}, totalCnt int64) {
 
 	// objID array
 	srvinstArr := make([]int64, 0)

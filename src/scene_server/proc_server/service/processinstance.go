--- conflicted
+++ resolved
@@ -266,40 +266,38 @@
 		return
 	}
 
-<<<<<<< HEAD
 	if len(input.Raw) > common.BKMaxUpdateOrCreatePageSize {
 		ctx.RespAutoError(ctx.Kit.CCError.CCError(common.CCErrCommPageLimitIsExceeded))
-=======
-	// generate audit log before processes are updated
-	auditLogs, err := ps.generateUpdateProcessAudit(ctx.Kit, input)
-	if err != nil {
-		ctx.RespAutoError(err)
->>>>>>> 9a7478a2
-		return
-	}
-
-	var result []int64
-	txnErr := ps.Engine.CoreAPI.CoreService().Txn().AutoRunTxn(ctx.Kit.Ctx, ctx.Kit.Header, func() error {
-		// update process instances
-		var err error
-		result, err = ps.updateProcessInstances(ctx, input)
+		// generate audit log before processes are updated
+		auditLogs, err := ps.generateUpdateProcessAudit(ctx.Kit, input)
 		if err != nil {
-			return err
-		}
-
-		// save audit log
-		audit := auditlog.NewSvcInstAudit(ps.CoreAPI.CoreService())
-		if err := audit.SaveAuditLog(ctx.Kit, auditLogs...); err != nil {
-			return err
-		}
-		return nil
-	})
-
-	if txnErr != nil {
-		ctx.RespAutoError(txnErr)
-		return
-	}
-	ctx.RespEntity(result)
+			ctx.RespAutoError(err)
+			return
+		}
+
+		var result []int64
+		txnErr := ps.Engine.CoreAPI.CoreService().Txn().AutoRunTxn(ctx.Kit.Ctx, ctx.Kit.Header, func() error {
+			// update process instances
+			var err error
+			result, err = ps.updateProcessInstances(ctx, input)
+			if err != nil {
+				return err
+			}
+
+			// save audit log
+			audit := auditlog.NewSvcInstAudit(ps.CoreAPI.CoreService())
+			if err := audit.SaveAuditLog(ctx.Kit, auditLogs...); err != nil {
+				return err
+			}
+			return nil
+		})
+
+		if txnErr != nil {
+			ctx.RespAutoError(txnErr)
+			return
+		}
+		ctx.RespEntity(result)
+	}
 }
 
 // generateUpdateProcessAudit generate audit logs for process update operation
@@ -672,16 +670,12 @@
 	}
 
 	if len(input.ProcessInstanceIDs) == 0 {
-<<<<<<< HEAD
-		ctx.RespEntity([]int64{})
+		ctx.RespAutoError(ctx.Kit.CCError.CCErrorf(common.CCErrCommParamsNeedSet, common.BKProcessIDField))
 		return
 	}
 
 	if len(input.ProcessInstanceIDs) > common.BKMaxDeletePageSize {
 		ctx.RespAutoError(ctx.Kit.CCError.CCError(common.CCErrCommPageLimitIsExceeded))
-=======
-		ctx.RespAutoError(ctx.Kit.CCError.CCErrorf(common.CCErrCommParamsNeedSet, common.BKProcessIDField))
->>>>>>> 9a7478a2
 		return
 	}
 

/*
 * Tencent is pleased to support the open source community by making 蓝鲸 available.
 * Copyright (C) 2017-2018 THL A29 Limited, a Tencent company. All rights reserved.
 * Licensed under the MIT License (the "License"); you may not use this file except
 * in compliance with the License. You may obtain a copy of the License at
 * http://opensource.org/licenses/MIT
 * Unless required by applicable law or agreed to in writing, software distributed under
 * the License is distributed on an "AS IS" BASIS, WITHOUT WARRANTIES OR CONDITIONS OF ANY KIND,
 * either express or implied. See the License for the specific language governing permissions and
 * limitations under the License.
 */

package service

import (
	"strconv"

	"configcenter/src/ac/iam"
	"configcenter/src/common"
	"configcenter/src/common/auth"
	"configcenter/src/common/blog"
	"configcenter/src/common/http/rest"
	"configcenter/src/common/metadata"
	"configcenter/src/common/util"
)

func (ps *ProcServer) CreateServiceTemplate(ctx *rest.Contexts) {
	option := new(metadata.CreateServiceTemplateOption)
	if err := ctx.DecodeInto(option); err != nil {
		ctx.RespAutoError(err)
		return
	}

	newTemplate := &metadata.ServiceTemplate{
		BizID:             option.BizID,
		Name:              option.Name,
		ServiceCategoryID: option.ServiceCategoryID,
		SupplierAccount:   ctx.Kit.SupplierAccount,
	}

	var tpl *metadata.ServiceTemplate
	txnErr := ps.Engine.CoreAPI.CoreService().Txn().AutoRunTxn(ctx.Kit.Ctx, ps.EnableTxn, ctx.Kit.Header, func() error {
		var err error
		tpl, err = ps.CoreAPI.CoreService().Process().CreateServiceTemplate(ctx.Kit.Ctx, ctx.Kit.Header, newTemplate)
		if err != nil {
			blog.Errorf("create service template failed, err: %v", err)
			return err
		}

		// register service template resource creator action to iam
		if auth.EnableAuthorize() {
			iamInstance := metadata.IamInstanceWithCreator{
				Type:    string(iam.BizProcessServiceTemplate),
				ID:      strconv.FormatInt(tpl.ID, 10),
				Name:    tpl.Name,
				Creator: ctx.Kit.User,
			}
			_, err = ps.AuthManager.Authorizer.RegisterResourceCreatorAction(ctx.Kit.Ctx, ctx.Kit.Header, iamInstance)
			if err != nil {
				blog.Errorf("register created service template to iam failed, err: %v, rid: %s", err, ctx.Kit.Rid)
				return err
			}
		}

		return nil
	})

	if txnErr != nil {
		ctx.RespAutoError(txnErr)
		return
	}
	ctx.RespEntity(tpl)
}

func (ps *ProcServer) GetServiceTemplate(ctx *rest.Contexts) {
	templateIDStr := ctx.Request.PathParameter(common.BKServiceTemplateIDField)
	templateID, err := util.GetInt64ByInterface(templateIDStr)
	if err != nil {
		ctx.RespErrorCodeF(common.CCErrCommParamsInvalid, "create service template failed, err: %v", common.BKServiceTemplateIDField, err)
		return
	}
	template, err := ps.CoreAPI.CoreService().Process().GetServiceTemplate(ctx.Kit.Ctx, ctx.Kit.Header, templateID)
	if err != nil {
		ctx.RespWithError(err, common.CCErrCommHTTPDoRequestFailed, "get service template failed, err: %v", err)
		return
	}

	ctx.RespEntity(template)
}

// GetServiceTemplateDetail return more info than GetServiceTemplate
func (ps *ProcServer) GetServiceTemplateDetail(ctx *rest.Contexts) {
	templateIDStr := ctx.Request.PathParameter(common.BKServiceTemplateIDField)
	templateID, err := util.GetInt64ByInterface(templateIDStr)
	if err != nil {
		ctx.RespErrorCodeF(common.CCErrCommParamsInvalid, "create service template failed, err: %v", common.BKServiceTemplateIDField, err)
		return
	}
	templateDetail, err := ps.CoreAPI.CoreService().Process().GetServiceTemplateWithStatistics(ctx.Kit.Ctx, ctx.Kit.Header, templateID)
	if err != nil {
		ctx.RespWithError(err, common.CCErrCommHTTPDoRequestFailed, "get service template failed, err: %v", err)
		return
	}

	ctx.RespEntity(templateDetail)
}

func (ps *ProcServer) UpdateServiceTemplate(ctx *rest.Contexts) {
	option := new(metadata.UpdateServiceTemplateOption)
	if err := ctx.DecodeInto(option); err != nil {
		ctx.RespAutoError(err)
		return
	}

	updateParam := &metadata.ServiceTemplate{
		ID:                option.ID,
		Name:              option.Name,
		ServiceCategoryID: option.ServiceCategoryID,
	}

	var tpl *metadata.ServiceTemplate
	txnErr := ps.Engine.CoreAPI.CoreService().Txn().AutoRunTxn(ctx.Kit.Ctx, ps.EnableTxn, ctx.Kit.Header, func() error {
		var err error
		tpl, err = ps.CoreAPI.CoreService().Process().UpdateServiceTemplate(ctx.Kit.Ctx, ctx.Kit.Header, option.ID, updateParam)
		if err != nil {
			blog.Errorf("update service template failed, err: %v", err)
			return err
		}
		return nil
	})

	if txnErr != nil {
		ctx.RespAutoError(txnErr)
		return
	}
	ctx.RespEntity(tpl)
}

func (ps *ProcServer) ListServiceTemplates(ctx *rest.Contexts) {
	input := new(metadata.ListServiceTemplateInput)
	if err := ctx.DecodeInto(input); err != nil {
		ctx.RespAutoError(err)
		return
	}

	if input.Page.Limit > common.BKMaxPageSize {
		ctx.RespErrorCodeOnly(common.CCErrCommPageLimitIsExceeded, "list service template, but page limit:%d is over limited.", input.Page.Limit)
		return
	}

	option := metadata.ListServiceTemplateOption{
		BusinessID:        input.BizID,
		Page:              input.Page,
		ServiceCategoryID: &input.ServiceCategoryID,
		Search:            input.Search,
	}
	temp, err := ps.CoreAPI.CoreService().Process().ListServiceTemplates(ctx.Kit.Ctx, ctx.Kit.Header, &option)
	if err != nil {
		ctx.RespWithError(err, common.CCErrCommHTTPDoRequestFailed, "list service template failed, input: %+v", input)
		return
	}

	ctx.RespEntity(temp)
}

<<<<<<< HEAD
=======
// FindServiceTemplateCountInfo find count info of service templates
func (ps *ProcServer) FindServiceTemplateCountInfo(ctx *rest.Contexts) {
	bizID, err := strconv.ParseInt(ctx.Request.PathParameter(common.BKAppIDField), 10, 64)
	if err != nil {
		blog.Errorf("FindServiceTemplateCountInfo failed, parse bk_biz_id error, err: %s, rid: %s", err, ctx.Kit.Rid)
		ctx.RespAutoError(ctx.Kit.CCError.CCErrorf(common.CCErrCommParamsIsInvalid, "bk_biz_id"))
		return
	}

	input := new(metadata.FindServiceTemplateCountInfoOption)
	if err := ctx.DecodeInto(input); nil != err {
		ctx.RespAutoError(err)
		return
	}

	rawErr := input.Validate()
	if rawErr.ErrCode != 0 {
		ctx.RespAutoError(rawErr.ToCCError(ctx.Kit.CCError))
		return
	}

	// generate count conditions
	filters := make([]map[string]interface{}, len(input.ServiceTemplateIDs))
	for idx, serviceTemplateID := range input.ServiceTemplateIDs {
		filters[idx] = map[string]interface{}{
			common.BKAppIDField:             bizID,
			common.BKServiceTemplateIDField: serviceTemplateID,
		}
	}

	// process templates reference count
	processTemplateCounts, err := ps.CoreAPI.CoreService().Count().GetCountByFilter(ctx.Kit.Ctx, ctx.Kit.Header, common.BKTableNameProcessTemplate, filters)
	if err != nil {
		ctx.RespWithError(err, common.CCErrProcGetProcessTemplatesFailed, "count process template by filters: %+v failed.", filters)
		return
	}
	if len(processTemplateCounts) != len(input.ServiceTemplateIDs) {
		ctx.RespWithError(ctx.Kit.CCError.CCError(common.CCErrProcGetProcessTemplatesFailed), common.CCErrProcGetProcessTemplatesFailed,
			"the count of process must be equal with the count of service templates, filters:%#v", filters)
		return
	}

	// module reference count
	moduleCounts, err := ps.CoreAPI.CoreService().Count().GetCountByFilter(ctx.Kit.Ctx, ctx.Kit.Header, common.BKTableNameBaseModule, filters)
	if err != nil {
		ctx.RespWithError(err, common.CCErrTopoModuleSelectFailed, "count process template by filters: %+v failed.", filters)
		return
	}
	if len(moduleCounts) != len(input.ServiceTemplateIDs) {
		ctx.RespWithError(ctx.Kit.CCError.CCError(common.CCErrTopoModuleSelectFailed), common.CCErrTopoModuleSelectFailed,
			"the count of modules must be equal with the count of service templates, filters:%#v", filters)
		return
	}

	// service instance reference count
	serviceInstanceCounts, err := ps.CoreAPI.CoreService().Count().GetCountByFilter(ctx.Kit.Ctx, ctx.Kit.Header, common.BKTableNameServiceInstance, filters)
	if err != nil {
		ctx.RespWithError(err, common.CCErrProcGetServiceInstancesFailed, "count process template by filters: %+v failed.", filters)
		return
	}
	if len(serviceInstanceCounts) != len(input.ServiceTemplateIDs) {
		ctx.RespWithError(ctx.Kit.CCError.CCError(common.CCErrProcGetServiceInstancesFailed), common.CCErrProcGetServiceInstancesFailed,
			"the count of service instance must be equal with the count of service templates, filters:%#v", filters)
		return
	}

	result := make([]metadata.FindServiceTemplateCountInfoResult, 0)
	for idx, serviceTemplateID := range input.ServiceTemplateIDs {
		result = append(result, metadata.FindServiceTemplateCountInfoResult{
			ServiceTemplateID:    serviceTemplateID,
			ProcessTemplateCount: processTemplateCounts[idx],
			ServiceInstanceCount: serviceInstanceCounts[idx],
			ModuleCount:          moduleCounts[idx],
		})
	}

	ctx.RespEntity(result)
}

func (ps *ProcServer) ListServiceTemplatesWithDetails(ctx *rest.Contexts) {
	input := new(metadata.ListServiceTemplateInput)
	if err := ctx.DecodeInto(input); err != nil {
		ctx.RespAutoError(err)
		return
	}

	if input.Page.Limit > common.BKMaxPageSize {
		ctx.RespErrorCodeOnly(common.CCErrCommPageLimitIsExceeded, "list service template, but page limit:%d is over limited.", input.Page.Limit)
		return
	}

	option := metadata.ListServiceTemplateOption{
		BusinessID:        input.BizID,
		Page:              input.Page,
		ServiceCategoryID: &input.ServiceCategoryID,
		Search:            input.Search,
	}
	listResult, err := ps.CoreAPI.CoreService().Process().ListServiceTemplates(ctx.Kit.Ctx, ctx.Kit.Header, &option)
	if err != nil {
		ctx.RespWithError(err, common.CCErrCommHTTPDoRequestFailed, "list service template failed, input: %+v", input)
		return
	}

	// generate count conditions
	filters := make([]map[string]interface{}, len(listResult.Info))
	for idx, serviceTemplate := range listResult.Info {
		filters[idx] = map[string]interface{}{
			common.BKServiceTemplateIDField: serviceTemplate.ID,
		}
	}

	// process templates reference count
	processTemplateCounts, err := ps.CoreAPI.CoreService().Count().GetCountByFilter(ctx.Kit.Ctx, ctx.Kit.Header, common.BKTableNameProcessTemplate, filters)
	if err != nil {
		ctx.RespWithError(err, common.CCErrProcGetProcessTemplatesFailed, "count process template by filters: %+v failed.", filters)
		return
	}

	// module reference count
	moduleCounts, err := ps.CoreAPI.CoreService().Count().GetCountByFilter(ctx.Kit.Ctx, ctx.Kit.Header, common.BKTableNameBaseModule, filters)
	if err != nil {
		ctx.RespWithError(err, common.CCErrTopoModuleSelectFailed, "count process template by filters: %+v failed.", filters)
		return
	}

	// service instance reference count
	serviceInstanceCounts, err := ps.CoreAPI.CoreService().Count().GetCountByFilter(ctx.Kit.Ctx, ctx.Kit.Header, common.BKTableNameServiceInstance, filters)
	if err != nil {
		ctx.RespWithError(err, common.CCErrProcGetServiceInstancesFailed, "count process template by filters: %+v failed.", filters)
		return
	}

	details := make([]metadata.ListServiceTemplateWithDetailResult, 0)
	for idx, serviceTemplate := range listResult.Info {
		details = append(details, metadata.ListServiceTemplateWithDetailResult{
			ServiceTemplate:      serviceTemplate,
			ProcessTemplateCount: processTemplateCounts[idx],
			ServiceInstanceCount: serviceInstanceCounts[idx],
			ModuleCount:          moduleCounts[idx],
		})
	}

	ctx.RespEntityWithCount(int64(listResult.Count), details)
}

>>>>>>> 25a2497a
// a service template can be delete only when it is not be used any more,
// which means that no process instance belongs to it.
func (ps *ProcServer) DeleteServiceTemplate(ctx *rest.Contexts) {
	input := new(metadata.DeleteServiceTemplatesInput)
	if err := ctx.DecodeInto(input); err != nil {
		ctx.RespAutoError(err)
		return
	}

	txnErr := ps.Engine.CoreAPI.CoreService().Txn().AutoRunTxn(ctx.Kit.Ctx, ps.EnableTxn, ctx.Kit.Header, func() error {
		err := ps.CoreAPI.CoreService().Process().DeleteServiceTemplate(ctx.Kit.Ctx, ctx.Kit.Header, input.ServiceTemplateID)
		if err != nil {
			blog.Errorf("delete service template: %d failed", input.ServiceTemplateID)
			return ctx.Kit.CCError.CCError(common.CCErrProcDeleteServiceTemplateFailed)
		}
		return nil
	})

	if txnErr != nil {
		ctx.RespAutoError(txnErr)
		return
	}
	ctx.RespEntity(nil)
}<|MERGE_RESOLUTION|>--- conflicted
+++ resolved
@@ -163,8 +163,6 @@
 	ctx.RespEntity(temp)
 }
 
-<<<<<<< HEAD
-=======
 // FindServiceTemplateCountInfo find count info of service templates
 func (ps *ProcServer) FindServiceTemplateCountInfo(ctx *rest.Contexts) {
 	bizID, err := strconv.ParseInt(ctx.Request.PathParameter(common.BKAppIDField), 10, 64)
@@ -244,73 +242,6 @@
 	ctx.RespEntity(result)
 }
 
-func (ps *ProcServer) ListServiceTemplatesWithDetails(ctx *rest.Contexts) {
-	input := new(metadata.ListServiceTemplateInput)
-	if err := ctx.DecodeInto(input); err != nil {
-		ctx.RespAutoError(err)
-		return
-	}
-
-	if input.Page.Limit > common.BKMaxPageSize {
-		ctx.RespErrorCodeOnly(common.CCErrCommPageLimitIsExceeded, "list service template, but page limit:%d is over limited.", input.Page.Limit)
-		return
-	}
-
-	option := metadata.ListServiceTemplateOption{
-		BusinessID:        input.BizID,
-		Page:              input.Page,
-		ServiceCategoryID: &input.ServiceCategoryID,
-		Search:            input.Search,
-	}
-	listResult, err := ps.CoreAPI.CoreService().Process().ListServiceTemplates(ctx.Kit.Ctx, ctx.Kit.Header, &option)
-	if err != nil {
-		ctx.RespWithError(err, common.CCErrCommHTTPDoRequestFailed, "list service template failed, input: %+v", input)
-		return
-	}
-
-	// generate count conditions
-	filters := make([]map[string]interface{}, len(listResult.Info))
-	for idx, serviceTemplate := range listResult.Info {
-		filters[idx] = map[string]interface{}{
-			common.BKServiceTemplateIDField: serviceTemplate.ID,
-		}
-	}
-
-	// process templates reference count
-	processTemplateCounts, err := ps.CoreAPI.CoreService().Count().GetCountByFilter(ctx.Kit.Ctx, ctx.Kit.Header, common.BKTableNameProcessTemplate, filters)
-	if err != nil {
-		ctx.RespWithError(err, common.CCErrProcGetProcessTemplatesFailed, "count process template by filters: %+v failed.", filters)
-		return
-	}
-
-	// module reference count
-	moduleCounts, err := ps.CoreAPI.CoreService().Count().GetCountByFilter(ctx.Kit.Ctx, ctx.Kit.Header, common.BKTableNameBaseModule, filters)
-	if err != nil {
-		ctx.RespWithError(err, common.CCErrTopoModuleSelectFailed, "count process template by filters: %+v failed.", filters)
-		return
-	}
-
-	// service instance reference count
-	serviceInstanceCounts, err := ps.CoreAPI.CoreService().Count().GetCountByFilter(ctx.Kit.Ctx, ctx.Kit.Header, common.BKTableNameServiceInstance, filters)
-	if err != nil {
-		ctx.RespWithError(err, common.CCErrProcGetServiceInstancesFailed, "count process template by filters: %+v failed.", filters)
-		return
-	}
-
-	details := make([]metadata.ListServiceTemplateWithDetailResult, 0)
-	for idx, serviceTemplate := range listResult.Info {
-		details = append(details, metadata.ListServiceTemplateWithDetailResult{
-			ServiceTemplate:      serviceTemplate,
-			ProcessTemplateCount: processTemplateCounts[idx],
-			ServiceInstanceCount: serviceInstanceCounts[idx],
-			ModuleCount:          moduleCounts[idx],
-		})
-	}
-
-	ctx.RespEntityWithCount(int64(listResult.Count), details)
-}
-
->>>>>>> 25a2497a
 // a service template can be delete only when it is not be used any more,
 // which means that no process instance belongs to it.
 func (ps *ProcServer) DeleteServiceTemplate(ctx *rest.Contexts) {

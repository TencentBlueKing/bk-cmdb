--- conflicted
+++ resolved
@@ -46,12 +46,7 @@
 
 type ProcModuleResult struct {
 	Result  bool               `json:"result"`
-<<<<<<< HEAD
-	Code    int				   `json:"bk_error_code"`
-	Message interface{} 	   `json:"bk_error_msg"`
-=======
 	Code    int                `json:"bk_error_code"`
 	Message interface{}        `json:"bk_error_msg"`
->>>>>>> f0ba6057
 	Data    []ProcModuleConfig `json:"data"`
 }
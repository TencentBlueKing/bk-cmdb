/*
 * Tencent is pleased to support the open source community by making 蓝鲸 available.
 * Copyright (C) 2017-2018 THL A29 Limited, a Tencent company. All rights reserved.
 * Licensed under the MIT License (the "License"); you may not use this file except
 * in compliance with the License. You may obtain a copy of the License at
 * http://opensource.org/licenses/MIT
 * Unless required by applicable law or agreed to in writing, software distributed under
 * the License is distributed on an "AS IS" BASIS, WITHOUT WARRANTIES OR CONDITIONS OF ANY KIND,
 * either express or implied. See the License for the specific language governing permissions and
 * limitations under the License.
 */
package service

import (
	"context"
	"fmt"
	"net/http"
	"strconv"

<<<<<<< HEAD
	"github.com/emicklei/go-restful"

=======
>>>>>>> 21a4300f
	"configcenter/src/common"
	"configcenter/src/common/auditoplog"
	"configcenter/src/common/blog"
	meta "configcenter/src/common/metadata"
	"configcenter/src/common/util"
	sourceAPI "configcenter/src/source_controller/api/object"
<<<<<<< HEAD
)

func (ps *ProcServer) BindModuleProcess(req *restful.Request, resp *restful.Response) {
	user := util.GetUser(req.Request.Header)
	ownerID := util.GetOwnerID(req.Request.Header)
	language := util.GetLanguage(req.Request.Header)
=======

	"github.com/emicklei/go-restful"
)

func (ps *ProcServer) BindModuleProcess(req *restful.Request, resp *restful.Response) {
	user := util.GetActionUser(req)
	ownerID := util.GetActionOnwerID(req)
	language := util.GetActionLanguage(req)
>>>>>>> 21a4300f
	defErr := ps.CCErr.CreateDefaultCCErrorIf(language)

	pathParams := req.PathParameters()
	appIDStr := pathParams[common.BKAppIDField]
	appID, _ := strconv.Atoi(appIDStr)
	procIDStr := pathParams[common.BKProcIDField]
	procID, _ := strconv.Atoi(procIDStr)
	moduleName := pathParams[common.BKModuleNameField]
	params := make([]interface{}, 0)
	cell := make(map[string]interface{})
	cell[common.BKAppIDField] = appID
	cell[common.BKProcIDField] = procID
	cell[common.BKModuleNameField] = moduleName
<<<<<<< HEAD
	cell[common.BKOwnerIDField] = util.GetOwnerID(req.Request.Header)
	params = append(params, cell)

	if err := ps.createProcInstanceModel(appIDStr, procIDStr, moduleName, ownerID, &sourceAPI.ForwardParam{Header: req.Request.Header}); err != nil {
		blog.Errorf("fail to create process instance model. err: %v", err)
		resp.WriteError(http.StatusInternalServerError, &meta.RespError{Msg: defErr.Error(common.CCErrProcBindToMoudleFaile)})
		return
	}
=======
	params = append(params, cell)

	// TODO use change use chan, process model trigger point
	// if err := ps.createProcInstanceModel(appIDStr, procIDStr, moduleName, ownerID, &sourceAPI.ForwardParam{Header:req.Request.Header}); err != nil {
	//     blog.Errorf("fail to create process instance model. err: %v", err)
	//     resp.WriteError(http.StatusInternalServerError, &meta.RespError{Msg:defErr.Error(common.CCErrProcBindToMoudleFaile)})
	//     return
	// }
>>>>>>> 21a4300f

	ret, err := ps.CoreAPI.ProcController().CreateProc2Module(context.Background(), req.Request.Header, params)
	if err != nil || (err == nil && !ret.Result) {
		blog.Errorf("fail to BindModuleProcess. err: %v, errcode:%d, errmsg: %s", err.Error(), ret.Code, ret.ErrMsg)
		resp.WriteError(http.StatusInternalServerError, &meta.RespError{Msg: defErr.Error(common.CCErrProcBindToMoudleFaile)})
		return
	}

	// save operation log
	log := common.KvMap{common.BKOpDescField: fmt.Sprintf("build module [%s]", moduleName), common.BKOpTypeField: auditoplog.AuditOpTypeAdd}
	ps.CoreAPI.AuditController().AddProcLog(context.Background(), ownerID, appIDStr, user, req.Request.Header, log)

	resp.WriteEntity(meta.NewSuccessResp(nil))
}

func (ps *ProcServer) DeleteModuleProcessBind(req *restful.Request, resp *restful.Response) {
<<<<<<< HEAD
	user := util.GetUser(req.Request.Header)
	ownerID := util.GetOwnerID(req.Request.Header)
	language := util.GetLanguage(req.Request.Header)
=======
	user := util.GetActionUser(req)
	ownerID := util.GetActionOnwerID(req)
	language := util.GetActionLanguage(req)
>>>>>>> 21a4300f
	defErr := ps.CCErr.CreateDefaultCCErrorIf(language)

	pathParams := req.PathParameters()
	appIDStr := pathParams[common.BKAppIDField]
	appID, _ := strconv.Atoi(appIDStr)
	procIDStr := pathParams[common.BKProcIDField]
	procID, _ := strconv.Atoi(procIDStr)
	moduleName := pathParams[common.BKModuleNameField]
	cell := make(map[string]interface{})
	cell[common.BKAppIDField] = appID
	cell[common.BKProcIDField] = procID
	cell[common.BKModuleNameField] = moduleName

	if err := ps.deleteProcInstanceModel(appIDStr, procIDStr, moduleName, &sourceAPI.ForwardParam{Header: req.Request.Header}); err != nil {
		blog.Errorf("%v", err)
		resp.WriteError(http.StatusInternalServerError, &meta.RespError{Msg: defErr.Error(common.CCErrProcUnBindToMoudleFaile)})
		return
	}

	ret, err := ps.CoreAPI.ProcController().DeleteProc2Module(context.Background(), req.Request.Header, cell)
	if err != nil || (err == nil && !ret.Result) {
		blog.Errorf("fail to delete module process bind. err: %v, errcode:%s, errmsg: %s", err, ret.Code, ret.ErrMsg)
		resp.WriteError(http.StatusInternalServerError, &meta.RespError{Msg: defErr.Error(common.CCErrProcUnBindToMoudleFaile)})
		return
	}

	// save operation log
	log := common.KvMap{common.BKOpDescField: fmt.Sprintf("unbind module [%s]", moduleName), common.BKOpTypeField: auditoplog.AuditOpTypeAdd}
	ps.CoreAPI.AuditController().AddProcLog(context.Background(), ownerID, appIDStr, user, req.Request.Header, log)

	resp.WriteEntity(meta.NewSuccessResp(nil))
}

func (ps *ProcServer) GetProcessBindModule(req *restful.Request, resp *restful.Response) {
<<<<<<< HEAD
	language := util.GetLanguage(req.Request.Header)
=======
	language := util.GetActionLanguage(req)
>>>>>>> 21a4300f
	defErr := ps.CCErr.CreateDefaultCCErrorIf(language)

	pathParams := req.PathParameters()
	appIDStr := pathParams[common.BKAppIDField]
	appID, _ := strconv.Atoi(appIDStr)
	procIDStr := pathParams[common.BKProcIDField]
	procID, _ := strconv.Atoi(procIDStr)

	// search object instance
	condition := make(map[string]interface{})
	condition[common.BKAppIDField] = appID
	input := new(meta.QueryInput)
	input.Condition = condition

	objRet, err := ps.CoreAPI.ObjectController().Instance().SearchObjects(context.Background(), common.BKInnerObjIDModule, req.Request.Header, input)
	if err != nil || (err == nil && !objRet.Result) {
		blog.Errorf("fail to GetProcessBindModule when do searchobject. err:%v, errcode:%d, errmsg:%s", err, objRet.Code, objRet.ErrMsg)
		resp.WriteError(http.StatusInternalServerError, &meta.RespError{Msg: defErr.Error(common.CCErrObjectSelectInstFailed)})
		return
	}

	condition[common.BKProcIDField] = procID
	// get process by module
	p2mRet, err := ps.CoreAPI.ProcController().GetProc2Module(context.Background(), req.Request.Header, condition)
	if err != nil || (err == nil && !p2mRet.Result) {
		blog.Errorf("fail to GetProcessBindModule when do GetProc2Module. err:%v, errcode:%d, errmsg:%s", err, p2mRet.Code, p2mRet.ErrMsg)
		resp.WriteError(http.StatusInternalServerError, &meta.RespError{Msg: defErr.Error(common.CCErrProcSelectBindToMoudleFaile)})
		return
	}

	disModuleNameArr := make([]string, 0)
	for _, moduleInfo := range objRet.Data.Info {
		if !util.InArray(moduleInfo[common.BKModuleNameField], disModuleNameArr) {
			moduleName, ok := moduleInfo[common.BKModuleNameField].(string)
			if !ok {
				continue
			}

			isDefault64, ok := moduleInfo[common.BKDefaultField].(float64)
			if !ok {
				isDefault, ok := moduleInfo[common.BKDefaultField].(int)
				if !ok || 0 != isDefault {
					continue
				}
			} else {
				if 0 != isDefault64 {
					continue
				}
			}
			disModuleNameArr = append(disModuleNameArr, moduleName)
		}
	}

	result := make([]interface{}, 0)
	for _, disModuleName := range disModuleNameArr {
		num := 0
		isBind := 0
		for _, moduleInfo := range objRet.Data.Info {
			moduleName, ok := moduleInfo[common.BKModuleNameField].(string)
			if !ok {
				continue
			}

			if disModuleName == moduleName {
				num++
			}
		}

		for _, procModule := range p2mRet.Data {
			if disModuleName == procModule.ModuleName {
				isBind = 1
				break
			}
		}

		data := make(map[string]interface{})
		data[common.BKModuleNameField] = disModuleName
		data["set_num"] = num
		data["is_bind"] = isBind
		result = append(result, data)
	}

	resp.WriteEntity(meta.NewSuccessResp(result))
}<|MERGE_RESOLUTION|>--- conflicted
+++ resolved
@@ -17,34 +17,20 @@
 	"net/http"
 	"strconv"
 
-<<<<<<< HEAD
 	"github.com/emicklei/go-restful"
 
-=======
->>>>>>> 21a4300f
 	"configcenter/src/common"
 	"configcenter/src/common/auditoplog"
 	"configcenter/src/common/blog"
 	meta "configcenter/src/common/metadata"
 	"configcenter/src/common/util"
 	sourceAPI "configcenter/src/source_controller/api/object"
-<<<<<<< HEAD
 )
 
 func (ps *ProcServer) BindModuleProcess(req *restful.Request, resp *restful.Response) {
 	user := util.GetUser(req.Request.Header)
 	ownerID := util.GetOwnerID(req.Request.Header)
 	language := util.GetLanguage(req.Request.Header)
-=======
-
-	"github.com/emicklei/go-restful"
-)
-
-func (ps *ProcServer) BindModuleProcess(req *restful.Request, resp *restful.Response) {
-	user := util.GetActionUser(req)
-	ownerID := util.GetActionOnwerID(req)
-	language := util.GetActionLanguage(req)
->>>>>>> 21a4300f
 	defErr := ps.CCErr.CreateDefaultCCErrorIf(language)
 
 	pathParams := req.PathParameters()
@@ -58,16 +44,7 @@
 	cell[common.BKAppIDField] = appID
 	cell[common.BKProcIDField] = procID
 	cell[common.BKModuleNameField] = moduleName
-<<<<<<< HEAD
 	cell[common.BKOwnerIDField] = util.GetOwnerID(req.Request.Header)
-	params = append(params, cell)
-
-	if err := ps.createProcInstanceModel(appIDStr, procIDStr, moduleName, ownerID, &sourceAPI.ForwardParam{Header: req.Request.Header}); err != nil {
-		blog.Errorf("fail to create process instance model. err: %v", err)
-		resp.WriteError(http.StatusInternalServerError, &meta.RespError{Msg: defErr.Error(common.CCErrProcBindToMoudleFaile)})
-		return
-	}
-=======
 	params = append(params, cell)
 
 	// TODO use change use chan, process model trigger point
@@ -76,7 +53,6 @@
 	//     resp.WriteError(http.StatusInternalServerError, &meta.RespError{Msg:defErr.Error(common.CCErrProcBindToMoudleFaile)})
 	//     return
 	// }
->>>>>>> 21a4300f
 
 	ret, err := ps.CoreAPI.ProcController().CreateProc2Module(context.Background(), req.Request.Header, params)
 	if err != nil || (err == nil && !ret.Result) {
@@ -93,15 +69,9 @@
 }
 
 func (ps *ProcServer) DeleteModuleProcessBind(req *restful.Request, resp *restful.Response) {
-<<<<<<< HEAD
 	user := util.GetUser(req.Request.Header)
 	ownerID := util.GetOwnerID(req.Request.Header)
 	language := util.GetLanguage(req.Request.Header)
-=======
-	user := util.GetActionUser(req)
-	ownerID := util.GetActionOnwerID(req)
-	language := util.GetActionLanguage(req)
->>>>>>> 21a4300f
 	defErr := ps.CCErr.CreateDefaultCCErrorIf(language)
 
 	pathParams := req.PathParameters()
@@ -136,11 +106,7 @@
 }
 
 func (ps *ProcServer) GetProcessBindModule(req *restful.Request, resp *restful.Response) {
-<<<<<<< HEAD
 	language := util.GetLanguage(req.Request.Header)
-=======
-	language := util.GetActionLanguage(req)
->>>>>>> 21a4300f
 	defErr := ps.CCErr.CreateDefaultCCErrorIf(language)
 
 	pathParams := req.PathParameters()

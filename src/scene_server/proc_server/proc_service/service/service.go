--- conflicted
+++ resolved
@@ -12,12 +12,7 @@
 package service
 
 import (
-<<<<<<< HEAD
-	"configcenter/src/common/metadata"
-	"net/http"
-=======
 	"time"
->>>>>>> 6e84e4e0
 
 	"github.com/emicklei/go-restful"
 
@@ -25,14 +20,14 @@
 	"configcenter/src/common/backbone"
 	cfnc "configcenter/src/common/backbone/configcenter"
 	"configcenter/src/common/errors"
+	"configcenter/src/common/metadata"
 	"configcenter/src/common/metric"
 	"configcenter/src/common/rdapi"
 	"configcenter/src/common/types"
 	"configcenter/src/common/util"
 	"configcenter/src/scene_server/proc_server/app/options"
 	"configcenter/src/scene_server/proc_server/logics"
-	"configcenter/src/storage"
-	"configcenter/src/storage/redisclient"
+	"configcenter/src/storage/dal/redis"
 	"configcenter/src/thirdpartyclient/esbserver/esbutil"
 )
 
@@ -172,25 +167,9 @@
 		}()
 	}
 
-	prefix := storage.DI_REDIS
-	port, ok := current.ConfigMap[prefix+".port"]
-	if !ok {
-		port = "6379"
-	}
-	dbNum, ok := current.ConfigMap[prefix+".database"]
-	if !ok {
-		dbNum = "0"
-	}
-
-	redis := &redisclient.RedisConfig{
-		Address:  current.ConfigMap[prefix+".host"],
-		User:     current.ConfigMap[prefix+".usr"],
-		Password: current.ConfigMap[prefix+".pwd"],
-		Database: dbNum,
-		Port:     port,
-	}
+	cfg := redis.ParseConfigFromKV("redis", current.ConfigMap)
 	ps.Config = &options.Config{
-		Redis: redis,
+		Redis: &cfg,
 	}
 
 	hostInstPrefix := "host instance"

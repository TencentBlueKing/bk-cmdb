--- conflicted
+++ resolved
@@ -589,7 +589,6 @@
 
 				blog.Debug("addHost success, hostID: %d", hostID)
 
-<<<<<<< HEAD
 				err = addModuleHostConfig(req, map[string]interface{}{
 					common.BKAppIDField:    appID,
 					common.BKModuleIDField: []float64{defaultModuleID.(float64)},
@@ -605,15 +604,6 @@
 				hostMap := hostDataArr[0].(map[string]interface{})
 				hostIDTemp := hostMap[common.BKHostIDField].(float64)
 				hostID = int(hostIDTemp)
-=======
-		if outerIP != "" {
-			hostCondition := map[string]interface{}{
-				common.BKHostIDField: hostID,
-			}
-			data := map[string]interface{}{
-				// TODO 没有gse_proxy字段，暂时不修改;2018/03/09
-				//common.BKGseProxyField: 1,
->>>>>>> bd85f8b7
 			}
 
 			if outerIP != "" {

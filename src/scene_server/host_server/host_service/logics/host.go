--- conflicted
+++ resolved
@@ -22,20 +22,16 @@
 	"configcenter/src/scene_server/host_server/host_service/instapi"
 	"encoding/json"
 	"errors"
+	"strings"
+
 	simplejson "github.com/bitly/go-simplejson"
 	restful "github.com/emicklei/go-restful"
-	"strings"
 )
 
 // HostSearch search host by mutiple condition
 func HostSearch(req *restful.Request, data hostParse.HostCommonSearch, hostCtrl, objCtrl string) (interface{}, error) {
-<<<<<<< HEAD
-
-	var hostCond, appCond, setCond, moduleCond, objectCond hostParse.SearchCondition
-=======
 	var hostCond, appCond, setCond, moduleCond, mainlineCond hostParse.SearchCondition
 	objectCondMap := make(map[string][]interface{}, 0)
->>>>>>> d059f9fa
 	appIDArr := make([]int, 0)
 	setIDArr := make([]int, 0)
 	moduleIDArr := make([]int, 0)

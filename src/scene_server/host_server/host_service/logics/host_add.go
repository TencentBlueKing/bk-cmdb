/*
 * Tencent is pleased to support the open source community by making 蓝鲸 available.
 * Copyright (C) 2017-2018 THL A29 Limited, a Tencent company. All rights reserved.
 * Licensed under the MIT License (the "License"); you may not use this file except
 * in compliance with the License. You may obtain a copy of the License at
 * http://opensource.org/licenses/MIT
 * Unless required by applicable law or agreed to in writing, software distributed under
 * the License is distributed on an "AS IS" BASIS, WITHOUT WARRANTIES OR CONDITIONS OF ANY KIND,
 * either express or implied. See the License for the specific language governing permissions and
 * limitations under the License.
 */

package logics

import (
	"configcenter/src/common"
	"configcenter/src/common/auditoplog"
	"configcenter/src/common/blog"
	"configcenter/src/common/core/cc/api"
	"configcenter/src/common/util"
	scenecommon "configcenter/src/scene_server/common"
	"configcenter/src/scene_server/validator"
	sourceAuditAPI "configcenter/src/source_controller/api/auditlog"
	sourceAPI "configcenter/src/source_controller/api/object"
	"encoding/json"
	"errors"
	"fmt"

	restful "github.com/emicklei/go-restful"

	"time"
)

//AddHost, return error info
func AddHost(req *restful.Request, ownerID string, appID int, hostInfos map[int]map[string]interface{}, moduleID int, cc *api.APIResource) (error, []string, []string, []string) {
	forward := &sourceAPI.ForwardParam{Header: req.Request.Header}
	user := scenecommon.GetUserFromHeader(req)

	hostAddr := cc.HostCtrl()
	ObjAddr := cc.ObjCtrl()
	auditAddr := cc.AuditCtrl()
	addHostURL := hostAddr + "/host/v1/insts/"
	uHostURL := ObjAddr + "/object/v1/insts/host"

	language := util.GetActionLanguage(req)
	errHandle := cc.Error.CreateDefaultCCErrorIf(language)
	langHandle := cc.Lang.CreateDefaultCCLanguageIf(language)

	addParams := make(map[string]interface{})
	addParams[common.BKAppIDField] = appID
	addParams[common.BKModuleIDField] = []int{moduleID}
	addModulesURL := hostAddr + "/host/v1/meta/hosts/modules/"

	allHostList, err := GetHostInfoByConds(req, hostAddr, nil, langHandle)
	if nil != err {
		return errors.New(langHandle.Language("host_search_fail")), nil, nil, nil
	}

	//get asst field
	objCli := sourceAPI.NewClient("")
	objCli.SetAddress(ObjAddr)
	asst := map[string]interface{}{}
	asst[common.BKOwnerIDField] = ownerID
	asst[common.BKObjIDField] = common.BKInnerObjIDHost
	searchData, _ := json.Marshal(asst)
	objCli.SetAddress(ObjAddr)
	asstDes, err := objCli.SearchMetaObjectAsst(&sourceAPI.ForwardParam{Header: req.Request.Header}, searchData)
	if nil != err {
		return errors.New("查询主机属性失败"), nil, nil, nil
	}

	hostMap := convertHostInfo(allHostList)
	input := make(map[string]interface{}, 2)     //更新主机数据
	condInput := make(map[string]interface{}, 1) //更新主机条件
	var errMsg, succMsg, updateErrMsg []string   //新加错误， 成功，  更新失败
	iSubArea := common.BKDefaultDirSubArea

	defaultFields := getHostFields(forward, ownerID, ObjAddr)
	ts := time.Now().UTC()
	//operator log
	var logConents []auditoplog.AuditLogExt
	hostLogFields, _ := GetHostLogFields(req, ownerID, ObjAddr)
	for index, host := range hostInfos {
		var subArea = iSubArea
		if nil == host {
			continue
		}

		innerIP, ok := host[common.BKHostInnerIPField].(string)
		if ok == false || "" == innerIP {
			errMsg = append(errMsg, langHandle.Languagef("host_import_innerip_empty", index))
			continue
		}

		_, ok = host[common.BKCloudIDField]
		if ok {
			subArea, err = util.GetIntByInterface(host[common.BKCloudIDField])
			if nil != err {
				subArea = iSubArea
			}
		}

		notExistFields := []string{} //没有赋值的key，不需要校验
		for key, value := range defaultFields {
			_, ok := host[key]
			if ok {
				//已经存在，
				continue
			}
			require, _ := util.GetIntByInterface(value["require"])
			if require == common.BKTrue {

				errMsg = append(errMsg, langHandle.Languagef("host_import_property_need_set", index, key))
				continue
			}
			notExistFields = append(notExistFields, key)
		}
		blog.Infof("no validate fields %v", notExistFields)

		valid := validator.NewValidMapWithKeyFields(common.BKDefaultOwnerID, common.BKInnerObjIDHost, ObjAddr, notExistFields, forward, errHandle)

		key := fmt.Sprintf("%s-%v", innerIP, subArea)
		iHost, ok := hostMap[key]
		//生产日志
		if ok {
			//delete(host, common.BKCloudIDField)
			delete(host, "import_from")
			delete(host, common.CreateTimeField)
			hostInfo := iHost.(map[string]interface{})

			hostID, _ := util.GetIntByInterface(hostInfo[common.BKHostIDField])
			_, err = valid.ValidMap(host, common.ValidUpdate, hostID)
			if nil != err {
				blog.Error("host valid error %v %v", index, err)
				updateErrMsg = append(updateErrMsg, fmt.Sprintf("%d行%v", index, err))
				continue
			}
			//prepare the log
			strHostID := fmt.Sprintf("%d", hostID)
			logObj := NewHostLog(req, common.BKDefaultOwnerID, strHostID, hostAddr, ObjAddr, hostLogFields)

			condInput[common.BKHostIDField] = hostID
			input["condition"] = condInput
			input["data"] = host
			isSuccess, message, _ := GetHttpResult(req, uHostURL, common.HTTPUpdate, input)
			innerIP := host[common.BKHostInnerIPField].(string)
			if !isSuccess {
				blog.Error("host update error %v %v", index, message)
				updateErrMsg = append(updateErrMsg, langHandle.Languagef("host_import_update_fail", index, innerIP, message))
				continue
			}
			logContent, _ := logObj.GetHostLog(strHostID, false)
			logConents = append(logConents, auditoplog.AuditLogExt{ID: hostID, Content: logContent, ExtKey: innerIP})

		} else {
			_, ok := host[common.BKCloudIDField]
			if false == ok {
				host[common.BKCloudIDField] = iSubArea
			}

			host[common.CreateTimeField] = ts
			//补充未填写字段的默认值
			for key, val := range defaultFields {
				_, ok := host[key]
				if !ok {
					host[key] = val["default"]
				}
			}
			_, err := valid.ValidMap(host, common.ValidCreate, 0)

			if nil != err {
				errMsg = append(errMsg, fmt.Sprintf("%d行%v", index, err))
				continue
			}

			//prepare the log
			logObj := NewHostLog(req, common.BKDefaultOwnerID, "", hostAddr, ObjAddr, hostLogFields)

			isSuccess, message, retData := GetHttpResult(req, addHostURL, common.HTTPCreate, host)
			if !isSuccess {
				ip, _ := host["InnerIP"].(string)
				errMsg = append(errMsg, langHandle.Languagef("host_import_add_fail", index, ip, message))
				continue
			}

			retHost := retData.(map[string]interface{})
			hostID, _ := util.GetIntByInterface(retHost[common.BKHostIDField])

			//add host asst attr
			hostAsstData := scenecommon.ExtractDataFromAssociationField(int64(hostID), host, asstDes)
			err = scenecommon.CreateInstAssociation(ObjAddr, req, hostAsstData)
			if nil != err {
				blog.Error("add host asst attr error : %v", err)
				errMsg = append(errMsg, fmt.Sprintf("%d行%v", index, innerIP))
				continue
			}

			addParams[common.BKHostIDField] = hostID
			innerIP := host[common.BKHostInnerIPField].(string)

			isSuccess, message, _ = GetHttpResult(req, addModulesURL, common.HTTPCreate, addParams)
			if !isSuccess {
				blog.Error("add hosthostconfig error, params:%v, error:%s", addParams, message)
				errMsg = append(errMsg, langHandle.Languagef("host_import_add_host_module", index, innerIP))
				continue
			}
			strHostID := fmt.Sprintf("%d", hostID)
			logContent, _ := logObj.GetHostLog(strHostID, false)

			logConents = append(logConents, auditoplog.AuditLogExt{ID: hostID, Content: logContent, ExtKey: innerIP})

		}

		succMsg = append(succMsg, fmt.Sprintf("%d", index))
	}

	if 0 < len(logConents) {
		logAPIClient := sourceAuditAPI.NewClient(auditAddr)
		_, err := logAPIClient.AuditHostsLog(logConents, "import host", ownerID, fmt.Sprintf("%d", appID), user, auditoplog.AuditOpTypeAdd)
		//addAuditLogs(req, logAdd, "新加主机", ownerID, appID, user, auditAddr)
		if nil != err {
			blog.Errorf("add audit log error %s", err.Error())
		}
	}

	if 0 < len(errMsg) || 0 < len(updateErrMsg) {
		return errors.New(langHandle.Language("host_import_err")), succMsg, updateErrMsg, errMsg
	}

	return nil, succMsg, updateErrMsg, errMsg
}

// EnterIP 将机器导入到制定模块或者空闲机器， 已经存在机器，不操作
func EnterIP(req *restful.Request, ownerID string, appID, moduleID int, ip string, cloudID int64, host map[string]interface{}, isIncrement bool, cc *api.APIResource) error {

	user := scenecommon.GetUserFromHeader(req)

	hostAddr := cc.HostCtrl()
	ObjAddr := cc.ObjCtrl()
	auditAddr := cc.AuditCtrl()

	language := util.GetActionLanguage(req)
	errHandle := cc.Error.CreateDefaultCCErrorIf(language)
	langHandle := cc.Lang.CreateDefaultCCLanguageIf(language)

	addHostURL := hostAddr + "/host/v1/insts/"

	addParams := make(map[string]interface{})
	addParams[common.BKAppIDField] = appID
	addParams[common.BKModuleIDField] = []int{moduleID}
	addModulesURL := hostAddr + "/host/v1/meta/hosts/modules/"

	conds := map[string]interface{}{
		common.BKHostInnerIPField: ip,
		common.BKCloudIDField:     cloudID,
	}
	hostList, err := GetHostInfoByConds(req, hostAddr, conds, langHandle)
	if nil != err {
		return errors.New(langHandle.Language("host_search_fail")) // "查询主机信息失败")
	}

	hostID := 0
	if len(hostList) == 0 {
		//host not exist, add host
		host[common.BKHostInnerIPField] = ip
		host[common.BKCloudIDField] = cloudID
		host["import_from"] = common.HostAddMethodAgent
		forward := &sourceAPI.ForwardParam{Header: req.Request.Header}
		defaultFields := getHostFields(forward, ownerID, ObjAddr)
		//补充未填写字段的默认值
		for key, val := range defaultFields {
			_, ok := host[key]
			if !ok {
				host[key] = val[common.BKDefaultField]
			}
		}
<<<<<<< HEAD

		isSuccess, message, retData := GetHttpResult(req, addHostURL, common.HTTPCreate, host)
		if !isSuccess {
			return errors.New(langHandle.Languagef("host_agent_add_host_fail", message))
		}

		retHost := retData.(map[string]interface{})
		hostID, _ = util.GetIntByInterface(retHost[common.BKHostIDField])
	} else if false == isIncrement {
		//Not an additional relationship model
		return nil
	} else {
		hostMap, ok := hostList[0].(map[string]interface{})
		if false == ok {
			return errors.New(langHandle.Language("host_search_fail")) // "查询主机信息失败")
		}
		hostID, _ = util.GetIntByInterface(hostMap[common.BKHostIDField])
		if 0 == hostID {
			return errors.New(langHandle.Language("host_search_fail")) // "查询主机信息失败")
		}
		//func IsExistHostIDInApp(CC *api.APIResource, req *restful.Request, appID int, hostID int, defLang language.DefaultCCLanguageIf) (bool, error) {
		bl, err := IsExistHostIDInApp(cc, req, appID, hostID, langHandle)
		if nil != err {
			blog.Error("check host is exist in app error, params:{appid:%d, hostid:%s}, error:%s", appID, hostID, err.Error())
			return errHandle.Errorf(common.CCErrHostNotINAPPFail, hostID)

		}
=======

		isSuccess, message, retData := GetHttpResult(req, addHostURL, common.HTTPCreate, host)
		if !isSuccess {
			return errors.New(langHandle.Languagef("host_agent_add_host_fail", message))
		}

		retHost := retData.(map[string]interface{})
		hostID, _ = util.GetIntByInterface(retHost[common.BKHostIDField])
	} else if false == isIncrement {
		//Not an additional relationship model
		return nil
	} else {
		hostMap, ok := hostList[0].(map[string]interface{})
		if false == ok {
			return errors.New(langHandle.Language("host_search_fail")) // "查询主机信息失败")
		}
		hostID, _ = util.GetIntByInterface(hostMap[common.BKHostIDField])
		if 0 == hostID {
			return errors.New(langHandle.Language("host_search_fail")) // "查询主机信息失败")
		}
		//func IsExistHostIDInApp(CC *api.APIResource, req *restful.Request, appID int, hostID int, defLang language.DefaultCCLanguageIf) (bool, error) {
		bl, err := IsExistHostIDInApp(cc, req, appID, hostID, langHandle)
		if nil != err {
			blog.Error("check host is exist in app error, params:{appid:%d, hostid:%s}, error:%s", appID, hostID, err.Error())
			return errHandle.Errorf(common.CCErrHostNotINAPPFail, hostID)

		}
>>>>>>> 4f073340
		if false == bl {
			blog.Error("Host does not belong to the current application; error, params:{appid:%d, hostid:%s}", appID, hostID)
			return errHandle.Errorf(common.CCErrHostNotINAPP, fmt.Sprintf("%d", hostID))
		}

	}

	//del host relation from default  module
	params := make(map[string]interface{})
	params[common.BKAppIDField] = appID
	params[common.BKHostIDField] = hostID
	delModulesURL := cc.HostCtrl() + "/host/v1/meta/hosts/defaultmodules"
	isSuccess, errMsg, _ := GetHttpResult(req, delModulesURL, common.HTTPDelete, params)
	if !isSuccess {
		blog.Error("remove hosthostconfig error, params:%v, error:%s", params, errMsg)
		return errHandle.Errorf(common.CCErrHostDELResourcePool, hostID)
	}

	addParams[common.BKHostIDField] = hostID

	isSuccess, message, _ := GetHttpResult(req, addModulesURL, common.HTTPCreate, addParams)
	if !isSuccess {
		blog.Error("enterip add hosthostconfig error, params:%v, error:%s", addParams, message)
		return errors.New(langHandle.Languagef("host_agent_add_host_module_fail", message))
	}

	//prepare the log
	hostLogFields, _ := GetHostLogFields(req, ownerID, ObjAddr)
	logObj := NewHostLog(req, common.BKDefaultOwnerID, "", hostAddr, ObjAddr, hostLogFields)
	content, _ := logObj.GetHostLog(fmt.Sprintf("%d", hostID), false)
	logAPIClient := sourceAuditAPI.NewClient(auditAddr)
	logAPIClient.AuditHostLog(hostID, content, "enter IP HOST", ip, ownerID, fmt.Sprintf("%d", appID), user, auditoplog.AuditOpTypeAdd)
	logClient, err := NewHostModuleConfigLog(req, nil, hostAddr, ObjAddr, auditAddr)
	logClient.SetHostID([]int{hostID})
	logClient.SetDesc("host module change")
	logClient.SaveLog(fmt.Sprintf("%d", appID), user)
	return nil

}<|MERGE_RESOLUTION|>--- conflicted
+++ resolved
@@ -274,7 +274,6 @@
 				host[key] = val[common.BKDefaultField]
 			}
 		}
-<<<<<<< HEAD
 
 		isSuccess, message, retData := GetHttpResult(req, addHostURL, common.HTTPCreate, host)
 		if !isSuccess {
@@ -302,35 +301,6 @@
 			return errHandle.Errorf(common.CCErrHostNotINAPPFail, hostID)
 
 		}
-=======
-
-		isSuccess, message, retData := GetHttpResult(req, addHostURL, common.HTTPCreate, host)
-		if !isSuccess {
-			return errors.New(langHandle.Languagef("host_agent_add_host_fail", message))
-		}
-
-		retHost := retData.(map[string]interface{})
-		hostID, _ = util.GetIntByInterface(retHost[common.BKHostIDField])
-	} else if false == isIncrement {
-		//Not an additional relationship model
-		return nil
-	} else {
-		hostMap, ok := hostList[0].(map[string]interface{})
-		if false == ok {
-			return errors.New(langHandle.Language("host_search_fail")) // "查询主机信息失败")
-		}
-		hostID, _ = util.GetIntByInterface(hostMap[common.BKHostIDField])
-		if 0 == hostID {
-			return errors.New(langHandle.Language("host_search_fail")) // "查询主机信息失败")
-		}
-		//func IsExistHostIDInApp(CC *api.APIResource, req *restful.Request, appID int, hostID int, defLang language.DefaultCCLanguageIf) (bool, error) {
-		bl, err := IsExistHostIDInApp(cc, req, appID, hostID, langHandle)
-		if nil != err {
-			blog.Error("check host is exist in app error, params:{appid:%d, hostid:%s}, error:%s", appID, hostID, err.Error())
-			return errHandle.Errorf(common.CCErrHostNotINAPPFail, hostID)
-
-		}
->>>>>>> 4f073340
 		if false == bl {
 			blog.Error("Host does not belong to the current application; error, params:{appid:%d, hostid:%s}", appID, hostID)
 			return errHandle.Errorf(common.CCErrHostNotINAPP, fmt.Sprintf("%d", hostID))

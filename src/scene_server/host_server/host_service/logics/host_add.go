--- conflicted
+++ resolved
@@ -55,14 +55,10 @@
 		return err, nil, nil, nil
 	}
 
-<<<<<<< HEAD
-	var errMsg, updateErrMsg, succMsg []string
-=======
 	// parase host excel assocate fields
 	for index, host := range hostInfos {
 		hostsInst.ParseHostInstanceAssocate(index, host)
 	}
->>>>>>> f0ba6057
 
 	var errMsg, updateErrMsg, succMsg []string
 
@@ -89,14 +85,6 @@
 		if nil == iSubArea {
 			iSubArea = common.BKDefaultDirSubArea
 		}
-<<<<<<< HEAD
-		key := fmt.Sprintf("%s-%v", innerIP, iSubArea)
-		iHost, isOk := hostMap[key]
-
-		//生产日志
-		if isOk {
-			hostID, _ := util.GetIntByInterface(iHost[common.BKHostIDField])
-=======
 
 		var iHostID interface{}
 		var isOK bool
@@ -123,26 +111,17 @@
 		if isOK {
 
 			hostID, _ := util.GetInt64ByInterface(iHostID)
->>>>>>> f0ba6057
 			//prepare the log
 			strHostID := fmt.Sprintf("%d", hostID)
 			logObj := NewHostLog(req, common.BKDefaultOwnerID, strHostID, cc.HostCtrl(), cc.ObjCtrl(), hostLogFields)
 
-<<<<<<< HEAD
-			err := hostsInst.UpdateHostInstance(index, host, iHost)
-=======
 			err := hostsInst.UpdateHostInstance(index, host, hostID)
->>>>>>> f0ba6057
 			if nil != err {
 				updateErrMsg = append(updateErrMsg, err.Error())
 				continue
 			}
 			logContent, _ := logObj.GetHostLog(strHostID, false)
-<<<<<<< HEAD
-			logConents = append(logConents, auditoplog.AuditLogExt{ID: hostID, Content: logContent, ExtKey: innerIP})
-=======
 			logConents = append(logConents, auditoplog.AuditLogExt{ID: int(hostID), Content: logContent, ExtKey: innerIP})
->>>>>>> f0ba6057
 
 		} else {
 			//prepare the log
@@ -369,27 +348,14 @@
 	return h, nil
 }
 
-<<<<<<< HEAD
-func (h *hostsInstance) UpdateHostInstance(index int, host, oldHost map[string]interface{}) error {
-	if common.InputTypeExcel == h.inputType {
-		if err, ok := h.rowErr[index]; true == ok {
-			return fmt.Errorf(h.langHandle.Languagef("import_row_int_error_str", index, err.Error()))
-=======
 func (h *hostsInstance) ParseHostInstanceAssocate(index int, host map[string]interface{}) {
 	if common.InputTypeExcel == h.inputType {
 		if _, ok := h.rowErr[index]; true == ok {
 			return
->>>>>>> f0ba6057
 		}
 		err := h.assObjectInt.SetObjAsstPropertyVal(host)
 		if nil != err {
 			blog.Error("host assocate property error %d %s", index, err.Error())
-<<<<<<< HEAD
-			return fmt.Errorf(h.langHandle.Languagef("import_row_int_error_str", index, err.Error()))
-		}
-
-	}
-=======
 			h.rowErr[index] = err
 		}
 
@@ -398,40 +364,21 @@
 
 func (h *hostsInstance) UpdateHostInstance(index int, host map[string]interface{}, hostID int64) error {
 
->>>>>>> f0ba6057
 	//delete(host, common.BKCloudIDField)
 	delete(host, "import_from")
 	delete(host, common.CreateTimeField)
 
-<<<<<<< HEAD
-	hostID, _ := util.GetIntByInterface(oldHost[common.BKHostIDField])
-	cloudID, err := util.GetIntByInterface(oldHost[common.BKCloudIDField])
-	if nil != err {
-		blog.Error("get cloud id error %d %s", index, err.Error())
-		return fmt.Errorf(h.langHandle.Languagef("import_row_int_error_str", index, "cloud id "+err.Error()))
-	}
-	host[common.BKCloudIDField] = cloudID
-	filterFields := []string{common.CreateTimeField}
-
-	valid := validator.NewValidMapWithKeyFields(common.BKDefaultOwnerID, common.BKInnerObjIDHost, h.objAddr, filterFields, h.forward, h.errHandle)
-	_, err = valid.ValidMap(host, common.ValidUpdate, hostID)
-=======
 	filterFields := []string{common.CreateTimeField}
 
 	valid := validator.NewValidMapWithKeyFields(common.BKDefaultOwnerID, common.BKInnerObjIDHost, h.objAddr, filterFields, h.forward, h.errHandle)
 	_, err := valid.ValidMap(host, common.ValidUpdate, int(hostID))
->>>>>>> f0ba6057
 	if nil != err {
 		blog.Error("host valid error %v %v", index, err)
 		return fmt.Errorf(h.langHandle.Languagef("import_row_int_error_str", index, err.Error()))
 
 	}
 	//update host asst attr
-<<<<<<< HEAD
-	err = scenecommon.UpdateInstAssociation(h.objAddr, h.req, hostID, h.ownerID, common.BKInnerObjIDHost, host) //hostAsstData, ownerID, host)
-=======
 	err = scenecommon.UpdateInstAssociation(h.objAddr, h.req, int(hostID), h.ownerID, common.BKInnerObjIDHost, host) //hostAsstData, ownerID, host)
->>>>>>> f0ba6057
 	if nil != err {
 		blog.Error("update host asst attr error : %v", err)
 		return fmt.Errorf(h.langHandle.Languagef("import_row_int_error_str", index, err.Error()))
@@ -455,20 +402,6 @@
 }
 
 func (h *hostsInstance) AddHostInstance(index, appID, moduleID int, host map[string]interface{}, ts time.Time) (int, error) {
-<<<<<<< HEAD
-	if common.InputTypeExcel == h.inputType {
-		if err, ok := h.rowErr[index]; true == ok {
-			return 0, fmt.Errorf(h.langHandle.Languagef("import_row_int_error_str", index, err.Error()))
-		}
-
-		err := h.assObjectInt.SetObjAsstPropertyVal(host)
-		if nil != err {
-			blog.Error("host assocate property error %v %v", index, err)
-			return 0, fmt.Errorf(h.langHandle.Languagef("import_row_int_error_str", index, err.Error()))
-		}
-	}
-=======
->>>>>>> f0ba6057
 
 	_, ok := host[common.BKCloudIDField]
 	if false == ok {

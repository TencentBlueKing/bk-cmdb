--- conflicted
+++ resolved
@@ -363,13 +363,10 @@
 }
 
 func (h *hostsInstance) UpdateHostInstance(index int, host map[string]interface{}, hostID int64) error {
-<<<<<<< HEAD
-=======
 	// InputTypeApiNewHostSync method used only for synchronizing new hosts, not allowed to update
 	if common.InputTypeApiNewHostSync == h.inputType {
 		return h.errHandle.Error(common.CCErrCommDuplicateItem)
 	}
->>>>>>> d36c6422
 
 	//delete(host, common.BKCloudIDField)
 	delete(host, "import_from")
@@ -408,10 +405,6 @@
 	return nil
 }
 
-<<<<<<< HEAD
-func (h *hostsInstance) AddHostInstance(index, appID, moduleID int, host map[string]interface{}, ts time.Time) (int, error) {
-
-=======
 func (h *hostsInstance) AddHostInstance(index, appID int, moduleID []int, host map[string]interface{}, ts time.Time) (int, error) {
 
 	switch h.inputType {
@@ -420,7 +413,6 @@
 	case common.InputTypeApiNewHostSync:
 		host["import_from"] = common.HostAddMethodAPI
 	}
->>>>>>> d36c6422
 	_, ok := host[common.BKCloudIDField]
 	if false == ok {
 		host[common.BKCloudIDField] = h.cloudID

/*
 * Tencent is pleased to support the open source community by making 蓝鲸 available.
 * Copyright (C) 2017-2018 THL A29 Limited, a Tencent company. All rights reserved.
 * Licensed under the MIT License (the "License"); you may not use this file except
 * in compliance with the License. You may obtain a copy of the License at
 * http://opensource.org/licenses/MIT
 * Unless required by applicable law or agreed to in writing, software distributed under
 * the License is distributed on an "AS IS" BASIS, WITHOUT WARRANTIES OR CONDITIONS OF ANY KIND,
 * either express or implied. See the License for the specific language governing permissions and
 * limitations under the License.
 */

package service

import (
	"fmt"
	"sort"
	"strconv"
	"sync"

	"configcenter/src/common"
	"configcenter/src/common/auditlog"
	"configcenter/src/common/blog"
	"configcenter/src/common/errors"
	"configcenter/src/common/http/rest"
	"configcenter/src/common/metadata"
	"configcenter/src/common/util"
)

/*
transfer模块 实现带实例自动清除的主机转移操作
*/

// TransferHostWithAutoClearServiceInstance 主机转移接口(带服务实例自动清除功能)
// 1. 将主机 bk_host_ids 从 remove_from_modules 指定的拓扑节点移除
// 2. 移入到 add_to_modules 指定的模块中
// 3. 自动删除主机在移除模块下的服务实例
// 4. 自动添加主机在新模块上的服务实例
// note:
// - 不允许 remove_from_modules 和 add_to_modules 同时为空
// - bk_host_ids 不允许为空
// - 如果 is_remove_from_all 为true，则接口行为是：覆盖更新
// - 如果 remove_from_modules 没有指定，仅仅是增量更新，无移除操作
// - 如果 add_to_modules 没有指定，主机将仅仅从 remove_from_modules 指定的模块中移除
// - 如果 add_to_modules 是空闲机/故障机/待回收模块中的一个，必须显式指定 remove_from_modules(可指定成业务节点),
// 否则报主机不能属于互斥模块错误
// - 如果 add_to_modules 是普通模块，主机当前数据空闲机/故障机/待回收模块中的一个，必须显式指定 remove_from_modules
// (可指定成业务节点), 否则报主机不能属于互斥模块错误
// - 模块同时出现在 add_to_modules 和 remove_from_modules 时，不会导致对应的服务实例被删除然后重新添加
// - 主机从 remove_from_modules 移除后如果不再属于其它模块， 默认转移到空闲机模块，default_internal_module 可以指定为空闲机/故障机/
// 待回收模块中的一个，表示主机移除全部模块后默认转移到的模块
// - 不允许 add_to_modules 和 default_internal_module 同时指定
func (s *Service) TransferHostWithAutoClearServiceInstance(ctx *rest.Contexts) {
	bizIDStr := ctx.Request.PathParameter(common.BKAppIDField)
	bizID, err := strconv.ParseInt(bizIDStr, 10, 64)
	if err != nil {
		blog.V(7).Infof("parse bizID from url failed, bizID: %s, err: %+v, rid: %s", bizIDStr, ctx.Kit.Rid)
		ctx.RespAutoError(ctx.Kit.CCError.Errorf(common.CCErrCommParamsNeedInt, common.BKAppIDField))
		return
	}

	option := metadata.TransferHostWithAutoClearServiceInstanceOption{}
	if err := ctx.DecodeInto(&option); nil != err {
		ctx.RespAutoError(err)
		return
	}

	if ccErr := s.validateTransferHostWithAutoClearServiceInstanceOption(ctx.Kit, bizID, &option); ccErr != nil {
		ctx.RespAutoError(ccErr)
		return
	}

	transferPlans, hostIDs, err := s.preTransferPlans(ctx.Kit, option, bizID)
	if err != nil {
		blog.ErrorJSON("generate transfer plans failed, bizID: %s, option: %s, err: %s, rid: %s", bizID, option, err,
			ctx.Kit.Rid)
		ctx.RespAutoError(err)
		return
	}

	// parse service instances to map[hostID->map[moduleID->processes]], skip those that do not belong to host modules
	svcInstMap := make(map[int64]map[int64][]metadata.ProcessInstanceDetail)
	svrInstOp := append(option.Options.ServiceInstanceOptions.Created, option.Options.ServiceInstanceOptions.Updated...)
	for _, svcInst := range svrInstOp {
		if _, exists := svcInstMap[svcInst.HostID]; !exists {
			svcInstMap[svcInst.HostID] = make(map[int64][]metadata.ProcessInstanceDetail)
		}
		svcInstMap[svcInst.HostID][svcInst.ModuleID] = svcInst.Processes
	}

	transToInnerOpt, transToNormalPlans := s.parseTransferPlans(bizID, option.IsRemoveFromAll,
		len(option.RemoveFromModules) == 0, transferPlans, svcInstMap, option.Options.HostApplyTransPropertyRule.Changed)
	transferResult := make([]metadata.HostTransferResult, 0)
	txnErr := s.Engine.CoreAPI.CoreService().Txn().AutoRunTxn(ctx.Kit.Ctx, ctx.Kit.Header, func() error {
		return s.transferHostWithAutoClearServiceInstance(ctx.Kit, bizID, option, transToInnerOpt, transToNormalPlans,
			svcInstMap, hostIDs)
	})

	if txnErr != nil {
		ctx.RespEntityWithError(transferResult, txnErr)
		return
	}
	ctx.RespEntity(transferResult)
	return
}

// parseTransferPlans aggregate transfer plans into transfer to inner/normal module options by module ids and increment
func (s *Service) parseTransferPlans(bizID int64, isRemoveFromAll, isRemoveFromNone bool,
	transferPlans []metadata.HostTransferPlan, svcInstMap map[int64]map[int64][]metadata.ProcessInstanceDetail,
	changed bool) (*metadata.TransferHostToInnerModule, map[string]*metadata.HostsModuleRelation) {

	// when hosts are removed from all or no current modules, the plans are the same, we use a special key for this case
	const sameKey = "same"
	transferToInnerHostIDs := make([]int64, 0)
	var innerModuleID int64
	transferToNormalPlans := make(map[string]*metadata.HostsModuleRelation)
	for _, plan := range transferPlans {
		// do not need to transfer, skip
		if len(plan.ToAddToModules) == 0 && len(plan.ToRemoveFromModules) == 0 {
			delete(svcInstMap, plan.HostID)
			continue
		}

		// transfer to inner modules
		if plan.IsTransferToInnerModule {
			innerModuleID = plan.FinalModules[0]
			transferToInnerHostIDs = append(transferToInnerHostIDs, plan.HostID)
			if len(svcInstMap[plan.HostID]) != 0 {
				delete(svcInstMap, plan.HostID)
			}
			continue
		}

		var transKey string
		var isIncrement bool
		var moduleIDs []int64

		if len(plan.ToRemoveFromModules) == 0 {
			isIncrement = true
			moduleIDs = plan.ToAddToModules
		} else {
			isIncrement = false
			moduleIDs = plan.FinalModules
		}

		if isRemoveFromAll || isRemoveFromNone {
			transKey = sameKey
		} else {
			// we use is increment and sorted module ids to aggregate hosts with the same transfer option
			sort.Slice(moduleIDs, func(i, j int) bool { return moduleIDs[i] < moduleIDs[j] })
			transKey = fmt.Sprintf("%v%v", isIncrement, moduleIDs)
		}

		if _, exists := transferToNormalPlans[transKey]; !exists {
			transferToNormalPlans[transKey] = &metadata.HostsModuleRelation{
				ApplicationID:            bizID,
				HostID:                   []int64{plan.HostID},
				DisableAutoCreateSvcInst: true,
				IsIncrement:              isIncrement,
				ModuleID:                 moduleIDs,
			}
		} else {
			transferToNormalPlans[transKey].HostID = append(transferToNormalPlans[transKey].HostID, plan.HostID)
		}

		// the mark here is to adapt to the host transfer scenario, the user does not need the attributes of the host
		// dimension to be automatically applied.
		transferToNormalPlans[transKey].DisableTransferHostAutoApply = !changed
		for moduleID := range svcInstMap[plan.HostID] {
			if !util.InArray(moduleID, plan.FinalModules) {
				delete(svcInstMap[plan.HostID], moduleID)
			}
		}
	}

	var transToInnerOpt *metadata.TransferHostToInnerModule
	if len(transferToInnerHostIDs) > 0 {
		transToInnerOpt = &metadata.TransferHostToInnerModule{ApplicationID: bizID, HostID: transferToInnerHostIDs,
			ModuleID: innerModuleID}
	}

	return transToInnerOpt, transferToNormalPlans
}

func (s *Service) transferHostWithAutoClearServiceInstance(
	kit *rest.Kit,
	bizID int64,
	option metadata.TransferHostWithAutoClearServiceInstanceOption,
	transToInnerOpt *metadata.TransferHostToInnerModule,
	transToNormalPlans map[string]*metadata.HostsModuleRelation,
	svcInstMap map[int64]map[int64][]metadata.ProcessInstanceDetail,
	hostIDs []int64) error {

	audit := auditlog.NewHostModuleLog(s.CoreAPI.CoreService(), option.HostIDs)
	if err := audit.WithPrevious(kit); err != nil {
		blog.Errorf("generate host transfer audit failed, err: %v, HostIDs: %+v, rid: %s", err, option.HostIDs, kit.Rid)
		return err
	}

	// hosts that are transferred to inner module or removed from all previous modules have the same destination
	// if there's no remove module, hosts are appended to same modules, can transfer together
	if transToInnerOpt != nil {
		res, err := s.CoreAPI.CoreService().Host().TransferToInnerModule(kit.Ctx, kit.Header, transToInnerOpt)
		if err != nil {
			blog.Errorf("transfer host failed, err: %v, res: %v, opt: %#v, rid: %s", err, res, transToInnerOpt, kit.Rid)
			return err
		}
	}

	var firstErr errors.CCErrorCoder
	pipeline := make(chan bool, 20)
	wg := sync.WaitGroup{}
	for _, plan := range transToNormalPlans {
		if firstErr != nil {
			break
		}
		pipeline <- true
		wg.Add(1)
		go func(kit *rest.Kit, plan *metadata.HostsModuleRelation) {
			defer func() {
				<-pipeline
				wg.Done()
			}()

			// transfer hosts in 2 scenario, add to modules and transfer to other modules
			res, ccErr := s.CoreAPI.CoreService().Host().TransferToNormalModule(kit.Ctx, kit.Header, plan)
			if ccErr != nil {
				if firstErr == nil {
					firstErr = ccErr
				}
				blog.Errorf("transfer host failed, err: %v, res: %v, opt: %#v, rid: %s", ccErr, res, plan, kit.Rid)
				return
			}

		}(kit, plan)
	}
	wg.Wait()
	if firstErr != nil {
		return firstErr
	}

	if err := s.upsertServiceInstance(kit, bizID, svcInstMap); err != nil {
		blog.Errorf("upsert service instance(%#v) failed, err: %v, svcInstMap: %#v, rid: %s", err, svcInstMap, kit.Rid)
		return err
	}
	// update host properties according to specified rules.
	err := s.updateHostApplyByRule(kit, option.Options.HostApplyTransPropertyRule, hostIDs)
	if err != nil {
		blog.Errorf("update host properties according to specified rules(%#v) failed, err: %v, rid: %s",
			option.Options.HostApplyTransPropertyRule, err, kit.Rid)
		return err
	}

	if err := audit.SaveAudit(kit); err != nil {
		blog.Errorf("save audit log failed, err: %v, HostIDs: %+v, rid: %s", err, option.HostIDs, kit.Rid)
		return err
	}

	return nil
}

// upsertServiceInstance create or update related service instance in host transfer option
func (s *Service) upsertServiceInstance(kit *rest.Kit, bizID int64,
	svcInstMap map[int64]map[int64][]metadata.ProcessInstanceDetail) error {

	moduleSvcInstMap := make(map[int64][]metadata.CreateServiceInstanceDetail)
	for hostID, moduleProcMap := range svcInstMap {
		for moduleID, processes := range moduleProcMap {
			moduleSvcInstMap[moduleID] = append(moduleSvcInstMap[moduleID], metadata.CreateServiceInstanceDetail{
				HostID:    hostID,
				Processes: processes,
			})
		}
	}

	wg := sync.WaitGroup{}
	var firstErr errors.CCErrorCoder
	pipeline := make(chan bool, 20)
	for moduleID, svcInst := range moduleSvcInstMap {
		if firstErr != nil {
			break
		}
		pipeline <- true
		wg.Add(1)

		svrInstOpt := &metadata.CreateServiceInstanceInput{
			BizID:     bizID,
			ModuleID:  moduleID,
			Instances: svcInst,
		}
		go func(svrInstOpt *metadata.CreateServiceInstanceInput) {
			defer func() {
				<-pipeline
				wg.Done()
			}()

			_, ccErr := s.CoreAPI.ProcServer().Service().CreateServiceInstance(kit.Ctx, kit.Header, svrInstOpt)
			if ccErr != nil {
				if firstErr == nil {
					firstErr = ccErr
				}
				blog.Errorf("create service instance failed, err: %v, option: %#v, rid: %s", ccErr, svrInstOpt, kit.Rid)
				return
			}
		}(svrInstOpt)
	}
	wg.Wait()
	if firstErr != nil {
		return firstErr
	}
	return nil
}

func (s *Service) updateHostApplyByRule(kit *rest.Kit, rule metadata.HostApplyTransRules,
	hostIDs []int64) errors.CCErrorCoder {

	if !rule.Changed {
		return nil
	}

	attributeIDs := make([]int64, 0)
	for _, rule := range rule.FinalRules {
		attributeIDs = append(attributeIDs, rule.AttributeID)
	}
	attCond := &metadata.QueryCondition{
		Fields: []string{common.BKFieldID, common.BKPropertyIDField},
		Page:   metadata.BasePage{Limit: common.BKNoLimit},
		Condition: map[string]interface{}{
			common.BKFieldID: map[string]interface{}{
				common.BKDBIN: attributeIDs,
			},
		},
	}

	attrRes, err := s.CoreAPI.CoreService().Model().ReadModelAttr(kit.Ctx, kit.Header, common.BKInnerObjIDHost, attCond)
	if err != nil {
		blog.Errorf("read model attr failed, err: %v, attrCond: %#v, rid: %s", err, attCond, kit.Rid)
		return kit.CCError.CCError(common.CCErrCommHTTPDoRequestFailed)
	}

	attrMap := make(map[int64]string)
	for _, attr := range attrRes.Info {
		attrMap[attr.ID] = attr.PropertyID
	}

	planResult := make([]metadata.CreateHostApplyRuleOption, 0)
	for _, r := range rule.FinalRules {
		planResult = append(planResult, metadata.CreateHostApplyRuleOption{
			AttributeID:   r.AttributeID,
			PropertyValue: r.PropertyValue,
		})
	}
	attributes := make([]metadata.HostAttribute, 0)

	for _, rule := range planResult {
		attributes = append(attributes, metadata.HostAttribute{
			AttributeID:   rule.AttributeID,
			PropertyValue: rule.PropertyValue,
		})
	}
	if err := s.updateHostAttributes(kit, attributes, hostIDs); err != nil {
		blog.Errorf("update attributes failed, err: %v, rid: %s", err, kit.Rid)
		return err
	}

	return nil
}
func (s *Service) preTransferPlans(kit *rest.Kit, option metadata.TransferHostWithAutoClearServiceInstanceOption,
	bizID int64) ([]metadata.HostTransferPlan, []int64, errors.CCErrorCoder) {

	rid := kit.Rid

	// get host module config
	hostModuleOption := &metadata.HostModuleRelationRequest{
		ApplicationID: bizID,
		HostIDArr:     option.HostIDs,
		Page:          metadata.BasePage{Limit: common.BKNoLimit},
		Fields:        []string{common.BKModuleIDField, common.BKHostIDField},
	}
	hostModuleResult, err := s.CoreAPI.CoreService().Host().GetHostModuleRelation(kit.Ctx, kit.Header, hostModuleOption)
	if err != nil {
		blog.ErrorJSON("get host module relation failed, option: %s, err: %s, rid: %s", hostModuleOption, err, rid)
		return nil, nil, kit.CCError.CCError(common.CCErrCommHTTPDoRequestFailed)
	}

	hostModulesIDMap := make(map[int64][]int64)
	for _, item := range hostModuleResult.Info {
		if _, exist := hostModulesIDMap[item.HostID]; !exist {
			hostModulesIDMap[item.HostID] = make([]int64, 0)
		}
		hostModulesIDMap[item.HostID] = append(hostModulesIDMap[item.HostID], item.ModuleID)
	}

	// get inner modules and default inner module to transfer when hosts is removed from all modules
	innerModules, ccErr := s.getInnerModules(kit, bizID)
	if ccErr != nil {
		return nil, nil, ccErr
	}

	innerModuleIDMap := make(map[int64]struct{}, 0)
	innerModuleIDs := make([]int64, 0)
	defaultInternalModuleID := int64(0)
	for _, module := range innerModules {
		innerModuleIDMap[module.ModuleID] = struct{}{}
		innerModuleIDs = append(innerModuleIDs, module.ModuleID)
		if module.Default == int64(common.DefaultResModuleFlag) {
			defaultInternalModuleID = module.ModuleID
		}
	}
	if defaultInternalModuleID == 0 {
		blog.InfoJSON("default internal module ID not found, bizID: %s, modules: %s, rid: %s", bizID, innerModules, rid)
	}

	if option.DefaultInternalModule != 0 {
		if _, exists := innerModuleIDMap[option.DefaultInternalModule]; !exists {
			return nil, nil, kit.CCError.CCErrorf(common.CCErrCommParamsInvalid, "default_internal_module")
		}
		defaultInternalModuleID = option.DefaultInternalModule
	}

	hostIDs := make([]int64, 0)
	transferPlans := make([]metadata.HostTransferPlan, 0)
	for hostID, currentInModules := range hostModulesIDMap {
		// if host is currently in inner module and is going to append to another module, transfer to that module
		if len(option.RemoveFromModules) == 0 {
			option.RemoveFromModules = innerModuleIDs
		}

		transferPlan := generateTransferPlan(currentInModules, option.RemoveFromModules, option.AddToModules,
			defaultInternalModuleID)
		transferPlan.HostID = hostID
		hostIDs = append(hostIDs, hostID)
		// check module compatibility
		finalModuleCount := len(transferPlan.FinalModules)
		for _, moduleID := range transferPlan.FinalModules {
			if _, exists := innerModuleIDMap[moduleID]; !exists {
				continue
			}
			if finalModuleCount != 1 {
				return nil, nil, kit.CCError.CCError(common.CCErrHostTransferFinalModuleConflict)
			}
			transferPlan.IsTransferToInnerModule = true
		}
		transferPlans = append(transferPlans, transferPlan)
	}

<<<<<<< HEAD
	return transferPlans, hostIDs, nil
=======
	// if do not need host apply, then return directly.
	if !withHostApply {
		return transferPlans, nil
	}

	// generate host apply plans
	return s.generateHostApplyPlans(kit, bizID, transferPlans)
}

func (s *Service) generateHostApplyPlans(kit *rest.Kit, bizID int64, plans []metadata.HostTransferPlan) (
	[]metadata.HostTransferPlan, errors.CCErrorCoder) {

	if len(plans) == 0 {
		return plans, nil
	}

	// get final modules' host apply rules
	finalModuleIDs := make([]int64, 0)
	for _, item := range plans {
		finalModuleIDs = append(finalModuleIDs, item.FinalModules...)
	}

	rules, err := s.getRulesPriorityFromTemplate(kit, finalModuleIDs, bizID)
	if err != nil {
		blog.Errorf("get module rule failed, err: %v, rid: %s", err, kit.Rid)
		return plans, kit.CCError.CCError(common.CCErrCommHTTPDoRequestFailed)
	}

	// generate host apply plans only generate new module
	hostModules := make([]metadata.Host2Modules, 0)
	for _, item := range plans {
		host2Module := metadata.Host2Modules{
			HostID:    item.HostID,
			ModuleIDs: make([]int64, 0),
		}
		for _, moduleID := range item.ToAddToModules {
			host2Module.ModuleIDs = append(host2Module.ModuleIDs, moduleID)
		}
		hostModules = append(hostModules, host2Module)
	}

	planOpt := metadata.HostApplyPlanOption{
		Rules:       rules,
		HostModules: hostModules,
	}

	hostApplyPlanResult, ccErr := s.CoreAPI.CoreService().HostApplyRule().GenerateApplyPlan(kit.Ctx, kit.Header, bizID,
		planOpt)
	if ccErr != nil {
		blog.Errorf("generate apply plan failed, biz: %d, opt: %#v, err: %v, rid: %s", bizID, planOpt, ccErr, kit.Rid)
		return plans, ccErr
	}

	hostApplyPlanMap := make(map[int64]metadata.OneHostApplyPlan)
	for _, item := range hostApplyPlanResult.Plans {
		hostApplyPlanMap[item.HostID] = item
	}
	for index, transferPlan := range plans {
		if applyPlan, ok := hostApplyPlanMap[transferPlan.HostID]; ok {
			plans[index].HostApplyPlan = applyPlan
		}
	}

	return plans, nil
>>>>>>> c435767a
}

// generateTransferPlan 实现计算主机将从哪个模块移除，添加到哪个模块，最终在哪些模块
// param hostID: 主机ID
// param currentIn: 主机当前所属模块
// param removeFrom: 从哪些模块中移除
// param addTo: 添加到哪些模块
// param defaultInternalModuleID: 默认内置模块ID
func generateTransferPlan(currentIn []int64, removeFrom []int64, addTo []int64,
	defaultInternalModuleID int64) metadata.HostTransferPlan {

	removeFromModuleMap := make(map[int64]struct{})
	for _, moduleID := range removeFrom {
		removeFromModuleMap[moduleID] = struct{}{}
	}

	// 主机最终所在模块列表，包括当前所在模块和新增模块，不包括移出模块
	// 主机将会被移出的模块列表，包括当前所在模块里在移出模块且不在新增模块中的模块
	realRemoveModuleMap := make(map[int64]struct{})
	finalModules := make([]int64, 0)
	finalModuleMap := make(map[int64]struct{})
	currentModuleMap := make(map[int64]struct{})
	for _, moduleID := range currentIn {
		currentModuleMap[moduleID] = struct{}{}
		if _, exists := finalModuleMap[moduleID]; exists {
			continue
		}
		if _, exists := removeFromModuleMap[moduleID]; exists {
			if _, exists := realRemoveModuleMap[moduleID]; !exists {
				realRemoveModuleMap[moduleID] = struct{}{}
			}
			continue
		}
		finalModuleMap[moduleID] = struct{}{}
		finalModules = append(finalModules, moduleID)
	}

	// 主机将会被新加到的模块列表，包括新增模块里不在当前模块的模块
	realAddModules := make([]int64, 0)
	for _, moduleID := range addTo {
		if _, exists := finalModuleMap[moduleID]; exists {
			continue
		}
		finalModuleMap[moduleID] = struct{}{}
		finalModules = append(finalModules, moduleID)
		delete(realRemoveModuleMap, moduleID)
		if _, exists := currentModuleMap[moduleID]; exists {
			continue
		}
		realAddModules = append(realAddModules, moduleID)
	}

	realRemoveModules := make([]int64, 0)
	for moduleID := range realRemoveModuleMap {
		realRemoveModules = append(realRemoveModules, moduleID)
	}

	if len(finalModules) == 0 {
		finalModules = []int64{defaultInternalModuleID}
	}

	return metadata.HostTransferPlan{
		FinalModules:        finalModules,
		ToRemoveFromModules: realRemoveModules,
		ToAddToModules:      realAddModules,
	}
}

func (s *Service) validateModules(kit *rest.Kit, bizID int64, moduleIDs []int64, field string) errors.CCErrorCoder {
	if len(moduleIDs) == 0 {
		return nil
	}

	moduleIDs = util.IntArrayUnique(moduleIDs)
	filter := []map[string]interface{}{{
		common.BKAppIDField: bizID,
		common.BKModuleIDField: map[string]interface{}{
			common.BKDBIN: moduleIDs,
		},
	}}

	moduleCounts, err := s.CoreAPI.CoreService().Count().GetCountByFilter(kit.Ctx, kit.Header,
		common.BKTableNameBaseModule, filter)
	if err != nil {
		return err
	}

	if len(moduleCounts) == 0 || moduleCounts[0] != int64(len(moduleIDs)) {
		return kit.CCError.CCErrorf(common.CCErrCommParamsInvalid, field)
	}
	return nil
}

func (s *Service) getModules(kit *rest.Kit, bizID int64, ids []int64) ([]metadata.ModuleInst, errors.CCErrorCoder) {
	query := &metadata.QueryCondition{
		Page: metadata.BasePage{
			Limit: common.BKNoLimit,
		},
		Fields: []string{
			common.BKModuleIDField,
			common.BKServiceTemplateIDField,
		},
		Condition: map[string]interface{}{
			common.BKAppIDField: bizID,
			common.BKModuleIDField: map[string]interface{}{
				common.BKDBIN: ids,
			},
		},
	}

	moduleRes := new(metadata.ResponseModuleInstance)
	err := s.CoreAPI.CoreService().Instance().ReadInstanceStruct(kit.Ctx, kit.Header, common.BKInnerObjIDModule, query,
		&moduleRes)
	if err != nil {
		blog.Errorf("get modules failed, input: %#v, err: %v, rid:%s", query, err, kit.Rid)
		return nil, err
	}
	if err := moduleRes.CCError(); err != nil {
		blog.Errorf("get modules failed, input: %#v, err: %v, rid:%s", query, err, kit.Rid)
		return nil, err
	}

	return moduleRes.Data.Info, nil
}

func (s *Service) getInnerModules(kit *rest.Kit, bizID int64) ([]metadata.ModuleInst, errors.CCErrorCoder) {
	query := &metadata.QueryCondition{
		Page: metadata.BasePage{
			Limit: common.BKNoLimit,
		},
		Fields: []string{
			common.BKModuleIDField,
			common.BKDefaultField,
		},
		Condition: map[string]interface{}{
			common.BKAppIDField: bizID,
			common.BKDefaultField: map[string]interface{}{
				common.BKDBNE: common.DefaultFlagDefaultValue,
			},
		},
	}

	moduleRes := new(metadata.ResponseModuleInstance)
	err := s.CoreAPI.CoreService().Instance().ReadInstanceStruct(kit.Ctx, kit.Header, common.BKInnerObjIDModule, query,
		&moduleRes)
	if err != nil {
		blog.Errorf("get modules failed, input: %#v, err: %v, rid:%s", query, err, kit.Rid)
		return nil, err
	}
	if err := moduleRes.CCError(); err != nil {
		blog.Errorf("get modules failed, input: %#v, err: %v, rid:%s", query, err, kit.Rid)
		return nil, err
	}

	return moduleRes.Data.Info, nil
}

func (s *Service) validateTransferHostWithAutoClearServiceInstanceOption(kit *rest.Kit, bizID int64,
	option *metadata.TransferHostWithAutoClearServiceInstanceOption) errors.CCErrorCoder {

	if option == nil {
		return kit.CCError.CCErrorf(common.CCErrCommParamsNeedSet, "bk_host_ids")
	}

	if len(option.HostIDs) == 0 {
		return kit.CCError.CCErrorf(common.CCErrCommParamsNeedSet, "bk_host_ids")
	}

	if option.IsRemoveFromAll {
		moduleFilter := &metadata.DistinctFieldOption{
			TableName: common.BKTableNameModuleHostConfig,
			Field:     common.BKModuleIDField,
			Filter: map[string]interface{}{
				common.BKAppIDField:  bizID,
				common.BKHostIDField: map[string]interface{}{common.BKDBIN: option.HostIDs},
			},
		}
		rawModuleIDs, ccErr := s.CoreAPI.CoreService().Common().GetDistinctField(kit.Ctx, kit.Header, moduleFilter)
		if ccErr != nil {
			blog.Errorf("get host module ids failed, err: %v, filter: %#v, rid: %s", ccErr, moduleFilter, kit.Rid)
			return ccErr
		}

		moduleIDs, err := util.SliceInterfaceToInt64(rawModuleIDs)
		if err != nil {
			blog.Errorf("parse module ids(%#v) failed, err: %v, rid: %s", rawModuleIDs, err, kit.Rid)
			return ccErr
		}

		option.RemoveFromModules = moduleIDs
	}

	if len(option.RemoveFromModules) == 0 && len(option.AddToModules) == 0 {
		return kit.CCError.CCErrorf(common.CCErrCommParamsNeedSet, "remove_from_modules or add_to_modules")
	}

	if option.DefaultInternalModule != 0 && len(option.AddToModules) != 0 {
		return kit.CCError.CCErrorf(common.CCErrCommParamsInvalid, "add_to_modules & default_internal_module")
	}

	if len(option.AddToModules) != 0 {
		return s.validateModules(kit, bizID, option.AddToModules, "add_to_modules")
	}

	if option.DefaultInternalModule != 0 {
		return s.validateModules(kit, bizID, []int64{option.DefaultInternalModule}, "default_internal_module")
	}

	return nil
}

func (s *Service) generateTransferPlans(kit *rest.Kit, bizID int64,
	option metadata.TransferHostWithAutoClearServiceInstanceOption) (
	[]metadata.HostTransferPlan, errors.CCErrorCoder) {
	transferPlans, _, err := s.preTransferPlans(kit, option, bizID)
	if err != nil {
		return nil, err
	}

	// generate host apply plans
	return s.generateHostApplyPlans(kit, bizID, transferPlans)
}

func (s *Service) generateHostApplyPlans(kit *rest.Kit, bizID int64,
	plans []metadata.HostTransferPlan) ([]metadata.HostTransferPlan, errors.CCErrorCoder) {

	if len(plans) == 0 {
		return plans, nil
	}

	// get final modules' host apply rules
	finalModuleIDs := make([]int64, 0)
	for _, item := range plans {
		finalModuleIDs = append(finalModuleIDs, item.FinalModules...)
	}

	ruleOpt := metadata.ListHostApplyRuleOption{
		ModuleIDs: finalModuleIDs,
		Page:      metadata.BasePage{Limit: common.BKNoLimit},
	}
	rules, ccErr := s.CoreAPI.CoreService().HostApplyRule().ListHostApplyRule(kit.Ctx, kit.Header, bizID, ruleOpt)
	if ccErr != nil {
		blog.Errorf("list apply rule failed, bizID: %s, option: %#v, err: %s, rid: %s", bizID, ruleOpt, ccErr, kit.Rid)
		return plans, ccErr
	}

	// get modules that enabled host apply
	moduleCondition := metadata.QueryCondition{
		Page:   metadata.BasePage{Limit: common.BKNoLimit},
		Fields: []string{common.BKModuleIDField},
		Condition: map[string]interface{}{
			common.BKModuleIDField:       map[string]interface{}{common.BKDBIN: finalModuleIDs},
			common.HostApplyEnabledField: true,
		},
	}
	enabledModules, err := s.CoreAPI.CoreService().Instance().ReadInstance(kit.Ctx, kit.Header,
		common.BKInnerObjIDModule, &moduleCondition)
	if err != nil {
		blog.ErrorJSON("get apply enabled modules failed, filter: %s, err: %s, rid: %s", moduleCondition, err, kit.Rid)
		return plans, kit.CCError.CCError(common.CCErrCommDBSelectFailed)
	}

	enableModuleMap := make(map[int64]bool)
	for _, item := range enabledModules.Info {
		moduleID, err := util.GetInt64ByInterface(item[common.BKModuleIDField])
		if err != nil {
			blog.ErrorJSON("parse module from db failed, module: %s, err: %s, rid: %s", item, err, kit.Rid)
			return plans, kit.CCError.CCError(common.CCErrCommParseDBFailed)
		}
		enableModuleMap[moduleID] = true
	}

	// generate host apply plans only generate new module
	hostModules := make([]metadata.Host2Modules, 0)
	for _, item := range plans {
		host2Module := metadata.Host2Modules{
			HostID:    item.HostID,
			ModuleIDs: make([]int64, 0),
		}
		for _, moduleID := range item.ToAddToModules {
			if _, exist := enableModuleMap[moduleID]; exist {
				host2Module.ModuleIDs = append(host2Module.ModuleIDs, moduleID)
			}
		}
		hostModules = append(hostModules, host2Module)
	}

	planOpt := metadata.HostApplyPlanOption{
		Rules:       rules.Info,
		HostModules: hostModules,
	}

	hostApplyPlanResult, ccErr := s.CoreAPI.CoreService().HostApplyRule().GenerateApplyPlan(kit.Ctx, kit.Header, bizID,
		planOpt)
	if ccErr != nil {
		blog.Errorf("generate apply plan failed, biz: %d, opt: %#v, err: %v, rid: %s", bizID, planOpt, ccErr, kit.Rid)
		return plans, ccErr
	}

	hostApplyPlanMap := make(map[int64]metadata.OneHostApplyPlan)
	for _, item := range hostApplyPlanResult.Plans {
		hostApplyPlanMap[item.HostID] = item
	}
	for index, transferPlan := range plans {
		if applyPlan, ok := hostApplyPlanMap[transferPlan.HostID]; ok {
			plans[index].HostApplyPlan = applyPlan
		}
	}

	return plans, nil
}

func (s *Service) getRemovedServiceInstance(ctx *rest.Contexts, bizID int64, removeModuleIDs []int64,
	option metadata.TransferHostWithAutoClearServiceInstanceOption) (map[int64]map[int64][]metadata.ServiceInstance,
	error) {
	listSrvInstOption := &metadata.ListServiceInstanceOption{
		BusinessID: bizID,
		HostIDs:    option.HostIDs,
		ModuleIDs:  removeModuleIDs,
		Page: metadata.BasePage{
			Limit: common.BKNoLimit,
		},
	}

	srvInstResult, ccErr := s.CoreAPI.CoreService().Process().ListServiceInstance(ctx.Kit.Ctx, ctx.Kit.Header,
		listSrvInstOption)
	if ccErr != nil {
		blog.Errorf("list service instance failed, bizID: %d, option: %s, err: %v, rid: %s", bizID,
			listSrvInstOption, ccErr, ctx.Kit.Rid)
		return nil, ccErr
	}
	moduleHostSrvInstMap := make(map[int64]map[int64][]metadata.ServiceInstance)

	for _, item := range srvInstResult.Info {
		if _, exist := moduleHostSrvInstMap[item.ModuleID]; !exist {
			moduleHostSrvInstMap[item.ModuleID] = make(map[int64][]metadata.ServiceInstance, 0)
		}
		if _, exist := moduleHostSrvInstMap[item.ModuleID][item.HostID]; !exist {
			moduleHostSrvInstMap[item.ModuleID][item.HostID] = make([]metadata.ServiceInstance, 0)
		}
		moduleHostSrvInstMap[item.ModuleID][item.HostID] = append(moduleHostSrvInstMap[item.ModuleID][item.HostID],
			item)
	}
	return moduleHostSrvInstMap, nil
}

func (s *Service) getModuleServiceTemplate(ctx *rest.Contexts, bizID int64, addModuleIDs []int64) (
	map[int64]metadata.ServiceTemplateDetail, error) {
	// get add to modules
	modules, ccErr := s.getModules(ctx.Kit, bizID, addModuleIDs)
	if ccErr != nil {
		blog.Errorf("get modules failed, bizID: %d, module ids: %+v, err: %v, rid: %s", bizID, addModuleIDs, ccErr,
			ctx.Kit.Rid)
		return nil, ccErr
	}

	// get service template related to add modules
	serviceTemplateIDs := make([]int64, 0)
	for _, module := range modules {
		if module.ServiceTemplateID == common.ServiceTemplateIDNotSet {
			continue
		}
		serviceTemplateIDs = append(serviceTemplateIDs, module.ServiceTemplateID)
	}
	moduleServiceTemplateMap := make(map[int64]metadata.ServiceTemplateDetail)

	if len(serviceTemplateIDs) > 0 {
		serviceTemplateDetails, ccErr := s.CoreAPI.CoreService().Process().ListServiceTemplateDetail(ctx.Kit.Ctx,
			ctx.Kit.Header, bizID, serviceTemplateIDs...)
		if ccErr != nil {
			blog.Errorf("list service template detail failed, bizID: %d, option: %s, err: %s, rid: %s", bizID,
				serviceTemplateIDs, ccErr, ctx.Kit.Rid)
			return nil, ccErr
		}

		serviceTemplateMap := make(map[int64]metadata.ServiceTemplateDetail)
		for _, templateDetail := range serviceTemplateDetails.Info {
			serviceTemplateMap[templateDetail.ServiceTemplate.ID] = templateDetail
		}
		for _, module := range modules {
			templateDetail, exist := serviceTemplateMap[module.ServiceTemplateID]
			if exist {
				moduleServiceTemplateMap[module.ModuleID] = templateDetail
			}
		}
	}
	return moduleServiceTemplateMap, nil
}

// 接口请求参数跟转移是一致的
// 主机从模块删除时提供了将要删除的服务实例信息
// 主机添加到新模块时，提供了模块对应的服务模板（如果有）

// TransferHostWithAutoClearServiceInstancePreview generate a preview of changes for operation
func (s *Service) TransferHostWithAutoClearServiceInstancePreview(ctx *rest.Contexts) {
	bizIDStr := ctx.Request.PathParameter(common.BKAppIDField)
	bizID, err := strconv.ParseInt(bizIDStr, 10, 64)
	if err != nil {
		blog.V(7).Infof("parse bizID from url failed, bizID: %s, err: %+v, rid: %s", bizIDStr, ctx.Kit.Rid)
		ctx.RespAutoError(ctx.Kit.CCError.Errorf(common.CCErrCommParamsNeedInt, common.BKAppIDField))
		return
	}

	option := metadata.TransferHostWithAutoClearServiceInstanceOption{}
	if err := ctx.DecodeInto(&option); nil != err {
		ctx.RespAutoError(err)
		return
	}

	if ccErr := s.validateTransferHostWithAutoClearServiceInstanceOption(ctx.Kit, bizID, &option); ccErr != nil {
		ctx.RespAutoError(ccErr)
		return
	}

	transferPlans, ccErr := s.generateTransferPlans(ctx.Kit, bizID, option)
	if ccErr != nil {
		blog.Errorf("generate plans fail, bizID: %s, option: %+v, err: %v, rid: %s", bizID, option, ccErr, ctx.Kit.Rid)
		ctx.RespAutoError(ccErr)
		return
	}

	addModuleIDs := make([]int64, 0)
	removeModuleIDs := make([]int64, 0)
	for _, plan := range transferPlans {
		addModuleIDs = append(addModuleIDs, plan.ToAddToModules...)
		removeModuleIDs = append(removeModuleIDs, plan.ToRemoveFromModules...)
	}

	// get to remove service instances
	moduleHostSrvInstMap := make(map[int64]map[int64][]metadata.ServiceInstance)
	if len(removeModuleIDs) > 0 {
		moduleHostSrvInstMap, err = s.getRemovedServiceInstance(ctx, bizID, removeModuleIDs, option)
		if err != nil {
			ctx.RespAutoError(ccErr)
			return
		}
	}

	moduleServiceTemplateMap := make(map[int64]metadata.ServiceTemplateDetail)
	if len(addModuleIDs) > 0 {

		moduleServiceTemplateMap, err = s.getModuleServiceTemplate(ctx, bizID, addModuleIDs)
		if err != nil {
			ctx.RespAutoError(ccErr)
			return
		}
	}

	previews := getPreviewsResult(transferPlans, moduleServiceTemplateMap, moduleHostSrvInstMap)
	ctx.RespEntity(previews)
	return
}

func getPreviewsResult(transferPlans []metadata.HostTransferPlan,
	moduleServiceTemplateMap map[int64]metadata.ServiceTemplateDetail,
	moduleHostSrvInstMap map[int64]map[int64][]metadata.ServiceInstance) []metadata.HostTransferPreview {
	previews := make([]metadata.HostTransferPreview, 0)
	for _, plan := range transferPlans {
		preview := metadata.HostTransferPreview{
			HostID:              plan.HostID,
			FinalModules:        plan.FinalModules,
			ToRemoveFromModules: make([]metadata.RemoveFromModuleInfo, 0),
			ToAddToModules:      make([]metadata.AddToModuleInfo, 0),
			HostApplyPlan:       plan.HostApplyPlan,
		}

		for _, moduleID := range plan.ToRemoveFromModules {
			removeInfo := metadata.RemoveFromModuleInfo{
				ModuleID:         moduleID,
				ServiceInstances: make([]metadata.ServiceInstance, 0),
			}
			hostSrvInstMap, exist := moduleHostSrvInstMap[moduleID]
			if !exist {
				preview.ToRemoveFromModules = append(preview.ToRemoveFromModules, removeInfo)
				continue
			}

			serviceInstances, exist := hostSrvInstMap[plan.HostID]
			if exist {
				removeInfo.ServiceInstances = append(removeInfo.ServiceInstances, serviceInstances...)
			}
			preview.ToRemoveFromModules = append(preview.ToRemoveFromModules, removeInfo)
		}

		for _, moduleID := range plan.ToAddToModules {
			addInfo := metadata.AddToModuleInfo{
				ModuleID:        moduleID,
				ServiceTemplate: nil,
			}

			serviceTemplateDetail, exist := moduleServiceTemplateMap[moduleID]
			if exist {
				addInfo.ServiceTemplate = &serviceTemplateDetail
			}
			preview.ToAddToModules = append(preview.ToAddToModules, addInfo)
		}
		previews = append(previews, preview)
	}
<<<<<<< HEAD
	return previews
=======
	ctx.RespEntity(previews)
	return
}

func (s *Service) validateTransferHostWithAutoClearServiceInstanceOption(kit *rest.Kit, bizID int64,
	option *metadata.TransferHostWithAutoClearServiceInstanceOption) errors.CCErrorCoder {

	if option == nil {
		return kit.CCError.CCErrorf(common.CCErrCommParamsNeedSet, "bk_host_ids")
	}

	if len(option.HostIDs) == 0 {
		return kit.CCError.CCErrorf(common.CCErrCommParamsNeedSet, "bk_host_ids")
	}

	if option.IsRemoveFromAll {
		moduleFilter := &metadata.DistinctFieldOption{
			TableName: common.BKTableNameModuleHostConfig,
			Field:     common.BKModuleIDField,
			Filter: map[string]interface{}{
				common.BKAppIDField:  bizID,
				common.BKHostIDField: map[string]interface{}{common.BKDBIN: option.HostIDs},
			},
		}
		rawModuleIDs, ccErr := s.CoreAPI.CoreService().Common().GetDistinctField(kit.Ctx, kit.Header, moduleFilter)
		if ccErr != nil {
			blog.Errorf("get host module ids failed, err: %v, filter: %#v, rid: %s", ccErr, moduleFilter, kit.Rid)
			return ccErr
		}

		moduleIDs, err := util.SliceInterfaceToInt64(rawModuleIDs)
		if err != nil {
			blog.Errorf("parse module ids(%#v) failed, err: %v, rid: %s", rawModuleIDs, err, kit.Rid)
			return ccErr
		}

		option.RemoveFromModules = moduleIDs
	}

	if len(option.RemoveFromModules) == 0 && len(option.AddToModules) == 0 {
		return kit.CCError.CCErrorf(common.CCErrCommParamsNeedSet, "remove_from_modules or add_to_modules")
	}

	if option.DefaultInternalModule != 0 && len(option.AddToModules) != 0 {
		return kit.CCError.CCErrorf(common.CCErrCommParamsInvalid, "add_to_modules & default_internal_module")
	}

	if len(option.AddToModules) != 0 {
		return s.validateModules(kit, bizID, option.AddToModules, "add_to_modules")
	}

	if option.DefaultInternalModule != 0 {
		return s.validateModules(kit, bizID, []int64{option.DefaultInternalModule}, "default_internal_module")
	}

	return nil
}

func (s *Service) getRulesPriorityFromTemplate(kit *rest.Kit, moduleIDs []int64, bizID int64) (
	[]metadata.HostApplyRule, error) {

	moduleRes, err := s.getModuleRelateHostApply(kit, bizID, moduleIDs, nil)
	if err != nil {
		return nil, err
	}

	// 1.过滤出需要查询主机应用规则的模版id和模块id
	enabledModuleIDs := make([]int64, 0)
	enabledModuleIDMap := make(map[int64]bool)
	tempToModMap := make(map[int64][]int64)
	srvTmpIDs := make([]int64, 0)
	for _, module := range moduleRes {
		if module.ServiceTemplateID != 0 {
			tempToModMap[module.ServiceTemplateID] = append(tempToModMap[module.ServiceTemplateID], module.ModuleID)
			srvTmpIDs = append(srvTmpIDs, module.ServiceTemplateID)

			if module.HostApplyEnabled {
				enabledModuleIDMap[module.ModuleID] = true
			}
			continue
		}

		if module.HostApplyEnabled {
			enabledModuleIDs = append(enabledModuleIDs, module.ModuleID)
		}
	}

	enableSrvTemplateIDs := make([]int64, 0)
	if len(srvTmpIDs) != 0 {
		srvTempStatus, err := s.getSrvTemplateApplyStatus(kit, bizID, srvTmpIDs)
		if err != nil {
			blog.Errorf("get service template host apply status failed, err: %v, rid: %s", err, kit.Rid)
			return nil, err
		}

		for templateID, status := range srvTempStatus {
			if status {
				enableSrvTemplateIDs = append(enableSrvTemplateIDs, templateID)
				continue
			}
			for _, moduleID := range tempToModMap[templateID] {
				if enabledModuleIDMap[moduleID] {
					enabledModuleIDs = append(enabledModuleIDs, moduleID)
				}
			}
		}
	}

	// 2.查询有模版并且模版开启主机自动应用的规则
	rules := make([]metadata.HostApplyRule, 0)
	if len(enableSrvTemplateIDs) != 0 {
		srvTemplateRules, err := s.findSrvTemplateRule(kit, bizID, enableSrvTemplateIDs)
		if err != nil {
			blog.Errorf("list service template host apply rule failed, err: %v, rid: %s", err, kit.Rid)
			return nil, err
		}

		for _, rule := range srvTemplateRules {
			moduleIDs, exist := tempToModMap[rule.ServiceTemplateID]
			if !exist {
				continue
			}

			for _, moduleID := range moduleIDs {
				rule.ModuleID = moduleID
				rules = append(rules, rule)
			}
		}
	}

	// 3.查询没有模版，以及有模版但是模版没有开启主机自动应用的模块的规则
	if len(enabledModuleIDs) != 0 {
		moduleRules, err := s.getEnabledModuleRules(kit, bizID, enabledModuleIDs)
		if err != nil {
			blog.Errorf("get module host apply rule failed, err: %v, rid: %s", err, kit.Rid)
			return nil, err
		}
		if len(moduleRules) != 0 {
			rules = append(rules, moduleRules...)
		}
	}

	return rules, nil
>>>>>>> c435767a
}<|MERGE_RESOLUTION|>--- conflicted
+++ resolved
@@ -444,74 +444,7 @@
 		transferPlans = append(transferPlans, transferPlan)
 	}
 
-<<<<<<< HEAD
 	return transferPlans, hostIDs, nil
-=======
-	// if do not need host apply, then return directly.
-	if !withHostApply {
-		return transferPlans, nil
-	}
-
-	// generate host apply plans
-	return s.generateHostApplyPlans(kit, bizID, transferPlans)
-}
-
-func (s *Service) generateHostApplyPlans(kit *rest.Kit, bizID int64, plans []metadata.HostTransferPlan) (
-	[]metadata.HostTransferPlan, errors.CCErrorCoder) {
-
-	if len(plans) == 0 {
-		return plans, nil
-	}
-
-	// get final modules' host apply rules
-	finalModuleIDs := make([]int64, 0)
-	for _, item := range plans {
-		finalModuleIDs = append(finalModuleIDs, item.FinalModules...)
-	}
-
-	rules, err := s.getRulesPriorityFromTemplate(kit, finalModuleIDs, bizID)
-	if err != nil {
-		blog.Errorf("get module rule failed, err: %v, rid: %s", err, kit.Rid)
-		return plans, kit.CCError.CCError(common.CCErrCommHTTPDoRequestFailed)
-	}
-
-	// generate host apply plans only generate new module
-	hostModules := make([]metadata.Host2Modules, 0)
-	for _, item := range plans {
-		host2Module := metadata.Host2Modules{
-			HostID:    item.HostID,
-			ModuleIDs: make([]int64, 0),
-		}
-		for _, moduleID := range item.ToAddToModules {
-			host2Module.ModuleIDs = append(host2Module.ModuleIDs, moduleID)
-		}
-		hostModules = append(hostModules, host2Module)
-	}
-
-	planOpt := metadata.HostApplyPlanOption{
-		Rules:       rules,
-		HostModules: hostModules,
-	}
-
-	hostApplyPlanResult, ccErr := s.CoreAPI.CoreService().HostApplyRule().GenerateApplyPlan(kit.Ctx, kit.Header, bizID,
-		planOpt)
-	if ccErr != nil {
-		blog.Errorf("generate apply plan failed, biz: %d, opt: %#v, err: %v, rid: %s", bizID, planOpt, ccErr, kit.Rid)
-		return plans, ccErr
-	}
-
-	hostApplyPlanMap := make(map[int64]metadata.OneHostApplyPlan)
-	for _, item := range hostApplyPlanResult.Plans {
-		hostApplyPlanMap[item.HostID] = item
-	}
-	for index, transferPlan := range plans {
-		if applyPlan, ok := hostApplyPlanMap[transferPlan.HostID]; ok {
-			plans[index].HostApplyPlan = applyPlan
-		}
-	}
-
-	return plans, nil
->>>>>>> c435767a
 }
 
 // generateTransferPlan 实现计算主机将从哪个模块移除，添加到哪个模块，最终在哪些模块
@@ -1010,65 +943,7 @@
 		}
 		previews = append(previews, preview)
 	}
-<<<<<<< HEAD
 	return previews
-=======
-	ctx.RespEntity(previews)
-	return
-}
-
-func (s *Service) validateTransferHostWithAutoClearServiceInstanceOption(kit *rest.Kit, bizID int64,
-	option *metadata.TransferHostWithAutoClearServiceInstanceOption) errors.CCErrorCoder {
-
-	if option == nil {
-		return kit.CCError.CCErrorf(common.CCErrCommParamsNeedSet, "bk_host_ids")
-	}
-
-	if len(option.HostIDs) == 0 {
-		return kit.CCError.CCErrorf(common.CCErrCommParamsNeedSet, "bk_host_ids")
-	}
-
-	if option.IsRemoveFromAll {
-		moduleFilter := &metadata.DistinctFieldOption{
-			TableName: common.BKTableNameModuleHostConfig,
-			Field:     common.BKModuleIDField,
-			Filter: map[string]interface{}{
-				common.BKAppIDField:  bizID,
-				common.BKHostIDField: map[string]interface{}{common.BKDBIN: option.HostIDs},
-			},
-		}
-		rawModuleIDs, ccErr := s.CoreAPI.CoreService().Common().GetDistinctField(kit.Ctx, kit.Header, moduleFilter)
-		if ccErr != nil {
-			blog.Errorf("get host module ids failed, err: %v, filter: %#v, rid: %s", ccErr, moduleFilter, kit.Rid)
-			return ccErr
-		}
-
-		moduleIDs, err := util.SliceInterfaceToInt64(rawModuleIDs)
-		if err != nil {
-			blog.Errorf("parse module ids(%#v) failed, err: %v, rid: %s", rawModuleIDs, err, kit.Rid)
-			return ccErr
-		}
-
-		option.RemoveFromModules = moduleIDs
-	}
-
-	if len(option.RemoveFromModules) == 0 && len(option.AddToModules) == 0 {
-		return kit.CCError.CCErrorf(common.CCErrCommParamsNeedSet, "remove_from_modules or add_to_modules")
-	}
-
-	if option.DefaultInternalModule != 0 && len(option.AddToModules) != 0 {
-		return kit.CCError.CCErrorf(common.CCErrCommParamsInvalid, "add_to_modules & default_internal_module")
-	}
-
-	if len(option.AddToModules) != 0 {
-		return s.validateModules(kit, bizID, option.AddToModules, "add_to_modules")
-	}
-
-	if option.DefaultInternalModule != 0 {
-		return s.validateModules(kit, bizID, []int64{option.DefaultInternalModule}, "default_internal_module")
-	}
-
-	return nil
 }
 
 func (s *Service) getRulesPriorityFromTemplate(kit *rest.Kit, moduleIDs []int64, bizID int64) (
@@ -1156,5 +1031,4 @@
 	}
 
 	return rules, nil
->>>>>>> c435767a
 }
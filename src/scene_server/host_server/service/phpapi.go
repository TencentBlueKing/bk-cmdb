--- conflicted
+++ resolved
@@ -909,15 +909,8 @@
 		return
 	}
 	if false == res.Result {
-<<<<<<< HEAD
-		blog.Errorf("GetPlat error. err code:%d, err msg:%s,rid:%s", res.Code, res.ErrMsg, srvData.rid)
-		resp.WriteError(http.StatusInternalServerError, &meta.RespError{Msg: srvData.ccErr.Errorf(common.CCErrTopoGetCloudErrStrFaild, err.Error())})
-		return
-=======
 		blog.Errorf("GetPlat http reply error. err code:%d, err msg:%s,rid:%s", res.Code, res.ErrMsg, srvData.rid)
 		resp.WriteError(http.StatusInternalServerError, &meta.RespError{Msg: srvData.ccErr.New(res.Code, res.ErrMsg)})
->>>>>>> de5740a3
-
 	}
 
 	platIDArr := make([]int64, 0)

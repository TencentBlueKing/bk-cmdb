/*
 * Tencent is pleased to support the open source community by making 蓝鲸 available.
 * Copyright (C) 2017-2018 THL A29 Limited, a Tencent company. All rights reserved.
 * Licensed under the MIT License (the "License"); you may not use this file except
 * in compliance with the License. You may obtain a copy of the License at
 * http://opensource.org/licenses/MIT
 * Unless required by applicable law or agreed to in writing, software distributed under
 * the License is distributed on an "AS IS" BASIS, WITHOUT WARRANTIES OR CONDITIONS OF ANY KIND,
 * either express or implied. See the License for the specific language governing permissions and
 * limitations under the License.
 */

package service

import (
	"context"
	"encoding/json"
	"fmt"
	"net/http"
	"strings"

	authmeta "configcenter/src/auth/meta"
	"configcenter/src/common"
	"configcenter/src/common/blog"
	"configcenter/src/common/errors"
	"configcenter/src/common/mapstr"
	meta "configcenter/src/common/metadata"
	"configcenter/src/common/util"
	"configcenter/src/scene_server/validator"

	"github.com/emicklei/go-restful"
)

// updateHostPlat 根据条件更新主机信息
func (s *Service) UpdateHost(req *restful.Request, resp *restful.Response) {
	srvData := s.newSrvComm(req.Request.Header)
	blog.V(5).Infof("updateHost start!,rid:%s", srvData.rid)

	appID, err := util.GetInt64ByInterface(req.PathParameter(common.BKAppIDField))
	if nil != err {
		blog.Errorf("convert appid %s to int error:%v,rid:%s", req.PathParameter(common.BKAppIDField), err, srvData.rid)
		resp.WriteError(http.StatusBadRequest, &meta.RespError{Msg: srvData.ccErr.Errorf(common.CCErrCommParamsNeedInt, common.BKAppIDField)})
		return
	}

	input := make(map[string]interface{})
	if err := json.NewDecoder(req.Request.Body).Decode(&input); err != nil {
		blog.Errorf("updateHost , but decode body failed, err: %v,rid:%s", err, srvData.rid)
		resp.WriteError(http.StatusBadRequest, &meta.RespError{Msg: srvData.ccErr.Error(common.CCErrCommJSONUnmarshalFailed)})
		return
	}

	// check authorization
	hostCondition := map[string]interface{}{
		common.BKHostInnerIPField: input["condition"].(map[string]interface{})[common.BKHostInnerIPField],
		common.BKCloudIDField:     input["condition"].(map[string]interface{})[common.BKCloudIDField],
	}
	phpapi := srvData.lgc.NewPHPAPI()
	_, hostIDArr, err := phpapi.GetHostMapByCond(context.Background(), hostCondition)
	if err != nil {
		blog.Errorf("UpdateHost update host, GetHostMapByCond failed, appID:%d, input:%+v, error:%s,rid:%s", appID, input, err, srvData.rid)
		resp.WriteError(http.StatusInternalServerError, &meta.RespError{Msg: err})
		return
	}
	// auth: check authorization
	if err := s.AuthManager.AuthorizeByHostsIDs(srvData.ctx, req.Request.Header, authmeta.Update, hostIDArr...); err != nil {
		blog.Errorf("check host authorization failed, err: %v", err)
		resp.WriteError(http.StatusForbidden, &meta.RespError{Msg: srvData.ccErr.Error(common.CCErrCommAuthorizeFailed)})
		return
	}

	data, httpCode, errMsg := srvData.lgc.UpdateHost(srvData.ctx, input, appID)

	if nil != errMsg {
		blog.Errorf("UpdateHost update host, appID:%d, input:%+v, error:%s,rid:%s", appID, input, err, srvData.rid)
		resp.WriteError(httpCode, &meta.RespError{Msg: errMsg})
		return
	}
	resp.WriteEntity(meta.Response{
		BaseResp: meta.SuccessBaseResp,
		Data:     data,
	})

}

func (s *Service) UpdateHostByAppID(req *restful.Request, resp *restful.Response) {
	srvData := s.newSrvComm(req.Request.Header)
	blog.V(5).Infof("updateHostByAppID start!,rid:%s", srvData.rid)
	appID, err := util.GetInt64ByInterface(req.PathParameter("appid"))
	if nil != err {
		blog.Errorf("convert appid to int error:%v", err)
		resp.WriteError(http.StatusBadRequest, &meta.RespError{Msg: srvData.ccErr.Errorf(common.CCErrCommParamsLostField, "ApplicationID")})
		return
	}

	input := new(meta.UpdateHostParams)
	if err := json.NewDecoder(req.Request.Body).Decode(input); err != nil {
		blog.Errorf("updateHostByAppID , but decode body failed, err: %v,input:%+v,rid:%s", err, input, srvData.rid)
		resp.WriteError(http.StatusBadRequest, &meta.RespError{Msg: srvData.ccErr.Error(common.CCErrCommJSONUnmarshalFailed)})
		return
	}

	hostIDArr, httpCode, err := srvData.lgc.FindHostIDsByAppID(srvData.ctx, input, appID)
	if err != nil {
		blog.Errorf("updateHostByAppID update host, appID:%d, input:%+v, error:%s,rid:%s", appID, input, err, srvData.rid)
		resp.WriteError(httpCode, &meta.RespError{Msg: err})
		return
	}
	// auth: check authorization
	if err := s.AuthManager.AuthorizeByHostsIDs(srvData.ctx, req.Request.Header, authmeta.Update, hostIDArr...); err != nil {
		blog.Errorf("check host authorization failed, err: %v", err)
		resp.WriteError(http.StatusForbidden, &meta.RespError{Msg: srvData.ccErr.Error(common.CCErrCommAuthorizeFailed)})
		return
	}

	blog.V(5).Infof("updateHostByAppID http body data: %v,srvData.rid", input, srvData.rid)
	result, httpCode, errMsg := srvData.lgc.UpdateHostByAppID(srvData.ctx, input, appID)
	if nil != errMsg {
		blog.Errorf("updateHostByAppID update host, appID:%d, input:%+v, error:%s,rid:%s", appID, input, err, srvData.rid)
		resp.WriteError(httpCode, &meta.RespError{Msg: errMsg})
		return
	}
	resp.WriteEntity(meta.Response{
		BaseResp: meta.SuccessBaseResp,
		Data:     result,
	})

}

func (s *Service) HostSearchByIP(req *restful.Request, resp *restful.Response) {
	srvData := s.newSrvComm(req.Request.Header)

	input := new(meta.HostSearchByIPParams)
	if err := json.NewDecoder(req.Request.Body).Decode(input); err != nil {
		blog.Errorf("HostSearchByIP , but decode body failed, err: %v,rid:%s", err, srvData.rid)
		resp.WriteError(http.StatusBadRequest, &meta.RespError{Msg: srvData.ccErr.Error(common.CCErrCommJSONUnmarshalFailed)})
		return
	}

	if 0 == len(input.IpList) {
		blog.Error("input does not contains key IP,input:%+v,rid:%s", input, srvData.rid)
		resp.WriteError(http.StatusBadRequest, &meta.RespError{Msg: srvData.ccErr.Errorf(common.CCErrCommParamsLostField, common.BKIPListField)})
	}

	orCondition := []map[string]interface{}{
		map[string]interface{}{common.BKHostInnerIPField: map[string]interface{}{common.BKDBIN: input.IpList}},
		map[string]interface{}{common.BKHostOuterIPField: map[string]interface{}{common.BKDBIN: input.IpList}},
	}
	hostMapCondition := map[string]interface{}{common.BKDBOR: orCondition}

	if nil != input.CloudID {
		hostMapCondition[common.BKCloudIDField] = input.CloudID
	}

	phpapi := srvData.lgc.NewPHPAPI()
	hostMap, hostIDArr, err := phpapi.GetHostMapByCond(srvData.ctx, hostMapCondition)
	if err != nil {
		blog.Errorf("HostSearchByIP error : %s, input:%+v,rid:%s", err.Error(), input, srvData.rid)
		resp.WriteError(http.StatusInternalServerError, &meta.RespError{Msg: err})
		return
	}

	configCond := map[string][]int64{
		common.BKHostIDField: hostIDArr,
	}
	if 0 < len(input.AppID) {
		configCond[common.BKAppIDField] = input.AppID
	}

	configData, err := srvData.lgc.GetConfigByCond(srvData.ctx, configCond)
	if nil != err {
		blog.Errorf("HostSearchByIP error : %s, input:%+v,rid:%s", err.Error(), input, srvData.rid)
		resp.WriteError(http.StatusBadRequest, &meta.RespError{Msg: srvData.ccErr.Errorf(common.CCErrHostModuleConfigFaild, err.Error())})
		return
	}
	hostData, err := phpapi.SetHostData(srvData.ctx, configData, hostMap)
	if nil != err {
		blog.Errorf("HostSearchByIP error : %v", err)
		resp.WriteError(http.StatusInternalServerError, &meta.RespError{Msg: err})
		return
	}

	// auth: check authorization
	if err := s.AuthManager.AuthorizeByHostsIDs(srvData.ctx, req.Request.Header, authmeta.Find, hostIDArr...); err != nil {
		blog.Errorf("check host authorization failed, err: %v", err)
		resp.WriteError(http.StatusForbidden, &meta.RespError{Msg: srvData.ccErr.Error(common.CCErrCommAuthorizeFailed)})
		return
	}

	resp.WriteEntity(meta.Response{
		BaseResp: meta.SuccessBaseResp,
		Data:     hostData,
	})
}

func (s *Service) HostSearchByConds(req *restful.Request, resp *restful.Response) {
	srvData := s.newSrvComm(req.Request.Header)

	input := make(map[string]interface{})
	if err := json.NewDecoder(req.Request.Body).Decode(&input); err != nil {
		blog.Errorf("HostSearchByConds , but decode body failed, err: %v,rid:%s", err, srvData.rid)
		resp.WriteError(http.StatusBadRequest, &meta.RespError{Msg: srvData.ccErr.Error(common.CCErrCommJSONUnmarshalFailed)})
		return
	}

	phpapi := srvData.lgc.NewPHPAPI()
	hostMap, hostIDArr, err := phpapi.GetHostMapByCond(srvData.ctx, input)
	if err != nil {
		blog.Errorf("HostSearchByConds error : %v, input:%+v,rid:%s", err, input, srvData.rid)
		resp.WriteError(http.StatusInternalServerError, &meta.RespError{Msg: err})
		return
	}

	configCond := map[string][]int64{
		common.BKHostIDField: hostIDArr,
	}
	configData, err := srvData.lgc.GetConfigByCond(srvData.ctx, configCond)
	if nil != err {
		blog.Errorf("HostSearchByConds error : %v, input:%+v", err, input)
		resp.WriteError(http.StatusInternalServerError, &meta.RespError{Msg: srvData.ccErr.Errorf(common.CCErrHostModuleConfigFaild, err.Error())})
		return
	}

	hostData, err := phpapi.SetHostData(srvData.ctx, configData, hostMap)
	if nil != err {
		blog.Errorf("HostSearchByConds error : %v, input:%+v,rid:%s", err, input, srvData.rid)
		resp.WriteError(http.StatusInternalServerError, &meta.RespError{Msg: err})
		return
	}

	// auth: check authorization
	if err := s.AuthManager.AuthorizeByHostsIDs(srvData.ctx, req.Request.Header, authmeta.Find, hostIDArr...); err != nil {
		blog.Errorf("check host authorization failed, err: %v", err)
		resp.WriteError(http.StatusForbidden, &meta.RespError{Msg: srvData.ccErr.Error(common.CCErrCommAuthorizeFailed)})
		return
	}

	resp.WriteEntity(meta.Response{
		BaseResp: meta.SuccessBaseResp,
		Data:     hostData,
	})
}

func (s *Service) HostSearchByModuleID(req *restful.Request, resp *restful.Response) {
	srvData := s.newSrvComm(req.Request.Header)

	input := new(meta.HostSearchByModuleIDParams)
	if err := json.NewDecoder(req.Request.Body).Decode(input); err != nil {
		blog.Errorf("HostSearchByModuleID , but decode body failed, err: %v,rid:%s", err, srvData.rid)
		resp.WriteError(http.StatusBadRequest, &meta.RespError{Msg: srvData.ccErr.Error(common.CCErrCommJSONUnmarshalFailed)})
		return
	}

	if nil == input.ApplicationID {
		blog.Error("HostSearchByModuleID input does not contains key ApplicationID.input:%+v,rid:%s", input, srvData.rid)
		resp.WriteError(http.StatusBadRequest, &meta.RespError{Msg: srvData.ccErr.Errorf(common.CCErrCommParamsLostField, "ApplicationID")})
		return
	}

	if nil == input.ModuleID {
		blog.Error("HostSearchByModuleID input does not contains key ModuleID.input:%+v,rid:%s", input, srvData.rid)
		resp.WriteError(http.StatusBadRequest, &meta.RespError{Msg: srvData.ccErr.Errorf(common.CCErrCommParamsLostField, "ModuleID")})
		return
	}

	configData, err := srvData.lgc.GetConfigByCond(srvData.ctx, map[string][]int64{
		common.BKModuleIDField: input.ModuleID,
		common.BKAppIDField:    []int64{*input.ApplicationID},
	})
	if nil != err {
		blog.Errorf("HostSearchByModuleID get host module config error:%s, input:%+v", err.Error(), input)
		resp.WriteError(http.StatusInternalServerError, &meta.RespError{Msg: err})
		return
	}

	phpapi := srvData.lgc.NewPHPAPI()
	hostData, err := phpapi.GetHostDataByConfig(srvData.ctx, configData)
	if nil != err {
		blog.Errorf("HostSearchByModuleID get host module config error:%s, input:%+v", err.Error(), input)
		resp.WriteError(http.StatusInternalServerError, &meta.RespError{Msg: err})
		return
	}

	// check authorization
	hostIDArr := make([]int64, 0)
	for _, host := range hostData {
		hostID := host[common.BKHostIDField].(int64)
		hostIDArr = append(hostIDArr, hostID)
	}
	// auth: check authorization
	if err := s.AuthManager.AuthorizeByHostsIDs(srvData.ctx, req.Request.Header, authmeta.Find, hostIDArr...); err != nil {
		blog.Errorf("check host authorization failed, err: %v", err)
		resp.WriteError(http.StatusForbidden, &meta.RespError{Msg: srvData.ccErr.Error(common.CCErrCommAuthorizeFailed)})
		return
	}

	resp.WriteEntity(meta.Response{
		BaseResp: meta.SuccessBaseResp,
		Data:     hostData,
	})
}

func (s *Service) HostSearchBySetID(req *restful.Request, resp *restful.Response) {
	srvData := s.newSrvComm(req.Request.Header)

	input := new(meta.HostSearchBySetIDParams)
	if err := json.NewDecoder(req.Request.Body).Decode(input); err != nil {
		blog.Errorf("HostSearchBySetID , but decode body failed, err: %v", err)
		resp.WriteError(http.StatusBadRequest, &meta.RespError{Msg: srvData.ccErr.Error(common.CCErrCommJSONUnmarshalFailed)})
		return
	}
	if nil == input.ApplicationID {
		blog.Error("HostSearchBySetID input does not contains key ApplicationID")
		resp.WriteError(http.StatusBadRequest, &meta.RespError{Msg: srvData.ccErr.Errorf(common.CCErrCommParamsLostField, "ApplicationID")})
		return
	}

	conds := make(map[string][]int64)
	conds[common.BKAppIDField] = []int64{*input.ApplicationID}

	if len(input.SetID) > 0 {
		conds[common.BKSetIDField] = input.SetID
	}

	configData, err := srvData.lgc.GetConfigByCond(srvData.ctx, conds)
	if nil != err {
		blog.Errorf("HostSearchBySetID get host module config error:%s, input:%+v", err.Error(), input)
		resp.WriteError(http.StatusInternalServerError, &meta.RespError{Msg: srvData.ccErr.Errorf(common.CCErrHostModuleConfigFaild, err.Error())})
		return
	}

	phpapi := srvData.lgc.NewPHPAPI()
	hostData, err := phpapi.GetHostDataByConfig(srvData.ctx, configData)
	if nil != err {
		blog.Errorf("HostSearchByModuleID get host module config error:%s, input:%+v", err.Error(), input)
		resp.WriteError(http.StatusInternalServerError, &meta.RespError{Msg: err})
		return
	}

	// check authorization
	hostIDArr := make([]int64, 0)
	for _, host := range hostData {
		hostID := host[common.BKHostIDField].(int64)
		hostIDArr = append(hostIDArr, hostID)
	}
	// auth: check authorization
	if err := s.AuthManager.AuthorizeByHostsIDs(srvData.ctx, req.Request.Header, authmeta.Find, hostIDArr...); err != nil {
		blog.Errorf("check host authorization failed, err: %v", err)
		resp.WriteError(http.StatusForbidden, &meta.RespError{Msg: srvData.ccErr.Error(common.CCErrCommAuthorizeFailed)})
		return
	}

	resp.WriteEntity(meta.Response{
		BaseResp: meta.SuccessBaseResp,
		Data:     hostData,
	})
}

func (s *Service) HostSearchByAppID(req *restful.Request, resp *restful.Response) {
	srvData := s.newSrvComm(req.Request.Header)

	input := new(meta.HostSearchByAppIDParams)
	if err := json.NewDecoder(req.Request.Body).Decode(input); err != nil {
		blog.Errorf("HostSearchByAppID , but decode body failed, err: %v,rid:%s", err, srvData.rid)
		resp.WriteError(http.StatusBadRequest, &meta.RespError{Msg: srvData.ccErr.Error(common.CCErrCommJSONUnmarshalFailed)})
		return
	}

	if nil == input.ApplicationID {
		blog.Error("HostSearchByAppID input does not contains key ApplicationID,input:%+v,rid:%s", input, srvData.rid)
		resp.WriteError(http.StatusBadRequest, &meta.RespError{Msg: srvData.ccErr.Errorf(common.CCErrCommParamsLostField, "ApplicationID")})
		return
	}

	configData, err := srvData.lgc.GetConfigByCond(srvData.ctx, map[string][]int64{
		common.BKAppIDField: []int64{*input.ApplicationID},
	})

	if nil != err {
		blog.Errorf("HostSearchByModuleID get host module config error:%s, input:%+v,rid:%s", err.Error(), input, srvData.rid)
		resp.WriteError(http.StatusInternalServerError, &meta.RespError{Msg: srvData.ccErr.Errorf(common.CCErrHostModuleConfigFaild, err.Error())})
		return
	}

	phpapi := srvData.lgc.NewPHPAPI()
	hostData, err := phpapi.GetHostDataByConfig(srvData.ctx, configData)
	if nil != err {
		blog.Errorf("HostSearchByModuleID get host module config error:%s, input:%+v,rid:%s", err.Error(), input, srvData.rid)
		resp.WriteError(http.StatusInternalServerError, &meta.RespError{Msg: err})
		return
	}

	// check authorization
	hostIDArr := make([]int64, 0)
	for _, host := range hostData {
		hostID := host[common.BKHostIDField].(int64)
		hostIDArr = append(hostIDArr, hostID)
	}
	// auth: check authorization
	if err := s.AuthManager.AuthorizeByHostsIDs(srvData.ctx, req.Request.Header, authmeta.Find, hostIDArr...); err != nil {
		blog.Errorf("check host authorization failed, err: %v", err)
		resp.WriteError(http.StatusForbidden, &meta.RespError{Msg: srvData.ccErr.Error(common.CCErrCommAuthorizeFailed)})
		return
	}

	resp.WriteEntity(meta.Response{
		BaseResp: meta.SuccessBaseResp,
		Data:     hostData,
	})

}

func (s *Service) HostSearchByProperty(req *restful.Request, resp *restful.Response) {
	srvData := s.newSrvComm(req.Request.Header)

	input := make(map[string]interface{})
	if err := json.NewDecoder(req.Request.Body).Decode(&input); err != nil {
		blog.Errorf("HostSearchByProperty , but decode body failed, err: %v,rid:%s", err, srvData.rid)
		resp.WriteError(http.StatusBadRequest, &meta.RespError{Msg: srvData.ccErr.Error(common.CCErrCommJSONUnmarshalFailed)})
		return
	}

	appID, err := util.GetInt64ByInterface(input[common.BKAppIDField])
	if nil != err {
		blog.Error("HostSearchByProperty input does not contains key ApplicationID.input:%+v,rid:%s", input, srvData.rid)
		resp.WriteError(http.StatusBadRequest, &meta.RespError{Msg: srvData.ccErr.Errorf(common.CCErrCommParamsLostField, "ApplicationID")})
		return
	}

	setCondition := make([]meta.ConditionItem, 0)

	setIDArrI, hasSetID := input[common.BKSetIDField]
	if hasSetID {
		cond := meta.ConditionItem{}
		cond.Field = common.BKSetIDField
		cond.Operator = common.BKDBIN
		cond.Value = setIDArrI
		setCondition = append(setCondition, cond)
	}

	setEnvTypeArr, hasSetEnvType := input[common.BKSetEnvField]
	if hasSetEnvType {
		cond := meta.ConditionItem{}
		cond.Field = common.BKSetEnvField
		cond.Operator = common.BKDBIN
		cond.Value = setEnvTypeArr
		setCondition = append(setCondition, cond)
	}

	setSrvStatusArr, hasSetSrvStatus := input[common.BKSetStatusField]
	if hasSetSrvStatus {
		cond := meta.ConditionItem{}
		cond.Field = common.BKSetStatusField
		cond.Operator = common.BKDBIN
		cond.Value = setSrvStatusArr
		setCondition = append(setCondition, cond)
	}

	blog.V(5).Infof("HostSearchByProperty setCondition: %+v,rid:%s", setCondition, srvData.rid)
	setIDArr, err := srvData.lgc.GetSetIDByCond(srvData.ctx, setCondition)
	if nil != err {
		blog.Errorf("HostSearchByProperty get host module config error:%s, input:%+v,rid:%s", err.Error(), input, srvData.rid)
		resp.WriteError(http.StatusInternalServerError, &meta.RespError{Msg: srvData.ccErr.Errorf(common.CCErrHostGetSetFaild, err.Error())})
		return
	}
	blog.V(5).Infof("HostSearchByProperty ApplicationID: %v, SetID: %v, input:%+v, rid:%s", appID, setIDArr, input, srvData.rid)

	condition := map[string][]int64{
		common.BKAppIDField: []int64{appID},
	}

	condition[common.BKSetIDField] = setIDArr
	configData, err := srvData.lgc.GetConfigByCond(srvData.ctx, condition)
	if nil != err {
		blog.Errorf("HostSearchByProperty get host module config error:%s, input:%+v,param:%+v,rid:%s", err.Error(), input, condition, srvData.rid)
		resp.WriteError(http.StatusInternalServerError, &meta.RespError{Msg: srvData.ccErr.Errorf(common.CCErrHostModuleConfigFaild, err.Error())})
		return
	}

	phpapi := srvData.lgc.NewPHPAPI()
	hostData, err := phpapi.GetHostDataByConfig(srvData.ctx, configData)
	if nil != err {
		blog.Errorf("HostSearchByProperty get host module config error:%s, input:%+v,params:%+v,rid:%s", err.Error(), input, configData, srvData.rid)
		resp.WriteError(http.StatusInternalServerError, &meta.RespError{Msg: srvData.ccErr.Errorf(common.CCErrHostModuleConfigFaild, err.Error())})
		return
	}

	hostIDArr := make([]int64, 0)
	for _, host := range hostData {
		hostID := host[common.BKHostIDField].(int64)
		hostIDArr = append(hostIDArr, hostID)
	}
	// auth: check authorization
	if err := s.AuthManager.AuthorizeByHostsIDs(srvData.ctx, req.Request.Header, authmeta.Find, hostIDArr...); err != nil {
		blog.Errorf("check host authorization failed, err: %v", err)
		resp.WriteError(http.StatusForbidden, &meta.RespError{Msg: srvData.ccErr.Error(common.CCErrCommAuthorizeFailed)})
		return
	}

	resp.WriteEntity(meta.Response{
		BaseResp: meta.SuccessBaseResp,
		Data:     hostData,
	})
}

func (s *Service) GetIPAndProxyByCompany(req *restful.Request, resp *restful.Response) {
	srvData := s.newSrvComm(req.Request.Header)

	input := new(meta.GetIPAndProxyByCompanyParams)
	if err := json.NewDecoder(req.Request.Body).Decode(input); err != nil {
		blog.Errorf("GetIPAndProxyByCompany , but decode body failed, err: %v,rid:%s", err, srvData.rid)
		resp.WriteError(http.StatusBadRequest, &meta.RespError{Msg: srvData.ccErr.Error(common.CCErrCommJSONUnmarshalFailed)})
		return
	}

	if 0 == len(input.Ips) {
		blog.Error("GetIPAndProxyByCompany input does not contains key IP.input:%+v,rid:%s", input, srvData.rid)
		resp.WriteError(http.StatusBadRequest, &meta.RespError{Msg: srvData.ccErr.Errorf(common.CCErrCommParamsLostField, "IP")})
		return
	}

	appIDInt, err := util.GetInt64ByInterface(*input.AppIDStr)
	if nil != err {
		blog.Errorf("GetIPAndProxyByCompany input application id not integer, input:%+v,rid:%s", input, srvData.rid)
		resp.WriteError(http.StatusBadRequest, &meta.RespError{Msg: srvData.ccErr.Errorf(common.CCErrCommParamsInvalid, "ApplicationID")})
		return
	}

	platIDInt, err := util.GetInt64ByInterface(*input.CloudIDStr)
	if nil != err {
		blog.Errorf("GetIPAndProxyByCompany cloud id not integer, input:%+v,rid:%s", input, srvData.rid)
		resp.WriteError(http.StatusBadRequest, &meta.RespError{Msg: srvData.ccErr.Errorf(common.CCErrCommParamsInvalid, "PlatID")})
		return
	}

	// check authorization
	param := &meta.QueryCondition{
		Condition: mapstr.MapStr{
			common.BKHostInnerIPField: mapstr.MapStr{common.BKDBIN: input.Ips},
			common.BKCloudIDField:     platIDInt,
		},
		Fields: []string{common.BKHostIDField, common.BKHostInnerIPField},
	}
	phpapi := srvData.lgc.NewPHPAPI()
	hosts, err := phpapi.GetHostByCond(srvData.ctx, param)
	if nil != err {
		blog.Errorf("GetIPAndProxyByCompany get ip failed, input:%+v, err:%v, rid:%s", input, err, srvData.rid)
		resp.WriteError(http.StatusBadRequest, &meta.RespError{Msg: srvData.ccErr.Errorf(common.CCErrCommParamsInvalid, "ip")})
		return
	}
	hostIDArr := make([]int64, 0)
	for _, host := range hosts {
		hostID, err := host.Int64(common.BKHostIDField)
		if nil != err {
			blog.Errorf("GetIPAndProxyByCompany get ip failed, input:%+v, err:%v, rid:%s", input, err, srvData.rid)
			resp.WriteError(http.StatusBadRequest, &meta.RespError{Msg: srvData.ccErr.Errorf(common.CCErrCommParamsInvalid, "ip")})
			return
		}
		hostIDArr = append(hostIDArr, hostID)
	}
	// auth: check authorization
	if err := s.AuthManager.AuthorizeByHostsIDs(srvData.ctx, req.Request.Header, authmeta.Find, hostIDArr...); err != nil {
		blog.Errorf("check host authorization failed, err: %v", err)
		resp.WriteError(http.StatusForbidden, &meta.RespError{Msg: srvData.ccErr.Error(common.CCErrCommAuthorizeFailed)})
		return
	}

	resData, err := srvData.lgc.GetIPAndProxyByCompany(srvData.ctx, input.Ips, platIDInt, appIDInt)
	if nil != err {
		blog.Errorf("GetIPAndProxyByCompany error:%s, input:%+v,rid:%s", err.Error(), input, srvData.rid)
		resp.WriteError(http.StatusInternalServerError, &meta.RespError{Msg: err})
		return
	}
	resp.WriteEntity(meta.Response{
		BaseResp: meta.SuccessBaseResp,
		Data:     resData,
	})

}

func (s *Service) UpdateCustomProperty(req *restful.Request, resp *restful.Response) {
	srvData := s.newSrvComm(req.Request.Header)

	input := make(map[string]interface{})
	if err := json.NewDecoder(req.Request.Body).Decode(&input); err != nil {
		blog.Errorf("UpdateCustomProperty , but decode body failed, err: %v,rid:%s", err, srvData.rid)
		resp.WriteError(http.StatusBadRequest, &meta.RespError{Msg: srvData.ccErr.Error(common.CCErrCommJSONUnmarshalFailed)})
		return
	}
	blog.V(5).Infof("UpdateCustomProperty  input:%+v,rid:%s", input, srvData.rid)
	appID, err := util.GetInt64ByInterface(input[common.BKAppIDField])
	if nil != err {
		blog.Errorf("UpdateCustomProperty input not found appID, input:%+v,rid:%s", input, srvData.rid)
		resp.WriteError(http.StatusBadRequest, &meta.RespError{Msg: srvData.ccErr.Errorf(common.CCErrCommParamsNeedInt, "ApplicationID")})
		return
	}
	hostID, err := util.GetInt64ByInterface(input[common.BKHostIDField])
	if nil != err {
		blog.Errorf("UpdateCustomProperty input not found hostID, input:%+v,rid:%s", input, srvData.rid)
		resp.WriteError(http.StatusBadRequest, &meta.RespError{Msg: srvData.ccErr.Errorf(common.CCErrCommParamsNeedInt, "HostID")})
		return
	}

	// auth: check authorization
	if err := s.AuthManager.AuthorizeByHostsIDs(srvData.ctx, req.Request.Header, authmeta.Update, hostID); err != nil {
		blog.Errorf("check host authorization failed, err: %v", err)
		resp.WriteError(http.StatusForbidden, &meta.RespError{Msg: srvData.ccErr.Error(common.CCErrCommAuthorizeFailed)})
		return
	}

	propertyJson, ok := input["property"].(string)
	if false == ok && "" == propertyJson {
		blog.Errorf("UpdateCustomPropertyinput not found property, input:%+v,rid:%s", input, srvData.rid)
		resp.WriteError(http.StatusBadRequest, &meta.RespError{Msg: srvData.ccErr.Errorf(common.CCErrCommParamsNeedSet, "property")})
		return
	}

	propertyMap := make(map[string]interface{})
	err = json.Unmarshal([]byte(propertyJson), &propertyMap)
	if nil != err {
		blog.Errorf("UpdateCustomPropertyinput not found property, input:%+v,rid:%s", input, srvData.rid)
		resp.WriteError(http.StatusBadRequest, &meta.RespError{Msg: srvData.ccErr.Errorf(common.CCErrCommJSONUnmarshalFailed)})
		return
	}

	res, err := srvData.lgc.UpdateCustomProperty(srvData.ctx, hostID, appID, propertyMap)
	if nil != err {
		blog.Errorf("UpdateCustomPropertyinput not found property, input:%+v,rid:%s", input, srvData.rid)
		resp.WriteError(http.StatusInternalServerError, &meta.RespError{Msg: err})
		return
	}

	resp.WriteEntity(meta.Response{
		BaseResp: meta.SuccessBaseResp,
		Data:     res,
	})

}

func (s *Service) GetHostAppByCompanyId(req *restful.Request, resp *restful.Response) {
	srvData := s.newSrvComm(req.Request.Header)

	input := &meta.GetHostAppByCompanyIDParams{}
	if err := json.NewDecoder(req.Request.Body).Decode(input); err != nil {
		blog.Errorf("GetHostAppByCompanyId , but decode body failed, err: %v,rid:%s", err, srvData.rid)
		resp.WriteError(http.StatusBadRequest, &meta.RespError{Msg: srvData.ccErr.Error(common.CCErrCommJSONUnmarshalFailed)})
		return
	}

	blog.V(5).Infof("GetHostAppByCompanyId input:%+v,rid:%s", input, srvData.rid)
	platId, err := util.GetInt64ByInterface(input.CloudIDStr)
	if nil != err {
		blog.Errorf("GetHostAppByCompanyId cloud id not integer, input:%+v,rid:%s", input, srvData.rid)
		resp.WriteError(http.StatusBadRequest, &meta.RespError{Msg: srvData.ccErr.Errorf(common.CCErrCommParamsInvalid, "PlatID")})
		return
	}
	ipArr := strings.Split(input.IPs, ",")
	hostCon := map[string]interface{}{
		common.BKHostInnerIPField: map[string]interface{}{
			common.BKDBIN: ipArr,
		},
		common.BKCloudIDField: platId,
	}

	phpapi := srvData.lgc.NewPHPAPI()
	//根据i,platId获取主机
	hostArr, hostIdArr, err := phpapi.GetHostMapByCond(srvData.ctx, hostCon) // phpapilogic.GetHostMapByCond(req, hostCon)
	if nil != err {
		blog.Errorf("GetHostAppByCompanyId getHostMapByCond:%s, input:%+v,rid:%s", err.Error(), input, srvData.rid)
		resp.WriteError(http.StatusInternalServerError, &meta.RespError{Msg: srvData.ccErr.Errorf(common.CCErrHostGetFail)})
		return
	}
	blog.V(5).Infof("GetHostAppByCompanyId hostArr:%v, input:%+v,rid:%s", hostArr, input, srvData.rid)
	if len(hostIdArr) == 0 {
		resp.WriteEntity(meta.Response{
			BaseResp: meta.SuccessBaseResp,
			Data:     make([]interface{}, 0),
		})
		return
	}

	// auth: check authorization
	if err := s.AuthManager.AuthorizeByHostsIDs(srvData.ctx, req.Request.Header, authmeta.Find, hostIdArr...); err != nil {
		blog.Errorf("check host authorization failed, err: %v", err)
		resp.WriteError(http.StatusForbidden, &meta.RespError{Msg: srvData.ccErr.Error(common.CCErrCommAuthorizeFailed)})
		return
	}

	// 根据主机hostId获取app_id,module_id,set_id
	configCon := map[string][]int64{
		common.BKHostIDField: hostIdArr,
	}
	configArr, err := srvData.lgc.GetConfigByCond(srvData.ctx, configCon)
	if nil != err {
		blog.Errorf("GetHostAppByCompanyId getConfigByCond err:%s, input:%+v,rid:%s", err.Error(), input, srvData.rid)
		resp.WriteError(http.StatusInternalServerError, &meta.RespError{Msg: srvData.ccErr.Errorf(common.CCErrHostGetFail)})
		return
	}
	blog.V(5).Infof("GetHostAppByCompanyId configArr:%v, input:%+v,rid:%s", configArr, input, srvData.rid)
	if len(configArr) == 0 {
		resp.WriteEntity(meta.Response{
			BaseResp: meta.SuccessBaseResp,
			Data:     make([]interface{}, 0),
		})
		return
	}
	appIdArr := make([]int64, 0)
	setIdArr := make([]int64, 0)
	moduleIdArr := make([]int64, 0)
	for _, item := range configArr {
		appIdArr = append(appIdArr, item[common.BKAppIDField])
		setIdArr = append(setIdArr, item[common.BKSetIDField])
		moduleIdArr = append(moduleIdArr, item[common.BKModuleIDField])
	}
	// SetHostData is not a good name
	hostMapArr, err := phpapi.SetHostData(srvData.ctx, configArr, hostArr) //phpapilogic.SetHostData(req, configArr, hostArr)
	if nil != err {
		blog.Errorf("GetHostAppByCompanyId setHostData err:%s, input:%+v", err.Error(), input)
		resp.WriteError(http.StatusInternalServerError, &meta.RespError{Msg: err})
		return
	}
	blog.V(5).Infof("GetHostAppByCompanyId hostMap:%v, input:%+v,rid:%s", hostMapArr, input, srvData.rid)
	resp.WriteEntity(meta.Response{
		BaseResp: meta.SuccessBaseResp,
		Data:     hostMapArr,
	})
}

func (s *Service) DelHostInApp(req *restful.Request, resp *restful.Response) {
	srvData := s.newSrvComm(req.Request.Header)

	input := &meta.DelHostInAppParams
	if err := json.NewDecoder(req.Request.Body).Decode(input); err != nil {
		blog.Errorf("DelHostInApp , but decode body failed, err: %v,rid:%s", err, srvData.rid)
		resp.WriteError(http.StatusBadRequest, &meta.RespError{Msg: srvData.ccErr.Error(common.CCErrCommJSONUnmarshalFailed)})
		return
	}
	blog.V(5).Infof("DelHostInApp input:%+v,rid:%s", input, srvData.rid)
	appID, err := util.GetInt64ByInterface(input.AppID)
	if nil != err {
		blog.Errorf("GetHostAppByCompanyId cloud id not integer, input:%+v,rid:%s", input, srvData.rid)
		resp.WriteError(http.StatusBadRequest, &meta.RespError{Msg: srvData.ccErr.Errorf(common.CCErrCommParamsInvalid, "ApplicationID")})
		return
	}
	hostID, err := util.GetInt64ByInterface(input.HostID)
	if nil != err {
		blog.Errorf("GetHostAppByCompanyId host id not integer, input:%+v,rid:%s", input, srvData.rid)
		resp.WriteError(http.StatusBadRequest, &meta.RespError{Msg: srvData.ccErr.Errorf(common.CCErrCommParamsInvalid, "HostID")})
		return
	}
	configCon := map[string][]int64{
		common.BKAppIDField:  []int64{appID},
		common.BKHostIDField: []int64{hostID},
	}

	configArr, err := srvData.lgc.GetConfigByCond(srvData.ctx, configCon)
	if err != nil {
		blog.Errorf("DelHostInApp GetConfigByCond err msg:%v, input:%+v,rid:%s", err, input, srvData.rid)
		resp.WriteError(http.StatusInternalServerError, &meta.RespError{Msg: srvData.ccErr.Errorf(common.CCErrHostModuleConfigFaild, err.Error())})
		return
	}
	if len(configArr) == 0 {
		blog.Errorf("DelHostInApp not fint hostId:%v in appId:%v, input:%+v,rid:%s", hostID, appID, input, srvData.rid)
		resp.WriteError(http.StatusInternalServerError, &meta.RespError{Msg: srvData.ccErr.Error(common.CCErrHostNotFound)})
		return
	}
	moduleIdArr := make([]int64, 0)
	for _, item := range configArr {
		moduleIdArr = append(moduleIdArr, item[common.BKModuleIDField])
	}
	moduleCon := mapstr.MapStr{
		common.BKModuleIDField: map[string]interface{}{
			common.BKDBIN: moduleIdArr,
		},
		common.BKDefaultField: common.DefaultResModuleFlag,
	}
	moduleArr, err := srvData.lgc.GetModuleMapByCond(srvData.ctx, []string{common.BKModuleIDField}, moduleCon)
	if err != nil {
		blog.Errorf("DelHostInApp GetConfigByCond err msg, error:%s, input:%s", err.Error(), input)
		resp.WriteError(http.StatusInternalServerError, &meta.RespError{Msg: srvData.ccErr.Errorf(common.CCErrHostGetModuleFail, err.Error())})
		return
	}
	blog.V(5).Infof("DelHostInApp moduleArr:%v, input:%+v,rid:%s", moduleArr, input, srvData.rid)
	if len(moduleArr) == 0 {
		blog.Errorf("DelHostInApp GetModuleMapByCond   not find host in idle module input: %v,rid:%s", input, srvData.rid)
		resp.WriteError(http.StatusInternalServerError, &meta.RespError{Msg: srvData.ccErr.Errorf(common.CCErrHostNotFound)})
		return
	}

	// auth: check authorization
	if err := s.AuthManager.AuthorizeByHostsIDs(srvData.ctx, req.Request.Header, authmeta.Delete, hostID); err != nil {
		blog.Errorf("check host authorization failed, err: %v", err)
		resp.WriteError(http.StatusForbidden, &meta.RespError{Msg: srvData.ccErr.Error(common.CCErrCommAuthorizeFailed)})
		return
	}

	param := make(common.KvMap)
	param[common.BKAppIDField] = appID
	param[common.BKHostIDField] = hostID
	res, err := s.CoreAPI.ObjectController().OpenAPI().DeleteSetHost(srvData.ctx, req.Request.Header, param)
	if nil != err {
		blog.Errorf("DelHostInApp DeleteSetHost   error:%s,  input:%+v,param:%+v,,rid:%s", err.Error(), input, param, srvData.rid)
		resp.WriteError(http.StatusInternalServerError, &meta.RespError{Msg: srvData.ccErr.Errorf(common.CCErrHostEditRelationPoolFail)})
		return
	}
	if false == res.Result {
		blog.Errorf("DelHostInApp DeleteSetHost   error:%s,  input:%+v,param:%+v,rid:%s", res.ErrMsg, input, param, srvData.rid)
		resp.WriteError(http.StatusInternalServerError, &meta.RespError{Msg: srvData.ccErr.New(res.Code, res.ErrMsg)})
		return
	}

	resp.WriteEntity(meta.Response{
		BaseResp: meta.SuccessBaseResp,
		Data:     res.Data,
	})

}

func (s *Service) GetGitServerIp(req *restful.Request, resp *restful.Response) {
	srvData := s.newSrvComm(req.Request.Header)

	input := new(meta.GitServerIpParams)
	if err := json.NewDecoder(req.Request.Body).Decode(input); err != nil {
		blog.Errorf("GetGitServerIp , but decode body failed, err: %s,rid:%s", err.Error(), srvData.rid)
		resp.WriteError(http.StatusBadRequest, &meta.RespError{Msg: srvData.ccErr.Error(common.CCErrCommJSONUnmarshalFailed)})
		return
	}

	var appID, setID, moduleID int64

	// 根据appName获取app
	appCondition := mapstr.MapStr{
		common.BKAppNameField: input.AppName,
	}
	appMap, err := srvData.lgc.GetAppMapByCond(srvData.ctx, nil, appCondition) //  logics.GetAppMapByCond(req, "", cli.CC.ObjCtrl(), appCondition)
	if nil != err {
		blog.Errorf("GetGitServerIp GetAppMapByCond error:%s, input:%s,param:%+v,rid:%s", err.Error(), input, appCondition, srvData.rid)
		resp.WriteError(http.StatusBadRequest, &meta.RespError{Msg: srvData.ccErr.Errorf(common.CCErrHostGetAPPFail, err.Error())})
		return
	}
	if 0 == len(appMap) {
		resp.WriteEntity(meta.Response{
			BaseResp: meta.SuccessBaseResp,
			Data:     make([]interface{}, 0),
		})
		return
	}

	for key, _ := range appMap {
		appID = key
	}

	// 根据setName获取set信息
	setCondition := map[string]interface{}{
		common.BKSetNameField: input.AppName,
		common.BKAppIDField:   appID,
	}
	setMap, err := srvData.lgc.GetSetMapByCond(srvData.ctx, nil, setCondition)
	if nil != err {
		blog.Errorf("GetGitServerIp GetSetMapByCond error:%s, input:%s,param:%+v,rid:%s", err.Error(), input, setCondition, srvData.rid)
		resp.WriteError(http.StatusBadRequest, &meta.RespError{Msg: srvData.ccErr.Errorf(common.CCErrHostGetSetFaild, err.Error())})
		return
	}
	if 0 == len(setMap) {
		resp.WriteEntity(meta.Response{
			BaseResp: meta.SuccessBaseResp,
			Data:     make([]interface{}, 0),
		})
		return
	}
	for key, _ := range setMap {
		setID = key
	}

	// 根据moduleName获取module信息
	moduleCondition := mapstr.MapStr{
		common.BKModuleNameField: input.ModuleName,
		common.BKAppIDField:      appID,
	}
	moduleMap, err := srvData.lgc.GetModuleMapByCond(srvData.ctx, nil, moduleCondition)
	if nil != err {
		blog.Errorf("GetGitServerIp GetModuleMapByCond error:%s, input:%s,param:%s,rid:%s", err.Error(), input, moduleCondition, srvData.rid)
		resp.WriteError(http.StatusBadRequest, &meta.RespError{Msg: srvData.ccErr.Errorf(common.CCErrHostGetSetFaild, err.Error())})
		return
	}
	for key, _ := range moduleMap {
		moduleID = key
	}

	if len(moduleMap) == 0 {
		resp.WriteEntity(meta.Response{
			BaseResp: meta.SuccessBaseResp,
			Data:     make([]interface{}, 0),
		})
		return
	}
	// 根据 appId,setId,moduleId 获取主机信息
	//configData := make([]map[string]int,0)
	confMap := map[string][]int64{
		common.BKAppIDField:    []int64{appID},
		common.BKSetIDField:    []int64{setID},
		common.BKModuleIDField: []int64{moduleID},
	}
	configData, err := srvData.lgc.GetConfigByCond(srvData.ctx, confMap)
	if nil != err {
		blog.Errorf("GetGitServerIp GetModuleMapByCond error:%s, input:%+v,param:%+v,rid:%s", err.Error(), input, confMap, srvData.rid)
		resp.WriteError(http.StatusBadRequest, &meta.RespError{Msg: srvData.ccErr.Errorf(common.CCErrHostModuleConfigFaild, err.Error())})
		return
	}
	blog.V(5).Infof("GetGitServerIp configData:%v", configData)
	phpapi := srvData.lgc.NewPHPAPI()
	hostArr, err := phpapi.GetHostDataByConfig(srvData.ctx, configData)
	if nil != err {
		blog.Errorf("GetGitServerIp getHostDataByConfig error:%s, input:%+v,param:%+v,rid:%s", err.Error(), input, configData, srvData.rid)
		resp.WriteError(http.StatusBadRequest, &meta.RespError{Msg: err})
		return
	}
	blog.V(5).Infof("GetGitServerIp hostArr:%v, input:%+v,rid:%s", hostArr, input, srvData.rid)

	hostIDArr := make([]int64, 0)
	for _, config := range configData {
		hostIDArr = append(hostIDArr, config[common.BKHostIDField])
	}
	// auth: check authorization
	if err := s.AuthManager.AuthorizeByHostsIDs(srvData.ctx, req.Request.Header, authmeta.Find, hostIDArr...); err != nil {
		blog.Errorf("check host authorization failed, err: %v", err)
		resp.WriteError(http.StatusForbidden, &meta.RespError{Msg: srvData.ccErr.Error(common.CCErrCommAuthorizeFailed)})
		return
	}

	resp.WriteEntity(meta.Response{
		BaseResp: meta.SuccessBaseResp,
		Data:     hostArr,
	})
}

func (s *Service) GetPlat(req *restful.Request, resp *restful.Response) {
	srvData := s.newSrvComm(req.Request.Header)
	params := new(meta.QueryCondition)
	res, err := s.CoreAPI.CoreService().Instance().ReadInstance(srvData.ctx, srvData.header, common.BKInnerObjIDPlat, params)
	if nil != err {
		blog.Errorf("GetPlat htt do error: %v,rid:%s", err, srvData.rid)
		resp.WriteError(http.StatusInternalServerError, &meta.RespError{Msg: srvData.ccErr.Errorf(common.CCErrTopoGetCloudErrStrFaild, err.Error())})
		return
	}
	if false == res.Result {
		blog.Errorf("GetPlat http reply error. err code:%d, err msg:%s,rid:%s", res.Code, res.ErrMsg, srvData.rid)
		resp.WriteError(http.StatusInternalServerError, &meta.RespError{Msg: srvData.ccErr.New(res.Code, res.ErrMsg)})

	}
	platIDArr := make([]int64, 0)
	for _, item := range res.Data.Info {
		platID := item[common.BKCloudIDField].(int64)
		platIDArr = append(platIDArr, platID)
	}
	// auth: check authorization
	if err := s.AuthManager.AuthorizeByPlatIDs(srvData.ctx, req.Request.Header, authmeta.Find, platIDArr...); err != nil {
		blog.Errorf("check plat authorization failed, err: %v", err)
		resp.WriteError(http.StatusForbidden, &meta.RespError{Msg: srvData.ccErr.Error(common.CCErrCommAuthorizeFailed)})
		return
	}

	resp.WriteEntity(meta.Response{
		BaseResp: meta.SuccessBaseResp,
		Data:     res.Data,
	})
}

// CreatePlat create a plat instance
// available fields for body are last_time, bk_cloud_name, bk_supplier_account, bk_cloud_id, create_time
func (s *Service) CreatePlat(req *restful.Request, resp *restful.Response) {
	srvData := s.newSrvComm(req.Request.Header)
	input := make(map[string]interface{})
	if err := json.NewDecoder(req.Request.Body).Decode(&input); nil != err {
		blog.Errorf("CreatePlat , but decode body failed, err: %s,rid:%s", err.Error(), srvData.rid)
		resp.WriteError(http.StatusBadRequest, &meta.RespError{Msg: srvData.ccErr.Error(common.CCErrCommJSONUnmarshalFailed)})
		return
	}

	ownerId := util.GetOwnerID(req.Request.Header)
	input[common.BKOwnerIDField] = ownerId

	valid := validator.NewValidMap(util.GetOwnerID(req.Request.Header), common.BKInnerObjIDPlat, srvData.header, s.Engine)
	validErr := valid.ValidMap(input, common.ValidCreate, 0)

	if nil != validErr {
		blog.Errorf("CreatePlat error: %v, input:%+v,rid:%s", validErr, input, srvData.rid)
		if se, ok := validErr.(errors.CCErrorCoder); ok {
			if se.GetCode() == common.CCErrCommDuplicateItem {
				resp.WriteError(http.StatusBadRequest, &meta.RespError{Msg: srvData.ccErr.Errorf(common.CCErrCommDuplicateItem, "")})
			}
		}
		resp.WriteError(http.StatusInternalServerError, &meta.RespError{Msg: srvData.ccErr.Error(common.CCErrTopoInstCreateFailed)})
		return
	}

	// auth: check authorization
	if err := s.AuthManager.AuthorizeResourceCreate(srvData.ctx, req.Request.Header, 0, authmeta.Plat); err != nil {
		blog.Errorf("check authorization for creating plat failed, err: %v", err)
		resp.WriteError(http.StatusForbidden, &meta.RespError{Msg: srvData.ccErr.Error(common.CCErrCommAuthorizeFailed)})
		return
	}

	instInfo := &meta.CreateModelInstance{
		Data: mapstr.NewFromMap(input),
	}

	res, err := s.CoreAPI.CoreService().Instance().CreateInstance(srvData.ctx, srvData.header, common.BKInnerObjIDPlat, instInfo)
	if nil != err {
		blog.Errorf("CreatePlat error: %s, input:%+v,rid:%s", err.Error(), input, srvData.rid)
		resp.WriteError(http.StatusBadRequest, &meta.RespError{Msg: srvData.ccErr.Error(common.CCErrTopoInstCreateFailed)})
		return
	}

	if false == res.Result {
		blog.Errorf("GetPlat error.err code:%d,err msg:%s,input:%+v,rid:%s", res.Code, res.ErrMsg, input, srvData.rid)
		resp.WriteHeaderAndJson(http.StatusInternalServerError, res, "application/json")

	}
	resp.WriteEntity(meta.Response{
		BaseResp: meta.SuccessBaseResp,
		Data:     res.Data,
	})

}

func (s *Service) DelPlat(req *restful.Request, resp *restful.Response) {
	srvData := s.newSrvComm(req.Request.Header)

	platID, convErr := util.GetInt64ByInterface(req.PathParameter(common.BKCloudIDField))
	if nil != convErr || 0 == platID {
		blog.Errorf("the platID is invalid, error info is %s, input:%s.rid:%s", convErr.Error(), platID, srvData.rid)
		resp.WriteError(http.StatusInternalServerError, &meta.RespError{Msg: srvData.ccErr.Errorf(common.CCErrCommParamsInvalid, convErr.Error())})
		return
	}

	params := new(meta.QueryInput)
	params.Fields = common.BKHostIDField
	params.Condition = map[string]interface{}{
		common.BKCloudIDField: platID,
	}

	hostRes, err := s.CoreAPI.HostController().Host().GetHosts(srvData.ctx, srvData.header, params)
	if nil != err {
		blog.Errorf("DelPlat search host error: %s, input:%+v,rid:%s", err.Error(), platID, srvData.rid)
		resp.WriteError(http.StatusInternalServerError, &meta.RespError{Msg: srvData.ccErr.Errorf(common.CCErrHostGetFail)})
		return
	}
	if !hostRes.Result {
		blog.Errorf("DelPlat search host http response error.err code:%d,err msg:%s, input:%+v,rid:%s", hostRes.Code, hostRes.ErrMsg, platID, srvData.rid)
		resp.WriteError(http.StatusInternalServerError, &meta.RespError{Msg: srvData.ccErr.Errorf(common.CCErrHostGetFail)})
		return
	}

	// only empty plat could be delete
	if 0 < hostRes.Data.Count {
		blog.Errorf("DelPlat plat [%d] has host data, can not delete,rid:%s", platID, srvData.rid)
		resp.WriteError(http.StatusInternalServerError, &meta.RespError{Msg: srvData.ccErr.Errorf(common.CCErrTopoHasHostCheckFailed)})
		return
	}

	// auth: check authorization
	if err := s.AuthManager.AuthorizeByPlatIDs(srvData.ctx, req.Request.Header, authmeta.Delete, platID); err != nil {
		blog.Errorf("check delete plat authorization failed, err: %v", err)
		resp.WriteError(http.StatusForbidden, &meta.RespError{Msg: srvData.ccErr.Error(common.CCErrCommAuthorizeFailed)})
		return
	}

	delCond := &meta.DeleteOption{
		Condition: mapstr.MapStr{common.BKCloudIDField: platID},
	}

	res, err := s.CoreAPI.CoreService().Instance().DeleteInstance(srvData.ctx, srvData.header, common.BKInnerObjIDPlat, delCond)
	if nil != err {
		blog.Errorf("DelPlat do error: %v, input:%d,rid:%s", err, platID, srvData.rid)
		resp.WriteError(http.StatusInternalServerError, &meta.RespError{Msg: srvData.ccErr.Errorf(common.CCErrTopoInstDeleteFailed)})
		return
	}

	if false == res.Result {
		blog.Errorf("DelPlat http reponse error. err code:%d,err msg:%s,input:%s,rid:%s", res.Code, res.ErrMsg, platID, srvData.rid)
		resp.WriteError(http.StatusInternalServerError, &meta.RespError{Msg: srvData.ccErr.New(res.Code, res.ErrMsg)})

	} else {
		resp.WriteEntity(meta.Response{
			BaseResp: meta.SuccessBaseResp,
			Data:     "",
		})
	}
}

<<<<<<< HEAD
func (s *Service) GetAgentStatus(req *restful.Request, resp *restful.Response) {
	srvData := s.newSrvComm(req.Request.Header)

	// 获取AppID
	pathParams := req.PathParameters()
	appID, err := util.GetInt64ByInterface(pathParams["appid"])
	if nil != err {
		blog.Errorf("GetAgentStatus error :%s,rid:%s", err, srvData.rid)
		resp.WriteError(http.StatusBadRequest, &meta.RespError{Msg: srvData.ccErr.Errorf(common.CCErrCommParamsInvalid, err.Error())})
		return
	}

	// check authorization
	configCon := map[string][]int64{
		common.BKAppIDField: []int64{appID},
	}
	configData, err := srvData.lgc.GetConfigByCond(srvData.ctx, configCon)
	if nil != err {
		blog.Errorf("GetAgentStatus error. err:%v, input:%+v, rid:%s", err, appID, srvData.rid)
		resp.WriteError(http.StatusInternalServerError, &meta.RespError{Msg: srvData.ccErr.Errorf(common.CCErrCommParamsInvalid, err.Error())})
		return
	}
	hostIDArr := make([]int64, 0)
	for _, config := range configData {
		hostIDArr = append(hostIDArr, config[common.BKHostIDField])
	}
	// auth: check authorization
	if err := s.AuthManager.AuthorizeByHostsIDs(srvData.ctx, req.Request.Header, authmeta.Find, hostIDArr...); err != nil {
		blog.Errorf("check host authorization failed, err: %v", err)
		resp.WriteError(http.StatusForbidden, &meta.RespError{Msg: srvData.ccErr.Error(common.CCErrCommAuthorizeFailed)})
		return
	}

	res, err := srvData.lgc.GetAgentStatus(srvData.ctx, appID, &s.Config.Gse)
	if nil != err {
		blog.Errorf("GetAgentStatus error. err:%v,input:%+v,rid:%s", err, appID, srvData.rid)
		resp.WriteError(http.StatusInternalServerError, &meta.RespError{Msg: srvData.ccErr.Errorf(common.CCErrCommParamsInvalid, err.Error())})
		return
	}
	resp.WriteEntity(meta.Response{
		BaseResp: meta.SuccessBaseResp,
		Data:     res,
	})

}

=======
>>>>>>> 7b7148a5
func (s *Service) getHostListByAppidAndField(req *restful.Request, resp *restful.Response) {
	srvData := s.newSrvComm(req.Request.Header)

	// 获取AppID
	pathParams := req.PathParameters()
	appID, err := util.GetInt64ByInterface(pathParams[common.BKAppIDField])
	if nil != err {
		blog.Errorf("getHostListByAppidAndField error :%s,rid:%s", err, srvData.rid)
		resp.WriteError(http.StatusBadRequest, &meta.RespError{Msg: srvData.ccErr.Errorf(common.CCErrCommParamsInvalid, err.Error())})
		return
	}

	field := req.PathParameter("field")

	configData, err := srvData.lgc.GetConfigByCond(srvData.ctx, map[string][]int64{
		common.BKAppIDField: []int64{appID},
	})

	if nil != err {
		blog.Errorf("getHostListByAppidAndField error : %s, input:%+v,rid:%s", err.Error(), common.KvMap{"appid": appID, "field": field}, srvData.rid)
		resp.WriteError(http.StatusBadRequest, &meta.RespError{Msg: srvData.ccErr.Errorf(common.CCErrHostModuleConfigFaild, err.Error())})
		return
	}

	hostIDArr := make([]int64, 0)
	for _, config := range configData {
		hostIDArr = append(hostIDArr, config[common.BKHostIDField])
	}

	// auth: check authorization
	if err := s.AuthManager.AuthorizeByHostsIDs(srvData.ctx, req.Request.Header, authmeta.Update, hostIDArr...); err != nil {
		blog.Errorf("check host authorization failed, err: %v", err)
		resp.WriteError(http.StatusForbidden, &meta.RespError{Msg: srvData.ccErr.Error(common.CCErrCommAuthorizeFailed)})
		return
	}

	query := new(meta.QueryInput)
	query.Fields = fmt.Sprintf("%s,%s,%s,%s,", common.BKHostInnerIPField, common.BKCloudIDField, common.BKAppIDField, common.BKHostIDField) + field
	query.Condition = map[string]interface{}{
		common.BKHostIDField: map[string]interface{}{
			common.BKDBIN: hostIDArr,
		},
	}
	ret, err := srvData.lgc.CoreAPI.HostController().Host().GetHosts(srvData.ctx, req.Request.Header, query)
	if nil != err {
		blog.Errorf("getHostListByAppidAndField search host error: %s, input:%+v,rid:%s", err.Error(), common.KvMap{"appid": appID, "field": field}, srvData.rid)
		resp.WriteError(http.StatusInternalServerError, &meta.RespError{Msg: srvData.ccErr.Errorf(common.CCErrHostGetFail)})
		return
	}
	if !ret.Result {
		blog.Errorf("getHostListByAppidAndField search host error. err code:%d,err msg:%s, input:%+v,rid:%s", ret.Code, ret.ErrMsg, common.KvMap{"appid": appID, "field": field}, srvData.rid)
		resp.WriteError(http.StatusInternalServerError, &meta.RespError{Msg: srvData.ccErr.New(ret.Code, ret.ErrMsg)})
		return
	}
	retData := make(map[string][]interface{})
	for _, itemMap := range ret.Data.Info {
		fieldValue, ok := itemMap[field]
		if !ok {
			continue
		}

		fieldValueStr := fmt.Sprintf("%v", fieldValue)
		groupData, ok := retData[fieldValueStr]
		if ok {
			retData[fieldValueStr] = append(groupData, itemMap)
		} else {
			retData[fieldValueStr] = []interface{}{
				itemMap,
			}
		}
	}

	resp.WriteEntity(meta.Response{
		BaseResp: meta.SuccessBaseResp,
		Data:     retData,
	})
}<|MERGE_RESOLUTION|>--- conflicted
+++ resolved
@@ -1089,55 +1089,6 @@
 	}
 }
 
-<<<<<<< HEAD
-func (s *Service) GetAgentStatus(req *restful.Request, resp *restful.Response) {
-	srvData := s.newSrvComm(req.Request.Header)
-
-	// 获取AppID
-	pathParams := req.PathParameters()
-	appID, err := util.GetInt64ByInterface(pathParams["appid"])
-	if nil != err {
-		blog.Errorf("GetAgentStatus error :%s,rid:%s", err, srvData.rid)
-		resp.WriteError(http.StatusBadRequest, &meta.RespError{Msg: srvData.ccErr.Errorf(common.CCErrCommParamsInvalid, err.Error())})
-		return
-	}
-
-	// check authorization
-	configCon := map[string][]int64{
-		common.BKAppIDField: []int64{appID},
-	}
-	configData, err := srvData.lgc.GetConfigByCond(srvData.ctx, configCon)
-	if nil != err {
-		blog.Errorf("GetAgentStatus error. err:%v, input:%+v, rid:%s", err, appID, srvData.rid)
-		resp.WriteError(http.StatusInternalServerError, &meta.RespError{Msg: srvData.ccErr.Errorf(common.CCErrCommParamsInvalid, err.Error())})
-		return
-	}
-	hostIDArr := make([]int64, 0)
-	for _, config := range configData {
-		hostIDArr = append(hostIDArr, config[common.BKHostIDField])
-	}
-	// auth: check authorization
-	if err := s.AuthManager.AuthorizeByHostsIDs(srvData.ctx, req.Request.Header, authmeta.Find, hostIDArr...); err != nil {
-		blog.Errorf("check host authorization failed, err: %v", err)
-		resp.WriteError(http.StatusForbidden, &meta.RespError{Msg: srvData.ccErr.Error(common.CCErrCommAuthorizeFailed)})
-		return
-	}
-
-	res, err := srvData.lgc.GetAgentStatus(srvData.ctx, appID, &s.Config.Gse)
-	if nil != err {
-		blog.Errorf("GetAgentStatus error. err:%v,input:%+v,rid:%s", err, appID, srvData.rid)
-		resp.WriteError(http.StatusInternalServerError, &meta.RespError{Msg: srvData.ccErr.Errorf(common.CCErrCommParamsInvalid, err.Error())})
-		return
-	}
-	resp.WriteEntity(meta.Response{
-		BaseResp: meta.SuccessBaseResp,
-		Data:     res,
-	})
-
-}
-
-=======
->>>>>>> 7b7148a5
 func (s *Service) getHostListByAppidAndField(req *restful.Request, resp *restful.Response) {
 	srvData := s.newSrvComm(req.Request.Header)
 

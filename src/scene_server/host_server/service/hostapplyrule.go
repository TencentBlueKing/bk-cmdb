/*
 * Tencent is pleased to support the open source community by making 蓝鲸 available.
 * Copyright (C) 2017-2018 THL A29 Limited, a Tencent company. All rights reserved.
 * Licensed under the MIT License (the "License"); you may not use this file except
 * in compliance with the License. You may obtain a copy of the License at
 * http://opensource.org/licenses/MIT
 * Unless required by applicable law or agreed to in writing, software distributed under
 * the License is distributed on an "AS IS" BASIS, WITHOUT WARRANTIES OR CONDITIONS OF ANY KIND,
 * either express or implied. See the License for the specific language governing permissions and
 * limitations under the License.
 */

package service

import (
	errs "errors"
	"fmt"
	"sort"
	"strconv"
	"strings"
	"sync"
	"time"

	"configcenter/src/common"
	"configcenter/src/common/blog"
	"configcenter/src/common/errors"
	"configcenter/src/common/http/rest"
	"configcenter/src/common/json"
	"configcenter/src/common/mapstr"
	"configcenter/src/common/metadata"
	"configcenter/src/common/util"
)

func (s *Service) CreateHostApplyRule(ctx *rest.Contexts) {
	rid := ctx.Kit.Rid

	bizIDStr := ctx.Request.PathParameter(common.BKAppIDField)
	bizID, err := strconv.ParseInt(bizIDStr, 10, 64)
	if err != nil {
		blog.Errorf("CreateHostApplyRule failed, parse biz id failed, bizIDStr: %s, err: %v,rid:%s", bizIDStr, err, rid)
		ctx.RespAutoError(ctx.Kit.CCError.Errorf(common.CCErrCommParamsInvalid, common.BKAppIDField))
		return
	}

	option := metadata.CreateHostApplyRuleOption{}
	if err := ctx.DecodeInto(&option); nil != err {
		ctx.RespAutoError(err)
		return
	}

	var rule metadata.HostApplyRule
	txnErr := s.Engine.CoreAPI.CoreService().Txn().AutoRunTxn(ctx.Kit.Ctx, ctx.Kit.Header, func() error {
		var err error
		rule, err = s.CoreAPI.CoreService().HostApplyRule().CreateHostApplyRule(ctx.Kit.Ctx, ctx.Kit.Header, bizID,
			option)
		if err != nil {
			blog.ErrorJSON("CreateHostApplyRule failed, core service CreateHostApplyRule failed, bizID: %s, "+
				"option: %s, err: %s, rid: %s", bizID, option, err.Error(), rid)
			return err
		}
		return nil
	})

	if txnErr != nil {
		ctx.RespAutoError(txnErr)
		return
	}
	ctx.RespEntity(rule)
}

func (s *Service) UpdateHostApplyRule(ctx *rest.Contexts) {
	rid := ctx.Kit.Rid

	bizIDStr := ctx.Request.PathParameter(common.BKAppIDField)
	bizID, err := strconv.ParseInt(bizIDStr, 10, 64)
	if err != nil {
		blog.Errorf("UpdateHostApplyRule failed, parse biz id failed, bizIDStr: %s, err: %v,rid:%s", bizIDStr, err, rid)
		ctx.RespAutoError(ctx.Kit.CCError.Errorf(common.CCErrCommParamsInvalid, common.BKAppIDField))
		return
	}

	ruleIDStr := ctx.Request.PathParameter(common.HostApplyRuleIDField)
	ruleID, err := strconv.ParseInt(ruleIDStr, 10, 64)
	if err != nil {
		blog.Errorf("UpdateHostApplyRule failed, parse biz id failed, ruleIDStr: %s, err: %v,rid:%s", ruleIDStr, err, rid)
		ctx.RespAutoError(ctx.Kit.CCError.Errorf(common.CCErrCommParamsInvalid, common.HostApplyRuleIDField))
		return
	}

	option := metadata.UpdateHostApplyRuleOption{}
	if err := ctx.DecodeInto(&option); nil != err {
		ctx.RespAutoError(err)
		return
	}

	var rule metadata.HostApplyRule
	txnErr := s.Engine.CoreAPI.CoreService().Txn().AutoRunTxn(ctx.Kit.Ctx, ctx.Kit.Header, func() error {
		var err error
		rule, err = s.CoreAPI.CoreService().HostApplyRule().UpdateHostApplyRule(ctx.Kit.Ctx, ctx.Kit.Header, bizID, ruleID, option)
		if err != nil {
			blog.ErrorJSON("UpdateHostApplyRule failed, core service CreateHostApplyRule failed, bizID: %s, option: %s, err: %s, rid: %s", bizID, option, err.Error(), rid)
			return err
		}
		return nil
	})

	if txnErr != nil {
		ctx.RespAutoError(txnErr)
		return
	}
	ctx.RespEntity(rule)
}

// DeleteHostApplyRule delete the host automatic application rule in the module scenario.
func (s *Service) DeleteHostApplyRule(ctx *rest.Contexts) {
	rid := ctx.Kit.Rid

	bizIDStr := ctx.Request.PathParameter(common.BKAppIDField)
	bizID, err := strconv.ParseInt(bizIDStr, 10, 64)
	if err != nil {
		blog.Errorf("DeleteHostApplyRule failed, parse biz id failed, bizIDStr: %s, err: %v,rid:%s", bizIDStr, err, rid)
		ctx.RespAutoError(ctx.Kit.CCError.Errorf(common.CCErrCommParamsInvalid, common.BKAppIDField))
		return
	}
	option := metadata.DeleteHostApplyRuleOption{}
	if err := ctx.DecodeInto(&option); nil != err {
		ctx.RespAutoError(err)
		return
	}

	if rawErr := option.ValidateModuleOption(); rawErr.ErrCode != 0 {
		ctx.RespAutoError(rawErr.ToCCError(ctx.Kit.CCError))
		return
	}

	txnErr := s.Engine.CoreAPI.CoreService().Txn().AutoRunTxn(ctx.Kit.Ctx, ctx.Kit.Header, func() error {
		if err := s.CoreAPI.CoreService().HostApplyRule().DeleteHostApplyRule(ctx.Kit.Ctx, ctx.Kit.Header, bizID, option); err != nil {
			blog.ErrorJSON("DeleteHostApplyRule failed, core service DeleteHostApplyRule failed, bizID: %s, option: %s, err: %s, rid: %s", bizID, option, err.Error(), rid)
			return err
		}
		return nil
	})

	if txnErr != nil {
		ctx.RespAutoError(txnErr)
		return
	}
	ctx.RespEntity(make(map[string]interface{}))
}

func (s *Service) GetHostApplyRule(ctx *rest.Contexts) {
	rid := ctx.Kit.Rid

	bizIDStr := ctx.Request.PathParameter(common.BKAppIDField)
	bizID, err := strconv.ParseInt(bizIDStr, 10, 64)
	if err != nil {
		blog.Errorf("GetHostApplyRule failed, parse biz id failed, bizIDStr: %s, err: %v,rid:%s", bizIDStr, err, rid)
		ctx.RespAutoError(ctx.Kit.CCError.Errorf(common.CCErrCommParamsInvalid, common.BKAppIDField))
		return
	}

	ruleIDStr := ctx.Request.PathParameter(common.HostApplyRuleIDField)
	ruleID, err := strconv.ParseInt(ruleIDStr, 10, 64)
	if err != nil {
		blog.Errorf("GetHostApplyRule failed, parse biz id failed, ruleIDStr: %s, err: %v,rid:%s", ruleIDStr, err, rid)
		ctx.RespAutoError(ctx.Kit.CCError.Errorf(common.CCErrCommParamsInvalid, common.HostApplyRuleIDField))
		return
	}

	rule, err := s.CoreAPI.CoreService().HostApplyRule().GetHostApplyRule(ctx.Kit.Ctx, ctx.Kit.Header, bizID, ruleID)
	if err != nil {
		blog.ErrorJSON("GetHostApplyRule failed, core service GetHostApplyRule failed, bizID: %s, option: %s, err: %s, rid: %s", bizID, err.Error(), rid)
		ctx.RespAutoError(err)
		return
	}

	ctx.RespEntity(rule)
}

func (s *Service) ListHostApplyRule(ctx *rest.Contexts) {
	rid := ctx.Kit.Rid

	bizIDStr := ctx.Request.PathParameter(common.BKAppIDField)
	bizID, err := strconv.ParseInt(bizIDStr, 10, 64)
	if err != nil {
		blog.Errorf("ListHostApplyRule failed, parse biz id failed, bizIDStr: %s, err: %v,rid:%s", bizIDStr, err, rid)
		ctx.RespAutoError(ctx.Kit.CCError.Errorf(common.CCErrCommParamsInvalid, common.BKAppIDField))
		return
	}

	option := metadata.ListHostApplyRuleOption{}
	if err := ctx.DecodeInto(&option); nil != err {
		ctx.RespAutoError(err)
		return
	}

	if len(option.ServiceTemplateIDs) > common.BKMaxLimitSize {
		ctx.RespAutoError(ctx.Kit.CCError.CCError(common.CCErrCommPageLimitIsExceeded))
		return
	}

	if err := checkIDs(option.ModuleIDs); err != nil {
		blog.Errorf("get module host apply rule failed, parameter bk_module_ids invalid, err: %v, rid: %s", err, rid)
		ctx.RespAutoError(ctx.Kit.CCError.Errorf(common.CCErrCommParamsInvalid, "bk_module_ids"))
		return
	}

	ruleResult, err := s.CoreAPI.CoreService().HostApplyRule().ListHostApplyRule(ctx.Kit.Ctx, ctx.Kit.Header, bizID, option)
	if err != nil {
		blog.ErrorJSON("ListHostApplyRule failed, core service ListHostApplyRule failed, bizID: %s, option: %s, err: %s, rid: %s", bizID, option, err.Error(), rid)
		ctx.RespAutoError(err)
		return
	}
	ctx.RespEntity(ruleResult)
}

func (s *Service) BatchCreateOrUpdateHostApplyRule(ctx *rest.Contexts) {
	rid := ctx.Kit.Rid

	bizIDStr := ctx.Request.PathParameter(common.BKAppIDField)
	bizID, err := strconv.ParseInt(bizIDStr, 10, 64)
	if err != nil {
		blog.Errorf("BatchCreateOrUpdateHostApplyRule failed, parse biz id failed, bizIDStr: %s, err: %v,rid:%s", bizIDStr, err, rid)
		ctx.RespAutoError(ctx.Kit.CCError.Errorf(common.CCErrCommParamsInvalid, common.BKAppIDField))
		return
	}

	option := metadata.BatchCreateOrUpdateApplyRuleOption{}
	if err := ctx.DecodeInto(&option); nil != err {
		ctx.RespAutoError(err)
		return
	}

	var batchResult metadata.BatchCreateOrUpdateHostApplyRuleResult
	txnErr := s.Engine.CoreAPI.CoreService().Txn().AutoRunTxn(ctx.Kit.Ctx, ctx.Kit.Header, func() error {
		var err error
		batchResult, err = s.CoreAPI.CoreService().HostApplyRule().BatchUpdateHostApplyRule(ctx.Kit.Ctx, ctx.Kit.Header, bizID, option)
		if err != nil {
			blog.ErrorJSON("BatchCreateOrUpdateHostApplyRule failed, coreservice BatchUpdateHostApplyRule failed, option: %s, result: %s, err: %s, rid:%s", option, batchResult, err, rid)
			return ctx.Kit.CCError.CCError(common.CCErrCommHTTPDoRequestFailed)
		}
		return nil
	})

	if txnErr != nil {
		ctx.RespAutoError(txnErr)
		return
	}

	var firstErr errors.CCErrorCoder
	for _, item := range batchResult.Items {
		if err := item.GetError(); err != nil {
			firstErr = err
			break
		}
	}
	if firstErr != nil {
		ctx.RespEntityWithError(batchResult, firstErr)
		return
	}
	ctx.RespEntity(batchResult)
}

func generateCondition(dataStr string, hostIDs []int64) (map[string]interface{}, map[string]interface{}) {
	data := make(map[string]interface{})
	_ = json.Unmarshal([]byte(dataStr), &data)

	cond := make([]map[string]interface{}, 0)

	for key, value := range data {
		cond = append(cond, map[string]interface{}{
			key: map[string]interface{}{common.BKDBNE: value},
		})
	}
	mergeCond := map[string]interface{}{
		common.BKHostIDField: map[string]interface{}{common.BKDBIN: hostIDs},
		common.BKDBOR:        cond,
	}
	return mergeCond, data
}

// GenerateModuleApplyPlan generate module host apply rule plan
func (s *Service) GenerateModuleApplyPlan(ctx *rest.Contexts) {
	rid := ctx.Kit.Rid

	planRequest := metadata.HostApplyModulesOption{}
	if err := ctx.DecodeInto(&planRequest); nil != err {
		ctx.RespAutoError(err)
		return
	}
	if planRequest.BizID == 0 {
		blog.Errorf("generate module host apply rule plan failed, bk_biz_id shouldn't empty, rid:%s", ctx.Kit.Rid)
		ctx.RespAutoError(ctx.Kit.CCError.Errorf(common.CCErrCommParamsInvalid, "bk_biz_id"))
		return
	}

	if err := checkIDs(planRequest.ModuleIDs); err != nil {
		blog.Errorf("generate module host apply rule plan failed, bk_module_ids invalid, err: %v, rid: %s", err, rid)
		ctx.RespAutoError(ctx.Kit.CCError.Errorf(common.CCErrCommParamsInvalid, "bk_module_ids"))
		return
	}

	result, err := s.generateModuleApplyPlan(ctx, &planRequest)
	if err != nil {
		blog.Errorf("generate module apply plan failed, request: %s, err: %v, rid:%s", planRequest, err, rid)
		ctx.RespAutoError(err)
		return
	}

	for _, item := range result.Plans {
		if err := item.GetError(); err != nil {
			ctx.RespAutoError(err)
			return
		}
	}
	ctx.RespEntity(result)
	return
}

func (s *Service) updateHostPlan(planResult metadata.HostApplyPlanResult, kit *rest.Kit) (
	[]metadata.HostApplyResult, errors.CCErrorCoder) {
	var (
		wg       sync.WaitGroup
		firstErr errors.CCErrorCoder
	)

	// update host instances, allow partial success
	updateMap := make(map[string][]int64, 0)
	for _, plan := range planResult.Plans {
		if len(plan.UpdateFields) == 0 {
			continue
		}
		dataStr := plan.GetUpdateDataStr()
		updateMap[dataStr] = append(updateMap[dataStr], plan.HostID)
	}

	hostApplyResults := make([]metadata.HostApplyResult, 0)
	pipeline := make(chan bool, 5)
	for dataStr, hostIDs := range updateMap {

		pipeline <- true
		wg.Add(1)

		go func(dataStr string, hostIDs []int64) {
			defer func() {
				wg.Done()
				<-pipeline
			}()

			mergeCond, data := generateCondition(dataStr, hostIDs)
			counts, cErr := s.Engine.CoreAPI.CoreService().Count().GetCountByFilter(kit.Ctx, kit.Header,
				common.BKTableNameBaseHost, []map[string]interface{}{mergeCond})
			if cErr != nil {
				if firstErr == nil {
					firstErr = cErr
				}
				blog.Errorf("get hosts count failed, filter: %+v, err: %v, rid: %s", mergeCond, cErr, kit.Rid)
				return
			}
			// If there is no eligible host, then return directly.
			if counts[0] == 0 {
				blog.V(5).Infof("no hosts founded, filter: %+v, rid: %s", mergeCond, kit.Rid)
				return
			}

			updateOp := &metadata.UpdateOption{Data: data, Condition: mergeCond}

			_, err := s.CoreAPI.CoreService().Instance().UpdateInstance(kit.Ctx, kit.Header,
				common.BKInnerObjIDHost, updateOp)
			if err != nil {
				blog.Errorf("update host failed, option: %s, err: %v, rid: %s", updateOp, err, kit.Rid)
				for _, hostID := range hostIDs {
					hostApplyResult := metadata.HostApplyResult{HostID: hostID}
					hostApplyResult.SetError(kit.CCError.CCError(common.CCErrCommHTTPDoRequestFailed))
					hostApplyResults = append(hostApplyResults, hostApplyResult)
				}
				if firstErr == nil {
					firstErr = errors.New(common.CCErrCommHTTPDoRequestFailed, err.Error())
				}
				return
			}

			for _, hostID := range hostIDs {
				hostApplyResult := metadata.HostApplyResult{HostID: hostID}
				hostApplyResults = append(hostApplyResults, hostApplyResult)
			}

		}(dataStr, hostIDs)
	}

	wg.Wait()
	if firstErr != nil {
		return nil, firstErr
	}

	return hostApplyResults, nil
}

// getHostIDByCondition get the final list of hostIDs.
func (s *Service) getHostIDByCondition(kit *rest.Kit, bizID int64, modIDs []int64, hostIDs []int64) ([]int64, error) {

	relReq := &metadata.DistinctHostIDByTopoRelationRequest{
		ApplicationIDArr: []int64{bizID},
	}
	if hostIDs != nil {
		relReq.HostIDArr = hostIDs
	}
	if len(modIDs) > 0 {
		relReq.ModuleIDArr = modIDs
	}

	relRsp, relErr := s.CoreAPI.CoreService().Host().GetDistinctHostIDByTopology(kit.Ctx, kit.Header, relReq)
	if relErr != nil {
		blog.Errorf("get host ids failed, req: %s, err: %v, rid: %s", relReq, relErr, kit.Rid)
		return relRsp, kit.CCError.CCError(common.CCErrCommHTTPDoRequestFailed)
	}

	return relRsp, nil
}

func (s *Service) generateModuleApplyPlan(ctx *rest.Contexts, planRequest *metadata.HostApplyModulesOption) (
	metadata.HostApplyPlanResult, errors.CCErrorCoder) {

	rid := ctx.Kit.Rid

	relationReq := &metadata.HostModuleRelationRequest{
		ApplicationID: planRequest.BizID,
		ModuleIDArr:   planRequest.ModuleIDs,
		Page:          metadata.BasePage{Limit: common.BKNoLimit},
		Fields:        []string{common.BKModuleIDField, common.BKHostIDField},
	}
	if planRequest.HostIDs != nil {
		relationReq.HostIDArr = planRequest.HostIDs
	}
	hostRelations, err := s.CoreAPI.CoreService().Host().GetHostModuleRelation(ctx.Kit.Ctx, ctx.Kit.Header, relationReq)
	if err != nil {
		blog.Errorf("get host module relation failed, err: %v, rid: %s", err, rid)
		return metadata.HostApplyPlanResult{}, ctx.Kit.CCError.CCError(common.CCErrCommHTTPDoRequestFailed)
	}

	hostModuleMap := make(map[int64][]int64)
	moduleIDs := make([]int64, 0)
	for _, item := range hostRelations.Info {
		hostModuleMap[item.HostID] = append(hostModuleMap[item.HostID], item.ModuleID)
		moduleIDs = append(moduleIDs, item.ModuleID)
	}
	hostModules := make([]metadata.Host2Modules, 0)
	for hostID, moduleIDs := range hostModuleMap {
		hostModules = append(hostModules, metadata.Host2Modules{
			HostID:    hostID,
			ModuleIDs: moduleIDs,
		})
	}

	ruleOption := metadata.ListHostApplyRuleOption{
		ModuleIDs: moduleIDs,
		Page:      metadata.BasePage{Limit: common.BKNoLimit},
	}
	rules, ccErr := s.CoreAPI.CoreService().HostApplyRule().ListHostApplyRule(ctx.Kit.Ctx, ctx.Kit.Header,
		planRequest.BizID, ruleOption)
	if ccErr != nil {
		blog.Errorf("list host apply rule failed, bizID: %d, opt: %v, err: %v, rid: %s",
			planRequest.BizID, ruleOption, ccErr, rid)
		return metadata.HostApplyPlanResult{}, ccErr
	}

	now := time.Now()
	if len(planRequest.AdditionalRules) > 0 {
	OuterLoop:
		for _, item := range planRequest.AdditionalRules {
			for index, rule := range rules.Info {
				if item.ModuleID == rule.ModuleID && item.AttributeID == rule.AttributeID {
					rules.Info[index].PropertyValue = item.PropertyValue
					continue OuterLoop
				}
			}
			rules.Info = append(rules.Info, metadata.HostApplyRule{BizID: planRequest.BizID, ModuleID: item.ModuleID,
				AttributeID: item.AttributeID, PropertyValue: item.PropertyValue, Creator: ctx.Kit.User,
				Modifier: ctx.Kit.User, CreateTime: now, LastTime: now, SupplierAccount: ctx.Kit.SupplierAccount,
			})
		}
	}

	// filter out removed rules
	finalRules := make([]metadata.HostApplyRule, 0)
	for _, item := range rules.Info {
		if util.InArray(item.ID, planRequest.RemoveRuleIDs) || util.InArray(item.ID, planRequest.IgnoreRuleIDs) {
			continue
		}
		finalRules = append(finalRules, item)
	}

	planOption := metadata.HostApplyPlanOption{
		Rules:       finalRules,
		HostModules: hostModules,
	}

	planResult, ccErr := s.CoreAPI.CoreService().HostApplyRule().GenerateApplyPlan(ctx.Kit.Ctx, ctx.Kit.Header,
		planRequest.BizID, planOption)
	if ccErr != nil {
		blog.Errorf("generate apply plan failed, bizID: %d, opt: %v, err: %v, rid: %s",
			planRequest.BizID, planOption, ccErr, rid)
		return planResult, ccErr
	}
	planResult.Rules = rules.Info
	return planResult, nil
}

func (s *Service) getUpdateDataStrByHostAttribute(kit *rest.Kit, rules []metadata.HostAttribute) (string,
	errors.CCErrorCoder) {
	attributeIDs := make([]int64, 0)
	for _, rule := range rules {
		attributeIDs = append(attributeIDs, rule.AttributeID)
	}

	attCond := &metadata.QueryCondition{
		Fields: []string{common.BKFieldID, common.BKPropertyIDField},
		Page:   metadata.BasePage{Limit: common.BKNoLimit},
		Condition: map[string]interface{}{
			common.BKFieldID: map[string]interface{}{
				common.BKDBIN: attributeIDs,
			},
		},
	}

	attrRes, err := s.CoreAPI.CoreService().Model().ReadModelAttr(kit.Ctx, kit.Header, common.BKInnerObjIDHost, attCond)
	if err != nil {
		blog.Errorf("read model attr failed, err: %v, attrCond: %#v, rid: %s", err, attCond, kit.Rid)
		return "", kit.CCError.CCError(common.CCErrCommHTTPDoRequestFailed)
	}

	attrMap := make(map[int64]string)
	for _, attr := range attrRes.Info {
		attrMap[attr.ID] = attr.PropertyID
	}

	fields := make([]string, len(rules))

	for index, field := range rules {
		value, err := json.Marshal(field.PropertyValue)
		if err != nil {
			blog.Errorf("propertyValue marshal failed, err: %v, rid: %s", err, kit.Rid)
			return "", kit.CCError.CCError(common.CCErrCommJSONMarshalFailed)
		}
		fields[index] = fmt.Sprintf(`"%s":%s`, attrMap[field.AttributeID], string(value))
	}

	sort.Strings(fields)
	return "{" + strings.Join(fields, ",") + "}", nil

}

func (s *Service) updateHostAttributes(kit *rest.Kit, planResult []metadata.HostAttribute,
	hostIDs []int64) errors.CCErrorCoder {

	dataStr, err := s.getUpdateDataStrByHostAttribute(kit, planResult)
	if err != nil {
		return err
	}
	mergeCond, data := generateCondition(dataStr, hostIDs)
	counts, cErr := s.Engine.CoreAPI.CoreService().Count().GetCountByFilter(kit.Ctx, kit.Header,
		common.BKTableNameBaseHost, []map[string]interface{}{mergeCond})
	if cErr != nil {
		blog.Errorf("get hosts count failed, filter: %+v, err: %v, rid: %s", mergeCond, cErr, kit.Rid)
		return cErr
	}
	if counts[0] == 0 {
		blog.V(5).Infof("no hosts founded, filter: %+v, rid: %s", mergeCond, kit.Rid)
		return nil
	}

	// If there is no eligible host, then return directly.
	updateOp := &metadata.UpdateOption{Data: data, Condition: mergeCond}

	_, e := s.CoreAPI.CoreService().Instance().UpdateInstance(kit.Ctx, kit.Header, common.BKInnerObjIDHost, updateOp)
	if e != nil {
		blog.Errorf("update host failed, option: %s, err: %v, rid: %s", updateOp, e, kit.Rid)
		return errors.New(common.CCErrCommHTTPDoRequestFailed, e.Error())
	}

	return nil
}

// GetHostApplyTaskStatus get host auto-apply asynchronous task status.
func (s *Service) GetHostApplyTaskStatus(ctx *rest.Contexts) {

	syncStatusOpt := new(metadata.HostApplyTaskStatusOption)
	if err := ctx.DecodeInto(syncStatusOpt); err != nil {
		ctx.RespAutoError(err)
		return
	}
	if rawErr := syncStatusOpt.Validate(); rawErr.ErrCode != 0 {
		ctx.RespAutoError(rawErr.ToCCError(ctx.Kit.CCError))
		return
	}

	// get host auto-apply task status by task ids. Query the automatic application status of the host. Since the instID
	// when creating a task is a random number, the instID input condition is not required when querying.
	statusOpt := &metadata.QueryCondition{
		Condition: map[string]interface{}{
			common.BKTaskTypeField: common.SyncModuleHostApplyTaskFlag,
			common.BKTaskIDField:   map[string]interface{}{common.BKDBIN: syncStatusOpt.TaskIDs},
		},
		Fields:         []string{common.BKStatusField, common.BKTaskIDField},
		DisableCounter: true,
	}

	tasksStatus, err := s.CoreAPI.TaskServer().Task().ListSyncStatusHistory(ctx.Kit.Ctx, ctx.Kit.Header, statusOpt)
	if err != nil {
		blog.Errorf("list sync status history failed, option: %#v, err: %v, rid: %s", statusOpt, err, ctx.Kit.Rid)
		ctx.RespAutoError(err)
		return
	}
	result := metadata.HostApplyTaskStatusRsp{
		BizID: syncStatusOpt.BizID,
	}
	for _, task := range tasksStatus.Info {
		result.TaskInfo = append(result.TaskInfo, metadata.HostAppyTaskInfo{
			TaskID: task.TaskID,
			Status: string(task.Status),
		})
	}
	ctx.RespEntity(result)
	return
}

// UpdateModuleHostApplyRule update host auto-apply rules in module dimension.
func (s *Service) UpdateModuleHostApplyRule(ctx *rest.Contexts) {

	syncOpt := new(metadata.HostApplyModulesOption)
	if err := ctx.DecodeInto(syncOpt); err != nil {
		ctx.RespAutoError(err)
		return
	}

	if rawErr := syncOpt.Validate(); rawErr.ErrCode != 0 {
		ctx.RespAutoError(rawErr.ToCCError(ctx.Kit.CCError))
		return
	}

	taskInfo := metadata.APITaskDetail{}
	// The host is automatically updated asynchronously in the application scenario. The instID corresponds to the
	// BizID, but if the task is created according to the business level, a large number of task conflict scenarios will
	// appear. This scenario allows repeated execution of the same task, and only the execution result of the last task
	// is retained. When querying the task result, the history api can be used without passing the instID. Therefore,
	// the instID here can be assigned a random number. Random instID from 1 to 10000 in module scenario.
	randInstNum := util.RandInt64WithRange(int64(1), int64(10000))

	txnErr := s.Engine.CoreAPI.CoreService().Txn().AutoRunTxn(ctx.Kit.Ctx, ctx.Kit.Header, func() error {
		taskRes, err := s.CoreAPI.TaskServer().Task().Create(ctx.Kit.Ctx, ctx.Kit.Header,
			common.SyncModuleHostApplyTaskFlag, randInstNum, []interface{}{syncOpt})
		if err != nil {
			blog.Errorf("create module host apply sync rule task failed, opt: %+v, err: %v, rid: %s",
				syncOpt, err, ctx.Kit.Rid)
			return err
		}
		taskInfo = taskRes
		blog.V(4).Infof("successfully created module host apply sync task: %#v, rid: %s", taskRes, ctx.Kit.Rid)
		return nil
	})

	if txnErr != nil {
		ctx.RespAutoError(txnErr)
		return
	}

	ctx.RespEntity(metadata.HostApplyTaskResult{BizID: taskInfo.InstID, TaskID: taskInfo.TaskID})
}

// ExecModuleHostApplyRule the host automatically applies rules in the asynchronous execution module scenario.
func (s *Service) ExecModuleHostApplyRule(ctx *rest.Contexts) {

	rid := ctx.Kit.Rid

	planReq := new(metadata.HostApplyModulesOption)
	if err := ctx.DecodeInto(planReq); err != nil {
		ctx.RespAutoError(err)
		return
	}
	hostIDs, err := s.getHostIDByCondition(ctx.Kit, planReq.BizID, planReq.ModuleIDs, planReq.HostIDs)
	if err != nil {
		ctx.RespAutoError(err)
		return
	}

	txnErr := s.Engine.CoreAPI.CoreService().Txn().AutoRunTxn(ctx.Kit.Ctx, ctx.Kit.Header, func() error {
		// enable host apply on module
		op := &metadata.UpdateOption{
			Condition: map[string]interface{}{
				common.BKModuleIDField: map[string]interface{}{common.BKDBIN: planReq.ModuleIDs}},
			Data: map[string]interface{}{common.HostApplyEnabledField: true},
		}

		_, err := s.Engine.CoreAPI.CoreService().Instance().UpdateInstance(ctx.Kit.Ctx, ctx.Kit.Header,
			common.BKInnerObjIDModule, op)
		if err != nil {
			blog.Errorf("update instance of module failed, option: %s, err: %v, rid: %s", op, err, rid)
			return err
		}
		rulesOption := make([]metadata.CreateOrUpdateApplyRuleOption, 0)
		for _, rule := range planReq.AdditionalRules {

			rulesOption = append(rulesOption, metadata.CreateOrUpdateApplyRuleOption{
				AttributeID:   rule.AttributeID,
				ModuleID:      rule.ModuleID,
				PropertyValue: rule.PropertyValue})
		}
		// 1、update or add rules.
		saveRuleOp := metadata.BatchCreateOrUpdateApplyRuleOption{Rules: rulesOption}
		if _, ccErr := s.CoreAPI.CoreService().HostApplyRule().BatchUpdateHostApplyRule(ctx.Kit.Ctx, ctx.Kit.Header,
			planReq.BizID, saveRuleOp); ccErr != nil {
			blog.Errorf("update host rule failed, bizID: %s, req: %s, err: %v, rid: %s", planReq.BizID, saveRuleOp,
				ccErr, rid)
			return ccErr
		}

		// 2、delete rules.
		if len(planReq.RemoveRuleIDs) > 0 {
			removeOp := metadata.DeleteHostApplyRuleOption{
				RuleIDs:   planReq.RemoveRuleIDs,
				ModuleIDs: planReq.ModuleIDs}
			if ccErr := s.CoreAPI.CoreService().HostApplyRule().DeleteHostApplyRule(ctx.Kit.Ctx, ctx.Kit.Header,
				planReq.BizID, removeOp); ccErr != nil {
				blog.Errorf("delete apply rule failed, bizID: %d, req: %s, err: %v, rid: %s", planReq.BizID, removeOp,
					ccErr, rid)
				return ccErr
			}
		}
		return nil
	})
	if txnErr != nil {
		ctx.RespAutoError(&metadata.RespError{Msg: txnErr})
		return
	}
	// the following three scenarios do not require the update of the host properties to be automatically applied:
	// 1. The changed flag is false. 2. This request only deletes the rule scenario. 3. No eligible host was found.
	if !planReq.Changed || len(planReq.AdditionalRules) == 0 || len(hostIDs) == 0 {
		ctx.RespEntity(nil)
		return
	}

	// update host operation is not done in a transaction, since the successfully updated hosts need not roll back
	ctx.Kit.Header.Del(common.TransactionIdHeader)

	attributes := make([]metadata.HostAttribute, 0)

	for _, rule := range planReq.AdditionalRules {
		attributes = append(attributes, metadata.HostAttribute{
			AttributeID:   rule.AttributeID,
			PropertyValue: rule.PropertyValue})
	}
	// apply module attribute rules to the host.
	err = s.updateHostAttributes(ctx.Kit, attributes, hostIDs)
	if err != nil {
		ctx.RespAutoError(err)
		return
	}
	ctx.RespEntity(nil)
}

func (s *Service) getModuleRelateHostApply(kit *rest.Kit, bizID int64, moduleIDs []int64, srvTemplateIDs []int64) (
	[]metadata.ModuleInst, error) {

	moduleFilter := &metadata.QueryCondition{
		Page:   metadata.BasePage{Limit: common.BKNoLimit},
		Fields: []string{common.BKModuleIDField, common.HostApplyEnabledField, common.BKServiceTemplateIDField},
		Condition: mapstr.MapStr{
			common.BKAppIDField: bizID,
		},
		DisableCounter: true,
	}

	if len(moduleIDs) != 0 {
		moduleFilter.Condition[common.BKModuleIDField] = map[string]interface{}{
			common.BKDBIN: moduleIDs,
		}
	}

	if len(srvTemplateIDs) != 0 {
		moduleFilter.Condition[common.BKServiceTemplateIDField] = map[string]interface{}{
			common.BKDBIN: srvTemplateIDs,
		}
	}

	moduleRes := new(metadata.ResponseModuleInstance)
	if err := s.CoreAPI.CoreService().Instance().ReadInstanceStruct(kit.Ctx, kit.Header, common.BKInnerObjIDModule,
		moduleFilter, &moduleRes); err != nil {
		blog.Errorf("get module failed, filter: %v, err: %v, rid: %s", moduleFilter, err, kit.Rid)
		return nil, err
	}

	if err := moduleRes.CCError(); err != nil {
		blog.Errorf("get module failed, filter: %v, err: %v, rid: %s", moduleFilter, err, kit.Rid)
		return nil, err
	}

	return moduleRes.Data.Info, nil
}

func (s *Service) getEnabledModuleRules(kit *rest.Kit, bizID int64, ids []int64) ([]metadata.HostApplyRule, error) {

<<<<<<< HEAD
		go func(dataStr string, hostIDs []int64) {
			defer func() {
				wg.Done()
				<-pipeline
			}()

			mergeCond, data := generateCondition(dataStr, hostIDs)
			counts, cErr := s.Engine.CoreAPI.CoreService().Count().GetCountByFilter(kit.Ctx, kit.Header,
				common.BKTableNameBaseHost, []map[string]interface{}{mergeCond})
			if cErr != nil {
				if firstErr == nil {
					firstErr = cErr
				}
				blog.Errorf("get hosts count failed, filter: %+v, err: %v, rid: %s", mergeCond, cErr, kit.Rid)
				return
			}
			if counts[0] == 0 {
				blog.V(5).Infof("no hosts founded, filter: %+v, rid: %s", mergeCond, kit.Rid)
				return
			}

			// If there is no eligible host, then return directly.
			updateOp := &metadata.UpdateOption{Data: data, Condition: mergeCond}

			_, err := s.CoreAPI.CoreService().Instance().UpdateInstance(kit.Ctx, kit.Header,
				common.BKInnerObjIDHost, updateOp)
			if err != nil {
				blog.Errorf("update host failed, option: %s, err: %v, rid: %s", updateOp, err, kit.Rid)
				for _, hostID := range hostIDs {
					hostApplyResult := metadata.HostApplyResult{HostID: hostID}
					hostApplyResult.SetError(err)
					hostApplyResults = append(hostApplyResults, hostApplyResult)
				}
				if firstErr == nil {
					firstErr = err
				}
				return
			}

			for _, hostID := range hostIDs {
				hostApplyResult := metadata.HostApplyResult{HostID: hostID}
				hostApplyResults = append(hostApplyResults, hostApplyResult)
			}

		}(dataStr, hostIDs)
=======
	option := metadata.ListHostApplyRuleOption{
		ModuleIDs: ids,
		Page:      metadata.BasePage{Limit: common.BKNoLimit},
>>>>>>> b0ba61ac
	}

	moduleRules, err := s.CoreAPI.CoreService().HostApplyRule().ListHostApplyRule(kit.Ctx, kit.Header, bizID, option)
	if err != nil {
		blog.Errorf("list host apply rule failed, bizID: %d, opt: %v, err: %v, rid: %s", bizID, option, err, kit.Rid)
		return nil, err
	}

	return moduleRules.Info, nil
}

// ListHostRelatedApplyRule 返回主机关联的规则信息（仅返回启用模块的规则）
func (s *Service) ListHostRelatedApplyRule(ctx *rest.Contexts) {
	rid := ctx.Kit.Rid

	bizIDStr := ctx.Request.PathParameter(common.BKAppIDField)
	bizID, err := strconv.ParseInt(bizIDStr, 10, 64)
	if err != nil {
		blog.Errorf("ListHostRelatedApplyRule failed, parse biz id failed, bizIDStr: %s, err: %v,rid:%s", bizIDStr, err, rid)
		ctx.RespAutoError(ctx.Kit.CCError.Errorf(common.CCErrCommParamsInvalid, common.BKAppIDField))
		return
	}

	option := metadata.ListHostRelatedApplyRuleOption{}
	if err := ctx.DecodeInto(&option); nil != err {
		ctx.RespAutoError(err)
		return
	}

	result, ccErr := s.listHostRelatedApplyRule(ctx, bizID, option)
	if ccErr != nil {
		blog.Errorf("ListHostRelatedApplyRule failed, decode request body failed, err: %v,rid:%s", err, rid)
		ctx.RespAutoError(ctx.Kit.CCError.Error(common.CCErrCommJSONUnmarshalFailed))
		return
	}
	ctx.RespEntity(result)
}

func (s *Service) listHostRelatedApplyRule(ctx *rest.Contexts, bizID int64,
	option metadata.ListHostRelatedApplyRuleOption) (map[int64][]metadata.HostApplyRule, errors.CCErrorCoder) {
	rid := ctx.Kit.Rid

	relationOption := &metadata.HostModuleRelationRequest{
		ApplicationID: bizID,
		HostIDArr:     option.HostIDs,
		Page:          metadata.BasePage{Limit: common.BKNoLimit},
		Fields:        []string{common.BKModuleIDField, common.BKHostIDField},
	}
	relationResult, err := s.CoreAPI.CoreService().Host().GetHostModuleRelation(ctx.Kit.Ctx, ctx.Kit.Header,
		relationOption)
	if err != nil {
		blog.Errorf("get host module relation failed, option: %+v, err: %v, rid: %s", relationOption, err, rid)
		return nil, ctx.Kit.CCError.CCError(common.CCErrCommHTTPDoRequestFailed)
	}

	hostModuleIDMap := make(map[int64][]int64)
	moduleIDs := make([]int64, 0)
	for _, item := range relationResult.Info {
		moduleIDs = append(moduleIDs, item.ModuleID)
		hostModuleIDMap[item.HostID] = append(hostModuleIDMap[item.HostID], item.ModuleID)
	}

	// filter enabled modules
	moduleFilter := &metadata.QueryCondition{
		Page:   metadata.BasePage{Limit: common.BKNoLimit},
		Fields: []string{common.BKModuleIDField},
		Condition: map[string]interface{}{
			common.BKModuleIDField: map[string]interface{}{
				common.BKDBIN: moduleIDs,
			},
			common.HostApplyEnabledField: true,
		},
	}
	moduleResult, err := s.CoreAPI.CoreService().Instance().ReadInstance(ctx.Kit.Ctx, ctx.Kit.Header,
		common.BKInnerObjIDModule, moduleFilter)
	if err != nil {
		blog.Errorf("get module failed, option: %#v, err: %v, rid: %s", moduleFilter, err, rid)
		return nil, ctx.Kit.CCError.CCError(common.CCErrCommHTTPDoRequestFailed)
	}

	validModuleIDs := make([]int64, 0)
	for _, item := range moduleResult.Info {
		moduleID, err := util.GetInt64ByInterface(item[common.BKModuleIDField])
		if err != nil {
			blog.Errorf("parse module id failed, err: %v, module: %#v, rid: %s", err, item, rid)
			return nil, ctx.Kit.CCError.CCError(common.CCErrCommParseDBFailed)
		}
		validModuleIDs = append(validModuleIDs, moduleID)
	}

	ruleOption := metadata.ListHostApplyRuleOption{
		ModuleIDs: validModuleIDs,
		Page:      metadata.BasePage{Limit: common.BKNoLimit},
	}
	ruleResult, ccErr := s.CoreAPI.CoreService().HostApplyRule().ListHostApplyRule(ctx.Kit.Ctx, ctx.Kit.Header,
		bizID, ruleOption)
	if ccErr != nil {
		blog.Errorf("list host apply rule failed, bizID: %d, option: %#v, err: %v, rid: %s", bizID, option, ccErr, rid)
		return nil, ccErr
	}
	// moduleID -> []hostApplyRule
	moduleRules := make(map[int64][]metadata.HostApplyRule)
	for _, item := range ruleResult.Info {
		moduleRules[item.ModuleID] = append(moduleRules[item.ModuleID], item)
	}

	// hostID -> []moduleIDs
	result := make(map[int64][]metadata.HostApplyRule)
	for _, hostID := range option.HostIDs {
		moduleIDs, exist := hostModuleIDMap[hostID]
		if !exist {
			continue
		}
		for _, moduleID := range moduleIDs {
			rules, exist := moduleRules[moduleID]
			if exist {
				result[hostID] = append(result[hostID], rules...)
			}
		}
	}
	return result, nil
}

// GetTemplateHostApplyStatus get service template host apply status
func (s *Service) GetTemplateHostApplyStatus(ctx *rest.Contexts) {
	param := metadata.GetHostApplyStatusParam{}
	if err := ctx.DecodeInto(&param); err != nil {
		ctx.RespAutoError(err)
		return
	}

	if param.ApplicationID == 0 {
		blog.Errorf("bk_biz_id shouldn't empty, rid: %s", ctx.Kit.Rid)
		ctx.RespAutoError(ctx.Kit.CCError.Errorf(common.CCErrCommParamsInvalid, "bk_biz_id"))
		return
	}

	if len(param.ModuleIDs) == 0 {
		blog.Errorf("bk_module_ids shouldn't empty, rid: %s", ctx.Kit.Rid)
		ctx.RespAutoError(ctx.Kit.CCError.Errorf(common.CCErrCommParamsInvalid, "bk_module_ids"))
		return
	}

	moduleFilter := &metadata.QueryCondition{
		Fields: []string{common.BKModuleIDField, common.BKServiceTemplateIDField},
		Condition: map[string]interface{}{
			common.BKModuleIDField: map[string]interface{}{
				common.BKDBIN: param.ModuleIDs,
			},
		},
	}
	moduleResult, err := s.CoreAPI.CoreService().Instance().ReadInstance(ctx.Kit.Ctx, ctx.Kit.Header,
		common.BKInnerObjIDModule, moduleFilter)
	if err != nil {
		blog.Errorf("get module failed, option: %v, err: %v, rid: %s", moduleFilter, err, ctx.Kit.Rid)
		ctx.RespAutoError(err)
		return
	}

	moduleToTemplate := make(map[int64]int64)
	templateIDs := make([]int64, 0)
	for _, item := range moduleResult.Info {
		moduleID, err := util.GetInt64ByInterface(item[common.BKModuleIDField])
		if err != nil {
			blog.Errorf("parse bk_module_id failed, err: %v, module: %v, rid: %s", err, item, ctx.Kit.Rid)
			ctx.RespAutoError(err)
			return
		}

		templateID, err := util.GetInt64ByInterface(item[common.BKServiceTemplateIDField])
		if err != nil {
			blog.Errorf("parse service_template_id failed, err: %v, module: %v, rid: %s", err, item, ctx.Kit.Rid)
			ctx.RespAutoError(err)
			return
		}

		if templateID == 0 {
			blog.Errorf("get service template from module fail, err: %v, module: %v, rid: %s", err, item, ctx.Kit.Rid)
			ctx.RespAutoError(ctx.Kit.CCError.CCErrorf(common.CCErrFindServiceTemplateByModuleFailed, moduleID))
			return
		}

		moduleToTemplate[moduleID] = templateID
		templateIDs = append(templateIDs, templateID)
	}

	templateToStatus, err := s.getSrvTemplateApplyStatus(ctx.Kit, param.ApplicationID, templateIDs)
	if err != nil {
		blog.Errorf("get service template host apply status failed, err: %v, rid: %s", err, ctx.Kit.Rid)
		ctx.RespAutoError(err)
	}

	result := make([]*metadata.HostApplyStatusResult, 0)
	for _, moduleID := range param.ModuleIDs {
		status := &metadata.HostApplyStatusResult{
			ModuleID:         moduleID,
			HostApplyEnabled: templateToStatus[moduleToTemplate[moduleID]],
		}
		result = append(result, status)
	}

	ctx.RespEntity(result)
}

func (s *Service) getSrvTemplateApplyStatus(kit *rest.Kit, bizID int64, ids []int64) (map[int64]bool, error) {

	option := metadata.ListServiceTemplateOption{
		BusinessID:         bizID,
		ServiceTemplateIDs: ids,
	}
	templateResult, err := s.CoreAPI.CoreService().Process().ListServiceTemplates(kit.Ctx, kit.Header, &option)
	if err != nil {
		blog.Errorf("get service template failed, option: %v, err: %v, rid: %s", option, err, kit.Rid)
		return nil, err
	}

	templateToStatus := make(map[int64]bool)
	for _, template := range templateResult.Info {
		templateToStatus[template.ID] = template.HostApplyEnabled
	}

	return templateToStatus, nil
}

// GenerateTemplateApplyPlan generate service template host apply plan
func (s *Service) GenerateTemplateApplyPlan(ctx *rest.Contexts) {
	planRequest := metadata.HostApplyServiceTemplateOption{}
	if err := ctx.DecodeInto(&planRequest); nil != err {
		ctx.RespAutoError(err)
		return
	}

	if planRequest.BizID == 0 {
		blog.Errorf("generate service template host apply plan, bk_biz_id shouldn't empty, rid:%s", ctx.Kit.Rid)
		ctx.RespAutoError(ctx.Kit.CCError.Errorf(common.CCErrCommParamsInvalid, "bk_biz_id"))
		return
	}

	if err := checkIDs(planRequest.ServiceTemplateIDs); err != nil {
		blog.Errorf("generate service template host apply plan failed, service_template_ids invalid, err: %v, rid: %s",
			err, ctx.Kit.Rid)
		ctx.RespAutoError(ctx.Kit.CCError.Errorf(common.CCErrCommParamsInvalid, "service_template_ids"))
		return
	}

	result, err := s.generateServiceTemplateApplyPlan(ctx.Kit, &planRequest)
	if err != nil {
		blog.Errorf("generate service template apply plan failed, request: %v, err: %v, rid: %s",
			planRequest, err, ctx.Kit.Rid)
		ctx.RespAutoError(err)
		return
	}

	for _, item := range result.Plans {
		if err := item.GetError(); err != nil {
			ctx.RespAutoError(err)
			return
		}
	}

	ctx.RespEntity(result)
	return
}

func (s *Service) generateServiceTemplateApplyPlan(kit *rest.Kit, option *metadata.HostApplyServiceTemplateOption) (
	metadata.HostApplyPlanResult, errors.CCErrorCoder) {

	// 1.找出模版对应的最终rule
	rules, err := s.findSrvTemplateRule(kit, option.BizID, option.ServiceTemplateIDs)
	if err != nil {
		blog.Errorf("list service template host apply rule failed, err: %v, rid: %s", err, kit.Rid)
		return metadata.HostApplyPlanResult{}, kit.CCError.CCError(common.CCErrCommHTTPDoRequestFailed)
	}
	templateRules := getFinalRule(rules, &option.HostApplyPlanBase)

	// 2.将模版的rule赋值给对应的模块
	moduleRes, err := s.getModuleRelateHostApply(kit, option.BizID, nil, option.ServiceTemplateIDs)
	if err != nil {
		blog.Errorf("get module resource failed, err: %v, rid: %s", err, kit.Rid)
		return metadata.HostApplyPlanResult{}, kit.CCError.CCError(common.CCErrCommHTTPDoRequestFailed)
	}

	if len(moduleRes) == 0 {
		return metadata.HostApplyPlanResult{Rules: templateRules}, nil
	}

	moduleIDs := make([]int64, 0)
	tempToModules := make(map[int64][]int64)
	for _, module := range moduleRes {
		moduleIDs = append(moduleIDs, module.ModuleID)
		tempToModules[module.ServiceTemplateID] = append(tempToModules[module.ServiceTemplateID], module.ModuleID)
	}

	finalRules := make([]metadata.HostApplyRule, 0)
	for _, rule := range templateRules {
		moduleIDs, exist := tempToModules[rule.ServiceTemplateID]
		if !exist {
			continue
		}
		for _, moduleID := range moduleIDs {
			rule.ModuleID = moduleID
			finalRules = append(finalRules, rule)
		}
	}

	// 3.查询模块与主机关系
	relationReq := &metadata.HostModuleRelationRequest{
		ApplicationID: option.BizID,
		ModuleIDArr:   moduleIDs,
		Page:          metadata.BasePage{Limit: common.BKNoLimit},
		Fields:        []string{common.BKModuleIDField, common.BKHostIDField},
	}

	hostRelations, err := s.CoreAPI.CoreService().Host().GetHostModuleRelation(kit.Ctx, kit.Header, relationReq)
	if err != nil {
		blog.Errorf("get host module relation failed, err: %v, rid: %s", err, kit.Rid)
		return metadata.HostApplyPlanResult{}, kit.CCError.CCError(common.CCErrCommHTTPDoRequestFailed)
	}

	hostModuleMap := make(map[int64][]int64)
	for _, item := range hostRelations.Info {
		hostModuleMap[item.HostID] = append(hostModuleMap[item.HostID], item.ModuleID)
	}
	hostModules := make([]metadata.Host2Modules, 0)
	for hostID, moduleIDs := range hostModuleMap {
		hostModules = append(hostModules, metadata.Host2Modules{
			HostID:    hostID,
			ModuleIDs: moduleIDs,
		})
	}

	// 4.生成预览结果
	planOption := metadata.HostApplyPlanOption{
		Rules:       finalRules,
		HostModules: hostModules,
	}

	planResult, ccErr := s.CoreAPI.CoreService().HostApplyRule().GenerateApplyPlan(kit.Ctx, kit.Header, option.BizID,
		planOption)
	if ccErr != nil {
		blog.Errorf("generate apply plan failed, bizID: %d, opt: %v, err: %v, rid: %s", option.BizID, planOption,
			ccErr, kit.Rid)
		return planResult, ccErr
	}
	planResult.Rules = templateRules
	return planResult, nil
}

func (s *Service) findSrvTemplateRule(kit *rest.Kit, bizID int64, ids []int64) ([]metadata.HostApplyRule, error) {
	ruleOption := metadata.ListHostApplyRuleOption{
		ServiceTemplateIDs: ids,
		Page:               metadata.BasePage{Limit: common.BKNoLimit},
	}

	rule, err := s.CoreAPI.CoreService().HostApplyRule().ListHostApplyRule(kit.Ctx, kit.Header, bizID, ruleOption)
	if err != nil {
		blog.Errorf("list service template apply rule failed, opt: %v, err: %v, rid: %s", ruleOption, err, kit.Rid)
		return nil, err
	}

	return rule.Info, nil
}

func getFinalRule(rules []metadata.HostApplyRule, option *metadata.HostApplyPlanBase) []metadata.HostApplyRule {

	keyToRule := make(map[string]metadata.HostApplyRule)
	for _, rule := range rules {
		key := ruleKey(rule.ServiceTemplateID, rule.AttributeID)
		keyToRule[key] = rule
	}

	if len(option.AdditionalRules) > 0 {
		for _, item := range option.AdditionalRules {
			key := ruleKey(item.ServiceTemplateID, item.AttributeID)
			if rule, exist := keyToRule[key]; exist {
				rule.PropertyValue = item.PropertyValue
				keyToRule[key] = rule
				continue
			}

			keyToRule[key] = metadata.HostApplyRule{BizID: option.BizID, ServiceTemplateID: item.ServiceTemplateID,
				AttributeID: item.AttributeID, PropertyValue: item.PropertyValue}
		}
	}

	finalRules := make([]metadata.HostApplyRule, 0)
	for _, rule := range keyToRule {
		if util.InArray(rule.ID, option.RemoveRuleIDs) || util.InArray(rule.ID, option.IgnoreRuleIDs) {
			continue
		}
		finalRules = append(finalRules, rule)
	}
	return finalRules
}

func ruleKey(id, attrID int64) string {
	return fmt.Sprintf("%d:%d", id, attrID)
}

// GetServiceTemplateHostApplyRule get service template host apply rule
func (s *Service) GetServiceTemplateHostApplyRule(ctx *rest.Contexts) {

	option := metadata.ListHostApplyRuleOption{}
	if err := ctx.DecodeInto(&option); nil != err {
		ctx.RespAutoError(err)
		return
	}

	if option.ApplicationID == 0 {
		blog.Errorf("get service template rule failed, bk_biz_id shouldn't empty, rid: %s", ctx.Kit.Rid)
		ctx.RespAutoError(ctx.Kit.CCError.Errorf(common.CCErrCommParamsInvalid, "bk_biz_id"))
		return
	}

	if len(option.ServiceTemplateIDs) > common.BKMaxLimitSize {
		ctx.RespAutoError(ctx.Kit.CCError.CCError(common.CCErrCommPageLimitIsExceeded))
		return
	}

	if err := checkIDs(option.ServiceTemplateIDs); err != nil {
		blog.Errorf("get service template rule failed,service_template_ids invalid, err: %v, rid: %s", err, ctx.Kit.Rid)
		ctx.RespAutoError(ctx.Kit.CCError.Errorf(common.CCErrCommParamsInvalid, "service_template_ids"))
		return
	}

	ruleResult, err := s.CoreAPI.CoreService().HostApplyRule().ListHostApplyRule(ctx.Kit.Ctx, ctx.Kit.Header,
		option.ApplicationID, option)
	if err != nil {
		blog.Errorf("list host apply rule failed, option: %+v, err: %v, rid: %s", option, err, ctx.Kit.Rid)
		ctx.RespAutoError(err)
		return
	}
	ctx.RespEntity(ruleResult)
}

// GetModuleInvalidHostCount get module invalid host count
func (s *Service) GetModuleInvalidHostCount(ctx *rest.Contexts) {
	planRequest := metadata.InvalidHostCountOption{}
	if err := ctx.DecodeInto(&planRequest); nil != err {
		ctx.RespAutoError(err)
		return
	}

	if planRequest.ApplicationID == 0 {
		blog.Errorf("get module invalid host count failed, bk_biz_id shouldn't empty, rid: %s", ctx.Kit.Rid)
		ctx.RespAutoError(ctx.Kit.CCError.Errorf(common.CCErrCommParamsInvalid, "bk_biz_id"))
		return
	}

	if planRequest.ID == 0 {
		blog.Errorf("get module invalid host count failed, id invalid, rid: %s", ctx.Kit.Rid)
		ctx.RespAutoError(ctx.Kit.CCError.Errorf(common.CCErrCommParamsInvalid, "id"))
		return
	}

	option := &metadata.HostApplyModulesOption{
		HostApplyPlanBase: metadata.HostApplyPlanBase{
			BizID: planRequest.ApplicationID,
		},
		ModuleIDs: []int64{planRequest.ID},
	}
	result, err := s.generateModuleApplyPlan(ctx, option)
	if err != nil {
		blog.Errorf("generate module apply plan failed, request: %s, err: %v, rid: %s", planRequest, err, ctx.Kit.Rid)
		ctx.RespAutoError(err)
		return
	}

	for _, item := range result.Plans {
		if err := item.GetError(); err != nil {
			ctx.RespAutoError(err)
			return
		}
	}

	ctx.RespEntity(&metadata.InvalidHostCountResult{
		Count: result.UnresolvedConflictCount,
	})
}

// GetServiceTemplateInvalidHostCount get service template invalid host count
func (s *Service) GetServiceTemplateInvalidHostCount(ctx *rest.Contexts) {
	planRequest := metadata.InvalidHostCountOption{}
	if err := ctx.DecodeInto(&planRequest); nil != err {
		ctx.RespAutoError(err)
		return
	}

	if planRequest.ApplicationID == 0 {
		blog.Errorf("get service template invalid host count failed, bk_biz_id shouldn't empty, rid: %s", ctx.Kit.Rid)
		ctx.RespAutoError(ctx.Kit.CCError.Errorf(common.CCErrCommParamsInvalid, "bk_biz_id"))
		return
	}

	if planRequest.ID == 0 {
		blog.Errorf("get service template invalid host count failed, id invalid, rid: %s", ctx.Kit.Rid)
		ctx.RespAutoError(ctx.Kit.CCError.Errorf(common.CCErrCommParamsInvalid, "id"))
		return
	}

	option := &metadata.HostApplyServiceTemplateOption{
		HostApplyPlanBase: metadata.HostApplyPlanBase{
			BizID: planRequest.ApplicationID,
		},
		ServiceTemplateIDs: []int64{planRequest.ID},
	}
	result, err := s.generateServiceTemplateApplyPlan(ctx.Kit, option)
	if err != nil {
		blog.Errorf("generate service template apply plan failed, request: %v, err: %v, rid: %s",
			planRequest, err, ctx.Kit.Rid)
		ctx.RespAutoError(err)
		return
	}

	for _, item := range result.Plans {
		if err := item.GetError(); err != nil {
			ctx.RespAutoError(err)
			return
		}
	}

	ctx.RespEntity(&metadata.InvalidHostCountResult{
		Count: result.UnresolvedConflictCount,
	})
	return
}

// GetServiceTemplateHostApplyRuleCount get service template host apply rule count
func (s *Service) GetServiceTemplateHostApplyRuleCount(ctx *rest.Contexts) {
	option := metadata.HostApplyRuleCountOption{}
	if err := ctx.DecodeInto(&option); nil != err {
		ctx.RespAutoError(err)
		return
	}

	if option.ApplicationID == 0 {
		blog.Errorf("get service template host apply rule count failed, bk_biz_id shouldn't empty, rid:%s", ctx.Kit.Rid)
		ctx.RespAutoError(ctx.Kit.CCError.Errorf(common.CCErrCommParamsInvalid, "bk_biz_id"))
		return
	}

	if err := checkIDs(option.ServiceTemplateIDs); err != nil {
		blog.Errorf("get service template host apply rule count failed, service_template_ids invalid, err: %v, rid: %s",
			err, ctx.Kit.Rid)
		ctx.RespAutoError(ctx.Kit.CCError.Errorf(common.CCErrCommParamsInvalid, "service_template_ids"))
		return
	}

	filters := make([]map[string]interface{}, 0)
	for _, serviceTemplateID := range option.ServiceTemplateIDs {
		filter := map[string]interface{}{
			common.BKAppIDField:             option.ApplicationID,
			common.BKServiceTemplateIDField: serviceTemplateID,
		}
		filters = append(filters, filter)

	}

	counts, err := s.Engine.CoreAPI.CoreService().Count().GetCountByFilter(ctx.Kit.Ctx, ctx.Kit.Header,
		common.BKTableNameHostApplyRule, filters)
	if err != nil || len(counts) != len(option.ServiceTemplateIDs) {
		blog.Errorf("get count failed, filter: %s, err: %v, rid: %s", filters, err, ctx.Kit.Rid)
		ctx.RespAutoError(err)
		return
	}

	result := make([]metadata.HostApplyRuleCountResult, 0)
	for idx, serviceTemplateID := range option.ServiceTemplateIDs {
		templateToCount := metadata.HostApplyRuleCountResult{
			ServiceTemplateID: serviceTemplateID,
			Count:             counts[idx],
		}
		result = append(result, templateToCount)
	}

	ctx.RespEntity(result)
}

func checkIDs(ids []int64) error {
	if len(ids) == 0 {
		return errs.New("the parameters length is 0")
	}

	if util.InArray(0, ids) {
		return errs.New("the parameters can not have 0 value")
	}

	return nil
}

// GetModuleFinalRules get module final rules priority from template
func (s *Service) GetModuleFinalRules(ctx *rest.Contexts) {
	option := metadata.ModuleFinalRulesParam{}
	if err := ctx.DecodeInto(&option); nil != err {
		ctx.RespAutoError(err)
		return
	}

	if option.ApplicationID == 0 {
		blog.Errorf("get module final rules failed, bk_biz_id shouldn't empty, rid: %s", ctx.Kit.Rid)
		ctx.RespAutoError(ctx.Kit.CCError.Errorf(common.CCErrCommParamsInvalid, "bk_biz_id"))
		return
	}

	if err := checkIDs(option.ModuleIDs); err != nil {
		blog.Errorf("get module final rules failed, bk_module_ids invalid, err: %v, rid: %s", err, ctx.Kit.Rid)
		ctx.RespAutoError(ctx.Kit.CCError.Errorf(common.CCErrCommParamsInvalid, "bk_module_ids"))
		return
	}

	rules, err := s.getRulesPriorityFromTemplate(ctx.Kit, option.ModuleIDs, option.ApplicationID)
	if err != nil {
		blog.Errorf("get module rule failed, err: %v, rid: %s", err, ctx.Kit)
		ctx.RespAutoError(err)
	}

	ctx.RespEntity(rules)
}<|MERGE_RESOLUTION|>--- conflicted
+++ resolved
@@ -799,57 +799,9 @@
 
 func (s *Service) getEnabledModuleRules(kit *rest.Kit, bizID int64, ids []int64) ([]metadata.HostApplyRule, error) {
 
-<<<<<<< HEAD
-		go func(dataStr string, hostIDs []int64) {
-			defer func() {
-				wg.Done()
-				<-pipeline
-			}()
-
-			mergeCond, data := generateCondition(dataStr, hostIDs)
-			counts, cErr := s.Engine.CoreAPI.CoreService().Count().GetCountByFilter(kit.Ctx, kit.Header,
-				common.BKTableNameBaseHost, []map[string]interface{}{mergeCond})
-			if cErr != nil {
-				if firstErr == nil {
-					firstErr = cErr
-				}
-				blog.Errorf("get hosts count failed, filter: %+v, err: %v, rid: %s", mergeCond, cErr, kit.Rid)
-				return
-			}
-			if counts[0] == 0 {
-				blog.V(5).Infof("no hosts founded, filter: %+v, rid: %s", mergeCond, kit.Rid)
-				return
-			}
-
-			// If there is no eligible host, then return directly.
-			updateOp := &metadata.UpdateOption{Data: data, Condition: mergeCond}
-
-			_, err := s.CoreAPI.CoreService().Instance().UpdateInstance(kit.Ctx, kit.Header,
-				common.BKInnerObjIDHost, updateOp)
-			if err != nil {
-				blog.Errorf("update host failed, option: %s, err: %v, rid: %s", updateOp, err, kit.Rid)
-				for _, hostID := range hostIDs {
-					hostApplyResult := metadata.HostApplyResult{HostID: hostID}
-					hostApplyResult.SetError(err)
-					hostApplyResults = append(hostApplyResults, hostApplyResult)
-				}
-				if firstErr == nil {
-					firstErr = err
-				}
-				return
-			}
-
-			for _, hostID := range hostIDs {
-				hostApplyResult := metadata.HostApplyResult{HostID: hostID}
-				hostApplyResults = append(hostApplyResults, hostApplyResult)
-			}
-
-		}(dataStr, hostIDs)
-=======
 	option := metadata.ListHostApplyRuleOption{
 		ModuleIDs: ids,
 		Page:      metadata.BasePage{Limit: common.BKNoLimit},
->>>>>>> b0ba61ac
 	}
 
 	moduleRules, err := s.CoreAPI.CoreService().HostApplyRule().ListHostApplyRule(kit.Ctx, kit.Header, bizID, option)

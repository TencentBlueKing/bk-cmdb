--- conflicted
+++ resolved
@@ -417,24 +417,13 @@
 				common.BKModuleIDField: map[string]interface{}{common.BKDBIN: planRequest.ModuleIDs}},
 			Data: map[string]interface{}{common.HostApplyEnabledField: true},
 		}
-<<<<<<< HEAD
-
+		
 		_, err := s.Engine.CoreAPI.CoreService().Instance().UpdateInstance(ctx.Kit.Ctx, ctx.Kit.Header,
-=======
-		result, err := s.Engine.CoreAPI.CoreService().Instance().UpdateInstance(ctx.Kit.Ctx, ctx.Kit.Header,
->>>>>>> 7fd6d05b
 			common.BKInnerObjIDModule, op)
 		if err != nil {
 			blog.Errorf("update instance of module failed, option: %s, err: %v, rid: %s", op, err, rid)
 			return ctx.Kit.CCError.CCError(common.CCErrCommHTTPDoRequestFailed)
 		}
-<<<<<<< HEAD
-=======
-		if ccErr := result.CCError(); ccErr != nil {
-			blog.Errorf("update instance failed, option: %s, result: %s, err: %v, rid: %s", op, result, ccErr, rid)
-			return ccErr
-		}
->>>>>>> 7fd6d05b
 
 		// save rules to database
 		rulesOption := make([]metadata.CreateOrUpdateApplyRuleOption, 0)
@@ -445,10 +434,7 @@
 				PropertyValue: rule.PropertyValue,
 			})
 		}
-<<<<<<< HEAD
-    
-=======
->>>>>>> 7fd6d05b
+
 		saveRuleOp := metadata.BatchCreateOrUpdateApplyRuleOption{Rules: rulesOption}
 		if _, ccErr := s.CoreAPI.CoreService().HostApplyRule().BatchUpdateHostApplyRule(ctx.Kit.Ctx, ctx.Kit.Header,
 			bizID, saveRuleOp); ccErr != nil {
@@ -461,10 +447,7 @@
 			delOp := metadata.DeleteHostApplyRuleOption{
 				RuleIDs: planRequest.RemoveRuleIDs,
 			}
-<<<<<<< HEAD
-
-=======
->>>>>>> 7fd6d05b
+
 			if ccErr := s.CoreAPI.CoreService().HostApplyRule().DeleteHostApplyRule(ctx.Kit.Ctx, ctx.Kit.Header, bizID,
 				delOp); ccErr != nil {
 				blog.Errorf("delete apply rule failed, bizID: %s, req: %s, err: %v, rid: %s", bizID, delOp, ccErr, rid)
@@ -527,7 +510,6 @@
 	}
 
 	hostApplyResults := make([]metadata.HostApplyResult, 0)
-<<<<<<< HEAD
 	pipeline := make(chan bool, 5)
 	for dataStr, hostIDs := range updateMap {
 
@@ -559,49 +541,6 @@
 			updateOp := &metadata.UpdateOption{Data: data, Condition: mergeCond}
 
 			_, err := s.CoreAPI.CoreService().Instance().UpdateInstance(kit.Ctx, kit.Header,
-				common.BKInnerObjIDHost, updateOp)
-			if err != nil {
-				blog.Errorf("update host failed, option: %s, err: %v, rid: %s", updateOp, err, kit.Rid)
-				for _, hostID := range hostIDs {
-					hostApplyResult := metadata.HostApplyResult{HostID: hostID}
-					hostApplyResult.SetError(kit.CCError.CCError(common.CCErrCommHTTPDoRequestFailed))
-					hostApplyResults = append(hostApplyResults, hostApplyResult)
-				}
-				if firstErr == nil {
-					firstErr = errors.New(common.CCErrCommHTTPDoRequestFailed, err.Error())
-=======
-
-	pipeline := make(chan bool, 5)
-	for dataStr, hostIDs := range updateMap {
-
-		pipeline <- true
-		wg.Add(1)
-
-		go func(dataStr string, hostIDs []int64) {
-			defer func() {
-				wg.Done()
-				<-pipeline
-			}()
-
-			mergeCond, data := generateCondition(dataStr, hostIDs)
-			counts, cErr := s.Engine.CoreAPI.CoreService().Count().GetCountByFilter(kit.Ctx, kit.Header,
-				common.BKTableNameBaseHost, []map[string]interface{}{mergeCond})
-			if cErr != nil {
-				if firstErr == nil {
-					firstErr = cErr
-				}
-				blog.Errorf("get hosts count failed, filter: %+v, err: %v, rid: %s", mergeCond, cErr, kit.Rid)
-				return
-			}
-			if counts[0] == 0 {
-				blog.V(5).Infof("no hosts founded, filter: %+v, rid: %s", mergeCond, kit.Rid)
-				return
-			}
-
-			// If there is no eligible host, then return directly.
-			updateOp := &metadata.UpdateOption{Data: data, Condition: mergeCond}
-
-			result, err := s.CoreAPI.CoreService().Instance().UpdateInstance(kit.Ctx, kit.Header,
 				common.BKInnerObjIDHost, updateOp)
 			if err != nil {
 				blog.Errorf("update host failed, option: %s, err: %v, rid: %s", updateOp, err, kit.Rid)
@@ -616,21 +555,6 @@
 				return
 			}
 
-			if ccErr := result.CCError(); ccErr != nil {
-				blog.Errorf("update host failed, op: %s, resp: %s, err: %v, rid: %s", updateOp, result, ccErr, kit.Rid)
-
-				for _, hostID := range hostIDs {
-					hostApplyResult := metadata.HostApplyResult{HostID: hostID}
-					hostApplyResult.SetError(ccErr)
-					hostApplyResults = append(hostApplyResults, hostApplyResult)
-				}
-				if firstErr == nil {
-					firstErr = ccErr
->>>>>>> 7fd6d05b
-				}
-				return
-			}
-
 			for _, hostID := range hostIDs {
 				hostApplyResult := metadata.HostApplyResult{HostID: hostID}
 				hostApplyResults = append(hostApplyResults, hostApplyResult)

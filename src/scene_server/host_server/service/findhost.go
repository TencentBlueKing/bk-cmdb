--- conflicted
+++ resolved
@@ -138,11 +138,7 @@
 		return
 	}
 	if key, err := parameter.Validate(); err != nil {
-<<<<<<< HEAD
-		blog.ErrorJSON("ListBizHosts failed, decode body failed,parameter:%s, err: %#v, rid:%s", parameter, err, srvData.rid)
-=======
 		blog.ErrorJSON("ListBizHosts failed, Validate failed,parameter:%s, err: %s, rid:%s", parameter, err, srvData.rid)
->>>>>>> 72c22d0a
 		ccErr := srvData.ccErr.CCErrorf(common.CCErrCommParamsInvalid, key)
 		_ = resp.WriteError(http.StatusBadRequest, &meta.RespError{Msg: ccErr})
 		return
@@ -232,13 +228,9 @@
 		_ = resp.WriteError(http.StatusBadRequest, &meta.RespError{Msg: ccErr})
 		return
 	}
-<<<<<<< HEAD
-
 	parameter.Page.Limit = common.BKMaxPageSize
-	option := meta.ListHosts{
-=======
+
 	option := &meta.ListHosts{
->>>>>>> 72c22d0a
 		HostPropertyFilter: parameter.HostPropertyFilter,
 		Fields:             parameter.Fields,
 		Page:               parameter.Page,
@@ -269,11 +261,7 @@
 		return
 	}
 	if key, err := parameter.Validate(); err != nil {
-<<<<<<< HEAD
-		blog.ErrorJSON("ListHostByTopoNode failed, decode body failed,parameter:%s, err: %#v, rid:%s", parameter, err, srvData.rid)
-=======
 		blog.ErrorJSON("ListHostByTopoNode failed, Validate failed,parameter:%s, err: %s, rid:%s", parameter, err, srvData.rid)
->>>>>>> 72c22d0a
 		ccErr := srvData.ccErr.CCErrorf(common.CCErrCommParamsInvalid, key)
 		_ = resp.WriteError(http.StatusBadRequest, &meta.RespError{Msg: ccErr})
 		return

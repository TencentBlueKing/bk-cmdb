--- conflicted
+++ resolved
@@ -153,11 +153,7 @@
 
 	rawErr := option.Validate()
 	if rawErr.ErrCode != 0 {
-<<<<<<< HEAD
-		blog.Errorf("validate failed, option: %#v, err: %v, rid: %s", *option, rawErr.ToCCError(defErr), ctx.Kit.Rid)
-=======
 		blog.Errorf("validate failed, err: %v, option: %#v, rid: %s", rawErr, *option, ctx.Kit.Rid)
->>>>>>> 3f6119e8
 		ctx.RespAutoError(rawErr.ToCCError(defErr))
 		return
 	}
@@ -195,11 +191,7 @@
 	}
 	moduleIDArr, err := s.Logic.GetModuleIDByCond(ctx.Kit, meta.ConditionWithTime{Condition: moduleCond})
 	if err != nil {
-<<<<<<< HEAD
-		blog.Errorf("get module failed, cond: %#v, err: %v, rid: %s", moduleCond, err, ctx.Kit.Rid)
-=======
 		blog.Errorf("get module id failed, err: %v, cond:%#v, rid: %s", err, moduleCond, ctx.Kit.Rid)
->>>>>>> 3f6119e8
 		ctx.RespAutoError(err)
 		return
 	}
@@ -220,13 +212,8 @@
 
 	result, err := s.findDistinctHostInfo(ctx, distinctHostCond, searchHostCond)
 	if err != nil {
-<<<<<<< HEAD
-		blog.Errorf("find host info failed, distinct cond: %#v, search cond: %#v, err: %v, rid:%s",
-			*distinctHostCond, *searchHostCond, err, ctx.Kit.Rid)
-=======
 		blog.Errorf("find distinct host info failed, err: %v, distinctHostCond: %#v, searchHostCond: %#v, rid: %s",
 			err, *distinctHostCond, *searchHostCond, ctx.Kit.Rid)
->>>>>>> 3f6119e8
 		ctx.RespAutoError(err)
 		return
 	}
@@ -301,12 +288,7 @@
 
 	rawErr := option.Validate()
 	if rawErr.ErrCode != 0 {
-<<<<<<< HEAD
-		blog.Errorf("FindHostsBySetTemplates failed, Validate err: %v, option:%#v, rid:%s",
-			rawErr.ToCCError(defErr).Error(), *option, ctx.Kit.Rid)
-=======
 		blog.Errorf("validate failed, err: %v, option: %#v, rid: %s", rawErr, *option, ctx.Kit.Rid)
->>>>>>> 3f6119e8
 		ctx.RespAutoError(rawErr.ToCCError(defErr))
 		return
 	}
@@ -374,13 +356,8 @@
 
 	result, err := s.findDistinctHostInfo(ctx, distinctHostCond, searchHostCond)
 	if err != nil {
-<<<<<<< HEAD
-		blog.Errorf("FindHostsBySetTemplates failed, findDistinctHostInfo err: %v, distinctHostCond:%#v, "+
-			"searchHostCond:%#v, rid:%s", err, *distinctHostCond, *searchHostCond, ctx.Kit.Rid)
-=======
 		blog.Errorf("find distinct host info failed, err: %v, distinctHostCond: %#v, searchHostCond: %#v, rid: %s",
 			err, *distinctHostCond, *searchHostCond, ctx.Kit.Rid)
->>>>>>> 3f6119e8
 		ctx.RespAutoError(err)
 		return
 	}
@@ -408,7 +385,6 @@
 		return
 	}
 
-<<<<<<< HEAD
 	if s.AuthManager.Enabled() {
 		if err = s.AuthManager.AuthorizeByInstanceID(ctx.Kit.Ctx, ctx.Kit.Header, acMeta.ViewBusinessResource,
 			common.BKInnerObjIDApp, bizID); err != nil {
@@ -418,11 +394,8 @@
 		}
 	}
 
-	// generate search condition, if node is not a set or a module, we need to traverse its child topo to the set level to get hosts by relation
-=======
 	// generate search condition,
 	// if node is not a set or a module, we need to traverse its child topo to the set level to get hosts by relation
->>>>>>> 3f6119e8
 	distinctHostCond := &meta.DistinctHostIDByTopoRelationRequest{
 		ApplicationIDArr: []int64{bizID},
 	}

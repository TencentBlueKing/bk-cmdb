/*
 * Tencent is pleased to support the open source community by making 蓝鲸 available.
 * Copyright (C) 2017-2018 THL A29 Limited, a Tencent company. All rights reserved.
 * Licensed under the MIT License (the "License"); you may not use this file except
 * in compliance with the License. You may obtain a copy of the License at
 * http://opensource.org/licenses/MIT
 * Unless required by applicable law or agreed to in writing, software distributed under
 * the License is distributed on an "AS IS" BASIS, WITHOUT WARRANTIES OR CONDITIONS OF ANY KIND,
 * either express or implied. See the License for the specific language governing permissions and
 * limitations under the License.
 */

package service

import (
	"encoding/json"
	"fmt"
	"net/http"
	"time"

	"configcenter/src/common"
	"configcenter/src/common/blog"
	meta "configcenter/src/common/metadata"
	parser "configcenter/src/common/paraparse"
	"configcenter/src/common/util"

	"github.com/emicklei/go-restful"
)

func (s *Service) AddUserCustomQuery(req *restful.Request, resp *restful.Response) {
	srvData := s.newSrvComm(req.Request.Header)

	ucq := new(meta.UserConfig)
	if err := json.NewDecoder(req.Request.Body).Decode(ucq); nil != err {
		blog.Errorf("AddUserCustomQuery add user custom query failed with decode body err: %v,rid:%s", err, srvData.rid)
		_ = resp.WriteError(http.StatusBadRequest, &meta.RespError{Msg: srvData.ccErr.Error(common.CCErrCommJSONUnmarshalFailed)})
		return
	}
	if "" == ucq.Name {
		blog.Error("AddUserCustomQuery add user custom query parameter name is required,input:%+v,rid:%s", ucq, srvData.rid)
		_ = resp.WriteError(http.StatusBadRequest, &meta.RespError{Msg: srvData.ccErr.Errorf(common.CCErrCommParamsNeedSet, "name")})
		return
	}

	if "" == ucq.Info {
		blog.Error("AddUserCustomQuery add user custom query info is required,input:%+v,rid:%s", ucq, srvData.rid)
		_ = resp.WriteError(http.StatusOK, &meta.RespError{Msg: srvData.ccErr.Errorf(common.CCErrCommParamsNeedSet, "info")})
		return
	}
	// check if the info string matches the required structure
	err := json.Unmarshal([]byte(ucq.Info), &meta.HostCommonSearch{})
	if err != nil {
		blog.Errorf("AddUserCustomQuery info unmarshal failed, err: %v, input:%+v, rid:%s", err.Error(), ucq, srvData.rid)
		_ = resp.WriteError(http.StatusOK, &meta.RespError{Msg: srvData.ccErr.Error(common.CCErrCommJSONUnmarshalFailed)})
		return
	}

	if 0 >= ucq.AppID {
		blog.Error("AddUserCustomQuery add user custom query parameter ApplicationID is required,input:%+v,rid:%s", ucq, srvData.rid)
		_ = resp.WriteError(http.StatusBadRequest, &meta.RespError{Msg: srvData.ccErr.Errorf(common.CCErrCommParamsNeedSet, common.BKAppIDField)})
		return
	}

	ucq.CreateUser = srvData.user
<<<<<<< HEAD

	var result *meta.IDResult
	txnErr := s.Engine.CoreAPI.CoreService().Txn().AutoRunTxn(srvData.ctx, s.EnableTxn, srvData.header, func() error {
		var err error
		result, err = s.CoreAPI.CoreService().Host().AddUserConfig(srvData.ctx, srvData.header, ucq)
		if err != nil {
			blog.Errorf("GetUserCustom http do error, err:%s, input:%+v,rid:%s", err.Error(), ucq, srvData.rid)
			return srvData.ccErr.Error(common.CCErrCommHTTPDoRequestFailed)
		}
		if !result.Result {
			blog.Errorf("GetUserCustom http response error, err code:%d,err msg:%s, input:%+v,rid:%s", result.Code, result.ErrMsg, ucq, srvData.rid)
			return srvData.ccErr.New(result.Code, result.ErrMsg)
		}
		if err := s.AuthManager.RegisterDynamicGroupByID(srvData.ctx, srvData.header, result.Data.ID); err != nil {
			blog.Errorf("AddUserCustomQuery register user api failed, err: %+v, rid:%s", err, srvData.rid)
			return srvData.ccErr.Error(common.CCErrCommRegistResourceToIAMFailed)
		}
		return nil
	})

	if txnErr != nil {
		_ = resp.WriteError(http.StatusOK, &meta.RespError{Msg: txnErr})
		return
	}
=======
	result, err := s.CoreAPI.CoreService().Host().AddUserConfig(srvData.ctx, srvData.header, ucq)
	if err != nil {
		blog.Errorf("GetUserCustom http do error, err:%s, input:%+v,rid:%s", err.Error(), ucq, srvData.rid)
		_ = resp.WriteError(http.StatusInternalServerError, &meta.RespError{Msg: srvData.ccErr.Error(common.CCErrCommHTTPDoRequestFailed)})
		return
	}
	if !result.Result {
		blog.Errorf("GetUserCustom http response error, err code:%d,err msg:%s, input:%+v,rid:%s", result.Code, result.ErrMsg, ucq, srvData.rid)
		_ = resp.WriteError(http.StatusInternalServerError, &meta.RespError{Msg: srvData.ccErr.New(result.Code, result.ErrMsg)})
		return
	}

>>>>>>> 5ca5f72f
	_ = resp.WriteEntity(meta.Response{
		BaseResp: meta.SuccessBaseResp,
		Data:     result.Data,
	})
}

func (s *Service) UpdateUserCustomQuery(req *restful.Request, resp *restful.Response) {
	srvData := s.newSrvComm(req.Request.Header)

	params := make(map[string]interface{})
	if err := json.NewDecoder(req.Request.Body).Decode(&params); nil != err {
		blog.Errorf("update user custom query failed with decode body err: %v,rid:%s", err, srvData.rid)
		_ = resp.WriteError(http.StatusBadRequest, &meta.RespError{Msg: srvData.ccErr.Error(common.CCErrCommJSONUnmarshalFailed)})
		return
	}

	params["modify_user"] = srvData.user
	params[common.LastTimeField] = time.Now().UTC()

	if info, exists := params["info"]; exists {
		info := info.(string)
		if len(info) != 0 {
			// check if the info string matches the required structure
			err := json.Unmarshal([]byte(info), &meta.HostCommonSearch{})
			if err != nil {
				blog.Errorf("UpdateUserCustomQuery info unmarshal failed, err: %v, input:%+v, rid:%s", err.Error(), params, srvData.rid)
				_ = resp.WriteError(http.StatusOK, &meta.RespError{Msg: srvData.ccErr.Error(common.CCErrCommJSONUnmarshalFailed)})
				return
			}
		}
	}

	txnErr := s.Engine.CoreAPI.CoreService().Txn().AutoRunTxn(srvData.ctx, s.EnableTxn, srvData.header, func() error {
		bizID := req.PathParameter("bk_biz_id")
		result, err := s.CoreAPI.CoreService().Host().UpdateUserConfig(srvData.ctx, bizID, req.PathParameter("id"), srvData.header, params)
		if err != nil {
			blog.Errorf("UpdateUserCustomQuery http do error,err:%s, biz:%v,input:%+v,rid:%s", err.Error(), bizID, params, srvData.rid)
			return srvData.ccErr.Error(common.CCErrCommHTTPDoRequestFailed)
		}
		if !result.Result {
			blog.Errorf("UpdateUserCustomQuery http response error,err code:%d,err msg:%s, bizID:%v,input:%+v,rid:%s", result.Code, result.ErrMsg, bizID, params, srvData.rid)
			return srvData.ccErr.New(result.Code, result.ErrMsg)
		}

		id := req.PathParameter("id")
		if err := s.AuthManager.UpdateRegisteredDynamicGroupByID(srvData.ctx, srvData.header, id); err != nil {
			blog.Errorf("UpdateRegisteredDynamicGroupByID failed, dynamicgroupid: %s, err:%+v, rid:%s", id, err, srvData.rid)
			return srvData.ccErr.Error(common.CCErrCommRegistResourceToIAMFailed)
		}
		return nil
	})

<<<<<<< HEAD
	if txnErr != nil {
		_ = resp.WriteError(http.StatusOK, &meta.RespError{Msg: txnErr})
		return
	}
=======
>>>>>>> 5ca5f72f
	_ = resp.WriteEntity(meta.Response{
		BaseResp: meta.SuccessBaseResp,
		Data:     nil,
	})
}

func (s *Service) DeleteUserCustomQuery(req *restful.Request, resp *restful.Response) {

	srvData := s.newSrvComm(req.Request.Header)

	dynamicID := req.PathParameter("id")
	appID := req.PathParameter("bk_biz_id")

	dyResult, err := s.CoreAPI.CoreService().Host().GetUserConfigDetail(srvData.ctx, appID, dynamicID, srvData.header)
	if err != nil {
		blog.Errorf("DeleteUserCustomQuery http do error,err:%s, biz:%v, rid:%s", err.Error(), appID, srvData.rid)
		_ = resp.WriteError(http.StatusInternalServerError, &meta.RespError{Msg: srvData.ccErr.Error(common.CCErrCommHTTPDoRequestFailed)})
		return
	}

	if !dyResult.Result {
		blog.Errorf("DeleteUserCustomQuery http response error,err code:%d,err msg:%s, bizID:%v,rid:%s", dyResult.Code, dyResult.ErrMsg, appID, srvData.rid)
		_ = resp.WriteError(http.StatusInternalServerError, &meta.RespError{Msg: srvData.ccErr.New(dyResult.Code, dyResult.ErrMsg)})
		return
	}

	txnErr := s.Engine.CoreAPI.CoreService().Txn().AutoRunTxn(srvData.ctx, s.EnableTxn, srvData.header, func() error {
		result, err := s.CoreAPI.CoreService().Host().DeleteUserConfig(srvData.ctx, appID, dynamicID, srvData.header)
		if err != nil {
			blog.Errorf("DeleteUserCustomQuery http do error,err:%s, biz:%v, rid:%s", err.Error(), appID, srvData.rid)
			return srvData.ccErr.Error(common.CCErrCommHTTPDoRequestFailed)
		}
		if !result.Result {
			blog.Errorf("DeleteUserCustomQuery http response error,err code:%d,err msg:%s, bizID:%v,rid:%s", result.Code, result.ErrMsg, appID, srvData.rid)
			return srvData.ccErr.New(result.Code, result.ErrMsg)
		}

		if err := s.AuthManager.DeregisterDynamicGroupByID(srvData.ctx, srvData.header, dyResult.Data); err != nil {
			blog.Errorf("GetUserCustom deregister user api failed, err: %+v, rid: %s", err, srvData.rid)
			return srvData.ccErr.Error(common.CCErrCommUnRegistResourceToIAMFailed)
		}
		return nil
	})

<<<<<<< HEAD
	if txnErr != nil {
		_ = resp.WriteError(http.StatusOK, &meta.RespError{Msg: txnErr})
		return
	}
=======
>>>>>>> 5ca5f72f
	_ = resp.WriteEntity(meta.Response{
		BaseResp: meta.SuccessBaseResp,
		Data:     nil,
	})
}

func (s *Service) GetUserCustomQuery(req *restful.Request, resp *restful.Response) {

	srvData := s.newSrvComm(req.Request.Header)

	input := &meta.QueryInput{}
	if err := json.NewDecoder(req.Request.Body).Decode(input); nil != err {
		blog.Errorf("get user custom query failed with decode body err: %v,rid:%s", err, srvData.rid)
		_ = resp.WriteError(http.StatusBadRequest, &meta.RespError{Msg: srvData.ccErr.Error(common.CCErrCommJSONUnmarshalFailed)})
		return
	}

	var condition map[string]interface{}
	if nil != input.Condition {
		condition = input.Condition
	} else {
		condition = make(map[string]interface{})
	}
	// if name in condition , add like search
	name, ok := condition["name"].(string)
	if ok && "" != name {
		condition["name"] = common.KvMap{common.BKDBLIKE: parser.SpecialCharChange(name)}
	}

	var err error
	condition[common.BKAppIDField], err = util.GetInt64ByInterface(req.PathParameter("bk_biz_id"))
	if nil != err {
		blog.Error("GetUserCustomQuery query user custom query parameter ApplicationID not integer in url,bizID:%s,rid:%s", req.PathParameter("bk_biz_id"), srvData.rid)
		_ = resp.WriteError(http.StatusBadRequest, &meta.RespError{Msg: srvData.ccErr.Errorf(common.CCErrCommParamsNeedInt, common.BKAppIDField)})
		return
	}
	input.Condition = condition

	result, err := s.CoreAPI.CoreService().Host().GetUserConfig(srvData.ctx, srvData.header, input)
	if err != nil {
		blog.Errorf("GetUserCustomQuery http do error,err:%s, biz:%v,input:%+v,rid:%s", err.Error(), req.PathParameter("bk_biz_id"), input, srvData.rid)
		_ = resp.WriteError(http.StatusInternalServerError, &meta.RespError{Msg: srvData.ccErr.Error(common.CCErrCommHTTPDoRequestFailed)})
		return
	}
	if !result.Result {
		blog.Errorf("GetUserCustomQuery http response error,err code:%d,err msg:%s, bizID:%v,input:%+v,rid:%s", result.Code, result.ErrMsg, req.PathParameter("bk_biz_id"), input, srvData.rid)
		_ = resp.WriteError(http.StatusInternalServerError, &meta.RespError{Msg: srvData.ccErr.New(result.Code, result.ErrMsg)})
		return
	}

	_ = resp.WriteEntity(meta.Response{
		BaseResp: meta.SuccessBaseResp,
		Data:     result.Data,
	})
}

func (s *Service) GetUserCustomQueryDetail(req *restful.Request, resp *restful.Response) {

	srvData := s.newSrvComm(req.Request.Header)

	appID := req.PathParameter("bk_biz_id")
	ID := req.PathParameter("id")

	result, err := s.CoreAPI.CoreService().Host().GetUserConfigDetail(srvData.ctx, appID, ID, srvData.header)
	if err != nil {
		blog.Errorf("GetUserCustomQueryDetail http do error,err:%s, biz:%v,ID:%+v,rid:%s", err.Error(), appID, ID, srvData.rid)
		_ = resp.WriteError(http.StatusInternalServerError, &meta.RespError{Msg: srvData.ccErr.Error(common.CCErrCommHTTPDoRequestFailed)})
		return
	}
	if !result.Result {
		blog.Errorf("GetUserCustomQueryDetail http response error,err code:%d,err msg:%s, bizID:%v,ID:%+v,rid:%s", result.Code, result.ErrMsg, appID, ID, srvData.rid)
		_ = resp.WriteError(http.StatusInternalServerError, &meta.RespError{Msg: srvData.ccErr.New(result.Code, result.ErrMsg)})
		return
	}

	_ = resp.WriteEntity(meta.Response{
		BaseResp: meta.SuccessBaseResp,
		Data:     result.Data,
	})
}

func (s *Service) GetUserCustomQueryResult(req *restful.Request, resp *restful.Response) {

	srvData := s.newSrvComm(req.Request.Header)

	appID := req.PathParameter("bk_biz_id")
	ID := req.PathParameter("id")

	intAppID, err := util.GetInt64ByInterface(appID)
	if nil != err {
		blog.Errorf("UserAPIResult custom query failed,  err: %v, appid: %s, id:%s, logID:%s", err.Error(), appID, ID, srvData.rid)
		_ = resp.WriteError(http.StatusBadRequest, &meta.RespError{Msg: srvData.ccErr.Errorf(common.CCErrCommParamsNeedInt, "ApplicationID")})
		return
	}

	result, err := s.CoreAPI.CoreService().Host().GetUserConfigDetail(srvData.ctx, appID, ID, srvData.header)
	if nil != err || (nil == err && !result.Result) {
		if nil == err {
			err = fmt.Errorf(result.ErrMsg)
		}
		blog.Errorf("UserAPIResult custom query failed,  err: %v, appid:%s, id:%s, rid: %s", err.Error(), appID, ID, srvData.rid)
		_ = resp.WriteError(http.StatusBadRequest, &meta.RespError{Msg: srvData.ccErr.Errorf(common.CCErrGetUserCustomQueryDetailFailed, err.Error())})
		return
	}

	if "" == result.Data.Name {
		blog.Errorf("UserAPIResult custom query not found, appid:%s, id:%s, logID:%s", appID, ID, srvData.rid)
		_ = resp.WriteError(http.StatusBadRequest, &meta.RespError{Msg: srvData.ccErr.Errorf(common.CCErrCommNotFound)})
		return
	}

	var input meta.HostCommonSearch
	input.AppID = intAppID

	err = json.Unmarshal([]byte(result.Data.Info), &input)
	if nil != err {
		blog.Errorf("UserAPIResult custom unmarshal failed,  err: %v, appid:%s, id:%s, logID:%s", err.Error(), appID, ID, srvData.rid)
		_ = resp.WriteError(http.StatusInternalServerError, &meta.RespError{Msg: srvData.ccErr.Error(common.CCErrCommJSONUnmarshalFailed)})
		return
	}

	input.Page.Start, err = util.GetIntByInterface(req.PathParameter("start"))
	if err != nil {
		blog.Errorf("UserAPIResult start invalid, err: %v, appid:%s, id:%s, logID:%s", err.Error(), appID, ID, srvData.rid)
		_ = resp.WriteError(http.StatusOK, &meta.RespError{Msg: srvData.ccErr.Errorf(common.CCErrCommParamsIsInvalid, "start")})
		return
	}
	input.Page.Limit, err = util.GetIntByInterface(req.PathParameter("limit"))
	if err != nil {
		blog.Errorf("UserAPIResult limit invalid, err: %v, appid:%s, id:%s, logID:%s", err.Error(), appID, ID, srvData.rid)
		_ = resp.WriteError(http.StatusOK, &meta.RespError{Msg: srvData.ccErr.Errorf(common.CCErrCommParamsIsInvalid, "limit")})
		return
	}

	retData, err := srvData.lgc.SearchHost(srvData.ctx, &input, false)
	if nil != err || (nil == err && !result.Result) {
		if nil == err {
			err = fmt.Errorf(result.ErrMsg)
		}
		blog.Errorf("UserAPIResult custom query search host failed,  err: %v, appid:%s, id:%s, rid: %s", err.Error(), appID, ID, srvData.rid)
		_ = resp.WriteError(http.StatusInternalServerError, &meta.RespError{Msg: srvData.ccErr.Errorf(common.CCErrGetUserCustomQueryDetailFailed, err.Error())})
		return
	}

	_ = resp.WriteEntity(meta.Response{
		BaseResp: meta.SuccessBaseResp,
		Data: meta.SearchHost{
			Count: retData.Count,
			Info:  retData.Info,
		},
	})

	return
}<|MERGE_RESOLUTION|>--- conflicted
+++ resolved
@@ -62,7 +62,6 @@
 	}
 
 	ucq.CreateUser = srvData.user
-<<<<<<< HEAD
 
 	var result *meta.IDResult
 	txnErr := s.Engine.CoreAPI.CoreService().Txn().AutoRunTxn(srvData.ctx, s.EnableTxn, srvData.header, func() error {
@@ -76,10 +75,6 @@
 			blog.Errorf("GetUserCustom http response error, err code:%d,err msg:%s, input:%+v,rid:%s", result.Code, result.ErrMsg, ucq, srvData.rid)
 			return srvData.ccErr.New(result.Code, result.ErrMsg)
 		}
-		if err := s.AuthManager.RegisterDynamicGroupByID(srvData.ctx, srvData.header, result.Data.ID); err != nil {
-			blog.Errorf("AddUserCustomQuery register user api failed, err: %+v, rid:%s", err, srvData.rid)
-			return srvData.ccErr.Error(common.CCErrCommRegistResourceToIAMFailed)
-		}
 		return nil
 	})
 
@@ -87,20 +82,6 @@
 		_ = resp.WriteError(http.StatusOK, &meta.RespError{Msg: txnErr})
 		return
 	}
-=======
-	result, err := s.CoreAPI.CoreService().Host().AddUserConfig(srvData.ctx, srvData.header, ucq)
-	if err != nil {
-		blog.Errorf("GetUserCustom http do error, err:%s, input:%+v,rid:%s", err.Error(), ucq, srvData.rid)
-		_ = resp.WriteError(http.StatusInternalServerError, &meta.RespError{Msg: srvData.ccErr.Error(common.CCErrCommHTTPDoRequestFailed)})
-		return
-	}
-	if !result.Result {
-		blog.Errorf("GetUserCustom http response error, err code:%d,err msg:%s, input:%+v,rid:%s", result.Code, result.ErrMsg, ucq, srvData.rid)
-		_ = resp.WriteError(http.StatusInternalServerError, &meta.RespError{Msg: srvData.ccErr.New(result.Code, result.ErrMsg)})
-		return
-	}
-
->>>>>>> 5ca5f72f
 	_ = resp.WriteEntity(meta.Response{
 		BaseResp: meta.SuccessBaseResp,
 		Data:     result.Data,
@@ -144,22 +125,15 @@
 			blog.Errorf("UpdateUserCustomQuery http response error,err code:%d,err msg:%s, bizID:%v,input:%+v,rid:%s", result.Code, result.ErrMsg, bizID, params, srvData.rid)
 			return srvData.ccErr.New(result.Code, result.ErrMsg)
 		}
-
-		id := req.PathParameter("id")
-		if err := s.AuthManager.UpdateRegisteredDynamicGroupByID(srvData.ctx, srvData.header, id); err != nil {
-			blog.Errorf("UpdateRegisteredDynamicGroupByID failed, dynamicgroupid: %s, err:%+v, rid:%s", id, err, srvData.rid)
-			return srvData.ccErr.Error(common.CCErrCommRegistResourceToIAMFailed)
-		}
+		
 		return nil
 	})
 
-<<<<<<< HEAD
 	if txnErr != nil {
 		_ = resp.WriteError(http.StatusOK, &meta.RespError{Msg: txnErr})
 		return
 	}
-=======
->>>>>>> 5ca5f72f
+	
 	_ = resp.WriteEntity(meta.Response{
 		BaseResp: meta.SuccessBaseResp,
 		Data:     nil,
@@ -197,20 +171,13 @@
 			return srvData.ccErr.New(result.Code, result.ErrMsg)
 		}
 
-		if err := s.AuthManager.DeregisterDynamicGroupByID(srvData.ctx, srvData.header, dyResult.Data); err != nil {
-			blog.Errorf("GetUserCustom deregister user api failed, err: %+v, rid: %s", err, srvData.rid)
-			return srvData.ccErr.Error(common.CCErrCommUnRegistResourceToIAMFailed)
-		}
 		return nil
 	})
 
-<<<<<<< HEAD
 	if txnErr != nil {
 		_ = resp.WriteError(http.StatusOK, &meta.RespError{Msg: txnErr})
 		return
 	}
-=======
->>>>>>> 5ca5f72f
 	_ = resp.WriteEntity(meta.Response{
 		BaseResp: meta.SuccessBaseResp,
 		Data:     nil,

/*
 * Tencent is pleased to support the open source community by making 蓝鲸 available.
 * Copyright (C) 2017-2018 THL A29 Limited, a Tencent company. All rights reserved.
 * Licensed under the MIT License (the "License"); you may not use this file except
 * in compliance with the License. You may obtain a copy of the License at
 * http://opensource.org/licenses/MIT
 * Unless required by applicable law or agreed to in writing, software distributed under
 * the License is distributed on an "AS IS" BASIS, WITHOUT WARRANTIES OR CONDITIONS OF ANY KIND,
 * either express or implied. See the License for the specific language governing permissions and
 * limitations under the License.
 */

package service

import (
	"encoding/json"
	"fmt"
	"net/http"
	"reflect"

	"configcenter/src/auth/extensions"
	authmeta "configcenter/src/auth/meta"
	"configcenter/src/common"
	"configcenter/src/common/blog"
	"configcenter/src/common/errors"
	"configcenter/src/common/mapstr"
	"configcenter/src/common/metadata"
	meta "configcenter/src/common/metadata"
	"configcenter/src/common/paraparse"
	"configcenter/src/common/util"

	"github.com/emicklei/go-restful"
)

// FindManyCloudArea  find cloud area list
func (s *Service) FindManyCloudArea(req *restful.Request, resp *restful.Response) {
	srvData := s.newSrvComm(req.Request.Header)
	rid := srvData.rid
	input := new(metadata.CloudAreaSearchParam)
	if err := json.NewDecoder(req.Request.Body).Decode(&input); nil != err {
		blog.Errorf("FindManyCloudArea , but decode body failed, err: %s,rid:%s", err.Error(), rid)
		_ = resp.WriteError(http.StatusBadRequest, &metadata.RespError{Msg: srvData.ccErr.Error(common.CCErrCommJSONUnmarshalFailed)})
		return
	}

	// set default limit
	if input.Page.Limit == 0 {
		input.Page.Limit = common.BKMaxPageSize
	}
	if input.Page.IsIllegal() {
		blog.Errorf("FindManyCloudArea failed, parse plat page illegal, input:%#v,rid:%s", input, rid)
		_ = resp.WriteError(http.StatusBadRequest, &metadata.RespError{Msg: srvData.ccErr.Error(common.CCErrCommPageLimitIsExceeded)})
		return
	}

	// set default sort
	if input.Page.Sort == "" {
		input.Page.Sort = "-" + common.CreateTimeField
	}

	// if not exact search, change the string query to regexp
	if input.Exact != true {
		for k, v := range input.Condition {
			if reflect.TypeOf(v).Kind() == reflect.String {
				field := v.(string)
				input.Condition[k] = mapstr.MapStr{
					common.BKDBLIKE: params.SpecialCharChange(field),
					"$options":      "i",
				}
			}
		}
	}

	filter := input.Condition
	if s.AuthManager.Enabled() && !s.AuthManager.SkipReadAuthorization {
		// auth: get authorized resources
		authorizedPlatIDs, err := s.AuthManager.ListAuthorizedPlatIDs(srvData.ctx, srvData.user)
		if err != nil {
			blog.Errorf("FindManyCloudArea failed, ListAuthorizedPlatIDs failed, user: %s, err: %+v, rid: %s", srvData.user, err, rid)
			_ = resp.WriteError(http.StatusForbidden, &metadata.RespError{Msg: srvData.ccErr.Error(common.CCErrCommListAuthorizedResourceFromIAMFailed)})
			return
		}

		filter = map[string]interface{}{
			common.BKDBAND: []map[string]interface{}{
				input.Condition,
				{
					common.BKCloudIDField: map[string]interface{}{
						common.BKDBIN: authorizedPlatIDs,
					},
				},
			},
		}
	}
	query := &metadata.QueryCondition{
		Fields:    input.Fields,
		Condition: filter,
		Page:      input.Page,
	}

	res, err := s.CoreAPI.CoreService().Instance().ReadInstance(srvData.ctx, srvData.header, common.BKInnerObjIDPlat, query)
	if nil != err {
		blog.Errorf("FindManyCloudArea htt do error: %v query:%#v,rid:%s", err, query, rid)
		_ = resp.WriteError(http.StatusBadRequest, &metadata.RespError{Msg: srvData.ccErr.Errorf(common.CCErrCommHTTPDoRequestFailed)})
		return
	}
	if false == res.Result {
		blog.Errorf("FindManyCloudArea http reply error.  query:%#v, err code:%d, err msg:%s, rid:%s", query, res.Code, res.ErrMsg, rid)
		_ = resp.WriteError(http.StatusBadRequest, &metadata.RespError{Msg: srvData.ccErr.New(res.Code, res.ErrMsg)})
		return
	}

	// 查询云区域不需要主机数量
	if input.HostCount == false {
		retData := map[string]interface{}{
			"info":  res.Data.Info,
			"count": res.Data.Count,
		}

		_ = resp.WriteEntity(metadata.Response{
			BaseResp: metadata.SuccessBaseResp,
			Data:     retData,
		})

		return
	}

	retData, err := s.searchPlatAddHostCount(srvData, res.Data)
	if err != nil {
		blog.ErrorJSON("FindManyCloudArea add field host_count failed, err: %v, rid: %s", err, srvData.rid)
		_ = resp.WriteError(http.StatusBadRequest, &metadata.RespError{Msg: srvData.ccErr.Error(common.CCErrHostFindManyCloudAreaAddHostCountFieldFail)})
		return
	}

	_ = resp.WriteEntity(metadata.Response{
		BaseResp: metadata.SuccessBaseResp,
		Data:     retData,
	})
}

// CreatePlat create a plat instance
// available fields for body are last_time, bk_cloud_name, bk_supplier_account, bk_cloud_id, create_time
// {"bk_cloud_name": "云区域", "bk_supplier_account": 0}
func (s *Service) CreatePlat(req *restful.Request, resp *restful.Response) {
	srvData := s.newSrvComm(req.Request.Header)
	input := mapstr.New()
	if err := json.NewDecoder(req.Request.Body).Decode(&input); nil != err {
		blog.Errorf("CreatePlat , but decode body failed, err: %s,rid:%s", err.Error(), srvData.rid)
		_ = resp.WriteError(http.StatusBadRequest, &meta.RespError{Msg: srvData.ccErr.Error(common.CCErrCommJSONUnmarshalFailed)})
		return
	}

	cloudID, err := s.createPlat(req.Request.Header, input)
	if err != nil {
		blog.Errorf("CreatePlat failed, err: %s,rid:%s", err.Error(), srvData.rid)
		_ = resp.WriteError(http.StatusInternalServerError, &meta.RespError{Msg: err})
		return
	}

	_ = resp.WriteEntity(meta.Response{
		BaseResp: meta.SuccessBaseResp,
		Data: metadata.CreateOneDataResult{Created: metadata.CreatedDataResult{
			ID: uint64(cloudID),
		}},
	})
}

// createPlat create a plat instance
func (s *Service) createPlat(header http.Header, input mapstr.MapStr) (int64, error) {
	srvData := s.newSrvComm(header)
	// read supplier account from header
	input[common.BkSupplierAccount] = util.GetOwnerID(header)

	// set field default value
	input[common.BKStatus] = "1"
	user := util.GetUser(header)
	input[common.BKCreator] = user
	input[common.BKLastEditor] = user

	// bk_cloud_name is required and unique
	_, ok := input[common.BKCloudNameField]
	if !ok {
		blog.Errorf("createPlat failed, bk_cloud_name field is required, rid: %s", srvData.rid)
		return 0, srvData.ccErr.Error(common.CCErrHostPlatCloudNameIsrequired)
	}

	// auth: check authorization
	if err := s.AuthManager.AuthorizeResourceCreate(srvData.ctx, srvData.header, 0, authmeta.Model); err != nil {
		blog.Errorf("check create plat authorization failed, err: %v, rid: %s", err, srvData.rid)
		return 0, srvData.ccErr.Error(common.CCErrCommAuthorizeFailed)
	}

	instInfo := &meta.CreateModelInstance{
		Data: input,
	}

<<<<<<< HEAD
	createRes, err := s.CoreAPI.CoreService().Instance().CreateInstance(srvData.ctx, srvData.header, common.BKInnerObjIDPlat, instInfo)
	if nil != err {
		blog.Errorf("createPlat error: %s, input:%+v,rid:%s", err.Error(), input, srvData.rid)
		return 0, srvData.ccErr.Error(common.CCErrTopoInstCreateFailed)
	}

	if false == createRes.Result {
		blog.Errorf("createPlat failed, err code:%d,err msg:%s,input:%+v,rid:%s", createRes.Code, createRes.ErrMsg, input, srvData.rid)
		return 0, fmt.Errorf("%s", createRes.ErrMsg)
	}

	// register plat to iam
	platID := int64(createRes.Data.Created.ID)
	if err := s.AuthManager.RegisterPlatByID(srvData.ctx, srvData.header, platID); err != nil {
		blog.Errorf("createPlat failed, RegisterPlatByID failed, err: %s, rid:%s", err.Error(), srvData.rid)
		return 0, srvData.ccErr.CCError(common.CCErrCommRegistResourceToIAMFailed)
	}

	// add auditLog
	auditLog := srvData.lgc.NewCloudAreaLog(srvData.ctx, srvData.ownerID)
	if err := auditLog.WithCurrent(srvData.ctx, platID); err != nil {
		blog.ErrorJSON("createPlat success., but add auditLog fail, err: %v, rid: %s", err, srvData.rid)
		return 0, err
	}

	if err := auditLog.SaveAuditLog(srvData.ctx, metadata.AuditCreate); err != nil {
		blog.ErrorJSON("createPlat success., but add auditLog fail, err: %v, rid: %s", err, srvData.rid)
		return 0, err
	}
	return int64(createRes.Data.Created.ID), nil
}

// CreatePlatBatch create plat instance in batch
func (s *Service) CreatePlatBatch(req *restful.Request, resp *restful.Response) {
	srvData := s.newSrvComm(req.Request.Header)
	input := struct{
		Data []mapstr.MapStr `json:"data"`
	}{}
	if err := json.NewDecoder(req.Request.Body).Decode(&input); nil != err {
		blog.Errorf("CreatePlat , but decode body failed, err: %s,rid:%s", err.Error(), srvData.rid)
		_ = resp.WriteError(http.StatusBadRequest, &meta.RespError{Msg: srvData.ccErr.Error(common.CCErrCommJSONUnmarshalFailed)})
		return
	}

	if len(input.Data) == 0 {
		blog.Errorf("CreatePlat , input is empty, rid:%s", srvData.rid)
		_ = resp.WriteError(http.StatusBadRequest, &meta.RespError{Msg: srvData.ccErr.Error(common.CCErrCommHTTPBodyEmpty)})
		return
	}

	result := make([]metadata.CreateManyCloudAreaElem, len(input.Data))
	for i, data := range input.Data {
		cloudID, err := s.createPlat(req.Request.Header, data)
		if err != nil {
			blog.Errorf("CreatePlat failed, err: %s,rid:%s", err.Error(), srvData.rid)
			result[i] = metadata.CreateManyCloudAreaElem{
				CloudID: -1,
				ErrMsg:  err.Error(),
			}
			continue
		}
		result[i] = metadata.CreateManyCloudAreaElem{
			CloudID: cloudID,
		}
	}

	_ = resp.WriteEntity(meta.Response{
		BaseResp: meta.SuccessBaseResp,
		Data:     result,
=======
	var res *metadata.CreatedOneOptionResult
	txnErr := s.Engine.CoreAPI.CoreService().Txn().AutoRunTxn(srvData.ctx, s.EnableTxn, srvData.header, func() error {
		var err error
		res, err = s.CoreAPI.CoreService().Instance().CreateInstance(srvData.ctx, srvData.header, common.BKInnerObjIDPlat, instInfo)
		if nil != err {
			blog.Errorf("CreatePlat error: %s, input:%+v,rid:%s", err.Error(), input, srvData.rid)
			return srvData.ccErr.Error(common.CCErrCommHTTPDoRequestFailed)
		}

		if false == res.Result {
			blog.Errorf("GetPlat error.err code:%d,err msg:%s,input:%+v,rid:%s", res.Code, res.ErrMsg, input, srvData.rid)
			return errors.New(res.Code, res.ErrMsg)
		}

		// register plat to iam
		platID := int64(res.Data.Created.ID)
		if err := s.AuthManager.RegisterPlatByID(srvData.ctx, srvData.header, platID); err != nil {
			blog.Errorf("CreatePlat failed, RegisterPlatByID failed, err: %s, rid:%s", err.Error(), srvData.rid)
			return srvData.ccErr.CCError(common.CCErrCommRegistResourceToIAMFailed)
		}

		// add auditLog
		auditLog := srvData.lgc.NewCloudAreaLog(srvData.ctx, srvData.ownerID)
		if err := auditLog.WithCurrent(srvData.ctx, platID); err != nil {
			blog.ErrorJSON("CreatePlat success., but add auditLog fail, err: %v, rid: %s", err, srvData.rid)
			return srvData.ccErr.CCError(common.CCErrCommHTTPDoRequestFailed)
		}

		if err := auditLog.SaveAuditLog(srvData.ctx, metadata.AuditCreate); err != nil {
			blog.ErrorJSON("CreatePlat success., but add auditLog fail, err: %v, rid: %s", err, srvData.rid)
			return srvData.ccErr.CCError(common.CCErrCommHTTPDoRequestFailed)
		}
		
		return nil
	})

	if txnErr != nil {
		_ = resp.WriteError(http.StatusOK, &meta.RespError{Msg: txnErr})
		return
	}

	

	_ = resp.WriteEntity(meta.Response{
		BaseResp: meta.SuccessBaseResp,
		Data:     res.Data,
>>>>>>> 57d1dc9d
	})
}

func (s *Service) DeletePlat(req *restful.Request, resp *restful.Response) {
	srvData := s.newSrvComm(req.Request.Header)

	platID, convErr := util.GetInt64ByInterface(req.PathParameter(common.BKCloudIDField))
	if nil != convErr {
		blog.Errorf("the platID is invalid, error info is %s, input:%s.rid:%s", convErr.Error(), platID, srvData.rid)
		_ = resp.WriteError(http.StatusInternalServerError, &meta.RespError{Msg: srvData.ccErr.Errorf(common.CCErrCommParamsInvalid, convErr.Error())})
		return
	}
	if 0 == platID {
		blog.Errorf("DelPlat failed, can't delete default cloud area, input:%+v,rid:%s", platID, srvData.rid)
		// can't delete default cloud area
		_ = resp.WriteError(http.StatusInternalServerError, &meta.RespError{Msg: srvData.ccErr.Error(common.CCErrDeleteDefaultCloudAreaFail)})
		return
	}

	params := new(meta.QueryInput)
	params.Fields = common.BKHostIDField
	params.Condition = map[string]interface{}{
		common.BKCloudIDField: platID,
	}

	hostRes, err := s.CoreAPI.CoreService().Host().GetHosts(srvData.ctx, srvData.header, params)
	if nil != err {
		blog.Errorf("DelPlat search host error: %s, input:%+v,rid:%s", err.Error(), platID, srvData.rid)
		_ = resp.WriteError(http.StatusInternalServerError, &meta.RespError{Msg: srvData.ccErr.Errorf(common.CCErrHostGetFail)})
		return
	}
	if !hostRes.Result {
		blog.Errorf("DelPlat search host http response error.err code:%d,err msg:%s, input:%+v,rid:%s", hostRes.Code, hostRes.ErrMsg, platID, srvData.rid)
		_ = resp.WriteError(http.StatusInternalServerError, &meta.RespError{Msg: srvData.ccErr.Errorf(common.CCErrHostGetFail)})
		return
	}

	// only empty plat could be delete
	if 0 < hostRes.Data.Count {
		blog.Errorf("DelPlat plat [%d] has host data, can not delete,rid:%s", platID, srvData.rid)
		_ = resp.WriteError(http.StatusInternalServerError, &meta.RespError{Msg: srvData.ccErr.Errorf(common.CCErrTopoHasHostCheckFailed)})
		return
	}

	// auth: check authorization
	if err := s.AuthManager.AuthorizeByPlatIDs(srvData.ctx, srvData.header, authmeta.Delete, platID); err != nil {
		blog.Errorf("check delete plat authorization failed, plat: %d, err: %v, rid: %s", platID, err, srvData.rid)
		_ = resp.WriteError(http.StatusForbidden, &meta.RespError{Msg: srvData.ccErr.Error(common.CCErrCommAuthorizeFailed)})
		return
	}

	iamResource, err := s.AuthManager.MakeResourcesByPlatID(srvData.header, authmeta.Delete, platID)
	if err != nil {
		blog.Errorf("DelPlat failed, MakeResourcesByPlatID failed, err: %v, input:%d, rid:%s", err, platID, srvData.rid)
		result := &meta.RespError{
			Msg: srvData.ccErr.Errorf(common.CCErrTopoInstDeleteFailed),
		}
		_ = resp.WriteError(http.StatusInternalServerError, result)
		return
	}

	// add auditLog preData
	auditLog := srvData.lgc.NewCloudAreaLog(srvData.ctx, srvData.ownerID)
	if err := auditLog.WithPrevious(srvData.ctx, platID); err != nil {
		blog.ErrorJSON("DelPlat success., but add auditLog fail, err: %v, rid: %s", err, srvData.rid)
		_ = resp.WriteError(http.StatusInternalServerError, &meta.RespError{Msg: err})
		return
	}

	delCond := &meta.DeleteOption{
		Condition: mapstr.MapStr{common.BKCloudIDField: platID},
	}

	txnErr := s.Engine.CoreAPI.CoreService().Txn().AutoRunTxn(srvData.ctx, s.EnableTxn, srvData.header, func() error {
		res, err := s.CoreAPI.CoreService().Instance().DeleteInstance(srvData.ctx, srvData.header, common.BKInnerObjIDPlat, delCond)
		if nil != err {
			blog.Errorf("DelPlat do error: %v, input:%d,rid:%s", err, platID, srvData.rid)
			return srvData.ccErr.Errorf(common.CCErrTopoInstDeleteFailed)
		}

		if false == res.Result {
			blog.Errorf("DelPlat http response error. err code:%d,err msg:%s,input:%s,rid:%s", res.Code, res.ErrMsg, platID, srvData.rid)
			return srvData.ccErr.New(res.Code, res.ErrMsg)

		}

		// deregister plat
		if err := s.AuthManager.Authorize.DeregisterResource(srvData.ctx, iamResource...); err != nil {
			blog.Errorf("DelPlat success, but DeregisterResource from iam failed, platID: %d, err: %+v,rid:%s", platID, err, srvData.rid)
			return srvData.ccErr.CCError(common.CCErrCommUnRegistResourceToIAMFailed)
		}
		if err := auditLog.SaveAuditLog(srvData.ctx, metadata.AuditDelete); err != nil {
			blog.ErrorJSON("DelPlat success., but add auditLog fail, err: %v, rid: %s", err, srvData.rid)
			return srvData.ccErr.CCError(common.CCErrCommHTTPDoRequestFailed)
		}
		
		return nil
	})

	if txnErr != nil {
		_ = resp.WriteError(http.StatusOK, &meta.RespError{Msg: txnErr})
		return
	}
	
	_ = resp.WriteEntity(meta.Response{
		BaseResp: meta.SuccessBaseResp,
		Data:     "",
	})
}

func (s *Service) UpdatePlat(req *restful.Request, resp *restful.Response) {
	srvData := s.newSrvComm(req.Request.Header)

	// parse platID from url
	platIDStr := req.PathParameter(common.BKCloudIDField)
	platID, err := util.GetInt64ByInterface(platIDStr)
	if nil != err {
		blog.Infof("UpdatePlat failed, parse platID failed, platID: %s, err: %s, rid:%s", platIDStr, err.Error(), srvData.rid)
		ccErr := srvData.ccErr.Errorf(common.CCErrCommParamsInvalid, common.BKCloudIDField)
		_ = resp.WriteError(http.StatusBadRequest, &meta.RespError{Msg: ccErr})
		return
	}
	if 0 == platID {
		blog.Infof("UpdatePlat failed, update built in cloud area forbidden, platID:%+v, rid:%s", platID, srvData.rid)
		ccErr := srvData.ccErr.Error(common.CCErrTopoUpdateBuiltInCloudForbidden)
		_ = resp.WriteError(http.StatusBadRequest, &meta.RespError{Msg: ccErr})
		return
	}

	// decode request body
	input := struct {
		CloudName string `json:"bk_cloud_name"`
		CloudVendor string `json:"bk_cloud_vendor"`
		Region string `json:"bk_region"`
	}{}
	
	if err := json.NewDecoder(req.Request.Body).Decode(&input); err != nil {
		blog.Errorf("UpdatePlat failed, err:%+v, rid:%s", err, srvData.rid)
		ccErr := srvData.ccErr.Errorf(common.CCErrCommJSONUnmarshalFailed)
		_ = resp.WriteError(http.StatusBadRequest, &meta.RespError{Msg: ccErr})
		return
	}

	// auditLog preData
	auditLog := srvData.lgc.NewCloudAreaLog(srvData.ctx, srvData.ownerID)
	if err := auditLog.WithPrevious(srvData.ctx, platID); err != nil {
		blog.ErrorJSON("DelPlat success., but add auditLog fail, err: %v, rid: %s", err, srvData.rid)
		_ = resp.WriteError(http.StatusInternalServerError, &meta.RespError{Msg: err})
		return
	}

	// update plat
	user := util.GetUser(req.Request.Header)
	
	toUpdate := mapstr.MapStr{
		common.BKLastEditor: user,
	}
	
	if len(input.CloudVendor) != 0 {
		toUpdate[common.BKCloudVendor] = input.CloudVendor
	}
	
	if len(input.Region) != 0 {
		toUpdate[common.BKRegion] = input.Region
	}
	
	if len(input.CloudName) != 0 {
		toUpdate[common.BKCloudNameField] = input.CloudName
	}
	
	
	updateOption := &meta.UpdateOption{
		Data: toUpdate,
		Condition: map[string]interface{}{
			common.BKCloudIDField: platID,
		},
	}

	txnErr := s.Engine.CoreAPI.CoreService().Txn().AutoRunTxn(srvData.ctx, s.EnableTxn, srvData.header, func() error {
		res, err := s.CoreAPI.CoreService().Instance().UpdateInstance(srvData.ctx, srvData.header, common.BKInnerObjIDPlat, updateOption)
		if nil != err {
			blog.ErrorJSON("UpdatePlat failed, UpdateInstance failed, input:%s, err:%s, rid:%s", updateOption, err.Error(), srvData.rid)
			return srvData.ccErr.Errorf(common.CCErrTopoInstDeleteFailed)
		}
		if res.Result == false || res.Code != 0 {
			blog.ErrorJSON("UpdatePlat failed, UpdateInstance failed, input:%s, response:%s, rid:%s", updateOption, res, srvData.rid)
			return errors.New(res.Code, res.ErrMsg)
		}

		// auth: sync resource info to iam
		iamPlat := extensions.PlatSimplify{
			BKCloudIDField:   platID,
			BKCloudNameField: input.CloudName,
		}
		if err := s.AuthManager.UpdateRegisteredPlat(srvData.ctx, srvData.header, iamPlat); err != nil {
			blog.Errorf("UpdatePlat success, but UpdateRegisteredPlat failed, plat: %d, err: %v, rid: %s", platID, err, srvData.rid)
			return srvData.ccErr.Error(common.CCErrCommRegistResourceToIAMFailed)
		}

		// update auditLog
		if err := auditLog.WithCurrent(srvData.ctx, platID); err != nil {
			blog.ErrorJSON("UpdatePlat success., but add auditLog fail, err: %v, rid: %s", err, srvData.rid)
			return srvData.ccErr.Error(common.CCErrCommHTTPDoRequestFailed)
		}
		if err := auditLog.SaveAuditLog(srvData.ctx, metadata.AuditUpdate); err != nil {
			blog.ErrorJSON("UpdatePlat success., but add auditLog fail, err: %v, rid: %s", err, srvData.rid)
			return srvData.ccErr.Error(common.CCErrCommHTTPDoRequestFailed)
		}
		
		return nil
	})

	if txnErr != nil {
		_ = resp.WriteError(http.StatusOK, &meta.RespError{Msg: txnErr})
		return
	}
	
	// response success
	_ = resp.WriteEntity(meta.NewSuccessResp(nil))
}

func (s *Service) UpdateHostCloudAreaField(req *restful.Request, resp *restful.Response) {
	srvData := s.newSrvComm(req.Request.Header)
	rid := srvData.rid

	// decode request body
	input := metadata.UpdateHostCloudAreaFieldOption{}
	if err := json.NewDecoder(req.Request.Body).Decode(&input); err != nil {
		blog.Errorf("UpdateHostCloudAreaField failed, decode request body failed, err:%+v, rid:%s", err, rid)
		ccErr := srvData.ccErr.Errorf(common.CCErrCommPostInputParseError)
		_ = resp.WriteError(http.StatusBadRequest, &meta.RespError{Msg: ccErr})
		return
	}
	if len(input.HostIDs) > common.BKMaxRecordsAtOnce {
		ccErr := srvData.ccErr.CCErrorf(common.CCErrExceedMaxOperationRecordsAtOnce, common.BKMaxRecordsAtOnce)
		_ = resp.WriteError(http.StatusBadRequest, &meta.RespError{Msg: ccErr})
		return
	}

	txnErr := s.Engine.CoreAPI.CoreService().Txn().AutoRunTxn(srvData.ctx, s.EnableTxn, srvData.header, func() error {
		ccErr := s.CoreAPI.CoreService().Host().UpdateHostCloudAreaField(srvData.ctx, srvData.header, input)
		if ccErr != nil {
			blog.ErrorJSON("UpdateHostCloudAreaField failed, core service UpdateHostCloudAreaField failed, input: %s, err: %s, rid: %s", input, ccErr.Error(), rid)
			return ccErr
		}
		return nil
	})

	if txnErr != nil {
		_ = resp.WriteError(http.StatusOK, &meta.RespError{Msg: txnErr})
		return
	}
	_ = resp.WriteEntity(meta.Response{
		BaseResp: meta.SuccessBaseResp,
		Data:     "",
	})
}

func (s *Service) searchPlatAddHostCount(srvData *srvComm, dataInfo metadata.InstDataInfo) (map[string]interface{}, error) {
	// add host_count
	mapCloudIDInfo := make(map[int64]mapstr.MapStr, 0)
	intCloudIDArray := make([]int64, 0)
	for _, area := range dataInfo.Info {
		intCloudID, err := area.Int64(common.BKCloudIDField)
		if err != nil {
			blog.ErrorJSON("FindManyCloudArea fail with cloudID convert from interface to int64 failed, err: %v, rid: %s", err, srvData.rid)
			return nil, err
		}
		intCloudIDArray = append(intCloudIDArray, intCloudID)
		mapCloudIDInfo[intCloudID] = area
	}

	condition := mapstr.MapStr{
		common.BKCloudIDField: mapstr.MapStr{common.BKDBIN: intCloudIDArray},
	}
	cond := &metadata.QueryCondition{
		Fields:    []string{common.BKCloudIDField},
		Condition: condition,
	}
	rsp, err := s.CoreAPI.CoreService().Instance().ReadInstance(srvData.ctx, srvData.header, common.BKInnerObjIDHost, cond)
	if nil != err {
		blog.Errorf("findManyCloudAreaAddHostCount htt do error: %v cond:%#v,rid:%s", err, cond, srvData.rid)
		return nil, err
	}
	if false == rsp.Result {
		blog.Errorf("findManyCloudAreaAddHostCount http reply error.  cond:%#v, err code:%d, err msg:%s, rid:%s", cond, rsp.Code, rsp.ErrMsg, srvData.rid)
		return nil, srvData.ccErr.New(rsp.Code, rsp.ErrMsg)
	}

	result := make([]mapstr.MapStr, 0)
	cloudHost := make(map[int64]int64, 0)
	for _, info := range rsp.Data.Info {
		intID, err := info.Int64(common.BKCloudIDField)
		if err != nil {
			blog.ErrorJSON("findManyCloudAreaAddHostCount fail, cloudID convert from interface to int64 failed, err: %v, rid: %s", err, srvData.rid)
			return nil, err
		}
		if _, ok := cloudHost[intID]; !ok {
			cloudHost[intID] = 0
		}
		cloudHost[intID] += 1
	}
	for cloudID, cloudInfo := range mapCloudIDInfo {
		cloudInfo["host_count"] = 0
		if count, ok := cloudHost[cloudID]; ok {
			cloudInfo["host_count"] = count
		}
		result = append(result, cloudInfo)
	}

	retData := map[string]interface{}{
		"info":  result,
		"count": dataInfo.Count,
	}

	return retData, nil
}<|MERGE_RESOLUTION|>--- conflicted
+++ resolved
@@ -14,7 +14,6 @@
 
 import (
 	"encoding/json"
-	"fmt"
 	"net/http"
 	"reflect"
 
@@ -138,95 +137,6 @@
 	})
 }
 
-// CreatePlat create a plat instance
-// available fields for body are last_time, bk_cloud_name, bk_supplier_account, bk_cloud_id, create_time
-// {"bk_cloud_name": "云区域", "bk_supplier_account": 0}
-func (s *Service) CreatePlat(req *restful.Request, resp *restful.Response) {
-	srvData := s.newSrvComm(req.Request.Header)
-	input := mapstr.New()
-	if err := json.NewDecoder(req.Request.Body).Decode(&input); nil != err {
-		blog.Errorf("CreatePlat , but decode body failed, err: %s,rid:%s", err.Error(), srvData.rid)
-		_ = resp.WriteError(http.StatusBadRequest, &meta.RespError{Msg: srvData.ccErr.Error(common.CCErrCommJSONUnmarshalFailed)})
-		return
-	}
-
-	cloudID, err := s.createPlat(req.Request.Header, input)
-	if err != nil {
-		blog.Errorf("CreatePlat failed, err: %s,rid:%s", err.Error(), srvData.rid)
-		_ = resp.WriteError(http.StatusInternalServerError, &meta.RespError{Msg: err})
-		return
-	}
-
-	_ = resp.WriteEntity(meta.Response{
-		BaseResp: meta.SuccessBaseResp,
-		Data: metadata.CreateOneDataResult{Created: metadata.CreatedDataResult{
-			ID: uint64(cloudID),
-		}},
-	})
-}
-
-// createPlat create a plat instance
-func (s *Service) createPlat(header http.Header, input mapstr.MapStr) (int64, error) {
-	srvData := s.newSrvComm(header)
-	// read supplier account from header
-	input[common.BkSupplierAccount] = util.GetOwnerID(header)
-
-	// set field default value
-	input[common.BKStatus] = "1"
-	user := util.GetUser(header)
-	input[common.BKCreator] = user
-	input[common.BKLastEditor] = user
-
-	// bk_cloud_name is required and unique
-	_, ok := input[common.BKCloudNameField]
-	if !ok {
-		blog.Errorf("createPlat failed, bk_cloud_name field is required, rid: %s", srvData.rid)
-		return 0, srvData.ccErr.Error(common.CCErrHostPlatCloudNameIsrequired)
-	}
-
-	// auth: check authorization
-	if err := s.AuthManager.AuthorizeResourceCreate(srvData.ctx, srvData.header, 0, authmeta.Model); err != nil {
-		blog.Errorf("check create plat authorization failed, err: %v, rid: %s", err, srvData.rid)
-		return 0, srvData.ccErr.Error(common.CCErrCommAuthorizeFailed)
-	}
-
-	instInfo := &meta.CreateModelInstance{
-		Data: input,
-	}
-
-<<<<<<< HEAD
-	createRes, err := s.CoreAPI.CoreService().Instance().CreateInstance(srvData.ctx, srvData.header, common.BKInnerObjIDPlat, instInfo)
-	if nil != err {
-		blog.Errorf("createPlat error: %s, input:%+v,rid:%s", err.Error(), input, srvData.rid)
-		return 0, srvData.ccErr.Error(common.CCErrTopoInstCreateFailed)
-	}
-
-	if false == createRes.Result {
-		blog.Errorf("createPlat failed, err code:%d,err msg:%s,input:%+v,rid:%s", createRes.Code, createRes.ErrMsg, input, srvData.rid)
-		return 0, fmt.Errorf("%s", createRes.ErrMsg)
-	}
-
-	// register plat to iam
-	platID := int64(createRes.Data.Created.ID)
-	if err := s.AuthManager.RegisterPlatByID(srvData.ctx, srvData.header, platID); err != nil {
-		blog.Errorf("createPlat failed, RegisterPlatByID failed, err: %s, rid:%s", err.Error(), srvData.rid)
-		return 0, srvData.ccErr.CCError(common.CCErrCommRegistResourceToIAMFailed)
-	}
-
-	// add auditLog
-	auditLog := srvData.lgc.NewCloudAreaLog(srvData.ctx, srvData.ownerID)
-	if err := auditLog.WithCurrent(srvData.ctx, platID); err != nil {
-		blog.ErrorJSON("createPlat success., but add auditLog fail, err: %v, rid: %s", err, srvData.rid)
-		return 0, err
-	}
-
-	if err := auditLog.SaveAuditLog(srvData.ctx, metadata.AuditCreate); err != nil {
-		blog.ErrorJSON("createPlat success., but add auditLog fail, err: %v, rid: %s", err, srvData.rid)
-		return 0, err
-	}
-	return int64(createRes.Data.Created.ID), nil
-}
-
 // CreatePlatBatch create plat instance in batch
 func (s *Service) CreatePlatBatch(req *restful.Request, resp *restful.Response) {
 	srvData := s.newSrvComm(req.Request.Header)
@@ -245,33 +155,108 @@
 		return
 	}
 
+	instInfo := &meta.CreateManyModelInstance{
+		Datas: input.Data,
+	}
+
 	result := make([]metadata.CreateManyCloudAreaElem, len(input.Data))
-	for i, data := range input.Data {
-		cloudID, err := s.createPlat(req.Request.Header, data)
-		if err != nil {
-			blog.Errorf("CreatePlat failed, err: %s,rid:%s", err.Error(), srvData.rid)
+	txnErr := s.Engine.CoreAPI.CoreService().Txn().AutoRunTxn(srvData.ctx, s.EnableTxn, srvData.header, func() error {
+		var err error
+		res, err := s.CoreAPI.CoreService().Instance().CreateManyInstance(srvData.ctx, srvData.header, common.BKInnerObjIDPlat, instInfo)
+		if nil != err {
+			blog.Errorf("CreatePlatBatch failed, CreateManyInstance error: %s, input:%+v,rid:%s", err.Error(), input, srvData.rid)
+			return srvData.ccErr.Error(common.CCErrTopoInstCreateFailed)
+		}
+
+		if false == res.Result {
+			blog.Errorf("CreatePlatBatch failed, CreateManyInstance error.err code:%d,err msg:%s,input:%+v,rid:%s", res.Code, res.ErrMsg, input, srvData.rid)
+			return errors.New(res.Code, res.ErrMsg)
+		}
+
+		if len(res.Data.Exceptions) > 0 {
+			blog.Errorf("CreatePlatBatch failed, err:#v,input:%+v,rid:%s", res.Data.Exceptions, input, srvData.rid)
+			return srvData.ccErr.New(int(res.Data.Exceptions[0].Code), res.Data.Exceptions[0].Message)
+		}
+
+		if len(res.Data.Created) == 0 {
+			blog.Errorf("CreatePlatBatch failed, no plat was found,input:%+v,rid:%s", input, srvData.rid)
+			return srvData.ccErr.Error(common.CCErrTopoCloudNotFound)
+		}
+
+
+
+		platIDs := make([]int64, len(res.Data.Created))
+		for i, created := range res.Data.Created {
+			platIDs[i] = int64(created.ID)
 			result[i] = metadata.CreateManyCloudAreaElem{
-				CloudID: -1,
-				ErrMsg:  err.Error(),
+				CloudID:  int64(created.ID),
 			}
-			continue
-		}
-		result[i] = metadata.CreateManyCloudAreaElem{
-			CloudID: cloudID,
-		}
+		}
+
+		// register plats to iam
+		if err := s.AuthManager.RegisterPlatByID(srvData.ctx, srvData.header, platIDs...); err != nil {
+			blog.Errorf("CreatePlatBatch failed, RegisterPlatByID err: %s, rid:%s", err.Error(), srvData.rid)
+			return srvData.ccErr.CCError(common.CCErrCommRegistResourceToIAMFailed)
+		}
+
+		// add auditLog
+		auditLog := srvData.lgc.NewCloudAreaLog(srvData.ctx, srvData.ownerID)
+		if err := auditLog.WithCurrent(srvData.ctx, platIDs...); err != nil {
+			blog.ErrorJSON("CreatePlatBatch failed,  WithCurrent err: %v, rid: %s", err, srvData.rid)
+			return err
+		}
+
+		if err := auditLog.SaveAuditLog(srvData.ctx, metadata.AuditCreate); err != nil {
+			blog.ErrorJSON("CreatePlatBatch failed,  SaveAuditLog err: %v, rid: %s", err, srvData.rid)
+			return err
+		}
+
+		return nil
+	})
+
+	if txnErr != nil {
+		_ = resp.WriteError(http.StatusOK, &meta.RespError{Msg: txnErr})
+		return
 	}
 
 	_ = resp.WriteEntity(meta.Response{
 		BaseResp: meta.SuccessBaseResp,
 		Data:     result,
-=======
+	})
+}
+
+// CreatePlat create a plat instance
+// available fields for body are last_time, bk_cloud_name, bk_supplier_account, bk_cloud_id, create_time
+// {"bk_cloud_name": "云区域", "bk_supplier_account": 0}
+func (s *Service) CreatePlat(req *restful.Request, resp *restful.Response) {
+	srvData := s.newSrvComm(req.Request.Header)
+	input := make(map[string]interface{})
+	if err := json.NewDecoder(req.Request.Body).Decode(&input); nil != err {
+		blog.Errorf("CreatePlat , but decode body failed, err: %s,rid:%s", err.Error(), srvData.rid)
+		_ = resp.WriteError(http.StatusBadRequest, &meta.RespError{Msg: srvData.ccErr.Error(common.CCErrCommJSONUnmarshalFailed)})
+		return
+	}
+	// read supplier account from header
+	input[common.BkSupplierAccount] = util.GetOwnerID(req.Request.Header)
+
+	// auth: check authorization
+	if err := s.AuthManager.AuthorizeResourceCreate(srvData.ctx, srvData.header, 0, authmeta.Model); err != nil {
+		blog.Errorf("check create plat authorization failed, err: %v, rid: %s", err, srvData.rid)
+		_ = resp.WriteError(http.StatusForbidden, &meta.RespError{Msg: srvData.ccErr.Error(common.CCErrCommAuthorizeFailed)})
+		return
+	}
+
+	instInfo := &meta.CreateModelInstance{
+		Data: mapstr.NewFromMap(input),
+	}
+
 	var res *metadata.CreatedOneOptionResult
 	txnErr := s.Engine.CoreAPI.CoreService().Txn().AutoRunTxn(srvData.ctx, s.EnableTxn, srvData.header, func() error {
 		var err error
 		res, err = s.CoreAPI.CoreService().Instance().CreateInstance(srvData.ctx, srvData.header, common.BKInnerObjIDPlat, instInfo)
 		if nil != err {
 			blog.Errorf("CreatePlat error: %s, input:%+v,rid:%s", err.Error(), input, srvData.rid)
-			return srvData.ccErr.Error(common.CCErrCommHTTPDoRequestFailed)
+			return srvData.ccErr.Error(common.CCErrTopoInstCreateFailed)
 		}
 
 		if false == res.Result {
@@ -289,15 +274,15 @@
 		// add auditLog
 		auditLog := srvData.lgc.NewCloudAreaLog(srvData.ctx, srvData.ownerID)
 		if err := auditLog.WithCurrent(srvData.ctx, platID); err != nil {
-			blog.ErrorJSON("CreatePlat success., but add auditLog fail, err: %v, rid: %s", err, srvData.rid)
-			return srvData.ccErr.CCError(common.CCErrCommHTTPDoRequestFailed)
+			blog.ErrorJSON("createPlat success., but add auditLog fail, err: %v, rid: %s", err, srvData.rid)
+			return err
 		}
 
 		if err := auditLog.SaveAuditLog(srvData.ctx, metadata.AuditCreate); err != nil {
-			blog.ErrorJSON("CreatePlat success., but add auditLog fail, err: %v, rid: %s", err, srvData.rid)
-			return srvData.ccErr.CCError(common.CCErrCommHTTPDoRequestFailed)
-		}
-		
+			blog.ErrorJSON("createPlat success., but add auditLog fail, err: %v, rid: %s", err, srvData.rid)
+			return err
+		}
+
 		return nil
 	})
 
@@ -305,13 +290,10 @@
 		_ = resp.WriteError(http.StatusOK, &meta.RespError{Msg: txnErr})
 		return
 	}
-
-	
 
 	_ = resp.WriteEntity(meta.Response{
 		BaseResp: meta.SuccessBaseResp,
 		Data:     res.Data,
->>>>>>> 57d1dc9d
 	})
 }
 

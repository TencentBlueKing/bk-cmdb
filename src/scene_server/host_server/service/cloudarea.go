--- conflicted
+++ resolved
@@ -305,11 +305,7 @@
 		return
 	}
 	if res.Result == false || res.Code != 0 {
-<<<<<<< HEAD
 		blog.ErrorJSON("UpdatePlat failed, UpdateInstance failed, input:%s, response:%s, rid:%s", updateOption, res, srvData.rid)
-=======
-		blog.ErrorJSON("UpdatePlat failed, UpdateInstance failed, input:%s, response:%s, err:%s, rid:%s", updateOption, res, res.ErrMsg, srvData.rid)
->>>>>>> 606649ef
 		ccErr := &meta.RespError{Msg: errors.New(res.Code, res.ErrMsg)}
 		_ = resp.WriteError(http.StatusInternalServerError, ccErr)
 		return

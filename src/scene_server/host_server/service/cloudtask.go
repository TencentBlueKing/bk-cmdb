--- conflicted
+++ resolved
@@ -56,11 +56,7 @@
 	int64ID, err := strconv.ParseInt(id, 10, 64)
 	if err != nil {
 		blog.Errorf("DeleteCloudTask fail, taskID string convert to int64 fail, err: %v, rid: %v", err, srvData.rid)
-<<<<<<< HEAD
-		resp.WriteError(http.StatusBadRequest, &meta.RespError{Msg: srvData.ccErr.Error(common.CCErrCloudSyncDeleteSyncTaskFail)})
-=======
 		_ = resp.WriteError(http.StatusBadRequest, &meta.RespError{Msg: srvData.ccErr.Error(common.CCErrCloudSyncDeleteSyncTaskFail)})
->>>>>>> e92ad0ff
 		return
 	}
 	_, err = s.CoreAPI.CoreService().Cloud().DeleteCloudSyncTask(srvData.ctx, srvData.header, int64ID)
@@ -79,23 +75,15 @@
 	opt := make(map[string]interface{})
 	if err := json.NewDecoder(req.Request.Body).Decode(&opt); err != nil {
 		blog.Errorf("search task fail, with decode body failed, err: %v, rid: %s", err, srvData.rid)
-<<<<<<< HEAD
-		resp.WriteError(http.StatusBadRequest, &meta.RespError{Msg: srvData.ccErr.Error(common.CCErrCommJSONUnmarshalFailed)})
-=======
-		_ = resp.WriteError(http.StatusBadRequest, &meta.RespError{Msg: srvData.ccErr.Error(common.CCErrCommJSONUnmarshalFailed)})
->>>>>>> e92ad0ff
+		_ = resp.WriteError(http.StatusBadRequest, &meta.RespError{Msg: srvData.ccErr.Error(common.CCErrCommJSONUnmarshalFailed)})
 		return
 	}
 
 	response, err := s.CoreAPI.CoreService().Cloud().SearchCloudSyncTask(srvData.ctx, srvData.header, opt)
 	if err != nil {
 		blog.Errorf("SearchCloudTask fail, search %v failed, err: %v, rid: %s", opt["bk_task_name"], err, srvData.rid)
-<<<<<<< HEAD
-		resp.WriteError(http.StatusBadRequest, &meta.RespError{Msg: srvData.ccErr.Error(common.CCErrCloudGetTaskFail)})
-=======
 		_ = resp.WriteError(http.StatusBadRequest, &meta.RespError{Msg: srvData.ccErr.Error(common.CCErrCloudGetTaskFail)})
 		return
->>>>>>> e92ad0ff
 	}
 
 	_ = resp.WriteEntity(meta.NewSuccessResp(response))
@@ -107,11 +95,7 @@
 	data := make(mapstr.MapStr, 0)
 	if err := json.NewDecoder(req.Request.Body).Decode(&data); err != nil {
 		blog.Errorf("update task failed with decode body fail err: %v, rid: %s", err, srvData.rid)
-<<<<<<< HEAD
-		resp.WriteError(http.StatusBadRequest, &meta.RespError{Msg: srvData.ccErr.Error(common.CCErrCommJSONUnmarshalFailed)})
-=======
-		_ = resp.WriteError(http.StatusBadRequest, &meta.RespError{Msg: srvData.ccErr.Error(common.CCErrCommJSONUnmarshalFailed)})
->>>>>>> e92ad0ff
+		_ = resp.WriteError(http.StatusBadRequest, &meta.RespError{Msg: srvData.ccErr.Error(common.CCErrCommJSONUnmarshalFailed)})
 		return
 	}
 
@@ -134,20 +118,10 @@
 		return
 	}
 
-	if _, err := s.CoreAPI.CoreService().Cloud().UpdateCloudSyncTask(srvData.ctx, srvData.header, data); err != nil {
-		blog.Errorf("update task failed err: %v, rid: %s", err, srvData.rid)
-		resp.WriteError(http.StatusBadRequest, &meta.RespError{Msg: srvData.ccErr.Error(common.CCErrCloudSyncUpdateSyncTaskFail)})
-		return
-	}
-
 	status, err := data.Bool("bk_status")
 	if err != nil {
 		blog.Errorf("UpdateCloudTask fail with interface convert to bool fail, err: %v, rid: %s", err, srvData.rid)
-<<<<<<< HEAD
-		resp.WriteError(http.StatusBadRequest, &meta.RespError{Msg: srvData.ccErr.Error(common.CCErrCloudSyncUpdateSyncTaskFail)})
-=======
 		_ = resp.WriteError(http.StatusBadRequest, &meta.RespError{Msg: srvData.ccErr.Error(common.CCErrCloudSyncUpdateSyncTaskFail)})
->>>>>>> e92ad0ff
 		return
 	}
 
@@ -155,11 +129,7 @@
 		// 开启同步状态下，update:先关闭同步，更新数据后，再开启同步
 		if _, err := s.CoreAPI.CoreService().Cloud().UpdateCloudSyncTask(srvData.ctx, srvData.header, data); err != nil {
 			blog.Errorf("update task failed with decode body err: %v, rid: %s", err, srvData.rid)
-<<<<<<< HEAD
-			resp.WriteError(http.StatusBadRequest, &meta.RespError{Msg: srvData.ccErr.Error(common.CCErrCloudSyncUpdateSyncTaskFail)})
-=======
 			_ = resp.WriteError(http.StatusBadRequest, &meta.RespError{Msg: srvData.ccErr.Error(common.CCErrCloudSyncUpdateSyncTaskFail)})
->>>>>>> e92ad0ff
 			return
 		}
 
@@ -170,11 +140,7 @@
 	} else {
 		if _, err := s.CoreAPI.CoreService().Cloud().UpdateCloudSyncTask(srvData.ctx, srvData.header, data); err != nil {
 			blog.Errorf("update task failed with decode body err: %v, rid: %s", err, srvData.rid)
-<<<<<<< HEAD
-			resp.WriteError(http.StatusBadRequest, &meta.RespError{Msg: srvData.ccErr.Error(common.CCErrCloudSyncUpdateSyncTaskFail)})
-=======
 			_ = resp.WriteError(http.StatusBadRequest, &meta.RespError{Msg: srvData.ccErr.Error(common.CCErrCloudSyncUpdateSyncTaskFail)})
->>>>>>> e92ad0ff
 			return
 		}
 	}
@@ -188,21 +154,13 @@
 	opt := make(map[string]interface{}, 0)
 	if err := json.NewDecoder(req.Request.Body).Decode(&opt); err != nil {
 		blog.Errorf("StartCloudSync failed, err: %v, rid: %s", err, srvData.rid)
-<<<<<<< HEAD
-		resp.WriteError(http.StatusBadRequest, &meta.RespError{Msg: srvData.ccErr.Error(common.CCErrCommJSONUnmarshalFailed)})
-=======
-		_ = resp.WriteError(http.StatusBadRequest, &meta.RespError{Msg: srvData.ccErr.Error(common.CCErrCommJSONUnmarshalFailed)})
->>>>>>> e92ad0ff
+		_ = resp.WriteError(http.StatusBadRequest, &meta.RespError{Msg: srvData.ccErr.Error(common.CCErrCommJSONUnmarshalFailed)})
 		return
 	}
 
 	if _, err := s.CoreAPI.CoreService().Cloud().UpdateCloudSyncTask(srvData.ctx, srvData.header, opt); err != nil {
 		blog.Errorf("StartCloudSync fail, because UpdateCloudSyncTask fail , %v, rid: %s", err, srvData.rid)
-<<<<<<< HEAD
-		resp.WriteError(http.StatusBadRequest, &meta.RespError{Msg: srvData.ccErr.Error(common.CCErrCommDBUpdateFailed)})
-=======
 		_ = resp.WriteError(http.StatusBadRequest, &meta.RespError{Msg: srvData.ccErr.Error(common.CCErrCommDBUpdateFailed)})
->>>>>>> e92ad0ff
 		return
 	}
 
@@ -227,12 +185,8 @@
 
 	if err := srvData.lgc.FrontEndSyncSwitch(srvData.ctx, opt, false); err != nil {
 		blog.Errorf("StartCloudSync fail, err: %v, rid: %s", err, srvData.rid)
-<<<<<<< HEAD
-		resp.WriteError(http.StatusBadRequest, &meta.RespError{Msg: srvData.ccErr.Error(common.CCErrCloudSyncStartFail)})
-=======
 		_ = resp.WriteError(http.StatusBadRequest, &meta.RespError{Msg: srvData.ccErr.Error(common.CCErrCloudSyncStartFail)})
 		return
->>>>>>> e92ad0ff
 	}
 
 	_ = resp.WriteEntity(meta.NewSuccessResp(nil))
@@ -289,12 +243,8 @@
 		err := srvData.lgc.AddCloudHosts(srvData.ctx, AddHostList)
 		if err != nil {
 			blog.Errorf("ResourceConfirm fail, add cloud host failed, err: %v, rid: %s", err, srvData.rid)
-<<<<<<< HEAD
-			resp.WriteError(http.StatusBadRequest, &meta.RespError{Msg: srvData.ccErr.Error(common.CCErrCloudConfirmCreateFail)})
-=======
 			_ = resp.WriteError(http.StatusBadRequest, &meta.RespError{Msg: srvData.ccErr.Error(common.CCErrCloudConfirmCreateFail)})
 			return
->>>>>>> e92ad0ff
 		}
 	}
 
@@ -302,12 +252,8 @@
 		err := srvData.lgc.UpdateCloudHosts(srvData.ctx, updateHostList)
 		if err != nil {
 			blog.Errorf("create resource confirm fail, update cloud hosts failed, err: %v, rid: %s", err, srvData.rid)
-<<<<<<< HEAD
-			resp.WriteError(http.StatusBadRequest, &meta.RespError{Msg: srvData.ccErr.Error(common.CCErrCloudConfirmCreateFail)})
-=======
 			_ = resp.WriteError(http.StatusBadRequest, &meta.RespError{Msg: srvData.ccErr.Error(common.CCErrCloudConfirmCreateFail)})
 			return
->>>>>>> e92ad0ff
 		}
 	}
 
@@ -329,23 +275,15 @@
 	opt := make(map[string]interface{})
 	if err := json.NewDecoder(req.Request.Body).Decode(&opt); err != nil {
 		blog.Errorf("SearchConfirm failed with decode body err: %v, rid: %s", err, srvData.rid)
-<<<<<<< HEAD
-		resp.WriteError(http.StatusBadRequest, &meta.RespError{Msg: srvData.ccErr.Error(common.CCErrCommJSONUnmarshalFailed)})
-=======
-		_ = resp.WriteError(http.StatusBadRequest, &meta.RespError{Msg: srvData.ccErr.Error(common.CCErrCommJSONUnmarshalFailed)})
->>>>>>> e92ad0ff
+		_ = resp.WriteError(http.StatusBadRequest, &meta.RespError{Msg: srvData.ccErr.Error(common.CCErrCommJSONUnmarshalFailed)})
 		return
 	}
 
 	response, err := s.CoreAPI.CoreService().Cloud().SearchConfirm(srvData.ctx, srvData.header, opt)
 	if err != nil {
 		blog.Errorf("search confirm instance failed, err:%v, rid: %s", err, srvData.rid)
-<<<<<<< HEAD
-		resp.WriteError(http.StatusBadRequest, &meta.RespError{Msg: srvData.ccErr.Error(common.CCErrCloudGetConfirmFail)})
-=======
 		_ = resp.WriteError(http.StatusBadRequest, &meta.RespError{Msg: srvData.ccErr.Error(common.CCErrCloudGetConfirmFail)})
 		return
->>>>>>> e92ad0ff
 	}
 
 	_ = resp.WriteEntity(meta.NewSuccessResp(response))
@@ -357,22 +295,14 @@
 	opt := make(map[string]interface{})
 	if err := json.NewDecoder(req.Request.Body).Decode(&opt); err != nil {
 		blog.Errorf("SearchAccount fail with decode body failed, err: %v, rid: %s", err, srvData.rid)
-<<<<<<< HEAD
-		resp.WriteError(http.StatusBadRequest, &meta.RespError{Msg: srvData.ccErr.Error(common.CCErrCommJSONUnmarshalFailed)})
-=======
-		_ = resp.WriteError(http.StatusBadRequest, &meta.RespError{Msg: srvData.ccErr.Error(common.CCErrCommJSONUnmarshalFailed)})
->>>>>>> e92ad0ff
+		_ = resp.WriteError(http.StatusBadRequest, &meta.RespError{Msg: srvData.ccErr.Error(common.CCErrCommJSONUnmarshalFailed)})
 		return
 	}
 
 	response, err := s.CoreAPI.CoreService().Cloud().SearchCloudSyncTask(srvData.ctx, srvData.header, opt)
 	if err != nil {
 		blog.Errorf("SearchAccount fail, task name: %v, err: %v, rid: %s", opt["bk_task_name"], err, srvData.rid)
-<<<<<<< HEAD
-		resp.WriteEntity(meta.NewSuccessResp(err))
-=======
 		_ = resp.WriteEntity(meta.NewSuccessResp(err))
->>>>>>> e92ad0ff
 	}
 
 	secretID := response.Info[0].SecretID
@@ -399,22 +329,14 @@
 	opt := make(map[string]interface{})
 	if err := json.NewDecoder(req.Request.Body).Decode(&opt); err != nil {
 		blog.Errorf("SearchCloudSyncHistory fail , but decode body failed, err: %v, rid: %s", err, srvData.rid)
-<<<<<<< HEAD
-		resp.WriteError(http.StatusBadRequest, &meta.RespError{Msg: srvData.ccErr.Error(common.CCErrCommJSONUnmarshalFailed)})
-=======
-		_ = resp.WriteError(http.StatusBadRequest, &meta.RespError{Msg: srvData.ccErr.Error(common.CCErrCommJSONUnmarshalFailed)})
->>>>>>> e92ad0ff
+		_ = resp.WriteError(http.StatusBadRequest, &meta.RespError{Msg: srvData.ccErr.Error(common.CCErrCommJSONUnmarshalFailed)})
 		return
 	}
 
 	response, err := s.CoreAPI.CoreService().Cloud().SearchSyncHistory(srvData.ctx, srvData.header, opt)
 	if err != nil {
 		blog.Errorf("SearchCloudSyncHistory failed, input: %v, err: %v, rid: %s", opt, err, srvData.rid)
-<<<<<<< HEAD
-		resp.WriteEntity(meta.NewSuccessResp(err))
-=======
 		_ = resp.WriteEntity(meta.NewSuccessResp(err))
->>>>>>> e92ad0ff
 		return
 	}
 
@@ -427,11 +349,7 @@
 	resourceIDMap := make(map[string][]int64)
 	if err := json.NewDecoder(req.Request.Body).Decode(&resourceIDMap); err != nil {
 		blog.Errorf("AddConfirmHistory failed with decode body err: %v, rid: %s", err, srvData.rid)
-<<<<<<< HEAD
-		resp.WriteError(http.StatusBadRequest, &meta.RespError{Msg: srvData.ccErr.Error(common.CCErrCommJSONUnmarshalFailed)})
-=======
-		_ = resp.WriteError(http.StatusBadRequest, &meta.RespError{Msg: srvData.ccErr.Error(common.CCErrCommJSONUnmarshalFailed)})
->>>>>>> e92ad0ff
+		_ = resp.WriteError(http.StatusBadRequest, &meta.RespError{Msg: srvData.ccErr.Error(common.CCErrCommJSONUnmarshalFailed)})
 		return
 	}
 
@@ -443,24 +361,16 @@
 		response, err := s.CoreAPI.CoreService().Cloud().SearchConfirm(srvData.ctx, srvData.header, condition)
 		if err != nil {
 			blog.Errorf("AddConfirmHistory failed with search confirm fail, err: %v, rid: %s", err, srvData.rid)
-<<<<<<< HEAD
-			resp.WriteError(http.StatusBadRequest, &meta.RespError{Msg: srvData.ccErr.Error(common.CCErrCloudAddConfirmHistoryFail)})
-=======
 			_ = resp.WriteError(http.StatusBadRequest, &meta.RespError{Msg: srvData.ccErr.Error(common.CCErrCloudAddConfirmHistoryFail)})
 			return
->>>>>>> e92ad0ff
 		}
 
 		if response.Count > 0 {
 			opt := response.Info[0]
 			if _, err := s.CoreAPI.CoreService().Cloud().CreateConfirmHistory(srvData.ctx, srvData.header, opt); err != nil {
 				blog.Errorf("add confirm history failed, err: %v, rid: %s", err, srvData.rid)
-<<<<<<< HEAD
-				resp.WriteError(http.StatusBadRequest, &meta.RespError{Msg: srvData.ccErr.Error(common.CCErrCloudAddConfirmHistoryFail)})
-=======
 				_ = resp.WriteError(http.StatusBadRequest, &meta.RespError{Msg: srvData.ccErr.Error(common.CCErrCloudAddConfirmHistoryFail)})
 				return
->>>>>>> e92ad0ff
 			}
 		}
 	}
@@ -474,23 +384,15 @@
 	opt := make(map[string]interface{})
 	if err := json.NewDecoder(req.Request.Body).Decode(&opt); err != nil {
 		blog.Errorf("SearchConfirmHistory failed with decode body err: %v, rid: %s", err, srvData.rid)
-<<<<<<< HEAD
-		resp.WriteError(http.StatusBadRequest, &meta.RespError{Msg: srvData.ccErr.Error(common.CCErrCommJSONUnmarshalFailed)})
-=======
-		_ = resp.WriteError(http.StatusBadRequest, &meta.RespError{Msg: srvData.ccErr.Error(common.CCErrCommJSONUnmarshalFailed)})
->>>>>>> e92ad0ff
+		_ = resp.WriteError(http.StatusBadRequest, &meta.RespError{Msg: srvData.ccErr.Error(common.CCErrCommJSONUnmarshalFailed)})
 		return
 	}
 
 	response, err := s.CoreAPI.CoreService().Cloud().SearchConfirmHistory(context.Background(), srvData.header, opt)
 	if err != nil {
 		blog.Errorf("search confirm history failed, err: %v, rid: %s", err, srvData.rid)
-<<<<<<< HEAD
-		resp.WriteError(http.StatusBadRequest, &meta.RespError{Msg: srvData.ccErr.Error(common.CCErrCloudGetConfirmHistoryFail)})
-=======
 		_ = resp.WriteError(http.StatusBadRequest, &meta.RespError{Msg: srvData.ccErr.Error(common.CCErrCloudGetConfirmHistoryFail)})
 		return
->>>>>>> e92ad0ff
 	}
 
 	_ = resp.WriteEntity(meta.NewSuccessResp(response))

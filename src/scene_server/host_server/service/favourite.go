/*
 * Tencent is pleased to support the open source community by making 蓝鲸 available.
 * Copyright (C) 2017-2018 THL A29 Limited, a Tencent company. All rights reserved.
 * Licensed under the MIT License (the "License"); you may not use this file except
 * in compliance with the License. You may obtain a copy of the License at
 * http://opensource.org/licenses/MIT
 * Unless required by applicable law or agreed to in writing, software distributed under
 * the License is distributed on an "AS IS" BASIS, WITHOUT WARRANTIES OR CONDITIONS OF ANY KIND,
 * either express or implied. See the License for the specific language governing permissions and
 * limitations under the License.
 */

package service

import (
	"encoding/json"

	"configcenter/src/common"
	"configcenter/src/common/blog"
	"configcenter/src/common/http/rest"
	"configcenter/src/common/metadata"
)

type infoParam struct {
	ExactSearch bool     `json:"exact_search"`
	InnerIP     bool     `json:"bk_host_innerip"`
	OuterIP     bool     `json:"bk_host_outerip"`
	IPList      []string `json:"ip_list"`
}

type queryParams []queryParam
type queryParam struct {
	ObjID    string      `json:"bk_obj_id"`
	Field    string      `json:"field"`
	Operator string      `json:"operator"`
	Value    interface{} `json:"value"`
	OuterIP  bool        `json:"bk_host_outerip"`
	IPList   []string    `json:"ip_list"`
}

// ListHostFavourites TODO
func (s *Service) ListHostFavourites(ctx *rest.Contexts) {

	query := new(metadata.QueryInput)
	if err := ctx.DecodeInto(&query); nil != err {
		ctx.RespAutoError(err)
		return
	}
	result, err := s.CoreAPI.CoreService().Host().ListHostFavourites(ctx.Kit.Ctx, ctx.Kit.User, ctx.Kit.Header, query)
	if err != nil {
		blog.Errorf("GetHostFavourites http do error,err:%s,input:%+v,rid:%s", err.Error(), query, ctx.Kit.Rid)
		ctx.RespAutoError(ctx.Kit.CCError.CCError(common.CCErrCommHTTPDoRequestFailed))
		return
	}
	if !result.Result {
		blog.Errorf("GetHostFavourites http response error,err code:%d,err msg:%s,input:%+v,rid:%s", result.Code, result.ErrMsg, query, ctx.Kit.Rid)
		ctx.RespAutoError(result.CCError())
		return
	}

	ctx.RespEntity(result.Data)
}

<<<<<<< HEAD
// AddHostFavourite add host query favorite condition
=======
// AddHostFavourite TODO
>>>>>>> 883e9912
func (s *Service) AddHostFavourite(ctx *rest.Contexts) {

	param := new(metadata.FavouriteParms)
	if err := ctx.DecodeInto(&param); nil != err {
		ctx.RespAutoError(err)
		return
	}

	if param.Type != metadata.Container && param.Type != metadata.Tradition {
		blog.Errorf("host query favorite condition type is invalid, type: %s, rid: %s", param.Type, ctx.Kit.Rid)
		ctx.RespAutoError(ctx.Kit.CCError.CCErrorf(common.CCErrCommParamsIsInvalid, common.HostFavoriteType))
		return
	}

	if param.Name == "" {
		blog.Errorf("add host favorite, but got empty favorite name, param: %+v,rid:%s", param, ctx.Kit.Rid)
		ctx.RespAutoError(ctx.Kit.CCError.CCError(common.CCErrHostEmptyFavName))
		return
	}

	if param.Info != "" {
		// check if the info string matches the required structure
		err := json.Unmarshal([]byte(param.Info), &infoParam{})
		if err != nil {
			blog.Errorf("AddHostFavourite info unmarshal failed, err: %v, input: %+v, rid: %s", err, param.Info,
				ctx.Kit.Rid)
			ctx.RespAutoError(ctx.Kit.CCError.Errorf(common.CCErrCommParamsInvalid, "info"))
			return
		}
	}
	if param.QueryParams != "" {
		err := json.Unmarshal([]byte(param.QueryParams), &queryParams{})
		if err != nil {
			blog.Errorf("AddHostFavourite info unmarshal failed, err: %v, input:%+v, rid:%s", err, param.QueryParams,
				ctx.Kit.Rid)
			ctx.RespAutoError(ctx.Kit.CCError.Errorf(common.CCErrCommParamsInvalid, "query params"))
			return
		}
	}

	var result *metadata.IDResult
	txnErr := s.Engine.CoreAPI.CoreService().Txn().AutoRunTxn(ctx.Kit.Ctx, ctx.Kit.Header, func() error {
		var err error
		result, err = s.CoreAPI.CoreService().Host().AddHostFavourite(ctx.Kit.Ctx, ctx.Kit.User, ctx.Kit.Header, param)
		if err != nil {
			blog.Errorf("AddHostFavourite http do error,err:%s,input:%+v,rid:%s", err.Error(), param, ctx.Kit.Rid)
			return ctx.Kit.CCError.CCError(common.CCErrCommHTTPDoRequestFailed)
		}
		if !result.Result {
			blog.Errorf("http response error, err code: %d, err msg: %s, input: %+v, rid: %s", result.Code,
				result.ErrMsg, param, ctx.Kit.Rid)
			return result.CCError()
		}
		return nil
	})

	if txnErr != nil {
		ctx.RespAutoError(txnErr)
		return
	}

	ctx.RespEntity(result.Data)
}

// UpdateHostFavouriteByID TODO
func (s *Service) UpdateHostFavouriteByID(ctx *rest.Contexts) {

	ID := ctx.Request.PathParameter("id")

	if "" == ID || "0" == ID {
		blog.Errorf("update host favourite failed, with id  %d,rid:%s", ID, ctx.Kit.Rid)
		ctx.RespAutoError(ctx.Kit.CCError.CCError(common.CCErrCommHTTPInputInvalid))
		return
	}

	data := make(map[string]interface{})
	if err := ctx.DecodeInto(&data); nil != err {
		ctx.RespAutoError(err)
		return
	}

	if data["name"] == nil || data["name"].(string) == "" {
		blog.Errorf("update host favorite, but got empty name, data: %+v, rid:%s", data, ctx.Kit.Rid)
		ctx.RespAutoError(ctx.Kit.CCError.CCError(common.CCErrHostFavUpdateFail))
		return
	}

	if info, exists := data["info"]; exists {
		info := info.(string)
		if info != "" {
			// check if the info string matches the required structure
			err := json.Unmarshal([]byte(info), &infoParam{})
			if err != nil {
				blog.Errorf("AddHostFavourite info unmarshal failed, err: %v, input:%+v, rid:%s", err.Error(), info, ctx.Kit.Rid)
				ctx.RespAutoError(ctx.Kit.CCError.Errorf(common.CCErrCommParamsInvalid, "info"))
				return
			}
		}
	}
	if queryParam, exists := data["query_params"]; exists {
		queryParam := queryParam.(string)
		if queryParam != "" {
			// check if the info string matches the required structure
			err := json.Unmarshal([]byte(queryParam), &queryParams{})
			if err != nil {
				blog.Errorf("AddHostFavourite info unmarshal failed, err: %v, input:%+v, rid:%s", err.Error(), queryParam, ctx.Kit.Rid)
				ctx.RespAutoError(ctx.Kit.CCError.Errorf(common.CCErrCommParamsInvalid, "query params"))
				return
			}
		}
	}

	txnErr := s.Engine.CoreAPI.CoreService().Txn().AutoRunTxn(ctx.Kit.Ctx, ctx.Kit.Header, func() error {
		result, err := s.CoreAPI.CoreService().Host().UpdateHostFavouriteByID(ctx.Kit.Ctx, ctx.Kit.User, ID, ctx.Kit.Header, data)
		if err != nil {
			blog.Errorf("UpdateHostFavouriteByID http do error,err:%s,input:%+v,rid:%s", err.Error(), data, ctx.Kit.Rid)
			return ctx.Kit.CCError.CCError(common.CCErrCommHTTPDoRequestFailed)
		}
		if !result.Result {
			blog.Errorf("UpdateHostFavouriteByID http response error,err code:%d,err msg:%s,input:%+v,rid:%s", result.Code, result.ErrMsg, data, ctx.Kit.Rid)
			return result.CCError()
		}
		return nil
	})

	if txnErr != nil {
		ctx.RespAutoError(txnErr)
		return
	}
	ctx.RespEntity(nil)
}

// DeleteHostFavouriteByID TODO
func (s *Service) DeleteHostFavouriteByID(ctx *rest.Contexts) {

	ID := ctx.Request.PathParameter("id")

	if "" == ID || "0" == ID {
		blog.Errorf("delete host favourite failed, with id  %d,rid:%s", ID, ctx.Kit.Rid)
		ctx.RespAutoError(ctx.Kit.CCError.CCError(common.CCErrCommHTTPInputInvalid))
		return
	}

	txnErr := s.Engine.CoreAPI.CoreService().Txn().AutoRunTxn(ctx.Kit.Ctx, ctx.Kit.Header, func() error {
		result, err := s.CoreAPI.CoreService().Host().DeleteHostFavouriteByID(ctx.Kit.Ctx, ctx.Kit.User, ID, ctx.Kit.Header)
		if err != nil {
			blog.Errorf("DeleteHostFavouriteByID http do error,err:%s,input:%+v,rid:%s", err.Error(), ID, ctx.Kit.Rid)
			return ctx.Kit.CCError.CCError(common.CCErrCommHTTPDoRequestFailed)
		}
		if !result.Result {
			blog.Errorf("DeleteHostFavouriteByID http response error,err code:%d,err msg:%s,input:%+v,rid:%s", result.Code, result.ErrMsg, ID, ctx.Kit.Rid)
			return result.CCError()
		}
		return nil
	})

	if txnErr != nil {
		ctx.RespAutoError(txnErr)
		return
	}
	ctx.RespEntity(nil)
}

// IncrHostFavouritesCount TODO
func (s *Service) IncrHostFavouritesCount(ctx *rest.Contexts) {

	ID := ctx.Request.PathParameter("id")
	if "" == ID || "0" == ID {
		blog.Errorf("delete host favourite failed, with id  %s, rid:%s", ID, ctx.Kit.Rid)
		ctx.RespAutoError(ctx.Kit.CCError.CCError(common.CCErrCommHTTPInputInvalid))
		return
	}

	result, err := s.CoreAPI.CoreService().Host().GetHostFavouriteByID(ctx.Kit.Ctx, ctx.Kit.User, ID, ctx.Kit.Header)
	if err != nil {
		blog.Errorf("IncrHostFavouritesCount GetHostFavouriteByID http do error,err:%s,input:%+v,rid:%s", err.Error(), ID, ctx.Kit.Rid)
		ctx.RespAutoError(ctx.Kit.CCError.CCError(common.CCErrCommHTTPDoRequestFailed))
		return
	}
	if !result.Result {
		blog.Errorf("IncrHostFavouritesCount GetHostFavouriteByID http response error,err code:%d,err msg:%s,input:%+v,rid:%s", result.Code, result.ErrMsg, ID, ctx.Kit.Rid)
		ctx.RespAutoError(result.CCError())
		return
	}

	count := result.Data.Count + 1
	data := map[string]interface{}{"count": count}

	txnErr := s.Engine.CoreAPI.CoreService().Txn().AutoRunTxn(ctx.Kit.Ctx, ctx.Kit.Header, func() error {
		uResult, err := s.CoreAPI.CoreService().Host().UpdateHostFavouriteByID(ctx.Kit.Ctx, ctx.Kit.User, ID, ctx.Kit.Header, data)
		if err != nil {
			blog.Errorf("IncrHostFavouritesCount UpdateHostFavouriteByID http do error,err:%s,input:%+v,rid:%s", err.Error(), data, ctx.Kit.Rid)
			return ctx.Kit.CCError.CCError(common.CCErrCommHTTPDoRequestFailed)
		}
		if !uResult.Result {
			blog.Errorf("IncrHostFavouritesCount UpdateHostFavouriteByID http response error,err code:%d,err msg:%s,input:%+v,rid:%s", uResult.Code, uResult.ErrMsg, data, ctx.Kit.Rid)
			return uResult.CCError()
		}
		return nil
	})

	if txnErr != nil {
		ctx.RespAutoError(txnErr)
		return
	}
	info := make(map[string]interface{})
	info["id"] = ID
	info["count"] = count
	ctx.RespEntity(info)

}<|MERGE_RESOLUTION|>--- conflicted
+++ resolved
@@ -61,11 +61,7 @@
 	ctx.RespEntity(result.Data)
 }
 
-<<<<<<< HEAD
 // AddHostFavourite add host query favorite condition
-=======
-// AddHostFavourite TODO
->>>>>>> 883e9912
 func (s *Service) AddHostFavourite(ctx *rest.Contexts) {
 
 	param := new(metadata.FavouriteParms)

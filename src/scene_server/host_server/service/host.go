--- conflicted
+++ resolved
@@ -549,16 +549,6 @@
 	resp.WriteEntity(meta.NewSuccessResp(nil))
 }
 
-<<<<<<< HEAD
-func (s *Service) MoveSetHost2IdleModule(req *restful.Request, resp *restful.Response) {
-
-	pheader := req.Request.Header
-	defErr := s.CCErr.CreateDefaultCCErrorIf(util.GetLanguage(pheader))
-	user := util.GetUser(pheader)
-	var data meta.SetHostConfigParams
-	if err := json.NewDecoder(req.Request.Body).Decode(&data); err != nil {
-		blog.Errorf("update host batch failed with decode body err: %v", err)
-=======
 func (s *Service) NewHostSyncAppTopo(req *restful.Request, resp *restful.Response) {
 	pheader := req.Request.Header
 	defErr := s.CCErr.CreateDefaultCCErrorIf(util.GetLanguage(pheader))
@@ -566,91 +556,10 @@
 	hostList := new(meta.HostSyncList)
 	if err := json.NewDecoder(req.Request.Body).Decode(hostList); err != nil {
 		blog.Errorf("add host failed with decode body err: %v", err)
->>>>>>> 79b55a33
-		resp.WriteError(http.StatusBadRequest, &meta.RespError{Msg: defErr.Error(common.CCErrCommJSONUnmarshalFailed)})
-		return
-	}
-
-<<<<<<< HEAD
-	//get host in set
-	condition := make(map[string][]int64)
-	hostIDArr := make([]int64, 0)
-	if 0 != data.SetID {
-		condition[common.BKSetIDField] = []int64{data.SetID}
-	}
-	if 0 != data.ModuleID {
-		condition[common.BKModuleIDField] = []int64{data.ModuleID}
-	}
-
-	condition[common.BKAppIDField] = []int64{data.ApplicationID}
-	hostResult, err := s.Logics.GetConfigByCond(pheader, condition) //logics.GetConfigByCond(req, m.CC.HostCtrl(), condition)
-	if nil != err {
-		blog.Errorf("read host from application  error:%v", err)
-		resp.WriteError(http.StatusInternalServerError, &meta.RespError{Msg: defErr.Error(common.CCErrCommHTTPInputInvalid)})
-		return
-	}
-
-	if 0 == len(hostResult) {
-		blog.Errorf("no host in set")
-		resp.WriteEntity(meta.NewSuccessResp(nil))
-		return
-	}
-	for _, cell := range hostResult {
-		hostIDArr = append(hostIDArr, cell[common.BKHostIDField])
-	}
-
-	getModuleCond := make([]meta.ConditionItem, 0)
-	getModuleCond = append(getModuleCond, meta.ConditionItem{Field: common.BKDefaultField, Operator: common.BKDBEQ, Value: common.DefaultResModuleFlag})
-	getModuleCond = append(getModuleCond, meta.ConditionItem{Field: common.BKModuleNameField, Operator: common.BKDBEQ, Value: common.DefaultResModuleName})
-	getModuleCond = append(getModuleCond, meta.ConditionItem{Field: common.BKAppIDField, Operator: common.BKDBEQ, Value: data.ApplicationID})
-
-	moduleIDArr, err := s.Logics.GetModuleIDByCond(pheader, getModuleCond) //GetSingleModuleID(req, conds, m.CC.ObjCtrl())
-	if nil != err || 0 == len(moduleIDArr) {
-		blog.Errorf("module params   error:%v", err)
-		resp.WriteError(http.StatusInternalServerError, &meta.RespError{Msg: defErr.Error(common.CCErrCommHTTPInputInvalid)})
-		return
-	}
-	moduleID := moduleIDArr[0]
-
-	moduleHostConfigParams := make(map[string]interface{})
-	moduleHostConfigParams[common.BKAppIDField] = data.ApplicationID
-	audit := s.Logics.NewHostModuleLog(pheader, hostIDArr)
-
-	for _, hostID := range hostIDArr {
-
-		bl, err := s.Logics.IsHostExistInApp(data.ApplicationID, hostID, pheader)
-		if nil != err {
-			blog.Errorf("check host is exist in app error, params:{appid:%d, hostid:%s}, error:%s", data.ApplicationID, hostID, err.Error())
-			resp.WriteError(http.StatusInternalServerError, &meta.RespError{Msg: defErr.Error(common.CCErrHostNotINAPPFail)})
-			return
-		}
-		if false == bl {
-			blog.Errorf("host do not belong to the current application; error, params:{appid:%d, hostid:%s}", data.ApplicationID, hostID)
-			resp.WriteError(http.StatusInternalServerError, &meta.RespError{Msg: defErr.Error(common.CCErrHostNotINAPP)})
-			return
-		}
-		moduleHostConfigParams := meta.ModuleHostConfigParams{HostID: hostID, ApplicationID: data.ApplicationID}
-
-		result, err := s.CoreAPI.HostController().Module().DelModuleHostConfig(context.Background(), pheader, &moduleHostConfigParams)
-		if nil != err || !result.Result {
-			blog.Errorf("remove hosthostconfig error, params:%v, error:%s", moduleHostConfigParams, err)
-			resp.WriteError(http.StatusInternalServerError, &meta.RespError{Msg: defErr.Error(common.CCErrCommHTTPDoRequestFailed)})
-			return
-		}
-		moduleHostConfigParams = meta.ModuleHostConfigParams{HostID: hostID, ModuleID: []int64{moduleID}, ApplicationID: data.ApplicationID}
-		result, err = s.CoreAPI.HostController().Module().AddModuleHostConfig(context.Background(), pheader, &moduleHostConfigParams)
-		if nil != err || !result.Result {
-			blog.Error("add modulehostconfig error, params:%v, error:%v", moduleHostConfigParams, err)
-			resp.WriteError(http.StatusInternalServerError, &meta.RespError{Msg: defErr.Error(common.CCErrCommHTTPDoRequestFailed)})
-			return
-		}
-	}
-
-	audit.SaveAudit(strconv.FormatInt(data.ApplicationID, 10), user, "host to empty module")
-
-	resp.WriteEntity(meta.NewSuccessResp(nil))
-	return
-=======
+		resp.WriteError(http.StatusBadRequest, &meta.RespError{Msg: defErr.Error(common.CCErrCommJSONUnmarshalFailed)})
+		return
+	}
+
 	if hostList.HostInfo == nil {
 		blog.Errorf("add host, but host info is nil.")
 		resp.WriteError(http.StatusBadRequest, &meta.RespError{Msg: defErr.Error(common.CCErrCommParamsNeedSet)})
@@ -711,5 +620,96 @@
 	}
 
 	resp.WriteEntity(meta.NewSuccessResp(succ))
->>>>>>> 79b55a33
+}
+
+func (s *Service) MoveSetHost2IdleModule(req *restful.Request, resp *restful.Response) {
+
+	pheader := req.Request.Header
+	defErr := s.CCErr.CreateDefaultCCErrorIf(util.GetLanguage(pheader))
+	user := util.GetUser(pheader)
+	var data meta.SetHostConfigParams
+	if err := json.NewDecoder(req.Request.Body).Decode(&data); err != nil {
+		blog.Errorf("update host batch failed with decode body err: %v", err)
+		resp.WriteError(http.StatusBadRequest, &meta.RespError{Msg: defErr.Error(common.CCErrCommJSONUnmarshalFailed)})
+		return
+	}
+
+	//get host in set
+	condition := make(map[string][]int64)
+	hostIDArr := make([]int64, 0)
+	if 0 != data.SetID {
+		condition[common.BKSetIDField] = []int64{data.SetID}
+	}
+	if 0 != data.ModuleID {
+		condition[common.BKModuleIDField] = []int64{data.ModuleID}
+	}
+
+	condition[common.BKAppIDField] = []int64{data.ApplicationID}
+	hostResult, err := s.Logics.GetConfigByCond(pheader, condition) //logics.GetConfigByCond(req, m.CC.HostCtrl(), condition)
+	if nil != err {
+		blog.Errorf("read host from application  error:%v", err)
+		resp.WriteError(http.StatusInternalServerError, &meta.RespError{Msg: defErr.Error(common.CCErrCommHTTPInputInvalid)})
+		return
+	}
+
+	if 0 == len(hostResult) {
+		blog.Errorf("no host in set")
+		resp.WriteEntity(meta.NewSuccessResp(nil))
+		return
+	}
+	for _, cell := range hostResult {
+		hostIDArr = append(hostIDArr, cell[common.BKHostIDField])
+	}
+
+	getModuleCond := make([]meta.ConditionItem, 0)
+	getModuleCond = append(getModuleCond, meta.ConditionItem{Field: common.BKDefaultField, Operator: common.BKDBEQ, Value: common.DefaultResModuleFlag})
+	getModuleCond = append(getModuleCond, meta.ConditionItem{Field: common.BKModuleNameField, Operator: common.BKDBEQ, Value: common.DefaultResModuleName})
+	getModuleCond = append(getModuleCond, meta.ConditionItem{Field: common.BKAppIDField, Operator: common.BKDBEQ, Value: data.ApplicationID})
+
+	moduleIDArr, err := s.Logics.GetModuleIDByCond(pheader, getModuleCond) //GetSingleModuleID(req, conds, m.CC.ObjCtrl())
+	if nil != err || 0 == len(moduleIDArr) {
+		blog.Errorf("module params   error:%v", err)
+		resp.WriteError(http.StatusInternalServerError, &meta.RespError{Msg: defErr.Error(common.CCErrCommHTTPInputInvalid)})
+		return
+	}
+	moduleID := moduleIDArr[0]
+
+	moduleHostConfigParams := make(map[string]interface{})
+	moduleHostConfigParams[common.BKAppIDField] = data.ApplicationID
+	audit := s.Logics.NewHostModuleLog(pheader, hostIDArr)
+
+	for _, hostID := range hostIDArr {
+
+		bl, err := s.Logics.IsHostExistInApp(data.ApplicationID, hostID, pheader)
+		if nil != err {
+			blog.Errorf("check host is exist in app error, params:{appid:%d, hostid:%s}, error:%s", data.ApplicationID, hostID, err.Error())
+			resp.WriteError(http.StatusInternalServerError, &meta.RespError{Msg: defErr.Error(common.CCErrHostNotINAPPFail)})
+			return
+		}
+		if false == bl {
+			blog.Errorf("host do not belong to the current application; error, params:{appid:%d, hostid:%s}", data.ApplicationID, hostID)
+			resp.WriteError(http.StatusInternalServerError, &meta.RespError{Msg: defErr.Error(common.CCErrHostNotINAPP)})
+			return
+		}
+		moduleHostConfigParams := meta.ModuleHostConfigParams{HostID: hostID, ApplicationID: data.ApplicationID}
+
+		result, err := s.CoreAPI.HostController().Module().DelModuleHostConfig(context.Background(), pheader, &moduleHostConfigParams)
+		if nil != err || !result.Result {
+			blog.Errorf("remove hosthostconfig error, params:%v, error:%s", moduleHostConfigParams, err)
+			resp.WriteError(http.StatusInternalServerError, &meta.RespError{Msg: defErr.Error(common.CCErrCommHTTPDoRequestFailed)})
+			return
+		}
+		moduleHostConfigParams = meta.ModuleHostConfigParams{HostID: hostID, ModuleID: []int64{moduleID}, ApplicationID: data.ApplicationID}
+		result, err = s.CoreAPI.HostController().Module().AddModuleHostConfig(context.Background(), pheader, &moduleHostConfigParams)
+		if nil != err || !result.Result {
+			blog.Error("add modulehostconfig error, params:%v, error:%v", moduleHostConfigParams, err)
+			resp.WriteError(http.StatusInternalServerError, &meta.RespError{Msg: defErr.Error(common.CCErrCommHTTPDoRequestFailed)})
+			return
+		}
+	}
+
+	audit.SaveAudit(strconv.FormatInt(data.ApplicationID, 10), user, "host to empty module")
+
+	resp.WriteEntity(meta.NewSuccessResp(nil))
+	return
 }
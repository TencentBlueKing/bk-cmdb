/*
 * Tencent is pleased to support the open source community by making 蓝鲸 available.
 * Copyright (C) 2017-2018 THL A29 Limited, a Tencent company. All rights reserved.
 * Licensed under the MIT License (the "License"); you may not use this file except
 * in compliance with the License. You may obtain a copy of the License at
 * http://opensource.org/licenses/MIT
 * Unless required by applicable law or agreed to in writing, software distributed under
 * the License is distributed on an "AS IS" BASIS, WITHOUT WARRANTIES OR CONDITIONS OF ANY KIND,
 * either express or implied. See the License for the specific language governing permissions and
 * limitations under the License.
 */

package service

import (
	"encoding/json"
	"fmt"
	"io/ioutil"
	"strconv"
	"strings"
	"sync"

	"configcenter/src/ac"
	"configcenter/src/ac/extensions"
	authmeta "configcenter/src/ac/meta"
	"configcenter/src/common"
	"configcenter/src/common/auditlog"
	"configcenter/src/common/blog"
	"configcenter/src/common/errors"
	"configcenter/src/common/http/rest"
	"configcenter/src/common/mapstr"
	meta "configcenter/src/common/metadata"
	hostParse "configcenter/src/common/paraparse"
	"configcenter/src/common/util"
	"configcenter/src/kube/types"
	"configcenter/src/scene_server/host_server/logics"
	hutil "configcenter/src/scene_server/host_server/util"
)

// AppResult TODO
type AppResult struct {
	Result  bool        `json:"result"`
	Code    int         `json:"code"`
	Message interface{} `json:"message"`
	Data    DataInfo    `json:"data"`
}

// DataInfo TODO
type DataInfo struct {
	Count int                      `json:"count"`
	Info  []map[string]interface{} `json:"info"`
}

// DeleteHostBatchFromResourcePool delete hosts from resource pool
func (s *Service) DeleteHostBatchFromResourcePool(ctx *rest.Contexts) {

	opt := new(meta.DeleteHostBatchOpt)
	if err := ctx.DecodeInto(&opt); nil != err {
		ctx.RespAutoError(err)
		return
	}

	hostIDArr := strings.Split(opt.HostID, ",")
	var iHostIDArr []int64
	delCondsArr := make([][]map[string]interface{}, 0)
	for _, i := range hostIDArr {
		iHostID, err := strconv.ParseInt(i, 10, 64)
		if err != nil {
			blog.Errorf("delete host batch, but got invalid host id, err: %v,input:%+v,rid:%s", err, opt, ctx.Kit.Rid)
			ctx.RespAutoError(ctx.Kit.CCError.CCErrorf(common.CCErrCommParamsInvalid, iHostID))
			return
		}
		iHostIDArr = append(iHostIDArr, iHostID)
	}
	iHostIDArr = util.IntArrayUnique(iHostIDArr)

	// auth: check authorization
	if err := s.AuthManager.AuthorizeByHostsIDs(ctx.Kit.Ctx, ctx.Kit.Header, authmeta.Delete,
		iHostIDArr...); err != nil {
		blog.Errorf("check host authorization failed, hosts: %+v, err: %v, rid: %s", iHostIDArr, err, ctx.Kit.Rid)
		if err != ac.NoAuthorizeError {
			ctx.RespAutoError(ctx.Kit.CCError.CCError(common.CCErrHostDeleteFail))
			return
		}
		perm, err := s.AuthManager.GenHostBatchNoPermissionResp(ctx.Kit.Ctx, ctx.Kit.Header, authmeta.Delete,
			iHostIDArr)
		if err != nil {
			ctx.RespAutoError(ctx.Kit.CCError.CCError(common.CCErrHostDeleteFail))
			return
		}
		ctx.RespEntityWithError(perm, ac.NoAuthorizeError)
		return
	}

	for _, iHostID := range iHostIDArr {
		asstCond := map[string]interface{}{
			common.BKDBOR: []map[string]interface{}{
				{
					common.BKObjIDField:  common.BKInnerObjIDHost,
					common.BKInstIDField: iHostID,
				},
				{
					common.BKAsstObjIDField:  common.BKInnerObjIDHost,
					common.BKAsstInstIDField: iHostID,
				},
			},
		}

		queryCond := &meta.InstAsstQueryCondition{
			Cond:  meta.QueryCondition{Condition: asstCond},
			ObjID: common.BKInnerObjIDHost,
		}

		rsp, err := s.CoreAPI.CoreService().Association().ReadInstAssociation(ctx.Kit.Ctx, ctx.Kit.Header, queryCond)
		if err != nil {
			blog.ErrorJSON("DeleteHostBatch read host association do request failed , err: %s, rid: %s", err.Error(),
				ctx.Kit.Rid)
			ctx.RespAutoError(ctx.Kit.CCError.CCError(common.CCErrCommHTTPDoRequestFailed))
			return
		}

		if rsp.Count <= 0 {
			continue
		}
		asstInstMap := make(map[string][]int64, 0)
		for _, asst := range rsp.Info {
			if asst.ObjectID == common.BKInnerObjIDHost && iHostID == asst.InstID {
				asstInstMap[asst.AsstObjectID] = append(asstInstMap[asst.AsstObjectID], asst.AsstInstID)
			} else if asst.AsstObjectID == common.BKInnerObjIDHost && iHostID == asst.AsstInstID {
				asstInstMap[asst.ObjectID] = append(asstInstMap[asst.ObjectID], asst.InstID)
			} else {
				ctx.RespAutoError(ctx.Kit.CCError.New(common.CCErrCommDBSelectFailed,
					"host is not associated in selected association"))
				return
			}
		}
		delConds := make([]map[string]interface{}, 0)
		for objID, instIDs := range asstInstMap {
			if len(instIDs) < 0 {
				continue
			}
			instIDField := common.GetInstIDField(objID)
			instCond := map[string]interface{}{
				instIDField: map[string]interface{}{
					common.BKDBIN: instIDs,
				},
			}
			instRsp, err := s.CoreAPI.CoreService().Instance().ReadInstance(ctx.Kit.Ctx, ctx.Kit.Header, objID,
				&meta.QueryCondition{Condition: instCond})
			if err != nil {
				blog.ErrorJSON("DeleteHostBatch read associated instances do request failed , err: %s, rid: %s",
					err.Error(), ctx.Kit.Rid)
				ctx.RespAutoError(ctx.Kit.CCError.CCError(common.CCErrCommHTTPDoRequestFailed))
				return
			}

			if len(instRsp.Info) > 0 {
				blog.ErrorJSON("DeleteHostBatch host %s has been associated, can't be deleted, rid: %s", iHostID,
					ctx.Kit.Rid)
				ctx.RespAutoError(ctx.Kit.CCError.CCErrorf(common.CCErrTopoInstHasBeenAssociation, iHostID))
				return
			}
			delConds = append(delConds, map[string]interface{}{
				common.BKObjIDField: objID,
				instIDField: map[string]interface{}{
					common.BKDBIN: instIDs,
				},
			}, map[string]interface{}{
				common.AssociatedObjectIDField: objID,
				instIDField: map[string]interface{}{
					common.BKDBIN: instIDs,
				},
			})
		}
		if len(delConds) > 0 {
			delCondsArr = append(delCondsArr, delConds)
		}
	}

	txnErr := s.Engine.CoreAPI.CoreService().Txn().AutoRunTxn(ctx.Kit.Ctx, ctx.Kit.Header, func() error {
		for _, delConds := range delCondsArr {
			opt := &meta.InstAsstDeleteOption{
				Opt:   meta.DeleteOption{Condition: map[string]interface{}{common.BKDBOR: delConds}},
				ObjID: common.BKInnerObjIDHost,
			}
			_, err := s.CoreAPI.CoreService().Association().DeleteInstAssociation(ctx.Kit.Ctx, ctx.Kit.Header, opt)
			if err != nil {
				blog.ErrorJSON("DeleteHostBatch delete host redundant association do request failed , err: %s, "+
					"rid: %s", err.Error(), ctx.Kit.Rid)
				return ctx.Kit.CCError.CCError(common.CCErrCommHTTPDoRequestFailed)
			}
		}
		appID, err := s.Logic.GetDefaultAppID(ctx.Kit)
		if err != nil {
			blog.Errorf("delete host batch, but got invalid app id, err: %v,input:%s,rid:%s", err, opt, ctx.Kit.Rid)
			return ctx.Kit.CCError.Errorf(common.CCErrCommParamsNeedInt, common.BKAppIDField)
		}

		// for audit log.
		audit := auditlog.NewHostAudit(s.CoreAPI.CoreService())
		generateAuditParameter := auditlog.NewGenerateAuditCommonParameter(ctx.Kit, meta.AuditDelete)

		// to generate audit log about deleting host, and host information.
		auditCond := map[string]interface{}{common.BKHostIDField: map[string]interface{}{common.BKDBIN: iHostIDArr}}
		logContents, err := audit.GenerateAuditLogByCond(generateAuditParameter, appID, auditCond)
		if err != nil {
			blog.Errorf("generate host audit log failed before delete host, hostIDs: %+v, bizID: %d, err: %v, "+
				"rid: %s", iHostIDArr, appID, err, ctx.Kit.Rid)
			return err
		}

		hosts := make([]extensions.HostSimplify, len(logContents))
		for index, logContent := range logContents {
			hosts[index] = extensions.HostSimplify{
				BKAppIDField:       0,
				BKHostIDField:      logContent.ID,
				BKHostInnerIPField: logContent.ResourceName,
			}
		}

		input := &meta.DeleteHostRequest{
			ApplicationID: appID,
			HostIDArr:     iHostIDArr,
		}
		err = s.CoreAPI.CoreService().Host().DeleteHostFromSystem(ctx.Kit.Ctx, ctx.Kit.Header, input)
		if err != nil {
			blog.Error("delete host failed, input: %+v, err: %v, rid: %s", input, err, ctx.Kit.Rid)
			return err
		}

		// to save audit.
		if len(logContents) > 0 {
			if err := audit.SaveAuditLog(ctx.Kit, logContents...); err != nil {
				blog.Errorf("save host audit log failed, err: %v, rid: %s", err, ctx.Kit.Rid)
				return ctx.Kit.CCError.CCError(common.CCErrAuditSaveLogFailed)
			}
		}
		return nil
	})

	if txnErr != nil {
		ctx.RespAutoError(txnErr)
		return
	}
	ctx.RespEntity(nil)
}

// GetHostInstanceProperties get host instance's properties as follows:
// host object property id: "bk_host_name"
// host object property name: "host"
// host object property value: "centos7"
func (s *Service) GetHostInstanceProperties(ctx *rest.Contexts) {

	hostID := ctx.Request.PathParameter("bk_host_id")
	hostIDInt64, err := strconv.ParseInt(hostID, 10, 64)
	if err != nil {
		blog.Errorf("convert hostID to int64, err: %v,host:%s,rid:%s", err, hostID, ctx.Kit.Rid)
		ctx.RespAutoError(ctx.Kit.CCError.CCErrorf(common.CCErrCommParamsNeedInt, common.BKHostIDField))
		return
	}
	details, err := s.Logic.GetHostInstanceDetails(ctx.Kit, hostIDInt64)
	if err != nil {
		blog.Errorf("get host details failed, err: %v,host:%s,rid:%s", err, hostID, ctx.Kit.Rid)
		ctx.RespAutoError(err)
		return
	}
	if len(details) == 0 {
		blog.Errorf("host not found, hostID: %v,rid:%s", hostID, ctx.Kit.Rid)
		ctx.RespAutoError(ctx.Kit.CCError.CCError(common.CCErrHostNotFound))
		return
	}

	// check authorization
	// auth: check authorization
	if err := s.AuthManager.AuthorizeByHostsIDs(ctx.Kit.Ctx, ctx.Kit.Header, authmeta.Find, hostIDInt64); err != nil {
		blog.Errorf("check host authorization failed, hosts: %+v, err: %v, rid: %s", hostIDInt64, err, ctx.Kit.Rid)
		ctx.RespAutoError(ctx.Kit.CCError.CCError(common.CCErrCommAuthorizeFailed))
		return
	}
	attribute, err := s.Logic.GetHostAttributes(ctx.Kit, nil)
	if err != nil {
		blog.Errorf("get host attribute fields failed, err: %v,rid:%s", err, ctx.Kit.Rid)
		ctx.RespAutoError(err)
		return
	}

	result := make([]meta.HostInstanceProperties, 0)
	for _, attr := range attribute {
		result = append(result, meta.HostInstanceProperties{
			PropertyID:    attr.PropertyID,
			PropertyName:  attr.PropertyName,
			PropertyValue: details[attr.PropertyID],
		})
	}

	ctx.RespEntity(result)

}

// AddHost TODO
// add host to host resource pool
func (s *Service) AddHost(ctx *rest.Contexts) {
	hostList := new(meta.HostList)
	if err := ctx.DecodeInto(&hostList); nil != err {
		ctx.RespAutoError(err)
		return
	}

	if hostList.HostInfo == nil {
		blog.Errorf("add host, but host info is nil.input:%+v,rid:%s", hostList, ctx.Kit.Rid)
		ctx.RespAutoError(ctx.Kit.CCError.CCError(common.CCErrCommParamsNeedSet))
		return
	}

	appID := hostList.ApplicationID
	if appID == 0 {
		// get default app id
		var err error
		appID, err = s.Logic.GetDefaultAppIDWithSupplier(ctx.Kit)
		if err != nil {
			blog.Errorf("add host, but get default app id failed, err: %v,input:%+v,rid:%s", err, hostList, ctx.Kit.Rid)
			ctx.RespAutoError(err)
			return
		}
	}

	// get target biz's idle module ID
	cond := hutil.NewOperation().WithAppID(appID).MapStr()
	cond.Set(common.BKDefaultField, common.DefaultResModuleFlag)
	moduleID, _, err := s.Logic.GetResourcePoolModuleID(ctx.Kit, cond)
	if err != nil {
		blog.Errorf("add host, but get module id failed, err: %s,input: %+v,rid: %s", err.Error(), hostList,
			ctx.Kit.Rid)
		ctx.RespAutoError(err)
		return
	}

	retData := make(map[string]interface{})
	txnErr := s.Engine.CoreAPI.CoreService().Txn().AutoRunTxn(ctx.Kit.Ctx, ctx.Kit.Header, func() error {
		_, success, updateErrRow, errRow, err := s.Logic.AddHost(ctx.Kit, appID, []int64{moduleID},
			ctx.Kit.SupplierAccount, hostList.HostInfo, hostList.InputType)
		if err != nil {
			blog.Errorf("add host failed, success: %v, update: %v, err: %v, %v,input:%+v,rid:%s",
				success, updateErrRow, err, errRow, hostList, ctx.Kit.Rid)
			retData["error"] = errRow
			retData["update_error"] = updateErrRow
			return ctx.Kit.CCError.CCError(common.CCErrHostCreateFail)
		}
		retData["success"] = success
		return nil
	})

	if txnErr != nil {
		ctx.RespEntityWithError(retData, txnErr)
		return
	}
	ctx.RespEntity(retData)
}

// AddHostByExcel TODO
// add host come from excel to host resource pool
func (s *Service) AddHostByExcel(ctx *rest.Contexts) {
	hostList := new(meta.HostList)
	if err := ctx.DecodeInto(&hostList); nil != err {
		ctx.RespAutoError(err)
		return
	}

	if hostList.HostInfo == nil {
		blog.Errorf("add host, but host info is nil.input:%+v,rid:%s", hostList, ctx.Kit.Rid)
		ctx.RespAutoError(ctx.Kit.CCError.CCError(common.CCErrCommParamsNeedSet))
		return
	}

	appID := hostList.ApplicationID
	if appID == 0 {
		// get default app id
		var err error
		appID, err = s.Logic.GetDefaultAppIDWithSupplier(ctx.Kit)
		if err != nil {
			blog.Errorf("add host, but get default app id failed, err: %v,input:%+v,rid:%s", err, hostList, ctx.Kit.Rid)
			ctx.RespAutoError(err)
			return
		}
	}

	moduleID := hostList.ModuleID
	if moduleID == 0 {
		// get target biz's idle module ID
		cond := hutil.NewOperation().WithAppID(appID).MapStr()
		cond.Set(common.BKDefaultField, common.DefaultResModuleFlag)
		var err error
		moduleID, _, err = s.Logic.GetResourcePoolModuleID(ctx.Kit, cond)
		if err != nil {
			blog.Errorf("add host, but get module id failed, err: %s,input: %+v,rid: %s", err.Error(), hostList,
				ctx.Kit.Rid)
			ctx.RespAutoError(err)
			return
		}
	}

	retData := make(map[string]interface{})
	_, success, errRow, err := s.Logic.AddHostByExcel(ctx.Kit, appID, moduleID, ctx.Kit.SupplierAccount,
		hostList.HostInfo)
	retData["success"] = success
	retData["error"] = errRow
	if err != nil {
		blog.Errorf("add host failed, success: %v, errRow: %v, err: %v, hostList: %#v, rid: %s", success, errRow, err,
			hostList, ctx.Kit.Rid)
		ctx.RespEntityWithError(retData, ctx.Kit.CCError.CCError(common.CCErrHostCreateFail))
		return
	}

	ctx.RespEntity(retData)
}

// AddHostToResourcePool TODO
// add host to resource pool, returns bk_host_id of the successfully added hosts
func (s *Service) AddHostToResourcePool(ctx *rest.Contexts) {

	hostList := new(meta.AddHostToResourcePoolHostList)
	body, err := ioutil.ReadAll(ctx.Request.Request.Body)
	if err != nil {
		blog.Errorf("read request body failed, err: %v, rid: %s", err, ctx.Kit.Rid)
		ctx.RespAutoError(ctx.Kit.CCError.CCError(common.CCErrCommHTTPReadBodyFailed))
		return
	}
	if err := json.Unmarshal(body, hostList); err != nil {
		blog.Errorf("add host failed with decode body err: %v, body: %s, rid:%s", err, string(body), ctx.Kit.Rid)
		ctx.RespAutoError(ctx.Kit.CCError.CCError(common.CCErrCommJSONUnmarshalFailed))
		return
	}
	if hostList.HostInfo == nil {
		blog.ErrorJSON("add host, but host info is nil. input:%s, rid:%s", hostList, ctx.Kit.Rid)
		ctx.RespAutoError(ctx.Kit.CCError.CCError(common.CCErrCommParamsNeedSet))
		return
	}
	_, retData, err := s.Logic.AddHostToResourcePool(ctx.Kit, *hostList)

	if err != nil {
		blog.ErrorJSON("add host failed, retData: %s, err: %s, input:%s, rid:%s", retData, err, hostList, ctx.Kit.Rid)
		ctx.RespEntityWithError(retData, err)
		return
	}
	ctx.RespEntity(retData)
}

// AddHostFromAgent TODO
// Deprecated:
func (s *Service) AddHostFromAgent(ctx *rest.Contexts) {

	agents := new(meta.AddHostFromAgentHostList)
	if err := ctx.DecodeInto(&agents); nil != err {
		ctx.RespAutoError(err)
		return
	}

	if len(agents.HostInfo) == 0 {
		blog.Errorf("add host from agent, but got 0 agents from body.input:%+v,rid:%s", agents, ctx.Kit.Rid)
		ctx.RespAutoError(ctx.Kit.CCError.CCErrorf(common.CCErrCommParamsNeedSet, "HostInfo"))
		return
	}
	appID, err := s.Logic.GetDefaultAppID(ctx.Kit)
	if err != nil {
		blog.Errorf("AddHostFromAgent GetDefaultAppID error.input:%#v,rid:%s", agents, ctx.Kit.Rid)
		ctx.RespAutoError(err)
		return
	}
	if 0 == appID {
		blog.Errorf("add host from agent, but got invalid default appID, err: %v,ownerID:%s,input:%#v,rid:%s", err,
			ctx.Kit.SupplierAccount, agents, ctx.Kit.Rid)
		ctx.RespAutoError(ctx.Kit.CCError.CCErrorf(common.CCErrAddHostToModule, "business not found"))
		return
	}

	opt := hutil.NewOperation().WithDefaultField(int64(common.DefaultResModuleFlag)).WithAppID(appID)
	moduleID, _, err := s.Logic.GetResourcePoolModuleID(ctx.Kit, opt.MapStr())
	if err != nil {
		blog.Errorf("add host from agent , but get module id failed, err: %v,ownerID:%s,input:%+v,rid:%s", err,
			ctx.Kit.SupplierAccount, agents, ctx.Kit.Rid)
		ctx.RespAutoError(err)
		return
	}

	agents.HostInfo["import_from"] = common.HostAddMethodAgent
	addHost := make(map[int64]map[string]interface{})
	addHost[1] = agents.HostInfo
	var success, updateErrRow, errRow []string
	retData := make(map[string]interface{})
	txnErr := s.Engine.CoreAPI.CoreService().Txn().AutoRunTxn(ctx.Kit.Ctx, ctx.Kit.Header, func() error {
		var err error
		_, success, updateErrRow, errRow, err = s.Logic.AddHost(ctx.Kit, appID, []int64{moduleID},
			common.BKDefaultOwnerID, addHost, "")
		if err != nil {
			blog.Errorf("add host failed, success: %v, update: %v, err: %v, %v,input:%+v,rid:%s",
				success, updateErrRow, err, errRow, agents, ctx.Kit.Rid)

			retData["success"] = success
			retData["error"] = errRow
			retData["update_error"] = updateErrRow
			return ctx.Kit.CCError.CCError(common.CCErrHostCreateFail)
		}

		return nil
	})

	if txnErr != nil {
		ctx.RespEntityWithError(retData, txnErr)
		return
	}
	ctx.RespEntity(success)
}

// SearchHost host query by business condition.
func (s *Service) SearchHost(ctx *rest.Contexts) {

	body := new(meta.HostCommonSearch)
	if err := ctx.DecodeInto(&body); nil != err {
		ctx.RespAutoError(err)
		return
	}

	ctx.SetReadPreference(common.SecondaryPreferredMode)
<<<<<<< HEAD
	host, authRsp, err := s.Logic.SearchHost(ctx.Kit, body, true)
	if err != nil && err != ac.NoAuthorizeError {
		blog.Errorf("search host failed, err: %v,input:%+v,rid:%s", err, body, ctx.Kit.Rid)
		ctx.RespAutoError(err)
		return
	}
	if err == ac.NoAuthorizeError {
		ctx.RespNoAuth(authRsp)
		return
	}
	ctx.RespEntity(host)
}

// SearchHostWithNoAuth host Search with no auth
func (s *Service) SearchHostWithNoAuth(ctx *rest.Contexts) {

	body := new(meta.HostCommonSearch)
	if err := ctx.DecodeInto(&body); nil != err {
		ctx.RespAutoError(err)
		return
	}

	ctx.SetReadPreference(common.SecondaryPreferredMode)
	host, _, err := s.Logic.SearchHost(ctx.Kit, body, false)
	if err != nil {
		blog.Errorf("search host failed, err: %v,input:%+v,rid:%s", err, body, ctx.Kit.Rid)
		ctx.RespAutoError(err)
		return
	}
	ctx.RespEntity(host)
}

// SearchHostForResource host Search for the home hage
func (s *Service) SearchHostForResource(ctx *rest.Contexts) {

	body := new(meta.HostCommonSearch)
	if err := ctx.DecodeInto(&body); nil != err {
		ctx.RespAutoError(err)
		return
	}

	ctx.SetReadPreference(common.SecondaryPreferredMode)
	host, err := s.Logic.SearchHostForResource(ctx.Kit, body)
	if err != nil {
		blog.Errorf("search host failed, err: %v,input:%+v,rid:%s", err, body, ctx.Kit.Rid)
		ctx.RespAutoError(err)
		return
	}

	ctx.RespEntity(host)
}

// SearchHostWithBizSet search host by biz set
func (s *Service) SearchHostWithBizSet(ctx *rest.Contexts) {

	body := new(meta.HostCommonSearch)
	if err := ctx.DecodeInto(&body); nil != err {
		ctx.RespAutoError(err)
		return
	}

	ctx.SetReadPreference(common.SecondaryPreferredMode)
	host, _, err := s.Logic.SearchHost(ctx.Kit, body, false)
=======
	host, err := s.Logic.SearchHost(ctx.Kit, body)
>>>>>>> 3f6119e8
	if err != nil {
		blog.Errorf("search host failed, err: %v,input:%+v,rid:%s", err, body, ctx.Kit.Rid)
		ctx.RespAutoError(ctx.Kit.CCError.CCError(common.CCErrHostGetFail))
		return
	}

	hostIDArray := host.ExtractHostIDs()
	// auth: check authorization
	if err := s.AuthManager.AuthorizeByHostsIDs(ctx.Kit.Ctx, ctx.Kit.Header, authmeta.Find,
		*hostIDArray...); err != nil {
		blog.Errorf("check host authorization failed, hostID: %+v, err: %+v, rid: %s", hostIDArray, err, ctx.Kit.Rid)
		ctx.RespAutoError(ctx.Kit.CCError.CCError(common.CCErrCommAuthorizeFailed))
		return
	}
	ctx.RespEntity(host)
}

// SearchHostWithAsstDetail TODO
func (s *Service) SearchHostWithAsstDetail(ctx *rest.Contexts) {

	body := new(meta.HostCommonSearch)
	if err := ctx.DecodeInto(&body); nil != err {
		ctx.RespAutoError(err)
		return
	}

<<<<<<< HEAD
	host, _, err := s.Logic.SearchHost(ctx.Kit, body, false)
=======
	host, err := s.Logic.SearchHost(ctx.Kit, body)
>>>>>>> 3f6119e8
	if err != nil {
		blog.Errorf("search host failed, err: %v,input:%+v,rid:%s", err, body, ctx.Kit.Rid)
		ctx.RespAutoError(err)
		return
	}
	ctx.RespEntity(host)
}

// UpdateHostBatch update many hosts once
func (s *Service) UpdateHostBatch(ctx *rest.Contexts) {

	data := mapstr.New()
	if err := ctx.DecodeInto(&data); nil != err {
		ctx.RespAutoError(err)
		return
	}

	// TODO: this is a wrong usage, just for compatible the wrong usage before.
	// delete this, when the frontend use the rigListHostInstanceht request field. not the number.
	id := data[common.BKHostIDField]
	hostIDStr := ""
	switch id.(type) {
	case float64:
		floatID := id.(float64)
		hostIDStr = strconv.FormatInt(int64(floatID), 10)
	case string:
		hostIDStr = id.(string)
	default:
		blog.Errorf("update host batch failed, got invalid host id(%v) data type,rid:%s", id, ctx.Kit.Rid)
		ctx.RespAutoError(ctx.Kit.CCError.CCErrorf(common.CCErrCommParamsIsInvalid, "bk_host_id"))
		return
	}

	data.Remove(common.MetadataField)
	data.Remove(common.BKHostIDField)
	data.Remove(common.BKCloudIDField)

	// check authorization
	hostIDArr := make([]int64, 0)
	for _, id := range strings.Split(hostIDStr, ",") {
		hostID, err := strconv.ParseInt(id, 10, 64)
		if err != nil {
			blog.Errorf("update host batch, but got invalid host id[%s], err: %v,rid:%s", id, err, ctx.Kit.Rid)
			ctx.RespAutoError(ctx.Kit.CCError.CCError(common.CCErrCommParamsInvalid))
			return
		}
		hostIDArr = append(hostIDArr, hostID)
	}

	// auth: check authorization
	if err := s.AuthManager.AuthorizeByHostsIDs(ctx.Kit.Ctx, ctx.Kit.Header, authmeta.Update,
		hostIDArr...); err != nil {
		blog.Errorf("check host authorization failed, hosts: %+v, err: %v, rid: %s", hostIDArr, err, ctx.Kit.Rid)
		if err != nil && err != ac.NoAuthorizeError {
			blog.ErrorJSON("check host authorization failed, hosts: %s, err: %s, rid: %s", hostIDArr, err.Error(),
				ctx.Kit.Rid)
			ctx.RespAutoError(ctx.Kit.CCError.CCError(common.CCErrCommAuthorizeFailed))
			return
		}
		perm, err := s.AuthManager.GenHostBatchNoPermissionResp(ctx.Kit.Ctx, ctx.Kit.Header, authmeta.Update, hostIDArr)
		if err != nil && err != ac.NoAuthorizeError {
			blog.ErrorJSON("check host authorization get permission failed, hosts: %s, err: %s, rid: %s", hostIDArr,
				err.Error(), ctx.Kit.Rid)
			ctx.RespAutoError(ctx.Kit.CCError.CCError(common.CCErrCommAuthorizeFailed))
			return
		}
		ctx.RespEntityWithError(perm, ac.NoAuthorizeError)
		return
	}

	// for audit log.
	audit := auditlog.NewHostAudit(s.CoreAPI.CoreService())

	txnErr := s.Engine.CoreAPI.CoreService().Txn().AutoRunTxn(ctx.Kit.Ctx, ctx.Kit.Header, func() error {
		// generator audit log.
		genAuditParam := auditlog.NewGenerateAuditCommonParameter(ctx.Kit, meta.AuditUpdate).WithUpdateFields(data)
		auditCond := map[string]interface{}{common.BKHostIDField: map[string]interface{}{common.BKDBIN: hostIDArr}}
		auditLogs, err := audit.GenerateAuditLogByCond(genAuditParam, 0, auditCond)
		if err != nil {
			blog.Errorf("generate host audit log failed, hostIDs: %+v, err: %v, rid: %s", hostIDArr, err, ctx.Kit.Rid)
			return err
		}

		// to update host.
		opt := &meta.UpdateOption{
			Condition: mapstr.MapStr{common.BKHostIDField: mapstr.MapStr{common.BKDBIN: hostIDArr}},
			Data:      mapstr.NewFromMap(data),
		}
		_, err = s.CoreAPI.CoreService().Instance().UpdateInstance(ctx.Kit.Ctx, ctx.Kit.Header,
			common.BKInnerObjIDHost, opt)
		if err != nil {
			blog.Errorf("UpdateHostBatch UpdateObject http do error, err: %v, input: %+v, param: %+v, rid: %s",
				err, data, opt, ctx.Kit.Rid)
			return err
		}

		// save audit log.
		if err := audit.SaveAuditLog(ctx.Kit, auditLogs...); err != nil {
			blog.Errorf("save host audit log failed after update host, err: %v, rid: %s", err, ctx.Kit.Rid)
			return err
		}

		return nil
	})

	if txnErr != nil {
		ctx.RespAutoError(txnErr)
		return
	}
	ctx.RespEntity(nil)
}

func (s *Service) getHostBizMapAndHostInfoMap(kit *rest.Kit, hostIDs []int64) (map[int64]int64,
	map[int64]mapstr.MapStr, error) {

	hostCond := map[string]interface{}{
		common.BKHostIDField: map[string]interface{}{
			common.BKDBIN: hostIDs,
		},
	}
	hosts, err := s.Logic.GetHostInfoByConds(kit, hostCond)
	if err != nil {
		blog.Errorf("get hosts failed, condition: %#v, err: %v, rid: %s", hostCond, err, kit.Rid)
		return nil, nil, err
	}

	hostMap := make(map[int64]mapstr.MapStr)
	for _, host := range hosts {
		hostID, err := util.GetInt64ByInterface(host[common.BKHostIDField])
		if err != nil {
			blog.Errorf("parse host id failed, host: %#v, err: %v, rid: %s", host, err, kit.Rid)
			return nil, nil, err
		}
		hostMap[hostID] = host
	}

	input := meta.HostModuleRelationRequest{
		HostIDArr: hostIDs,
		Fields:    []string{common.BKAppIDField, common.BKHostIDField},
	}
	hostRelations, rawErr := s.Logic.GetHostRelations(kit, input)
	if rawErr != nil {
		blog.Errorf("get host relations failed, hostIDs: %+v, err: %v, rid: %s", hostIDs, err, kit.Rid)
		return nil, nil, err
	}

	hostBizMap := make(map[int64]int64)
	for _, relation := range hostRelations {
		hostBizMap[relation.HostID] = relation.AppID
	}

	return hostBizMap, hostMap, nil
}

// updateHostPropertyBatch concurrent update of host's property fields.
func (s *Service) updateHostPropertyBatch(kit *rest.Kit, hostIDArr []int64,
	parameter *meta.UpdateHostPropertyBatchParameter) error {

	txnErr := s.Engine.CoreAPI.CoreService().Txn().AutoRunTxn(kit.Ctx, kit.Header, func() error {
		hostBizMap, hostMap, err := s.getHostBizMapAndHostInfoMap(kit, hostIDArr)
		if err != nil {
			return err
		}

		auditContexts := make([]meta.AuditLog, 0)
		audit := auditlog.NewHostAudit(s.CoreAPI.CoreService())

		var (
			wg       sync.WaitGroup
			lock     sync.Mutex
			firstErr error
		)
		pipeline := make(chan bool, 5)

		for _, update := range parameter.Update {
			if firstErr != nil {
				break
			}

			pipeline <- true
			wg.Add(1)

			genAuditParam := auditlog.NewGenerateAuditCommonParameter(kit, meta.AuditUpdate)

			go func(update meta.UpdateHostProperty) {
				defer func() {
					wg.Done()
					<-pipeline
				}()

				cond := mapstr.New()
				cond.Set(common.BKHostIDField, update.HostID)
				data, err := mapstr.NewFromInterface(update.Properties)
				if err != nil {
					blog.Errorf("convert properties: %v to mapStr failed, err: %v, rid: %s", update.Properties,
						err, kit.Rid)
					firstErr = err
					return
				}

				// can't update host's cloud area using this api
				data.Remove(common.BKCloudIDField)
				data.Remove(common.BKHostIDField)

				// generate audit log.
				genAuditParam.WithUpdateFields(data)
				hostInfo := []mapstr.MapStr{hostMap[update.HostID]}

				auditLog, err := audit.GenerateAuditLog(genAuditParam, hostBizMap[update.HostID], hostInfo)
				if err != nil {
					blog.Errorf("write audit log failed, hostID: %d, err: %v, rid: %s", update.HostID, err, kit.Rid)
					firstErr = err
					return
				}

				opt := &meta.UpdateOption{
					Condition: cond,
					Data:      data,
				}
				// to update data.
				_, err = s.CoreAPI.CoreService().Instance().UpdateInstance(kit.Ctx, kit.Header,
					common.BKInnerObjIDHost, opt)
				if err != nil {
					blog.Errorf("update host property failed, input: %+v, opt: %+v, err: %v, rid: %s", data, opt, err,
						kit.Rid)
					firstErr = err
					return
				}

				// add audit log.
				lock.Lock()
				auditContexts = append(auditContexts, auditLog...)
				lock.Unlock()
			}(update)
		}

		wg.Wait()
		if firstErr != nil {
			return firstErr
		}

		// save audit log.
		if err := audit.SaveAuditLog(kit, auditContexts...); err != nil {
			blog.Errorf("add hosts %+v audit failed, err: %v, rid: %s", hostIDArr, err, kit.Rid)
			return err
		}
		return nil
	})

	return txnErr
}

// UpdateHostPropertyBatch batch update host properties.
func (s *Service) UpdateHostPropertyBatch(ctx *rest.Contexts) {

	parameter := new(meta.UpdateHostPropertyBatchParameter)
	if err := ctx.DecodeInto(&parameter); nil != err {
		ctx.RespAutoError(err)
		return
	}

	if len(parameter.Update) > common.BKMaxPageSize {
		blog.Errorf("update host property batch failed, data len %d exceed max pageSize %d, rid: %s",
			len(parameter.Update), common.BKMaxPageSize, ctx.Kit.Rid)
		ctx.RespAutoError(ctx.Kit.CCError.CCErrorf(common.CCErrCommXXExceedLimit, "update", common.BKMaxPageSize))
		return
	}

	hostIDs := make([]int64, 0)
	for _, update := range parameter.Update {
		hostIDs = append(hostIDs, update.HostID)
	}

	if err := s.AuthManager.AuthorizeByHostsIDs(ctx.Kit.Ctx, ctx.Kit.Header, authmeta.Update, hostIDs...); err != nil {
		if err != ac.NoAuthorizeError {
			blog.Errorf("check host authorization failed, hosts: %+v, err: %v, rid: %s", hostIDs, err, ctx.Kit.Rid)
			ctx.RespAutoError(ctx.Kit.CCError.CCError(common.CCErrCommAuthorizeFailed))
			return
		}
		perm, err := s.AuthManager.GenHostBatchNoPermissionResp(ctx.Kit.Ctx, ctx.Kit.Header, authmeta.Update, hostIDs)
		if err != nil && err != ac.NoAuthorizeError {
			blog.Errorf("check host authorization get permission failed, hosts: %+v, err: %v, rid: %s", hostIDs,
				err, ctx.Kit.Rid)
			ctx.RespAutoError(ctx.Kit.CCError.CCError(common.CCErrCommAuthorizeFailed))
			return
		}
		blog.Errorf("hosts no authorized, hosts: %+v, rid: %s", hostIDs, ctx.Kit.Rid)
		ctx.RespEntityWithError(perm, ac.NoAuthorizeError)
		return
	}

	if err := s.updateHostPropertyBatch(ctx.Kit, hostIDs, parameter); err != nil {
		ctx.RespAutoError(err)
		return
	}

	ctx.RespEntity(nil)
}

// NewHostSyncAppTopo add new hosts to the business
// synchronize hosts directly to a module in a business if this host does not exist.
// otherwise, this operation will only change host's attribute.
// TODO: used by framework.
func (s *Service) NewHostSyncAppTopo(ctx *rest.Contexts) {

	hostList := new(meta.HostSyncList)
	if err := ctx.DecodeInto(&hostList); nil != err {
		ctx.RespAutoError(err)
		return
	}

	if hostList.HostInfo == nil {
		blog.Errorf("add host, but host info is nil.input:%+v,rid:%s", hostList, ctx.Kit.Rid)
		ctx.RespAutoError(ctx.Kit.CCError.CCErrorf(common.CCErrCommParamsNeedSet, "host_info"))
		return
	}
	if 0 == len(hostList.ModuleID) {
		blog.Errorf("host sync app  parameters required moduleID,input:%+v,rid:%s", hostList, ctx.Kit.Rid)
		ctx.RespAutoError(ctx.Kit.CCError.CCErrorf(common.CCErrCommParamsNeedSet, common.BKModuleIDField))
		return
	}

	if common.BatchHostAddMaxRow < len(hostList.HostInfo) {
		ctx.RespAutoError(ctx.Kit.CCError.CCErrorf(common.CCErrCommXXExceedLimit, "host_info ",
			common.BatchHostAddMaxRow))
		return
	}

	appConds := map[string]interface{}{
		common.BKAppIDField: hostList.ApplicationID,
	}

	appInfo, err := s.Logic.GetAppDetails(ctx.Kit, "", appConds)
	if nil != err {
		blog.Errorf("host sync app %d error:%s,input:%+v,rid:%s", hostList.ApplicationID, err.Error(), hostList,
			ctx.Kit.Rid)
		ctx.RespAutoError(err)
		return
	}
<<<<<<< HEAD
	if 0 == len(appInfo) {
		blog.Errorf("host sync app %d not found, reply:%+v, input:%+v, rid:%s", hostList.ApplicationID, appInfo,
			hostList, ctx.Kit.Rid)
=======
	if len(appInfo) == 0 {
		blog.Errorf("host sync app %d not found, reply: %+v, input: %+v, rid: %s", hostList.ApplicationID,
			appInfo, hostList, ctx.Kit.Rid)
>>>>>>> 3f6119e8
		ctx.RespAutoError(ctx.Kit.CCError.CCError(common.CCErrTopoGetAppFailed))
		return
	}

	moduleCond := []meta.ConditionItem{
		{
			Field:    common.BKModuleIDField,
			Operator: common.BKDBIN,
			Value:    hostList.ModuleID,
		},
	}
	if len(hostList.ModuleID) > 1 {
		moduleCond = append(moduleCond, meta.ConditionItem{
			Field:    common.BKDefaultField,
			Operator: common.BKDBEQ,
			Value:    common.DefaultFlagDefaultValue,
		})
	}
	// srvData.lgc..NewHostSyncValidModule(req, data.ApplicationID, data.ModuleID, m.CC.ObjCtrl())
	moduleIDS, err := s.Logic.GetModuleIDByCond(ctx.Kit, meta.ConditionWithTime{Condition: moduleCond})
	if nil != err {
		blog.Errorf("NewHostSyncAppTop GetModuleIDByCond error. err:%s,input:%+v,rid:%s", err.Error(), hostList,
			ctx.Kit.Rid)
		ctx.RespAutoError(err)
		return
	}
	if len(moduleIDS) != len(hostList.ModuleID) {
		blog.Errorf("not found part module: source:%v, db:%v, rid: %s", hostList.ModuleID, moduleIDS, ctx.Kit.Rid)
		ctx.RespAutoError(ctx.Kit.CCError.CCErrorf(common.CCErrHostModuleIDNotFoundORHasMultipleInnerModuleIDFailed))
		return
	}

	// auth: check authorization
	if err := s.AuthManager.AuthorizeCreateHost(ctx.Kit.Ctx, ctx.Kit.Header, hostList.ApplicationID); err != nil {
<<<<<<< HEAD
		blog.Errorf("check add hosts authorization failed, business: %d, err: %v, rid: %s",
			hostList.ApplicationID, err, ctx.Kit.Rid)
=======
		blog.Errorf("check add hosts authorization failed, business: %d, err: %v, rid: %s", hostList.ApplicationID, err,
			ctx.Kit.Rid)
>>>>>>> 3f6119e8
		ctx.RespAutoError(ctx.Kit.CCError.CCError(common.CCErrCommAuthorizeFailed))
		return
	}

	retData := make(map[string]interface{})
	var success, updateErrRow, errRow []string
	txnErr := s.Engine.CoreAPI.CoreService().Txn().AutoRunTxn(ctx.Kit.Ctx, ctx.Kit.Header, func() error {
		var err error
		_, success, updateErrRow, errRow, err = s.Logic.AddHost(ctx.Kit, hostList.ApplicationID,
			hostList.ModuleID, ctx.Kit.SupplierAccount, hostList.HostInfo, common.InputTypeApiNewHostSync)
		if err != nil {
			blog.Errorf("add host failed, success: %v, update: %v, err: %v, %v, rid: %s",
				success, updateErrRow, err, errRow, ctx.Kit.Rid)

			retData["success"] = success
			retData["error"] = errRow
			retData["update_error"] = updateErrRow
			return ctx.Kit.CCError.CCError(common.CCErrHostCreateFail)
		}

		return nil
	})

	if txnErr != nil {
		ctx.RespEntityWithError(retData, txnErr)
		return
	}
	ctx.RespEntity(success)
}

// MoveSetHost2IdleModule bk_set_id and bk_module_id cannot be empty at the same time
// Remove the host from the module or set.
// The host belongs to the current module or host only, and puts the host into the idle machine of the current service.
// When the host data is in multiple modules or sets. Disconnect the host from the module or set only
// TODO: used by v2 version, remove this api when v2 is offline.
func (s *Service) MoveSetHost2IdleModule(ctx *rest.Contexts) {
	header := ctx.Kit.Header

	var data meta.SetHostConfigParams
	if err := ctx.DecodeInto(&data); nil != err {
		ctx.RespAutoError(err)
		return
	}

	if 0 == data.ApplicationID {
		blog.Errorf("MoveSetHost2IdleModule bk_biz_id cannot be empty at the same time,input:%#v,rid:%s", data,
			util.GetHTTPCCRequestID(header))
		ctx.RespAutoError(ctx.Kit.CCError.CCError(common.CCErrCommParamsNeedSet))
		return
	}

	if 0 == data.SetID && 0 == data.ModuleID {
		blog.Errorf("MoveSetHost2IdleModule bk_set_id and bk_module_id cannot be empty at the same time,input:%#v, "+
			"rid:%s", data, util.GetHTTPCCRequestID(header))
		ctx.RespAutoError(ctx.Kit.CCError.CCError(common.CCErrCommParamsNeedSet))
		return
	}

	// get host in set
	condition := &meta.DistinctHostIDByTopoRelationRequest{}

	if 0 != data.SetID {
		condition.SetIDArr = []int64{data.SetID}
	}
	if 0 != data.ModuleID {
		condition.ModuleIDArr = []int64{data.ModuleID}
	}

	condition.ApplicationIDArr = []int64{data.ApplicationID}
	hostIDArr, ccErr := s.Logic.CoreAPI.CoreService().Host().GetDistinctHostIDByTopology(ctx.Kit.Ctx, header, condition)
	if ccErr != nil {
		blog.Errorf("get host ids failed, err: %v, rid: %s", ccErr, ctx.Kit.Rid)
		ctx.RespAutoError(ccErr)
		return
	}

	if 0 == len(hostIDArr) {
		blog.Warnf("no host in set,rid:%s", ctx.Kit.Rid)
		ctx.RespEntity(nil)
		return
	}
	moduleCond := []meta.ConditionItem{
		{
			Field:    common.BKAppIDField,
			Operator: common.BKDBEQ,
			Value:    data.ApplicationID,
		},
		{
			Field:    common.BKDefaultField,
			Operator: common.BKDBEQ,
			Value:    common.DefaultResModuleFlag,
		},
	}

	moduleIDArr, err := s.Logic.GetModuleIDByCond(ctx.Kit, meta.ConditionWithTime{Condition: moduleCond})
	if err != nil {
		blog.Errorf("MoveSetHost2IdleModule GetModuleIDByCond error. err:%s, input:%#v, param:%#v, rid:%s",
			err.Error(), data, moduleCond, ctx.Kit.Rid)
		ctx.RespAutoError(err)
		return
	}
	if len(moduleIDArr) == 0 {
		blog.Errorf("MoveSetHost2IdleModule GetModuleIDByCond idle module not exist, input:%#v, param:%#v, rid:%s",
			data, moduleCond, ctx.Kit.Rid)
		ctx.RespAutoError(ctx.Kit.CCError.CCErrorf(common.CCErrHostModuleNotExist, "idle module"))
		return
	}
	idleModuleID := moduleIDArr[0]
	moduleHostConfigParams := make(map[string]interface{})
	moduleHostConfigParams[common.BKAppIDField] = data.ApplicationID
	audit := auditlog.NewHostModuleLog(s.CoreAPI.CoreService(), hostIDArr)

	var exceptionArr []meta.ExceptionResult
	txnErr := s.Engine.CoreAPI.CoreService().Txn().AutoRunTxn(ctx.Kit.Ctx, ctx.Kit.Header, func() error {

		hmInput := &meta.HostModuleRelationRequest{
			ApplicationID: data.ApplicationID,
			HostIDArr:     hostIDArr,
			Fields:        []string{common.BKSetIDField, common.BKModuleIDField, common.BKHostIDField},
		}
		configResult, err := s.Logic.CoreAPI.CoreService().Host().GetHostModuleRelation(ctx.Kit.Ctx, ctx.Kit.Header,
			hmInput)
		if nil != err {
			blog.Errorf("remove hostModuleConfig, http do error, error:%v, params:%v, input:%+v, rid:%s", err,
				hmInput, data, ctx.Kit.Rid)
			return err
		}

		hostIDMHMap := make(map[int64][]meta.ModuleHost, 0)
		for _, item := range configResult.Info {
			hostIDMHMap[item.HostID] = append(hostIDMHMap[item.HostID], item)
		}

		for _, hostID := range hostIDArr {
			hostMHArr, ok := hostIDMHMap[hostID]
			if !ok {
				// ignore  not exist the host under the current business,
				continue
			}
			toEmptyModule := true
			var newModuleIDArr []int64
			for _, item := range hostMHArr {
				if 0 != data.ModuleID && item.ModuleID == data.ModuleID {
					continue
				}
				if 0 != data.SetID && 0 == data.ModuleID && item.SetID == data.SetID {
					continue
				}

				toEmptyModule = false
				newModuleIDArr = append(newModuleIDArr, item.ModuleID)
			}

			var opResult []meta.ExceptionResult
			var ccErr errors.CCErrorCoder
			if toEmptyModule {
				input := &meta.TransferHostToInnerModule{
					ApplicationID: data.ApplicationID,
					ModuleID:      idleModuleID,
					HostID:        []int64{hostID},
				}
				opResult, ccErr = s.Logic.CoreAPI.CoreService().Host().TransferToInnerModule(ctx.Kit.Ctx,
					ctx.Kit.Header, input)
			} else {
				input := &meta.HostsModuleRelation{
					ApplicationID: data.ApplicationID,
					HostID:        []int64{hostID},
					ModuleID:      newModuleIDArr,
				}
				opResult, ccErr = s.Logic.CoreAPI.CoreService().Host().TransferToNormalModule(ctx.Kit.Ctx,
					ctx.Kit.Header, input)
			}

			if ccErr != nil {
				blog.Errorf("transfer host failed, err: %v, result: %#v, to idle module:%v, input: %#v, rid: %s",
					err, opResult, toEmptyModule, data, ctx.Kit.Rid)
				if len(opResult) > 0 {
					exceptionArr = append(exceptionArr, opResult...)
				} else {
					exceptionArr = append(exceptionArr, meta.ExceptionResult{
						Code:        int64(ccErr.GetCode()),
						Message:     ccErr.Error(),
						OriginIndex: hostID,
					})
				}
			}
		}

		if err := audit.SaveAudit(ctx.Kit); err != nil {
			blog.Errorf("SaveAudit failed, err: %s, rid: %s", err.Error(), ctx.Kit.Rid)
			return ctx.Kit.CCError.CCError(common.CCErrHostDeleteFail)
		}

		if len(exceptionArr) > 0 {
			blog.Errorf("MoveSetHost2IdleModule has exception. exception:%#v, rid:%s", exceptionArr, ctx.Kit.Rid)
			return ctx.Kit.CCError.CCError(common.CCErrHostDeleteFail)
		}
		return nil
	})

	if txnErr != nil {
		ctx.RespEntityWithError(exceptionArr, txnErr)
		return
	}
	ctx.RespEntity(nil)
}

func (s *Service) ip2hostID(kit *rest.Kit, input *meta.CloneHostPropertyParams) (src int64, dst int64, err error) {

	cond := meta.QueryCondition{
		Fields: []string{common.BKHostIDField, common.BKHostInnerIPField},
		Page: meta.BasePage{
			Limit: common.BKNoLimit,
		},
	}

	useIP := false
	if len(input.OrgIP) != 0 {
		// use host inner ip
		cond.Condition = map[string]interface{}{
			common.BKHostInnerIPField: map[string]interface{}{common.BKDBIN: []string{input.OrgIP, input.DstIP}},
			common.BKCloudIDField:     input.CloudID,
		}
		useIP = true
	} else {
		// use host id
		cond.Condition = map[string]interface{}{
			common.BKHostIDField:  map[string]interface{}{common.BKDBIN: []int64{input.OrgID, input.DstID}},
			common.BKCloudIDField: input.CloudID,
		}
	}

	hosts, err := s.Logic.SearchHostInfo(kit, cond)
	if err != nil {
		blog.ErrorJSON("search hosts failed, err: %s, input: %s, rid: %s", err, cond, kit.Rid)
		return 0, 0, err
	}

	if !useIP {
		if len(hosts) != 2 {
			return 0, 0, errors.New(common.CCErrCommParamsInvalid, "src or dst id is not exists")
		}

		return input.OrgID, input.DstID, nil
	}

	// use ip
	orgID, dstID := int64(0), int64(0)
	for _, host := range hosts {
		hostID, err := host.Int64(common.BKHostIDField)
		if err != nil {
			blog.ErrorJSON("parse host id failed, err: %s, host: %s, rid: %s", err, host, kit.Rid)
			return 0, 0, err
		}

		hostIP, err := host.String(common.BKHostInnerIPField)
		if err != nil {
			blog.ErrorJSON("parse host ip failed, err: %s, host: %s, rid: %s", err, host, kit.Rid)
			return 0, 0, err
		}

		ipArr := strings.Split(hostIP, ",")
		for _, slicedIP := range ipArr {
			if slicedIP == input.OrgIP {
				orgID = hostID
			}

			if slicedIP == input.DstIP {
				dstID = hostID
			}
		}
	}

	if orgID == 0 || dstID == 0 {
		return 0, 0, errors.New(common.CCErrCommParamsInvalid, "invalid org or dst data")
	}

	return orgID, dstID, nil
}

// CloneHostProperty clone host property from src host to dst host
// can only clone editable fields that are not in host model unique rules.
// origin ip and dest ip can only be one ip.
func (s *Service) CloneHostProperty(ctx *rest.Contexts) {

	input := new(meta.CloneHostPropertyParams)
	if err := ctx.DecodeInto(&input); nil != err {
		ctx.RespAutoError(err)
		return
	}

	if input.AppID <= 0 {
		blog.Errorf("invalid bk_biz_id: %d ,rid: %s", input.AppID, ctx.Kit.Rid)
		ctx.RespAutoError(ctx.Kit.CCError.CCErrorf(common.CCErrCommParamsNeedInt, "bk_biz_id"))
		return
	}

	if input.CloudID < 0 {
		blog.Errorf("invalid bk_cloud_id: %d ,rid: %s", input.CloudID, ctx.Kit.Rid)
		ctx.RespAutoError(ctx.Kit.CCError.CCErrorf(common.CCErrCommParamsNeedInt, "bk_cloud_id"))
		return
	}

	// can only use ip or id for one.
	if (len(input.OrgIP) != 0 || len(input.DstIP) != 0) && (input.OrgID > 0 || input.DstID > 0) {
		ctx.RespErrorCodeOnly(common.CCErrCommParamsIsInvalid, "invalid org/dst ip or id")
		return
	}

	if (len(input.OrgIP) == 0 && len(input.DstIP) == 0) && (input.OrgID <= 0 && input.DstID <= 0) {
		ctx.RespErrorCodeOnly(common.CCErrCommParamsIsInvalid, "invalid org/dst ip or id")
		return
	}

	if (len(input.OrgIP) != 0 || len(input.DstIP) != 0) && (len(input.OrgIP) == 0 || len(input.DstIP) == 0) {
		ctx.RespErrorCodeOnly(common.CCErrCommParamsIsInvalid, "no parameter")
		return
	}

	if input.OrgID < 0 || input.DstID < 0 {
		ctx.RespErrorCodeOnly(common.CCErrCommParamsIsInvalid, "invalid org/dst id")
		return
	}

	if (input.OrgID > 0 || input.DstID > 0) && (input.OrgID <= 0 || input.DstID <= 0) {
		ctx.RespErrorCodeOnly(common.CCErrCommParamsIsInvalid, "invalid org/dst id")
		return
	}

	if (len(input.OrgIP) != 0 && len(input.DstIP) != 0) && (input.OrgIP == input.DstIP) {
		ctx.RespEntity(nil)
		return
	}

	if (input.OrgID > 0 && input.DstID > 0) && (input.OrgID == input.DstID) {
		ctx.RespEntity(nil)
		return
	}

	// authorization check
	orgID, dstID, err := s.ip2hostID(ctx.Kit, input)
	if err != nil {
		blog.ErrorJSON("get host id from ip failed, input: %s, err: %s, rid:%s", input, err, ctx.Kit.Rid)
		ctx.RespAutoError(err)
		return
	}

	// if both src ip and dst ip belongs to the same host, do not need to clone
	if orgID == dstID {
		ctx.RespEntity(nil)
		return
	}

	// auth: check authorization
	if err := s.AuthManager.AuthorizeByHostsIDs(ctx.Kit.Ctx, ctx.Kit.Header, authmeta.Find, orgID); err != nil {
		blog.Errorf("check host authorization failed, hosts: %+v, err: %v, rid:%s", orgID, err, ctx.Kit.Rid)
		ctx.RespAutoError(ctx.Kit.CCError.CCError(common.CCErrCommAuthorizeFailed))
		return
	}

	// step2. verify has permission to update dst host
	// auth: check authorization
	if err := s.AuthManager.AuthorizeByHostsIDs(ctx.Kit.Ctx, ctx.Kit.Header, authmeta.Update, dstID); err != nil {
		if err != ac.NoAuthorizeError {
			blog.Errorf("check host authorization failed, hosts: %+v, err: %v, rid:%s", dstID, err, ctx.Kit.Rid)
			ctx.RespAutoError(ctx.Kit.CCError.CCError(common.CCErrCommAuthorizeFailed))
			return
		}
		perm, err := s.AuthManager.GenEditBizHostNoPermissionResp(ctx.Kit.Ctx, ctx.Kit.Header, []int64{dstID})
		if err != nil {
			ctx.RespAutoError(ctx.Kit.CCError.CCError(common.CCErrCommAuthorizeFailed))
			return
		}
		ctx.RespEntityWithError(perm, ac.NoAuthorizeError)
		return
	}

	txnErr := s.Engine.CoreAPI.CoreService().Txn().AutoRunTxn(ctx.Kit.Ctx, ctx.Kit.Header, func() error {
		err = s.Logic.CloneHostProperty(ctx.Kit, input.AppID, orgID, dstID)
		if nil != err {
			blog.Errorf("CloneHostProperty  error , err: %v, input:%#v, rid:%s", err, input, ctx.Kit.Rid)
			return err
		}
		return nil
	})

	if txnErr != nil {
		ctx.RespAutoError(txnErr)
		return
	}
	ctx.RespEntity(nil)
}

// UpdateImportHosts update excel import hosts
func (s *Service) UpdateImportHosts(ctx *rest.Contexts) {
	hostList := new(meta.HostList)
	if err := ctx.DecodeInto(&hostList); nil != err {
		ctx.RespAutoError(err)
		return
	}

	if hostList.HostInfo == nil {
		blog.Errorf("host info is nil, input: %+v, rid: %s", hostList, ctx.Kit.Rid)
		ctx.RespAutoError(ctx.Kit.CCError.CCError(common.CCErrCommParamsNeedSet))
		return
	}

	hostIDArr := make([]int64, 0)
	hosts := make(map[int64]map[string]interface{}, 0)
	indexHostIDMap := make(map[int64]int64, 0)
	var errMsg []string
	var successMsg []int64
	CCLang := s.Language.CreateDefaultCCLanguageIf(util.GetLanguage(ctx.Kit.Header))
	for _, index := range util.SortedMapInt64Keys(hostList.HostInfo) {
		hostInfo := hostList.HostInfo[index]
		if hostInfo == nil {
			continue
		}
		var intHostID int64
		hostID, ok := hostInfo[common.BKHostIDField]
		if !ok {
			blog.Errorf("UpdateImportHosts failed, because bk_host_id field not exits innerIp: %v, rid: %v",
				hostInfo[common.BKHostInnerIPField], ctx.Kit.Rid)

			errMsg = append(errMsg, CCLang.Languagef("import_update_host_miss_hostID", index))
			continue
		}
		intHostID, err := util.GetInt64ByInterface(hostID)
		if err != nil {
			errMsg = append(errMsg, CCLang.Languagef("import_update_host_hostID_not_int", index))
			continue
		}

		// remove unchangeable fields
		delete(hostInfo, common.BKHostInnerIPField)
		delete(hostInfo, common.BKCloudIDField)
		delete(hostInfo, common.BKImportFrom)
		delete(hostInfo, common.CreateTimeField)

		hostIDArr = append(hostIDArr, intHostID)
		hosts[index] = hostInfo
		indexHostIDMap[index] = intHostID
	}

	if len(hostIDArr) == 0 {
		ctx.RespEntity(map[string]interface{}{"error": errMsg, "success": []string{}})
		return
	}

	// auth: check authorization
	if err := s.AuthManager.AuthorizeByHostsIDs(ctx.Kit.Ctx, ctx.Kit.Header, authmeta.Update,
		hostIDArr...); err != nil {
		blog.Errorf("check host authorization failed, hosts: %+v, err: %v, rid: %s", hostIDArr, err, ctx.Kit.Rid)
		if err != nil && err != ac.NoAuthorizeError {
			blog.ErrorJSON("check host authorization failed, hosts: %s, err: %s, rid: %s", hostIDArr, err.Error(),
				ctx.Kit.Rid)
			ctx.RespAutoError(ctx.Kit.CCError.CCError(common.CCErrCommAuthorizeFailed))
			return
		}
		perm, err := s.AuthManager.GenHostBatchNoPermissionResp(ctx.Kit.Ctx, ctx.Kit.Header, authmeta.Update, hostIDArr)
		if err != nil && err != ac.NoAuthorizeError {
			blog.ErrorJSON("check host authorization get permission failed, hosts: %s, err: %s, rid: %s", hostIDArr,
				err.Error(), ctx.Kit.Rid)
			ctx.RespAutoError(ctx.Kit.CCError.CCError(common.CCErrCommAuthorizeFailed))
			return
		}
		ctx.RespEntityWithError(perm, ac.NoAuthorizeError)
		return
	}

	successData, errData, err := s.Logic.UpdateHostByExcel(ctx.Kit, hosts, hostIDArr, indexHostIDMap)
	if err != nil {
		blog.Errorf("update host by excel failed, err: %v, rid: %s", err, ctx.Kit.Rid)
		ctx.RespAutoError(err)
		return
	}
	successMsg = append(successMsg, successData...)
	errMsg = append(errMsg, errData...)

	ctx.RespEntity(map[string]interface{}{"error": errMsg, "success": successMsg})
}

// CountHostCPU 查询业务下的主机CPU数量的特殊接口，给成本管理使用
func (s *Service) CountHostCPU(ctx *rest.Contexts) {
	req := new(meta.CountHostCPUReq)
	if err := ctx.DecodeInto(&req); err != nil {
		ctx.RespAutoError(err)
		return
	}

	if rawErr := req.Validate(); rawErr.ErrCode != 0 {
		ctx.RespAutoError(rawErr.ToCCError(ctx.Kit.CCError))
		return
	}

	// get specified biz host cpu count
	if req.BizID != 0 {
		cnt, err := s.countBizHostCPU(ctx.Kit, req.BizID)
		if err != nil {
			ctx.RespAutoError(err)
			return
		}
		ctx.RespEntity([]meta.BizHostCpuCount{cnt})
		return
	}

	// get paged biz ids(including resource pool & not archived biz) sort by id, then get host cpu count of each biz
	bizReq := &meta.QueryCondition{
		Condition: mapstr.MapStr{common.BKDataStatusField: mapstr.MapStr{common.BKDBNE: common.DataStatusDisabled}},
		Page:      meta.BasePage{Start: req.Page.Start, Limit: req.Page.Limit, Sort: common.BKAppIDField},
		Fields:    []string{common.BKAppIDField},
	}

	bizRes, err := s.CoreAPI.CoreService().Instance().ReadInstance(ctx.Kit.Ctx, ctx.Kit.Header, common.BKInnerObjIDApp,
		bizReq)
	if err != nil {
		blog.Errorf("get biz ids failed, input: %+v, err: %v, rid: %s", bizReq, err, ctx.Kit.Rid)
		ctx.RespAutoError(err)
		return
	}

	result := make([]meta.BizHostCpuCount, len(bizRes.Info))
	for idx, biz := range bizRes.Info {
		bizID, err := biz.Int64(common.BKAppIDField)
		if err != nil {
			blog.Errorf("parse biz id failed, biz: %+v, err: %v, rid: %s", biz, err, ctx.Kit.Rid)
			ctx.RespAutoError(ctx.Kit.CCError.CCErrorf(common.CCErrCommParamsInvalid, common.BKAppIDField))
			return
		}

		cnt, err := s.countBizHostCPU(ctx.Kit, bizID)
		if err != nil {
			ctx.RespAutoError(err)
			return
		}
		result[idx] = cnt
	}

	ctx.RespEntity(result)
}

// countBizHostCPU count host cpu num in one biz
func (s *Service) countBizHostCPU(kit *rest.Kit, bizID int64) (meta.BizHostCpuCount, error) {
	cnt := meta.BizHostCpuCount{BizID: bizID}

	pageSize := 500
	relReq := &meta.HostModuleRelationRequest{
		ApplicationID: bizID,
		Page:          meta.BasePage{Start: 0, Limit: pageSize, Sort: common.BKHostIDField},
		Fields:        []string{common.BKHostIDField},
	}

	// get host ids in biz and count cpu num, process 1000 relations at a time
	var prevHostID int64
	for ; ; relReq.Page.Start += pageSize {
		relRes, err := s.CoreAPI.CoreService().Host().GetHostModuleRelation(kit.Ctx, kit.Header, relReq)
		if err != nil {
			blog.Errorf("get biz host ids failed, req: %+v, err: %v, rid: %s", relReq, err, kit.Rid)
			return meta.BizHostCpuCount{}, err
		}

		relLen := len(relRes.Info)
		if relLen == 0 {
			break
		}

		hostIDs := make([]int64, 0)
		for _, rel := range relRes.Info {
			// since relations is sorted by host id, we use the previous host id to distinct the ids
			if rel.HostID == prevHostID {
				continue
			}
			hostIDs = append(hostIDs, rel.HostID)
			prevHostID = rel.HostID
		}

		if len(hostIDs) == 0 {
			continue
		}

		// get host cpu num, count total host num and cpu num and host with no cpu field num
		hostReq := &meta.QueryInput{
			Condition:      mapstr.MapStr{common.BKHostIDField: mapstr.MapStr{common.BKDBIN: hostIDs}},
			Fields:         "bk_cpu",
			DisableCounter: true,
		}

		hostRes, err := s.CoreAPI.CoreService().Host().GetHosts(kit.Ctx, kit.Header, hostReq)
		if err != nil {
			blog.Errorf("get hosts failed, req: %+v, err: %v, rid: %s", hostReq, err, kit.Rid)
			return meta.BizHostCpuCount{}, err
		}

		for _, host := range hostRes.Info {
			cnt.HostCount++
			cpuCnt, exists := host["bk_cpu"]
			if !exists || cpuCnt == nil {
				cnt.NoCpuHostCount++
				continue
			}

			cpuCount, err := util.GetInt64ByInterface(cpuCnt)
			if err != nil {
				blog.Errorf("parse host cpu count(%+v) failed, err: %v, rid: %s", cpuCnt, err, kit.Rid)
				return meta.BizHostCpuCount{}, kit.CCError.CCErrorf(common.CCErrCommParamsInvalid, "bk_cpu")
			}

			if cpuCnt == 0 {
				cnt.NoCpuHostCount++
				continue
			}

			cnt.CpuCount += cpuCount
		}

	}

	return cnt, nil
}

// AddHostToBusinessIdle add host to business idle module
func (s *Service) AddHostToBusinessIdle(ctx *rest.Contexts) {
	input := new(meta.HostListParam)
	if err := ctx.DecodeInto(input); err != nil {
		ctx.RespAutoError(err)
		return
	}

	rawErr := input.Validate()
	if rawErr.ErrCode != 0 {
		ctx.RespAutoError(rawErr.ToCCError(ctx.Kit.CCError))
		return
	}

	// get target biz's idle module ID
	cond := mapstr.MapStr{
		common.BKAppIDField:   input.ApplicationID,
		common.BKDefaultField: common.DefaultResModuleFlag,
	}
	moduleID, _, err := s.Logic.GetResourcePoolModuleID(ctx.Kit, cond)
	if err != nil {
		blog.Errorf("get idle module failed, input: %v, err: %v, rid: %s", input, err, ctx.Kit.Rid)
		ctx.RespAutoError(err)
		return
	}

	var hostIDs []int64
	txnErr := s.Engine.CoreAPI.CoreService().Txn().AutoRunTxn(ctx.Kit.Ctx, ctx.Kit.Header, func() error {
		hostIDs, err = s.Logic.AddHosts(ctx.Kit, input.ApplicationID, moduleID, input.HostList)
		if err != nil {
			blog.Errorf("add host failed, input: %v, err: %v, rid:%s", input.HostList, err, ctx.Kit.Rid)
			return err
		}
		return nil
	})

	if txnErr != nil {
		ctx.RespAutoError(txnErr)
		return
	}

	ctx.RespEntity(&meta.HostIDsResp{
		HostIDs: hostIDs,
	})
}

// SearchHostWithKube search host with k8s condition
func (s *Service) SearchHostWithKube(ctx *rest.Contexts) {
	req := new(types.SearchHostOption)
	if err := ctx.DecodeInto(req); err != nil {
		ctx.RespAutoError(err)
		return
	}
	ctx.SetReadPreference(common.SecondaryPreferredMode)

	// 1. get hostIDs by k8s condition
	hostIDs, err := s.getHostIDsByKubeCond(ctx.Kit, req)
	if err != nil {
		ctx.RespAutoError(err)
		return
	}
	if len(hostIDs) == 0 {
		ctx.RespEntity(meta.HostInfo{
			Count: 0,
			Info:  []mapstr.MapStr{},
		})
		return
	}

	// 2. build host condition
	cond, err := logics.MergeHostIDToCond(ctx.Kit, req.HostCond.Condition, hostIDs)
	if err != nil {
		blog.Errorf("merge hostIDs to host condition failed, err: %v, rid: %s", err, ctx.Kit.Rid)
		ctx.RespAutoError(err)
		return
	}

	condition, err := hostParse.ParseHostParams(cond)
	if err != nil {
		blog.Errorf("parse host condition failed, err: %v, rid: %s", err, ctx.Kit.Rid)
		ctx.RespAutoError(ctx.Kit.CCError.CCError(common.CCErrHostGetFail))
		return
	}

	condition, err = hostParse.ParseHostIPParams(req.Ipv4Ip, req.Ipv6Ip, condition)
	if err != nil {
		blog.Errorf("parse host IP condition failed, err: %v, rid: %s", err, ctx.Kit.Rid)
		ctx.RespAutoError(ctx.Kit.CCError.CCError(common.CCErrHostGetFail))
		return
	}

	// 3. find host by condition
	query := &meta.QueryInput{
		Condition:     condition,
		TimeCondition: req.HostCond.TimeCondition,
		Start:         req.Page.Start,
		Limit:         req.Page.Limit,
		Sort:          req.Page.Sort,
		Fields:        strings.Join(req.HostCond.Fields, ","),
	}

	result, err := s.CoreAPI.CoreService().Host().GetHosts(ctx.Kit.Ctx, ctx.Kit.Header, query)
	if err != nil {
		blog.Errorf("get hosts failed, err: %v, rid: %s", err, ctx.Kit.Rid)
		ctx.RespAutoError(err)
		return
	}

	// 4. check authorization
	hostIDs, err = result.ExtractHostIDs()
	if err != nil {
		blog.Errorf("get hostIDs failed, info: %v, err: %v, rid: %s", result, err, ctx.Kit.Rid)
		ctx.RespAutoError(err)
		return
	}
	if err := s.AuthManager.AuthorizeByHostsIDs(ctx.Kit.Ctx, ctx.Kit.Header, authmeta.Find, hostIDs...); err != nil {
		blog.Errorf("check host authorization failed, hostIDs: %+v, err: %+v, rid: %s", hostIDs, err, ctx.Kit.Rid)
		ctx.RespAutoError(ctx.Kit.CCError.CCError(common.CCErrCommAuthorizeFailed))
		return
	}

	// 5. build response result
	info, err := s.buildResult(ctx.Kit, result.Info, req)
	if err != nil {
		blog.Errorf("inset cloud message to hosts failed, hosts: %v, err: %v, rid: %s", result.Info, err, ctx.Kit.Rid)
		ctx.RespAutoError(err)
		return
	}
	result.Info = info

	ctx.RespEntity(result)
}

func (s *Service) getHostIDsByKubeCond(kit *rest.Kit, req *types.SearchHostOption) ([]int64, error) {
	// find hosIDs by k8s topo filter
	var hostIDs []int64
	var err error
	hasHostIDCond := false
	if req.NamespaceID != 0 || (req.WorkloadID != 0 && req.WlKind != "") || req.Folder {
		hasHostIDCond = true
		hostIDs, err = s.getHostByKubeTopoFilter(kit, req)
		if err != nil {
			blog.Errorf("get hostID by k8s topo failed, err: %v, rid: %s", err, kit.Rid)
			return nil, err
		}
	}

	// it mean the no exist hostIDs, so we can not find hostID in the range of hostIDs based on node conditions
	if hasHostIDCond && len(hostIDs) == 0 {
		return nil, nil
	}

	// it mean that no condition, so we return the hostIDs
	if (req.NodeCond == nil || req.NodeCond.Filter == nil) && req.ClusterID == 0 {
		return hostIDs, nil
	}

	// find hostIDs by node or cluster filter
	if (req.NodeCond != nil && req.NodeCond.Filter != nil) || req.ClusterID != 0 {
		hostIDs, err = s.getHostByClusterOrNode(kit, req, hasHostIDCond, hostIDs)
		if err != nil {
			blog.Errorf("get hostID by node filter failed, err: %v, rid: %s", err, kit.Rid)
			return nil, err
		}
	}

	return hostIDs, nil
}

// getHostByKubeTopoFilter get hostIDs by k8s topo filter condition
// this func can not find hostIDs only by bizID and clusterID because it find hostIDs dependent pod,
// the host may belong to cluster but no pod on it.
func (s *Service) getHostByKubeTopoFilter(kit *rest.Kit, req *types.SearchHostOption) ([]int64, error) {
	if !req.Folder && req.NamespaceID == 0 && (req.WorkloadID == 0 || req.WlKind == "") {
		return nil, nil
	}

	// it mean that want to find the host in folder
	if req.Folder {
		hostIDs, err := s.getHostInFolder(kit, req.BizID, req.ClusterID)
		if err != nil {
			return nil, err
		}
		return hostIDs, nil
	}

	cond := mapstr.MapStr{}
	if req.BizID != 0 {
		cond[common.BKAppIDField] = req.BizID
	}

	if req.ClusterID != 0 {
		cond[types.BKClusterIDFiled] = req.ClusterID
	}

	if req.NamespaceID != 0 {
		cond[types.BKNamespaceIDField] = req.NamespaceID
	}

	if req.WorkloadID != 0 && req.WlKind != "" {
		cond[types.RefIDField] = req.WorkloadID
		cond[types.RefKindField] = req.WlKind
	}

	fields := []string{common.BKHostIDField}
	query := &meta.QueryCondition{
		Condition: cond,
		Fields:    fields,
	}
	resp, err := s.Engine.CoreAPI.CoreService().Kube().ListPod(kit.Ctx, kit.Header, query)
	if err != nil {
		blog.Errorf("find pod failed, cond: %v, err: %v, rid: %s", query, err, kit.Rid)
		return nil, err
	}

	hostIDs := make([]int64, 0)
	for _, pod := range resp.Info {
		if pod.HostID != 0 {
			hostIDs = append(hostIDs, pod.HostID)
		}
	}
	return hostIDs, nil
}

func (s *Service) getHostInFolder(kit *rest.Kit, bizID int64, clusterID int64) ([]int64, error) {
	if bizID == 0 {
		return nil, kit.CCError.Errorf(common.CCErrCommParamsIsInvalid, common.BKAppIDField)
	}

	if clusterID == 0 {
		return nil, kit.CCError.Errorf(common.CCErrCommParamsIsInvalid, types.BKClusterIDFiled)
	}

	cond := mapstr.MapStr{
		common.BKAppIDField:    bizID,
		types.BKClusterIDFiled: clusterID,
		types.HasPodField:      mapstr.MapStr{common.BKDBNE: true},
	}

	fields := []string{common.BKHostIDField}
	query := &meta.QueryCondition{
		Condition: cond,
		Fields:    fields,
	}
	resp, err := s.Engine.CoreAPI.CoreService().Kube().SearchNode(kit.Ctx, kit.Header, query)
	if err != nil {
		blog.Errorf("find node failed, cond: %v, err: %v, rid: %s", query, err, kit.Rid)
		return nil, err
	}
	hostIDs := make([]int64, 0)
	for _, node := range resp.Data {
		if node.HostID != 0 {
			hostIDs = append(hostIDs, node.HostID)
		}
	}

	return hostIDs, nil
}

// getHostByClusterOrNode get hostID by cluster or node
// this func can not find hostIDs only by bizID condition
func (s *Service) getHostByClusterOrNode(kit *rest.Kit, req *types.SearchHostOption, hasHostIDCond bool,
	hostIDs []int64) ([]int64, error) {
	var err error
	cond := mapstr.MapStr{}
	if req.NodeCond != nil && req.NodeCond.Filter != nil {
		cond, err = req.NodeCond.Filter.ToMgo()
		if err != nil {
			blog.Errorf("node filter to mongo condition failed: %v, err: %v, rid: %s", req.NodeCond.Filter, err,
				kit.Rid)
			return nil, kit.CCError.CCErrorf(common.CCErrCommParamsInvalid, "node_cond")
		}
	}

	if req.BizID != 0 {
		cond[common.BKAppIDField] = req.BizID
	}

	if req.ClusterID != 0 {
		cond[types.BKClusterIDFiled] = req.ClusterID
	}

	if hasHostIDCond {
		cond[common.BKHostIDField] = mapstr.MapStr{common.BKDBIN: hostIDs}
	}

	fields := []string{common.BKHostIDField}
	query := &meta.QueryCondition{
		Condition: cond,
		Fields:    fields,
	}
	resp, err := s.Engine.CoreAPI.CoreService().Kube().SearchNode(kit.Ctx, kit.Header, query)
	if err != nil {
		blog.Errorf("find node failed, cond: %v, err: %v, rid: %s", query, err, kit.Rid)
		return nil, err
	}
	ids := make([]int64, 0)
	for _, node := range resp.Data {
		if node.HostID != 0 {
			ids = append(ids, node.HostID)
		}
	}

	return ids, nil
}

func (s *Service) buildResult(kit *rest.Kit, hosts []mapstr.MapStr, req *types.SearchHostOption) (
	[]mapstr.MapStr, error) {
	cloudIDs := make([]int64, 0)
	hostIDs := make([]int64, 0)
	for _, host := range hosts {
		cloudID, err := host.Int64(common.BKCloudIDField)
		if err != nil {
			blog.Errorf("get host attribute failed, attr: %s, host: %v, err: %v, rid: %s", common.BKCloudIDField, host,
				err, kit.Rid)
			return nil, err
		}
		cloudIDs = append(cloudIDs, cloudID)
		hostID, err := host.Int64(common.BKHostIDField)
		if err != nil {
			blog.Errorf("get host attribute failed, attr: %s, host: %v, err: %v, rid: %s", common.BKHostIDField, host,
				err, kit.Rid)
			return nil, err
		}
		hostIDs = append(hostIDs, hostID)
	}

	hosts, err := s.insetCloudMsg(kit, hosts, cloudIDs)
	if err != nil {
		blog.Errorf("inset cloud message to host failed, err: %v, rid: %s", err, kit.Rid)
		return nil, err
	}

	hostIDToNode := make(map[int64][]types.Node)
	if req.NodeCond != nil && len(req.NodeCond.Fields) != 0 {
		hostIDToNode, err = s.findNodeByHostIDs(kit, hostIDs, req.NodeCond.Fields)
		if err != nil {
			blog.Errorf("find node by hostIDs failed, hostIDs: %v, err: %v, rid: %s", hostIDs, err, kit.Rid)
			return nil, err
		}
	}
	result := make([]mapstr.MapStr, len(hosts))
	for idx, host := range hosts {
		result[idx] = make(mapstr.MapStr)
		result[idx]["host"] = host
		hostID, err := host.Int64(common.BKHostIDField)
		if err != nil {
			blog.Errorf("get host attribute failed, attr: %s, host: %v, err: %v, rid: %s", common.BKHostIDField, host,
				err, kit.Rid)
			return nil, err
		}
		result[idx]["node"] = hostIDToNode[hostID]
	}
	return result, nil
}

func (s *Service) findNodeByHostIDs(kit *rest.Kit, hostIDs []int64, fields []string) (map[int64][]types.Node, error) {
	fields = append(fields, common.BKHostIDField)
	cond := mapstr.MapStr{common.BKHostIDField: mapstr.MapStr{common.BKDBIN: hostIDs}}
	query := &meta.QueryCondition{
		Condition: cond,
		Fields:    fields,
	}
	resp, err := s.Engine.CoreAPI.CoreService().Kube().SearchNode(kit.Ctx, kit.Header, query)
	if err != nil {
		blog.Errorf("find node failed, cond: %v, err: %v, rid: %s", query, err, kit.Rid)
		return nil, err
	}

	hostIDToNode := make(map[int64][]types.Node)
	for _, node := range resp.Data {
		if node.HostID == 0 {
			continue
		}

		hostID := node.HostID
		hostIDToNode[hostID] = append(hostIDToNode[hostID], node)
	}

	return hostIDToNode, nil
}

// insetCloudMsg inset cloud area message to host
func (s *Service) insetCloudMsg(kit *rest.Kit, hosts []mapstr.MapStr, cloudIDs []int64) ([]mapstr.MapStr, error) {
	if len(cloudIDs) == 0 || len(hosts) == 0 {
		return hosts, nil
	}

	cond := &meta.QueryCondition{
		Condition: mapstr.MapStr{
			common.BKCloudIDField: mapstr.MapStr{
				common.BKDBIN: cloudIDs,
			},
		},
		Fields: []string{common.BKCloudIDField, common.BKCloudNameField},
	}
	result, err := s.Engine.CoreAPI.CoreService().Instance().ReadInstance(kit.Ctx, kit.Header, common.BKInnerObjIDPlat,
		cond)
	if err != nil {
		blog.Errorf("get cloud area failed, cond: %v, err: %v, rid: %s", cond, err, kit.Rid)
		return nil, err
	}
	idWithName := make(map[int64]string)
	for _, cloud := range result.Info {
		id, err := cloud.Int64(common.BKCloudIDField)
		if err != nil {
			blog.Errorf("get cloud area attribute failed, attr: %s, cloud: %v, err: %v, rid: %s", common.BKCloudIDField,
				cloud, err, kit.Rid)
			return nil, err
		}

		name, err := cloud.String(common.BKCloudNameField)
		if err != nil {
			blog.Errorf("get cloud area attribute failed, attr: %s, cloud: %v, err: %v, rid: %s",
				common.BKCloudNameField, cloud, err, kit.Rid)
			return nil, err
		}

		idWithName[id] = name
	}

	for idx, host := range hosts {
		id, err := host.Int64(common.BKCloudIDField)
		if err != nil {
			blog.Errorf("get host attribute failed, attr: %s, host: %v, err: %v, rid: %s", common.BKCloudIDField,
				host, err, kit.Rid)
			return nil, err
		}

		name, ok := idWithName[id]
		if !ok {
			return nil, fmt.Errorf("get cloud area attribute failed, id: %d, attr: %s", id, common.BKCloudNameField)
		}

		// 这里由于之前查询主机返回的结构是云区域数组，为了方便前端统一处理，和以前保持一致
		hosts[idx][common.BKCloudIDField] = []mapstr.MapStr{{
			common.BKInstIDField:   id,
			common.BKInstNameField: name,
		}}
	}

	return hosts, nil
}<|MERGE_RESOLUTION|>--- conflicted
+++ resolved
@@ -521,7 +521,6 @@
 	}
 
 	ctx.SetReadPreference(common.SecondaryPreferredMode)
-<<<<<<< HEAD
 	host, authRsp, err := s.Logic.SearchHost(ctx.Kit, body, true)
 	if err != nil && err != ac.NoAuthorizeError {
 		blog.Errorf("search host failed, err: %v,input:%+v,rid:%s", err, body, ctx.Kit.Rid)
@@ -585,9 +584,6 @@
 
 	ctx.SetReadPreference(common.SecondaryPreferredMode)
 	host, _, err := s.Logic.SearchHost(ctx.Kit, body, false)
-=======
-	host, err := s.Logic.SearchHost(ctx.Kit, body)
->>>>>>> 3f6119e8
 	if err != nil {
 		blog.Errorf("search host failed, err: %v,input:%+v,rid:%s", err, body, ctx.Kit.Rid)
 		ctx.RespAutoError(ctx.Kit.CCError.CCError(common.CCErrHostGetFail))
@@ -614,11 +610,7 @@
 		return
 	}
 
-<<<<<<< HEAD
 	host, _, err := s.Logic.SearchHost(ctx.Kit, body, false)
-=======
-	host, err := s.Logic.SearchHost(ctx.Kit, body)
->>>>>>> 3f6119e8
 	if err != nil {
 		blog.Errorf("search host failed, err: %v,input:%+v,rid:%s", err, body, ctx.Kit.Rid)
 		ctx.RespAutoError(err)
@@ -958,15 +950,9 @@
 		ctx.RespAutoError(err)
 		return
 	}
-<<<<<<< HEAD
-	if 0 == len(appInfo) {
-		blog.Errorf("host sync app %d not found, reply:%+v, input:%+v, rid:%s", hostList.ApplicationID, appInfo,
-			hostList, ctx.Kit.Rid)
-=======
 	if len(appInfo) == 0 {
 		blog.Errorf("host sync app %d not found, reply: %+v, input: %+v, rid: %s", hostList.ApplicationID,
 			appInfo, hostList, ctx.Kit.Rid)
->>>>>>> 3f6119e8
 		ctx.RespAutoError(ctx.Kit.CCError.CCError(common.CCErrTopoGetAppFailed))
 		return
 	}
@@ -1001,13 +987,8 @@
 
 	// auth: check authorization
 	if err := s.AuthManager.AuthorizeCreateHost(ctx.Kit.Ctx, ctx.Kit.Header, hostList.ApplicationID); err != nil {
-<<<<<<< HEAD
-		blog.Errorf("check add hosts authorization failed, business: %d, err: %v, rid: %s",
-			hostList.ApplicationID, err, ctx.Kit.Rid)
-=======
 		blog.Errorf("check add hosts authorization failed, business: %d, err: %v, rid: %s", hostList.ApplicationID, err,
 			ctx.Kit.Rid)
->>>>>>> 3f6119e8
 		ctx.RespAutoError(ctx.Kit.CCError.CCError(common.CCErrCommAuthorizeFailed))
 		return
 	}

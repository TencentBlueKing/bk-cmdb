/*
 * Tencent is pleased to support the open source community by making 蓝鲸 available.
 * Copyright (C) 2017-2018 THL A29 Limited, a Tencent company. All rights reserved.
 * Licensed under the MIT License (the "License"); you may not use this file except
 * in compliance with the License. You may obtain a copy of the License at
 * http://opensource.org/licenses/MIT
 * Unless required by applicable law or agreed to in writing, software distributed under
 * the License is distributed on an "AS IS" BASIS, WITHOUT WARRANTIES OR CONDITIONS OF ANY KIND,
 * either express or implied. See the License for the specific language governing permissions and
 * limitations under the License.
 */

package service

import (
	"encoding/json"
	"fmt"
	"io/ioutil"
	"strconv"
	"strings"
	"sync"

	"configcenter/src/ac"
	"configcenter/src/ac/extensions"
	authmeta "configcenter/src/ac/meta"
	"configcenter/src/common"
	"configcenter/src/common/auditlog"
	"configcenter/src/common/blog"
	"configcenter/src/common/errors"
	"configcenter/src/common/http/rest"
	"configcenter/src/common/mapstr"
	meta "configcenter/src/common/metadata"
	hostParse "configcenter/src/common/paraparse"
	"configcenter/src/common/util"
	"configcenter/src/kube/types"
	"configcenter/src/scene_server/host_server/logics"
	hutil "configcenter/src/scene_server/host_server/util"
)

// AppResult TODO
type AppResult struct {
	Result  bool        `json:"result"`
	Code    int         `json:"code"`
	Message interface{} `json:"message"`
	Data    DataInfo    `json:"data"`
}

// DataInfo TODO
type DataInfo struct {
	Count int                      `json:"count"`
	Info  []map[string]interface{} `json:"info"`
}

// DeleteHostBatchFromResourcePool delete hosts from resource pool
func (s *Service) DeleteHostBatchFromResourcePool(ctx *rest.Contexts) {

	opt := new(meta.DeleteHostBatchOpt)
	if err := ctx.DecodeInto(&opt); nil != err {
		ctx.RespAutoError(err)
		return
	}

	hostIDArr := strings.Split(opt.HostID, ",")
	var iHostIDArr []int64
	delCondsArr := make([][]map[string]interface{}, 0)
	for _, i := range hostIDArr {
		iHostID, err := strconv.ParseInt(i, 10, 64)
		if err != nil {
			blog.Errorf("delete host batch, but got invalid host id, err: %v,input:%+v,rid:%s", err, opt, ctx.Kit.Rid)
			ctx.RespAutoError(ctx.Kit.CCError.CCErrorf(common.CCErrCommParamsInvalid, iHostID))
			return
		}
		iHostIDArr = append(iHostIDArr, iHostID)
	}
	iHostIDArr = util.IntArrayUnique(iHostIDArr)

	// auth: check authorization
	if err := s.AuthManager.AuthorizeByHostsIDs(ctx.Kit.Ctx, ctx.Kit.Header, authmeta.Delete,
		iHostIDArr...); err != nil {
		blog.Errorf("check host authorization failed, hosts: %+v, err: %v, rid: %s", iHostIDArr, err, ctx.Kit.Rid)
		if err != ac.NoAuthorizeError {
			ctx.RespAutoError(ctx.Kit.CCError.CCError(common.CCErrHostDeleteFail))
			return
		}
		perm, err := s.AuthManager.GenHostBatchNoPermissionResp(ctx.Kit.Ctx, ctx.Kit.Header, authmeta.Delete,
			iHostIDArr)
		if err != nil {
			ctx.RespAutoError(ctx.Kit.CCError.CCError(common.CCErrHostDeleteFail))
			return
		}
		ctx.RespEntityWithError(perm, ac.NoAuthorizeError)
		return
	}

	for _, iHostID := range iHostIDArr {
		asstCond := map[string]interface{}{
			common.BKDBOR: []map[string]interface{}{
				{
					common.BKObjIDField:  common.BKInnerObjIDHost,
					common.BKInstIDField: iHostID,
				},
				{
					common.BKAsstObjIDField:  common.BKInnerObjIDHost,
					common.BKAsstInstIDField: iHostID,
				},
			},
		}

		queryCond := &meta.InstAsstQueryCondition{
			Cond:  meta.QueryCondition{Condition: asstCond},
			ObjID: common.BKInnerObjIDHost,
		}

		rsp, err := s.CoreAPI.CoreService().Association().ReadInstAssociation(ctx.Kit.Ctx, ctx.Kit.Header, queryCond)
		if nil != err {
			blog.ErrorJSON("DeleteHostBatch read host association do request failed , err: %s, rid: %s", err.Error(),
				ctx.Kit.Rid)
			ctx.RespAutoError(ctx.Kit.CCError.CCError(common.CCErrCommHTTPDoRequestFailed))
			return
		}

		if rsp.Count <= 0 {
			continue
		}
		asstInstMap := make(map[string][]int64, 0)
		for _, asst := range rsp.Info {
			if asst.ObjectID == common.BKInnerObjIDHost && iHostID == asst.InstID {
				asstInstMap[asst.AsstObjectID] = append(asstInstMap[asst.AsstObjectID], asst.AsstInstID)
			} else if asst.AsstObjectID == common.BKInnerObjIDHost && iHostID == asst.AsstInstID {
				asstInstMap[asst.ObjectID] = append(asstInstMap[asst.ObjectID], asst.InstID)
			} else {
				ctx.RespAutoError(ctx.Kit.CCError.New(common.CCErrCommDBSelectFailed,
					"host is not associated in selected association"))
				return
			}
		}
		delConds := make([]map[string]interface{}, 0)
		for objID, instIDs := range asstInstMap {
			if len(instIDs) < 0 {
				continue
			}
			instIDField := common.GetInstIDField(objID)
			instCond := map[string]interface{}{
				instIDField: map[string]interface{}{
					common.BKDBIN: instIDs,
				},
			}
			instRsp, err := s.CoreAPI.CoreService().Instance().ReadInstance(ctx.Kit.Ctx, ctx.Kit.Header, objID,
				&meta.QueryCondition{Condition: instCond})
			if err != nil {
				blog.ErrorJSON("DeleteHostBatch read associated instances do request failed , err: %s, rid: %s",
					err.Error(), ctx.Kit.Rid)
				ctx.RespAutoError(ctx.Kit.CCError.CCError(common.CCErrCommHTTPDoRequestFailed))
				return
			}

			if len(instRsp.Info) > 0 {
				blog.ErrorJSON("DeleteHostBatch host %s has been associated, can't be deleted, rid: %s", iHostID,
					ctx.Kit.Rid)
				ctx.RespAutoError(ctx.Kit.CCError.CCErrorf(common.CCErrTopoInstHasBeenAssociation, iHostID))
				return
			}
			delConds = append(delConds, map[string]interface{}{
				common.BKObjIDField: objID,
				instIDField: map[string]interface{}{
					common.BKDBIN: instIDs,
				},
			}, map[string]interface{}{
				common.AssociatedObjectIDField: objID,
				instIDField: map[string]interface{}{
					common.BKDBIN: instIDs,
				},
			})
		}
		if len(delConds) > 0 {
			delCondsArr = append(delCondsArr, delConds)
		}
	}

	txnErr := s.Engine.CoreAPI.CoreService().Txn().AutoRunTxn(ctx.Kit.Ctx, ctx.Kit.Header, func() error {
		for _, delConds := range delCondsArr {
			opt := &meta.InstAsstDeleteOption{
				Opt:   meta.DeleteOption{Condition: map[string]interface{}{common.BKDBOR: delConds}},
				ObjID: common.BKInnerObjIDHost,
			}
			_, err := s.CoreAPI.CoreService().Association().DeleteInstAssociation(ctx.Kit.Ctx, ctx.Kit.Header, opt)
			if err != nil {
				blog.ErrorJSON("DeleteHostBatch delete host redundant association do request failed , err: %s, "+
					"rid: %s", err.Error(), ctx.Kit.Rid)
				return ctx.Kit.CCError.CCError(common.CCErrCommHTTPDoRequestFailed)
			}
		}
		appID, err := s.Logic.GetDefaultAppID(ctx.Kit)
		if err != nil {
			blog.Errorf("delete host batch, but got invalid app id, err: %v,input:%s,rid:%s", err, opt, ctx.Kit.Rid)
			return ctx.Kit.CCError.Errorf(common.CCErrCommParamsNeedInt, common.BKAppIDField)
		}

		// for audit log.
		audit := auditlog.NewHostAudit(s.CoreAPI.CoreService())
		generateAuditParameter := auditlog.NewGenerateAuditCommonParameter(ctx.Kit, meta.AuditDelete)

		// to generate audit log about deleting host, and host information.
		auditCond := map[string]interface{}{common.BKHostIDField: map[string]interface{}{common.BKDBIN: iHostIDArr}}
		logContents, err := audit.GenerateAuditLogByCond(generateAuditParameter, appID, auditCond)
		if err != nil {
			blog.Errorf("generate host audit log failed before delete host, hostIDs: %+v, bizID: %d, err: %v, "+
				"rid: %s", iHostIDArr, appID, err, ctx.Kit.Rid)
			return err
		}

		hosts := make([]extensions.HostSimplify, len(logContents))
		for index, logContent := range logContents {
			hosts[index] = extensions.HostSimplify{
				BKAppIDField:       0,
				BKHostIDField:      logContent.ID,
				BKHostInnerIPField: logContent.ResourceName,
			}
		}

		input := &meta.DeleteHostRequest{
			ApplicationID: appID,
			HostIDArr:     iHostIDArr,
		}
		err = s.CoreAPI.CoreService().Host().DeleteHostFromSystem(ctx.Kit.Ctx, ctx.Kit.Header, input)
		if err != nil {
			blog.Error("delete host failed, input: %+v, err: %v, rid: %s", input, err, ctx.Kit.Rid)
			return err
		}

		// to save audit.
		if len(logContents) > 0 {
			if err := audit.SaveAuditLog(ctx.Kit, logContents...); err != nil {
				blog.Errorf("save host audit log failed, err: %v, rid: %s", err, ctx.Kit.Rid)
				return ctx.Kit.CCError.CCError(common.CCErrAuditSaveLogFailed)
			}
		}
		return nil
	})

	if txnErr != nil {
		ctx.RespAutoError(txnErr)
		return
	}
	ctx.RespEntity(nil)
}

// GetHostInstanceProperties get host instance's properties as follows:
// host object property id: "bk_host_name"
// host object property name: "host"
// host object property value: "centos7"
func (s *Service) GetHostInstanceProperties(ctx *rest.Contexts) {

	hostID := ctx.Request.PathParameter("bk_host_id")
	hostIDInt64, err := strconv.ParseInt(hostID, 10, 64)
	if err != nil {
		blog.Errorf("convert hostID to int64, err: %v,host:%s,rid:%s", err, hostID, ctx.Kit.Rid)
		ctx.RespAutoError(ctx.Kit.CCError.CCErrorf(common.CCErrCommParamsNeedInt, common.BKHostIDField))
		return
	}
	details, err := s.Logic.GetHostInstanceDetails(ctx.Kit, hostIDInt64)
	if err != nil {
		blog.Errorf("get host details failed, err: %v,host:%s,rid:%s", err, hostID, ctx.Kit.Rid)
		ctx.RespAutoError(err)
		return
	}
	if len(details) == 0 {
		blog.Errorf("host not found, hostID: %v,rid:%s", hostID, ctx.Kit.Rid)
		ctx.RespAutoError(ctx.Kit.CCError.CCError(common.CCErrHostNotFound))
		return
	}

	// check authorization
	// auth: check authorization
	if err := s.AuthManager.AuthorizeByHostsIDs(ctx.Kit.Ctx, ctx.Kit.Header, authmeta.Find, hostIDInt64); err != nil {
		blog.Errorf("check host authorization failed, hosts: %+v, err: %v, rid: %s", hostIDInt64, err, ctx.Kit.Rid)
		ctx.RespAutoError(ctx.Kit.CCError.CCError(common.CCErrCommAuthorizeFailed))
		return
	}
	attribute, err := s.Logic.GetHostAttributes(ctx.Kit, nil)
	if err != nil {
		blog.Errorf("get host attribute fields failed, err: %v,rid:%s", err, ctx.Kit.Rid)
		ctx.RespAutoError(err)
		return
	}

	result := make([]meta.HostInstanceProperties, 0)
	for _, attr := range attribute {
		result = append(result, meta.HostInstanceProperties{
			PropertyID:    attr.PropertyID,
			PropertyName:  attr.PropertyName,
			PropertyValue: details[attr.PropertyID],
		})
	}

	ctx.RespEntity(result)

}

// AddHost TODO
// add host to host resource pool
func (s *Service) AddHost(ctx *rest.Contexts) {
	hostList := new(meta.HostList)
	if err := ctx.DecodeInto(&hostList); nil != err {
		ctx.RespAutoError(err)
		return
	}

	if hostList.HostInfo == nil {
		blog.Errorf("add host, but host info is nil.input:%+v,rid:%s", hostList, ctx.Kit.Rid)
		ctx.RespAutoError(ctx.Kit.CCError.CCError(common.CCErrCommParamsNeedSet))
		return
	}

	appID := hostList.ApplicationID
	if appID == 0 {
		// get default app id
		var err error
		appID, err = s.Logic.GetDefaultAppIDWithSupplier(ctx.Kit)
		if err != nil {
			blog.Errorf("add host, but get default app id failed, err: %v,input:%+v,rid:%s", err, hostList, ctx.Kit.Rid)
			ctx.RespAutoError(err)
			return
		}
	}

	// get target biz's idle module ID
	cond := hutil.NewOperation().WithAppID(appID).MapStr()
	cond.Set(common.BKDefaultField, common.DefaultResModuleFlag)
	moduleID, _, err := s.Logic.GetResourcePoolModuleID(ctx.Kit, cond)
	if err != nil {
		blog.Errorf("add host, but get module id failed, err: %s,input: %+v,rid: %s", err.Error(), hostList, ctx.Kit.Rid)
		ctx.RespAutoError(err)
		return
	}

	retData := make(map[string]interface{})
	txnErr := s.Engine.CoreAPI.CoreService().Txn().AutoRunTxn(ctx.Kit.Ctx, ctx.Kit.Header, func() error {
		_, success, updateErrRow, errRow, err := s.Logic.AddHost(ctx.Kit, appID, []int64{moduleID},
			ctx.Kit.SupplierAccount, hostList.HostInfo, hostList.InputType)
		if err != nil {
			blog.Errorf("add host failed, success: %v, update: %v, err: %v, %v,input:%+v,rid:%s",
				success, updateErrRow, err, errRow, hostList, ctx.Kit.Rid)
			retData["error"] = errRow
			retData["update_error"] = updateErrRow
			return ctx.Kit.CCError.CCError(common.CCErrHostCreateFail)
		}
		retData["success"] = success
		return nil
	})

	if txnErr != nil {
		ctx.RespEntityWithError(retData, txnErr)
		return
	}
	ctx.RespEntity(retData)
}

// AddHostByExcel TODO
// add host come from excel to host resource pool
func (s *Service) AddHostByExcel(ctx *rest.Contexts) {
	hostList := new(meta.HostList)
	if err := ctx.DecodeInto(&hostList); nil != err {
		ctx.RespAutoError(err)
		return
	}

	if hostList.HostInfo == nil {
		blog.Errorf("add host, but host info is nil.input:%+v,rid:%s", hostList, ctx.Kit.Rid)
		ctx.RespAutoError(ctx.Kit.CCError.CCError(common.CCErrCommParamsNeedSet))
		return
	}

	appID := hostList.ApplicationID
	if appID == 0 {
		// get default app id
		var err error
		appID, err = s.Logic.GetDefaultAppIDWithSupplier(ctx.Kit)
		if err != nil {
			blog.Errorf("add host, but get default app id failed, err: %v,input:%+v,rid:%s", err, hostList, ctx.Kit.Rid)
			ctx.RespAutoError(err)
			return
		}
	}

	moduleID := hostList.ModuleID
	if moduleID == 0 {
		// get target biz's idle module ID
		cond := hutil.NewOperation().WithAppID(appID).MapStr()
		cond.Set(common.BKDefaultField, common.DefaultResModuleFlag)
		var err error
		moduleID, _, err = s.Logic.GetResourcePoolModuleID(ctx.Kit, cond)
		if err != nil {
			blog.Errorf("add host, but get module id failed, err: %s,input: %+v,rid: %s", err.Error(), hostList, ctx.Kit.Rid)
			ctx.RespAutoError(err)
			return
		}
	}

	retData := make(map[string]interface{})
	_, success, errRow, err := s.Logic.AddHostByExcel(ctx.Kit, appID, moduleID, ctx.Kit.SupplierAccount, hostList.HostInfo)
	retData["success"] = success
	retData["error"] = errRow
	if err != nil {
		blog.Errorf("add host failed, success: %v, errRow:%v, err: %v, hostList:%#v, rid:%s",
			success, errRow, err, hostList, ctx.Kit.Rid)
		ctx.RespEntityWithError(retData, ctx.Kit.CCError.CCError(common.CCErrHostCreateFail))
	}

	ctx.RespEntity(retData)
}

// AddHostToResourcePool TODO
// add host to resource pool, returns bk_host_id of the successfully added hosts
func (s *Service) AddHostToResourcePool(ctx *rest.Contexts) {

	hostList := new(meta.AddHostToResourcePoolHostList)
	body, err := ioutil.ReadAll(ctx.Request.Request.Body)
	if err != nil {
		blog.Errorf("read request body failed, err: %v, rid: %s", err, ctx.Kit.Rid)
		ctx.RespAutoError(ctx.Kit.CCError.CCError(common.CCErrCommHTTPReadBodyFailed))
		return
	}
	if err := json.Unmarshal(body, hostList); err != nil {
		blog.Errorf("add host failed with decode body err: %v, body: %s, rid:%s", err, string(body), ctx.Kit.Rid)
		ctx.RespAutoError(ctx.Kit.CCError.CCError(common.CCErrCommJSONUnmarshalFailed))
		return
	}
	if hostList.HostInfo == nil {
		blog.ErrorJSON("add host, but host info is nil. input:%s, rid:%s", hostList, ctx.Kit.Rid)
		ctx.RespAutoError(ctx.Kit.CCError.CCError(common.CCErrCommParamsNeedSet))
		return
	}
	_, retData, err := s.Logic.AddHostToResourcePool(ctx.Kit, *hostList)

	if err != nil {
		blog.ErrorJSON("add host failed, retData: %s, err: %s, input:%s, rid:%s", retData, err, hostList, ctx.Kit.Rid)
		ctx.RespEntityWithError(retData, err)
		return
	}
	ctx.RespEntity(retData)
}

// AddHostFromAgent TODO
// Deprecated:
func (s *Service) AddHostFromAgent(ctx *rest.Contexts) {

	agents := new(meta.AddHostFromAgentHostList)
	if err := ctx.DecodeInto(&agents); nil != err {
		ctx.RespAutoError(err)
		return
	}

	if len(agents.HostInfo) == 0 {
		blog.Errorf("add host from agent, but got 0 agents from body.input:%+v,rid:%s", agents, ctx.Kit.Rid)
		ctx.RespAutoError(ctx.Kit.CCError.CCErrorf(common.CCErrCommParamsNeedSet, "HostInfo"))
		return
	}
	appID, err := s.Logic.GetDefaultAppID(ctx.Kit)
	if err != nil {
		blog.Errorf("AddHostFromAgent GetDefaultAppID error.input:%#v,rid:%s", agents, ctx.Kit.Rid)
		ctx.RespAutoError(err)
		return
	}
	if 0 == appID {
		blog.Errorf("add host from agent, but got invalid default appID, err: %v,ownerID:%s,input:%#v,rid:%s", err, ctx.Kit.SupplierAccount, agents, ctx.Kit.Rid)
		ctx.RespAutoError(ctx.Kit.CCError.CCErrorf(common.CCErrAddHostToModule, "business not found"))
		return
	}

	opt := hutil.NewOperation().WithDefaultField(int64(common.DefaultResModuleFlag)).WithAppID(appID)
	moduleID, _, err := s.Logic.GetResourcePoolModuleID(ctx.Kit, opt.MapStr())
	if err != nil {
		blog.Errorf("add host from agent , but get module id failed, err: %v,ownerID:%s,input:%+v,rid:%s", err, ctx.Kit.SupplierAccount, agents, ctx.Kit.Rid)
		ctx.RespAutoError(err)
		return
	}

	agents.HostInfo["import_from"] = common.HostAddMethodAgent
	addHost := make(map[int64]map[string]interface{})
	addHost[1] = agents.HostInfo
	var success, updateErrRow, errRow []string
	retData := make(map[string]interface{})
	txnErr := s.Engine.CoreAPI.CoreService().Txn().AutoRunTxn(ctx.Kit.Ctx, ctx.Kit.Header, func() error {
		var err error
		_, success, updateErrRow, errRow, err = s.Logic.AddHost(ctx.Kit, appID, []int64{moduleID},
			common.BKDefaultOwnerID, addHost, "")
		if err != nil {
			blog.Errorf("add host failed, success: %v, update: %v, err: %v, %v,input:%+v,rid:%s",
				success, updateErrRow, err, errRow, agents, ctx.Kit.Rid)

			retData["success"] = success
			retData["error"] = errRow
			retData["update_error"] = updateErrRow
			return ctx.Kit.CCError.CCError(common.CCErrHostCreateFail)
		}

		return nil
	})

	if txnErr != nil {
		ctx.RespEntityWithError(retData, txnErr)
		return
	}
	ctx.RespEntity(success)
}

// SearchHost TODO
func (s *Service) SearchHost(ctx *rest.Contexts) {

	body := new(meta.HostCommonSearch)
	if err := ctx.DecodeInto(&body); nil != err {
		ctx.RespAutoError(err)
		return
	}

	ctx.SetReadPreference(common.SecondaryPreferredMode)
	host, err := s.Logic.SearchHost(ctx.Kit, body, false)
	if err != nil {
		blog.Errorf("search host failed, err: %v,input:%+v,rid:%s", err, body, ctx.Kit.Rid)
		ctx.RespAutoError(ctx.Kit.CCError.CCError(common.CCErrHostGetFail))
		return
	}

	hostIDArray := host.ExtractHostIDs()
	// auth: check authorization
	if err := s.AuthManager.AuthorizeByHostsIDs(ctx.Kit.Ctx, ctx.Kit.Header, authmeta.Find, *hostIDArray...); err != nil {
		blog.Errorf("check host authorization failed, hostID: %+v, err: %+v, rid: %s", hostIDArray, err, ctx.Kit.Rid)
		ctx.RespAutoError(ctx.Kit.CCError.CCError(common.CCErrCommAuthorizeFailed))
		return
	}

	ctx.RespEntity(host)

}

// SearchHostWithAsstDetail TODO
func (s *Service) SearchHostWithAsstDetail(ctx *rest.Contexts) {

	body := new(meta.HostCommonSearch)
	if err := ctx.DecodeInto(&body); nil != err {
		ctx.RespAutoError(err)
		return
	}

	host, err := s.Logic.SearchHost(ctx.Kit, body, true)
	if err != nil {
		blog.Errorf("search host failed, err: %v,input:%+v,rid:%s", err, body, ctx.Kit.Rid)
		ctx.RespAutoError(err)
		return
	}

	ctx.RespEntity(host)
}

// UpdateHostBatch update many hosts once
func (s *Service) UpdateHostBatch(ctx *rest.Contexts) {

	data := mapstr.New()
	if err := ctx.DecodeInto(&data); nil != err {
		ctx.RespAutoError(err)
		return
	}

	// TODO: this is a wrong usage, just for compatible the wrong usage before.
	// delete this, when the frontend use the rigListHostInstanceht request field. not the number.
	id := data[common.BKHostIDField]
	hostIDStr := ""
	switch id.(type) {
	case float64:
		floatID := id.(float64)
		hostIDStr = strconv.FormatInt(int64(floatID), 10)
	case string:
		hostIDStr = id.(string)
	default:
		blog.Errorf("update host batch failed, got invalid host id(%v) data type,rid:%s", id, ctx.Kit.Rid)
		ctx.RespAutoError(ctx.Kit.CCError.CCErrorf(common.CCErrCommParamsIsInvalid, "bk_host_id"))
		return
	}

	data.Remove(common.MetadataField)
	data.Remove(common.BKHostIDField)
	data.Remove(common.BKCloudIDField)

	// check authorization
	hostIDArr := make([]int64, 0)
	for _, id := range strings.Split(hostIDStr, ",") {
		hostID, err := strconv.ParseInt(id, 10, 64)
		if err != nil {
			blog.Errorf("update host batch, but got invalid host id[%s], err: %v,rid:%s", id, err, ctx.Kit.Rid)
			ctx.RespAutoError(ctx.Kit.CCError.CCError(common.CCErrCommParamsInvalid))
			return
		}
		hostIDArr = append(hostIDArr, hostID)
	}

	// auth: check authorization
	if err := s.AuthManager.AuthorizeByHostsIDs(ctx.Kit.Ctx, ctx.Kit.Header, authmeta.Update,
		hostIDArr...); err != nil {
		blog.Errorf("check host authorization failed, hosts: %+v, err: %v, rid: %s", hostIDArr, err, ctx.Kit.Rid)
		if err != nil && err != ac.NoAuthorizeError {
			blog.ErrorJSON("check host authorization failed, hosts: %s, err: %s, rid: %s", hostIDArr, err.Error(),
				ctx.Kit.Rid)
			ctx.RespAutoError(ctx.Kit.CCError.CCError(common.CCErrCommAuthorizeFailed))
			return
		}
		perm, err := s.AuthManager.GenHostBatchNoPermissionResp(ctx.Kit.Ctx, ctx.Kit.Header, authmeta.Update, hostIDArr)
		if err != nil && err != ac.NoAuthorizeError {
			blog.ErrorJSON("check host authorization get permission failed, hosts: %s, err: %s, rid: %s", hostIDArr,
				err.Error(), ctx.Kit.Rid)
			ctx.RespAutoError(ctx.Kit.CCError.CCError(common.CCErrCommAuthorizeFailed))
			return
		}
		ctx.RespEntityWithError(perm, ac.NoAuthorizeError)
		return
	}

	// for audit log.
	audit := auditlog.NewHostAudit(s.CoreAPI.CoreService())

	txnErr := s.Engine.CoreAPI.CoreService().Txn().AutoRunTxn(ctx.Kit.Ctx, ctx.Kit.Header, func() error {
		// generator audit log.
		genAuditParam := auditlog.NewGenerateAuditCommonParameter(ctx.Kit, meta.AuditUpdate).WithUpdateFields(data)
		auditCond := map[string]interface{}{common.BKHostIDField: map[string]interface{}{common.BKDBIN: hostIDArr}}
		auditLogs, err := audit.GenerateAuditLogByCond(genAuditParam, 0, auditCond)
		if err != nil {
			blog.Errorf("generate host audit log failed, hostIDs: %+v, err: %v, rid: %s", hostIDArr, err, ctx.Kit.Rid)
			return err
		}

		// to update host.
		opt := &meta.UpdateOption{
			Condition: mapstr.MapStr{common.BKHostIDField: mapstr.MapStr{common.BKDBIN: hostIDArr}},
			Data:      mapstr.NewFromMap(data),
		}
		_, err = s.CoreAPI.CoreService().Instance().UpdateInstance(ctx.Kit.Ctx, ctx.Kit.Header,
			common.BKInnerObjIDHost, opt)
		if err != nil {
			blog.Errorf("UpdateHostBatch UpdateObject http do error, err: %v, input: %+v, param: %+v, rid: %s",
				err, data, opt, ctx.Kit.Rid)
			return err
		}

		// save audit log.
		if err := audit.SaveAuditLog(ctx.Kit, auditLogs...); err != nil {
			blog.Errorf("save host audit log failed after update host, err: %v, rid: %s", err, ctx.Kit.Rid)
			return err
		}

		return nil
	})

	if txnErr != nil {
		ctx.RespAutoError(txnErr)
		return
	}
	ctx.RespEntity(nil)
}

func (s *Service) getHostBizMapAndHostInfoMap(kit *rest.Kit, hostIDs []int64) (map[int64]int64,
	map[int64]mapstr.MapStr, error) {

	hostCond := map[string]interface{}{
		common.BKHostIDField: map[string]interface{}{
			common.BKDBIN: hostIDs,
		},
	}
	hosts, err := s.Logic.GetHostInfoByConds(kit, hostCond)
	if err != nil {
		blog.Errorf("get hosts failed, condition: %#v, err: %v, rid: %s", hostCond, err, kit.Rid)
		return nil, nil, err
	}

	hostMap := make(map[int64]mapstr.MapStr)
	for _, host := range hosts {
		hostID, err := util.GetInt64ByInterface(host[common.BKHostIDField])
		if err != nil {
			blog.Errorf("parse host id failed, host: %#v, err: %v, rid: %s", host, err, kit.Rid)
			return nil, nil, err
		}
		hostMap[hostID] = host
	}

	input := meta.HostModuleRelationRequest{
		HostIDArr: hostIDs,
		Fields:    []string{common.BKAppIDField, common.BKHostIDField},
	}
	hostRelations, rawErr := s.Logic.GetHostRelations(kit, input)
	if rawErr != nil {
		blog.Errorf("get host relations failed, hostIDs: %+v, err: %v, rid: %s", hostIDs, err, kit.Rid)
		return nil, nil, err
	}

	hostBizMap := make(map[int64]int64)
	for _, relation := range hostRelations {
		hostBizMap[relation.HostID] = relation.AppID
	}

	return hostBizMap, hostMap, nil
}

// updateHostPropertyBatch concurrent update of host's property fields.
func (s *Service) updateHostPropertyBatch(kit *rest.Kit, hostIDArr []int64,
	parameter *meta.UpdateHostPropertyBatchParameter) error {

	txnErr := s.Engine.CoreAPI.CoreService().Txn().AutoRunTxn(kit.Ctx, kit.Header, func() error {
		hostBizMap, hostMap, err := s.getHostBizMapAndHostInfoMap(kit, hostIDArr)
		if err != nil {
			return err
		}

		auditContexts := make([]meta.AuditLog, 0)
		audit := auditlog.NewHostAudit(s.CoreAPI.CoreService())

		var (
			wg       sync.WaitGroup
			firstErr error
		)
		pipeline := make(chan bool, 5)

		for _, update := range parameter.Update {
			if firstErr != nil {
				break
			}

			pipeline <- true
			wg.Add(1)

			genAuditParam := auditlog.NewGenerateAuditCommonParameter(kit, meta.AuditUpdate)

			go func(update meta.UpdateHostProperty) {
				defer func() {
					wg.Done()
					<-pipeline
				}()

				cond := mapstr.New()
				cond.Set(common.BKHostIDField, update.HostID)
				data, err := mapstr.NewFromInterface(update.Properties)
				if err != nil {
					blog.Errorf("convert properties: %v to mapStr failed, err: %v, rid: %s", update.Properties,
						err, kit.Rid)
					firstErr = err
					return
				}

				// can't update host's cloud area using this api
				data.Remove(common.BKCloudIDField)
				data.Remove(common.BKHostIDField)

				// generate audit log.
				genAuditParam.WithUpdateFields(data)
				hostInfo := []mapstr.MapStr{hostMap[update.HostID]}

				auditLog, err := audit.GenerateAuditLog(genAuditParam, hostBizMap[update.HostID], hostInfo)
				if err != nil {
					blog.Errorf("write audit log failed, hostID: %d, err: %v, rid: %s", update.HostID, err, kit.Rid)
					firstErr = err
					return
				}

				opt := &meta.UpdateOption{
					Condition: cond,
					Data:      data,
				}
				// to update data.
				_, err = s.CoreAPI.CoreService().Instance().UpdateInstance(kit.Ctx, kit.Header,
					common.BKInnerObjIDHost, opt)
				if err != nil {
					blog.Errorf("update host property failed, input: %+v, opt: %+v, err: %v, rid: %s", data, opt, err,
						kit.Rid)
					firstErr = err
					return
				}
				// add audit log.
				auditContexts = append(auditContexts, auditLog...)
			}(update)
		}

		wg.Wait()
		if firstErr != nil {
			return firstErr
		}

		// save audit log.
		if err := audit.SaveAuditLog(kit, auditContexts...); err != nil {
			blog.Errorf("add hosts %+v audit failed, err: %v, rid: %s", hostIDArr, err, kit.Rid)
			return err
		}
		return nil
	})

	return txnErr
}

// UpdateHostPropertyBatch batch update host properties.
func (s *Service) UpdateHostPropertyBatch(ctx *rest.Contexts) {

	parameter := new(meta.UpdateHostPropertyBatchParameter)
	if err := ctx.DecodeInto(&parameter); nil != err {
		ctx.RespAutoError(err)
		return
	}

	if len(parameter.Update) > common.BKMaxPageSize {
		blog.Errorf("update host property batch failed, data len %d exceed max pageSize %d, rid: %s",
			len(parameter.Update), common.BKMaxPageSize, ctx.Kit.Rid)
		ctx.RespAutoError(ctx.Kit.CCError.CCErrorf(common.CCErrCommXXExceedLimit, "update", common.BKMaxPageSize))
		return
	}

	hostIDs := make([]int64, 0)
	for _, update := range parameter.Update {
		hostIDs = append(hostIDs, update.HostID)
	}

	if err := s.AuthManager.AuthorizeByHostsIDs(ctx.Kit.Ctx, ctx.Kit.Header, authmeta.Update, hostIDs...); err != nil {
		if err != nil && err != ac.NoAuthorizeError {
			blog.Errorf("check host authorization failed, hosts: %+v, err: %v, rid: %s", hostIDs, err, ctx.Kit.Rid)
			ctx.RespAutoError(ctx.Kit.CCError.CCError(common.CCErrCommAuthorizeFailed))
			return
		}
		perm, err := s.AuthManager.GenHostBatchNoPermissionResp(ctx.Kit.Ctx, ctx.Kit.Header, authmeta.Update, hostIDs)
		if err != nil && err != ac.NoAuthorizeError {
			blog.Errorf("check host authorization get permission failed, hosts: %+v, err: %v, rid: %s", hostIDs,
				err, ctx.Kit.Rid)
			ctx.RespAutoError(ctx.Kit.CCError.CCError(common.CCErrCommAuthorizeFailed))
			return
		}
		blog.Errorf("hosts no authorized, hosts: %+v, rid: %s", hostIDs, ctx.Kit.Rid)
		ctx.RespEntityWithError(perm, ac.NoAuthorizeError)
		return
	}

	if err := s.updateHostPropertyBatch(ctx.Kit, hostIDs, parameter); err != nil {
		ctx.RespAutoError(err)
		return
	}

	ctx.RespEntity(nil)
}

// NewHostSyncAppTopo add new hosts to the business
// synchronize hosts directly to a module in a business if this host does not exist.
// otherwise, this operation will only change host's attribute.
// TODO: used by framework.
func (s *Service) NewHostSyncAppTopo(ctx *rest.Contexts) {

	hostList := new(meta.HostSyncList)
	if err := ctx.DecodeInto(&hostList); nil != err {
		ctx.RespAutoError(err)
		return
	}

	if hostList.HostInfo == nil {
		blog.Errorf("add host, but host info is nil.input:%+v,rid:%s", hostList, ctx.Kit.Rid)
		ctx.RespAutoError(ctx.Kit.CCError.CCErrorf(common.CCErrCommParamsNeedSet, "host_info"))
		return
	}
	if 0 == len(hostList.ModuleID) {
		blog.Errorf("host sync app  parameters required moduleID,input:%+v,rid:%s", hostList, ctx.Kit.Rid)
		ctx.RespAutoError(ctx.Kit.CCError.CCErrorf(common.CCErrCommParamsNeedSet, common.BKModuleIDField))
		return
	}

	if common.BatchHostAddMaxRow < len(hostList.HostInfo) {
		ctx.RespAutoError(ctx.Kit.CCError.CCErrorf(common.CCErrCommXXExceedLimit, "host_info ", common.BatchHostAddMaxRow))
		return
	}

	appConds := map[string]interface{}{
		common.BKAppIDField: hostList.ApplicationID,
	}

	appInfo, err := s.Logic.GetAppDetails(ctx.Kit, "", appConds)
	if nil != err {
		blog.Errorf("host sync app %d error:%s,input:%+v,rid:%s", hostList.ApplicationID, err.Error(), hostList, ctx.Kit.Rid)
		ctx.RespAutoError(err)
		return
	}
	if 0 == len(appInfo) {
		blog.Errorf("host sync app %d not found, reply:%+v,input:%+v,rid:%s", hostList.ApplicationID, appInfo, hostList, ctx.Kit.Rid)
		ctx.RespAutoError(ctx.Kit.CCError.CCError(common.CCErrTopoGetAppFailed))
		return
	}

	moduleCond := []meta.ConditionItem{
		{
			Field:    common.BKModuleIDField,
			Operator: common.BKDBIN,
			Value:    hostList.ModuleID,
		},
	}
	if len(hostList.ModuleID) > 1 {
		moduleCond = append(moduleCond, meta.ConditionItem{
			Field:    common.BKDefaultField,
			Operator: common.BKDBEQ,
			Value:    common.DefaultFlagDefaultValue,
		})
	}
	// srvData.lgc..NewHostSyncValidModule(req, data.ApplicationID, data.ModuleID, m.CC.ObjCtrl())
	moduleIDS, err := s.Logic.GetModuleIDByCond(ctx.Kit, meta.ConditionWithTime{Condition: moduleCond})
	if nil != err {
		blog.Errorf("NewHostSyncAppTop GetModuleIDByCond error. err:%s,input:%+v,rid:%s", err.Error(), hostList, ctx.Kit.Rid)
		ctx.RespAutoError(err)
		return
	}
	if len(moduleIDS) != len(hostList.ModuleID) {
		blog.Errorf("not found part module: source:%v, db:%v, rid: %s", hostList.ModuleID, moduleIDS, ctx.Kit.Rid)
		ctx.RespAutoError(ctx.Kit.CCError.CCErrorf(common.CCErrHostModuleIDNotFoundORHasMultipleInnerModuleIDFailed))
		return
	}

	// auth: check authorization
	if err := s.AuthManager.AuthorizeCreateHost(ctx.Kit.Ctx, ctx.Kit.Header, hostList.ApplicationID); err != nil {
		blog.Errorf("check add hosts authorization failed, business: %d, err: %v, rid: %s", hostList.ApplicationID, err, ctx.Kit.Rid)
		ctx.RespAutoError(ctx.Kit.CCError.CCError(common.CCErrCommAuthorizeFailed))
		return
	}

	retData := make(map[string]interface{})
	var success, updateErrRow, errRow []string
	txnErr := s.Engine.CoreAPI.CoreService().Txn().AutoRunTxn(ctx.Kit.Ctx, ctx.Kit.Header, func() error {
		var err error
		_, success, updateErrRow, errRow, err = s.Logic.AddHost(ctx.Kit, hostList.ApplicationID,
			hostList.ModuleID, ctx.Kit.SupplierAccount, hostList.HostInfo, common.InputTypeApiNewHostSync)
		if err != nil {
			blog.Errorf("add host failed, success: %v, update: %v, err: %v, %v, rid: %s",
				success, updateErrRow, err, errRow, ctx.Kit.Rid)

			retData["success"] = success
			retData["error"] = errRow
			retData["update_error"] = updateErrRow
			return ctx.Kit.CCError.CCError(common.CCErrHostCreateFail)
		}

		return nil
	})

	if txnErr != nil {
		ctx.RespEntityWithError(retData, txnErr)
		return
	}
	ctx.RespEntity(success)
}

// MoveSetHost2IdleModule bk_set_id and bk_module_id cannot be empty at the same time
// Remove the host from the module or set.
// The host belongs to the current module or host only, and puts the host into the idle machine of the current service.
// When the host data is in multiple modules or sets. Disconnect the host from the module or set only
// TODO: used by v2 version, remove this api when v2 is offline.
func (s *Service) MoveSetHost2IdleModule(ctx *rest.Contexts) {
	header := ctx.Kit.Header

	var data meta.SetHostConfigParams
	if err := ctx.DecodeInto(&data); nil != err {
		ctx.RespAutoError(err)
		return
	}

	if 0 == data.ApplicationID {
		blog.Errorf("MoveSetHost2IdleModule bk_biz_id cannot be empty at the same time,input:%#v,rid:%s", data,
			util.GetHTTPCCRequestID(header))
		ctx.RespAutoError(ctx.Kit.CCError.CCError(common.CCErrCommParamsNeedSet))
		return
	}

	if 0 == data.SetID && 0 == data.ModuleID {
		blog.Errorf("MoveSetHost2IdleModule bk_set_id and bk_module_id cannot be empty at the same time,input:%#v, "+
			"rid:%s", data, util.GetHTTPCCRequestID(header))
		ctx.RespAutoError(ctx.Kit.CCError.CCError(common.CCErrCommParamsNeedSet))
		return
	}

	// get host in set
	condition := &meta.DistinctHostIDByTopoRelationRequest{}

	if 0 != data.SetID {
		condition.SetIDArr = []int64{data.SetID}
	}
	if 0 != data.ModuleID {
		condition.ModuleIDArr = []int64{data.ModuleID}
	}

	condition.ApplicationIDArr = []int64{data.ApplicationID}
	hostIDArr, ccErr := s.Logic.CoreAPI.CoreService().Host().GetDistinctHostIDByTopology(ctx.Kit.Ctx, header, condition)
	if ccErr != nil {
		blog.Errorf("get host ids failed, err: %v, rid: %s", ccErr, ctx.Kit.Rid)
		ctx.RespAutoError(ccErr)
		return
	}

	if 0 == len(hostIDArr) {
		blog.Warnf("no host in set,rid:%s", ctx.Kit.Rid)
		ctx.RespEntity(nil)
		return
	}
	moduleCond := []meta.ConditionItem{
		{
			Field:    common.BKAppIDField,
			Operator: common.BKDBEQ,
			Value:    data.ApplicationID,
		},
		{
			Field:    common.BKDefaultField,
			Operator: common.BKDBEQ,
			Value:    common.DefaultResModuleFlag,
		},
	}

	moduleIDArr, err := s.Logic.GetModuleIDByCond(ctx.Kit, meta.ConditionWithTime{Condition: moduleCond})
	if err != nil {
		blog.Errorf("MoveSetHost2IdleModule GetModuleIDByCond error. err:%s, input:%#v, param:%#v, rid:%s",
			err.Error(), data, moduleCond, ctx.Kit.Rid)
		ctx.RespAutoError(err)
		return
	}
	if len(moduleIDArr) == 0 {
		blog.Errorf("MoveSetHost2IdleModule GetModuleIDByCond idle module not exist, input:%#v, param:%#v, rid:%s",
			data, moduleCond, ctx.Kit.Rid)
		ctx.RespAutoError(ctx.Kit.CCError.CCErrorf(common.CCErrHostModuleNotExist, "idle module"))
		return
	}
	idleModuleID := moduleIDArr[0]
	moduleHostConfigParams := make(map[string]interface{})
	moduleHostConfigParams[common.BKAppIDField] = data.ApplicationID
	audit := auditlog.NewHostModuleLog(s.CoreAPI.CoreService(), hostIDArr)

	var exceptionArr []meta.ExceptionResult
	txnErr := s.Engine.CoreAPI.CoreService().Txn().AutoRunTxn(ctx.Kit.Ctx, ctx.Kit.Header, func() error {

		hmInput := &meta.HostModuleRelationRequest{
			ApplicationID: data.ApplicationID,
			HostIDArr:     hostIDArr,
			Fields:        []string{common.BKSetIDField, common.BKModuleIDField, common.BKHostIDField},
		}
		configResult, err := s.Logic.CoreAPI.CoreService().Host().GetHostModuleRelation(ctx.Kit.Ctx, ctx.Kit.Header,
			hmInput)
		if nil != err {
			blog.Errorf("remove hostModuleConfig, http do error, error:%v, params:%v, input:%+v, rid:%s", err,
				hmInput, data, ctx.Kit.Rid)
			return err
		}

		hostIDMHMap := make(map[int64][]meta.ModuleHost, 0)
		for _, item := range configResult.Info {
			hostIDMHMap[item.HostID] = append(hostIDMHMap[item.HostID], item)
		}

		for _, hostID := range hostIDArr {
			hostMHArr, ok := hostIDMHMap[hostID]
			if !ok {
				// ignore  not exist the host under the current business,
				continue
			}
			toEmptyModule := true
			var newModuleIDArr []int64
			for _, item := range hostMHArr {
				if 0 != data.ModuleID && item.ModuleID == data.ModuleID {
					continue
				}
				if 0 != data.SetID && 0 == data.ModuleID && item.SetID == data.SetID {
					continue
				}

				toEmptyModule = false
				newModuleIDArr = append(newModuleIDArr, item.ModuleID)
			}

			var opResult []meta.ExceptionResult
			var ccErr errors.CCErrorCoder
			if toEmptyModule {
				input := &meta.TransferHostToInnerModule{
					ApplicationID: data.ApplicationID,
					ModuleID:      idleModuleID,
					HostID:        []int64{hostID},
				}
				opResult, ccErr = s.Logic.CoreAPI.CoreService().Host().TransferToInnerModule(ctx.Kit.Ctx,
					ctx.Kit.Header, input)
			} else {
				input := &meta.HostsModuleRelation{
					ApplicationID: data.ApplicationID,
					HostID:        []int64{hostID},
					ModuleID:      newModuleIDArr,
				}
				opResult, ccErr = s.Logic.CoreAPI.CoreService().Host().TransferToNormalModule(ctx.Kit.Ctx,
					ctx.Kit.Header, input)
			}

			if ccErr != nil {
				blog.Errorf("transfer host failed, err: %v, result: %#v, to idle module:%v, input: %#v, rid: %s",
					err, opResult, toEmptyModule, data, ctx.Kit.Rid)
				if len(opResult) > 0 {
					exceptionArr = append(exceptionArr, opResult...)
				} else {
					exceptionArr = append(exceptionArr, meta.ExceptionResult{
						Code:        int64(ccErr.GetCode()),
						Message:     ccErr.Error(),
						OriginIndex: hostID,
					})
				}
			}
		}

		if err := audit.SaveAudit(ctx.Kit); err != nil {
			blog.Errorf("SaveAudit failed, err: %s, rid: %s", err.Error(), ctx.Kit.Rid)
			return ctx.Kit.CCError.CCError(common.CCErrHostDeleteFail)
		}

		if len(exceptionArr) > 0 {
			blog.Errorf("MoveSetHost2IdleModule has exception. exception:%#v, rid:%s", exceptionArr, ctx.Kit.Rid)
			return ctx.Kit.CCError.CCError(common.CCErrHostDeleteFail)
		}
		return nil
	})

	if txnErr != nil {
		ctx.RespEntityWithError(exceptionArr, txnErr)
		return
	}
	ctx.RespEntity(nil)
}

func (s *Service) ip2hostID(kit *rest.Kit, input *meta.CloneHostPropertyParams) (src int64, dst int64, err error) {

	cond := meta.QueryCondition{
		Fields: []string{common.BKHostIDField, common.BKHostInnerIPField},
		Page: meta.BasePage{
			Limit: common.BKNoLimit,
		},
	}

	useIP := false
	if len(input.OrgIP) != 0 {
		// use host inner ip
		cond.Condition = map[string]interface{}{
			common.BKHostInnerIPField: map[string]interface{}{common.BKDBIN: []string{input.OrgIP, input.DstIP}},
			common.BKCloudIDField:     input.CloudID,
		}
		useIP = true
	} else {
		// use host id
		cond.Condition = map[string]interface{}{
			common.BKHostIDField:  map[string]interface{}{common.BKDBIN: []int64{input.OrgID, input.DstID}},
			common.BKCloudIDField: input.CloudID,
		}
	}

	hosts, err := s.Logic.SearchHostInfo(kit, cond)
	if err != nil {
		blog.ErrorJSON("search hosts failed, err: %s, input: %s, rid: %s", err, cond, kit.Rid)
		return 0, 0, err
	}

	if !useIP {
		if len(hosts) != 2 {
			return 0, 0, errors.New(common.CCErrCommParamsInvalid, "src or dst id is not exists")
		}

		return input.OrgID, input.DstID, nil
	}

	// use ip
	orgID, dstID := int64(0), int64(0)
	for _, host := range hosts {
		hostID, err := host.Int64(common.BKHostIDField)
		if err != nil {
			blog.ErrorJSON("parse host id failed, err: %s, host: %s, rid: %s", err, host, kit.Rid)
			return 0, 0, err
		}

		hostIP, err := host.String(common.BKHostInnerIPField)
		if err != nil {
			blog.ErrorJSON("parse host ip failed, err: %s, host: %s, rid: %s", err, host, kit.Rid)
			return 0, 0, err
		}

		ipArr := strings.Split(hostIP, ",")
		for _, slicedIP := range ipArr {
			if slicedIP == input.OrgIP {
				orgID = hostID
			}

			if slicedIP == input.DstIP {
				dstID = hostID
			}
		}
	}

	if orgID == 0 || dstID == 0 {
		return 0, 0, errors.New(common.CCErrCommParamsInvalid, "invalid org or dst data")
	}

	return orgID, dstID, nil
}

// CloneHostProperty clone host property from src host to dst host
// can only clone editable fields that are not in host model unique rules.
// origin ip and dest ip can only be one ip.
func (s *Service) CloneHostProperty(ctx *rest.Contexts) {

	input := new(meta.CloneHostPropertyParams)
	if err := ctx.DecodeInto(&input); nil != err {
		ctx.RespAutoError(err)
		return
	}

	if input.AppID <= 0 {
		blog.Errorf("invalid bk_biz_id: %d ,rid: %s", input.AppID, ctx.Kit.Rid)
		ctx.RespAutoError(ctx.Kit.CCError.CCErrorf(common.CCErrCommParamsNeedInt, "bk_biz_id"))
		return
	}

	if input.CloudID < 0 {
		blog.Errorf("invalid bk_cloud_id: %d ,rid: %s", input.CloudID, ctx.Kit.Rid)
		ctx.RespAutoError(ctx.Kit.CCError.CCErrorf(common.CCErrCommParamsNeedInt, "bk_cloud_id"))
		return
	}

	// can only use ip or id for one.
	if (len(input.OrgIP) != 0 || len(input.DstIP) != 0) && (input.OrgID > 0 || input.DstID > 0) {
		ctx.RespErrorCodeOnly(common.CCErrCommParamsIsInvalid, "invalid org/dst ip or id")
		return
	}

	if (len(input.OrgIP) == 0 && len(input.DstIP) == 0) && (input.OrgID <= 0 && input.DstID <= 0) {
		ctx.RespErrorCodeOnly(common.CCErrCommParamsIsInvalid, "invalid org/dst ip or id")
		return
	}

	if (len(input.OrgIP) != 0 || len(input.DstIP) != 0) && (len(input.OrgIP) == 0 || len(input.DstIP) == 0) {
		ctx.RespErrorCodeOnly(common.CCErrCommParamsIsInvalid, "no parameter")
		return
	}

	if input.OrgID < 0 || input.DstID < 0 {
		ctx.RespErrorCodeOnly(common.CCErrCommParamsIsInvalid, "invalid org/dst id")
		return
	}

	if (input.OrgID > 0 || input.DstID > 0) && (input.OrgID <= 0 || input.DstID <= 0) {
		ctx.RespErrorCodeOnly(common.CCErrCommParamsIsInvalid, "invalid org/dst id")
		return
	}

	if (len(input.OrgIP) != 0 && len(input.DstIP) != 0) && (input.OrgIP == input.DstIP) {
		ctx.RespEntity(nil)
		return
	}

	if (input.OrgID > 0 && input.DstID > 0) && (input.OrgID == input.DstID) {
		ctx.RespEntity(nil)
		return
	}

	// authorization check
	orgID, dstID, err := s.ip2hostID(ctx.Kit, input)
	if err != nil {
		blog.ErrorJSON("get host id from ip failed, input: %s, err: %s, rid:%s", input, err, ctx.Kit.Rid)
		ctx.RespAutoError(err)
		return
	}

	// if both src ip and dst ip belongs to the same host, do not need to clone
	if orgID == dstID {
		ctx.RespEntity(nil)
		return
	}

	// auth: check authorization
	if err := s.AuthManager.AuthorizeByHostsIDs(ctx.Kit.Ctx, ctx.Kit.Header, authmeta.Find, orgID); err != nil {
		blog.Errorf("check host authorization failed, hosts: %+v, err: %v, rid:%s", orgID, err, ctx.Kit.Rid)
		ctx.RespAutoError(ctx.Kit.CCError.CCError(common.CCErrCommAuthorizeFailed))
		return
	}

	// step2. verify has permission to update dst host
	// auth: check authorization
	if err := s.AuthManager.AuthorizeByHostsIDs(ctx.Kit.Ctx, ctx.Kit.Header, authmeta.Update, dstID); err != nil {
		if err != ac.NoAuthorizeError {
			blog.Errorf("check host authorization failed, hosts: %+v, err: %v, rid:%s", dstID, err, ctx.Kit.Rid)
			ctx.RespAutoError(ctx.Kit.CCError.CCError(common.CCErrCommAuthorizeFailed))
			return
		}
		perm, err := s.AuthManager.GenEditBizHostNoPermissionResp(ctx.Kit.Ctx, ctx.Kit.Header, []int64{dstID})
		if err != nil {
			ctx.RespAutoError(ctx.Kit.CCError.CCError(common.CCErrCommAuthorizeFailed))
			return
		}
		ctx.RespEntityWithError(perm, ac.NoAuthorizeError)
		return
	}

	txnErr := s.Engine.CoreAPI.CoreService().Txn().AutoRunTxn(ctx.Kit.Ctx, ctx.Kit.Header, func() error {
		err = s.Logic.CloneHostProperty(ctx.Kit, input.AppID, orgID, dstID)
		if nil != err {
			blog.Errorf("CloneHostProperty  error , err: %v, input:%#v, rid:%s", err, input, ctx.Kit.Rid)
			return err
		}
		return nil
	})

	if txnErr != nil {
		ctx.RespAutoError(txnErr)
		return
	}
	ctx.RespEntity(nil)
}

// UpdateImportHosts update excel import hosts
func (s *Service) UpdateImportHosts(ctx *rest.Contexts) {
	hostList := new(meta.HostList)
	if err := ctx.DecodeInto(&hostList); nil != err {
		ctx.RespAutoError(err)
		return
	}

	if hostList.HostInfo == nil {
		blog.Errorf("UpdateImportHosts, but host info is nil.input:%+v,rid:%s", hostList, ctx.Kit.Rid)
		ctx.RespAutoError(ctx.Kit.CCError.CCError(common.CCErrCommParamsNeedSet))
		return
	}

	hostIDArr := make([]int64, 0)
	hosts := make(map[int64]map[string]interface{}, 0)
	indexHostIDMap := make(map[int64]int64, 0)
	var errMsg, successMsg []string
	CCLang := s.Language.CreateDefaultCCLanguageIf(util.GetLanguage(ctx.Kit.Header))
	for _, index := range util.SortedMapInt64Keys(hostList.HostInfo) {
		hostInfo := hostList.HostInfo[index]
		if hostInfo == nil {
			continue
		}
		var intHostID int64
		hostID, ok := hostInfo[common.BKHostIDField]
		if !ok {
			blog.Errorf("UpdateImportHosts failed, because bk_host_id field not exits innerIp: %v, rid: %v",
				hostInfo[common.BKHostInnerIPField], ctx.Kit.Rid)

			errMsg = append(errMsg, CCLang.Languagef("import_update_host_miss_hostID", index))
			continue
		}
		intHostID, err := util.GetInt64ByInterface(hostID)
		if err != nil {
			errMsg = append(errMsg, CCLang.Languagef("import_update_host_hostID_not_int", index))
			continue
		}

		// remove unchangeable fields
		delete(hostInfo, common.BKHostInnerIPField)
		delete(hostInfo, common.BKCloudIDField)
		delete(hostInfo, common.BKImportFrom)
		delete(hostInfo, common.CreateTimeField)

		hostIDArr = append(hostIDArr, intHostID)
		hosts[index] = hostInfo
		indexHostIDMap[index] = intHostID
	}

	if len(hostIDArr) == 0 {
		ctx.RespEntity(map[string]interface{}{
			"error":   errMsg,
			"success": []string{},
		})
		return
	}

	// auth: check authorization
	if err := s.AuthManager.AuthorizeByHostsIDs(ctx.Kit.Ctx, ctx.Kit.Header, authmeta.Update,
		hostIDArr...); err != nil {
		blog.Errorf("check host authorization failed, hosts: %+v, err: %v, rid: %s", hostIDArr, err, ctx.Kit.Rid)
		if err != nil && err != ac.NoAuthorizeError {
			blog.ErrorJSON("check host authorization failed, hosts: %s, err: %s, rid: %s", hostIDArr, err.Error(),
				ctx.Kit.Rid)
			ctx.RespAutoError(ctx.Kit.CCError.CCError(common.CCErrCommAuthorizeFailed))
			return
		}
		perm, err := s.AuthManager.GenHostBatchNoPermissionResp(ctx.Kit.Ctx, ctx.Kit.Header, authmeta.Update, hostIDArr)
		if err != nil && err != ac.NoAuthorizeError {
			blog.ErrorJSON("check host authorization get permission failed, hosts: %s, err: %s, rid: %s", hostIDArr,
				err.Error(), ctx.Kit.Rid)
			ctx.RespAutoError(ctx.Kit.CCError.CCError(common.CCErrCommAuthorizeFailed))
			return
		}
		ctx.RespEntityWithError(perm, ac.NoAuthorizeError)
		return
	}

	// audit interface of host audit log.
	audit := auditlog.NewHostAudit(s.CoreAPI.CoreService())
	auditContexts := make([]meta.AuditLog, 0)

	txnErr := s.Engine.CoreAPI.CoreService().Txn().AutoRunTxn(ctx.Kit.Ctx, ctx.Kit.Header, func() error {
		hostCond := map[string]interface{}{common.BKHostIDField: map[string]interface{}{common.BKDBIN: hostIDArr}}
		hostInfoArr, err := s.Logic.GetHostInfoByConds(ctx.Kit, hostCond)
		if err != nil {
			blog.Errorf("get hosts failed, err: %v, condition: %#v, rid: %s", err, hostCond, ctx.Kit.Rid)
			return err
		}

		hostMap := make(map[int64]mapstr.MapStr)
		for _, host := range hostInfoArr {
			hostID, err := util.GetInt64ByInterface(host[common.BKHostIDField])
			if err != nil {
				blog.Errorf("parse host id failed, err: %v, host: %#v, rid: %s", err, host, ctx.Kit.Rid)
				return ctx.Kit.CCError.CCErrorf(common.CCErrCommParamsInvalid, common.BKHostIDField)
			}
			hostMap[hostID] = host
		}

		hostRelations, rawErr := s.Logic.GetHostRelations(ctx.Kit, meta.HostModuleRelationRequest{HostIDArr: hostIDArr,
			Fields: []string{common.BKAppIDField, common.BKHostIDField}})
		if rawErr != nil {
			blog.Errorf("get host relations failed, err: %v, hostIDs: %+v, rid: %s", err, hostIDArr, ctx.Kit.Rid)
			return rawErr
		}

		hostBizMap := make(map[int64]int64)
		for _, relation := range hostRelations {
			hostBizMap[relation.HostID] = relation.AppID
		}

		ccLang := s.Language.CreateDefaultCCLanguageIf(util.GetLanguage(ctx.Kit.Header))
		for _, index := range util.SortedMapInt64Keys(hosts) {
			host := hosts[index]
			delete(host, common.BKHostIDField)
			intHostID := indexHostIDMap[index]

			// generate audit log.
			genAuditParam := auditlog.NewGenerateAuditCommonParameter(ctx.Kit, meta.AuditUpdate).WithUpdateFields(host)
			auditLog, err := audit.GenerateAuditLog(genAuditParam, hostBizMap[intHostID],
				[]mapstr.MapStr{hostMap[intHostID]})
			if err != nil {
				blog.Errorf("generate host audit log failed, hostID: %d, err: %v, rid: %s", intHostID, err, ctx.Kit.Rid)
				errMsg = append(errMsg, err.Error())
				continue
			}

			// to update data.
			opt := &meta.UpdateOption{
				Condition: mapstr.MapStr{common.BKHostIDField: intHostID},
				Data:      mapstr.NewFromMap(host),
			}
			_, err = s.CoreAPI.CoreService().Instance().UpdateInstance(ctx.Kit.Ctx, ctx.Kit.Header,
				common.BKInnerObjIDHost, opt)
			if err != nil {
				blog.ErrorJSON("UpdateImportHosts UpdateInstance http do error, err: %v,input:%+v,param:%+v,rid:%s",
					err, hostList.HostInfo, opt, ctx.Kit.Rid)
				errMsg = append(errMsg, ccLang.Languagef("import_host_update_fail", index, err.Error()))
				continue
			}

			successMsg = append(successMsg, strconv.FormatInt(index, 10))
			auditContexts = append(auditContexts, auditLog...)
		}

		// save audit log.
		if err := audit.SaveAuditLog(ctx.Kit, auditContexts...); err != nil {
			blog.Errorf("success update host, but add host[%v] audit failed, err: %v, rid: %s", err, ctx.Kit.Rid)
			return err
		}
		return nil
	})

	if txnErr != nil {
		ctx.RespAutoError(txnErr)
		return
	}
	retData := map[string]interface{}{
		"error":   errMsg,
		"success": successMsg,
	}
	ctx.RespEntity(retData)
}

// CountHostCPU 查询业务下的主机CPU数量的特殊接口，给成本管理使用
func (s *Service) CountHostCPU(ctx *rest.Contexts) {
	req := new(meta.CountHostCPUReq)
	if err := ctx.DecodeInto(&req); err != nil {
		ctx.RespAutoError(err)
		return
	}

	if rawErr := req.Validate(); rawErr.ErrCode != 0 {
		ctx.RespAutoError(rawErr.ToCCError(ctx.Kit.CCError))
		return
	}

	// get specified biz host cpu count
	if req.BizID != 0 {
		cnt, err := s.countBizHostCPU(ctx.Kit, req.BizID)
		if err != nil {
			ctx.RespAutoError(err)
			return
		}
		ctx.RespEntity([]meta.BizHostCpuCount{cnt})
		return
	}

	// get paged biz ids(including resource pool & not archived biz) sort by id, then get host cpu count of each biz
	bizReq := &meta.QueryCondition{
		Condition: mapstr.MapStr{common.BKDataStatusField: mapstr.MapStr{common.BKDBNE: common.DataStatusDisabled}},
		Page:      meta.BasePage{Start: req.Page.Start, Limit: req.Page.Limit, Sort: common.BKAppIDField},
		Fields:    []string{common.BKAppIDField},
	}

	bizRes, err := s.CoreAPI.CoreService().Instance().ReadInstance(ctx.Kit.Ctx, ctx.Kit.Header, common.BKInnerObjIDApp,
		bizReq)
	if err != nil {
		blog.Errorf("get biz ids failed, input: %+v, err: %v, rid: %s", bizReq, err, ctx.Kit.Rid)
		ctx.RespAutoError(err)
		return
	}

	result := make([]meta.BizHostCpuCount, len(bizRes.Info))
	for idx, biz := range bizRes.Info {
		bizID, err := biz.Int64(common.BKAppIDField)
		if err != nil {
			blog.Errorf("parse biz id failed, biz: %+v, err: %v, rid: %s", biz, err, ctx.Kit.Rid)
			ctx.RespAutoError(ctx.Kit.CCError.CCErrorf(common.CCErrCommParamsInvalid, common.BKAppIDField))
			return
		}

		cnt, err := s.countBizHostCPU(ctx.Kit, bizID)
		if err != nil {
			ctx.RespAutoError(err)
			return
		}
		result[idx] = cnt
	}

	ctx.RespEntity(result)
}

// countBizHostCPU count host cpu num in one biz
func (s *Service) countBizHostCPU(kit *rest.Kit, bizID int64) (meta.BizHostCpuCount, error) {
	cnt := meta.BizHostCpuCount{BizID: bizID}

	pageSize := 500
	relReq := &meta.HostModuleRelationRequest{
		ApplicationID: bizID,
		Page:          meta.BasePage{Start: 0, Limit: pageSize, Sort: common.BKHostIDField},
		Fields:        []string{common.BKHostIDField},
	}

	// get host ids in biz and count cpu num, process 1000 relations at a time
	var prevHostID int64
	for ; ; relReq.Page.Start += pageSize {
		relRes, err := s.CoreAPI.CoreService().Host().GetHostModuleRelation(kit.Ctx, kit.Header, relReq)
		if err != nil {
			blog.Errorf("get biz host ids failed, req: %+v, err: %v, rid: %s", relReq, err, kit.Rid)
			return meta.BizHostCpuCount{}, err
		}

		relLen := len(relRes.Info)
		if relLen == 0 {
			break
		}

		hostIDs := make([]int64, 0)
		for _, rel := range relRes.Info {
			// since relations is sorted by host id, we use the previous host id to distinct the ids
			if rel.HostID == prevHostID {
				continue
			}
			hostIDs = append(hostIDs, rel.HostID)
			prevHostID = rel.HostID
		}

		if len(hostIDs) == 0 {
			continue
		}

		// get host cpu num, count total host num and cpu num and host with no cpu field num
		hostReq := &meta.QueryInput{
			Condition:      mapstr.MapStr{common.BKHostIDField: mapstr.MapStr{common.BKDBIN: hostIDs}},
			Fields:         "bk_cpu",
			DisableCounter: true,
		}

		hostRes, err := s.CoreAPI.CoreService().Host().GetHosts(kit.Ctx, kit.Header, hostReq)
		if err != nil {
			blog.Errorf("get hosts failed, req: %+v, err: %v, rid: %s", hostReq, err, kit.Rid)
			return meta.BizHostCpuCount{}, err
		}

		for _, host := range hostRes.Info {
			cnt.HostCount++
			cpuCnt, exists := host["bk_cpu"]
			if !exists || cpuCnt == nil {
				cnt.NoCpuHostCount++
				continue
			}

			cpuCount, err := util.GetInt64ByInterface(cpuCnt)
			if err != nil {
				blog.Errorf("parse host cpu count(%+v) failed, err: %v, rid: %s", cpuCnt, err, kit.Rid)
				return meta.BizHostCpuCount{}, kit.CCError.CCErrorf(common.CCErrCommParamsInvalid, "bk_cpu")
			}

			if cpuCnt == 0 {
				cnt.NoCpuHostCount++
				continue
			}

			cnt.CpuCount += cpuCount
		}

	}

	return cnt, nil
}

<<<<<<< HEAD
// AddHostToBusinessIdle add host to business idle module
func (s *Service) AddHostToBusinessIdle(ctx *rest.Contexts) {
	input := new(meta.HostListParam)
	if err := ctx.DecodeInto(input); err != nil {
		ctx.RespAutoError(err)
		return
	}

	rawErr := input.Validate()
	if rawErr.ErrCode != 0 {
		ctx.RespAutoError(rawErr.ToCCError(ctx.Kit.CCError))
		return
	}

	// get target biz's idle module ID
	cond := mapstr.MapStr{
		common.BKAppIDField:   input.ApplicationID,
		common.BKDefaultField: common.DefaultResModuleFlag,
	}
	moduleID, _, err := s.Logic.GetResourcePoolModuleID(ctx.Kit, cond)
	if err != nil {
		blog.Errorf("get idle module failed, input: %v, err: %v, rid: %s", input, err, ctx.Kit.Rid)
=======
// SearchHostWithKube search host with k8s condition
func (s *Service) SearchHostWithKube(ctx *rest.Contexts) {
	req := new(types.SearchHostOption)
	if err := ctx.DecodeInto(req); err != nil {
		ctx.RespAutoError(err)
		return
	}
	ctx.SetReadPreference(common.SecondaryPreferredMode)

	// 1. get hostIDs by k8s condition
	hostIDs, err := s.getHostIDsByKubeCond(ctx.Kit, req)
	if err != nil {
		ctx.RespAutoError(err)
		return
	}
	if len(hostIDs) == 0 {
		ctx.RespEntity(meta.HostInfo{
			Count: 0,
			Info:  []mapstr.MapStr{},
		})
		return
	}

	// 2. build host condition
	cond, err := logics.MergeHostIDToCond(ctx.Kit, req.HostCond.Condition, hostIDs)
	if err != nil {
		blog.Errorf("merge hostIDs to host condition failed, err: %v, rid: %s", err, ctx.Kit.Rid)
		ctx.RespAutoError(err)
		return
	}

	condition := make(map[string]interface{})
	err = hostParse.ParseHostParams(cond, condition)
	if err != nil {
		blog.Errorf("parse host condition failed, err: %v, rid: %s", err, ctx.Kit.Rid)
		ctx.RespAutoError(ctx.Kit.CCError.CCError(common.CCErrHostGetFail))
		return
	}

	err = hostParse.ParseHostIPParams(req.Ip, condition)
	if err != nil {
		blog.Errorf("parse host IP condition failed, err: %v, rid: %s", err, ctx.Kit.Rid)
		ctx.RespAutoError(ctx.Kit.CCError.CCError(common.CCErrHostGetFail))
		return
	}

	// 3. find host by condition
	query := &meta.QueryInput{
		Condition:     condition,
		TimeCondition: req.HostCond.TimeCondition,
		Start:         req.Page.Start,
		Limit:         req.Page.Limit,
		Sort:          req.Page.Sort,
		Fields:        strings.Join(req.HostCond.Fields, ","),
	}

	result, err := s.CoreAPI.CoreService().Host().GetHosts(ctx.Kit.Ctx, ctx.Kit.Header, query)
	if err != nil {
		blog.Errorf("get hosts failed, err: %v, rid: %s", err, ctx.Kit.Rid)
>>>>>>> 07f7db79
		ctx.RespAutoError(err)
		return
	}

<<<<<<< HEAD
	var hostIDs []int64
	txnErr := s.Engine.CoreAPI.CoreService().Txn().AutoRunTxn(ctx.Kit.Ctx, ctx.Kit.Header, func() error {
		hostIDs, err = s.Logic.AddHosts(ctx.Kit, input.ApplicationID, moduleID, input.HostList)
		if err != nil {
			blog.Errorf("add host failed, input: %v, err: %v, rid:%s", input.HostList, err, ctx.Kit.Rid)
			return err
		}
		return nil
	})

	if txnErr != nil {
		ctx.RespAutoError(txnErr)
		return
	}

	ctx.RespEntity(&meta.HostIDsResp{
		HostIDs: hostIDs,
	})
=======
	// 4. check authorization
	hostIDs, err = result.ExtractHostIDs()
	if err != nil {
		blog.Errorf("get hostIDs failed, info: %v, err: %v, rid: %s", result, err, ctx.Kit.Rid)
		ctx.RespAutoError(err)
		return
	}
	if err := s.AuthManager.AuthorizeByHostsIDs(ctx.Kit.Ctx, ctx.Kit.Header, authmeta.Find, hostIDs...); err != nil {
		blog.Errorf("check host authorization failed, hostIDs: %+v, err: %+v, rid: %s", hostIDs, err, ctx.Kit.Rid)
		ctx.RespAutoError(ctx.Kit.CCError.CCError(common.CCErrCommAuthorizeFailed))
		return
	}

	// 5. build response result
	info, err := s.buildResult(ctx.Kit, result.Info, req)
	if err != nil {
		blog.Errorf("inset cloud message to hosts failed, hosts: %v, err: %v, rid: %s", result.Info, err, ctx.Kit.Rid)
		ctx.RespAutoError(err)
		return
	}
	result.Info = info

	ctx.RespEntity(result)
}

func (s *Service) getHostIDsByKubeCond(kit *rest.Kit, req *types.SearchHostOption) ([]int64, error) {
	// find hosIDs by k8s topo filter
	var hostIDs []int64
	var err error
	hasHostIDCond := false
	if req.NamespaceID != 0 || (req.WorkloadID != 0 && req.WlKind != "") || req.Folder {
		hasHostIDCond = true
		hostIDs, err = s.getHostByKubeTopoFilter(kit, req)
		if err != nil {
			blog.Errorf("get hostID by k8s topo failed, err: %v, rid: %s", err, kit.Rid)
			return nil, err
		}
	}

	// it mean the no exist hostIDs, so we can not find hostID in the range of hostIDs based on node conditions
	if hasHostIDCond && len(hostIDs) == 0 {
		return nil, nil
	}

	// it mean that no condition, so we return the hostIDs
	if (req.NodeCond == nil || req.NodeCond.Filter == nil) && req.ClusterID == 0 {
		return hostIDs, nil
	}

	// find hostIDs by node or cluster filter
	if (req.NodeCond != nil && req.NodeCond.Filter != nil) || req.ClusterID != 0 {
		hostIDs, err = s.getHostByClusterOrNode(kit, req, hasHostIDCond, hostIDs)
		if err != nil {
			blog.Errorf("get hostID by node filter failed, err: %v, rid: %s", err, kit.Rid)
			return nil, err
		}
	}

	return hostIDs, nil
}

// getHostByKubeTopoFilter get hostIDs by k8s topo filter condition
// this func can not find hostIDs only by bizID and clusterID because it find hostIDs dependent pod,
// the host may belong to cluster but no pod on it.
func (s *Service) getHostByKubeTopoFilter(kit *rest.Kit, req *types.SearchHostOption) ([]int64, error) {
	if !req.Folder && req.NamespaceID == 0 && (req.WorkloadID == 0 || req.WlKind == "") {
		return nil, nil
	}

	// it mean that want to find the host in folder
	if req.Folder {
		hostIDs, err := s.getHostInFolder(kit, req.BizID, req.ClusterID)
		if err != nil {
			return nil, err
		}
		return hostIDs, nil
	}

	cond := mapstr.MapStr{}
	if req.BizID != 0 {
		cond[common.BKAppIDField] = req.BizID
	}

	if req.ClusterID != 0 {
		cond[types.BKClusterIDFiled] = req.ClusterID
	}

	if req.NamespaceID != 0 {
		cond[types.BKNamespaceIDField] = req.NamespaceID
	}

	if req.WorkloadID != 0 && req.WlKind != "" {
		cond[types.RefIDField] = req.WorkloadID
		cond[types.RefKindField] = req.WlKind
	}

	fields := []string{common.BKHostIDField}
	query := &meta.QueryCondition{
		Condition: cond,
		Fields:    fields,
	}
	resp, err := s.Engine.CoreAPI.CoreService().Kube().ListPod(kit.Ctx, kit.Header, query)
	if err != nil {
		blog.Errorf("find pod failed, cond: %v, err: %v, rid: %s", query, err, kit.Rid)
		return nil, err
	}

	hostIDs := make([]int64, 0)
	for _, pod := range resp.Info {
		if pod.HostID != 0 {
			hostIDs = append(hostIDs, pod.HostID)
		}
	}
	return hostIDs, nil
}

func (s *Service) getHostInFolder(kit *rest.Kit, bizID int64, clusterID int64) ([]int64, error) {
	if bizID == 0 {
		return nil, kit.CCError.Errorf(common.CCErrCommParamsIsInvalid, common.BKAppIDField)
	}

	if clusterID == 0 {
		return nil, kit.CCError.Errorf(common.CCErrCommParamsIsInvalid, types.BKClusterIDFiled)
	}

	cond := mapstr.MapStr{
		common.BKAppIDField:    bizID,
		types.BKClusterIDFiled: clusterID,
		types.HasPodField:      mapstr.MapStr{common.BKDBNE: true},
	}

	fields := []string{common.BKHostIDField}
	query := &meta.QueryCondition{
		Condition: cond,
		Fields:    fields,
	}
	resp, err := s.Engine.CoreAPI.CoreService().Kube().SearchNode(kit.Ctx, kit.Header, query)
	if err != nil {
		blog.Errorf("find node failed, cond: %v, err: %v, rid: %s", query, err, kit.Rid)
		return nil, err
	}
	hostIDs := make([]int64, 0)
	for _, node := range resp.Data {
		if node.HostID != 0 {
			hostIDs = append(hostIDs, node.HostID)
		}
	}

	return hostIDs, nil
}

// getHostByClusterOrNode get hostID by cluster or node
// this func can not find hostIDs only by bizID condition
func (s *Service) getHostByClusterOrNode(kit *rest.Kit, req *types.SearchHostOption, hasHostIDCond bool,
	hostIDs []int64) ([]int64, error) {
	var err error
	cond := mapstr.MapStr{}
	if req.NodeCond != nil && req.NodeCond.Filter != nil {
		cond, err = req.NodeCond.Filter.ToMgo()
		if err != nil {
			blog.Errorf("node filter to mongo condition failed: %v, err: %v, rid: %s", req.NodeCond.Filter, err,
				kit.Rid)
			return nil, kit.CCError.CCErrorf(common.CCErrCommParamsInvalid, "node_cond")
		}
	}

	if req.BizID != 0 {
		cond[common.BKAppIDField] = req.BizID
	}

	if req.ClusterID != 0 {
		cond[types.BKClusterIDFiled] = req.ClusterID
	}

	if hasHostIDCond {
		cond[common.BKHostIDField] = mapstr.MapStr{common.BKDBIN: hostIDs}
	}

	fields := []string{common.BKHostIDField}
	query := &meta.QueryCondition{
		Condition: cond,
		Fields:    fields,
	}
	resp, err := s.Engine.CoreAPI.CoreService().Kube().SearchNode(kit.Ctx, kit.Header, query)
	if err != nil {
		blog.Errorf("find node failed, cond: %v, err: %v, rid: %s", query, err, kit.Rid)
		return nil, err
	}
	ids := make([]int64, 0)
	for _, node := range resp.Data {
		if node.HostID != 0 {
			ids = append(ids, node.HostID)
		}
	}

	return ids, nil
}

func (s *Service) buildResult(kit *rest.Kit, hosts []mapstr.MapStr, req *types.SearchHostOption) (
	[]mapstr.MapStr, error) {
	cloudIDs := make([]int64, 0)
	hostIDs := make([]int64, 0)
	for _, host := range hosts {
		cloudID, err := host.Int64(common.BKCloudIDField)
		if err != nil {
			blog.Errorf("get host attribute failed, attr: %s, host: %v, err: %v, rid: %s", common.BKCloudIDField, host,
				err, kit.Rid)
			return nil, err
		}
		cloudIDs = append(cloudIDs, cloudID)
		hostID, err := host.Int64(common.BKHostIDField)
		if err != nil {
			blog.Errorf("get host attribute failed, attr: %s, host: %v, err: %v, rid: %s", common.BKHostIDField, host,
				err, kit.Rid)
			return nil, err
		}
		hostIDs = append(hostIDs, hostID)
	}

	hosts, err := s.insetCloudMsg(kit, hosts, cloudIDs)
	if err != nil {
		blog.Errorf("inset cloud message to host failed, err: %v, rid: %s", err, kit.Rid)
		return nil, err
	}

	hostIDToNode := make(map[int64][]types.Node)
	if req.NodeCond != nil && len(req.NodeCond.Fields) != 0 {
		hostIDToNode, err = s.findNodeByHostIDs(kit, hostIDs, req.NodeCond.Fields)
		if err != nil {
			blog.Errorf("find node by hostIDs failed, hostIDs: %v, err: %v, rid: %s", hostIDs, err, kit.Rid)
			return nil, err
		}
	}
	result := make([]mapstr.MapStr, len(hosts))
	for idx, host := range hosts {
		result[idx] = make(mapstr.MapStr)
		result[idx]["host"] = host
		hostID, err := host.Int64(common.BKHostIDField)
		if err != nil {
			blog.Errorf("get host attribute failed, attr: %s, host: %v, err: %v, rid: %s", common.BKHostIDField, host,
				err, kit.Rid)
			return nil, err
		}
		result[idx]["node"] = hostIDToNode[hostID]
	}
	return result, nil
}

func (s *Service) findNodeByHostIDs(kit *rest.Kit, hostIDs []int64, fields []string) (map[int64][]types.Node, error) {
	fields = append(fields, common.BKHostIDField)
	cond := mapstr.MapStr{common.BKHostIDField: mapstr.MapStr{common.BKDBIN: hostIDs}}
	query := &meta.QueryCondition{
		Condition: cond,
		Fields:    fields,
	}
	resp, err := s.Engine.CoreAPI.CoreService().Kube().SearchNode(kit.Ctx, kit.Header, query)
	if err != nil {
		blog.Errorf("find node failed, cond: %v, err: %v, rid: %s", query, err, kit.Rid)
		return nil, err
	}

	hostIDToNode := make(map[int64][]types.Node)
	for _, node := range resp.Data {
		if node.HostID == 0 {
			continue
		}

		hostID := node.HostID
		hostIDToNode[hostID] = append(hostIDToNode[hostID], node)
	}

	return hostIDToNode, nil
}

// insetCloudMsg inset cloud area message to host
func (s *Service) insetCloudMsg(kit *rest.Kit, hosts []mapstr.MapStr, cloudIDs []int64) ([]mapstr.MapStr, error) {
	if len(cloudIDs) == 0 || len(hosts) == 0 {
		return hosts, nil
	}

	cond := &meta.QueryCondition{
		Condition: mapstr.MapStr{
			common.BKCloudIDField: mapstr.MapStr{
				common.BKDBIN: cloudIDs,
			},
		},
		Fields: []string{common.BKCloudIDField, common.BKCloudNameField},
	}
	result, err := s.Engine.CoreAPI.CoreService().Instance().ReadInstance(kit.Ctx, kit.Header, common.BKInnerObjIDPlat,
		cond)
	if err != nil {
		blog.Errorf("get cloud area failed, cond: %v, err: %v, rid: %s", cond, err, kit.Rid)
		return nil, err
	}
	idWithName := make(map[int64]string)
	for _, cloud := range result.Info {
		id, err := cloud.Int64(common.BKCloudIDField)
		if err != nil {
			blog.Errorf("get cloud area attribute failed, attr: %s, cloud: %v, err: %v, rid: %s", common.BKCloudIDField,
				cloud, err, kit.Rid)
			return nil, err
		}

		name, err := cloud.String(common.BKCloudNameField)
		if err != nil {
			blog.Errorf("get cloud area attribute failed, attr: %s, cloud: %v, err: %v, rid: %s",
				common.BKCloudNameField, cloud, err, kit.Rid)
			return nil, err
		}

		idWithName[id] = name
	}

	for idx, host := range hosts {
		id, err := host.Int64(common.BKCloudIDField)
		if err != nil {
			blog.Errorf("get host attribute failed, attr: %s, host: %v, err: %v, rid: %s", common.BKCloudIDField,
				host, err, kit.Rid)
			return nil, err
		}

		name, ok := idWithName[id]
		if !ok {
			return nil, fmt.Errorf("get cloud area attribute failed, id: %d, attr: %s", id, common.BKCloudNameField)
		}

		// 这里由于之前查询主机返回的结构是云区域数组，为了方便前端统一处理，和以前保持一致
		hosts[idx][common.BKCloudIDField] = []mapstr.MapStr{{
			common.BKInstIDField:   id,
			common.BKInstNameField: name,
		}}
	}

	return hosts, nil
>>>>>>> 07f7db79
}<|MERGE_RESOLUTION|>--- conflicted
+++ resolved
@@ -1611,7 +1611,6 @@
 	return cnt, nil
 }
 
-<<<<<<< HEAD
 // AddHostToBusinessIdle add host to business idle module
 func (s *Service) AddHostToBusinessIdle(ctx *rest.Contexts) {
 	input := new(meta.HostListParam)
@@ -1634,7 +1633,30 @@
 	moduleID, _, err := s.Logic.GetResourcePoolModuleID(ctx.Kit, cond)
 	if err != nil {
 		blog.Errorf("get idle module failed, input: %v, err: %v, rid: %s", input, err, ctx.Kit.Rid)
-=======
+		ctx.RespAutoError(err)
+		return
+	}
+
+	var hostIDs []int64
+	txnErr := s.Engine.CoreAPI.CoreService().Txn().AutoRunTxn(ctx.Kit.Ctx, ctx.Kit.Header, func() error {
+		hostIDs, err = s.Logic.AddHosts(ctx.Kit, input.ApplicationID, moduleID, input.HostList)
+		if err != nil {
+			blog.Errorf("add host failed, input: %v, err: %v, rid:%s", input.HostList, err, ctx.Kit.Rid)
+			return err
+		}
+		return nil
+	})
+
+	if txnErr != nil {
+		ctx.RespAutoError(txnErr)
+		return
+	}
+
+	ctx.RespEntity(&meta.HostIDsResp{
+		HostIDs: hostIDs,
+	})
+}
+
 // SearchHostWithKube search host with k8s condition
 func (s *Service) SearchHostWithKube(ctx *rest.Contexts) {
 	req := new(types.SearchHostOption)
@@ -1694,31 +1716,10 @@
 	result, err := s.CoreAPI.CoreService().Host().GetHosts(ctx.Kit.Ctx, ctx.Kit.Header, query)
 	if err != nil {
 		blog.Errorf("get hosts failed, err: %v, rid: %s", err, ctx.Kit.Rid)
->>>>>>> 07f7db79
-		ctx.RespAutoError(err)
-		return
-	}
-
-<<<<<<< HEAD
-	var hostIDs []int64
-	txnErr := s.Engine.CoreAPI.CoreService().Txn().AutoRunTxn(ctx.Kit.Ctx, ctx.Kit.Header, func() error {
-		hostIDs, err = s.Logic.AddHosts(ctx.Kit, input.ApplicationID, moduleID, input.HostList)
-		if err != nil {
-			blog.Errorf("add host failed, input: %v, err: %v, rid:%s", input.HostList, err, ctx.Kit.Rid)
-			return err
-		}
-		return nil
-	})
-
-	if txnErr != nil {
-		ctx.RespAutoError(txnErr)
-		return
-	}
-
-	ctx.RespEntity(&meta.HostIDsResp{
-		HostIDs: hostIDs,
-	})
-=======
+		ctx.RespAutoError(err)
+		return
+	}
+
 	// 4. check authorization
 	hostIDs, err = result.ExtractHostIDs()
 	if err != nil {
@@ -2053,5 +2054,4 @@
 	}
 
 	return hosts, nil
->>>>>>> 07f7db79
 }
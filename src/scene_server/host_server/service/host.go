--- conflicted
+++ resolved
@@ -352,15 +352,12 @@
 	if 0 == appID {
 		blog.Errorf("add host from agent, but got invalid default appid, err: %v,ownerID:%s,input:%#v,rid:%s", err, srvData.ownerID, agents, srvData.rid)
 		resp.WriteError(http.StatusBadRequest, &meta.RespError{Msg: srvData.ccErr.Errorf(common.CCErrAddHostToModule, "bussiness not found")})
-<<<<<<< HEAD
 		return
 	}
 
 	// check authorization
 	// is AddHostFromAgent's authentication the same with common api?
 	if shouldContinue := s.verifyBusinessPermission(req, resp, appID, authmeta.Update); shouldContinue == false {
-=======
->>>>>>> 0b88e6bd
 		return
 	}
 

/*
 * Tencent is pleased to support the open source community by making 蓝鲸 available.
 * Copyright (C) 2017-2018 THL A29 Limited, a Tencent company. All rights reserved.
 * Licensed under the MIT License (the "License"); you may not use this file except
 * in compliance with the License. You may obtain a copy of the License at
 * http://opensource.org/licenses/MIT
 * Unless required by applicable law or agreed to in writing, software distributed under
 * the License is distributed on an "AS IS" BASIS, WITHOUT WARRANTIES OR CONDITIONS OF ANY KIND,
 * either express or implied. See the License for the specific language governing permissions and
 * limitations under the License.
 */

package service

import (
	"encoding/json"
	"io/ioutil"
	"strconv"
	"strings"

	"configcenter/src/ac"
	"configcenter/src/ac/extensions"
	authmeta "configcenter/src/ac/meta"
	"configcenter/src/common"
	"configcenter/src/common/auditlog"
	"configcenter/src/common/blog"
	"configcenter/src/common/errors"
	"configcenter/src/common/http/rest"
	"configcenter/src/common/mapstr"
	meta "configcenter/src/common/metadata"
	"configcenter/src/common/util"
	hutil "configcenter/src/scene_server/host_server/util"
)

type AppResult struct {
	Result  bool        `json:"result"`
	Code    int         `json:"code"`
	Message interface{} `json:"message"`
	Data    DataInfo    `json:"data"`
}

type DataInfo struct {
	Count int                      `json:"count"`
	Info  []map[string]interface{} `json:"info"`
}

// DeleteHostBatchFromResourcePool delete hosts from resource pool
func (s *Service) DeleteHostBatchFromResourcePool(ctx *rest.Contexts) {

	opt := new(meta.DeleteHostBatchOpt)
	if err := ctx.DecodeInto(&opt); nil != err {
		ctx.RespAutoError(err)
		return
	}

	hostIDArr := strings.Split(opt.HostID, ",")
	var iHostIDArr []int64
	delCondsArr := make([][]map[string]interface{}, 0)
	for _, i := range hostIDArr {
		iHostID, err := strconv.ParseInt(i, 10, 64)
		if err != nil {
			blog.Errorf("delete host batch, but got invalid host id, err: %v,input:%+v,rid:%s", err, opt, ctx.Kit.Rid)
			ctx.RespAutoError(ctx.Kit.CCError.CCErrorf(common.CCErrCommParamsInvalid, iHostID))
			return
		}
		iHostIDArr = append(iHostIDArr, iHostID)
	}
	iHostIDArr = util.IntArrayUnique(iHostIDArr)

	// auth: check authorization
	if err := s.AuthManager.AuthorizeByHostsIDs(ctx.Kit.Ctx, ctx.Kit.Header, authmeta.Delete,
		iHostIDArr...); err != nil {
		blog.Errorf("check host authorization failed, hosts: %+v, err: %v, rid: %s", iHostIDArr, err, ctx.Kit.Rid)
		if err != ac.NoAuthorizeError {
			ctx.RespAutoError(ctx.Kit.CCError.CCError(common.CCErrHostDeleteFail))
			return
		}
		perm, err := s.AuthManager.GenHostBatchNoPermissionResp(ctx.Kit.Ctx, ctx.Kit.Header, authmeta.Delete,
			iHostIDArr)
		if err != nil {
			ctx.RespAutoError(ctx.Kit.CCError.CCError(common.CCErrHostDeleteFail))
			return
		}
		ctx.RespEntityWithError(perm, ac.NoAuthorizeError)
		return
	}

	for _, iHostID := range iHostIDArr {
		asstCond := map[string]interface{}{
			common.BKDBOR: []map[string]interface{}{
				{
					common.BKObjIDField:  common.BKInnerObjIDHost,
					common.BKInstIDField: iHostID,
				},
				{
					common.BKAsstObjIDField:  common.BKInnerObjIDHost,
					common.BKAsstInstIDField: iHostID,
				},
			},
		}

		queryCond := &meta.InstAsstQueryCondition{
			Cond:  meta.QueryCondition{Condition: asstCond},
			ObjID: common.BKInnerObjIDHost,
		}

		rsp, err := s.CoreAPI.CoreService().Association().ReadInstAssociation(ctx.Kit.Ctx, ctx.Kit.Header, queryCond)
		if nil != err {
			blog.ErrorJSON("DeleteHostBatch read host association do request failed , err: %s, rid: %s", err.Error(),
				ctx.Kit.Rid)
			ctx.RespAutoError(ctx.Kit.CCError.CCError(common.CCErrCommHTTPDoRequestFailed))
			return
		}

		if rsp.Count <= 0 {
			continue
		}
		asstInstMap := make(map[string][]int64, 0)
		for _, asst := range rsp.Info {
			if asst.ObjectID == common.BKInnerObjIDHost && iHostID == asst.InstID {
				asstInstMap[asst.AsstObjectID] = append(asstInstMap[asst.AsstObjectID], asst.AsstInstID)
			} else if asst.AsstObjectID == common.BKInnerObjIDHost && iHostID == asst.AsstInstID {
				asstInstMap[asst.ObjectID] = append(asstInstMap[asst.ObjectID], asst.InstID)
			} else {
				ctx.RespAutoError(ctx.Kit.CCError.New(common.CCErrCommDBSelectFailed,
					"host is not associated in selected association"))
				return
			}
		}
		delConds := make([]map[string]interface{}, 0)
		for objID, instIDs := range asstInstMap {
			if len(instIDs) < 0 {
				continue
			}
			instIDField := common.GetInstIDField(objID)
			instCond := map[string]interface{}{
				instIDField: map[string]interface{}{
					common.BKDBIN: instIDs,
				},
			}
			instRsp, err := s.CoreAPI.CoreService().Instance().ReadInstance(ctx.Kit.Ctx, ctx.Kit.Header, objID,
				&meta.QueryCondition{Condition: instCond})
			if err != nil {
				blog.ErrorJSON("DeleteHostBatch read associated instances do request failed , err: %s, rid: %s",
					err.Error(), ctx.Kit.Rid)
				ctx.RespAutoError(ctx.Kit.CCError.CCError(common.CCErrCommHTTPDoRequestFailed))
				return
			}

			if len(instRsp.Info) > 0 {
				blog.ErrorJSON("DeleteHostBatch host %s has been associated, can't be deleted, rid: %s", iHostID,
					ctx.Kit.Rid)
				ctx.RespAutoError(ctx.Kit.CCError.CCErrorf(common.CCErrTopoInstHasBeenAssociation, iHostID))
				return
			}
			delConds = append(delConds, map[string]interface{}{
				common.BKObjIDField: objID,
				instIDField: map[string]interface{}{
					common.BKDBIN: instIDs,
				},
			}, map[string]interface{}{
				common.AssociatedObjectIDField: objID,
				instIDField: map[string]interface{}{
					common.BKDBIN: instIDs,
				},
			})
		}
		if len(delConds) > 0 {
			delCondsArr = append(delCondsArr, delConds)
		}
	}

	txnErr := s.Engine.CoreAPI.CoreService().Txn().AutoRunTxn(ctx.Kit.Ctx, ctx.Kit.Header, func() error {
		for _, delConds := range delCondsArr {
			opt := &meta.InstAsstDeleteOption{
				Opt:   meta.DeleteOption{Condition: map[string]interface{}{common.BKDBOR: delConds}},
				ObjID: common.BKInnerObjIDHost,
			}
			_, err := s.CoreAPI.CoreService().Association().DeleteInstAssociation(ctx.Kit.Ctx, ctx.Kit.Header, opt)
			if err != nil {
				blog.ErrorJSON("DeleteHostBatch delete host redundant association do request failed , err: %s, "+
					"rid: %s", err.Error(), ctx.Kit.Rid)
				return ctx.Kit.CCError.CCError(common.CCErrCommHTTPDoRequestFailed)
			}
		}
		appID, err := s.Logic.GetDefaultAppID(ctx.Kit)
		if err != nil {
			blog.Errorf("delete host batch, but got invalid app id, err: %v,input:%s,rid:%s", err, opt, ctx.Kit.Rid)
			return ctx.Kit.CCError.Errorf(common.CCErrCommParamsNeedInt, common.BKAppIDField)
		}

		hosts := make([]extensions.HostSimplify, 0)

		// for audit log.
		logContentMap := make(map[int64]*meta.AuditLog, 0)
		audit := auditlog.NewHostAudit(s.CoreAPI.CoreService())
		generateAuditParameter := auditlog.NewGenerateAuditCommonParameter(ctx.Kit, meta.AuditDelete)

		// to generate audit log about deleting host, and host information.
		for _, hostID := range iHostIDArr {
			logContentMap[hostID], err = audit.GenerateAuditLog(generateAuditParameter, hostID, appID, "", nil)
			if err != nil {
				blog.Errorf("generate host audit log failed before delete host, hostID, %d, bizID: %d, err: %v, "+
					"rid: %s", hostID, appID, err, ctx.Kit.Rid)
				return err
			}

			hosts = append(hosts, extensions.HostSimplify{
				BKAppIDField:       0,
				BKHostIDField:      hostID,
				BKHostInnerIPField: logContentMap[hostID].ResourceName,
			})
		}

		input := &meta.DeleteHostRequest{
			ApplicationID: appID,
			HostIDArr:     iHostIDArr,
		}
		delResult, err := s.CoreAPI.CoreService().Host().DeleteHostFromSystem(ctx.Kit.Ctx, ctx.Kit.Header, input)
		if err != nil {
			blog.Error("DeleteHostBatch DeleteHost http do error. err:%s, input:%s, rid:%s", err.Error(), input,
				ctx.Kit.Rid)
			return ctx.Kit.CCError.CCError(common.CCErrCommHTTPDoRequestFailed)
		}
		if !delResult.Result {
			blog.Errorf("DeleteHostBatch DeleteHost http reply error. result: %#v, input:%#v, rid:%s", delResult,
				input, ctx.Kit.Rid)
			return ctx.Kit.CCError.CCError(common.CCErrHostDeleteFail)
		}

		// to save audit.
		logContents := make([]meta.AuditLog, len(logContentMap))
		index := 0
		for _, item := range logContentMap {
			logContents[index] = *item
			index++
		}

		if len(logContents) > 0 {
			if err := audit.SaveAuditLog(ctx.Kit, logContents...); err != nil {
				blog.ErrorJSON("delete host in batch, but add host audit log failed, err: %s, rid: %s", err,
					ctx.Kit.Rid)
				return ctx.Kit.CCError.CCError(common.CCErrAuditSaveLogFailed)
			}
		}
		return nil
	})

	if txnErr != nil {
		ctx.RespAutoError(txnErr)
		return
	}
	ctx.RespEntity(nil)
}

// GetHostInstanceProperties get host instance's properties as follows:
// host object property id: "bk_host_name"
// host object property name: "host"
// host object property value: "centos7"
func (s *Service) GetHostInstanceProperties(ctx *rest.Contexts) {

	hostID := ctx.Request.PathParameter("bk_host_id")
	hostIDInt64, err := util.GetInt64ByInterface(hostID)
	if err != nil {
		blog.Errorf("convert hostID to int64, err: %v,host:%s,rid:%s", err, hostID, ctx.Kit.Rid)
		ctx.RespAutoError(ctx.Kit.CCError.CCErrorf(common.CCErrCommParamsNeedInt, common.BKHostIDField))
		return
	}
	details, _, err := s.Logic.GetHostInstanceDetails(ctx.Kit, hostIDInt64)
	if err != nil {
		blog.Errorf("get host details failed, err: %v,host:%s,rid:%s", err, hostID, ctx.Kit.Rid)
		ctx.RespAutoError(err)
		return
	}
	if len(details) == 0 {
		blog.Errorf("host not found, hostID: %v,rid:%s", hostID, ctx.Kit.Rid)
		ctx.RespAutoError(ctx.Kit.CCError.CCError(common.CCErrHostNotFound))
		return
	}

	// check authorization
	// auth: check authorization
	if err := s.AuthManager.AuthorizeByHostsIDs(ctx.Kit.Ctx, ctx.Kit.Header, authmeta.Find, hostIDInt64); err != nil {
		blog.Errorf("check host authorization failed, hosts: %+v, err: %v, rid: %s", hostIDInt64, err, ctx.Kit.Rid)
		ctx.RespAutoError(ctx.Kit.CCError.CCError(common.CCErrCommAuthorizeFailed))
		return
	}
	attribute, err := s.Logic.GetHostAttributes(ctx.Kit, nil)
	if err != nil {
		blog.Errorf("get host attribute fields failed, err: %v,rid:%s", err, ctx.Kit.Rid)
		ctx.RespAutoError(err)
		return
	}

	result := make([]meta.HostInstanceProperties, 0)
	for _, attr := range attribute {
		result = append(result, meta.HostInstanceProperties{
			PropertyID:    attr.PropertyID,
			PropertyName:  attr.PropertyName,
			PropertyValue: details[attr.PropertyID],
		})
	}

	ctx.RespEntity(result)

}

// add host to host resource pool
func (s *Service) AddHost(ctx *rest.Contexts) {
	hostList := new(meta.HostList)
	if err := ctx.DecodeInto(&hostList); nil != err {
		ctx.RespAutoError(err)
		return
	}

	if hostList.HostInfo == nil {
		blog.Errorf("add host, but host info is nil.input:%+v,rid:%s", hostList, ctx.Kit.Rid)
		ctx.RespAutoError(ctx.Kit.CCError.CCError(common.CCErrCommParamsNeedSet))
		return
	}

	appID := hostList.ApplicationID
	if appID == 0 {
		// get default app id
		var err error
		appID, err = s.Logic.GetDefaultAppIDWithSupplier(ctx.Kit)
		if err != nil {
			blog.Errorf("add host, but get default app id failed, err: %v,input:%+v,rid:%s", err, hostList, ctx.Kit.Rid)
			ctx.RespAutoError(err)
			return
		}
	}

	// get target biz's idle module ID
	cond := hutil.NewOperation().WithAppID(appID).MapStr()
	cond.Set(common.BKDefaultField, common.DefaultResModuleFlag)
	moduleID, err := s.Logic.GetResourcePoolModuleID(ctx.Kit, cond)
	if err != nil {
		blog.Errorf("add host, but get module id failed, err: %s,input: %+v,rid: %s", err.Error(), hostList, ctx.Kit.Rid)
		ctx.RespAutoError(err)
		return
	}

	retData := make(map[string]interface{})
	txnErr := s.Engine.CoreAPI.CoreService().Txn().AutoRunTxn(ctx.Kit.Ctx, ctx.Kit.Header, func() error {
		_, success, updateErrRow, errRow, err := s.Logic.AddHost(ctx.Kit, appID, []int64{moduleID},
			ctx.Kit.SupplierAccount, hostList.HostInfo, hostList.InputType)
		if err != nil {
			blog.Errorf("add host failed, success: %v, update: %v, err: %v, %v,input:%+v,rid:%s",
				success, updateErrRow, err, errRow, hostList, ctx.Kit.Rid)
			retData["error"] = errRow
			retData["update_error"] = updateErrRow
			return ctx.Kit.CCError.CCError(common.CCErrHostCreateFail)
		}
		retData["success"] = success
		return nil
	})

	if txnErr != nil {
		ctx.RespEntityWithError(retData, txnErr)
		return
	}
	ctx.RespEntity(retData)
}

// add host come from excel to host resource pool
func (s *Service) AddHostByExcel(ctx *rest.Contexts) {
	hostList := new(meta.HostList)
	if err := ctx.DecodeInto(&hostList); nil != err {
		ctx.RespAutoError(err)
		return
	}

	if hostList.HostInfo == nil {
		blog.Errorf("add host, but host info is nil.input:%+v,rid:%s", hostList, ctx.Kit.Rid)
		ctx.RespAutoError(ctx.Kit.CCError.CCError(common.CCErrCommParamsNeedSet))
		return
	}

	appID := hostList.ApplicationID
	if appID == 0 {
		// get default app id
		var err error
		appID, err = s.Logic.GetDefaultAppIDWithSupplier(ctx.Kit)
		if err != nil {
			blog.Errorf("add host, but get default app id failed, err: %v,input:%+v,rid:%s", err, hostList, ctx.Kit.Rid)
			ctx.RespAutoError(err)
			return
		}
	}

	moduleID := hostList.ModuleID
	if moduleID == 0 {
		// get target biz's idle module ID
		cond := hutil.NewOperation().WithAppID(appID).MapStr()
		cond.Set(common.BKDefaultField, common.DefaultResModuleFlag)
		var err error
		moduleID, err = s.Logic.GetResourcePoolModuleID(ctx.Kit, cond)
		if err != nil {
			blog.Errorf("add host, but get module id failed, err: %s,input: %+v,rid: %s", err.Error(), hostList, ctx.Kit.Rid)
			ctx.RespAutoError(err)
			return
		}
	}

	retData := make(map[string]interface{})
	_, success, errRow, err := s.Logic.AddHostByExcel(ctx.Kit, appID, moduleID, ctx.Kit.SupplierAccount, hostList.HostInfo)
	retData["success"] = success
	retData["error"] = errRow
	if err != nil {
		blog.Errorf("add host failed, success: %v, errRow:%v, err: %v, hostList:%#v, rid:%s",
			success, errRow, err, hostList, ctx.Kit.Rid)
		ctx.RespEntityWithError(retData, ctx.Kit.CCError.CCError(common.CCErrHostCreateFail))
	}

	ctx.RespEntity(retData)
}

// add host to resource pool, returns bk_host_id of the successfully added hosts
func (s *Service) AddHostToResourcePool(ctx *rest.Contexts) {

	hostList := new(meta.AddHostToResourcePoolHostList)
	body, err := ioutil.ReadAll(ctx.Request.Request.Body)
	if err != nil {
		blog.Errorf("read request body failed, err: %v, rid: %s", err, ctx.Kit.Rid)
		ctx.RespAutoError(ctx.Kit.CCError.CCError(common.CCErrCommHTTPReadBodyFailed))
		return
	}
	if err := json.Unmarshal(body, hostList); err != nil {
		blog.Errorf("add host failed with decode body err: %v, body: %s, rid:%s", err, string(body), ctx.Kit.Rid)
		ctx.RespAutoError(ctx.Kit.CCError.CCError(common.CCErrCommJSONUnmarshalFailed))
		return
	}
	if hostList.HostInfo == nil {
		blog.ErrorJSON("add host, but host info is nil. input:%s, rid:%s", hostList, ctx.Kit.Rid)
		ctx.RespAutoError(ctx.Kit.CCError.CCError(common.CCErrCommParamsNeedSet))
		return
	}
	_, retData, err := s.Logic.AddHostToResourcePool(ctx.Kit, *hostList)

	if err != nil {
		blog.ErrorJSON("add host failed, retData: %s, err: %s, input:%s, rid:%s", retData, err, hostList, ctx.Kit.Rid)
		ctx.RespEntityWithError(retData, err)
		return
	}
	ctx.RespEntity(retData)
}

// Deprecated:
func (s *Service) AddHostFromAgent(ctx *rest.Contexts) {

	agents := new(meta.AddHostFromAgentHostList)
	if err := ctx.DecodeInto(&agents); nil != err {
		ctx.RespAutoError(err)
		return
	}

	if len(agents.HostInfo) == 0 {
		blog.Errorf("add host from agent, but got 0 agents from body.input:%+v,rid:%s", agents, ctx.Kit.Rid)
		ctx.RespAutoError(ctx.Kit.CCError.CCErrorf(common.CCErrCommParamsNeedSet, "HostInfo"))
		return
	}
	appID, err := s.Logic.GetDefaultAppID(ctx.Kit)
	if err != nil {
		blog.Errorf("AddHostFromAgent GetDefaultAppID error.input:%#v,rid:%s", agents, ctx.Kit.Rid)
		ctx.RespAutoError(err)
		return
	}
	if 0 == appID {
		blog.Errorf("add host from agent, but got invalid default appID, err: %v,ownerID:%s,input:%#v,rid:%s", err, ctx.Kit.SupplierAccount, agents, ctx.Kit.Rid)
		ctx.RespAutoError(ctx.Kit.CCError.CCErrorf(common.CCErrAddHostToModule, "business not found"))
		return
	}

	opt := hutil.NewOperation().WithDefaultField(int64(common.DefaultResModuleFlag)).WithAppID(appID)
	moduleID, err := s.Logic.GetResourcePoolModuleID(ctx.Kit, opt.MapStr())
	if err != nil {
		blog.Errorf("add host from agent , but get module id failed, err: %v,ownerID:%s,input:%+v,rid:%s", err, ctx.Kit.SupplierAccount, agents, ctx.Kit.Rid)
		ctx.RespAutoError(err)
		return
	}

	agents.HostInfo["import_from"] = common.HostAddMethodAgent
	addHost := make(map[int64]map[string]interface{})
	addHost[1] = agents.HostInfo
	var success, updateErrRow, errRow []string
	retData := make(map[string]interface{})
	txnErr := s.Engine.CoreAPI.CoreService().Txn().AutoRunTxn(ctx.Kit.Ctx, ctx.Kit.Header, func() error {
		var err error
		_, success, updateErrRow, errRow, err = s.Logic.AddHost(ctx.Kit, appID, []int64{moduleID},
			common.BKDefaultOwnerID, addHost, "")
		if err != nil {
			blog.Errorf("add host failed, success: %v, update: %v, err: %v, %v,input:%+v,rid:%s",
				success, updateErrRow, err, errRow, agents, ctx.Kit.Rid)

			retData["success"] = success
			retData["error"] = errRow
			retData["update_error"] = updateErrRow
			return ctx.Kit.CCError.CCError(common.CCErrHostCreateFail)
		}

		return nil
	})

	if txnErr != nil {
		ctx.RespEntityWithError(retData, txnErr)
		return
	}
	ctx.RespEntity(success)
}

func (s *Service) SearchHost(ctx *rest.Contexts) {

	body := new(meta.HostCommonSearch)
	if err := ctx.DecodeInto(&body); nil != err {
		ctx.RespAutoError(err)
		return
	}

	ctx.SetReadPreference(common.SecondaryPreferredMode)
	host, err := s.Logic.SearchHost(ctx.Kit, body, false)
	if err != nil {
		blog.Errorf("search host failed, err: %v,input:%+v,rid:%s", err, body, ctx.Kit.Rid)
		ctx.RespAutoError(ctx.Kit.CCError.CCError(common.CCErrHostGetFail))
		return
	}

	hostIDArray := host.ExtractHostIDs()
	// auth: check authorization
	if err := s.AuthManager.AuthorizeByHostsIDs(ctx.Kit.Ctx, ctx.Kit.Header, authmeta.Find, *hostIDArray...); err != nil {
		blog.Errorf("check host authorization failed, hostID: %+v, err: %+v, rid: %s", hostIDArray, err, ctx.Kit.Rid)
		ctx.RespAutoError(ctx.Kit.CCError.CCError(common.CCErrCommAuthorizeFailed))
		return
	}

	ctx.RespEntity(host)

}

func (s *Service) SearchHostWithAsstDetail(ctx *rest.Contexts) {

	body := new(meta.HostCommonSearch)
	if err := ctx.DecodeInto(&body); nil != err {
		ctx.RespAutoError(err)
		return
	}

	host, err := s.Logic.SearchHost(ctx.Kit, body, true)
	if err != nil {
		blog.Errorf("search host failed, err: %v,input:%+v,rid:%s", err, body, ctx.Kit.Rid)
		ctx.RespAutoError(err)
		return
	}

	ctx.RespEntity(host)
}

// UpdateHostBatch update many hosts once
func (s *Service) UpdateHostBatch(ctx *rest.Contexts) {

	data := mapstr.New()
	if err := ctx.DecodeInto(&data); nil != err {
		ctx.RespAutoError(err)
		return
	}

	// TODO: this is a wrong usage, just for compatible the wrong usage before.
	// delete this, when the frontend use the rigListHostInstanceht request field. not the number.
	id := data[common.BKHostIDField]
	hostIDStr := ""
	switch id.(type) {
	case float64:
		floatID := id.(float64)
		hostIDStr = strconv.FormatInt(int64(floatID), 10)
	case string:
		hostIDStr = id.(string)
	default:
		blog.Errorf("update host batch failed, got invalid host id(%v) data type,rid:%s", id, ctx.Kit.Rid)
		ctx.RespAutoError(ctx.Kit.CCError.CCErrorf(common.CCErrCommParamsIsInvalid, "bk_host_id"))
		return
	}

	data.Remove(common.MetadataField)
	data.Remove(common.BKHostIDField)
	data.Remove(common.BKCloudIDField)

	// check authorization
	hostIDArr := make([]int64, 0)
	for _, id := range strings.Split(hostIDStr, ",") {
		hostID, err := strconv.ParseInt(id, 10, 64)
		if err != nil {
			blog.Errorf("update host batch, but got invalid host id[%s], err: %v,rid:%s", id, err, ctx.Kit.Rid)
			ctx.RespAutoError(ctx.Kit.CCError.CCError(common.CCErrCommParamsInvalid))
			return
		}
		hostIDArr = append(hostIDArr, hostID)
	}

	// auth: check authorization
	if err := s.AuthManager.AuthorizeByHostsIDs(ctx.Kit.Ctx, ctx.Kit.Header, authmeta.Update,
		hostIDArr...); err != nil {
		blog.Errorf("check host authorization failed, hosts: %+v, err: %v, rid: %s", hostIDArr, err, ctx.Kit.Rid)
		if err != nil && err != ac.NoAuthorizeError {
			blog.ErrorJSON("check host authorization failed, hosts: %s, err: %s, rid: %s", hostIDArr, err.Error(),
				ctx.Kit.Rid)
			ctx.RespAutoError(ctx.Kit.CCError.CCError(common.CCErrCommAuthorizeFailed))
			return
		}
		perm, err := s.AuthManager.GenHostBatchNoPermissionResp(ctx.Kit.Ctx, ctx.Kit.Header, authmeta.Update, hostIDArr)
		if err != nil && err != ac.NoAuthorizeError {
			blog.ErrorJSON("check host authorization get permission failed, hosts: %s, err: %s, rid: %s", hostIDArr,
				err.Error(), ctx.Kit.Rid)
			ctx.RespAutoError(ctx.Kit.CCError.CCError(common.CCErrCommAuthorizeFailed))
			return
		}
		ctx.RespEntityWithError(perm, ac.NoAuthorizeError)
		return
	}

	// for audit log.
	audit := auditlog.NewHostAudit(s.CoreAPI.CoreService())

	txnErr := s.Engine.CoreAPI.CoreService().Txn().AutoRunTxn(ctx.Kit.Ctx, ctx.Kit.Header, func() error {
		// generator audit log.
		auditLogs := make([]meta.AuditLog, len(hostIDArr))
		generateAuditParameter := auditlog.NewGenerateAuditCommonParameter(ctx.Kit,
			meta.AuditUpdate).WithUpdateFields(data)
		for i, hostID := range hostIDArr {
			tmpAuditLog, err := audit.GenerateAuditLogByHostIDGetBizID(generateAuditParameter, hostID, "", nil)
			if err != nil {
				blog.Errorf("generate host audit log failed before update host, hostID: %d, err: %v, rid: %s",
					hostID, err, ctx.Kit.Rid)
				return err
			}
			auditLogs[i] = *tmpAuditLog
		}

		// to update host.
		opt := &meta.UpdateOption{
			Condition: mapstr.MapStr{common.BKHostIDField: mapstr.MapStr{common.BKDBIN: hostIDArr}},
			Data:      mapstr.NewFromMap(data),
		}
		_, err := s.CoreAPI.CoreService().Instance().UpdateInstance(ctx.Kit.Ctx, ctx.Kit.Header,
			common.BKInnerObjIDHost, opt)
		if err != nil {
			blog.Errorf("UpdateHostBatch UpdateObject http do error, err: %v, input: %+v, param: %+v, rid: %s",
				err, data, opt, ctx.Kit.Rid)
			return ctx.Kit.CCError.CCError(common.CCErrCommHTTPDoRequestFailed)
		}

		// save audit log.
		if err := audit.SaveAuditLog(ctx.Kit, auditLogs...); err != nil {
			blog.Errorf("save host audit log failed after update host, err: %v, rid: %s", err, ctx.Kit.Rid)
			return err
		}

		return nil
	})

	if txnErr != nil {
		ctx.RespAutoError(txnErr)
		return
	}
	ctx.RespEntity(nil)
}

func (s *Service) UpdateHostPropertyBatch(ctx *rest.Contexts) {

	parameter := new(meta.UpdateHostPropertyBatchParameter)
	if err := ctx.DecodeInto(&parameter); nil != err {
		ctx.RespAutoError(err)
		return
	}

	if len(parameter.Update) > common.BKMaxPageSize {
		blog.Errorf("UpdateHostPropertyBatch failed, data len %d exceed max pageSize %d, rid:%s",
			len(parameter.Update), common.BKMaxPageSize, ctx.Kit.Rid)
		ctx.RespAutoError(ctx.Kit.CCError.CCErrorf(common.CCErrCommXXExceedLimit, "update", common.BKMaxPageSize))
		return
	}

	// check authorization
	hostIDArr := make([]int64, 0)
	for _, update := range parameter.Update {
		hostIDArr = append(hostIDArr, update.HostID)
	}
	// auth: check authorization
	if err := s.AuthManager.AuthorizeByHostsIDs(ctx.Kit.Ctx, ctx.Kit.Header, authmeta.Update,
		hostIDArr...); err != nil {
		blog.Errorf("check host authorization failed, hosts: %+v, err: %v, rid: %s", hostIDArr, err, ctx.Kit.Rid)
		if err != nil && err != ac.NoAuthorizeError {
			blog.ErrorJSON("check host authorization failed, hosts: %s, err: %s, rid: %s", hostIDArr, err.Error(),
				ctx.Kit.Rid)
			ctx.RespAutoError(ctx.Kit.CCError.CCError(common.CCErrCommAuthorizeFailed))
			return
		}
		perm, err := s.AuthManager.GenHostBatchNoPermissionResp(ctx.Kit.Ctx, ctx.Kit.Header, authmeta.Update, hostIDArr)
		if err != nil && err != ac.NoAuthorizeError {
			blog.ErrorJSON("check host authorization get permission failed, hosts: %s, err: %s, rid: %s", hostIDArr,
				err.Error(), ctx.Kit.Rid)
			ctx.RespAutoError(ctx.Kit.CCError.CCError(common.CCErrCommAuthorizeFailed))
			return
		}
		ctx.RespEntityWithError(perm, ac.NoAuthorizeError)

		return
	}

	txnErr := s.Engine.CoreAPI.CoreService().Txn().AutoRunTxn(ctx.Kit.Ctx, ctx.Kit.Header, func() error {
		auditContexts := make([]meta.AuditLog, 0)
		audit := auditlog.NewHostAudit(s.CoreAPI.CoreService())

		for _, update := range parameter.Update {
			cond := mapstr.New()
			cond.Set(common.BKHostIDField, update.HostID)
			data, err := mapstr.NewFromInterface(update.Properties)
			if err != nil {
				blog.Errorf("update host property batch, but convert properties[%v] to mapstr failed, err: %v, "+
					"rid: %s", update.Properties, err, ctx.Kit.Rid)
				return err
			}

			// can't update host's cloud area using this api
			data.Remove(common.BKCloudIDField)
			data.Remove(common.BKHostIDField)
			opt := &meta.UpdateOption{
				Condition: cond,
				Data:      data,
			}

			// generate audit log.
			generateAuditParameter := auditlog.NewGenerateAuditCommonParameter(ctx.Kit,
				meta.AuditUpdate).WithUpdateFields(data)
			auditLog, err := audit.GenerateAuditLogByHostIDGetBizID(generateAuditParameter, update.HostID, "", nil)
			if err != nil {
				blog.Errorf("generate host audit log failed before update host, hostID: %d, err: %v, rid: %s",
					update.HostID, err, ctx.Kit.Rid)
				return err
			}

			// to update data.
			_, err = s.CoreAPI.CoreService().Instance().UpdateInstance(ctx.Kit.Ctx, ctx.Kit.Header,
				common.BKInnerObjIDHost, opt)
			if err != nil {
				blog.Errorf("UpdateHostPropertyBatch UpdateInstance http do error, err: %v,input:%+v,param:%+v, "+
					"rid:%s", err, data, opt, ctx.Kit.Rid)
				return err
			}

			// add audit log.
			auditContexts = append(auditContexts, *auditLog)
		}

		// save audit log.
		if err := audit.SaveAuditLog(ctx.Kit, auditContexts...); err != nil {
			blog.Errorf("update host property batch, but add host[%v] audit failed, err: %v, rid: %s", hostIDArr,
				err, ctx.Kit.Rid)
			return err
		}

		return nil
	})

	if txnErr != nil {
		ctx.RespAutoError(txnErr)
		return
	}
	ctx.RespEntity(nil)
}

// NewHostSyncAppTopo add new hosts to the business
// synchronize hosts directly to a module in a business if this host does not exist.
// otherwise, this operation will only change host's attribute.
// TODO: used by framework.
func (s *Service) NewHostSyncAppTopo(ctx *rest.Contexts) {

	hostList := new(meta.HostSyncList)
	if err := ctx.DecodeInto(&hostList); nil != err {
		ctx.RespAutoError(err)
		return
	}

	if hostList.HostInfo == nil {
		blog.Errorf("add host, but host info is nil.input:%+v,rid:%s", hostList, ctx.Kit.Rid)
		ctx.RespAutoError(ctx.Kit.CCError.CCErrorf(common.CCErrCommParamsNeedSet, "host_info"))
		return
	}
	if 0 == len(hostList.ModuleID) {
		blog.Errorf("host sync app  parameters required moduleID,input:%+v,rid:%s", hostList, ctx.Kit.Rid)
		ctx.RespAutoError(ctx.Kit.CCError.CCErrorf(common.CCErrCommParamsNeedSet, common.BKModuleIDField))
		return
	}

	if common.BatchHostAddMaxRow < len(hostList.HostInfo) {
		ctx.RespAutoError(ctx.Kit.CCError.CCErrorf(common.CCErrCommXXExceedLimit, "host_info ", common.BatchHostAddMaxRow))
		return
	}

	appConds := map[string]interface{}{
		common.BKAppIDField: hostList.ApplicationID,
	}

	appInfo, err := s.Logic.GetAppDetails(ctx.Kit, "", appConds)
	if nil != err {
		blog.Errorf("host sync app %d error:%s,input:%+v,rid:%s", hostList.ApplicationID, err.Error(), hostList, ctx.Kit.Rid)
		ctx.RespAutoError(err)
		return
	}
	if 0 == len(appInfo) {
		blog.Errorf("host sync app %d not found, reply:%+v,input:%+v,rid:%s", hostList.ApplicationID, appInfo, hostList, ctx.Kit.Rid)
		ctx.RespAutoError(ctx.Kit.CCError.CCError(common.CCErrTopoGetAppFailed))
		return
	}

	moduleCond := []meta.ConditionItem{
		{
			Field:    common.BKModuleIDField,
			Operator: common.BKDBIN,
			Value:    hostList.ModuleID,
		},
	}
	if len(hostList.ModuleID) > 1 {
		moduleCond = append(moduleCond, meta.ConditionItem{
			Field:    common.BKDefaultField,
			Operator: common.BKDBEQ,
			Value:    common.DefaultFlagDefaultValue,
		})
	}
	// srvData.lgc..NewHostSyncValidModule(req, data.ApplicationID, data.ModuleID, m.CC.ObjCtrl())
	moduleIDS, err := s.Logic.GetModuleIDByCond(ctx.Kit, meta.ConditionWithTime{Condition: moduleCond})
	if nil != err {
		blog.Errorf("NewHostSyncAppTop GetModuleIDByCond error. err:%s,input:%+v,rid:%s", err.Error(), hostList, ctx.Kit.Rid)
		ctx.RespAutoError(err)
		return
	}
	if len(moduleIDS) != len(hostList.ModuleID) {
		blog.Errorf("not found part module: source:%v, db:%v, rid: %s", hostList.ModuleID, moduleIDS, ctx.Kit.Rid)
		ctx.RespAutoError(ctx.Kit.CCError.CCErrorf(common.CCErrHostModuleIDNotFoundORHasMultipleInnerModuleIDFailed))
		return
	}

	// auth: check authorization
	if err := s.AuthManager.AuthorizeCreateHost(ctx.Kit.Ctx, ctx.Kit.Header, hostList.ApplicationID); err != nil {
		blog.Errorf("check add hosts authorization failed, business: %d, err: %v, rid: %s", hostList.ApplicationID, err, ctx.Kit.Rid)
		ctx.RespAutoError(ctx.Kit.CCError.CCError(common.CCErrCommAuthorizeFailed))
		return
	}

	retData := make(map[string]interface{})
	var success, updateErrRow, errRow []string
	txnErr := s.Engine.CoreAPI.CoreService().Txn().AutoRunTxn(ctx.Kit.Ctx, ctx.Kit.Header, func() error {
		var err error
		_, success, updateErrRow, errRow, err = s.Logic.AddHost(ctx.Kit, hostList.ApplicationID,
			hostList.ModuleID, ctx.Kit.SupplierAccount, hostList.HostInfo, common.InputTypeApiNewHostSync)
		if err != nil {
			blog.Errorf("add host failed, success: %v, update: %v, err: %v, %v, rid: %s",
				success, updateErrRow, err, errRow, ctx.Kit.Rid)

			retData["success"] = success
			retData["error"] = errRow
			retData["update_error"] = updateErrRow
			return ctx.Kit.CCError.CCError(common.CCErrHostCreateFail)
		}

		return nil
	})

	if txnErr != nil {
		ctx.RespEntityWithError(retData, txnErr)
		return
	}
	ctx.RespEntity(success)
}

// MoveSetHost2IdleModule bk_set_id and bk_module_id cannot be empty at the same time
// Remove the host from the module or set.
// The host belongs to the current module or host only, and puts the host into the idle machine of the current service.
// When the host data is in multiple modules or sets. Disconnect the host from the module or set only
// TODO: used by v2 version, remove this api when v2 is offline.
func (s *Service) MoveSetHost2IdleModule(ctx *rest.Contexts) {
	header := ctx.Kit.Header

	var data meta.SetHostConfigParams
	if err := ctx.DecodeInto(&data); nil != err {
		ctx.RespAutoError(err)
		return
	}

	if 0 == data.ApplicationID {
		blog.Errorf("MoveSetHost2IdleModule bk_biz_id cannot be empty at the same time,input:%#v,rid:%s", data,
			util.GetHTTPCCRequestID(header))
		ctx.RespAutoError(ctx.Kit.CCError.CCError(common.CCErrCommParamsNeedSet))
		return
	}

	if 0 == data.SetID && 0 == data.ModuleID {
		blog.Errorf("MoveSetHost2IdleModule bk_set_id and bk_module_id cannot be empty at the same time,input:%#v, "+
			"rid:%s", data, util.GetHTTPCCRequestID(header))
		ctx.RespAutoError(ctx.Kit.CCError.CCError(common.CCErrCommParamsNeedSet))
		return
	}

	// get host in set
	condition := &meta.DistinctHostIDByTopoRelationRequest{}

	if 0 != data.SetID {
		condition.SetIDArr = []int64{data.SetID}
	}
	if 0 != data.ModuleID {
		condition.ModuleIDArr = []int64{data.ModuleID}
	}

	condition.ApplicationIDArr = []int64{data.ApplicationID}
<<<<<<< HEAD
	hostIDArr, ccErr := s.Logic.CoreAPI.CoreService().Host().GetDistinctHostIDByTopology(ctx.Kit.Ctx, header, condition)
	if ccErr != nil {
		blog.Errorf("get host ids failed, err: %v, rid: %s", ccErr, ctx.Kit.Rid)
		ctx.RespAutoError(ccErr)
=======
	hostResult, err := s.Logic.CoreAPI.CoreService().Host().GetDistinctHostIDByTopology(ctx.Kit.Ctx, header, condition)
	if err != nil {
		blog.Errorf("get host ids failed, err: %v, rid: %s", err, ctx.Kit.Rid)
		ctx.RespAutoError(ctx.Kit.CCError.CCError(common.CCErrCommHTTPDoRequestFailed))
		return
	}
	if err := hostResult.CCError(); err != nil {
		blog.ErrorJSON("get host id by topology relation failed, error code: %s, error message: %s, cond: %s, "+
			"rid: %s", hostResult.Code, hostResult.ErrMsg, condition, ctx.Kit.Rid)
		ctx.RespAutoError(err)
>>>>>>> b1be034e
		return
	}

	if 0 == len(hostIDArr) {
		blog.Warnf("no host in set,rid:%s", ctx.Kit.Rid)
		ctx.RespEntity(nil)
		return
	}
	moduleCond := []meta.ConditionItem{
		{
			Field:    common.BKAppIDField,
			Operator: common.BKDBEQ,
			Value:    data.ApplicationID,
		},
		{
			Field:    common.BKDefaultField,
			Operator: common.BKDBEQ,
			Value:    common.DefaultResModuleFlag,
		},
	}

	moduleIDArr, err := s.Logic.GetModuleIDByCond(ctx.Kit, meta.ConditionWithTime{Condition: moduleCond})
	if err != nil {
		blog.Errorf("MoveSetHost2IdleModule GetModuleIDByCond error. err:%s, input:%#v, param:%#v, rid:%s",
			err.Error(), data, moduleCond, ctx.Kit.Rid)
		ctx.RespAutoError(err)
		return
	}
	if len(moduleIDArr) == 0 {
		blog.Errorf("MoveSetHost2IdleModule GetModuleIDByCond idle module not exist, input:%#v, param:%#v, rid:%s",
			data, moduleCond, ctx.Kit.Rid)
		ctx.RespAutoError(ctx.Kit.CCError.CCErrorf(common.CCErrHostModuleNotExist, "idle module"))
		return
	}
	idleModuleID := moduleIDArr[0]
	moduleHostConfigParams := make(map[string]interface{})
	moduleHostConfigParams[common.BKAppIDField] = data.ApplicationID
	audit := auditlog.NewHostModuleLog(s.CoreAPI.CoreService(), hostIDArr)

	var exceptionArr []meta.ExceptionResult
	txnErr := s.Engine.CoreAPI.CoreService().Txn().AutoRunTxn(ctx.Kit.Ctx, ctx.Kit.Header, func() error {

		hmInput := &meta.HostModuleRelationRequest{
			ApplicationID: data.ApplicationID,
			HostIDArr:     hostIDArr,
			Fields:        []string{common.BKSetIDField, common.BKModuleIDField, common.BKHostIDField},
		}
		configResult, err := s.Logic.CoreAPI.CoreService().Host().GetHostModuleRelation(ctx.Kit.Ctx, ctx.Kit.Header,
			hmInput)
		if nil != err {
			blog.Errorf("remove hostModuleConfig, http do error, error:%v, params:%v, input:%+v, rid:%s", err,
				hmInput, data, ctx.Kit.Rid)
			return err
		}

		hostIDMHMap := make(map[int64][]meta.ModuleHost, 0)
		for _, item := range configResult.Info {
			hostIDMHMap[item.HostID] = append(hostIDMHMap[item.HostID], item)
		}

		for _, hostID := range hostIDArr {
			hostMHArr, ok := hostIDMHMap[hostID]
			if !ok {
				// ignore  not exist the host under the current business,
				continue
			}
			toEmptyModule := true
			var newModuleIDArr []int64
			for _, item := range hostMHArr {
				if 0 != data.ModuleID && item.ModuleID == data.ModuleID {
					continue
				}
				if 0 != data.SetID && 0 == data.ModuleID && item.SetID == data.SetID {
					continue
				}

				toEmptyModule = false
				newModuleIDArr = append(newModuleIDArr, item.ModuleID)
			}

			var opResult []meta.ExceptionResult
			var ccErr errors.CCErrorCoder
			if toEmptyModule {
				input := &meta.TransferHostToInnerModule{
					ApplicationID: data.ApplicationID,
					ModuleID:      idleModuleID,
					HostID:        []int64{hostID},
				}
<<<<<<< HEAD
				opResult, ccErr = s.Logic.CoreAPI.CoreService().Host().TransferToInnerModule(ctx.Kit.Ctx, ctx.Kit.Header, input)
=======
				opResult, err = s.Logic.CoreAPI.CoreService().Host().TransferToInnerModule(ctx.Kit.Ctx,
					ctx.Kit.Header, input)
>>>>>>> b1be034e
			} else {
				input := &meta.HostsModuleRelation{
					ApplicationID: data.ApplicationID,
					HostID:        []int64{hostID},
					ModuleID:      newModuleIDArr,
				}
<<<<<<< HEAD
				opResult, ccErr = s.Logic.CoreAPI.CoreService().Host().TransferToNormalModule(ctx.Kit.Ctx, ctx.Kit.Header, input)
			}

			if ccErr != nil {
				blog.Errorf("transfer host failed, err: %v, result: %#v, to idle module:%v, input: %#v, rid: %s",
					err, opResult, toEmptyModule, data, ctx.Kit.Rid)
				if len(opResult) > 0 {
					exceptionArr = append(exceptionArr, opResult...)
				} else {
=======
				opResult, err = s.Logic.CoreAPI.CoreService().Host().TransferToNormalModule(ctx.Kit.Ctx,
					ctx.Kit.Header, input)
			}

			if err != nil {
				blog.Errorf("MoveSetHost2IdleModule handle error. err:%s, to idle module:%v, input:%#v, hostID:%d, "+
					"rid:%s", err.Error(), toEmptyModule, data, hostID, ctx.Kit.Rid)
				ccErr := ctx.Kit.CCError.CCError(common.CCErrCommHTTPDoRequestFailed)
				exceptionArr = append(exceptionArr, meta.ExceptionResult{Code: int64(ccErr.GetCode()),
					Message: ccErr.Error(), OriginIndex: hostID})
			}
			if !opResult.Result {
				if len(opResult.Data) > 0 {
					blog.Errorf("MoveSetHost2IdleModule handle reply error. result:%#v, to idle module:%v, input:%#v,"+
						" hostID:%d, rid:%s", opResult, toEmptyModule, data, hostID, ctx.Kit.Rid)
					exceptionArr = append(exceptionArr, opResult.Data...)
				} else {
					blog.Errorf("MoveSetHost2IdleModule handle reply error. result:%#v, to idle module:%v, input:%#v,"+
						" hostID:%d, rid:%s", opResult, toEmptyModule, data, hostID, ctx.Kit.Rid)
>>>>>>> b1be034e
					exceptionArr = append(exceptionArr, meta.ExceptionResult{
						Code:        int64(ccErr.GetCode()),
						Message:     ccErr.Error(),
						OriginIndex: hostID,
					})
				}
			}
		}

		if err := audit.SaveAudit(ctx.Kit); err != nil {
			blog.Errorf("SaveAudit failed, err: %s, rid: %s", err.Error(), ctx.Kit.Rid)
			return ctx.Kit.CCError.CCError(common.CCErrHostDeleteFail)
		}

		if len(exceptionArr) > 0 {
			blog.Errorf("MoveSetHost2IdleModule has exception. exception:%#v, rid:%s", exceptionArr, ctx.Kit.Rid)
			return ctx.Kit.CCError.CCError(common.CCErrHostDeleteFail)
		}
		return nil
	})

	if txnErr != nil {
		ctx.RespEntityWithError(exceptionArr, txnErr)
		return
	}
	ctx.RespEntity(nil)
}

func (s *Service) ip2hostID(kit *rest.Kit, input *meta.CloneHostPropertyParams) (src int64, dst int64, err error) {

	cond := meta.QueryCondition{
		Fields: []string{common.BKHostIDField, common.BKHostInnerIPField},
		Page: meta.BasePage{
			Limit: common.BKNoLimit,
		},
	}

	useIP := false
	if len(input.OrgIP) != 0 {
		// use host inner ip
		cond.Condition = map[string]interface{}{
			common.BKHostInnerIPField: map[string]interface{}{common.BKDBIN: []string{input.OrgIP, input.DstIP}},
			common.BKCloudIDField:     input.CloudID,
		}
		useIP = true
	} else {
		// use host id
		cond.Condition = map[string]interface{}{
			common.BKHostIDField:  map[string]interface{}{common.BKDBIN: []int64{input.OrgID, input.DstID}},
			common.BKCloudIDField: input.CloudID,
		}
	}

	hosts, err := s.Logic.SearchHostInfo(kit, cond)
	if err != nil {
		blog.ErrorJSON("search hosts failed, err: %s, input: %s, rid: %s", err, cond, kit.Rid)
		return 0, 0, err
	}

	if !useIP {
		if len(hosts) != 2 {
			return 0, 0, errors.New(common.CCErrCommParamsInvalid, "src or dst id is not exists")
		}

		return input.OrgID, input.DstID, nil
	}

	// use ip
	orgID, dstID := int64(0), int64(0)
	for _, host := range hosts {
		hostID, err := host.Int64(common.BKHostIDField)
		if err != nil {
			blog.ErrorJSON("parse host id failed, err: %s, host: %s, rid: %s", err, host, kit.Rid)
			return 0, 0, err
		}

		hostIP, err := host.String(common.BKHostInnerIPField)
		if err != nil {
			blog.ErrorJSON("parse host ip failed, err: %s, host: %s, rid: %s", err, host, kit.Rid)
			return 0, 0, err
		}

		ipArr := strings.Split(hostIP, ",")
		for _, slicedIP := range ipArr {
			if slicedIP == input.OrgIP {
				orgID = hostID
			}

			if slicedIP == input.DstIP {
				dstID = hostID
			}
		}
	}

	if orgID == 0 || dstID == 0 {
		return 0, 0, errors.New(common.CCErrCommParamsInvalid, "invalid org or dst data")
	}

	return orgID, dstID, nil
}

// CloneHostProperty clone host property from src host to dst host
// can only clone editable fields that are not in host model unique rules.
// origin ip and dest ip can only be one ip.
func (s *Service) CloneHostProperty(ctx *rest.Contexts) {

	input := new(meta.CloneHostPropertyParams)
	if err := ctx.DecodeInto(&input); nil != err {
		ctx.RespAutoError(err)
		return
	}

	if input.AppID <= 0 {
		blog.Errorf("invalid bk_biz_id: %d ,rid: %s", input.AppID, ctx.Kit.Rid)
		ctx.RespAutoError(ctx.Kit.CCError.CCErrorf(common.CCErrCommParamsNeedInt, "bk_biz_id"))
		return
	}

	if input.CloudID < 0 {
		blog.Errorf("invalid bk_cloud_id: %d ,rid: %s", input.CloudID, ctx.Kit.Rid)
		ctx.RespAutoError(ctx.Kit.CCError.CCErrorf(common.CCErrCommParamsNeedInt, "bk_cloud_id"))
		return
	}

	// can only use ip or id for one.
	if (len(input.OrgIP) != 0 || len(input.DstIP) != 0) && (input.OrgID > 0 || input.DstID > 0) {
		ctx.RespErrorCodeOnly(common.CCErrCommParamsIsInvalid, "invalid org/dst ip or id")
		return
	}

	if (len(input.OrgIP) == 0 && len(input.DstIP) == 0) && (input.OrgID <= 0 && input.DstID <= 0) {
		ctx.RespErrorCodeOnly(common.CCErrCommParamsIsInvalid, "invalid org/dst ip or id")
		return
	}

	if (len(input.OrgIP) != 0 || len(input.DstIP) != 0) && (len(input.OrgIP) == 0 || len(input.DstIP) == 0) {
		ctx.RespErrorCodeOnly(common.CCErrCommParamsIsInvalid, "no parameter")
		return
	}

	if input.OrgID < 0 || input.DstID < 0 {
		ctx.RespErrorCodeOnly(common.CCErrCommParamsIsInvalid, "invalid org/dst id")
		return
	}

	if (input.OrgID > 0 || input.DstID > 0) && (input.OrgID <= 0 || input.DstID <= 0) {
		ctx.RespErrorCodeOnly(common.CCErrCommParamsIsInvalid, "invalid org/dst id")
		return
	}

	if (len(input.OrgIP) != 0 && len(input.DstIP) != 0) && (input.OrgIP == input.DstIP) {
		ctx.RespEntity(nil)
		return
	}

	if (input.OrgID > 0 && input.DstID > 0) && (input.OrgID == input.DstID) {
		ctx.RespEntity(nil)
		return
	}

	// authorization check
	orgID, dstID, err := s.ip2hostID(ctx.Kit, input)
	if err != nil {
		blog.ErrorJSON("get host id from ip failed, input: %s, err: %s, rid:%s", input, err, ctx.Kit.Rid)
		ctx.RespAutoError(err)
		return
	}

	// if both src ip and dst ip belongs to the same host, do not need to clone
	if orgID == dstID {
		ctx.RespEntity(nil)
		return
	}

	// auth: check authorization
	if err := s.AuthManager.AuthorizeByHostsIDs(ctx.Kit.Ctx, ctx.Kit.Header, authmeta.Find, orgID); err != nil {
		blog.Errorf("check host authorization failed, hosts: %+v, err: %v, rid:%s", orgID, err, ctx.Kit.Rid)
		ctx.RespAutoError(ctx.Kit.CCError.CCError(common.CCErrCommAuthorizeFailed))
		return
	}

	// step2. verify has permission to update dst host
	// auth: check authorization
	if err := s.AuthManager.AuthorizeByHostsIDs(ctx.Kit.Ctx, ctx.Kit.Header, authmeta.Update, dstID); err != nil {
		if err != ac.NoAuthorizeError {
			blog.Errorf("check host authorization failed, hosts: %+v, err: %v, rid:%s", dstID, err, ctx.Kit.Rid)
			ctx.RespAutoError(ctx.Kit.CCError.CCError(common.CCErrCommAuthorizeFailed))
			return
		}
		perm, err := s.AuthManager.GenEditBizHostNoPermissionResp(ctx.Kit.Ctx, ctx.Kit.Header, []int64{dstID})
		if err != nil {
			ctx.RespAutoError(ctx.Kit.CCError.CCError(common.CCErrCommAuthorizeFailed))
			return
		}
		ctx.RespEntityWithError(perm, ac.NoAuthorizeError)
		return
	}

	txnErr := s.Engine.CoreAPI.CoreService().Txn().AutoRunTxn(ctx.Kit.Ctx, ctx.Kit.Header, func() error {
		err = s.Logic.CloneHostProperty(ctx.Kit, input.AppID, orgID, dstID)
		if nil != err {
			blog.Errorf("CloneHostProperty  error , err: %v, input:%#v, rid:%s", err, input, ctx.Kit.Rid)
			return err
		}
		return nil
	})

	if txnErr != nil {
		ctx.RespAutoError(txnErr)
		return
	}
	ctx.RespEntity(nil)
}

// UpdateImportHosts update excel import hosts
func (s *Service) UpdateImportHosts(ctx *rest.Contexts) {
	hostList := new(meta.HostList)
	if err := ctx.DecodeInto(&hostList); nil != err {
		ctx.RespAutoError(err)
		return
	}

	if hostList.HostInfo == nil {
		blog.Errorf("UpdateImportHosts, but host info is nil.input:%+v,rid:%s", hostList, ctx.Kit.Rid)
		ctx.RespAutoError(ctx.Kit.CCError.CCError(common.CCErrCommParamsNeedSet))
		return
	}

	hostIDArr := make([]int64, 0)
	hosts := make(map[int64]map[string]interface{}, 0)
	indexHostIDMap := make(map[int64]int64, 0)
	var errMsg, successMsg []string
	CCLang := s.Language.CreateDefaultCCLanguageIf(util.GetLanguage(ctx.Kit.Header))
	for _, index := range util.SortedMapInt64Keys(hostList.HostInfo) {
		hostInfo := hostList.HostInfo[index]
		if hostInfo == nil {
			continue
		}
		var intHostID int64
		hostID, ok := hostInfo[common.BKHostIDField]
		if !ok {
			blog.Errorf("UpdateImportHosts failed, because bk_host_id field not exits innerIp: %v, rid: %v",
				hostInfo[common.BKHostInnerIPField], ctx.Kit.Rid)

			errMsg = append(errMsg, CCLang.Languagef("import_update_host_miss_hostID", index))
			continue
		}
		intHostID, err := util.GetInt64ByInterface(hostID)
		if err != nil {
			errMsg = append(errMsg, CCLang.Languagef("import_update_host_hostID_not_int", index))
			continue
		}

		// remove unchangeable fields
		delete(hostInfo, common.BKHostInnerIPField)
		delete(hostInfo, common.BKCloudIDField)
		delete(hostInfo, common.BKImportFrom)
		delete(hostInfo, common.CreateTimeField)

		hostIDArr = append(hostIDArr, intHostID)
		hosts[index] = hostInfo
		indexHostIDMap[index] = intHostID
	}

	if len(hostIDArr) == 0 {
		ctx.RespEntity(map[string]interface{}{
			"error":   errMsg,
			"success": []string{},
		})
		return
	}

	// auth: check authorization
	if err := s.AuthManager.AuthorizeByHostsIDs(ctx.Kit.Ctx, ctx.Kit.Header, authmeta.Update,
		hostIDArr...); err != nil {
		blog.Errorf("check host authorization failed, hosts: %+v, err: %v, rid: %s", hostIDArr, err, ctx.Kit.Rid)
		if err != nil && err != ac.NoAuthorizeError {
			blog.ErrorJSON("check host authorization failed, hosts: %s, err: %s, rid: %s", hostIDArr, err.Error(),
				ctx.Kit.Rid)
			ctx.RespAutoError(ctx.Kit.CCError.CCError(common.CCErrCommAuthorizeFailed))
			return
		}
		perm, err := s.AuthManager.GenHostBatchNoPermissionResp(ctx.Kit.Ctx, ctx.Kit.Header, authmeta.Update, hostIDArr)
		if err != nil && err != ac.NoAuthorizeError {
			blog.ErrorJSON("check host authorization get permission failed, hosts: %s, err: %s, rid: %s", hostIDArr,
				err.Error(), ctx.Kit.Rid)
			ctx.RespAutoError(ctx.Kit.CCError.CCError(common.CCErrCommAuthorizeFailed))
			return
		}
		ctx.RespEntityWithError(perm, ac.NoAuthorizeError)
		return
	}

	// audit interface of host audit log.
	audit := auditlog.NewHostAudit(s.CoreAPI.CoreService())
	auditContexts := make([]meta.AuditLog, 0)

	txnErr := s.Engine.CoreAPI.CoreService().Txn().AutoRunTxn(ctx.Kit.Ctx, ctx.Kit.Header, func() error {
		ccLang := s.Language.CreateDefaultCCLanguageIf(util.GetLanguage(ctx.Kit.Header))
		for _, index := range util.SortedMapInt64Keys(hosts) {
			hostInfo := hosts[index]
			delete(hostInfo, common.BKHostIDField)
			intHostID := indexHostIDMap[index]

			// generate audit log.
			generateAuditParameter := auditlog.NewGenerateAuditCommonParameter(ctx.Kit,
				meta.AuditUpdate).WithUpdateFields(hostInfo)
			auditLog, err := audit.GenerateAuditLogByHostIDGetBizID(generateAuditParameter, intHostID, "", nil)
			if err != nil {
				blog.Errorf("generate host audit log failed before update host, hostID: %d, err: %v, rid: %s",
					intHostID, err, ctx.Kit.Rid)
				errMsg = append(errMsg, err.Error())
				continue
			}

			// to update data.
			opt := &meta.UpdateOption{
				Condition: mapstr.MapStr{common.BKHostIDField: intHostID},
				Data:      mapstr.NewFromMap(hostInfo),
			}
			_, err = s.CoreAPI.CoreService().Instance().UpdateInstance(ctx.Kit.Ctx, ctx.Kit.Header,
				common.BKInnerObjIDHost, opt)
			if err != nil {
				blog.ErrorJSON("UpdateImportHosts UpdateInstance http do error, err: %v,input:%+v,param:%+v,rid:%s",
					err, hostList.HostInfo, opt, ctx.Kit.Rid)
				errMsg = append(errMsg, ccLang.Languagef("import_host_update_fail", index, err.Error()))
				continue
			}

			successMsg = append(successMsg, strconv.FormatInt(index, 10))
			auditContexts = append(auditContexts, *auditLog)
		}

		// save audit log.
		if err := audit.SaveAuditLog(ctx.Kit, auditContexts...); err != nil {
			blog.Errorf("success update host, but add host[%v] audit failed, err: %v, rid: %s", err, ctx.Kit.Rid)
			return err
		}
		return nil
	})

	if txnErr != nil {
		ctx.RespAutoError(txnErr)
		return
	}
	retData := map[string]interface{}{
		"error":   errMsg,
		"success": successMsg,
	}
	ctx.RespEntity(retData)
}<|MERGE_RESOLUTION|>--- conflicted
+++ resolved
@@ -911,23 +911,10 @@
 	}
 
 	condition.ApplicationIDArr = []int64{data.ApplicationID}
-<<<<<<< HEAD
 	hostIDArr, ccErr := s.Logic.CoreAPI.CoreService().Host().GetDistinctHostIDByTopology(ctx.Kit.Ctx, header, condition)
 	if ccErr != nil {
 		blog.Errorf("get host ids failed, err: %v, rid: %s", ccErr, ctx.Kit.Rid)
 		ctx.RespAutoError(ccErr)
-=======
-	hostResult, err := s.Logic.CoreAPI.CoreService().Host().GetDistinctHostIDByTopology(ctx.Kit.Ctx, header, condition)
-	if err != nil {
-		blog.Errorf("get host ids failed, err: %v, rid: %s", err, ctx.Kit.Rid)
-		ctx.RespAutoError(ctx.Kit.CCError.CCError(common.CCErrCommHTTPDoRequestFailed))
-		return
-	}
-	if err := hostResult.CCError(); err != nil {
-		blog.ErrorJSON("get host id by topology relation failed, error code: %s, error message: %s, cond: %s, "+
-			"rid: %s", hostResult.Code, hostResult.ErrMsg, condition, ctx.Kit.Rid)
-		ctx.RespAutoError(err)
->>>>>>> b1be034e
 		return
 	}
 
@@ -1016,20 +1003,16 @@
 					ModuleID:      idleModuleID,
 					HostID:        []int64{hostID},
 				}
-<<<<<<< HEAD
-				opResult, ccErr = s.Logic.CoreAPI.CoreService().Host().TransferToInnerModule(ctx.Kit.Ctx, ctx.Kit.Header, input)
-=======
-				opResult, err = s.Logic.CoreAPI.CoreService().Host().TransferToInnerModule(ctx.Kit.Ctx,
+				opResult, ccErr = s.Logic.CoreAPI.CoreService().Host().TransferToInnerModule(ctx.Kit.Ctx,
 					ctx.Kit.Header, input)
->>>>>>> b1be034e
 			} else {
 				input := &meta.HostsModuleRelation{
 					ApplicationID: data.ApplicationID,
 					HostID:        []int64{hostID},
 					ModuleID:      newModuleIDArr,
 				}
-<<<<<<< HEAD
-				opResult, ccErr = s.Logic.CoreAPI.CoreService().Host().TransferToNormalModule(ctx.Kit.Ctx, ctx.Kit.Header, input)
+				opResult, ccErr = s.Logic.CoreAPI.CoreService().Host().TransferToNormalModule(ctx.Kit.Ctx,
+					ctx.Kit.Header, input)
 			}
 
 			if ccErr != nil {
@@ -1038,27 +1021,6 @@
 				if len(opResult) > 0 {
 					exceptionArr = append(exceptionArr, opResult...)
 				} else {
-=======
-				opResult, err = s.Logic.CoreAPI.CoreService().Host().TransferToNormalModule(ctx.Kit.Ctx,
-					ctx.Kit.Header, input)
-			}
-
-			if err != nil {
-				blog.Errorf("MoveSetHost2IdleModule handle error. err:%s, to idle module:%v, input:%#v, hostID:%d, "+
-					"rid:%s", err.Error(), toEmptyModule, data, hostID, ctx.Kit.Rid)
-				ccErr := ctx.Kit.CCError.CCError(common.CCErrCommHTTPDoRequestFailed)
-				exceptionArr = append(exceptionArr, meta.ExceptionResult{Code: int64(ccErr.GetCode()),
-					Message: ccErr.Error(), OriginIndex: hostID})
-			}
-			if !opResult.Result {
-				if len(opResult.Data) > 0 {
-					blog.Errorf("MoveSetHost2IdleModule handle reply error. result:%#v, to idle module:%v, input:%#v,"+
-						" hostID:%d, rid:%s", opResult, toEmptyModule, data, hostID, ctx.Kit.Rid)
-					exceptionArr = append(exceptionArr, opResult.Data...)
-				} else {
-					blog.Errorf("MoveSetHost2IdleModule handle reply error. result:%#v, to idle module:%v, input:%#v,"+
-						" hostID:%d, rid:%s", opResult, toEmptyModule, data, hostID, ctx.Kit.Rid)
->>>>>>> b1be034e
 					exceptionArr = append(exceptionArr, meta.ExceptionResult{
 						Code:        int64(ccErr.GetCode()),
 						Message:     ccErr.Error(),

--- conflicted
+++ resolved
@@ -183,45 +183,22 @@
 			return ctx.Kit.CCError.Errorf(common.CCErrCommParamsNeedInt, common.BKAppIDField)
 		}
 
-<<<<<<< HEAD
-		hostFields, err := s.Logic.GetHostAttributes(ctx.Kit, meta.BizLabelNotExist)
-		if err != nil {
-			blog.Errorf("delete host batch failed, err: %v,input:%+v,rid:%s", err, opt, ctx.Kit.Rid)
-			return err
-		}
-
 		logContentMap := make(map[int64]meta.AuditLog, 0)
 		hosts := make([]extensions.HostSimplify, 0)
 		for _, hostID := range iHostIDArr {
-			logger := s.Logic.NewHostLog(ctx.Kit, ctx.Kit.SupplierAccount)
-			if err := logger.WithPrevious(ctx.Kit.Ctx, hostID, hostFields); err != nil {
-				blog.Errorf("delete host batch, but get pre host data failed, err: %v,input:%+v,rid:%s", err, opt, ctx.Kit.Rid)
-=======
-		logContentMap := make(map[int64]meta.AuditLog, 0)
-		hosts := make([]extensions.HostSimplify, 0)
-		for _, hostID := range iHostIDArr {
-			logger := srvData.lgc.NewHostLog(srvData.ctx, srvData.ownerID)
-			if err := logger.WithPrevious(srvData.ctx, hostID); err != nil {
-				blog.Errorf("delete host batch, but get pre host data failed, err: %v,input:%+v,rid:%s", err, opt, srvData.rid)
->>>>>>> 7263575d
+			logger := s.Logic.NewHostLog(ctx.Kit)
+			if err := logger.WithPrevious(hostID); err != nil {
+				blog.Errorf("delete host batch, but get pre host data failed, err: %v,input:%+v,rid:%s", err, opt, 
+					ctx.Kit.Rid)
 				return err
 			}
 
-			logContentMap[hostID], err = logger.AuditLog(ctx.Kit.Ctx, hostID, appID, meta.AuditDelete)
+			logContentMap[hostID], err = logger.AuditLog(hostID, appID, meta.AuditDelete)
 			if err != nil {
 				blog.Errorf("delete host batch, but get host[%d] biz[%d] data failed, err: %v, rid:%s", hostID, appID, err, ctx.Kit.Rid)
 				return err
 			}
 
-<<<<<<< HEAD
-			detail, ok := logContentMap[hostID].OperationDetail.(*meta.InstanceOpDetail)
-			if !ok {
-				blog.Errorf("delete host batch, but got invalid operation detail, rid:%s", ctx.Kit.Rid)
-				return errors.New(common.CCErrCommParamsValueInvalidError, "")
-			}
-
-=======
->>>>>>> 7263575d
 			hosts = append(hosts, extensions.HostSimplify{
 				BKAppIDField:       0,
 				BKHostIDField:      hostID,
@@ -731,17 +708,6 @@
 	data.Remove(common.MetadataField)
 	data.Remove(common.BKHostIDField)
 	data.Remove(common.BKCloudIDField)
-<<<<<<< HEAD
-
-	hostFields, err := s.Logic.GetHostAttributes(ctx.Kit, meta.BizLabelNotExist)
-
-	if err != nil {
-		blog.Errorf("update host batch, but get host attribute for audit failed, err: %v,rid:%s", err, ctx.Kit.Rid)
-		ctx.RespAutoError(err)
-		return
-	}
-=======
->>>>>>> 7263575d
 
 	// check authorization
 	hostIDArr := make([]int64, 0)
@@ -754,6 +720,7 @@
 		}
 		hostIDArr = append(hostIDArr, hostID)
 	}
+	
 	// auth: check authorization
 	if err := s.AuthManager.AuthorizeByHostsIDs(ctx.Kit.Ctx, ctx.Kit.Header, authmeta.Update, hostIDArr...); err != nil {
 		blog.Errorf("check host authorization failed, hosts: %+v, err: %v, rid: %s", hostIDArr, err, ctx.Kit.Rid)
@@ -774,17 +741,11 @@
 
 	logPreContents := make(map[int64]*logics.HostLog, 0)
 	for _, hostID := range hostIDArr {
-<<<<<<< HEAD
-		audit := s.Logic.NewHostLog(ctx.Kit, ctx.Kit.SupplierAccount)
-		if err := audit.WithPrevious(ctx.Kit.Ctx, hostID, hostFields); err != nil {
-			blog.Errorf("update host batch, but get host[%s] pre data for audit failed, err: %v, rid: %s", id, err, ctx.Kit.Rid)
-			ctx.RespAutoError(ctx.Kit.CCError.CCError(common.CCErrHostDetailFail))
-=======
-		audit := srvData.lgc.NewHostLog(srvData.ctx, srvData.ownerID)
-		if err := audit.WithPrevious(srvData.ctx, hostID); err != nil {
-			blog.Errorf("update host batch, but get host[%s] pre data for audit failed, err: %v, rid: %s", id, err, srvData.rid)
-			_ = resp.WriteError(http.StatusInternalServerError, &meta.RespError{Msg: srvData.ccErr.Error(common.CCErrHostDetailFail)})
->>>>>>> 7263575d
+		audit := s.Logic.NewHostLog(ctx.Kit)
+		if err := audit.WithPrevious(hostID); err != nil {
+			blog.Errorf("update host batch, but get host[%s] pre data for audit failed, err: %v, rid: %s", 
+				id, err, ctx.Kit.Rid)
+			ctx.RespAutoError(ctx.Kit.CCError.Error(common.CCErrHostDetailFail))
 			return
 		}
 
@@ -860,23 +821,21 @@
 		for _, hostID := range hostIDArr {
 			audit, ok := logPreContents[hostID]
 			if !ok {
-				audit = s.Logic.NewHostLog(ctx.Kit, common.BKDefaultOwnerID)
-			}
-<<<<<<< HEAD
-			if err := audit.WithCurrent(ctx.Kit.Ctx, hostID, hostFields); err != nil {
-				blog.Errorf("update host batch, but get host[%v] pre data for audit failed, err: %v, rid: %s", hostID, err, ctx.Kit.Rid)
-				return ctx.Kit.CCError.CCError(common.CCErrHostDetailFail)
-=======
-			if err := audit.WithCurrent(srvData.ctx, hostID); err != nil {
-				blog.Errorf("update host batch, but get host[%v] pre data for audit failed, err: %v, rid: %s", hostID, err, srvData.rid)
-				return srvData.ccErr.Error(common.CCErrHostDetailFail)
->>>>>>> 7263575d
-			}
-			auditLog, err := audit.AuditLog(ctx.Kit.Ctx, hostID, appIDMap[hostID], meta.AuditUpdate)
+				audit = s.Logic.NewHostLog(ctx.Kit)
+			}
+			
+			if err := audit.WithCurrent(hostID); err != nil {
+				blog.Errorf("update host batch, but get host[%v] pre data for audit failed, err: %v, rid: %s", 
+					hostID, err, ctx.Kit.Rid)
+				return ctx.Kit.CCError.Error(common.CCErrHostDetailFail)
+			}
+			
+			auditLog, err := audit.AuditLog(hostID, appIDMap[hostID], meta.AuditUpdate)
 			if err != nil {
 				blog.Errorf("update host batch, but get host[%v] biz[%v] data for audit failed, err: %v, rid: %s", hostID, appIDMap[hostID], err, ctx.Kit.Rid)
 				return err
 			}
+			
 			logLastContents = append(logLastContents, auditLog)
 		}
 		auditResp, err := s.CoreAPI.CoreService().Audit().SaveAuditLog(ctx.Kit.Ctx, ctx.Kit.Header, logLastContents...)
@@ -912,16 +871,6 @@
 		return
 	}
 
-<<<<<<< HEAD
-	hostFields, err := s.Logic.GetHostAttributes(ctx.Kit, meta.BizLabelNotExist)
-	if err != nil {
-		blog.Errorf("update host property batch, but get host attribute for audit failed, err: %v,rid:%s", err, ctx.Kit.Rid)
-		ctx.RespAutoError(err)
-		return
-	}
-
-=======
->>>>>>> 7263575d
 	// check authorization
 	hostIDArr := make([]int64, 0)
 	for _, update := range parameter.Update {
@@ -963,15 +912,10 @@
 				Condition: cond,
 				Data:      data,
 			}
-<<<<<<< HEAD
-			hostLog := s.Logic.NewHostLog(ctx.Kit, ctx.Kit.SupplierAccount)
-			if err := hostLog.WithPrevious(ctx.Kit.Ctx, update.HostID, hostFields); err != nil {
-				blog.Errorf("update host property batch, but get host[%d] pre data for audit failed, err: %v, rid: %s", update.HostID, err, ctx.Kit.Rid)
-=======
-			hostLog := srvData.lgc.NewHostLog(srvData.ctx, srvData.ownerID)
-			if err := hostLog.WithPrevious(srvData.ctx, update.HostID); err != nil {
-				blog.Errorf("update host property batch, but get host[%d] pre data for audit failed, err: %v, rid: %s", update.HostID, err, srvData.rid)
->>>>>>> 7263575d
+			hostLog := s.Logic.NewHostLog(ctx.Kit)
+			if err := hostLog.WithPrevious(update.HostID); err != nil {
+				blog.Errorf("update host property batch, but get host[%d] pre data for audit failed, err: %v, " +
+					"rid: %s", update.HostID, err, ctx.Kit.Rid)
 				return err
 			}
 			result, err := s.CoreAPI.CoreService().Instance().UpdateInstance(ctx.Kit.Ctx, ctx.Kit.Header, common.BKInnerObjIDHost, opt)
@@ -984,13 +928,9 @@
 				return result.CCError()
 			}
 
-<<<<<<< HEAD
-			if err := hostLog.WithCurrent(ctx.Kit.Ctx, update.HostID, nil); err != nil {
-				blog.Errorf("update host property batch, but get host[%d] pre data for audit failed, err: %v, rid: %s", update.HostID, err, ctx.Kit.Rid)
-=======
-			if err := hostLog.WithCurrent(srvData.ctx, update.HostID); err != nil {
-				blog.Errorf("update host property batch, but get host[%d] pre data for audit failed, err: %v, rid: %s", update.HostID, err, srvData.rid)
->>>>>>> 7263575d
+			if err := hostLog.WithCurrent(update.HostID); err != nil {
+				blog.Errorf("update host property batch, but get host[%d] pre data for audit failed, err: %v, " +
+					"rid: %s", update.HostID, err, ctx.Kit.Rid)
 				return err
 			}
 
@@ -1003,7 +943,7 @@
 			if len(hostModuleConfig) > 0 {
 				appID = hostModuleConfig[0].AppID
 			}
-			auditLog, err := hostLog.AuditLog(ctx.Kit.Ctx, update.HostID, appID, meta.AuditUpdate)
+			auditLog, err := hostLog.AuditLog(update.HostID, appID, meta.AuditUpdate)
 			if err != nil {
 				blog.Errorf("update host property batch, but get host[%d] biz[%d] data for audit failed, err: %v, rid: %s", update.HostID, appID, err, ctx.Kit.Rid)
 				return err
@@ -1429,15 +1369,6 @@
 		ctx.RespAutoError(ctx.Kit.CCError.CCError(common.CCErrCommParamsNeedSet))
 		return
 	}
-<<<<<<< HEAD
-	hostFields, err := s.Logic.GetHostAttributes(ctx.Kit, meta.BizLabelNotExist)
-	if err != nil {
-		blog.Errorf("UpdateImportHosts, but get host attribute for audit failed, err: %v,rid:%s", err, ctx.Kit.Rid)
-		ctx.RespAutoError(err)
-		return
-	}
-=======
->>>>>>> 7263575d
 
 	hostIDArr := make([]int64, 0)
 	hosts := make(map[int64]map[string]interface{}, 0)
@@ -1487,7 +1418,7 @@
 
 	logPreContents := make(map[int64]*logics.HostLog, 0)
 	for _, hostID := range hostIDArr {
-		audit := s.Logic.NewHostLog(ctx.Kit, ctx.Kit.SupplierAccount)
+		audit := s.Logic.NewHostLog(ctx.Kit)
 		logPreContents[hostID] = audit
 	}
 
@@ -1561,15 +1492,10 @@
 		logLastContents := make([]meta.AuditLog, 0)
 		for _, hostID := range hostIDArr {
 			audit := logPreContents[hostID]
-<<<<<<< HEAD
-			if err := audit.WithCurrent(ctx.Kit.Ctx, hostID, hostFields); err != nil {
-				blog.Errorf("UpdateImportHosts, but get host[%d] pre data for audit failed, err: %v, rid: %s", hostID, err, ctx.Kit.Rid)
-				return ctx.Kit.CCError.CCError(common.CCErrHostDetailFail)
-=======
-			if err := audit.WithCurrent(srvData.ctx, hostID); err != nil {
-				blog.Errorf("UpdateImportHosts, but get host[%d] pre data for audit failed, err: %v, rid: %s", hostID, err, srvData.rid)
-				return srvData.ccErr.Error(common.CCErrHostDetailFail)
->>>>>>> 7263575d
+			if err := audit.WithCurrent(hostID); err != nil {
+				blog.Errorf("UpdateImportHosts, but get host[%d] pre data for audit failed, err: %v, rid: %s", 
+					hostID, err, ctx.Kit.Rid)
+				return ctx.Kit.CCError.Error(common.CCErrHostDetailFail)
 			}
 			hostModuleConfig, err := s.Logic.GetConfigByCond(ctx.Kit, meta.HostModuleRelationRequest{HostIDArr: []int64{hostID}, Fields: []string{common.BKAppIDField}})
 			if err != nil {
@@ -1580,7 +1506,7 @@
 			if len(hostModuleConfig) > 0 {
 				appID = hostModuleConfig[0].AppID
 			}
-			auditLog, err := audit.AuditLog(ctx.Kit.Ctx, hostID, appID, meta.AuditUpdate)
+			auditLog, err := audit.AuditLog(hostID, appID, meta.AuditUpdate)
 			if err != nil {
 				blog.Errorf("UpdateImportHosts create audit log failed, id[%v], err: %v,rid:%s", hostID, err, ctx.Kit.Rid)
 				return err

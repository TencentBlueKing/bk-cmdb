/*
 * Tencent is pleased to support the open source community by making 蓝鲸 available.
 * Copyright (C) 2017-2018 THL A29 Limited, a Tencent company. All rights reserved.
 * Licensed under the MIT License (the "License"); you may not use this file except
 * in compliance with the License. You may obtain a copy of the License at
 * http://opensource.org/licenses/MIT
 * Unless required by applicable law or agreed to in writing, software distributed under
 * the License is distributed on an "AS IS" BASIS, WITHOUT WARRANTIES OR CONDITIONS OF ANY KIND,
 * either express or implied. See the License for the specific language governing permissions and
 * limitations under the License.
 */

package service

import (
	"configcenter/src/common"
	"configcenter/src/common/auditlog"
	"configcenter/src/common/blog"
	"configcenter/src/common/http/rest"
	"configcenter/src/common/metadata"
)

// HostModuleRelation transfer host to module specify by bk_module_id (in the same business)
// move a business host to a module.
func (s *Service) TransferHostModule(ctx *rest.Contexts) {
	config := new(metadata.HostsModuleRelation)
	if err := ctx.DecodeInto(&config); nil != err {
		ctx.RespAutoError(err)
		return
	}

	for _, moduleID := range config.ModuleID {
		module, err := s.Logic.GetNormalModuleByModuleID(ctx.Kit, config.ApplicationID, moduleID)
		if err != nil {
			blog.Errorf("add host and module relation, but get module with id[%d] failed, err: %v,param:%+v,rid:%s", moduleID, err, config, ctx.Kit.Rid)
			ctx.RespAutoError(err)
			return
		}

		if len(module) == 0 {
			blog.Errorf("add host and module relation, but get empty module with id[%d],input:%+v,rid:%s", moduleID, config, ctx.Kit.Rid)
			ctx.RespAutoError(ctx.Kit.CCError.Error(common.CCErrTopoModuleIDNotfoundFailed))
			return
		}
	}

	audit := auditlog.NewHostModuleLog(s.CoreAPI.CoreService(), ctx.Kit, config.HostID)
	if err := audit.WithPrevious(ctx.Kit.Ctx); err != nil {
		blog.Errorf("host module relation, get prev module host config failed, err: %v,param:%+v,rid:%s", err, config, ctx.Kit.Rid)
		ctx.RespAutoError(ctx.Kit.CCError.Errorf(common.CCErrCommResourceInitFailed, "audit server"))
		return
	}

	var result *metadata.OperaterException
	txnErr := s.Engine.CoreAPI.CoreService().Txn().AutoRunTxn(ctx.Kit.Ctx, s.EnableTxn, ctx.Kit.Header, func() error {
		var err error
		result, err = s.CoreAPI.CoreService().Host().TransferToNormalModule(ctx.Kit.Ctx, ctx.Kit.Header, config)
		if err != nil {
			blog.Errorf("add host module relation, but add config failed, err: %v, %v,input:%+v,rid:%s", err, result.ErrMsg, config, ctx.Kit.Rid)
			return ctx.Kit.CCError.Error(common.CCErrCommHTTPDoRequestFailed)
		}

		if !result.Result {
			blog.Errorf("add host module relation, but add config failed, err: %v, %v.input:%+v,rid:%s", err, result.ErrMsg, config, ctx.Kit.Rid)
			return result.CCError()
		}

		if err := audit.SaveAudit(ctx.Kit.Ctx); err != nil {
			blog.Errorf("host module relation, save audit log failed, err: %v,input:%+v,rid:%s", err, config, ctx.Kit.Rid)
			return ctx.Kit.CCError.Error(common.CCErrCommHTTPDoRequestFailed)
		}
		return nil
	})

	if txnErr != nil {
		ctx.RespEntityWithError(result.Data, txnErr)
		return
	}
	ctx.RespEntity(nil)
}

func (s *Service) MoveHost2IdleModule(ctx *rest.Contexts) {
	s.moveHostToDefaultModule(ctx, common.DefaultResModuleFlag)
}

func (s *Service) MoveHost2FaultModule(ctx *rest.Contexts) {
	s.moveHostToDefaultModule(ctx, common.DefaultFaultModuleFlag)
}

func (s *Service) MoveHost2RecycleModule(ctx *rest.Contexts) {
	s.moveHostToDefaultModule(ctx, common.DefaultRecycleModuleFlag)
}

func (s *Service) MoveHostToResourcePool(ctx *rest.Contexts) {
	conf := new(metadata.DefaultModuleHostConfigParams)
	if err := ctx.DecodeInto(&conf); nil != err {
		ctx.RespAutoError(err)
		return
	}

	if 0 == len(conf.HostIDs) {
		ctx.RespEntity(nil)
		return
	}

	var exceptionArr []metadata.ExceptionResult
	txnErr := s.Engine.CoreAPI.CoreService().Txn().AutoRunTxn(ctx.Kit.Ctx, s.EnableTxn, ctx.Kit.Header, func() error {
		var err error
		exceptionArr, err = s.Logic.MoveHostToResourcePool(ctx.Kit, conf)
		if err != nil {
			blog.Errorf("move host to resource pool failed, err:%s, input:%#v, rid:%s", err.Error(), conf, ctx.Kit.Rid)
			return ctx.Kit.CCError.Error(common.CCErrCommHTTPDoRequestFailed)
		}
		return nil
	})

	if txnErr != nil {
		ctx.RespEntityWithError(exceptionArr, txnErr)
		return
	}
	ctx.RespEntity(nil)
}

// AssignHostToApp transfer host from resource pool to idle module
func (s *Service) AssignHostToApp(ctx *rest.Contexts) {

	conf := new(metadata.DefaultModuleHostConfigParams)
	if err := ctx.DecodeInto(&conf); nil != err {
		ctx.RespAutoError(err)
		return
	}

	var exceptionArr []metadata.ExceptionResult
	txnErr := s.Engine.CoreAPI.CoreService().Txn().AutoRunTxn(ctx.Kit.Ctx, s.EnableTxn, ctx.Kit.Header, func() error {
		var err error
		exceptionArr, err = s.Logic.AssignHostToApp(ctx.Kit, conf)
		if err != nil {
			blog.Errorf("assign host to app, but assign to app http do error. err: %v, input:%+v,rid:%s", err, conf, ctx.Kit.Rid)
			return err
		}
		return nil
	})

	if txnErr != nil {
		ctx.RespEntityWithError(exceptionArr, txnErr)
		return
	}
	ctx.RespEntity(nil)
}

// GetHostModuleRelation  query host and module relation,
// hostID can empty
func (s *Service) GetHostModuleRelation(ctx *rest.Contexts) {
	data := new(metadata.HostModuleRelationParameter)
	if err := ctx.DecodeInto(&data); nil != err {
		ctx.RespAutoError(err)
		return
	}

	rawErr := data.Validate()
	if rawErr.ErrCode != 0 {
		ctx.RespAutoError(rawErr.ToCCError(ctx.Kit.CCError))
		return
	}

	cond := metadata.HostModuleRelationRequest{
		HostIDArr: data.HostID,
		Page: metadata.BasePage{
			Limit: common.BKNoLimit,
		},
	}
	if data.AppID != 0 {
		cond.ApplicationID = data.AppID
	}

<<<<<<< HEAD
=======
	if len(data.HostID) > 0 {
		if len(data.HostID) > 500 {
			blog.Errorf("GetHostModuleRelation host id length %d exceeds 500, rid: %s", len(data.HostID), ctx.Kit.Rid)
			ctx.RespAutoError(ctx.Kit.CCError.Errorf(common.CCErrCommXXExceedLimit, common.BKHostIDField, 500))
			return
		}
		cond.HostIDArr = data.HostID
	}

	cond.Page = metadata.BasePage{Limit: common.BKNoLimit}
>>>>>>> 654ae84f
	moduleHostConfig, err := s.Logic.GetHostModuleRelation(ctx.Kit, cond)

	if err != nil {
		blog.Errorf("GetHostModuleRelation logcis err:%s,cond:%#v,rid:%s", err.Error(), cond, ctx.Kit.Rid)
		ctx.RespAutoError(err)
		return
	}
	ctx.RespEntity(moduleHostConfig.Info)
	return
}

// TransferHostAcrossBusiness  Transfer host across business,
// delete old business  host and module relation
func (s *Service) TransferHostAcrossBusiness(ctx *rest.Contexts) {
	data := new(metadata.TransferHostAcrossBusinessParameter)
	if err := ctx.DecodeInto(&data); nil != err {
		ctx.RespAutoError(err)
		return
	}

	txnErr := s.Engine.CoreAPI.CoreService().Txn().AutoRunTxn(ctx.Kit.Ctx, s.EnableTxn, ctx.Kit.Header, func() error {
		err := s.Logic.TransferHostAcrossBusiness(ctx.Kit, data.SrcAppID, data.DstAppID, data.HostID, data.DstModuleIDArr)
		if err != nil {
			blog.Errorf("TransferHostAcrossBusiness logcis err:%s,input:%#v,rid:%s", err.Error(), data, ctx.Kit.Rid)
			return err
		}
		return nil
	})

	if txnErr != nil {
		ctx.RespAutoError(txnErr)
		return
	}

	ctx.RespEntity(nil)
	return
}

// DeleteHostFromBusiness delete host from business
// dangerous operation
func (s *Service) DeleteHostFromBusiness(ctx *rest.Contexts) {

	data := new(metadata.DeleteHostFromBizParameter)
	if err := ctx.DecodeInto(&data); nil != err {
		ctx.RespAutoError(err)
		return
	}

	var exceptionArr []metadata.ExceptionResult
	txnErr := s.Engine.CoreAPI.CoreService().Txn().AutoRunTxn(ctx.Kit.Ctx, s.EnableTxn, ctx.Kit.Header, func() error {
		var err error
		exceptionArr, err = s.Logic.DeleteHostFromBusiness(ctx.Kit, data.AppID, data.HostIDArr)
		if err != nil {
			blog.Errorf("DeleteHostFromBusiness logcis err:%s,input:%#v,rid:%s", err.Error(), data, ctx.Kit.Rid)
			return err
		}
		return nil
	})

	if txnErr != nil {
		ctx.RespEntityWithError(exceptionArr, txnErr)
		return
	}

	ctx.RespEntity(nil)
	return
}

// move host to idle, fault or recycle module under the same business.
func (s *Service) moveHostToDefaultModule(ctx *rest.Contexts, defaultModuleFlag int) {

	defErr := ctx.Kit.CCError
	rid := ctx.Kit.Rid
	conf := new(metadata.DefaultModuleHostConfigParams)
	if err := ctx.DecodeInto(&conf); nil != err {
		ctx.RespAutoError(err)
		return
	}

	bizID := conf.ApplicationID

	moduleFilter := make(map[string]interface{})
	if defaultModuleFlag == common.DefaultResModuleFlag {
		// 空闲机
		moduleFilter[common.BKDefaultField] = common.DefaultResModuleFlag
		moduleFilter[common.BKModuleNameField] = common.DefaultResModuleName
	} else if defaultModuleFlag == common.DefaultFaultModuleFlag {
		// 故障机器
		moduleFilter[common.BKDefaultField] = common.DefaultFaultModuleFlag
		moduleFilter[common.BKModuleNameField] = common.DefaultFaultModuleName
	} else if defaultModuleFlag == common.DefaultRecycleModuleFlag {
		// 待回收
		moduleFilter[common.BKDefaultField] = common.DefaultRecycleModuleFlag
		moduleFilter[common.BKModuleNameField] = common.DefaultRecycleModuleName
	} else {
		blog.Errorf("move host to default module failed, unexpected flag, bizID: %d, defaultModuleFlag: %d, rid: %s", bizID, defaultModuleFlag, ctx.Kit.Rid)
		ctx.RespAutoError(defErr.Errorf(common.CCErrCommResourceInitFailed, "audit server"))
		return
	}

	moduleFilter[common.BKAppIDField] = bizID
	moduleID, err := s.Logic.GetResourcePoolModuleID(ctx.Kit, moduleFilter)
	if err != nil {
		blog.ErrorJSON("move host to default module failed, get default module id failed, filter: %s, err: %s, rid: %s", moduleFilter, err, ctx.Kit.Rid)
		ctx.RespAutoError(defErr.Errorf(common.CCErrAddHostToModuleFailStr, moduleFilter[common.BKModuleNameField].(string)+" not foud "))
		return
	}

	audit := auditlog.NewHostModuleLog(s.CoreAPI.CoreService(), ctx.Kit, conf.HostIDs)
	if err := audit.WithPrevious(ctx.Kit.Ctx); err != nil {
		blog.Errorf("move host to default module s failed, get prev module host config failed, hostIDs: %v, err: %s, rid: %s", conf.HostIDs, err.Error(), ctx.Kit.Rid)
		ctx.RespAutoError(defErr.Errorf(common.CCErrCommResourceInitFailed, "audit server"))
		return
	}

	var result *metadata.OperaterException
	txnErr := s.Engine.CoreAPI.CoreService().Txn().AutoRunTxn(ctx.Kit.Ctx, s.EnableTxn, ctx.Kit.Header, func() error {

		transferInput := &metadata.TransferHostToInnerModule{
			ApplicationID: conf.ApplicationID,
			HostID:        conf.HostIDs,
			ModuleID:      moduleID,
		}
		var err error
		result, err = s.CoreAPI.CoreService().Host().TransferToInnerModule(ctx.Kit.Ctx, ctx.Kit.Header, transferInput)
		if err != nil {
			blog.ErrorJSON("move host to default module failed, TransferHostToDefaultModule http do error. input:%s, condition:%s, err:%s, rid:%s", conf, transferInput, err.Error(), rid)
			return defErr.Error(common.CCErrCommHTTPDoRequestFailed)
		}
		if !result.Result {
			blog.ErrorJSON("move host to default module failed, TransferHostToDefaultModule response failed. input:%s, transferInput:%s, response:%s, rid:%s", conf, transferInput, result, rid)
			return defErr.New(result.Code, result.ErrMsg)
		}

		if err := audit.SaveAudit(ctx.Kit.Ctx); err != nil {
			blog.ErrorJSON("move host to default module failed, save audit log failed, input:%s, err:%s, rid:%s", conf, err, ctx.Kit.Rid)
			return ctx.Kit.CCError.Errorf(common.CCErrCommResourceInitFailed, "audit server")
		}
		return nil
	})

	if txnErr != nil {
		ctx.RespEntityWithError(result.Data, txnErr)
		return
	}
	ctx.RespEntity(nil)
}

// GetAppHostTopoRelation  query host and module relation,
// hostID can empty
func (s *Service) GetAppHostTopoRelation(ctx *rest.Contexts) {
	data := new(metadata.HostModuleRelationRequest)
	if err := ctx.DecodeInto(&data); nil != err {
		ctx.RespAutoError(err)
		return
	}

	result, err := s.Logic.GetHostModuleRelation(ctx.Kit, *data)
	if err != nil {
		blog.Errorf("GetHostModuleRelation logic failed, cond:%#v, err:%s, rid:%s", data, err.Error(), ctx.Kit.Rid)
		ctx.RespAutoError(err)
		return
	}
	ctx.RespEntity(result)
	return
}

func (s *Service) TransferHostResourceDirectory(ctx *rest.Contexts) {
	input := new(metadata.TransferHostResourceDirectory)
	if err := ctx.DecodeInto(&input); nil != err {
		ctx.RespAutoError(err)
		return
	}

	audit := auditlog.NewHostModuleLog(s.CoreAPI.CoreService(), ctx.Kit, input.HostID)
	if err := audit.WithPrevious(ctx.Kit.Ctx); err != nil {
		blog.Errorf("TransferHostResourceDirectory, but get prev module host config failed, err: %v, hostIDs:%#v,rid:%s", err, input.HostID, ctx.Kit.Rid)
		ctx.RespAutoError(ctx.Kit.CCError.Errorf(common.CCErrCommResourceInitFailed, "audit server"))
		return
	}

	err := s.CoreAPI.CoreService().Host().TransferHostResourceDirectory(ctx.Kit.Ctx, ctx.Kit.Header, input)
	if err != nil {
		blog.Errorf("TransferHostResourceDirectory failed with coreservice http failed, input: %v, err: %v, rid: %s", input, err, ctx.Kit.Rid)
		ctx.RespAutoError(err)
		return
	}

	if err := audit.SaveAudit(ctx.Kit.Ctx); err != nil {
		blog.Errorf("move host to resource pool, but save audit log failed, err: %v, input:%+v,rid:%s", err, input.HostID, ctx.Kit.Rid)
		ctx.RespAutoError(ctx.Kit.CCError.Errorf(common.CCErrCommResourceInitFailed, "audit server"))
		return
	}

	ctx.RespEntity(nil)
	return
}<|MERGE_RESOLUTION|>--- conflicted
+++ resolved
@@ -173,19 +173,6 @@
 		cond.ApplicationID = data.AppID
 	}
 
-<<<<<<< HEAD
-=======
-	if len(data.HostID) > 0 {
-		if len(data.HostID) > 500 {
-			blog.Errorf("GetHostModuleRelation host id length %d exceeds 500, rid: %s", len(data.HostID), ctx.Kit.Rid)
-			ctx.RespAutoError(ctx.Kit.CCError.Errorf(common.CCErrCommXXExceedLimit, common.BKHostIDField, 500))
-			return
-		}
-		cond.HostIDArr = data.HostID
-	}
-
-	cond.Page = metadata.BasePage{Limit: common.BKNoLimit}
->>>>>>> 654ae84f
 	moduleHostConfig, err := s.Logic.GetHostModuleRelation(ctx.Kit, cond)
 
 	if err != nil {

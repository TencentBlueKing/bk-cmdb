/*
 * Tencent is pleased to support the open source community by making 蓝鲸 available.
 * Copyright (C) 2017-2018 THL A29 Limited, a Tencent company. All rights reserved.
 * Licensed under the MIT License (the "License"); you may not use this file except
 * in compliance with the License. You may obtain a copy of the License at
 * http://opensource.org/licenses/MIT
 * Unless required by applicable law or agreed to in writing, software distributed under
 * the License is distributed on an "AS IS" BASIS, WITHOUT WARRANTIES OR CONDITIONS OF ANY KIND,
 * either express or implied. See the License for the specific language governing permissions and
 * limitations under the License.
 */

package service

import (
	"encoding/json"
	"fmt"
	"net/http"
	"strconv"
	"strings"

	"github.com/emicklei/go-restful"

	"configcenter/src/common"
	"configcenter/src/common/blog"
	"configcenter/src/common/mapstr"
	"configcenter/src/common/metadata"
	"configcenter/src/common/util"
	hutil "configcenter/src/scene_server/host_server/util"
)

func (s *Service) AddHostMultiAppModuleRelation(req *restful.Request, resp *restful.Response) {
	srvData := s.newSrvComm(req.Request.Header)

	result, err := s.CoreAPI.ObjectController().Privilege().GetSystemFlag(srvData.ctx, common.BKDefaultOwnerID, common.HostCrossBizField, srvData.header)
	if err != nil {
		blog.Errorf("AddHostMultiAppModuleRelation GetSystemFlag http do error,err:%s,rid:%s", err.Error(), srvData.rid)
		resp.WriteError(http.StatusInternalServerError, &metadata.RespError{Msg: srvData.ccErr.Error(common.CCErrCommHTTPDoRequestFailed)})
		return
	}
	if !result.Result {
		blog.Errorf("AddHostMultiAppModuleRelation GetSystemFlag http response error,err code:%d,err msg:%s,rid:%s", result.Code, result.ErrMsg, srvData.rid)
		resp.WriteError(http.StatusInternalServerError, &metadata.RespError{Msg: srvData.ccErr.New(result.Code, result.ErrMsg)})
		return
	}

	params := new(metadata.CloudHostModuleParams)
	if err := json.NewDecoder(req.Request.Body).Decode(&params); err != nil {
		blog.Errorf("add host multiple app module relation failed with decode body err: %v,rid:%s", err, srvData.rid)
		resp.WriteError(http.StatusBadRequest, &metadata.RespError{Msg: srvData.ccErr.Error(common.CCErrCommJSONUnmarshalFailed)})
		return
	}

	module, err := srvData.lgc.GetModuleByModuleID(srvData.ctx, params.ApplicationID, params.ModuleID)
	if err != nil {
		blog.Errorf("add host multiple app module relation, but get module[%v] failed, err: %v,input:%+v,rid:%s", params.ModuleID, err, params, srvData.ctx)
		resp.WriteError(http.StatusBadRequest, &metadata.RespError{Msg: srvData.ccErr.Error(common.CCErrTopoModuleSelectFailed)})
		return
	}

	if len(module) == 0 {
		blog.Errorf("add host multiple app module relation, but get invalid module.input:%+v,rid:%s", params, srvData.rid)
		resp.WriteError(http.StatusBadRequest, &metadata.RespError{Msg: srvData.ccErr.Error(common.CCErrTopoMulueIDNotfoundFailed)})
		return
	}

	defaultAppID, err := srvData.lgc.GetDefaultAppID(srvData.ctx, srvData.ownerID)
	if err != nil {
		blog.Errorf("add host multiple app module relation, but get default appid failed, err: %v,param:%+v,rid:%s", err, params, srvData.rid)
		resp.WriteError(http.StatusBadRequest, &metadata.RespError{Msg: err})
		return
	}

	var errMsg, succ []string
	var hostIDArr []int64

	for index, hostInfo := range params.HostInfoArr {
		cond := hutil.NewOperation().WithHostInnerIP(hostInfo.IP).WithCloudID(int64(hostInfo.CloudID)).Data()
		query := &metadata.QueryInput{
			Condition: cond,
			Start:     0,
			Limit:     common.BKNoLimit,
			Sort:      common.BKHostIDField,
		}
		hResult, err := s.CoreAPI.HostController().Host().GetHosts(srvData.ctx, srvData.header, query)
		if err != nil || (err == nil && !hResult.Result) {
			blog.Errorf("add host multiple app module relation, but get hosts failed, err: %v, %v,param:%+v,rid:%s", err, hResult.ErrMsg, params, srvData.rid)
			errMsg = append(errMsg, s.Language.Languagef("host_ip_not_exist", hostInfo.IP))
			continue
		}

		hostList := hResult.Data.Info
		if len(hostList) == 0 {
			blog.Errorf("add host multiple app module relation, but get 0 hosts.params:%+v,rid:%s", params, srvData.rid)
			errMsg = append(errMsg, s.Language.Languagef("host_ip_not_exist", hostInfo.IP))
			continue
		}

		//check if host in this module
		hostID, err := util.GetInt64ByInterface(hostList[0][common.BKHostIDField])
		if nil != err {
			blog.Errorf("add host multiple app module relation, but get invalid host id[%v], err:%v.params:%+v,rid:%s", hostList[0][common.BKHostIDField], err.Error(), params, srvData.rid)
			errMsg = append(errMsg, s.Language.Languagef("host_ip_not_exist", hostInfo.IP))
			continue
		}
		moduleHostCond := map[string][]int64{common.BKHostIDField: []int64{hostID}}
		confs, err := srvData.lgc.GetConfigByCond(srvData.ctx, moduleHostCond)
		if err != nil {
			blog.Errorf("add host multiple app module relation, but get host config failed, err:%v.param:%+v,rid:%s", err, params, srvData.rid)
			errMsg = append(errMsg, s.Language.Languagef("host_ip_not_exist", hostInfo.IP))
			continue
		}

		for _, conf := range confs {
			if conf[common.BKAppIDField] == defaultAppID {
				p := metadata.ModuleHostConfigParams{
					ApplicationID: defaultAppID,
					HostID:        hostID,
				}
				hResult, err := s.CoreAPI.HostController().Module().DelDefaultModuleHostConfig(srvData.ctx, srvData.header, &p)
				if err != nil || (err == nil && !hResult.Result) {
					blog.Errorf("add host multiple app module relation, but delete default module host conf failed, err: %v, %v.params:%+v,rid:%s", err, hResult.ErrMsg, params, srvData.rid)
					errMsg = append(errMsg, s.Language.Languagef("host_ip_not_exist", hostInfo.IP))
					continue
				}
			}

			if conf[common.BKModuleIDField] == params.ModuleID {
				blog.Errorf("add host multiple app module relation, but host already exist in module.params:%+v,rid:%s", params, srvData.rid)
				errMsg = append(errMsg, s.Language.Languagef("host_str_belong_module", hostInfo.IP))
				continue
			}
		}

		//add host to this module
		opt := metadata.ModuleHostConfigParams{
			ApplicationID: params.ApplicationID,
			HostID:        hostID,
			ModuleID:      []int64{params.ModuleID},
		}
		result, err := s.CoreAPI.HostController().Module().AddModuleHostConfig(srvData.ctx, srvData.header, &opt)
		if err != nil || (err == nil && !result.Result) {
			blog.Errorf("add host multiple app module relation, but add module host config failed, err: %v, %v.params:%+v,rid:%s", err, result.ErrMsg, params, srvData.rid)
			errMsg = append(errMsg, s.Language.Languagef("host_str_add_module_relation_fail", hostInfo.IP))
			continue
		}

		hostIDArr = append(hostIDArr, hostID)
		succ = append(succ, strconv.Itoa(index))
	}

	if 0 != len(errMsg) {
		detail := make(map[string]interface{})
		detail["success"] = succ
		detail["error"] = errMsg
		resp.WriteError(http.StatusInternalServerError, &metadata.RespError{Msg: srvData.ccErr.Error(common.CCErrAddHostToModule), Data: detail})
	}

	// TODO: add audit log later.
	hostModuleLog := srvData.lgc.NewHostModuleLog(hostIDArr)
	hostModuleLog.WithCurrent(srvData.ctx)
	hostModuleLog.SaveAudit(srvData.ctx, fmt.Sprintf("%d", params.ApplicationID), util.GetUser(req.Request.Header), "")
	resp.WriteEntity(metadata.NewSuccessResp(nil))

}

func (s *Service) HostModuleRelation(req *restful.Request, resp *restful.Response) {
	srvData := s.newSrvComm(req.Request.Header)

	config := new(metadata.HostsModuleRelation)
	if err := json.NewDecoder(req.Request.Body).Decode(config); err != nil {
		blog.Errorf("add host and module relation failed with decode body err: %v", err)
		resp.WriteError(http.StatusBadRequest, &metadata.RespError{Msg: srvData.ccErr.Error(common.CCErrCommJSONUnmarshalFailed)})
		return
	}

	for _, moduleID := range config.ModuleID {
		module, err := srvData.lgc.GetModuleByModuleID(srvData.ctx, config.ApplicationID, moduleID)
		if err != nil {
			blog.Errorf("add host and module relation, but get module with id[%d] failed, err: %v,param:%+v,rid:%s", moduleID, err, config, srvData.rid)
			resp.WriteError(http.StatusInternalServerError, &metadata.RespError{Msg: err})
			return
		}

		if len(module) == 0 {
			blog.Errorf("add host and module relation, but get empty module with id[%d],input:%+v,rid:%s", moduleID, config, srvData.rid)
			resp.WriteError(http.StatusInternalServerError, &metadata.RespError{Msg: srvData.ccErr.Error(common.CCErrTopoMulueIDNotfoundFailed)})
			return
		}
	}

	audit := srvData.lgc.NewHostModuleLog(config.HostID)
	if err := audit.WithPrevious(srvData.ctx); err != nil {
		blog.Errorf("host module relation, get prev module host config failed, err: %v,param:%+v,rid:%s", err, config, srvData.rid)
		resp.WriteError(http.StatusBadRequest, &metadata.RespError{Msg: srvData.ccErr.Errorf(common.CCErrCommResourceInitFailed, "audit server")})
		return
	}

	for _, hostID := range config.HostID {
		exist, err := srvData.lgc.IsHostExistInApp(srvData.ctx, config.ApplicationID, hostID)
		if err != nil {
			blog.Errorf("check host is exist in app error, params:{appid:%d, hostid:%s}, error:%s,input:%+v,rid:%s", config.ApplicationID, hostID, err.Error(), config, srvData.rid)
			resp.WriteError(http.StatusInternalServerError, &metadata.RespError{Msg: srvData.ccErr.Error(common.CCErrHostNotINAPPFail)})
			return
		}

		if !exist {
			blog.Errorf("Host does not belong to the current application, appid: %v, hostid: %v,input:%+v,rid:%s", config.ApplicationID, hostID, config, srvData.rid)
			resp.WriteError(http.StatusInternalServerError, &metadata.RespError{Msg: srvData.ccErr.Errorf(common.CCErrHostNotINAPP, hostID)})
			return
		}

		opt := metadata.ModuleHostConfigParams{
			ApplicationID: config.ApplicationID,
			HostID:        hostID,
		}

		var result *metadata.BaseResp
		if config.IsIncrement {
			result, err = s.CoreAPI.HostController().Module().DelDefaultModuleHostConfig(srvData.ctx, srvData.header, &opt)
		} else {
			result, err = s.CoreAPI.HostController().Module().DelModuleHostConfig(srvData.ctx, srvData.header, &opt)
		}
		if err != nil {
			blog.Errorf("update host module relation, but delete default config failed, err: %v, %v,input:%+v,param:%+v,rid:%s", err, result.ErrMsg, config, opt, srvData.rid)
			resp.WriteError(http.StatusInternalServerError, &metadata.RespError{Msg: srvData.ccErr.Error(common.CCErrCommHTTPDoRequestFailed)})
			return
		}
		if !result.Result {
			blog.Errorf("update host module relation, but delete default config failed, err: %v, %v.input:%+v,param:%+v,rid:%s", err, result.ErrMsg, config, opt, srvData.rid)
			resp.WriteError(http.StatusInternalServerError, &metadata.RespError{Msg: srvData.ccErr.New(result.Code, result.ErrMsg)})
			return
		}

		opt.ModuleID = config.ModuleID
		result, err = s.CoreAPI.HostController().Module().AddModuleHostConfig(srvData.ctx, srvData.header, &opt)
		if err != nil {
			blog.Errorf("add host module relation, but add config failed, err: %v, %v,input:%+v,param:%+v,rid:%s", err, result.ErrMsg, config, opt, srvData.rid)
			resp.WriteError(http.StatusInternalServerError, &metadata.RespError{Msg: srvData.ccErr.Error(common.CCErrCommHTTPDoRequestFailed)})
			return
		}
		if !result.Result {
			blog.Errorf("add host module relation, but add config failed, err: %v, %v.input:%+v,param:%+v,rid:%s", err, result.ErrMsg, config, opt, srvData.rid)
			resp.WriteError(http.StatusInternalServerError, &metadata.RespError{Msg: srvData.ccErr.New(result.Code, result.ErrMsg)})
			return
		}
	}

	if err := audit.SaveAudit(srvData.ctx, strconv.FormatInt(config.ApplicationID, 10), srvData.user, ""); err != nil {
		blog.Errorf("host module relation, save audit log failed, err: %v,input:%+v,rid:%s", err, config, srvData.rid)
		resp.WriteError(http.StatusBadRequest, &metadata.RespError{Msg: err})
		return
	}
	resp.WriteEntity(metadata.NewSuccessResp(nil))
}

func (s *Service) MoveHost2EmptyModule(req *restful.Request, resp *restful.Response) {
	s.moveHostToModuleByName(req, resp, common.DefaultResModuleName)
}

func (s *Service) MoveHost2FaultModule(req *restful.Request, resp *restful.Response) {
	s.moveHostToModuleByName(req, resp, common.DefaultFaultModuleName)
}

func (s *Service) MoveHostToResourcePool(req *restful.Request, resp *restful.Response) {
	srvData := s.newSrvComm(req.Request.Header)

	conf := new(metadata.DefaultModuleHostConfigParams)
	if err := json.NewDecoder(req.Request.Body).Decode(&conf); err != nil {
		blog.Errorf("move host to resource pool failed with decode body err: %v, input:%+v,rid:%s", err, conf, srvData.rid)
		resp.WriteError(http.StatusBadRequest, &metadata.RespError{Msg: srvData.ccErr.Error(common.CCErrCommJSONUnmarshalFailed)})
		return
	}

	if 0 == len(conf.HostID) {
		resp.WriteEntity(metadata.NewSuccessResp(nil))
		return
	}

	cond := hutil.NewOperation().WithAppID(conf.ApplicationID).Data()
	appInfo, err := srvData.lgc.GetAppDetails(srvData.ctx, common.BKOwnerIDField, cond)
	if err != nil {
		blog.Errorf("move host to resource pool, but get app detail failed, err: %v, input:%+v,rid:%s", err, conf, srvData.rid)
		resp.WriteError(http.StatusInternalServerError, &metadata.RespError{Msg: srvData.ccErr.Errorf(common.CCErrHostMoveResourcePoolFail, fmt.Sprintf("%v", conf.HostID))})
		return
	}
	if 0 == len(appInfo) {
		blog.Errorf("assign host to app error, not foud app appID: %d, input:%+v,rid:%s", conf.ApplicationID)
		resp.WriteError(http.StatusBadRequest, &metadata.RespError{Msg: srvData.ccErr.Error(common.CCErrCommNotFound)})
		return
	}

	ownerID, err := appInfo.String(common.BKOwnerIDField)
	if nil != err {
		blog.Errorf("move host to resource pool , but get app detail failed, err: %v, input:%+v,rid:%s", err, conf, srvData.rid)
		resp.WriteError(http.StatusInternalServerError, &metadata.RespError{Msg: srvData.ccErr.Errorf(common.CCErrHostGetResourceFail, "app info OwnerID not string")})
		return
	}

	if "" == ownerID {
		blog.Errorf("move host to resource pool, but get app detail failed, err: %v, input:%+v,rid:%s", err, conf, srvData.rid)
		resp.WriteError(http.StatusInternalServerError, &metadata.RespError{Msg: srvData.ccErr.Errorf(common.CCErrHostGetResourceFail, "app info OwnerID empty")})
		return
	}

	ownerAppID, err := srvData.lgc.GetDefaultAppID(srvData.ctx, srvData.ownerID)
	if err != nil {
		blog.Errorf("move host to resource pool, but get default appid failed, err: %v, input:%+v,rid:%s", err, conf, srvData.rid)
		resp.WriteError(http.StatusInternalServerError, &metadata.RespError{Msg: err})
		return
	}
	if 0 == conf.ApplicationID {
		resp.WriteError(http.StatusInternalServerError, &metadata.RespError{Msg: srvData.ccErr.Error(common.CCErrHostNotResourceFail)})
		return
	}
	if ownerAppID == conf.ApplicationID {
		resp.WriteError(http.StatusInternalServerError, &metadata.RespError{Msg: srvData.ccErr.Errorf(common.CCErrHostBelongResourceFail)})
		return
	}

	conds := hutil.NewOperation().WithDefaultField(int64(common.DefaultResModuleFlag)).WithModuleName(common.DefaultResModuleName).WithAppID(ownerAppID)
	moduleID, err := srvData.lgc.GetResoulePoolModuleID(srvData.ctx, conds.MapStr())
	if err != nil {
		blog.Errorf("move host to resource pool, but get module id failed, err: %v, input:%+v,param:%+v,rid:%s", err, conf, conds.Data(), srvData.rid)
		resp.WriteError(http.StatusInternalServerError, &metadata.RespError{Msg: err})
		return
	}

	param := &metadata.ParamData{
		ApplicationID:       conf.ApplicationID,
		HostID:              conf.HostID,
		OwnerModuleID:       moduleID,
		OwnerAppplicationID: ownerAppID,
	}

	audit := srvData.lgc.NewHostModuleLog(conf.HostID)
	if err := audit.WithPrevious(srvData.ctx); err != nil {
		blog.Errorf("move host to resource pool, but get prev module host config failed, err: %v, input:%+v,rid:%s", err, conf, srvData.rid)
		resp.WriteError(http.StatusInternalServerError, &metadata.RespError{Msg: srvData.ccErr.Errorf(common.CCErrCommResourceInitFailed, "audit server")})
		return
	}
	result, err := s.CoreAPI.HostController().Module().MoveHost2ResourcePool(srvData.ctx, srvData.header, param)
	if err != nil {
		blog.Errorf("move host to resource pool, but update host module http do error, err: %v, input:%+v,query:%+v,rid:%v", err, conf, param, srvData.rid)
		resp.WriteError(http.StatusInternalServerError, &metadata.RespError{Msg: srvData.ccErr.Error(common.CCErrCommHTTPDoRequestFailed)})
		return
	}
	if !result.Result {
		blog.Errorf("move host to resource pool, but update host module http response error, err code:%d, err messge:%s, input:%+v,query:%+v,rid:%v", result.Code, result.ErrMsg, conf, param, srvData.rid)
		resp.WriteError(http.StatusInternalServerError, &metadata.RespError{Msg: srvData.ccErr.New(result.Code, result.ErrMsg)})
		return
	}

	if err := audit.SaveAudit(srvData.ctx, strconv.FormatInt(conf.ApplicationID, 10), srvData.user, "move host to resource pool"); err != nil {
		blog.Errorf("move host to resource pool, but save audit log failed, err: %v, input:%+v,rid:%s", err, conf, srvData.rid)
		resp.WriteError(http.StatusInternalServerError, &metadata.RespError{Msg: srvData.ccErr.Errorf(common.CCErrCommResourceInitFailed, "audit server")})
		return
	}
	businessMetadata := conf.Metadata
	if businessMetadata.Label == nil {
		businessMetadata.Label = make(metadata.Label)
	}
	businessMetadata.Label.SetBusinessID(conf.ApplicationID)
	if err := srvData.lgc.DeleteHostBusinessAttributes(srvData.ctx, conf.HostID, &businessMetadata); err != nil {
		blog.Errorf("move host to resource pool, delete host bussiness private, err: %v, input:%+v,rid:%s", err, conf, srvData.rid)
		resp.WriteError(http.StatusInternalServerError, &metadata.RespError{Msg: srvData.ccErr.Errorf(common.CCErrCommResourceInitFailed, "audit server")})
		return
	}
	resp.WriteEntity(metadata.NewSuccessResp(nil))
}

func (s *Service) AssignHostToApp(req *restful.Request, resp *restful.Response) {
	srvData := s.newSrvComm(req.Request.Header)

	conf := new(metadata.DefaultModuleHostConfigParams)
	if err := json.NewDecoder(req.Request.Body).Decode(&conf); err != nil {
		blog.Errorf("assign host to app failed with decode body err: %v,rid:%s", err, srvData.rid)
		resp.WriteError(http.StatusBadRequest, &metadata.RespError{Msg: srvData.ccErr.Error(common.CCErrCommJSONUnmarshalFailed)})
		return
	}
	cond := hutil.NewOperation().WithAppID(conf.ApplicationID).Data()
	fields := fmt.Sprintf("%s,%s", common.BKOwnerIDField, common.BKAppNameField)
	appInfo, err := srvData.lgc.GetAppDetails(srvData.ctx, fields, cond)
	if err != nil {
		blog.Errorf("assign host to app failed, err: %v,input:%+v,rid:%s", err, conf, srvData.rid)
		resp.WriteError(http.StatusInternalServerError, &metadata.RespError{Msg: err})
		return
	}
	if 0 == len(appInfo) {
		blog.Errorf("assign host to app error, not foud app appID: %d,input:%+v,rid:%s", conf.ApplicationID, conf, srvData.rid)
		resp.WriteError(http.StatusBadRequest, &metadata.RespError{Msg: srvData.ccErr.Error(common.CCErrCommNotFound)})
		return
	}

	ownerID, err := appInfo.String(common.BKOwnerIDField)
	if nil != err {
		blog.Errorf("assign host to app, but get app detail failed, err: %v,input:%+v,rid:%s", err, conf, srvData.rid)
		resp.WriteError(http.StatusInternalServerError, &metadata.RespError{Msg: srvData.ccErr.Errorf(common.CCErrCommParamsNeedSet, "OwnerID")})
		return
	}

	appID, err := srvData.lgc.GetDefaultAppID(srvData.ctx, ownerID)
	if err != nil {
		blog.Errorf("assign host to app, but get default appid failed, err: %v,input:%+v,rid:%s", err, conf, srvData.rid)
		resp.WriteError(http.StatusInternalServerError, &metadata.RespError{Msg: err})
		return
	}
	if 0 == conf.ApplicationID {
		resp.WriteError(http.StatusInternalServerError, &metadata.RespError{Msg: srvData.ccErr.Errorf(common.CCErrHostGetResourceFail, "not found")})
		return
	}
	if appID == conf.ApplicationID {
		resp.WriteEntity(metadata.NewSuccessResp(nil))
		return
	}

	conds := hutil.NewOperation().WithDefaultField(int64(common.DefaultResModuleFlag)).WithModuleName(common.DefaultResModuleName).WithAppID(appID)
	ownerModuleID, err := srvData.lgc.GetResoulePoolModuleID(srvData.ctx, conds.MapStr())
	if err != nil {
		blog.Errorf("assign host to app, but get module id failed, err: %v,input:%+v,rid:%s", err, conds.MapStr(), srvData.rid)
		resp.WriteError(http.StatusInternalServerError, &metadata.RespError{Msg: err})
		return
	}
	if 0 == ownerModuleID {
		blog.Errorf("assign host to app, but get module id failed, err: %v,input:%+v,rid:%s", err, conds.MapStr(), srvData.rid)
		resp.WriteError(http.StatusInternalServerError, &metadata.RespError{Msg: srvData.ccErr.Errorf(common.CCErrHostModuleNotExist, common.DefaultResModuleName)})
		return
	}

	mConds := hutil.NewOperation().WithDefaultField(int64(common.DefaultResModuleFlag)).WithModuleName(common.DefaultResModuleName).WithAppID(conf.ApplicationID)
	moduleID, err := srvData.lgc.GetResoulePoolModuleID(srvData.ctx, mConds.MapStr())
	if err != nil {
		blog.Errorf("assign host to app, but get module id failed, err: %v,input:%+v,params:%+v,rid:%s", err, conf, mConds.MapStr(), srvData.rid)
		resp.WriteError(http.StatusInternalServerError, &metadata.RespError{Msg: srvData.ccErr.Error(common.CCErrTopoMulueIDNotfoundFailed)})
		return
	}
	if moduleID == 0 {
		blog.Errorf("assign host to app, but get module id failed, %s not found: %v,input:%+v,params:%+v,rid:%s", common.DefaultResModuleName, conf, mConds.MapStr(), srvData.rid)
		resp.WriteError(http.StatusInternalServerError, &metadata.RespError{Msg: srvData.ccErr.Errorf(common.CCErrHostModuleNotExist, common.DefaultResModuleName)})
		return
	}

	params := make(map[string]interface{})
	params[common.BKAppIDField] = conf.ApplicationID
	params[common.BKHostIDField] = conf.HostID
	params[common.BKModuleIDField] = moduleID
	params["bk_owner_module_id"] = ownerModuleID
	params["bk_owner_biz_id"] = appID

	audit := srvData.lgc.NewHostModuleLog(conf.HostID)
	audit.WithPrevious(srvData.ctx)

	result, err := s.CoreAPI.HostController().Module().AssignHostToApp(srvData.ctx, srvData.header, params)
	if err != nil {
		blog.Errorf("assign host to app, but assign to app http do error. err: %v, input:%+v,param:%+v,rid:%s", err, conf, params)
		resp.WriteError(http.StatusBadRequest, &metadata.RespError{Msg: srvData.ccErr.Error(common.CCErrHostEditRelationPoolFail)})
		return
	}
	if !result.Result {
		blog.Errorf("assign host to app, but assign to app http response error. err code:%d, err msg:%s,input:%+v,param:%+v,rid:%s", result.Code, result.ErrMsg, conf, params)
		resp.WriteError(http.StatusBadRequest, &metadata.RespError{Msg: srvData.ccErr.New(result.Code, result.ErrMsg)})
		return
	}

	if err := audit.SaveAudit(srvData.ctx, strconv.FormatInt(conf.ApplicationID, 10), srvData.user, "assign host to app"); err != nil {
		blog.Errorf("assign host to app, but save audit failed, err: %v", err)
		resp.WriteError(http.StatusBadRequest, &metadata.RespError{Msg: srvData.ccErr.Errorf(common.CCErrCommResourceInitFailed, "audit server")})
		return
	}

	resp.WriteEntity(metadata.NewSuccessResp(nil))
}

func (s *Service) AssignHostToAppModule(req *restful.Request, resp *restful.Response) {
	srvData := s.newSrvComm(req.Request.Header)

	data := new(metadata.HostToAppModule)
	if err := json.NewDecoder(req.Request.Body).Decode(data); err != nil {
		blog.Errorf("assign host to app module failed with decode body err: %v", err)
		resp.WriteError(http.StatusBadRequest, &metadata.RespError{Msg: srvData.ccErr.Error(common.CCErrCommJSONUnmarshalFailed)})
		return
	}

	appID, _, moduleID, err := srvData.lgc.GetTopoIDByName(srvData.ctx, data)
	if nil != err {
		blog.Errorf("get app  topology id by name error:%s, msg: applicationName:%s, setName:%s, moduleName:%s,input;%+v,rid:%s", err.Error(), data.AppName, data.SetName, data.ModuleName, data, srvData.rid)
		resp.WriteError(http.StatusInternalServerError, &metadata.RespError{Msg: srvData.ccErr.Errorf(common.CCErrAddHostToModuleFailStr, "search application module not found ")})
		return
	}

	if 0 == appID || 0 == moduleID {
		//get default app
		ownerAppID, err := srvData.lgc.GetDefaultAppID(srvData.ctx, data.OwnerID)
		if err != nil {
			blog.Errorf("assign host to app module, but get resource pool failed, err: %v,input:%+v,rid:%s", err, data, srvData.rid)
			resp.WriteError(http.StatusInternalServerError, &metadata.RespError{Msg: err})
			return
		}
		if 0 == ownerAppID {
			blog.Errorf("assign host to app module, but get resource pool failed, err: %v,input:%+v,rid:%s", err, data, srvData.rid)
			resp.WriteError(http.StatusInternalServerError, &metadata.RespError{Msg: srvData.ccErr.Error(common.CCErrAddHostToModuleFailStr)})
			return
		}

		//get idle module
		mConds := mapstr.New()
		mConds.Set(common.BKDefaultField, common.DefaultResModuleFlag)
		mConds.Set(common.BKModuleNameField, common.DefaultResModuleName)
		mConds.Set(common.BKAppIDField, ownerAppID)
		ownerModuleID, err := srvData.lgc.GetResoulePoolModuleID(srvData.ctx, mConds)
		if nil != err {
			blog.Errorf("assign host to app module, but get unused host pool failed, ownerid[%v], err: %v,input:%+v,param:%+v,rid:%s", ownerModuleID, err, data, mConds, srvData.rid)
			resp.WriteError(http.StatusInternalServerError, &metadata.RespError{Msg: srvData.ccErr.Errorf(common.CCErrAddHostToModuleFailStr, err.Error())})
			return
		}
		appID = ownerAppID
		moduleID = ownerModuleID
		data.AppName = common.DefaultAppName
		data.SetName = ""
		data.ModuleName = common.DefaultResModuleName

	}
	var errmsg []string
	for index, ip := range data.Ips {
		host := make(map[string]interface{})
		if index < len(data.HostName) {
			host[common.BKHostNameField] = data.HostName[index]
		}
		if "" != data.OsType {
			host[common.BKOSTypeField] = data.OsType
		}
		host[common.BKCloudIDField] = data.PlatID

		//dispatch to app
		err := srvData.lgc.EnterIP(srvData.ctx, util.GetOwnerID(req.Request.Header), appID, moduleID, ip, data.PlatID, host, data.IsIncrement)
		if nil != err {
			blog.Errorf("%s add host error: %s,input:%+v,rid:%s", ip, err.Error(), data, srvData.rid)
			errmsg = append(errmsg, fmt.Sprintf("%s add host error: %s", ip, err.Error()))
		}
	}
	if 0 == len(errmsg) {
		resp.WriteEntity(metadata.NewSuccessResp(nil))
		return
	} else {
		blog.Errorf("assign host to app module failed, err: %v,rid:%s", errmsg, srvData)
		resp.WriteError(http.StatusInternalServerError, &metadata.RespError{Msg: srvData.ccErr.Error(common.CCErrAddHostToModuleFailStr)})
		return
	}
}

func (s *Service) moveHostToModuleByName(req *restful.Request, resp *restful.Response, moduleName string) {
<<<<<<< HEAD
	srvData := s.newSrvComm(req.Request.Header)

=======
	pheader := req.Request.Header
	defErr := s.CCErr.CreateDefaultCCErrorIf(util.GetLanguage(pheader))
	// v3.3.x TODO context.Background to srvData.ctx,
	ctx := context.Background()
	// V3.3.x TODO  use srvData.rid
	rid := util.GetHTTPCCRequestID(pheader)
>>>>>>> c8d1d0c1
	conf := new(metadata.DefaultModuleHostConfigParams)
	if err := json.NewDecoder(req.Request.Body).Decode(&conf); err != nil {
		blog.Errorf("move host to module %s failed with decode body err: %v,rid:%s", moduleName, err, srvData.rid)
		resp.WriteError(http.StatusBadRequest, &metadata.RespError{Msg: srvData.ccErr.Error(common.CCErrCommJSONUnmarshalFailed)})
		return
	}

	conds := mapstr.New()
	moduleNameLogKey := "idle"
	if common.DefaultResModuleName == moduleName {
		//空闲机
		moduleNameLogKey = "idle"
		conds.Set(common.BKDefaultField, common.DefaultResModuleFlag)
		conds.Set(common.BKModuleNameField, common.DefaultResModuleName)
	} else {
		//故障机器
		moduleNameLogKey = "fault"
		conds.Set(common.BKDefaultField, common.DefaultFaultModuleFlag)
		conds.Set(common.BKModuleNameField, common.DefaultFaultModuleName)
	}
	conds.Set(common.BKAppIDField, conf.ApplicationID)
	moduleID, err := srvData.lgc.GetResoulePoolModuleID(srvData.ctx, conds)
	if err != nil {
<<<<<<< HEAD
		blog.Errorf("move host to module %s, get module id err: %v,input:%+v,rid:%s", moduleName, err, conf, srvData.rid)
		resp.WriteError(http.StatusBadRequest, &metadata.RespError{Msg: srvData.ccErr.Errorf(common.CCErrAddHostToModuleFailStr, conds[common.BKModuleNameField].(string)+" not foud ")})
		return
	}

	audit := srvData.lgc.NewHostModuleLog(conf.HostID)
	if err := audit.WithPrevious(srvData.ctx); err != nil {
		blog.Errorf("move host to module %s, get prev module host config failed, err: %v,input:%+v,rid:%s", moduleName, err, conf, srvData.rid)
		resp.WriteError(http.StatusBadRequest, &metadata.RespError{Msg: srvData.ccErr.Errorf(common.CCErrCommResourceInitFailed, "audit server")})
		return
	}

	for _, hostID := range conf.HostID {
		exist, err := srvData.lgc.IsHostExistInApp(srvData.ctx, conf.ApplicationID, hostID)
		if err != nil {
			blog.Errorf("check host is exist in app error, params:{appid:%d, hostid:%s}, error:%s", conf.ApplicationID, hostID, err.Error())
			resp.WriteError(http.StatusInternalServerError, &metadata.RespError{Msg: err})
			return
		}

		if !exist {
			blog.Errorf("Host does not belong to the current application, appid: %v, hostid: %v,input:%+v,rid:%s", conf.ApplicationID, hostID, conf, srvData.rid)
			resp.WriteError(http.StatusInternalServerError, &metadata.RespError{Msg: srvData.ccErr.Errorf(common.CCErrHostNotINAPP, hostID)})
			return
		}

		opt := metadata.ModuleHostConfigParams{
			ApplicationID: conf.ApplicationID,
			HostID:        hostID,
		}
		result, err := s.CoreAPI.HostController().Module().DelModuleHostConfig(srvData.ctx, srvData.header, &opt)
		if err != nil {
			blog.Errorf("moveHostToModuleByName DelModuleHostConfig http do error. err: %v,input:%+v,param:%+v,rid:%s", err, conf, opt, srvData.rid)
			resp.WriteError(http.StatusInternalServerError, &metadata.RespError{Msg: srvData.ccErr.Error(common.CCErrHostDELResourcePool)})
			return
		}
		if !result.Result {
			blog.Errorf("moveHostToModuleByName DelModuleHostConfig http response error. err coe:%d,err msg:%s,input:%+v,param:%+v,rid:%s", result.Code, result.ErrMsg, conf, opt, srvData.rid)
			resp.WriteError(http.StatusInternalServerError, &metadata.RespError{Msg: srvData.ccErr.Error(common.CCErrHostDELResourcePool)})
			return
		}

		opt.ModuleID = []int64{moduleID}
		result, err = s.CoreAPI.HostController().Module().AddModuleHostConfig(srvData.ctx, srvData.header, &opt)
		if err != nil {
			blog.Errorf("moveHostToModuleByName AddModuleHostConfig http do error. err: %v,input:%+v,param:%+v,rid:%s", err, conf, opt, srvData.rid)
			resp.WriteError(http.StatusInternalServerError, &metadata.RespError{Msg: srvData.ccErr.Error(common.CCErrHostDELResourcePool)})
			return
		}
		if !result.Result {
			blog.Errorf("moveHostToModuleByName AddModuleHostConfig http response error. err coe:%d,err msg:%s,input:%+v,param:%+v,rid:%s", result.Code, result.ErrMsg, conf, opt, srvData.rid)
			resp.WriteError(http.StatusInternalServerError, &metadata.RespError{Msg: srvData.ccErr.Error(common.CCErrHostDELResourcePool)})
			return
=======
		blog.Errorf("move host to module %s, get module id err: %v", moduleName, err)
		resp.WriteError(http.StatusInternalServerError, &metadata.RespError{Msg: defErr.Errorf(common.CCErrAddHostToModuleFailStr, conds[common.BKModuleNameField].(string)+" not foud ")})
		return
	}

	audit := s.Logics.NewHostModuleLog(pheader, conf.HostID)
	if err := audit.WithPrevious(); err != nil {
		blog.Errorf("move host to module %s, get prev module host config failed, err: %v", moduleName, err)
		resp.WriteError(http.StatusInternalServerError, &metadata.RespError{Msg: defErr.Errorf(common.CCErrCommResourceInitFailed, "audit server")})
		return
	}

	// v3.3.x TODO header parameter remove
	notExistHostID, err := s.Logics.ExistHostIDSInApp(ctx, conf.ApplicationID, conf.HostID, pheader)
	if err != nil {
		blog.Errorf("moveHostToModuleByName ExistHostIDSInApp error, err:%s,input:%#v,rid:%s", err.Error(), conf, rid)
		resp.WriteError(http.StatusInternalServerError, &metadata.RespError{Msg: err})
		return
	}
	if len(notExistHostID) > 0 {
		blog.Errorf("Host does not belong to the current application, appid: %v, hostid: %#v, not exist in app:%#v,rid:%s", conf.ApplicationID, conf.HostID, notExistHostID, rid)
		notTipStrHostID := ""
		for _, hostID := range notExistHostID {
			notTipStrHostID = fmt.Sprintf("%s,%s", notTipStrHostID, hostID)
>>>>>>> c8d1d0c1
		}
		resp.WriteError(http.StatusInternalServerError, &metadata.RespError{Msg: defErr.Errorf(common.CCErrHostNotINAPP, strings.Trim(notTipStrHostID, ","))})
		return
	}
	transferInput := &metadata.TransferHostToDefaultModuleConfig{
		ApplicationID: conf.ApplicationID,
		HostID:        conf.HostID,
		ModuleID:      moduleID,
	}
	result, err := s.CoreAPI.HostController().Module().TransferHostToDefaultModule(ctx, pheader, transferInput)
	if err != nil {
		blog.Errorf("moveHostToModuleByName TransferHostToDefaultModule http do error. input:%#v,condition:%#v,err:%v,rid:%s", conf, transferInput, err.Error(), rid)
		resp.WriteError(http.StatusInternalServerError, &metadata.RespError{Msg: defErr.Error(common.CCErrCommHTTPDoRequestFailed)})
		return
	}
	if !result.Result {
		blog.Errorf("moveHostToModuleByName TransferHostToDefaultModule http reply error. input:%#v,condition:%#v,err:%#v,rid:%s", conf, transferInput, result, rid)
		resp.WriteError(http.StatusInternalServerError, &metadata.RespError{Msg: defErr.Error(common.CCErrCommHTTPDoRequestFailed)})
		return
	}

	if err := audit.SaveAudit(srvData.ctx, strconv.FormatInt(conf.ApplicationID, 10), srvData.user, "host to "+moduleNameLogKey+" module"); err != nil {
		blog.Errorf("move host to module %s, save audit log failed, err: %v,input:%+v,rid:%s", moduleName, err, conf, srvData.rid)
		resp.WriteError(http.StatusBadRequest, &metadata.RespError{Msg: srvData.ccErr.Errorf(common.CCErrCommResourceInitFailed, "audit server")})
		return
	}
	resp.WriteEntity(metadata.NewSuccessResp(nil))
}<|MERGE_RESOLUTION|>--- conflicted
+++ resolved
@@ -549,17 +549,9 @@
 }
 
 func (s *Service) moveHostToModuleByName(req *restful.Request, resp *restful.Response, moduleName string) {
-<<<<<<< HEAD
-	srvData := s.newSrvComm(req.Request.Header)
-
-=======
 	pheader := req.Request.Header
 	defErr := s.CCErr.CreateDefaultCCErrorIf(util.GetLanguage(pheader))
-	// v3.3.x TODO context.Background to srvData.ctx,
-	ctx := context.Background()
-	// V3.3.x TODO  use srvData.rid
-	rid := util.GetHTTPCCRequestID(pheader)
->>>>>>> c8d1d0c1
+
 	conf := new(metadata.DefaultModuleHostConfigParams)
 	if err := json.NewDecoder(req.Request.Body).Decode(&conf); err != nil {
 		blog.Errorf("move host to module %s failed with decode body err: %v,rid:%s", moduleName, err, srvData.rid)
@@ -583,30 +575,29 @@
 	conds.Set(common.BKAppIDField, conf.ApplicationID)
 	moduleID, err := srvData.lgc.GetResoulePoolModuleID(srvData.ctx, conds)
 	if err != nil {
-<<<<<<< HEAD
 		blog.Errorf("move host to module %s, get module id err: %v,input:%+v,rid:%s", moduleName, err, conf, srvData.rid)
 		resp.WriteError(http.StatusBadRequest, &metadata.RespError{Msg: srvData.ccErr.Errorf(common.CCErrAddHostToModuleFailStr, conds[common.BKModuleNameField].(string)+" not foud ")})
 		return
 	}
 
-	audit := srvData.lgc.NewHostModuleLog(conf.HostID)
-	if err := audit.WithPrevious(srvData.ctx); err != nil {
-		blog.Errorf("move host to module %s, get prev module host config failed, err: %v,input:%+v,rid:%s", moduleName, err, conf, srvData.rid)
-		resp.WriteError(http.StatusBadRequest, &metadata.RespError{Msg: srvData.ccErr.Errorf(common.CCErrCommResourceInitFailed, "audit server")})
+	audit := s.Logics.NewHostModuleLog(pheader, conf.HostID)
+	if err := audit.WithPrevious(); err != nil {
+		blog.Errorf("move host to module %s, get prev module host config failed, err: %v", moduleName, err)
+		resp.WriteError(http.StatusBadRequest, &metadata.RespError{Msg: defErr.Errorf(common.CCErrCommResourceInitFailed, "audit server")})
 		return
 	}
 
 	for _, hostID := range conf.HostID {
-		exist, err := srvData.lgc.IsHostExistInApp(srvData.ctx, conf.ApplicationID, hostID)
+		exist, err := s.Logics.IsHostExistInApp(conf.ApplicationID, hostID, pheader)
 		if err != nil {
 			blog.Errorf("check host is exist in app error, params:{appid:%d, hostid:%s}, error:%s", conf.ApplicationID, hostID, err.Error())
-			resp.WriteError(http.StatusInternalServerError, &metadata.RespError{Msg: err})
+			resp.WriteError(http.StatusInternalServerError, &metadata.RespError{Msg: defErr.Error(common.CCErrHostNotINAPPFail)})
 			return
 		}
 
 		if !exist {
-			blog.Errorf("Host does not belong to the current application, appid: %v, hostid: %v,input:%+v,rid:%s", conf.ApplicationID, hostID, conf, srvData.rid)
-			resp.WriteError(http.StatusInternalServerError, &metadata.RespError{Msg: srvData.ccErr.Errorf(common.CCErrHostNotINAPP, hostID)})
+			blog.Errorf("Host does not belong to the current application, appid: %v, hostid: %v", conf.ApplicationID, hostID)
+			resp.WriteError(http.StatusInternalServerError, &metadata.RespError{Msg: defErr.Errorf(common.CCErrHostNotINAPP, hostID)})
 			return
 		}
 
@@ -614,79 +605,27 @@
 			ApplicationID: conf.ApplicationID,
 			HostID:        hostID,
 		}
-		result, err := s.CoreAPI.HostController().Module().DelModuleHostConfig(srvData.ctx, srvData.header, &opt)
-		if err != nil {
-			blog.Errorf("moveHostToModuleByName DelModuleHostConfig http do error. err: %v,input:%+v,param:%+v,rid:%s", err, conf, opt, srvData.rid)
-			resp.WriteError(http.StatusInternalServerError, &metadata.RespError{Msg: srvData.ccErr.Error(common.CCErrHostDELResourcePool)})
-			return
-		}
-		if !result.Result {
-			blog.Errorf("moveHostToModuleByName DelModuleHostConfig http response error. err coe:%d,err msg:%s,input:%+v,param:%+v,rid:%s", result.Code, result.ErrMsg, conf, opt, srvData.rid)
-			resp.WriteError(http.StatusInternalServerError, &metadata.RespError{Msg: srvData.ccErr.Error(common.CCErrHostDELResourcePool)})
+		result, err := s.CoreAPI.HostController().Module().DelModuleHostConfig(context.Background(), pheader, &opt)
+		if err != nil || (err == nil && !result.Result) {
+			blog.Errorf("move host to module %s, but delete old failed, err: %v, %v", err, result.ErrMsg)
+			resp.WriteError(http.StatusInternalServerError, &metadata.RespError{Msg: defErr.Error(common.CCErrHostDELResourcePool)})
 			return
 		}
 
 		opt.ModuleID = []int64{moduleID}
-		result, err = s.CoreAPI.HostController().Module().AddModuleHostConfig(srvData.ctx, srvData.header, &opt)
-		if err != nil {
-			blog.Errorf("moveHostToModuleByName AddModuleHostConfig http do error. err: %v,input:%+v,param:%+v,rid:%s", err, conf, opt, srvData.rid)
-			resp.WriteError(http.StatusInternalServerError, &metadata.RespError{Msg: srvData.ccErr.Error(common.CCErrHostDELResourcePool)})
-			return
-		}
-		if !result.Result {
-			blog.Errorf("moveHostToModuleByName AddModuleHostConfig http response error. err coe:%d,err msg:%s,input:%+v,param:%+v,rid:%s", result.Code, result.ErrMsg, conf, opt, srvData.rid)
-			resp.WriteError(http.StatusInternalServerError, &metadata.RespError{Msg: srvData.ccErr.Error(common.CCErrHostDELResourcePool)})
-			return
-=======
-		blog.Errorf("move host to module %s, get module id err: %v", moduleName, err)
-		resp.WriteError(http.StatusInternalServerError, &metadata.RespError{Msg: defErr.Errorf(common.CCErrAddHostToModuleFailStr, conds[common.BKModuleNameField].(string)+" not foud ")})
-		return
-	}
-
-	audit := s.Logics.NewHostModuleLog(pheader, conf.HostID)
-	if err := audit.WithPrevious(); err != nil {
-		blog.Errorf("move host to module %s, get prev module host config failed, err: %v", moduleName, err)
-		resp.WriteError(http.StatusInternalServerError, &metadata.RespError{Msg: defErr.Errorf(common.CCErrCommResourceInitFailed, "audit server")})
-		return
-	}
-
-	// v3.3.x TODO header parameter remove
-	notExistHostID, err := s.Logics.ExistHostIDSInApp(ctx, conf.ApplicationID, conf.HostID, pheader)
-	if err != nil {
-		blog.Errorf("moveHostToModuleByName ExistHostIDSInApp error, err:%s,input:%#v,rid:%s", err.Error(), conf, rid)
-		resp.WriteError(http.StatusInternalServerError, &metadata.RespError{Msg: err})
-		return
-	}
-	if len(notExistHostID) > 0 {
-		blog.Errorf("Host does not belong to the current application, appid: %v, hostid: %#v, not exist in app:%#v,rid:%s", conf.ApplicationID, conf.HostID, notExistHostID, rid)
-		notTipStrHostID := ""
-		for _, hostID := range notExistHostID {
-			notTipStrHostID = fmt.Sprintf("%s,%s", notTipStrHostID, hostID)
->>>>>>> c8d1d0c1
-		}
-		resp.WriteError(http.StatusInternalServerError, &metadata.RespError{Msg: defErr.Errorf(common.CCErrHostNotINAPP, strings.Trim(notTipStrHostID, ","))})
-		return
-	}
-	transferInput := &metadata.TransferHostToDefaultModuleConfig{
-		ApplicationID: conf.ApplicationID,
-		HostID:        conf.HostID,
-		ModuleID:      moduleID,
-	}
-	result, err := s.CoreAPI.HostController().Module().TransferHostToDefaultModule(ctx, pheader, transferInput)
-	if err != nil {
-		blog.Errorf("moveHostToModuleByName TransferHostToDefaultModule http do error. input:%#v,condition:%#v,err:%v,rid:%s", conf, transferInput, err.Error(), rid)
-		resp.WriteError(http.StatusInternalServerError, &metadata.RespError{Msg: defErr.Error(common.CCErrCommHTTPDoRequestFailed)})
-		return
-	}
-	if !result.Result {
-		blog.Errorf("moveHostToModuleByName TransferHostToDefaultModule http reply error. input:%#v,condition:%#v,err:%#v,rid:%s", conf, transferInput, result, rid)
-		resp.WriteError(http.StatusInternalServerError, &metadata.RespError{Msg: defErr.Error(common.CCErrCommHTTPDoRequestFailed)})
-		return
-	}
-
-	if err := audit.SaveAudit(srvData.ctx, strconv.FormatInt(conf.ApplicationID, 10), srvData.user, "host to "+moduleNameLogKey+" module"); err != nil {
-		blog.Errorf("move host to module %s, save audit log failed, err: %v,input:%+v,rid:%s", moduleName, err, conf, srvData.rid)
-		resp.WriteError(http.StatusBadRequest, &metadata.RespError{Msg: srvData.ccErr.Errorf(common.CCErrCommResourceInitFailed, "audit server")})
+		result, err = s.CoreAPI.HostController().Module().AddModuleHostConfig(context.Background(), pheader, &opt)
+		if err != nil || (err == nil && !result.Result) {
+			blog.Errorf("move host to module %s, but delete old failed, err: %v, %v", err, result.ErrMsg)
+			resp.WriteError(http.StatusInternalServerError, &metadata.RespError{Msg: defErr.Error(common.CCErrAddHostToModuleFailStr)})
+			return
+		}
+
+	}
+
+	user := util.GetUser(pheader)
+	if err := audit.SaveAudit(strconv.FormatInt(conf.ApplicationID, 10), user, "host to "+moduleNameLogKey+" module"); err != nil {
+		blog.Errorf("move host to module %s, save audit log failed, err: %v", moduleName, err)
+		resp.WriteError(http.StatusBadRequest, &metadata.RespError{Msg: defErr.Errorf(common.CCErrCommResourceInitFailed, "audit server")})
 		return
 	}
 	resp.WriteEntity(metadata.NewSuccessResp(nil))

--- conflicted
+++ resolved
@@ -27,67 +27,6 @@
 	"configcenter/src/common/util"
 )
 
-<<<<<<< HEAD
-=======
-type HostLog struct {
-	kit     *rest.Kit
-	logic   *Logics
-	header  http.Header
-	ownerID string
-	ip      string
-	Content *metadata.BasicContent
-}
-
-func (lgc *Logics) NewHostLog(kit *rest.Kit) *HostLog {
-	return &HostLog{
-		kit:     kit,
-		logic:   lgc,
-		header:  kit.Header,
-		ownerID: kit.SupplierAccount,
-		Content: new(metadata.BasicContent),
-	}
-}
-
-func (h *HostLog) WithPrevious(hostID int64) errors.CCError {
-	var err error
-
-	h.Content.PreData, h.ip, err = h.logic.GetHostInstanceDetails(h.kit, hostID)
-	if err != nil {
-		return err
-	}
-
-	return nil
-}
-
-func (h *HostLog) WithCurrent(hostID int64) errors.CCError {
-	var err error
-
-	h.Content.CurData, h.ip, err = h.logic.GetHostInstanceDetails(h.kit, hostID)
-	if err != nil {
-		return err
-	}
-
-	return nil
-}
-
-func (h *HostLog) AuditLog(hostID int64, bizID int64, action metadata.ActionType) (metadata.AuditLog, error) {
-	return metadata.AuditLog{
-		AuditType:    metadata.HostType,
-		ResourceType: metadata.HostRes,
-		Action:       action,
-		BusinessID:   bizID,
-		ResourceID:   hostID,
-		ResourceName: h.ip,
-		OperationDetail: &metadata.InstanceOpDetail{
-			BasicOpDetail: metadata.BasicOpDetail{
-				Details: h.Content,
-			},
-			ModelID: common.BKInnerObjIDHost,
-		},
-	}, nil
-}
-
->>>>>>> 2615b8a7
 type HostModuleLog struct {
 	kit       *rest.Kit
 	logic     *Logics
@@ -99,7 +38,7 @@
 
 func (lgc *Logics) NewHostModuleLog(kit *rest.Kit, hostID []int64) *HostModuleLog {
 	return &HostModuleLog{
-		kit:	   kit,
+		kit:       kit,
 		logic:     lgc,
 		hostIDArr: hostID,
 		header:    kit.Header,
@@ -236,14 +175,6 @@
 
 	// audit interface for generate and save audit log.
 	var audit = auditlog.NewHostModuleAudit(h.logic.CoreAPI.CoreService())
-	var kit = &rest.Kit{
-		Rid:             h.logic.rid,
-		Header:          h.logic.header,
-		Ctx:             ctx,
-		CCError:         h.logic.ccErr,
-		User:            h.logic.user,
-		SupplierAccount: h.logic.ownerID,
-	}
 	logs := make([]metadata.AuditLog, 0)
 
 	for _, host := range hostInfos {
@@ -301,39 +232,14 @@
 			bizID = curBizID
 		}
 
-<<<<<<< HEAD
 		// generate audit log.
 		logs = append(logs, *audit.GenerateAuditLog(action, hostID, bizID, hostIP, preData, curData))
 	}
 
 	// save audit log.
-	if err := audit.SaveAuditLog(kit, logs...); err != nil {
-		blog.Errorf("save audit log failed, err: %v, rid: %s", err, kit.Rid)
-		return err
-=======
-		logs = append(logs, metadata.AuditLog{
-			AuditType:    metadata.HostType,
-			ResourceType: metadata.HostRes,
-			Action:       action,
-			BusinessID:   bizID,
-			ResourceID:   hostID,
-			ResourceName: hostIP,
-			OperationDetail: &metadata.HostTransferOpDetail{
-				PreData: preData,
-				CurData: curData,
-			},
-		})
-	}
-
-	result, err := h.logic.CoreAPI.CoreService().Audit().SaveAuditLog(context.Background(), h.header, logs...)
-	if err != nil {
-		blog.Errorf("AddHostLogs http do error, err:%s,input:%+v,rid:%s", err.Error(), logs, h.kit.Rid)
-		return h.kit.CCError.Error(common.CCErrAuditSaveLogFailed)
-	}
-	if !result.Result {
-		blog.Errorf("AddHostLogs  http reponse error, err code:%d, err msg:%s,input:%+v,rid:%s", result.Code, result.ErrMsg, logs, h.kit.Rid)
-		return h.kit.CCError.New(result.Code, result.ErrMsg)
->>>>>>> 2615b8a7
+	if err := audit.SaveAuditLog(h.kit, logs...); err != nil {
+		blog.Errorf("save audit log failed, err: %v, rid: %s", err, h.kit.Rid)
+		return err
 	}
 
 	return nil
@@ -443,7 +349,7 @@
 }
 
 type CloudAreaAuditLog struct {
-	kit 	       *rest.Kit
+	kit            *rest.Kit
 	logic          *Logics
 	header         http.Header
 	ownerID        string
@@ -458,7 +364,7 @@
 
 func (lgc *Logics) NewCloudAreaLog(kit *rest.Kit) *CloudAreaAuditLog {
 	return &CloudAreaAuditLog{
-		kit:			kit,
+		kit:            kit,
 		logic:          lgc,
 		header:         kit.Header,
 		ownerID:        kit.SupplierAccount,
@@ -479,12 +385,12 @@
 	query := &metadata.QueryCondition{
 		Condition: mapstr.MapStr{common.BKCloudIDField: mapstr.MapStr{common.BKDBIN: platIDs}},
 	}
-	
+
 	res, err := c.logic.CoreAPI.CoreService().Instance().ReadInstance(ctx, c.header, common.BKInnerObjIDPlat, query)
 	if nil != err {
 		return err
 	}
-	
+
 	if len(res.Data.Info) <= 0 {
 		return errors.New(common.CCErrTopoCloudNotFound, "")
 	}
@@ -531,8 +437,8 @@
 				BasicOpDetail: metadata.BasicOpDetail{
 
 					Details: &metadata.BasicContent{
-						PreData:    cloudarea.PreData,
-						CurData:    cloudarea.CurData,
+						PreData: cloudarea.PreData,
+						CurData: cloudarea.CurData,
 					},
 				},
 				ModelID: common.BKInnerObjIDPlat,

/*
 * Tencent is pleased to support the open source community by making 蓝鲸 available.
 * Copyright (C) 2017-2018 THL A29 Limited, a Tencent company. All rights reserved.
 * Licensed under the MIT License (the "License"); you may not use this file except
 * in compliance with the License. You may obtain a copy of the License at
 * http://opensource.org/licenses/MIT
 * Unless required by applicable law or agreed to in writing, software distributed under
 * the License is distributed on an "AS IS" BASIS, WITHOUT WARRANTIES OR CONDITIONS OF ANY KIND,
 * either express or implied. See the License for the specific language governing permissions and
 * limitations under the License.
 */

package logics

import (
	"context"
	"errors"
	"fmt"
	"strconv"

	"configcenter/src/common"
	"configcenter/src/common/blog"
	"configcenter/src/common/mapstr"
	meta "configcenter/src/common/metadata"
	"configcenter/src/common/util"
	"configcenter/src/scene_server/validator"
)

// helpers
func (phpapi *PHPAPI) UpdateHostMain(hostCondition, data map[string]interface{}, appID int64) (string, error) {
	//blog.V(5).Infof("updateHostMain start")
	blog.V(5).Infof("hostCondition:%v", hostCondition)

	_, hostIDArr, err := phpapi.GetHostMapByCond(hostCondition)

	blog.V(5).Infof("hostIDArr:%v", hostIDArr)
	if nil != err {
		return "", fmt.Errorf("GetHostIDByCond error:%v", err)
	}

	lenOfHostIDArr := len(hostIDArr)
	if lenOfHostIDArr != 1 {
		blog.V(5).Infof("GetHostMapByCond condition: %v, host:%v", hostCondition, hostIDArr)
		return "", errors.New("not find host info ")
	}

	ownerID := util.GetOwnerID(phpapi.header)
	valid := validator.NewValidMapWithKeyFields(ownerID, common.BKInnerObjIDHost, []string{common.CreateTimeField, common.LastTimeField, common.BKChildStr, common.BKOwnerIDField}, phpapi.header, phpapi.logic.Engine)
	validErr := valid.ValidMap(data, common.ValidUpdate, hostIDArr[0])
	if nil != validErr {
		blog.Errorf("updateHostMain error: %v", validErr)
		return "", validErr
	}

	configData, err := phpapi.logic.GetConfigByCond(phpapi.header, map[string][]int64{
		common.BKAppIDField:  []int64{appID},
		common.BKHostIDField: []int64{hostIDArr[0]},
	})

	if nil != err {
		return "", errors.New(fmt.Sprintf("GetConfigByCond error:%v", err))
	}

	lenOfConfigData := len(configData)

	if lenOfConfigData == 0 {
		blog.Errorf("not expected config lenth: appid:%d, hostid:%d", appID, hostIDArr[0])
		return "", errors.New(fmt.Sprintf("not expected config length: %d", lenOfConfigData))
	}

	hostID := configData[0][common.BKHostIDField]

	condition := make(map[string]interface{})
	condition[common.BKHostIDField] = hostID

	param := make(map[string]interface{})
	param["condition"] = condition
	param["data"] = data

	strHostID := strconv.FormatInt(hostID, 10)
	logContent := phpapi.logic.NewHostLog(phpapi.header, util.GetActionOnwerIDByHTTPHeader(phpapi.header))
	logContent.WithPrevious(strHostID, nil)
	res, err := phpapi.logic.Engine.CoreAPI.ObjectController().Instance().UpdateObject(context.Background(), common.BKInnerObjIDHost, phpapi.header, param)
	if nil != err {
		return "", err
	}
	if false == res.Result {
		return "", errors.New(res.ErrMsg)
	}
	if nil == err && true == res.Result {
		//操作成功，新加操作日志日志resJs, err := simplejson.NewJson([]byte(res))
		if res.Result {
			user := util.GetUser(phpapi.header)
			ownerID := util.GetOwnerID(phpapi.header)
			logContent.WithCurrent(strHostID)
			content := logContent.GetContent(hostID)
			//(id interface{}, Content interface{}, OpDesc string, InnerIP, ownerID, appID, user string, OpType auditoplog.AuditOpType)
			phpapi.logic.CoreAPI.AuditController().AddHostLog(context.Background(), ownerID, strconv.FormatInt(appID, 10), user, phpapi.header, content)
		}
	}

	return "", nil
}

func (phpapi *PHPAPI) AddHost(data map[string]interface{}) (int64, error) {
	hostID, err := phpapi.addObj(data, common.BKInnerObjIDHost)
	return hostID, err
}

func (phpapi *PHPAPI) AddModuleHostConfig(hostID, appID int64, moduleIDs []int64) error {
	data := &meta.ModuleHostConfigParams{
		ApplicationID: appID,
		HostID:        hostID,
		ModuleID:      moduleIDs,
	}
	blog.V(5).Infof("addModuleHostConfig start, data: %v", data)

	res, err := phpapi.logic.CoreAPI.HostController().Module().AddModuleHostConfig(context.Background(), phpapi.header, data)
	if nil != err {
		blog.Errorf("AddModuleHostConfig http do error:url:%s, error:%s", err.Error())
		return err
	}

	if !res.Result {
		return errors.New(res.ErrMsg)
	}
	blog.V(5).Infof("addModuleHostConfig success, res: %v", res)
	return nil
}

func (phpapi *PHPAPI) addObj(data map[string]interface{}, objType string) (int64, error) {
	resMap := make(map[string]interface{})
	resp, err := phpapi.logic.CoreAPI.ObjectController().Instance().CreateObject(context.Background(), objType, phpapi.header, data)
	if nil != err {
		return 0, err
	}

	if !resp.Result {
		return 0, errors.New(resp.ErrMsg)
	}

	blog.V(5).Infof("add object result : %v", resMap)

	objID, err := resp.Data.Int64(common.GetInstIDField(objType))
	if nil != err {
		blog.Errorf("addObj get id error, reply:%v, error:%s", resp, err.Error())
		return 0, fmt.Errorf("add object reply error, not found  id")
	}
	return objID, nil
}

//search host helpers

func (phpapi *PHPAPI) SetHostData(moduleHostConfig []map[string]int64, hostMap map[int64]map[string]interface{}) ([]mapstr.MapStr, error) {

	//total data
	hostData := make([]mapstr.MapStr, 0)

	appIDArr := make([]int64, 0)
	setIDArr := make([]int64, 0)
	moduleIDArr := make([]int64, 0)

	for _, config := range moduleHostConfig {
		setIDArr = append(setIDArr, config[common.BKSetIDField])
		moduleIDArr = append(moduleIDArr, config[common.BKModuleIDField])
		appIDArr = append(appIDArr, config[common.BKAppIDField])
	}

	moduleMap, err := phpapi.logic.GetModuleMapByCond(phpapi.header, "", map[string]interface{}{
		common.BKModuleIDField: map[string]interface{}{
			common.BKDBIN: moduleIDArr,
		},
	})
	if err != nil {
		return hostData, err
	}

	setMap, err := phpapi.logic.GetSetMapByCond(phpapi.header, "", map[string]interface{}{
		common.BKSetIDField: map[string]interface{}{
			common.BKDBIN: setIDArr,
		},
	})
	if err != nil {
		blog.Errorf("hostMap GetSetMapByCond  error, err:%s,rid:%s", err.Error(), phpapi.rid)
		return hostData, err
	}

<<<<<<< HEAD
	blog.V(5).Infof("GetAppMapByCond , appIDArr:%v", appIDArr)
=======
	blog.V(5).Infof("GetAppMapByCond , appIDArr:%v, rid:%s", appIDArr, phpapi.rid)
>>>>>>> db227a65
	appMap, err := phpapi.logic.GetAppMapByCond(phpapi.header, "", map[string]interface{}{
		common.BKAppIDField: map[string]interface{}{
			common.BKDBIN: appIDArr,
		},
	})

	if err != nil {
		blog.Errorf("hostMap GetAppMapByCond  error, err:%s,rid:%s", err.Error(), phpapi.rid)
		return hostData, err
	}
	for _, config := range moduleHostConfig {
		hostItem, hasHost := hostMap[config[common.BKHostIDField]]
		if !hasHost {
			blog.Errorf("hostMap has not hostID: %d,rid:%s", config[common.BKHostIDField], phpapi.rid)
			continue
		}
		host := mapstr.New()
		host.Merge(hostItem)

		module := moduleMap[config[common.BKModuleIDField]]
		set := setMap[config[common.BKSetIDField]]
		app := appMap[config[common.BKAppIDField]]

		host[common.BKModuleIDField] = module[common.BKModuleIDField]
		host[common.BKModuleNameField] = module[common.BKModuleNameField]
		host[common.BKSetIDField], _ = set.Int64(common.BKSetIDField) //[common.BKSetIDField]
		host[common.BKSetNameField] = set[common.BKSetNameField]
		host[common.BKAppIDField], _ = app.Int64(common.BKAppIDField) //[common.BKAppIDField]
		host[common.BKAppNameField] = app[common.BKAppNameField]
		host[common.BKModuleTypeField] = module[common.BKModuleTypeField]
		host[common.BKOwnerIDField] = app[common.BKOwnerIDField]
		host[common.BKOperatorField] = module[common.BKOperatorField]
		host[common.BKBakOperatorField] = module[common.BKBakOperatorField]
		host[common.BKSupplierIDField] = app[common.BKSupplierIDField]

		hostData = append(hostData, host)
	}
	return hostData, nil
}<|MERGE_RESOLUTION|>--- conflicted
+++ resolved
@@ -185,11 +185,7 @@
 		return hostData, err
 	}
 
-<<<<<<< HEAD
-	blog.V(5).Infof("GetAppMapByCond , appIDArr:%v", appIDArr)
-=======
 	blog.V(5).Infof("GetAppMapByCond , appIDArr:%v, rid:%s", appIDArr, phpapi.rid)
->>>>>>> db227a65
 	appMap, err := phpapi.logic.GetAppMapByCond(phpapi.header, "", map[string]interface{}{
 		common.BKAppIDField: map[string]interface{}{
 			common.BKDBIN: appIDArr,

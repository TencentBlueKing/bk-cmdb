/*
 * Tencent is pleased to support the open source community by making 蓝鲸 available.
 * Copyright (C) 2017-2018 THL A29 Limited, a Tencent company. All rights reserved.
 * Licensed under the MIT License (the "License"); you may not use this file except
 * in compliance with the License. You may obtain a copy of the License at
 * http://opensource.org/licenses/MIT
 * Unless required by applicable law or agreed to in writing, software distributed under
 * the License is distributed on an "AS IS" BASIS, WITHOUT WARRANTIES OR CONDITIONS OF ANY KIND,
 * either express or implied. See the License for the specific language governing permissions and
 * limitations under the License.
 */

package logics

import (
	"context"
	"encoding/base64"
	"encoding/json"
	"errors"
	"fmt"
	"net/http"
	"strconv"
	"strings"
	"sync"
	"time"

	com "github.com/tencentcloud/tencentcloud-sdk-go/tencentcloud/common"
	cErrors "github.com/tencentcloud/tencentcloud-sdk-go/tencentcloud/common/errors"
	"github.com/tencentcloud/tencentcloud-sdk-go/tencentcloud/common/profile"
	"github.com/tencentcloud/tencentcloud-sdk-go/tencentcloud/common/regions"
	cvm "github.com/tencentcloud/tencentcloud-sdk-go/tencentcloud/cvm/v20170312"

	"configcenter/src/common"
	"configcenter/src/common/blog"
	"configcenter/src/common/mapstr"
	meta "configcenter/src/common/metadata"
	"configcenter/src/common/util"
	hutil "configcenter/src/scene_server/host_server/util"
)

var (
	taskChan            = make(map[int64]chan bool)
<<<<<<< HEAD
	checkDuration int64 = 1
=======
	checkDuration int64 = 5
>>>>>>> ca4a85c2
)

func (lgc *Logics) AddCloudTask(ctx context.Context, taskList *meta.CloudTaskList) error {
	// TaskName Uniqueness check
	resp, err := lgc.CoreAPI.CoreService().Cloud().CheckTaskNameUnique(ctx, lgc.header, taskList)
	if err != nil {
		return err
	}

	if resp.Count != 0 {
		blog.Errorf("add task failed, task name %s already exits, rid: %s", taskList.TaskName, lgc.rid)
		return lgc.ccErr.Error(1110038)
	}

	// Encode secretKey
	taskList.SecretKey = base64.StdEncoding.EncodeToString([]byte(taskList.SecretKey))

	if _, err := lgc.CoreAPI.CoreService().Cloud().CreateCloudSyncTask(ctx, lgc.header, taskList); err != nil {
		blog.Errorf("add cloud task failed, err: %v, rid: %s", err, lgc.rid)
		return err
	}

	return nil
}

func (lgc *Logics) TimerTriggerCheckStatus(ctx context.Context) {
	go func() {
<<<<<<< HEAD
		if err := lgc.SyncTaskDBManager(ctx); err != nil {
			blog.Errorf("check cloud sync task from db fail, error: %v, rid: %s", err, lgc.rid)
		}
=======
		lgc.SyncTaskDBManager(ctx)
>>>>>>> ca4a85c2
		timer := time.NewTicker(time.Duration(checkDuration) * time.Minute)
		for range timer.C {
			lgc.CompareRedisWithDB(ctx)
			lgc.CheckSyncAlive(ctx)
			lgc.SyncTaskRedisStopManager(ctx)
		}
	}()
	go lgc.SyncTaskRedisStartManager(ctx)
	go lgc.ListenRedisSubscribe(ctx)
}

<<<<<<< HEAD
func (lgc *Logics) SyncTaskDBManager(ctx context.Context) error {

	if isMaster := lgc.Engine.ServiceManageInterface.IsMaster(); !isMaster {
		return errors.New("not master")
=======
func (lgc *Logics) SyncTaskDBManager(ctx context.Context) {

	if isMaster := lgc.Engine.ServiceManageInterface.IsMaster(); !isMaster {
		blog.Errorf("not master, stop syncTaskDBManager, rid: %v", lgc.rid)
		return
>>>>>>> ca4a85c2
	}
	opt := make(map[string]interface{}, 0)
	resp, err := lgc.CoreAPI.CoreService().Cloud().SearchCloudSyncTask(ctx, lgc.header, opt)
	if err != nil {
		blog.Errorf("get cloud sync task instance failed, err: %v, rid: %s", err, lgc.rid)
		return
	}

	for _, taskInfo := range resp.Info {
		if taskInfo.Status {
			newHeader := make(http.Header, 0)
			ownerID := taskInfo.OwnerID
			newHeader.Set(common.BKHTTPOwnerID, ownerID)
			newHeader.Set(common.BKHTTPHeaderUser, taskInfo.User)

			taskID := taskInfo.TaskID
			if _, ok := taskChan[taskID]; ok {
				continue
			}
			nextTrigger := lgc.NextTrigger(ctx, taskInfo.PeriodType, taskInfo.Period)
			taskInfoItem := &meta.TaskInfo{
				Method:      taskInfo.PeriodType,
				NextTrigger: nextTrigger,
				Args:        taskInfo,
			}

			info := meta.CloudSyncRedisPendingStart{TaskID: taskID, TaskItemInfo: *taskInfoItem, OwnerID: ownerID, NewHeader: newHeader}
			pendingStartTaskInfo, err := json.Marshal(info)
			if err != nil {
				blog.Errorf("add redis failed taskID: %v, accountAdmin: %v, rid: %s", taskInfo.TaskID, taskInfo.AccountAdmin, lgc.rid)
				continue
			}

			if err := lgc.cache.RPush(common.RedisCloudSyncInstancePendingStart, pendingStartTaskInfo).Err(); err != nil {
				blog.Errorf("add cloud task item to redis fail, info: %v err: %v, rid: %s", info, err, lgc.rid)
				continue
			}
		}
	}

	return
}

func (lgc *Logics) FrontEndSyncSwitch(ctx context.Context, opt map[string]interface{}, update bool) error {
<<<<<<< HEAD
	response, err := lgc.CoreAPI.HostController().Cloud().SearchCloudTask(ctx, lgc.header, opt)
=======
	response, err := lgc.CoreAPI.CoreService().Cloud().SearchCloudSyncTask(ctx, lgc.header, opt)
>>>>>>> ca4a85c2
	if err != nil {
		blog.Errorf("search cloud task instance failed, err: %v, rid: %s", err, lgc.rid)
		return lgc.ccErr.Error(1110036)
	}

	blog.Debug("count: %v", response.Count)
	blog.Debug("update: %v", update)
	if response.Count > 0 {
		taskInfo := response.Info[0]
		status := taskInfo.Status
		taskID := taskInfo.TaskID

		if status {
<<<<<<< HEAD

			blog.Debug("taskInfo: %v", taskInfo)
=======
>>>>>>> ca4a85c2
			nextTrigger := lgc.NextTrigger(ctx, taskInfo.PeriodType, taskInfo.Period)
			taskInfoItem := meta.TaskInfo{
				Method:      taskInfo.PeriodType,
				NextTrigger: nextTrigger,
				Args:        taskInfo,
			}

			ownerID := util.GetOwnerID(lgc.header)
			info := meta.CloudSyncRedisPendingStart{TaskID: taskID, TaskItemInfo: taskInfoItem, OwnerID: ownerID, NewHeader: lgc.header, Update: update}

			pendingStartTaskInfo, err := json.Marshal(info)
			if err != nil {
				blog.Errorf("add redis failed taskID: %v, accountAdmin: %v， rid: %s, error: %v", taskInfo.TaskID, taskInfo.AccountAdmin, lgc.rid, err)
				return err
			}
			if err := lgc.cache.RPush(common.RedisCloudSyncInstancePendingStart, pendingStartTaskInfo).Err(); err != nil {
				blog.Errorf("add cloud task redis item fail, info: %v, err: %v, rid: %s", info, err, lgc.rid)
				return err
			}
		} else {
			if err := lgc.cache.RPush(common.RedisCloudSyncInstancePendingStop, taskInfo.TaskID).Err(); err != nil {
				blog.Errorf("add cloud task redis item fail, info: %v, err: %v, rid: %s", taskInfo.TaskID, err, lgc.rid)
<<<<<<< HEAD
=======
				return err
>>>>>>> ca4a85c2
			}
		}
	}

	return nil
}

// ListenRedisSubscribe subscribe redis channel to stop the started sync task
func (lgc *Logics) ListenRedisSubscribe(ctx context.Context) {
	var mutex = &sync.Mutex{}
	newClient := *lgc.cache

<<<<<<< HEAD
	pub, err := newClient.Subscribe("stop")
	if err != nil {
		blog.Errorf("redis subscribe fail, err: %v", err)
	}
	for {
		receive, err := pub.ReceiveMessage()
		if err != nil {
			blog.Errorf("redis subscribe get value fail, err: %v", err)
		}

		taskID, err := strconv.ParseInt(receive.Payload, 10, 64)
		if err != nil {
			blog.Errorf("interface convert to int64 fail, err: %v", err)
		}
		if _, ok := taskChan[taskID]; ok {
			mutex.Lock()
			taskChan[taskID] <- true
			mutex.Unlock()
=======
	for {
		pub, err := newClient.Subscribe("stop")
		if err != nil {
			time.Sleep(5 * time.Second)
			blog.Errorf("redis subscribe fail, err: %v, rid: %v", err, lgc.rid)
			continue
		}
		for {
			receive, err := pub.ReceiveMessage()
			if err != nil {
				blog.Errorf("redis subscribe get value fail, err: %v, rid: %v", err, lgc.rid)
				continue
			}

			taskID, err := strconv.ParseInt(receive.Payload, 10, 64)
			if err != nil {
				blog.Errorf("interface convert to int64 fail, err: %v, rid: %v", err, lgc.rid)
				continue
			}
			if _, ok := taskChan[taskID]; ok {
				mutex.Lock()
				taskChan[taskID] <- true
				mutex.Unlock()
			}
>>>>>>> ca4a85c2
		}
	}
}

func (lgc *Logics) SyncTaskRedisStartManager(ctx context.Context) {
	var mutex = &sync.Mutex{}
	blog.Info("redis start")

	for {
		val, err := lgc.cache.BLPop(0, common.RedisCloudSyncInstancePendingStart).Result()
		if err != nil {
			blog.Warnf("get task pending start item from redis fail, taskInfo: %s, err:%v, rid: %s", val, err.Error(), lgc.rid)
			continue
		}
		if len(val) == 0 {
			continue
		}
		item := val[1]
<<<<<<< HEAD
		blog.Debug("start item: %v", item)
=======
>>>>>>> ca4a85c2
		pendingStartItem := meta.CloudSyncRedisPendingStart{}
		if err := json.Unmarshal([]byte(item), &pendingStartItem); err != nil {
			blog.Warnf("get task pending start item from redis fail, taskInfo: %s, err:%v, rid: %s", item, err.Error(), lgc.rid)
			continue
		}
		taskID := pendingStartItem.TaskID
<<<<<<< HEAD

		if pendingStartItem.Update {
			if _, ok := taskChan[taskID]; ok {
				mutex.Lock()
				taskChan[taskID] <- true
				mutex.Unlock()
			} else {
				//lgc.cache.Publish("stop", strconv.FormatInt(taskID, 10))
			}
		}
		blog.Info("stop to start")
=======
>>>>>>> ca4a85c2

		if pendingStartItem.Update {
			if _, ok := taskChan[taskID]; ok {
				mutex.Lock()
				taskChan[taskID] <- true
				mutex.Unlock()
			} else {
				lgc.cache.Publish("stop", strconv.FormatInt(taskID, 10))
			}
		}
		taskInfoItem := pendingStartItem.TaskItemInfo

		ownerID := util.GetOwnerID(pendingStartItem.NewHeader)
		newLgc := lgc.NewFromHeader(pendingStartItem.NewHeader)
		taskChannel := make(chan bool, 0)

		mutex.Lock()
		taskChan[taskID] = taskChannel
		mutex.Unlock()

		waitStopItems, err := lgc.cache.LRange(common.RedisCloudSyncInstancePendingStop, 0, -1).Result()
		if err != nil {
			blog.Errorf("get task item from redis fail, error: %v, rid: %s", err, lgc.rid)
		}

		if len(waitStopItems) > 0 {
			for _, stopTaskID := range waitStopItems {
				intStopItem, err := strconv.ParseInt(stopTaskID, 10, 64)
				if err != nil {
<<<<<<< HEAD
					blog.Errorf("string convert to int64 fail, taskID: %v", intStopItem)
=======
					blog.Errorf("string convert to int64 fail, taskID: %v, rid: %v", intStopItem, lgc.rid)
>>>>>>> ca4a85c2
					continue
				}
				if taskID == intStopItem {
					if err := lgc.cache.LRem(common.RedisCloudSyncInstancePendingStop, 1, stopTaskID).Err(); err != nil {
						blog.Errorf("remove stop task item fail, taskInfo: %s, error: %v, rid: %s", item, err, lgc.rid)
						continue
					}

					lgc.deleteStartedTaskRedis(ctx, taskID)
					info := meta.CloudSyncRedisAlreadyStarted{TaskID: taskID, TaskItemInfo: taskInfoItem, OwnerID: ownerID, LastSyncTime: time.Now(), NewHeader: pendingStartItem.NewHeader}
					startedTaskInfo, err := json.Marshal(info)
					if err != nil {
						blog.Errorf("add redis failed, info: %v, err: %v, rid: %s", info, err, lgc.rid)
						continue
					}
					if err := lgc.cache.RPush(common.RedisCloudSyncInstanceStarted, startedTaskInfo).Err(); err != nil {
						blog.Errorf("add cloud task item to redis fail, info: %v, err: %v, rid: %s", info, err, lgc.rid)
						continue
					}
					newLgc.CloudSyncSwitch(ctx, &taskInfoItem)
					continue
				}
			}
			continue
		}

		info := meta.CloudSyncRedisAlreadyStarted{TaskID: taskID, TaskItemInfo: taskInfoItem, OwnerID: ownerID, LastSyncTime: time.Now(), NewHeader: pendingStartItem.NewHeader}
		startedTaskInfo, err := json.Marshal(info)
		if err != nil {
			blog.Errorf("add redis failed, info: %v, err: %v, rid: %s", info, err, lgc.rid)
			continue
		}
		if err := lgc.cache.RPush(common.RedisCloudSyncInstanceStarted, startedTaskInfo).Err(); err != nil {
			blog.Errorf("add cloud task item to redis fail, info: %v, err: %v, rid: %s", info, err, lgc.rid)
			continue
		}

		newLgc.CloudSyncSwitch(ctx, &taskInfoItem)
	}
}

func (lgc *Logics) SyncTaskRedisStopManager(ctx context.Context) {
	var mutex = &sync.Mutex{}

	redisTaskItems, err := lgc.cache.LRange(common.RedisCloudSyncInstancePendingStop, 0, -1).Result()
	if err != nil {
		blog.Errorf("get task item from redis fail, error: %v, rid: %s", err, lgc.rid)
		return
	}

	if len(redisTaskItems) == 0 {
		blog.Info("no stop item")
		return
	}

	for _, item := range redisTaskItems {
		stopTaskId, err := strconv.ParseInt(item, 10, 64)
		if err != nil {
<<<<<<< HEAD
			blog.Errorf("string convert to int64 fail, taskID: %v", stopTaskId)
=======
			blog.Errorf("string convert to int64 fail, taskID: %v, rid: %v", stopTaskId, lgc.rid)
>>>>>>> ca4a85c2
			continue
		}

		for key := range taskChan {
			if stopTaskId == key {
				if err := lgc.cache.LRem(common.RedisCloudSyncInstancePendingStop, 1, item).Err(); err != nil {
					blog.Errorf("remove stop task item fail, taskInfo: %s, error: %v, rid: %s", item, err, lgc.rid)
					continue
				}

				mutex.Lock()
				taskChan[key] <- true
				mutex.Lock()
			}
		}
	}
}

func (lgc *Logics) CheckSyncAlive(ctx context.Context) {
	startedTaskItems, err := lgc.cache.LRange(common.RedisCloudSyncInstanceStarted, 0, -1).Result()
	if err != nil {
		blog.Errorf("get task item from redis fail, error: %v, rid: %s", err, lgc.rid)
		return
	}

	if len(startedTaskItems) == 0 {
		return
	}

	needStartAgain := make([]meta.CloudSyncRedisAlreadyStarted, 0)
	for _, item := range startedTaskItems {
		startedItem := meta.CloudSyncRedisAlreadyStarted{}
		if err := json.Unmarshal([]byte(item), &startedItem); err != nil {
			blog.Warnf("get task started item from redis fail, taskInfo: %s, error:%s, rid: %s", item, err.Error(), lgc.rid)
			continue
		}

		timeInterval := time.Now().Unix() - startedItem.LastSyncTime.Unix()

		switch startedItem.TaskItemInfo.Method {
		case "day":
			if timeInterval > 90000 {
				needStartAgain = append(needStartAgain, startedItem)
			}
		case "hour":
			if timeInterval > 5400 {
				needStartAgain = append(needStartAgain, startedItem)
			}
		case "minute":
			if timeInterval > 600 {
				needStartAgain = append(needStartAgain, startedItem)
			}
		}
	}

	if len(needStartAgain) == 0 {
		return
	}

	blog.V(5).Info("needStartAgain: %v", needStartAgain)

	for _, item := range needStartAgain {
		if err := lgc.cache.RPush(common.RedisCloudSyncInstancePendingStop, item.TaskID).Err(); err != nil {
			blog.Errorf("add cloud task redis item fail, taskID: %v, err: %v, rid: %s", item.TaskID, err, lgc.rid)
<<<<<<< HEAD
=======
			continue
>>>>>>> ca4a85c2
		}

		startInfo := meta.CloudSyncRedisPendingStart{TaskID: item.TaskID, TaskItemInfo: item.TaskItemInfo, OwnerID: item.OwnerID, NewHeader: item.NewHeader}
		pendingStartTaskInfo, err := json.Marshal(startInfo)
		if err != nil {
			blog.Errorf("add redis failed taskID: %v, rid: %s", item.TaskID, lgc.rid)
			continue
		}
		if err := lgc.cache.RPush(common.RedisCloudSyncInstancePendingStart, pendingStartTaskInfo).Err(); err != nil {
			blog.Errorf("add cloud task redis item fail, taskID: %v, err: %v, rid: %s", item.TaskID, err, lgc.rid)
<<<<<<< HEAD
=======
			continue
>>>>>>> ca4a85c2
		}

		lgc.deleteStartedTaskRedis(ctx, item.TaskID)
	}
}

func (lgc *Logics) CompareRedisWithDB(ctx context.Context) {
	// master 才可以往redis写数据，避免写入重复数据
	if ok := lgc.Engine.ServiceManageInterface.IsMaster(); !ok {
		return
	}

<<<<<<< HEAD
	blog.Info("redisDB-1")
=======
>>>>>>> ca4a85c2
	header := copyHeader(ctx, lgc.header)
	if nil == header {
		header = make(http.Header, 0)
	}
	if "" == util.GetOwnerID(header) {
		header.Set(common.BKHTTPOwnerID, common.BKSuperOwnerID)
		header.Set(common.BKHTTPHeaderUser, common.BKProcInstanceOpUser)
	}
	newLgc := lgc.NewFromHeader(header)

	opt := make(map[string]interface{})
	response, err := newLgc.CoreAPI.CoreService().Cloud().SearchCloudSyncTask(ctx, lgc.header, opt)
	if err != nil {
		blog.Errorf("search cloud task info fail, err: %v, rid: %s", err, lgc.rid)
		return
	}

	if response.Count == 0 {
		return
	}

	pendingStopItems, err := lgc.cache.LRange(common.RedisCloudSyncInstancePendingStop, 0, -1).Result()
	if err != nil {
		blog.Errorf("get task item from redis fail, error: %v, rid: %s", err, lgc.rid)
<<<<<<< HEAD
=======
		return
>>>>>>> ca4a85c2
	}

	pendingStartItems, err := lgc.cache.LRange(common.RedisCloudSyncInstancePendingStart, 0, -1).Result()
	if err != nil {
		blog.Errorf("get task item from redis fail, error: %v, rid: %s", err, lgc.rid)
		return
	}

	startedItems, err := lgc.cache.LRange(common.RedisCloudSyncInstanceStarted, 0, -1).Result()
	if err != nil {
		blog.Errorf("get task item from redis fail, error: %v, rid: %s", err, lgc.rid)
		return
	}

	allStartItems := make([]string, 0)
	allStartItems = append(allStartItems, pendingStartItems...)
	allStartItems = append(allStartItems, startedItems...)

	startTaskArr := make([]meta.CloudSyncRedisPendingStart, 0)
	for _, item := range allStartItems {
		startItem := meta.CloudSyncRedisPendingStart{}
		if err := json.Unmarshal([]byte(item), &startItem); err != nil {
			blog.Warnf("get task pending start item from redis fail, error:%s, rid: %s", err.Error(), lgc.rid)
			continue
		}
		startTaskArr = append(startTaskArr, startItem)
	}

	shouldStartItems := make([]meta.CloudSyncRedisPendingStart, 0)
	shouldStopItems := make([]int64, 0)
	var mutex = &sync.Mutex{}

	for _, dbItem := range response.Info {
		if dbItem.Status {
			for _, item := range startTaskArr {
				if dbItem.TaskID == item.TaskID {
					continue
				}
				shouldStartItems = append(shouldStartItems, item)
				itemChan := make(chan bool, 0)

				mutex.Lock()
				taskChan[dbItem.TaskID] = itemChan
				mutex.Unlock()
			}
		} else {
			for _, item := range pendingStopItems {
				int64Item, err := strconv.ParseInt(item, 10, 64)
				if err != nil {
<<<<<<< HEAD
					blog.Errorf("string convert to int64 fail,taskID: %v ,err: %v", item, err)
=======
					blog.Errorf("string convert to int64 fail,taskID: %v ,err: %v, rid: %v", item, err, lgc.rid)
>>>>>>> ca4a85c2
					continue
				}
				if dbItem.TaskID == int64Item {
					continue
				}
				shouldStopItems = append(shouldStopItems, int64Item)
			}
		}
	}

	if len(shouldStartItems) > 0 {
		for _, item := range shouldStartItems {
			waitStart, err := json.Marshal(item)
			if err != nil {
				blog.Errorf("add redis failed taskID: %v, rid: %s", item.TaskID, lgc.rid)
<<<<<<< HEAD
=======
				return
>>>>>>> ca4a85c2
			}
			if err := lgc.cache.RPush(common.RedisCloudSyncInstancePendingStart, waitStart).Err(); err != nil {
				blog.Errorf("add cloud task item to redis fail, err: %v, rid: %s", err, lgc.rid)
				return
			}
		}
	}
	if len(shouldStopItems) > 0 {
		for _, item := range shouldStopItems {
			if err := lgc.cache.RPush(common.RedisCloudSyncInstancePendingStop, item).Err(); err != nil {
				blog.Errorf("add cloud task item to redis fail, err: %v, rid: %s", err, lgc.rid)
				return
			}
		}
	}

	return
}

func (lgc *Logics) CloudSyncSwitch(ctx context.Context, taskInfoItem *meta.TaskInfo) {
	blog.Info("sync switch")
	go func() {
		for {
			ticker := time.NewTicker(time.Duration(taskInfoItem.NextTrigger) * time.Minute)
			select {
			case <-ticker.C:
				lgc.ExecSync(ctx, taskInfoItem.Args)
				switch taskInfoItem.Method {
				case "day":
					taskInfoItem.NextTrigger = 1440
				case "hour":
					taskInfoItem.NextTrigger = 60
				case "minute":
					taskInfoItem.NextTrigger = 5
				}
			case <-taskChan[taskInfoItem.Args.TaskID]:
<<<<<<< HEAD
				blog.Info("stop cloud sync")
=======
>>>>>>> ca4a85c2
				close(taskChan[taskInfoItem.Args.TaskID])
				delete(taskChan, taskInfoItem.Args.TaskID)
				lgc.deleteStartedTaskRedis(ctx, taskInfoItem.Args.TaskID)
				return
			}
		}
	}()
}

func (lgc *Logics) ExecSync(ctx context.Context, taskInfo meta.CloudTaskInfo) {
	cloudHistory := new(meta.CloudHistory)
	cloudHistory.ObjID = taskInfo.ObjID
	cloudHistory.TaskID = taskInfo.TaskID
	startTime := time.Now().Unix()

	blog.Info("execSync")
	var errOrigin error
	defer func() {
		blog.Info("defer sync history")
		if errOrigin != nil {
			cloudHistory.Status = "fail"
			errString := fmt.Sprintf("%s", errOrigin)
			if strings.Contains(errString, "AuthFailure") {
				cloudHistory.FailReason = "AuthFailure"
			} else {
				cloudHistory.FailReason = "else"
			}
		}
		lgc.CloudSyncHistory(ctx, taskInfo.TaskID, startTime, cloudHistory)
	}()

	// obtain the hosts from cc_HostBase
	body := new(meta.HostCommonSearch)
	host, err := lgc.SearchHost(ctx, body, false)
	if err != nil {
		blog.Errorf("search host failed, err: %v, rid: %s", err, lgc.rid)
		errOrigin = err
		return
	}

	existHostList := make([]string, 0)
	for i := 0; i < host.Count; i++ {
		hostInfo, err := mapstr.NewFromInterface(host.Info[i]["host"])
		if err != nil {
			blog.Errorf("get hostInfo failed with err: %v, rid: %s", err, lgc.rid)
			errOrigin = err
			return
		}

		ip, err := hostInfo.String(common.BKHostInnerIPField)
		if err != nil {
			blog.Errorf("get hostIp failed with err: %v, rid: %s", err, lgc.rid)
			errOrigin = err
			return
		}

		existHostList = append(existHostList, ip)
	}

	// obtain hosts from TencentCloud needs secretID and secretKey
	decodeBytes, err := base64.StdEncoding.DecodeString(taskInfo.SecretKey)
	if err != nil {
		blog.Errorf("Base64 decode secretKey failed, rid: %s", lgc.rid)
		errOrigin = err
		return
	}
	secretKey := string(decodeBytes)
	secretID := taskInfo.SecretID

	// ObtainCloudHosts obtain cloud hosts
	cloudHostInfo, err := lgc.ObtainCloudHosts(ctx, secretID, secretKey)
	if err != nil {
		blog.Errorf("obtain cloud hosts failed with err: %v, rid: %s", err, lgc.rid)
		errOrigin = err
		return
	}

	// pick out the new add cloud hosts
	newAddHost := make([]string, 0)
	newCloudHost := make([]mapstr.MapStr, 0)
	for _, hostInfo := range cloudHostInfo {
		newHostInnerip, ok := hostInfo[common.BKHostInnerIPField].(string)
		if !ok {
			blog.Errorf("interface convert to string failed, rid: %s", lgc.rid)
		}
		if !util.InStrArr(existHostList, newHostInnerip) {
			newAddHost = append(newAddHost, newHostInnerip)
			newCloudHost = append(newCloudHost, hostInfo)
		}
	}

	// pick out the hosts that has changed attributes
	cloudHostAttr := make([]mapstr.MapStr, 0)
	for _, hostInfo := range cloudHostInfo {
		newHostInnerip, ok := hostInfo[common.BKHostInnerIPField].(string)
		if !ok {
			blog.Errorf("interface convert to string failed, err: %v, rid: %s", err, lgc.rid)
			continue
		}
		newHostOuterip, ok := hostInfo[common.BKHostOuterIPField].(string)
		if !ok {
			blog.Errorf("interface convert to string failed, err: %v, rid: %s", err, lgc.rid)
			continue
		}
		newHostOsname, ok := hostInfo[common.BKOSNameField].(string)
		if !ok {
			blog.Errorf("interface convert to string failed, err: %v, rid: %s", err, lgc.rid)
			continue
		}

		for i := 0; i < host.Count; i++ {
			existHostInfo, err := mapstr.NewFromInterface(host.Info[i]["host"])
			if err != nil {
				blog.Errorf("get hostInfo failed with err: %v, rid: %s", err, lgc.rid)
				errOrigin = err
				return
			}

			existHostIp, ok := existHostInfo.String(common.BKHostInnerIPField)
			if ok != nil {
				blog.Errorf("get hostIp failed with err: %v, rid: %s", ok, lgc.rid)
				errOrigin = ok
				break
			}
			existHostOsname, ok := existHostInfo.String(common.BKOSNameField)
			if ok != nil {
				blog.Errorf("get os name failed with err: %v, rid: %s", ok, lgc.rid)
				errOrigin = ok
				break
			}

			existHostOuterip, ok := existHostInfo.String(common.BKHostOuterIPField)
			if ok != nil {
				blog.Errorf("get outerip failed with, rid: %s", lgc.rid)
				errOrigin = ok
				break
			}

			existHostID, ok := existHostInfo.String(common.BKHostIDField)
			if ok != nil {
				blog.Errorf("get hostID failed, rid: %s", lgc.rid)
				errOrigin = ok
				break
			}

			if existHostIp == newHostInnerip {
				if existHostOsname != newHostOsname || existHostOuterip != newHostOuterip {
					hostInfo[common.BKHostIDField] = existHostID
					cloudHostAttr = append(cloudHostAttr, hostInfo)
				}
			}
		}
	}

	cloudHistory.NewAdd = len(newAddHost)
	cloudHistory.AttrChanged = len(cloudHostAttr)

	attrConfirm := taskInfo.AttrConfirm
	resourceConfirm := taskInfo.ResourceConfirm

	if !resourceConfirm && !attrConfirm {
		if len(newCloudHost) > 0 {
			err := lgc.AddCloudHosts(ctx, newCloudHost)
			if err != nil {
				blog.Errorf("add cloud hosts failed, err: %v, rid: %s", err, lgc.rid)
				errOrigin = err
				return
			}
		}
		if len(cloudHostAttr) > 0 {
			err := lgc.UpdateCloudHosts(ctx, cloudHostAttr)
			if err != nil {
				blog.Errorf("update cloud hosts failed, err: %v, rid: %s", err, lgc.rid)
				errOrigin = err
				return
			}
		}
	}

	if resourceConfirm {
		newAddNum, err := lgc.NewAddConfirm(ctx, taskInfo, newCloudHost)
		cloudHistory.NewAdd = newAddNum
		if err != nil {
			blog.Errorf("newly add cloud resource confirm failed, err: %v, rid: %s", err, lgc.rid)
			errOrigin = err
			return
		}
	}

	if attrConfirm && len(cloudHostAttr) > 0 {
		blog.V(5).Info("attr chang")

		for _, host := range cloudHostAttr {
			resourceConfirm := mapstr.MapStr{}
			resourceConfirm["bk_obj_id"] = taskInfo.ObjID
			innerIp, err := host.String(common.BKHostInnerIPField)
			if err != nil {
				blog.Errorf("mapstr.Map convert to string failed, rid: %s", lgc.rid)
				errOrigin = err
				return
			}
			outerIp, err := host.String(common.BKHostOuterIPField)
			if err != nil {
				blog.Error("mapstr.Map convert to string failed, rid: %s", lgc.rid)
				errOrigin = err
				return
			}
			osName, err := host.String(common.BKOSNameField)
			if err != nil {
				blog.Error("mapstr.Map convert to string failed, rid: %s", lgc.rid)
				errOrigin = err
				return
			}

			resourceConfirm[common.BKHostInnerIPField] = innerIp
			resourceConfirm[common.BKHostOuterIPField] = outerIp
			resourceConfirm[common.BKOSNameField] = osName
			resourceConfirm[common.BKCloudTaskID] = taskInfo.TaskID
			resourceConfirm[common.BKAttrConfirm] = attrConfirm
			resourceConfirm[common.BKCloudConfirm] = false
			resourceConfirm[common.BKCloudSyncTaskName] = taskInfo.TaskName
			resourceConfirm[common.BKCloudAccountType] = taskInfo.AccountType
			resourceConfirm[common.BKCloudSyncAccountAdmin] = taskInfo.AccountAdmin
			resourceConfirm[common.BKResourceType] = "change"

			if _, err := lgc.CoreAPI.CoreService().Cloud().CreateConfirm(ctx, lgc.header, resourceConfirm); err != nil {
				blog.Errorf("add resource confirm failed with confirmInfo: %#v, err: %v, rid: %s", resourceConfirm, err, lgc.rid)
				errOrigin = err
				return
			}
		}
		return
	}

	cloudHistory.Status = "success"
	blog.V(3).Info("finish sync")
	return
}

func (lgc *Logics) AddCloudHosts(ctx context.Context, newCloudHost []mapstr.MapStr) error {
	hostList := new(meta.HostList)
	hostInfoMap := make(map[int64]map[string]interface{}, 0)
	appID := hostList.ApplicationID

	if appID == 0 {
		// get default app id
		var err error
		appID, err = lgc.GetDefaultAppIDWithSupplier(ctx)
		if err != nil {
			blog.Errorf("add host, but get default appid failed, err: %v, rid: %s", err, lgc.rid)
			return err
		}
	}

	cond := hutil.NewOperation().WithModuleName(common.DefaultResModuleName).WithAppID(appID).Data()
	cond[common.BKDefaultField] = common.DefaultResModuleFlag
	moduleID, err := lgc.GetResoulePoolModuleID(ctx, cond)
	if err != nil {
		blog.Errorf("add host, but get module id failed, err: %s, rid: %s", err.Error(), lgc.rid)
		return err
	}

	blog.V(5).Info("resource confirm add new hosts")
	for index, hostInfo := range newCloudHost {
		if _, ok := hostInfoMap[int64(index)]; !ok {
			hostInfoMap[int64(index)] = make(map[string]interface{}, 0)
		}

		hostInfoMap[int64(index)][common.BKHostInnerIPField] = hostInfo[common.BKHostInnerIPField]
		hostInfoMap[int64(index)][common.BKHostOuterIPField] = hostInfo[common.BKHostOuterIPField]
		hostInfoMap[int64(index)][common.BKOSNameField] = hostInfo[common.BKOSNameField]
		hostInfoMap[int64(index)][common.BKImportFrom] = "3"
		hostInfoMap[int64(index)][common.BKCloudIDField] = 1
	}

	hostIDs, succ, updateErrRow, errRow, ok := lgc.AddHost(ctx, appID, []int64{moduleID}, util.GetOwnerID(lgc.header), hostInfoMap, hostList.InputType)
	if ok != nil {
		blog.Errorf("add host failed, hostIDs: %+v, succ: %v, update: %v, err: %v, %v, rid: %s", hostIDs, succ, updateErrRow, ok, errRow, lgc.rid)
		return ok
	}

	return nil
}

func (lgc *Logics) UpdateCloudHosts(ctx context.Context, cloudHostAttr []mapstr.MapStr) error {
	for _, hostInfo := range cloudHostAttr {
		hostID, err := hostInfo.Int64(common.BKHostIDField)
		if err != nil {
			blog.Errorf("hostID convert to string failed, hostInfo: %#v, err: %v, rid: %s", hostInfo, err, lgc.rid)
			return err
		}

		delete(hostInfo, common.BKHostIDField)
		delete(hostInfo, common.BKCloudConfirm)
		delete(hostInfo, common.BKAttrConfirm)
		opt := mapstr.MapStr{"condition": mapstr.MapStr{common.BKHostIDField: hostID}, "data": hostInfo}

		blog.V(5).Infof("opt: %+v", opt)
		result, err := lgc.CoreAPI.ObjectController().Instance().UpdateObject(ctx, common.BKInnerObjIDHost, lgc.header, opt)
		if err != nil || (err == nil && !result.Result) {
			blog.Errorf("update host batch failed, ids[%v], err: %v, %v, rid: %s", hostID, err, result.ErrMsg, lgc.rid)
			return err
		}
	}
	return nil
}

func (lgc *Logics) NewAddConfirm(ctx context.Context, taskInfo meta.CloudTaskInfo, newCloudHost []mapstr.MapStr) (int, error) {
	// Check whether the host is already exist in resource confirm.
	opt := make(map[string]interface{})
	confirmHosts, err := lgc.CoreAPI.CoreService().Cloud().SearchConfirm(ctx, lgc.header, opt)
	if err != nil {
		blog.Errorf("get confirm info failed with err: %v, rid: %s", err, lgc.rid)
		return 0, err
	}

	confirmIpList := make([]string, 0)
	if confirmHosts.Count > 0 {
		for _, confirmInfo := range confirmHosts.Info {
			ip, ok := confirmInfo[common.BKHostInnerIPField].(string)
			if !ok {
				continue
			}
			confirmIpList = append(confirmIpList, ip)
		}
	}

	newHostIp := make([]string, 0)
	for _, host := range newCloudHost {
		innerIp, err := host.String(common.BKHostInnerIPField)
		if err != nil {
			blog.Errorf("mapstr.Map convert to string failed, err: %v, rid: %s", err, lgc.rid)
			return 0, err
		}
		if !util.InStrArr(confirmIpList, innerIp) {
			newHostIp = append(newHostIp, innerIp)
		}
	}

	// newly added cloud hosts confirm
	if len(newHostIp) > 0 {
		for _, host := range newCloudHost {
			innerIp, err := host.String(common.BKHostInnerIPField)
			if err != nil {
				blog.Errorf("mapstr.Map convert to string failed, err: %v, rid: %s", err, lgc.rid)
				return 0, err
			}
			outerIp, err := host.String(common.BKHostOuterIPField)
			if err != nil {
				blog.Error("mapstr.Map convert to string failed, err: %v, rid: %s", err, lgc.rid)
				return 0, err
			}
			osName, err := host.String(common.BKOSNameField)
			if err != nil {
				blog.Error("mapstr.Map convert to string failed, err: %v, rid: %s", err, lgc.rid)
				return 0, err
			}
			resourceConfirm := mapstr.MapStr{}
			resourceConfirm[common.BKObjIDField] = taskInfo.ObjID
			resourceConfirm[common.BKHostInnerIPField] = innerIp
			resourceConfirm[common.BKCloudTaskID] = taskInfo.TaskID
			resourceConfirm[common.BKOSNameField] = osName
			resourceConfirm[common.BKHostOuterIPField] = outerIp
			resourceConfirm[common.BKCloudConfirm] = true
			resourceConfirm[common.BKAttrConfirm] = false
			resourceConfirm[common.BKCloudSyncTaskName] = taskInfo.TaskName
			resourceConfirm[common.BKCloudAccountType] = taskInfo.AccountType
			resourceConfirm[common.BKCloudSyncAccountAdmin] = taskInfo.AccountAdmin
			resourceConfirm[common.BKResourceType] = common.BKNewAddHost

			if _, err := lgc.CoreAPI.CoreService().Cloud().CreateConfirm(ctx, lgc.header, resourceConfirm); err != nil {
				blog.Errorf("add resource confirm failed with err: confirmInfo: %#v, %v, rid: %s", resourceConfirm, err, lgc.rid)
				return 0, err
			}
		}
	}
	num := len(newHostIp)
	return num, nil
}

func (lgc *Logics) NextTrigger(ctx context.Context, periodType string, period string) int64 {
	toBeCharge := period
	var unixSubtract int64
	nowStr := time.Unix(time.Now().Unix(), 0).Format(common.TimeTransferModel)

	if periodType == "day" {
		intHour, _ := strconv.Atoi(toBeCharge[:2])
		intMinute, _ := strconv.Atoi(toBeCharge[3:])
		if intHour > time.Now().Hour() {
			toBeCharge = fmt.Sprintf("%s%s%s", nowStr[:11], toBeCharge, ":00")
		}
		if intHour < time.Now().Hour() {
			toBeCharge = fmt.Sprintf("%s%d %s%s", nowStr[:8], time.Now().Day()+1, toBeCharge, ":00")
		}
		if intHour == time.Now().Hour() && intMinute > time.Now().Minute() {
			toBeCharge = fmt.Sprintf("%s%s%s", nowStr[:11], toBeCharge, ":00")
		}
		if intHour == time.Now().Hour() && intMinute <= time.Now().Minute() {
			toBeCharge = fmt.Sprintf("%s%d %s%s", nowStr[:8], time.Now().Day()+1, toBeCharge, ":00")
		}

		loc, _ := time.LoadLocation("Local")
		theTime, _ := time.ParseInLocation(common.TimeTransferModel, toBeCharge, loc)
		sr := theTime.Unix()
		unixSubtract = sr - time.Now().Unix()
	}

	if periodType == "hour" {
		intToBeCharge, err := strconv.Atoi(toBeCharge)
		if err != nil {
			blog.Errorf("period transfer to int failed with err: %v, rid: %s", err, lgc.rid)
			return 0
		}

		if intToBeCharge >= 10 && intToBeCharge > time.Now().Minute() {
			toBeCharge = fmt.Sprintf("%s%d:%s:%s", nowStr[:11], time.Now().Hour(), toBeCharge, "00")
		}
		if intToBeCharge >= 10 && intToBeCharge < time.Now().Minute() {
			toBeCharge = fmt.Sprintf("%s%d:%s:%s", nowStr[:11], time.Now().Hour()+1, toBeCharge, "00")
		}
		if intToBeCharge < 10 && intToBeCharge > time.Now().Minute() {
			toBeCharge = fmt.Sprintf("%s%d:0%s:%s", nowStr[:11], time.Now().Hour(), toBeCharge, "00")
		}
		if intToBeCharge < 10 && intToBeCharge < time.Now().Minute() {
			toBeCharge = fmt.Sprintf("%s%d:0%s:%s", nowStr[:11], time.Now().Hour()+1, toBeCharge, "00")
		}

		loc, _ := time.LoadLocation("Local")
		theTime, _ := time.ParseInLocation(common.TimeTransferModel, toBeCharge, loc)
		sr := theTime.Unix()
		unixSubtract = sr - time.Now().Unix()
	}

	if periodType == "minute" {
		unixSubtract = 300
	}

	minuteNextTrigger := unixSubtract / 60
	return minuteNextTrigger
}

func (lgc *Logics) CloudSyncHistory(ctx context.Context, taskID int64, startTime int64, cloudHistory *meta.CloudHistory) {
	finishTime := time.Now().Unix()
	timeConsumed := finishTime - startTime
	if timeConsumed > 60 {
		minute := timeConsumed / 60
		seconds := timeConsumed % 60
		cloudHistory.TimeConsume = fmt.Sprintf("%dmin%ds", minute, seconds)
	} else {
		cloudHistory.TimeConsume = fmt.Sprintf("%ds", timeConsumed)
	}

	startTimeStr := time.Unix(startTime, 0).Format(common.TimeTransferModel)
	cloudHistory.StartTime = startTimeStr

	blog.V(3).Info(cloudHistory.TimeConsume)

	updateData := mapstr.MapStr{}
	updateTime := time.Now()
	updateData[common.BKLastTimeCloudSync] = updateTime
	updateData[common.BKCloudTaskID] = taskID
	updateData[common.BKSyncStatus] = cloudHistory.Status
	updateData[common.BKNewAddHost] = cloudHistory.NewAdd
	updateData[common.BKAttrChangedHost] = cloudHistory.AttrChanged

	if _, err := lgc.CoreAPI.CoreService().Cloud().UpdateCloudSyncTask(ctx, lgc.header, updateData); err != nil {
		blog.Errorf("update task failed, taskInfo: %#v, err: %v, rid: %s", updateData, err, lgc.rid)
		return
	}

	if _, err := lgc.CoreAPI.CoreService().Cloud().CreateSyncHistory(ctx, lgc.header, cloudHistory); err != nil {
		blog.Errorf("add cloud history table failed, history: %v, err: %v, rid: %s", cloudHistory, err, lgc.rid)
		return
	}

	return
}

func (lgc *Logics) ObtainCloudHosts(ctx context.Context, secretID string, secretKey string) ([]map[string]interface{}, error) {
	credential := com.NewCredential(
		secretID,
		secretKey,
	)

	cpf := profile.NewClientProfile()
	cpf.HttpProfile.ReqMethod = common.BKHttpGet
	cpf.HttpProfile.ReqTimeout = common.BKTencentCloudTimeOut
	cpf.HttpProfile.Endpoint = common.TencentCloudUrl
	cpf.SignMethod = common.TencentCloudSignMethod

	ClientRegion, _ := cvm.NewClient(credential, regions.Guangzhou, cpf)
	regionRequest := cvm.NewDescribeRegionsRequest()
	Response, err := ClientRegion.DescribeRegions(regionRequest)

	if err != nil {
		return nil, err
	}

	data := Response.ToJsonString()
	regionResponse := new(meta.RegionResponse)
	if err := json.Unmarshal([]byte(data), regionResponse); err != nil {
		blog.Errorf("json unmarsha1 error :%v, rid: %v", err, lgc.rid)
		return nil, err
	}

	cloudHostInfo := make([]map[string]interface{}, 0)
	for _, region := range regionResponse.Response.Data {
		var inneripList string
		var outeripList string
		var osName string
		regionHosts := make(map[string]interface{})

		client, _ := cvm.NewClient(credential, region.Region, cpf)
		instRequest := cvm.NewDescribeInstancesRequest()
		response, err := client.DescribeInstances(instRequest)

		if _, ok := err.(*cErrors.TencentCloudSDKError); ok {
<<<<<<< HEAD
			fmt.Printf("An API error has returned: %s", err)
=======
			fmt.Printf("An API error has returned: %s, rid: %v", err, lgc.rid)
>>>>>>> ca4a85c2
			return nil, err
		}
		if err != nil {
			blog.Error("obtain cloud hosts failed, err: %v, rid: %v", err, lgc.rid)
			return nil, err
		}

		data := response.ToJsonString()
		Hosts := meta.HostResponse{}
		if err := json.Unmarshal([]byte(data), &Hosts); err != nil {
			fmt.Printf("json unmarsha1 error :%v\n, rid: %v", err, lgc.rid)
		}

		instSet := Hosts.HostResponse.InstanceSet
		for _, obj := range instSet {
			osName = obj.OsName
			if len(obj.PrivateIpAddresses) > 0 {
				inneripList = obj.PrivateIpAddresses[0]
			}
		}

		for _, obj := range instSet {
			if len(obj.PublicIpAddresses) > 0 {
				outeripList = obj.PublicIpAddresses[0]
			}
		}

		if len(instSet) > 0 {
			regionHosts[common.BKHostCloudRegionField] = region.Region
			regionHosts[common.BKHostInnerIPField] = inneripList
			regionHosts[common.BKHostOuterIPField] = outeripList
			regionHosts[common.BKOSNameField] = osName
			cloudHostInfo = append(cloudHostInfo, regionHosts)
		}
	}
	return cloudHostInfo, nil
}

func copyHeader(ctx context.Context, header http.Header) http.Header {
	newHeader := make(http.Header, 0)
	for key, values := range header {
		for _, v := range values {
			newHeader.Add(key, v)
		}
	}

	return newHeader
}

func (lgc *Logics) deleteStartedTaskRedis(ctx context.Context, taskID int64) {
	startedTaskItems, err := lgc.cache.LRange(common.RedisCloudSyncInstanceStarted, 0, -1).Result()
	if err != nil {
		blog.Errorf("get task item from redis fail, error: %v, rid: %s", err, lgc.rid)
	}

	if len(startedTaskItems) == 0 {
		return
	}

	for _, item := range startedTaskItems {
		startedItem := meta.CloudSyncRedisAlreadyStarted{}
		if err := json.Unmarshal([]byte(item), &startedItem); err != nil {
			blog.Warnf("get task started item from redis fail, taskInfo: %s, error:%s, rid: %s", item, err.Error(), lgc.rid)
			continue
		}
		if taskID == startedItem.TaskID {
			if err := lgc.cache.LRem(common.RedisCloudSyncInstanceStarted, 1, item).Err(); err != nil {
				blog.Errorf("remove stop task item fail, taskInfo: %s, error: %v, rid: %s", item, err, lgc.rid)
			}
		}
	}
	return
}<|MERGE_RESOLUTION|>--- conflicted
+++ resolved
@@ -16,7 +16,6 @@
 	"context"
 	"encoding/base64"
 	"encoding/json"
-	"errors"
 	"fmt"
 	"net/http"
 	"strconv"
@@ -40,11 +39,7 @@
 
 var (
 	taskChan            = make(map[int64]chan bool)
-<<<<<<< HEAD
-	checkDuration int64 = 1
-=======
 	checkDuration int64 = 5
->>>>>>> ca4a85c2
 )
 
 func (lgc *Logics) AddCloudTask(ctx context.Context, taskList *meta.CloudTaskList) error {
@@ -72,13 +67,7 @@
 
 func (lgc *Logics) TimerTriggerCheckStatus(ctx context.Context) {
 	go func() {
-<<<<<<< HEAD
-		if err := lgc.SyncTaskDBManager(ctx); err != nil {
-			blog.Errorf("check cloud sync task from db fail, error: %v, rid: %s", err, lgc.rid)
-		}
-=======
 		lgc.SyncTaskDBManager(ctx)
->>>>>>> ca4a85c2
 		timer := time.NewTicker(time.Duration(checkDuration) * time.Minute)
 		for range timer.C {
 			lgc.CompareRedisWithDB(ctx)
@@ -90,18 +79,11 @@
 	go lgc.ListenRedisSubscribe(ctx)
 }
 
-<<<<<<< HEAD
-func (lgc *Logics) SyncTaskDBManager(ctx context.Context) error {
-
-	if isMaster := lgc.Engine.ServiceManageInterface.IsMaster(); !isMaster {
-		return errors.New("not master")
-=======
 func (lgc *Logics) SyncTaskDBManager(ctx context.Context) {
 
 	if isMaster := lgc.Engine.ServiceManageInterface.IsMaster(); !isMaster {
 		blog.Errorf("not master, stop syncTaskDBManager, rid: %v", lgc.rid)
 		return
->>>>>>> ca4a85c2
 	}
 	opt := make(map[string]interface{}, 0)
 	resp, err := lgc.CoreAPI.CoreService().Cloud().SearchCloudSyncTask(ctx, lgc.header, opt)
@@ -146,29 +128,18 @@
 }
 
 func (lgc *Logics) FrontEndSyncSwitch(ctx context.Context, opt map[string]interface{}, update bool) error {
-<<<<<<< HEAD
-	response, err := lgc.CoreAPI.HostController().Cloud().SearchCloudTask(ctx, lgc.header, opt)
-=======
 	response, err := lgc.CoreAPI.CoreService().Cloud().SearchCloudSyncTask(ctx, lgc.header, opt)
->>>>>>> ca4a85c2
 	if err != nil {
 		blog.Errorf("search cloud task instance failed, err: %v, rid: %s", err, lgc.rid)
 		return lgc.ccErr.Error(1110036)
 	}
 
-	blog.Debug("count: %v", response.Count)
-	blog.Debug("update: %v", update)
 	if response.Count > 0 {
 		taskInfo := response.Info[0]
 		status := taskInfo.Status
 		taskID := taskInfo.TaskID
 
 		if status {
-<<<<<<< HEAD
-
-			blog.Debug("taskInfo: %v", taskInfo)
-=======
->>>>>>> ca4a85c2
 			nextTrigger := lgc.NextTrigger(ctx, taskInfo.PeriodType, taskInfo.Period)
 			taskInfoItem := meta.TaskInfo{
 				Method:      taskInfo.PeriodType,
@@ -191,10 +162,7 @@
 		} else {
 			if err := lgc.cache.RPush(common.RedisCloudSyncInstancePendingStop, taskInfo.TaskID).Err(); err != nil {
 				blog.Errorf("add cloud task redis item fail, info: %v, err: %v, rid: %s", taskInfo.TaskID, err, lgc.rid)
-<<<<<<< HEAD
-=======
 				return err
->>>>>>> ca4a85c2
 			}
 		}
 	}
@@ -207,26 +175,6 @@
 	var mutex = &sync.Mutex{}
 	newClient := *lgc.cache
 
-<<<<<<< HEAD
-	pub, err := newClient.Subscribe("stop")
-	if err != nil {
-		blog.Errorf("redis subscribe fail, err: %v", err)
-	}
-	for {
-		receive, err := pub.ReceiveMessage()
-		if err != nil {
-			blog.Errorf("redis subscribe get value fail, err: %v", err)
-		}
-
-		taskID, err := strconv.ParseInt(receive.Payload, 10, 64)
-		if err != nil {
-			blog.Errorf("interface convert to int64 fail, err: %v", err)
-		}
-		if _, ok := taskChan[taskID]; ok {
-			mutex.Lock()
-			taskChan[taskID] <- true
-			mutex.Unlock()
-=======
 	for {
 		pub, err := newClient.Subscribe("stop")
 		if err != nil {
@@ -251,14 +199,12 @@
 				taskChan[taskID] <- true
 				mutex.Unlock()
 			}
->>>>>>> ca4a85c2
 		}
 	}
 }
 
 func (lgc *Logics) SyncTaskRedisStartManager(ctx context.Context) {
 	var mutex = &sync.Mutex{}
-	blog.Info("redis start")
 
 	for {
 		val, err := lgc.cache.BLPop(0, common.RedisCloudSyncInstancePendingStart).Result()
@@ -270,30 +216,12 @@
 			continue
 		}
 		item := val[1]
-<<<<<<< HEAD
-		blog.Debug("start item: %v", item)
-=======
->>>>>>> ca4a85c2
 		pendingStartItem := meta.CloudSyncRedisPendingStart{}
 		if err := json.Unmarshal([]byte(item), &pendingStartItem); err != nil {
 			blog.Warnf("get task pending start item from redis fail, taskInfo: %s, err:%v, rid: %s", item, err.Error(), lgc.rid)
 			continue
 		}
 		taskID := pendingStartItem.TaskID
-<<<<<<< HEAD
-
-		if pendingStartItem.Update {
-			if _, ok := taskChan[taskID]; ok {
-				mutex.Lock()
-				taskChan[taskID] <- true
-				mutex.Unlock()
-			} else {
-				//lgc.cache.Publish("stop", strconv.FormatInt(taskID, 10))
-			}
-		}
-		blog.Info("stop to start")
-=======
->>>>>>> ca4a85c2
 
 		if pendingStartItem.Update {
 			if _, ok := taskChan[taskID]; ok {
@@ -323,11 +251,7 @@
 			for _, stopTaskID := range waitStopItems {
 				intStopItem, err := strconv.ParseInt(stopTaskID, 10, 64)
 				if err != nil {
-<<<<<<< HEAD
-					blog.Errorf("string convert to int64 fail, taskID: %v", intStopItem)
-=======
 					blog.Errorf("string convert to int64 fail, taskID: %v, rid: %v", intStopItem, lgc.rid)
->>>>>>> ca4a85c2
 					continue
 				}
 				if taskID == intStopItem {
@@ -379,18 +303,13 @@
 	}
 
 	if len(redisTaskItems) == 0 {
-		blog.Info("no stop item")
 		return
 	}
 
 	for _, item := range redisTaskItems {
 		stopTaskId, err := strconv.ParseInt(item, 10, 64)
 		if err != nil {
-<<<<<<< HEAD
-			blog.Errorf("string convert to int64 fail, taskID: %v", stopTaskId)
-=======
 			blog.Errorf("string convert to int64 fail, taskID: %v, rid: %v", stopTaskId, lgc.rid)
->>>>>>> ca4a85c2
 			continue
 		}
 
@@ -455,10 +374,7 @@
 	for _, item := range needStartAgain {
 		if err := lgc.cache.RPush(common.RedisCloudSyncInstancePendingStop, item.TaskID).Err(); err != nil {
 			blog.Errorf("add cloud task redis item fail, taskID: %v, err: %v, rid: %s", item.TaskID, err, lgc.rid)
-<<<<<<< HEAD
-=======
-			continue
->>>>>>> ca4a85c2
+			continue
 		}
 
 		startInfo := meta.CloudSyncRedisPendingStart{TaskID: item.TaskID, TaskItemInfo: item.TaskItemInfo, OwnerID: item.OwnerID, NewHeader: item.NewHeader}
@@ -469,10 +385,7 @@
 		}
 		if err := lgc.cache.RPush(common.RedisCloudSyncInstancePendingStart, pendingStartTaskInfo).Err(); err != nil {
 			blog.Errorf("add cloud task redis item fail, taskID: %v, err: %v, rid: %s", item.TaskID, err, lgc.rid)
-<<<<<<< HEAD
-=======
-			continue
->>>>>>> ca4a85c2
+			continue
 		}
 
 		lgc.deleteStartedTaskRedis(ctx, item.TaskID)
@@ -485,10 +398,6 @@
 		return
 	}
 
-<<<<<<< HEAD
-	blog.Info("redisDB-1")
-=======
->>>>>>> ca4a85c2
 	header := copyHeader(ctx, lgc.header)
 	if nil == header {
 		header = make(http.Header, 0)
@@ -513,10 +422,7 @@
 	pendingStopItems, err := lgc.cache.LRange(common.RedisCloudSyncInstancePendingStop, 0, -1).Result()
 	if err != nil {
 		blog.Errorf("get task item from redis fail, error: %v, rid: %s", err, lgc.rid)
-<<<<<<< HEAD
-=======
-		return
->>>>>>> ca4a85c2
+		return
 	}
 
 	pendingStartItems, err := lgc.cache.LRange(common.RedisCloudSyncInstancePendingStart, 0, -1).Result()
@@ -566,11 +472,7 @@
 			for _, item := range pendingStopItems {
 				int64Item, err := strconv.ParseInt(item, 10, 64)
 				if err != nil {
-<<<<<<< HEAD
-					blog.Errorf("string convert to int64 fail,taskID: %v ,err: %v", item, err)
-=======
 					blog.Errorf("string convert to int64 fail,taskID: %v ,err: %v, rid: %v", item, err, lgc.rid)
->>>>>>> ca4a85c2
 					continue
 				}
 				if dbItem.TaskID == int64Item {
@@ -586,10 +488,7 @@
 			waitStart, err := json.Marshal(item)
 			if err != nil {
 				blog.Errorf("add redis failed taskID: %v, rid: %s", item.TaskID, lgc.rid)
-<<<<<<< HEAD
-=======
 				return
->>>>>>> ca4a85c2
 			}
 			if err := lgc.cache.RPush(common.RedisCloudSyncInstancePendingStart, waitStart).Err(); err != nil {
 				blog.Errorf("add cloud task item to redis fail, err: %v, rid: %s", err, lgc.rid)
@@ -610,7 +509,6 @@
 }
 
 func (lgc *Logics) CloudSyncSwitch(ctx context.Context, taskInfoItem *meta.TaskInfo) {
-	blog.Info("sync switch")
 	go func() {
 		for {
 			ticker := time.NewTicker(time.Duration(taskInfoItem.NextTrigger) * time.Minute)
@@ -626,10 +524,6 @@
 					taskInfoItem.NextTrigger = 5
 				}
 			case <-taskChan[taskInfoItem.Args.TaskID]:
-<<<<<<< HEAD
-				blog.Info("stop cloud sync")
-=======
->>>>>>> ca4a85c2
 				close(taskChan[taskInfoItem.Args.TaskID])
 				delete(taskChan, taskInfoItem.Args.TaskID)
 				lgc.deleteStartedTaskRedis(ctx, taskInfoItem.Args.TaskID)
@@ -645,10 +539,8 @@
 	cloudHistory.TaskID = taskInfo.TaskID
 	startTime := time.Now().Unix()
 
-	blog.Info("execSync")
 	var errOrigin error
 	defer func() {
-		blog.Info("defer sync history")
 		if errOrigin != nil {
 			cloudHistory.Status = "fail"
 			errString := fmt.Sprintf("%s", errOrigin)
@@ -1147,11 +1039,7 @@
 		response, err := client.DescribeInstances(instRequest)
 
 		if _, ok := err.(*cErrors.TencentCloudSDKError); ok {
-<<<<<<< HEAD
-			fmt.Printf("An API error has returned: %s", err)
-=======
 			fmt.Printf("An API error has returned: %s, rid: %v", err, lgc.rid)
->>>>>>> ca4a85c2
 			return nil, err
 		}
 		if err != nil {

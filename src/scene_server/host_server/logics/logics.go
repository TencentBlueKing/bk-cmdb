--- conflicted
+++ resolved
@@ -25,36 +25,19 @@
 
 type Logics struct {
 	*backbone.Engine
-<<<<<<< HEAD
-	header http.Header
-	rid    string
-	ccErr  errors.DefaultCCErrorIf
-	ccLang language.DefaultCCLanguageIf
-	user   string
-	cache  *redis.Client
-=======
 	header  http.Header
 	rid     string
 	ccErr   errors.DefaultCCErrorIf
 	ccLang  language.DefaultCCLanguageIf
 	user    string
 	ownerID string
->>>>>>> 9b0e558d
+	cache   *redis.Client
 }
 
 // NewLogics get logic handle
 func NewLogics(b *backbone.Engine, header http.Header, cache *redis.Client) *Logics {
 	lang := util.GetLanguage(header)
 	return &Logics{
-<<<<<<< HEAD
-		Engine: b,
-		header: header,
-		rid:    util.GetHTTPCCRequestID(header),
-		ccErr:  b.CCErr.CreateDefaultCCErrorIf(lang),
-		ccLang: b.Language.CreateDefaultCCLanguageIf(lang),
-		user:   util.GetUser(header),
-		cache:  cache,
-=======
 		Engine:  b,
 		header:  header,
 		rid:     util.GetHTTPCCRequestID(header),
@@ -62,6 +45,6 @@
 		ccLang:  b.Language.CreateDefaultCCLanguageIf(lang),
 		user:    util.GetUser(header),
 		ownerID: util.GetOwnerID(header),
->>>>>>> 9b0e558d
+		cache:   cache,
 	}
 }
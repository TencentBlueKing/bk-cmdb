/*
 * Tencent is pleased to support the open source community by making 蓝鲸 available.
 * Copyright (C) 2017-2018 THL A29 Limited, a Tencent company. All rights reserved.
 * Licensed under the MIT License (the "License"); you may not use this file except
 * in compliance with the License. You may obtain a copy of the License at
 * http://opensource.org/licenses/MIT
 * Unless required by applicable law or agreed to in writing, software distributed under
 * the License is distributed on an "AS IS" BASIS, WITHOUT WARRANTIES OR CONDITIONS OF ANY KIND,
 * either express or implied. See the License for the specific language governing permissions and
 * limitations under the License.
 */

package logics

import (
	"encoding/json"
	"fmt"
	"strings"
	"sync"

	"configcenter/src/common"
	"configcenter/src/common/auditlog"
	"configcenter/src/common/blog"
	"configcenter/src/common/errors"
	"configcenter/src/common/http/rest"
	"configcenter/src/common/mapstr"
	"configcenter/src/common/metadata"
	"configcenter/src/common/util"
)

func (lgc *Logics) GetHostAttributes(kit *rest.Kit, bizMetaOpt mapstr.MapStr) ([]metadata.Attribute, error) {
	searchOp := mapstr.MapStr{
		common.BKObjIDField: common.BKInnerObjIDHost,
	}
	if bizMetaOpt != nil {
		searchOp.Merge(bizMetaOpt)
	}
	query := &metadata.QueryCondition{
		Condition: searchOp,
	}
	result, err := lgc.CoreAPI.CoreService().Model().ReadModelAttr(kit.Ctx, kit.Header, common.BKInnerObjIDHost, query)
	if err != nil {
		blog.Errorf("GetHostAttributes http do error, err:%s, input:%+v, rid:%s", err.Error(), query, kit.Rid)
		return nil, kit.CCError.Error(common.CCErrCommHTTPDoRequestFailed)
	}

	return result.Info, nil
}

func (lgc *Logics) GetHostInstanceDetails(kit *rest.Kit, hostID int64) (map[string]interface{}, string, errors.CCError) {
	// get host details, pre data
	result, err := lgc.CoreAPI.CoreService().Host().GetHostByID(kit.Ctx, kit.Header, hostID)
	if err != nil {
		blog.Errorf("GetHostInstanceDetails http do error, err:%s, input:%+v, rid:%s", err.Error(), hostID, kit.Rid)
		return nil, "", kit.CCError.Error(common.CCErrCommHTTPDoRequestFailed)
	}
	if !result.Result {
		blog.Errorf("GetHostInstanceDetails http response error, err code:%d, err msg:%s, input:%+v, rid:%s", result.Code, result.ErrMsg, hostID, kit.Rid)
		return nil, "", kit.CCError.New(result.Code, result.ErrMsg)
	}

	hostInfo := result.Data
	if len(hostInfo) == 0 {
		return nil, "", nil
	}
	ip, ok := hostInfo[common.BKHostInnerIPField].(string)
	if !ok {
		blog.Errorf("GetHostInstanceDetails http response format error,convert bk_biz_id to int error, inst:%#v  input:%#v, rid:%s", hostInfo, hostID, kit.Rid)
		return nil, "", kit.CCError.Errorf(common.CCErrCommInstFieldConvertFail, common.BKInnerObjIDHost, common.BKHostInnerIPField, "string", "not string")

	}
	return hostInfo, ip, nil
}

// GetHostRelations get hosts owned set, module info, where hosts must match condition specify by cond.
func (lgc *Logics) GetHostRelations(kit *rest.Kit, input metadata.HostModuleRelationRequest) ([]metadata.ModuleHost,
	errors.CCError) {

	result, err := lgc.CoreAPI.CoreService().Host().GetHostModuleRelation(kit.Ctx, kit.Header, &input)
	if err != nil {
		blog.Errorf("GetConfigByCond http do error, err:%s, input:%+v, rid:%s", err.Error(), input, kit.Rid)
		return nil, kit.CCError.Error(common.CCErrCommHTTPDoRequestFailed)
	}

	return result.Info, nil
}

// EnterIP 将机器导入到指定模块或者空闲模块， 已经存在机器，不操作
func (lgc *Logics) EnterIP(kit *rest.Kit, appID, moduleID int64, ip string, cloudID int64, host map[string]interface{},
	isIncrement bool) errors.CCError {

	isExist, err := lgc.IsPlatExist(kit, mapstr.MapStr{common.BKCloudIDField: cloudID})
	if nil != err {
		return err
	}
	if !isExist {
		return kit.CCError.Errorf(common.CCErrTopoCloudNotFound)
	}
	ipArr := strings.Split(ip, ",")
	conds := mapstr.MapStr{
		common.BKHostInnerIPField: map[string]interface{}{common.BKDBIN: ipArr},
		common.BKCloudIDField:     cloudID,
	}
	hostList, err := lgc.GetHostInfoByConds(kit, conds)
	if nil != err {
		return err
	}

	hostID := int64(0)
	if len(hostList) == 0 {
		//host not exist, add host
		host[common.BKHostInnerIPField] = ip
		host[common.BKCloudIDField] = cloudID
		host["import_from"] = common.HostAddMethodAgent
		hostID, err = lgc.addHost(kit, appID, host)
		if err != nil {
			return err
		}
	} else if !isIncrement {
		// Not an additional relationship model
		return nil
	} else {
		hostID, err = util.GetInt64ByInterface(hostList[0][common.BKHostIDField])
		if err != nil {
			blog.Errorf("get hostID failed, err: %v, inst:%+v, input:%+v, rid:%s", err, hostList[0], host, kit.Rid)
			return kit.CCError.Errorf(common.CCErrCommInstFieldConvertFail, common.BKInnerObjIDHost,
				common.BKHostIDField, "int", err.Error()) // "查询主机信息失败"
		}

		bl, hasErr := lgc.IsHostExistInApp(kit, appID, hostID)
		if nil != hasErr {
			return hasErr

		}
		if false == bl {
			blog.Errorf("Host(%d) does not belong to the application(%d), rid:%s", hostID, appID, kit.Rid)
			return kit.CCError.Errorf(common.CCErrHostNotINAPPFail, hostID)
		}

	}

	hmAudit := auditlog.NewHostModuleLog(lgc.CoreAPI.CoreService(), []int64{hostID})
	if err := hmAudit.WithPrevious(kit); err != nil {
		return err
	}

	params := &metadata.HostsModuleRelation{
		ApplicationID: appID,
		HostID:        []int64{hostID},
		ModuleID:      []int64{moduleID},
		IsIncrement:   isIncrement,
	}
	hmResult, ccErr := lgc.CoreAPI.CoreService().Host().TransferToNormalModule(kit.Ctx, kit.Header, params)
	if ccErr != nil {
		blog.Errorf("transfer host to normal module failed, err: %v, params: %#v, result: %#v, rid:%s", ccErr, params,
			hmResult, kit.Rid)
		return ccErr
	}

	if err := hmAudit.SaveAudit(kit); err != nil {
		return err
	}
	return nil
}

func (lgc *Logics) addHost(kit *rest.Kit, appID int64, host map[string]interface{}) (int64, errors.CCError) {
	defaultFields, hasErr := lgc.getHostFields(kit)
	if nil != hasErr {
		return 0, hasErr
	}
	//补充未填写字段的默认值
	for _, field := range defaultFields {
		_, ok := host[field.PropertyID]
		if !ok {
			if true == util.IsStrProperty(field.PropertyType) {
				host[field.PropertyID] = ""
			} else {
				host[field.PropertyID] = nil
			}
		}
	}

	result, err := lgc.CoreAPI.CoreService().Instance().CreateInstance(kit.Ctx, kit.Header, common.BKInnerObjIDHost,
		&metadata.CreateModelInstance{Data: host})
	if err != nil {
		blog.Errorf("create host failed, err: %v, input: %#v, rid: %s", err, host, kit.Rid)
		return 0, err
	}
	hostID := int64(result.Created.ID)

	// add audit log for create host.
	audit := auditlog.NewHostAudit(lgc.CoreAPI.CoreService())
	generateAuditParameter := auditlog.NewGenerateAuditCommonParameter(kit, metadata.AuditCreate)
	host[common.BKHostIDField] = hostID
	auditLog, err := audit.GenerateAuditLog(generateAuditParameter, appID, []mapstr.MapStr{host})
	if err != nil {
		blog.Errorf("generate audit log failed after create host, hostID: %d, appID: %d, err: %v, rid: %s",
			hostID, appID, err, kit.Rid)
		return 0, err
	}

	// save audit log.
	if err := audit.SaveAuditLog(kit, auditLog...); err != nil {
		blog.Errorf("save audit log failed after create host, hostID: %d, appID: %d,err: %v, rid: %s", hostID,
			appID, err, kit.Rid)
		return 0, err
	}

	return hostID, nil
}

// GetHostInfoByConds search host info by condition
func (lgc *Logics) GetHostInfoByConds(kit *rest.Kit, cond map[string]interface{}) ([]mapstr.MapStr,
	errors.CCErrorCoder) {
	query := &metadata.QueryInput{
		Condition: cond,
		Start:     0,
		Limit:     common.BKNoLimit,
		Sort:      common.BKHostIDField,
	}

	result, err := lgc.CoreAPI.CoreService().Host().GetHosts(kit.Ctx, kit.Header, query)
	if err != nil {
		blog.Errorf("GetHostInfoByConds GetHosts http do error, err:%s, input:%+v,rid:%s", err.Error(), query, kit.Rid)
		return nil, kit.CCError.CCError(common.CCErrCommHTTPDoRequestFailed)
	}

	return result.Info, nil
}

// SearchHostInfo search host info by QueryCondition
func (lgc *Logics) SearchHostInfo(kit *rest.Kit, cond metadata.QueryCondition) ([]mapstr.MapStr, errors.CCErrorCoder) {
	query := &metadata.QueryInput{
		Condition: cond.Condition,
		Fields:    strings.Join(cond.Fields, ","),
		Start:     cond.Page.Start,
		Limit:     cond.Page.Limit,
		Sort:      cond.Page.Sort,
	}

	result, err := lgc.CoreAPI.CoreService().Host().GetHosts(kit.Ctx, kit.Header, query)
	if err != nil {
		blog.Errorf("GetHostInfoByConds GetHosts http do error, err:%s, input:%+v,rid:%s", err.Error(), query, kit.Rid)
		return nil, kit.CCError.CCError(common.CCErrCommHTTPDoRequestFailed)
	}

	return result.Info, nil
}

// HostSearch search host by multiple condition
const (
	SplitFlag      = "##"
	TopoSetName    = "TopSetName"
	TopoModuleName = "TopModuleName"
)

// GetHostIDByCond query hostIDs by condition base on cc_ModuleHostConfig
// available condition fields are bk_supplier_account, bk_biz_id, bk_host_id, bk_module_id, bk_set_id
func (lgc *Logics) GetHostIDByCond(kit *rest.Kit, cond metadata.HostModuleRelationRequest) ([]int64, errors.CCError) {

	cond.Fields = []string{common.BKHostIDField}
	result, err := lgc.CoreAPI.CoreService().Host().GetHostModuleRelation(kit.Ctx, kit.Header, &cond)
	if err != nil {
		blog.Errorf("GetHostIDByCond GetModulesHostConfig http do error, err:%s, input:%+v,rid:%s", err.Error(),
			cond, kit.Rid)
		return nil, kit.CCError.Error(common.CCErrCommHTTPDoRequestFailed)
	}

	hostIDs := make([]int64, 0)
	for _, val := range result.Info {
		hostIDs = append(hostIDs, val.HostID)
	}

	return hostIDs, nil
}

// GetAllHostIDByCond 专用结构， page start 和limit 无效， 获取条件所有满足条件的主机
func (lgc *Logics) GetAllHostIDByCond(kit *rest.Kit, cond metadata.HostModuleRelationRequest) ([]int64,
	errors.CCError) {
	hostIDs := make([]int64, 0)
	cond.Page.Limit = 2000
	start := 0
	cnt := 0
	cond.Fields = []string{common.BKHostIDField}
	for {
		cond.Page.Start = start
		result, err := lgc.CoreAPI.CoreService().Host().GetHostModuleRelation(kit.Ctx, kit.Header, &cond)
		if err != nil {
			blog.Errorf("GetHostIDByCond GetModulesHostConfig http do error, err:%s, input:%+v,rid:%s", err.Error(),
				cond, kit.Rid)
			return nil, kit.CCError.Error(common.CCErrCommHTTPDoRequestFailed)
		}

		for _, val := range result.Info {
			hostIDs = append(hostIDs, val.HostID)
		}
		// 当总数大于现在的总数，使用当前返回值的总是为新的总数值
		if cnt < int(result.Count) {
			// 获取条件的数据总数
			cnt = int(result.Count)
		}
		start += cond.Page.Limit
		if start >= cnt {
			break
		}
	}

	return hostIDs, nil
}

// GetHostModuleRelation  query host and module relation,
// condition key use appID, moduleID,setID,HostID
func (lgc *Logics) GetHostModuleRelation(kit *rest.Kit, cond *metadata.HostModuleRelationRequest) (
	*metadata.HostConfigData, errors.CCErrorCoder) {

	if cond.Empty() {
		return nil, kit.CCError.CCError(common.CCErrCommHTTPBodyEmpty)
	}

	if cond.Page.IsIllegal() {
		return nil, kit.CCError.CCError(common.CCErrCommPageLimitIsExceeded)
	}

	if len(cond.SetIDArr) > 200 {
		return nil, kit.CCError.CCErrorf(common.CCErrCommXXExceedLimit, "bk_set_ids", 200)
	}

	if len(cond.ModuleIDArr) > 500 {
		return nil, kit.CCError.CCErrorf(common.CCErrCommXXExceedLimit, "bk_module_ids", 500)
	}

	if len(cond.HostIDArr) > 500 {
		return nil, kit.CCError.CCErrorf(common.CCErrCommXXExceedLimit, "bk_host_ids", 500)
	}

	result, err := lgc.CoreAPI.CoreService().Host().GetHostModuleRelation(kit.Ctx, kit.Header, cond)
	if err != nil {
		blog.Errorf("GetHostModuleRelation http do error, err:%s, input:%+v, rid:%s", err.Error(), cond, kit.Rid)
		return nil, kit.CCError.CCError(common.CCErrCommHTTPDoRequestFailed)
	}

	return result, nil
}

// TransferHostAcrossBusiness  Transfer host across business, can only transfer between resource set modules
// delete old business  host and module relation
func (lgc *Logics) TransferHostAcrossBusiness(kit *rest.Kit, srcBizID, dstAppID int64, hostID []int64,
	moduleID int64) errors.CCError {
	// get both biz's resource set's modules
	query := &metadata.QueryCondition{
		Fields: []string{common.BKModuleIDField, common.BKAppIDField},
		Condition: map[string]interface{}{
			common.BKAppIDField:   map[string]interface{}{common.BKDBIN: []int64{srcBizID, dstAppID}},
			common.BKDefaultField: map[string]interface{}{common.BKDBNE: common.NormalModuleFlag},
		},
	}

	moduleRes, err := lgc.CoreAPI.CoreService().Instance().ReadInstance(kit.Ctx, kit.Header, common.BKInnerObjIDModule,
		query)
	if err != nil {
		blog.Errorf("transfer host across business, get modules failed, err: %s, rid: %s", err.Error(), kit.Rid)
		return kit.CCError.Error(common.CCErrCommHTTPDoRequestFailed)
	}

	// valid if dest module is dest biz's resource set's module, get src biz module ids
	moduleIDArr := make([]int64, 0)
	isDestModuleValid := false
	for _, module := range moduleRes.Info {
		modID, err := module.Int64(common.BKModuleIDField)
		if err != nil {
			blog.ErrorJSON("get module(%s) id failed, err: %s, rid: %s", module, err.Error(), kit.Rid)
			return kit.CCError.CCErrorf(common.CCErrCommParamsInvalid, common.BKModuleIDField)
		}

		bizID, err := module.Int64(common.BKAppIDField)
		if err != nil {
			blog.ErrorJSON("get module(%s) biz id failed, err: %s, rid: %s", module, err.Error(), kit.Rid)
			return kit.CCError.CCErrorf(common.CCErrCommParamsInvalid, common.BKAppIDField)
		}

		if modID == moduleID && bizID == dstAppID {
			isDestModuleValid = true
		}

		if bizID == srcBizID {
			moduleIDArr = append(moduleIDArr, modID)
		}
	}

	if !isDestModuleValid {
		blog.Errorf("transfer host across business, "+
			"dest module(%d) does not belong to the resource set of the dest biz, rid: %s", moduleID, kit.Rid)
		return kit.CCError.CCErrorf(common.CCErrCommParamsInvalid, common.BKModuleIDField)
	}

	// valid if hosts are in the resource set's modules of the src biz
	notExistHostIDs, err := lgc.notExistAppModuleHost(kit, []int64{srcBizID}, moduleIDArr, hostID)
	if err != nil {
		blog.Errorf("check if biz has hosts failed, err:%v,input:{appID:%d,hostID:%d},rid:%s", err, srcBizID, hostID,
			kit.Rid)
		return err
	}

	if len(notExistHostIDs) > 0 {
		notExistHostIP := lgc.convertHostIDToHostIP(kit, notExistHostIDs)
		blog.Errorf("has host not belong to idle module , host ids: %+v, rid: %s", notExistHostIDs, kit.Rid)
		return kit.CCError.Errorf(common.CCErrHostModuleConfigNotMatch, util.PrettyIPStr(notExistHostIP))
	}

	// do transfer and save audit log
	audit := auditlog.NewHostModuleLog(lgc.CoreAPI.CoreService(), hostID)
	if err := audit.WithPrevious(kit); err != nil {
		blog.Errorf("get prev module host config failed, err: %v,hostID:%d,oldbizID:%d, appID:%d, moduleID:%#v,"+
			"rid:%s", err, hostID, srcBizID, dstAppID, moduleID, kit.Rid)
		return err
	}

	conf := &metadata.TransferHostsCrossBusinessRequest{SrcApplicationIDs: []int64{srcBizID}, HostIDArr: hostID,
		DstApplicationID: dstAppID, DstModuleIDArr: []int64{moduleID}}
	delRet, doErr := lgc.CoreAPI.CoreService().Host().TransferToAnotherBusiness(kit.Ctx, kit.Header, conf)
	if doErr != nil {
		blog.Errorf("transfer hosts cross biz failed, err:%s, input:%+v, rid:%s", doErr.Error(), conf, kit.Rid)
		return kit.CCError.Error(common.CCErrCommHTTPDoRequestFailed)
	}

	if err := delRet.CCError(); err != nil {
		blog.Errorf("transfer hosts cross biz failed, err code:%d, err msg:%s, input:%#v, rid:%s",
			delRet.Code, delRet.ErrMsg, conf, kit.Rid)
		return err
	}

	if err := audit.SaveAudit(kit); err != nil {
		blog.Errorf("get prev module host config failed, err: %v,hostID:%d,oldbizID:%d, appID:%d, moduleID:%#v,"+
			"rid:%s", err, hostID, srcBizID, dstAppID, moduleID, kit.Rid)
		return err
	}

	return nil
}

// transResourcesValidate 对于请求参数的基本校验
func transResourcesValidate(kit *rest.Kit, transResources []metadata.TransferResourceParam, dstAppID, moduleID int64) (
	[]int64, errors.CCError) {

	if len(transResources) == 0 {
		return []int64{}, kit.CCError.Errorf(common.CCErrCommParamsInvalid, "params must be set")
	}

	hostIDs := make([]int64, 0)
	for _, srcResource := range transResources {
		hostIDs = append(hostIDs, srcResource.HostIDs...)
	}

	// the maximum number of hosts per transfer is 500.
	if len(hostIDs) > common.BKMaxInstanceLimit {
		return []int64{}, kit.CCError.Errorf(common.CCErrCommParamsInvalid, "the maximum limit should be less than 500")
	}

	if dstAppID == 0 {
		return []int64{}, kit.CCError.Errorf(common.CCErrCommParamsInvalid, "dst biz must be set")
	}

	if moduleID == 0 {
		return []int64{}, kit.CCError.Errorf(common.CCErrCommParamsInvalid, "dst module must be set")
	}
	return hostIDs, nil
}

// transResourcesValidateBizParams 判断所传递的参数中原业务id和目的业务id均应该不属于资源池
func (lgc *Logics) transResourcesValidateBizParams(kit *rest.Kit, transResources []metadata.TransferResourceParam,
	dstAppID int64) errors.CCError {

	bizIDs := make([]int64, 0)

	for _, resource := range transResources {
		bizIDs = append(bizIDs, resource.SrcAppId)
	}
	bizIDs = append(bizIDs, dstAppID)

	filter := []map[string]interface{}{{
		common.BKDefaultField: map[string]interface{}{common.BKDBEQ: common.DefaultAppFlag},
		common.BKAppIDField: map[string]interface{}{
			common.BKDBIN: bizIDs,
		},
	}}

	counts, err := lgc.CoreAPI.CoreService().Count().GetCountByFilter(kit.Ctx, kit.Header,
		common.BKTableNameBaseApp, filter)
	if err != nil {
		return err
	}

	if len(counts) > 1 || (len(counts) == 1 && counts[0] > 0) {
		return kit.CCError.CCErrorf(common.CCErrCommParamsInvalid, common.BKAppIDField)
	}

	return nil
}

// transResourcesValidateDstModuleParams 判断所传的目的moduleID 是否合法.
// 1、目的模块必须在目的业务中。
// 2、目的moduleID不允许是普通模块。
func (lgc *Logics) transResourcesValidateDstModuleParams(kit *rest.Kit, moduleID int64, dstAppID int64) errors.CCError {

	query := &metadata.QueryCondition{
		Fields: []string{common.BKModuleIDField, common.BKAppIDField},
		Condition: map[string]interface{}{
			common.BKAppIDField:    dstAppID,
			common.BKModuleIDField: moduleID,
		},
	}

	moduleRes, err := lgc.CoreAPI.CoreService().Instance().ReadInstance(kit.Ctx, kit.Header, common.BKInnerObjIDModule,
		query)
	if err != nil {
		blog.Errorf("get modules failed, err: %v, rid: %s", err, kit.Rid)
		return err
	}

	if len(moduleRes.Info) == 0 {
		blog.Errorf("no dst module founded, rid: %s", kit.Rid)
		return err
	}

	if len(moduleRes.Info) > 1 {
		blog.Errorf("multi dst module founded, rid: %s", kit.Rid)
		return err
	}

	defaultField, err := moduleRes.Info[0].Int64(common.BKDefaultField)
	if err != nil {
		blog.Errorf(" get module id failed, module: %s, err: %v, rid: %s", moduleRes.Info[0], err, kit.Rid)
		return err
	}
	if defaultField == 0 {
		blog.Errorf("module type is error, module: %s, rid: %s", moduleRes.Info[0], kit.Rid)
		return err
	}
	return nil
}

// transResourcesValidateHostRelations 1、判断所有主机是否在空闲机下面。2、判断主机与业务对应关系是否一致。
func (lgc *Logics) transResourcesValidateHostRelations(kit *rest.Kit, transResources []metadata.TransferResourceParam,
	hostIDs []int64) errors.CCError {

	queryCond := metadata.HostModuleRelationRequest{
		HostIDArr: hostIDs,
		Fields:    []string{common.BKAppIDField, common.BKHostIDField, common.BKModuleIDField},
	}

	mhconfig, err := lgc.GetHostRelations(kit, queryCond)
	if err != nil {
		blog.Errorf("get host relation error, err: %v, cond: %s, rid: %s", err, queryCond, kit.Rid)
		return kit.CCError.CCErrorf(common.CCErrCommDBSelectFailed)
	}

	//hostRelationMap 以host为维度进行整理，map[hostID]bizID
	hostRelationMap := make(map[int64]int64, 0)

	moduleIDs := make([]int64, 0)
	for _, relation := range mhconfig {
		// 需要校验的是主机与模块之间的关系是否合法
		if _, ok := hostRelationMap[relation.HostID]; !ok {
			hostRelationMap[relation.HostID] = relation.AppID
		}
		moduleIDs = append(moduleIDs, relation.ModuleID)
	}

	// 需要判断所有的原主机所属的模块是否均属于空闲机
	filter := []map[string]interface{}{{
		common.BKModuleIDField: map[string]interface{}{
			common.BKDBIN: moduleIDs,
		},
		common.BKDefaultField: map[string]interface{}{
			common.BKDBNE: common.DefaultResModuleFlag,
		},
	}}

	counts, err := lgc.CoreAPI.CoreService().Count().GetCountByFilter(kit.Ctx, kit.Header, common.BKTableNameBaseModule,
		filter)
	if err != nil {
		blog.Errorf("get modules count failed, filter: %+v, err: %v, rid: %s", filter, err, kit.Rid)
		return err
	}

	if len(counts) > 1 || (len(counts) == 1 && counts[0] > 0) {
		blog.Errorf("module count error, filter: %+v, count: %v, err: %v, rid: %s", filter, counts, err, kit.Rid)
		return kit.CCError.CCErrorf(common.CCErrCommParamsInvalid, common.BKAppIDField)
	}

	for _, resource := range transResources {
		for _, hostID := range resource.HostIDs {

			// 此处校验的是主机是否存在于主机关系表中
			if _, ok := hostRelationMap[hostID]; !ok {
				return kit.CCError.CCErrorf(common.CCErrCommParamsInvalid, common.BKHostIDField)
			}
			// 此处需要校验的是关系表中的bizID和用户传的bizID是否一致
			if hostRelationMap[hostID] != resource.SrcAppId {
				return kit.CCError.CCErrorf(common.CCErrCommParamsInvalid, common.BKAppIDField)
			}
		}
	}
	return nil
}

// TransferResourceHostsAcrossBusiness 支持多个业务下的空闲机模块下的主机转移到另外一个业务的空闲机池下的任意模块.
func (lgc *Logics) TransferResourceHostsAcrossBusiness(kit *rest.Kit, transResources []metadata.TransferResourceParam,
	dstAppID int64, moduleID int64) errors.CCError {

	// step 1: 校验基本信息是否正确
	hostIDs, err := transResourcesValidate(kit, transResources, dstAppID, moduleID)
	if err != nil {
		blog.Errorf("params is illegal transResources: %v, dstAppID: %d, moduleID: %d, err: %v ,rid: %s",
			transResources, dstAppID, moduleID, err, kit.Rid)
		return err
	}
	// step 2: 校验业务信息是否正确
	if err := lgc.transResourcesValidateBizParams(kit, transResources, dstAppID); err != nil {
		return err
	}

	// step 3: 校验主机关系是否正确
	if err := lgc.transResourcesValidateHostRelations(kit, transResources, hostIDs); err != nil {
		return err
	}

	// step 4: 校验目的模块是否正确
	if err := lgc.transResourcesValidateDstModuleParams(kit, moduleID, dstAppID); err != nil {
		return err
	}

	// get both src biz and dest biz.
	srcBizIDs := make([]int64, 0)

	for _, transResource := range transResources {
		srcBizIDs = append(srcBizIDs, transResource.SrcAppId)
	}
	// do transfer and save audit log.
	audit := auditlog.NewHostModuleLog(lgc.CoreAPI.CoreService(), hostIDs)
	if err := audit.WithPrevious(kit); err != nil {
		blog.Errorf("get prev module host config failed, hostID: %d, src biz IDs: %d, dst biz ID: %d, moduleID: %v, "+
			"err: %v, rid: %s", hostIDs, srcBizIDs, dstAppID, moduleID, err, kit.Rid)
		return err
	}

	conf := &metadata.TransferHostsCrossBusinessRequest{
		SrcApplicationIDs: srcBizIDs,
		HostIDArr:         hostIDs,
		DstApplicationID:  dstAppID,
		DstModuleIDArr:    []int64{moduleID},
	}

	delRet, doErr := lgc.CoreAPI.CoreService().Host().TransferToAnotherBusiness(kit.Ctx, kit.Header, conf)
	if doErr != nil {
		blog.Errorf("http do error, err: %v, input: %v, rid: %s", doErr, conf, kit.Rid)
		return kit.CCError.Error(common.CCErrCommHTTPDoRequestFailed)
	}

	if err := delRet.CCError(); err != nil {
		blog.Errorf("http response error, err code: %d, err msg: %s, input: %v, rid: %s", delRet.Code,
			delRet.ErrMsg, conf, kit.Rid)
		return err
	}

	if err := audit.SaveAudit(kit); err != nil {
		blog.Errorf("save audit log failed, hostID: %d, src biz IDs: %d, appID: %d, moduleID: %v, err: %v, rid: %s",
			hostIDs, srcBizIDs, dstAppID, moduleID, err, kit.Rid)
		return err
	}
	return nil
}

// DeleteHostFromBusiness  delete host from business
func (lgc *Logics) DeleteHostFromBusiness(kit *rest.Kit, bizID int64, hostIDArr []int64) ([]metadata.ExceptionResult,
	errors.CCError) {

	if len(hostIDArr) == 0 {
		return nil, nil
	}

	// ready audit log of delete host.
	audit := auditlog.NewHostAudit(lgc.CoreAPI.CoreService())
	generateAuditParameter := auditlog.NewGenerateAuditCommonParameter(kit, metadata.AuditDelete)
	auditCond := map[string]interface{}{common.BKHostIDField: map[string]interface{}{common.BKDBIN: hostIDArr}}
	logContents, err := audit.GenerateAuditLogByCond(generateAuditParameter, bizID, auditCond)
	if err != nil {
		blog.Errorf("generate host audit log failed before delete host, hostIDs: %+v, bizID: %d, err: %v, rid: %s",
			hostIDArr, bizID, err, kit.Rid)
		return nil, err
	}

	// to delete host.
	input := &metadata.DeleteHostRequest{
		ApplicationID: bizID,
		HostIDArr:     hostIDArr,
	}
	result, err := lgc.CoreAPI.CoreService().Host().DeleteHostFromSystem(kit.Ctx, kit.Header, input)
	if err != nil {
		blog.Errorf("delete host failed, err: %v, hostID: %#v,appID: %d, rid: %s", err, hostIDArr, bizID, kit.Rid)
		return nil, kit.CCError.Error(common.CCErrCommHTTPDoRequestFailed)
	}
	if err := result.CCError(); err != nil {
		blog.Errorf("delete host failed, err: %v, hostID: %#v,appID: %d, rid: %s", err, hostIDArr, bizID, kit.Rid)
		return nil, err
	}

	// to save audit log.
	if len(logContents) > 0 {
		if err := audit.SaveAuditLog(kit, logContents...); err != nil {
			blog.Errorf("save delete host audit log(%#v) failed, err: %v, rid: %s", err, logContents, kit.Rid)
			return nil, kit.CCError.Error(common.CCErrAuditSaveLogFailed)
		}
	}
	return nil, nil
}

// CloneHostProperty clone host info and host and module relation in same application
func (lgc *Logics) CloneHostProperty(kit *rest.Kit, appID int64, srcHostID int64, dstHostID int64) errors.CCErrorCoder {

	// check if source host and destination host both belong to biz
	relReq := &metadata.DistinctHostIDByTopoRelationRequest{
		ApplicationIDArr: []int64{appID},
		HostIDArr:        []int64{srcHostID, dstHostID},
	}

	relRsp, relErr := lgc.CoreAPI.CoreService().Host().GetDistinctHostIDByTopology(kit.Ctx, kit.Header, relReq)
	if relErr != nil {
		blog.ErrorJSON("get host ids in biz failed, err: %s, req: %s, rid: %s", relErr, relReq, kit.Rid)
		return relErr
	}

	isSrcHostInBiz, isDstHostInBiz := false, false
	for _, hostID := range relRsp {
		if hostID == srcHostID {
			isSrcHostInBiz = true
		}
		if hostID == dstHostID {
			isDstHostInBiz = true
		}
	}

	if !isSrcHostInBiz {
		blog.Errorf("Host does not belong to the current application; error, params:{appID:%d, hostID:%d}, rid:%s",
			appID, srcHostID, kit.Rid)
		return kit.CCError.CCErrorf(common.CCErrHostNotINAPPFail, srcHostID)
	}

	if !isDstHostInBiz {
		blog.Errorf("Host does not belong to the current application; error, params:{appID:%d, hostID:%d}, rid:%s",
			appID, dstHostID, kit.Rid)
		return kit.CCError.CCErrorf(common.CCErrHostNotINAPPFail, dstHostID)
	}

	attrCond := make(map[string]interface{})
	util.AddModelBizIDCondition(attrCond, appID)
	hostAttributes, attrErr := lgc.GetHostAttributes(kit, attrCond)
	if attrErr != nil {
		blog.Errorf("get host attributes failed, err: %v, biz id: %d, rid: %s", attrErr, appID, kit.Rid)
		return kit.CCError.CCErrorf(common.CCErrTopoObjectAttributeSelectFailed)
	}

	uniqueReq := metadata.QueryCondition{
		Condition: map[string]interface{}{common.BKObjIDField: common.BKInnerObjIDHost},
	}
	uniqueRsp, uniqueErr := lgc.CoreAPI.CoreService().Model().ReadModelAttrUnique(kit.Ctx, kit.Header, uniqueReq)
	if uniqueErr != nil {
		blog.ErrorJSON("get host ids in biz failed, err: %s, req: %s, rid: %s", relErr, relReq, kit.Rid)
		return kit.CCError.CCError(common.CCErrCommHTTPDoRequestFailed)
	}

	attrIDUniqueMap := make(map[uint64]struct{})
	for _, unique := range uniqueRsp.Info {
		for _, key := range unique.Keys {
			attrIDUniqueMap[key.ID] = struct{}{}
		}
	}

	hostFields := make([]string, 0)
	for _, attr := range hostAttributes {
		if !attr.IsEditable {
			continue
		}
		if _, exists := attrIDUniqueMap[uint64(attr.ID)]; exists {
			continue
		}
		hostFields = append(hostFields, attr.PropertyID)
	}

	if len(hostFields) == 0 {
		blog.Infof("there are no host fields can be cloned, skip, rid: %s", kit.Rid)
		return nil
	}

	cond := metadata.QueryCondition{
		Fields: hostFields,
		Page: metadata.BasePage{
			Limit: common.BKNoLimit,
		},
		Condition: map[string]interface{}{
			common.BKHostIDField: srcHostID,
		},
	}

	hostInfoArr, err := lgc.SearchHostInfo(kit, cond)
	if err != nil {
		blog.ErrorJSON("search hosts failed, err: %s, input: %s, rid: %s", err, cond, kit.Rid)
		return err
	}

	if len(hostInfoArr) == 0 {
		blog.Errorf("host not found. hostID:%s, rid:%s", srcHostID, kit.Rid)
		return kit.CCError.CCErrorf(common.CCErrHostNotFound)
	}
	srcHostInfo := hostInfoArr[0]

	delete(srcHostInfo, common.BKHostIDField)
	delete(srcHostInfo, common.CreateTimeField)

	// generate audit log
	audit := auditlog.NewHostAudit(lgc.CoreAPI.CoreService())
	auditParam := auditlog.NewGenerateAuditCommonParameter(kit, metadata.AuditUpdate).WithUpdateFields(srcHostInfo)
	auditCond := map[string]interface{}{common.BKHostIDField: dstHostID}
	auditLog, auditErr := audit.GenerateAuditLogByCond(auditParam, appID, auditCond)
	if auditErr != nil {
		blog.Errorf("generate audit log failed, err: %v, host id: %d, rid: %s", err, dstHostID, kit.Rid)
		return kit.CCError.CCError(common.CCErrAuditTakeSnapshotFailed)
	}

	input := &metadata.UpdateOption{
		Data: srcHostInfo,
		Condition: mapstr.MapStr{
			common.BKHostIDField: dstHostID,
		},
	}
	_, doErr := lgc.CoreAPI.CoreService().Instance().UpdateInstance(kit.Ctx, kit.Header, common.BKInnerObjIDHost, input)
	if doErr != nil {
		blog.ErrorJSON("CloneHostProperty UpdateInstance error. err: %s,condition:%s,rid:%s", doErr, input, kit.Rid)
		return kit.CCError.CCError(common.CCErrCommHTTPDoRequestFailed)
	}

	if err := audit.SaveAuditLog(kit, auditLog...); err != nil {
		blog.Errorf("save audit log failed, err: %v, host id: %d, rid: %s", err, dstHostID, kit.Rid)
		return kit.CCError.CCError(common.CCErrAuditSaveLogFailed)
	}

	return nil
}

// IPCloudToHost get host id by ip and cloud
func (lgc *Logics) IPCloudToHost(kit *rest.Kit, ip string, cloudID int64) (HostMap mapstr.MapStr, hostID int64, err errors.CCErrorCoder) {
	// FIXME there must be a better ip to hostID solution
	ipArr := strings.Split(ip, ",")
	condition := mapstr.MapStr{
		common.BKHostInnerIPField: map[string]interface{}{
			common.BKDBAll: ipArr,
		},
		common.BKCloudIDField: cloudID,
	}

	hostInfoArr, err := lgc.GetHostInfoByConds(kit, condition)
	if err != nil {
		blog.ErrorJSON("IPCloudToHost GetHostInfoByConds error. err:%s, conditon:%s, rid:%s", err.Error(), condition, kit.Rid)
		return nil, 0, err
	}
	if len(hostInfoArr) == 0 {
		return nil, 0, nil
	}

	hostID, convErr := hostInfoArr[0].Int64(common.BKHostIDField)
	if nil != convErr {
		blog.ErrorJSON("IPCloudToHost bk_host_id field not found hostMap:%s ip:%s, cloudID:%s,rid:%s", hostInfoArr, ip, cloudID, kit.Rid)
		return nil, 0, kit.CCError.CCErrorf(common.CCErrCommInstFieldConvertFail, common.BKInnerObjIDHost, common.BKHostIDField, "int", convErr.Error())
	}

	return hostInfoArr[0], hostID, nil
}

// ArrangeHostDetailAndTopology arrange host's detail and it's topology node's info along with it.
func (lgc *Logics) ArrangeHostDetailAndTopology(kit *rest.Kit, withBiz bool, hosts []map[string]interface{}) (
	[]*metadata.HostDetailWithTopo, error) {

	// get mainline topology rank data, it's the order to arrange the host's topology data.
	rankMap, reverseRankMap, rank, err := lgc.getTopologyRank(kit)
	if err != nil {
		return nil, err
	}

	// search all hosts' host module relations
	hostIDs := make([]int64, 0)
	for _, host := range hosts {
		hostID, err := util.GetInt64ByInterface(host[common.BKHostIDField])
		if err != nil {
			blog.ErrorJSON("got invalid bk_host_id field in host: %s, rid: %s", host, kit.Rid)
			return nil, err
		}
		hostIDs = append(hostIDs, hostID)
	}
	relationCond := metadata.HostModuleRelationRequest{
		HostIDArr: hostIDs,
	}
	relations, err := lgc.GetHostRelations(kit, relationCond)
	if nil != err {
		blog.ErrorJSON("read host module relation error: %s, input: %s, rid: %s", err, hosts, kit.Rid)
		return nil, err
	}

	bizList := make([]int64, 0)
	moduleList := make([]int64, 0)
	setList := make([]int64, 0)
	hostModule := make(map[int64][]int64)
	for _, one := range relations {
		bizList = append(bizList, one.AppID)
		setList = append(setList, one.SetID)
		moduleList = append(moduleList, one.ModuleID)
		hostModule[one.HostID] = append(hostModule[one.HostID], one.ModuleID)
	}

	// get all the inner object's details info
	bizDetails, setDetails, moduleDetails, err := lgc.getInnerObjectDetails(kit, withBiz, bizList, moduleList, setList)
	if err != nil {
		return nil, err
	}

	// now we get all the custom object's instances with set's parent instance id
	// from low level to the top business level.
	customObjInstMap := make(map[string]map[int64]mapstr.MapStr)
	reversedRank := util.ReverseArrayString(rank)
	var parentsInst []interface{}
loop:
	for _, one := range reversedRank {
		switch one {
		case common.BKInnerObjIDApp:
			break loop
		case common.BKInnerObjIDHost:
			continue
		case common.BKInnerObjIDModule:
			continue
		case common.BKInnerObjIDSet:
			if rankMap[common.BKInnerObjIDSet] == common.BKInnerObjIDApp {
				break loop
			}

			parentsInst = make([]interface{}, 0)
			for _, set := range setDetails {
				if fmt.Sprintf("%v", set[common.BKDefaultField]) != "0" {
					// this is a inner set, do not have custom obj parent instance
					continue
				}
				parentsInst = append(parentsInst, set[common.BKParentIDField])
			}

			continue
		default:
			if len(parentsInst) == 0 {
				// when the set is inner set, which default field value is > 0;
				break loop
			}
			// get custom level instances details with parent instance id list.
			customInst, err := lgc.getCustomObjectInstances(kit, one, parentsInst)
			if err != nil {
				return nil, err
			}

			// reset parent instances
			parentsInst = make([]interface{}, 0)
			// save the custom instances details
			for _, inst := range customInst {
				if _, exists := customObjInstMap[one]; !exists {
					customObjInstMap[one] = make(map[int64]mapstr.MapStr)
				}

				instID, err := util.GetInt64ByInterface(inst[common.BKInstIDField])
				if err != nil {
					blog.Errorf("get inst id from inst: %v failed, err: %v, rid: %s", inst, err, kit.Rid)
					return nil, err
				}

				// save the instances data with object and it's instances
				customObjInstMap[one][instID] = inst
				// update parent instances
				parentsInst = append(parentsInst, inst[common.BKParentIDField])
			}

			if rankMap[one] == common.BKInnerObjIDApp {
				break loop
			}
		}
	}

	// now, we have already get all the data we need, it's time to arrange the data.
	bizMap := make(map[int64]mapstr.MapStr)
	for _, biz := range bizDetails {
		bizID, err := util.GetInt64ByInterface(biz[common.BKAppIDField])
		if err != nil {
			blog.Errorf("get biz id failed, biz: %v, err: %v, rid: %s", biz, err, kit.Rid)
			return nil, err
		}
		bizMap[bizID] = biz
	}
	setMap := make(map[int64]mapstr.MapStr)
	for _, set := range setDetails {
		setID, err := util.GetInt64ByInterface(set[common.BKSetIDField])
		if err != nil {
			blog.Errorf("get set id failed, set: %v, err: %v, rid: %s", set, err, kit.Rid)
			return nil, err
		}
		setMap[setID] = set
	}

	moduleMap := make(map[int64]mapstr.MapStr)
	for _, mod := range moduleDetails {
		modID, err := util.GetInt64ByInterface(mod[common.BKModuleIDField])
		if err != nil {
			blog.Errorf("get module id failed, module: %v, err: %v, rid: %s", mod, err, kit.Rid)
			return nil, err
		}
		moduleMap[modID] = mod
	}

	// reset the rank from biz to module with host one by one.
	rank = util.ReverseArrayString(rank)
	topo := make([]*metadata.HostDetailWithTopo, len(hosts))
	for idx, one := range hosts {
		hostID, err := util.GetInt64ByInterface(one[common.BKHostIDField])
		if err != nil {
			blog.ErrorJSON("got invalid bk_host_id field in host: %s, rid: %s", one, kit.Rid)
			return nil, err
		}

		topo[idx] = &metadata.HostDetailWithTopo{Host: one}
		modules, exists := hostModule[hostID]
		if !exists {
			blog.Errorf("can not find modules host %d belongs to, host: %v, skip, rid: %s", hostID, one, kit.Rid)
			continue
		}

		// one host can only belongs to one business, so the resource in the tree is all belongs to a same business.
		children, err := lgc.arrangeParentTree(kit.Rid, rank, rankMap, reverseRankMap, withBiz, bizMap, setMap,
			moduleMap, modules, customObjInstMap)
		if err != nil {
			return nil, err
		}

		topo[idx].Topo = children

	}

	return topo, nil
}

// arrangeParentTree is to arrange the host's topology tree with the modules it belongs to.
// so all these generated topology tree's nodes must belongs to a same business.
// the tree is constructed with two steps:
// step1: rearrange the object's instances with map[parent_id]child_detail, so that we can know
// which instances have how many children and what exactly its child is.
// step2: arrange the tree from the top object to the bottom module with step 1's map.
func (lgc *Logics) arrangeParentTree(
	rid string,
	rank []string,
	rankMap map[string]string,
	reverseRankMap map[string]string,
	withBiz bool,
	bizsMap, setsMap, modulesMap map[int64]mapstr.MapStr,
	relateModules []int64,
	objInstMap map[string]map[int64]mapstr.MapStr) ([]*metadata.HostTopoNode, error) {

	if len(rank) < 4 {
		// min rank is biz,set,module,host
		return nil, fmt.Errorf("invalid rank, should at least have 4 level, detail: %v", rank)
	}

	// object -> instance_id -> instance_children_list
	parentToChildrenMap := make(map[string]map[int64][]mapstr.MapStr)
	setModules := make(map[int64][]mapstr.MapStr)

	// we separate inner module(default != 0), cause, it's topology is different, it does not have
	// custom object level.
	innerSetModules := make(map[int64][]mapstr.MapStr)
	for _, m := range relateModules {
		mod, exist := modulesMap[m]
		if !exist {
			blog.Errorf("can not find module: %d detail, skip, rid: %s", m, rid)
			continue
		}

		isInner := false
		if fmt.Sprintf("%v", mod[common.BKDefaultField]) != "0" {

			isInner = true
		}

		setID, err := util.GetInt64ByInterface(mod[common.BKSetIDField])
		if err != nil {
			blog.Errorf("get set id from module failed, module: %v, err: %v, rid: %s", m, err, rid)
			return nil, err
		}

		if isInner {
			// this is a inner module, it will be handled with special logic.
			innerSetModules[setID] = append(innerSetModules[setID], mod)
			continue
		}

		setModules[setID] = append(setModules[setID], mod)
	}
	parentToChildrenMap[common.BKInnerObjIDSet] = setModules

	// start from module object
	parent := rankMap[common.BKInnerObjIDModule]

	rootBizInstances := make(map[int64][]mapstr.MapStr)
loop:
	// for loop model from bottom module to business
	for {
		// get next object for prepare
		next := rankMap[parent]

		switch parent {
		case common.BKInnerObjIDSet:

			sets, exists := parentToChildrenMap[common.BKInnerObjIDSet]
			if !exists {
				blog.ErrorJSON("get set list failed, all object detail: %s, err: %s, rid: %s", parentToChildrenMap, rid)
				return nil, fmt.Errorf("can not find all set instances details")
			}

			setParents := make(map[int64][]mapstr.MapStr)
			for setID := range sets {
				set, exists := setsMap[setID]
				if !exists {
					blog.Errorf("can not find set detail with set id: %d, rid: %s", setID, rid)
					return nil, fmt.Errorf("can not find set instance detail with id")
				}
				pid, err := util.GetInt64ByInterface(set[common.BKParentIDField])
				if err != nil {
					blog.Errorf("get set id failed, set: %v, err: %v, rid: %s", set, err, rid)
					return nil, err
				}
				setParents[pid] = append(setParents[pid], set)
			}
			parentToChildrenMap[next] = setParents

		default:
			// get this parent object's all instances found from previous cycle.
			current, exists := parentToChildrenMap[parent]
			if !exists {
				blog.ErrorJSON("can not get %s list instances, all object detail: %s, err: %s, rid: %s", parent,
					parentToChildrenMap, rid)
				return nil, fmt.Errorf("can not find %s instance details", parent)
			}

			customParents := make(map[int64][]mapstr.MapStr)
			for instID := range current {
				pInstances, exists := objInstMap[parent]
				if !exists {
					blog.Errorf("can not get %s instances map, rid: %s", parent, rid)
					return nil, fmt.Errorf("can not find %s instance details", parent)
				}
				one, exists := pInstances[instID]
				if !exists {
					blog.Errorf("can not find set detail with set id: %d, rid: %s", instID, rid)
					return nil, fmt.Errorf("can not find set detail with id: %d", instID)
				}

				// find this one's parent instance id
				pid, err := util.GetInt64ByInterface(one[common.BKParentIDField])
				if err != nil {
					blog.Errorf("get %s inst id failed, inst: %v, err: %v, rid: %s", parent, one, err, rid)
					return nil, err
				}

				// record this instance's parent's children which is itself.
				customParents[pid] = append(customParents[pid], one)

				if next == common.BKInnerObjIDApp {
					if biz, exist := bizsMap[pid]; exist {
						rootBizInstances[pid] = []mapstr.MapStr{biz}
					}
				}
			}

			parentToChildrenMap[next] = customParents
		}

		// update parent level
		parent = next

		// check if we have already hit the topology's root
		if next == common.BKInnerObjIDApp {
			break loop
		}
	}

	// now, we format the topology
	var root string
	nodes := make([]*metadata.HostTopoNode, 0)
	if withBiz {
		// start from biz
		root = common.BKInnerObjIDApp

		for rootID := range rootBizInstances {
			node := &metadata.HostTopoNode{
				Instance: &metadata.NodeInstance{
					Object:   root,
					InstName: bizsMap[rootID][common.BKAppNameField],
					InstID:   rootID,
				},
				Children: getTopologyChildren(rid, reverseRankMap, root, rootID, parentToChildrenMap),
			}
			nodes = append(nodes, node)
		}

	} else {
		// start from the second level
		root = rank[1]
		rootInstances, exist := parentToChildrenMap[common.BKInnerObjIDApp]
		if !exist {
			blog.Errorf("can not find %s object's instances, rid: %s", root, rid)
			return nil, fmt.Errorf("can not find %s object's instances", root)
		}
		// rootInstanceMap = objInstMap[root]
		nameField := common.GetInstNameField(root)
		idField := common.GetInstIDField(root)
		for _, children := range rootInstances {

			childObj := reverseRankMap[root]
			for _, one := range children {
				childID, err := util.GetInt64ByInterface(one[common.GetInstIDField(childObj)])
				if err != nil {
					blog.Errorf("get %s instance id failed, inst: %v, err: %v, rid: %s", childObj, one, err, rid)
					return nil, err
				}
				node := &metadata.HostTopoNode{
					Instance: &metadata.NodeInstance{
						Object:   root,
						InstName: one[nameField],
						InstID:   one[idField],
					},
					Children: getTopologyChildren(rid, reverseRankMap, root, childID, parentToChildrenMap),
				}
				nodes = append(nodes, node)
			}

		}
	}

	if len(innerSetModules) != 0 {
		// these set and modules are in the same business.
		// add inner module and sets to the topology nodes.
		nodes = append(nodes, arrangeInnerModuleTree(rid, withBiz, bizsMap, innerSetModules, setsMap)...)
	}

	return nodes, nil
}

// arrange inner module's topology tree specially.
func arrangeInnerModuleTree(rid string, withBiz bool, bizsMap map[int64]mapstr.MapStr,
	innerSetModules map[int64][]mapstr.MapStr, setMap map[int64]mapstr.MapStr) []*metadata.HostTopoNode {

	nodes := make([]*metadata.HostTopoNode, 0)
	if len(innerSetModules) == 0 {
		return nodes
	}

	var oneSet mapstr.MapStr

	setNodes := make([]*metadata.HostTopoNode, 0)
	for setID, modules := range innerSetModules {
		set, exists := setMap[setID]
		if !exists {
			blog.Errorf("can not find biz id from set: %v, skip, rid: %s", set, rid)
			continue
		}

		oneSet = set
		node := &metadata.HostTopoNode{
			Instance: &metadata.NodeInstance{
				Object:   common.BKInnerObjIDSet,
				InstName: setMap[setID][common.BKSetNameField],
				InstID:   setMap[setID][common.BKSetIDField],
			},
			Children: make([]*metadata.HostTopoNode, 0),
		}

		for _, m := range modules {
			node.Children = append(node.Children, &metadata.HostTopoNode{
				Instance: &metadata.NodeInstance{
					Object:   common.BKInnerObjIDModule,
					InstName: m[common.BKModuleNameField],
					InstID:   m[common.BKModuleIDField],
				},
			})
		}

		setNodes = append(setNodes, node)
	}

	if !withBiz {
		return setNodes
	}

	if len(setNodes) == 0 {
		// seriously? it can not be happen
		blog.Errorf("got 0 set nodes, skip, rid: %s", rid)
		return setNodes
	}

	// these inner module belongs to a same biz
	bizIDField, exists := oneSet[common.BKParentIDField]
	if !exists {
		blog.Errorf("can not find biz id from set: %v, skip, rid: %s", oneSet, rid)
		return nodes
	}

	bizID, err := util.GetInt64ByInterface(bizIDField)
	if err != nil {
		blog.Errorf("can not parse biz id from set: %v, skip, rid: %s", oneSet, rid)
		return nodes
	}

	biz, exists := bizsMap[bizID]
	if !exists {
		blog.Errorf("can not find biz %d, from biz map: %v, skip, rid: %s", bizID, bizsMap, rid)
		return nodes
	}

	nodes = append(nodes, &metadata.HostTopoNode{
		Instance: &metadata.NodeInstance{
			Object:   common.BKInnerObjIDApp,
			InstName: biz[common.BKAppNameField],
			InstID:   bizID,
		},
		Children: setNodes,
	})

	return nodes
}

func getTopologyChildren(rid string, rankMap map[string]string, obj string, instID int64,
	objInstChildrenMap map[string]map[int64][]mapstr.MapStr) []*metadata.HostTopoNode {

	children := make([]*metadata.HostTopoNode, 0)
	instances, exist := objInstChildrenMap[obj][instID]
	if !exist {
		// should not happen
		return children
	}

	next, exist := rankMap[obj]
	if !exist {
		// should not happen, for safety guarantee
		return nil
	}

	// host is the bottom of the topology, do nothing
	if next == common.BKInnerObjIDHost {
		return nil
	}

	idField := common.GetInstIDField(next)
	nameField := common.GetInstNameField(next)

	for _, one := range instances {
		id, err := util.GetInt64ByInterface(one[idField])
		if err != nil {
			// should not happen, because we have already get ids from upper logical
			blog.Errorf("get instance id failed, instance: %v, rid: %s", one, rid)
			return children
		}

		child := &metadata.HostTopoNode{
			Instance: &metadata.NodeInstance{
				Object:   next,
				InstName: one[nameField],
				InstID:   id,
			},
		}

		if next != common.BKInnerObjIDModule {
			child.Children = getTopologyChildren(rid, rankMap, next, id, objInstChildrenMap)
		}

		children = append(children, child)
	}

	return children

}

// get inner object's instance details, as is biz, set, modules from cache
func (lgc *Logics) getInnerObjectDetails(kit *rest.Kit, withBiz bool, bizList, moduleList,
	setList []int64) ([]mapstr.MapStr, []mapstr.MapStr, []mapstr.MapStr, error) {

	wg := sync.WaitGroup{}
	wg.Add(3)
	var hitError error
	var bizDetails []mapstr.MapStr
	var moduleDetails []mapstr.MapStr
	var setDetails []mapstr.MapStr
	if withBiz {
		go func() {
			defer func() { wg.Done() }()
			header := kit.NewHeader()
			opt := &metadata.ListWithIDOption{
				IDs:    bizList,
				Fields: []string{common.BKAppIDField, common.BKAppNameField},
			}
			bizs, err := lgc.CoreAPI.CacheService().Cache().Topology().ListBusiness(kit.Ctx, header, opt)
			if err != nil {
				blog.Errorf("list business from cache failed, err: %v, rid: %s", err, kit.Rid)
				hitError = err
				return
			}

			list := make([]mapstr.MapStr, 0)
			if err := json.Unmarshal([]byte(bizs), &list); err != nil {
				blog.Errorf("unmarshal business from cache failed, detail: %v, err: %v, rid: %s", bizs, err, kit.Rid)
				hitError = err
				return
			}

			bizDetails = list
		}()
	} else {
		bizDetails = make([]mapstr.MapStr, 0)
		wg.Done()
	}

	go func() {
		defer func() { wg.Done() }()
		header := kit.NewHeader()
		opt := &metadata.ListWithIDOption{
			IDs: setList,
			Fields: []string{common.BKSetIDField, common.BKSetNameField, common.BKParentIDField,
				common.BKDefaultField},
		}
		sets, err := lgc.CoreAPI.CacheService().Cache().Topology().ListSets(kit.Ctx, header, opt)
		if err != nil {
			blog.Errorf("list sets from cache failed, err: %v, rid: %s", err, kit.Rid)
			hitError = err
			return
		}

		list := make([]mapstr.MapStr, 0)
		if err := json.Unmarshal([]byte(sets), &list); err != nil {
			blog.Errorf("unmarshal sets from cache failed, detail: %v, err: %v, rid: %s", sets, err, kit.Rid)
			hitError = err
			return
		}

		setDetails = list
	}()

	go func() {
		defer func() { wg.Done() }()
		header := kit.NewHeader()
		opt := &metadata.ListWithIDOption{
			IDs: moduleList,
			Fields: []string{common.BKModuleIDField, common.BKModuleNameField, common.BKSetIDField,
				common.BKDefaultField, common.BKAppIDField},
		}
		modules, err := lgc.CoreAPI.CacheService().Cache().Topology().ListModules(kit.Ctx, header, opt)
		if err != nil {
			blog.Errorf("list modules from cache failed, err: %v, rid: %s", err, kit.Rid)
			hitError = err
			return
		}

		list := make([]mapstr.MapStr, 0)
		if err := json.Unmarshal([]byte(modules), &list); err != nil {
			blog.Errorf("unmarshal modules from cache failed, detail: %v, err: %v, rid: %s", modules, err, kit.Rid)
			hitError = err
			return
		}

		moduleDetails = list
	}()

	wg.Wait()

	if hitError != nil {
		return nil, nil, nil, hitError
	}

	return bizDetails, setDetails, moduleDetails, nil
}

// get mainline topology rank with
func (lgc *Logics) getTopologyRank(kit *rest.Kit) (map[string]string, map[string]string, []string, error) {
	mainlineFilter := &metadata.QueryCondition{
		Condition: mapstr.MapStr{common.AssociationKindIDField: common.AssociationKindMainline},
	}
	mainline, err := lgc.CoreAPI.CoreService().Association().ReadModelAssociation(kit.Ctx, kit.Header, mainlineFilter)
	if err != nil {
		blog.Errorf("get mainline association failed, err: %s, rid: %s", err.Error(), kit.Rid)
		return nil, nil, nil, err
	}

	rankMap := make(map[string]string)
	reverseRankMap := make(map[string]string)
	for _, one := range mainline.Info {
		// from host to biz
		// host:module;module:set;set:biz
		rankMap[one.ObjectID] = one.AsstObjID
		reverseRankMap[one.AsstObjID] = one.ObjectID
	}

	rank := make([]string, 0)
	next := "biz"
	rank = append(rank, next)
	for _, relation := range mainline.Info {
		if relation.AsstObjID == next {
			rank = append(rank, relation.ObjectID)
			next = relation.ObjectID
			continue
		} else {
			for _, rel := range mainline.Info {
				if rel.AsstObjID == next {
					rank = append(rank, rel.ObjectID)
					next = rel.ObjectID
					break
				}
			}
		}
	}
	return rankMap, reverseRankMap, rank, nil
}

// get biz custom instances with object
func (lgc *Logics) getCustomObjectInstances(kit *rest.Kit, obj string, instIDs []interface{}) (
	[]mapstr.MapStr, error) {

	opts := &metadata.QueryCondition{
		Condition: mapstr.MapStr{
			common.BKInstIDField: mapstr.MapStr{common.BKDBIN: instIDs},
			common.BKObjIDField:  obj},
		Fields:         []string{common.BKInstIDField, common.BKInstNameField, common.BKParentIDField},
		Page:           metadata.BasePage{Limit: common.BKNoLimit},
		DisableCounter: true,
	}

	instRes, err := lgc.CoreAPI.CoreService().Instance().ReadInstance(kit.Ctx, kit.Header, obj, opts)
	if err != nil {
		blog.Errorf("get biz custom object instances failed, options: %s, err: %s, rid: %s", opts, err, kit.Rid)
		return nil, kit.CCError.Error(common.CCErrCommHTTPDoRequestFailed)
	}

<<<<<<< HEAD
	return instRes.Info, nil
=======
	if !instRes.Result {
		blog.Errorf("get biz custom object instances failed, options: %s, err: %s, rid: %s", opts,
			instRes.ErrMsg, kit.Rid)
		return nil, kit.CCError.New(instRes.Code, instRes.ErrMsg)
	}

	return instRes.Data.Info, nil
}

// ListServiceTemplateHostIDMap list hostID——serviceTemplateID map
func (lgc *Logics) ListServiceTemplateHostIDMap(kit *rest.Kit, ids []int64) ([]mapstr.MapStr, error) {

	if len(ids) == 0 {
		return nil, nil
	}

	relationCond := metadata.HostModuleRelationRequest{
		HostIDArr: ids,
		Fields:    []string{common.BKModuleIDField, common.BKHostIDField},
	}
	relation, err := lgc.GetHostRelations(kit, relationCond)
	if err != nil {
		blog.Errorf("search host relation failed, cond: %v, err: %v, rid: %s", relationCond, err, kit.Rid)
		return nil, err
	}

	if len(relation) == 0 {
		blog.Errorf("host relation search result is empty, cond: %v, rid: %s", relationCond, kit.Rid)
		return nil, kit.CCError.CCErrorf(common.CCErrCoreServiceHostNotExist, ids)
	}

	moduleIDs := make([]int64, 0)
	for _, item := range relation {
		moduleIDs = append(moduleIDs, item.ModuleID)
	}

	moduleCond := &metadata.QueryCondition{
		Condition:      mapstr.MapStr{common.BKModuleIDField: mapstr.MapStr{common.BKDBIN: moduleIDs}},
		Fields:         []string{common.BKModuleIDField, common.BKServiceTemplateIDField},
		DisableCounter: true,
	}
	moduleRsp, err := lgc.CoreAPI.CoreService().Instance().ReadInstance(kit.Ctx, kit.Header, common.BKInnerObjIDModule,
		moduleCond)
	if err != nil {
		blog.Errorf("search module failed, cond: %v, err: %v, rid: %s", moduleCond, err, kit.Rid)
		return nil, err
	}

	if ccErr := moduleRsp.CCError(); ccErr != nil {
		blog.Errorf("search module failed, cond: %v, err: %v, rid: %s", moduleCond, ccErr, kit.Rid)
		return nil, ccErr
	}

	if len(moduleRsp.Data.Info) == 0 {
		blog.Errorf("module search result is empty, cond: %v, rid: %s", moduleCond, kit.Rid)
		return nil, kit.CCError.CCErrorf(common.CCErrHostGetModuleFail, "modules does not exist")
	}

	moduleSvTmp := make(map[int64]int64)
	for _, item := range moduleRsp.Data.Info {
		moduleID, err := item.Int64(common.BKModuleIDField)
		if err != nil {
			blog.Errorf("get bk_module_id failed, module: %v, err: %v, rid: %s", item, err, kit.Rid)
			return nil, err
		}
		svTmpID, err := item.Int64(common.BKServiceTemplateIDField)
		if err != nil {
			blog.Errorf("get service_template_id failed, module: %v, err: %v, rid: %s", item, err, kit.Rid)
			return nil, err
		}
		moduleSvTmp[moduleID] = svTmpID
	}

	hostSvTmp := make(map[int64][]int64)
	for _, item := range relation {
		if _, exist := hostSvTmp[item.HostID]; !exist {
			hostSvTmp[item.HostID] = make([]int64, 0)
		}

		if _, exist := moduleSvTmp[item.ModuleID]; !exist {
			blog.Errorf("service_template_id of module[%d] where the host[%d] is located is nil, rid: %s",
				item.ModuleID, item.HostID, kit.Rid)
			return nil, kit.CCError.CCErrorf(common.CCErrHostGetModuleFail,
				fmt.Sprintf("module[%d]'s service_template_id is invalid", item.ModuleID))
		}

		hostSvTmp[item.HostID] = append(hostSvTmp[item.HostID], moduleSvTmp[item.ModuleID])
	}

	result := make([]mapstr.MapStr, 0)
	for host, sv := range hostSvTmp {
		result = append(result, mapstr.MapStr{
			common.BKHostIDField:            host,
			common.BKServiceTemplateIDField: util.IntArrayUnique(sv),
		})
	}

	return result, nil
>>>>>>> d6aa6191
}<|MERGE_RESOLUTION|>--- conflicted
+++ resolved
@@ -1546,16 +1546,7 @@
 		return nil, kit.CCError.Error(common.CCErrCommHTTPDoRequestFailed)
 	}
 
-<<<<<<< HEAD
 	return instRes.Info, nil
-=======
-	if !instRes.Result {
-		blog.Errorf("get biz custom object instances failed, options: %s, err: %s, rid: %s", opts,
-			instRes.ErrMsg, kit.Rid)
-		return nil, kit.CCError.New(instRes.Code, instRes.ErrMsg)
-	}
-
-	return instRes.Data.Info, nil
 }
 
 // ListServiceTemplateHostIDMap list hostID——serviceTemplateID map
@@ -1597,18 +1588,13 @@
 		return nil, err
 	}
 
-	if ccErr := moduleRsp.CCError(); ccErr != nil {
-		blog.Errorf("search module failed, cond: %v, err: %v, rid: %s", moduleCond, ccErr, kit.Rid)
-		return nil, ccErr
-	}
-
-	if len(moduleRsp.Data.Info) == 0 {
+	if len(moduleRsp.Info) == 0 {
 		blog.Errorf("module search result is empty, cond: %v, rid: %s", moduleCond, kit.Rid)
 		return nil, kit.CCError.CCErrorf(common.CCErrHostGetModuleFail, "modules does not exist")
 	}
 
 	moduleSvTmp := make(map[int64]int64)
-	for _, item := range moduleRsp.Data.Info {
+	for _, item := range moduleRsp.Info {
 		moduleID, err := item.Int64(common.BKModuleIDField)
 		if err != nil {
 			blog.Errorf("get bk_module_id failed, module: %v, err: %v, rid: %s", item, err, kit.Rid)
@@ -1647,5 +1633,4 @@
 	}
 
 	return result, nil
->>>>>>> d6aa6191
 }
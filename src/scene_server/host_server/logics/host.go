/*
 * Tencent is pleased to support the open source community by making 蓝鲸 available.
 * Copyright (C) 2017-2018 THL A29 Limited, a Tencent company. All rights reserved.
 * Licensed under the MIT License (the "License"); you may not use this file except
 * in compliance with the License. You may obtain a copy of the License at
 * http://opensource.org/licenses/MIT
 * Unless required by applicable law or agreed to in writing, software distributed under
 * the License is distributed on an "AS IS" BASIS, WITHOUT WARRANTIES OR CONDITIONS OF ANY KIND,
 * either express or implied. See the License for the specific language governing permissions and
 * limitations under the License.
 */

package logics

import (
	"context"
	"strings"

	"configcenter/src/common"
	"configcenter/src/common/auditlog"
	"configcenter/src/common/blog"
	"configcenter/src/common/errors"
	"configcenter/src/common/http/rest"
	"configcenter/src/common/mapstr"
	"configcenter/src/common/metadata"
	"configcenter/src/common/util"
)

func (lgc *Logics) GetHostAttributes(kit *rest.Kit, bizMetaOpt mapstr.MapStr) ([]metadata.Attribute, error) {
	searchOp := mapstr.MapStr{
		common.BKObjIDField: common.BKInnerObjIDHost,
	}
	if bizMetaOpt != nil {
		searchOp.Merge(bizMetaOpt)
	}
	query := &metadata.QueryCondition{
		Condition: searchOp,
	}
	result, err := lgc.CoreAPI.CoreService().Model().ReadModelAttr(kit.Ctx, kit.Header, common.BKInnerObjIDHost, query)
	if err != nil {
		blog.Errorf("GetHostAttributes http do error, err:%s, input:%+v, rid:%s", err.Error(), query, kit.Rid)
		return nil, kit.CCError.Error(common.CCErrCommHTTPDoRequestFailed)
	}
	if !result.Result {
		blog.Errorf("GetHostAttributes http response error, err code:%d, err msg:%s, input:%+v, rid:%s", result.Code, result.ErrMsg, query, kit.Rid)
		return nil, kit.CCError.New(result.Code, result.ErrMsg)
	}

	return result.Data.Info, nil
}

func (lgc *Logics) GetHostInstanceDetails(kit *rest.Kit, hostID int64) (map[string]interface{}, string, errors.CCError) {
	// get host details, pre data
	result, err := lgc.CoreAPI.CoreService().Host().GetHostByID(kit.Ctx, kit.Header, hostID)
	if err != nil {
		blog.Errorf("GetHostInstanceDetails http do error, err:%s, input:%+v, rid:%s", err.Error(), hostID, kit.Rid)
		return nil, "", kit.CCError.Error(common.CCErrCommHTTPDoRequestFailed)
	}
	if !result.Result {
		blog.Errorf("GetHostInstanceDetails http response error, err code:%d, err msg:%s, input:%+v, rid:%s", result.Code, result.ErrMsg, hostID, kit.Rid)
		return nil, "", kit.CCError.New(result.Code, result.ErrMsg)
	}

	hostInfo := result.Data
	if len(hostInfo) == 0 {
		return nil, "", nil
	}
	ip, ok := hostInfo[common.BKHostInnerIPField].(string)
	if !ok {
		blog.Errorf("GetHostInstanceDetails http response format error,convert bk_biz_id to int error, inst:%#v  input:%#v, rid:%s", hostInfo, hostID, kit.Rid)
		return nil, "", kit.CCError.Errorf(common.CCErrCommInstFieldConvertFail, common.BKInnerObjIDHost, common.BKHostInnerIPField, "string", "not string")

	}
	return hostInfo, ip, nil
}

// GetConfigByCond get hosts owned set, module info, where hosts must match condition specify by cond.
func (lgc *Logics) GetConfigByCond(kit *rest.Kit, input metadata.HostModuleRelationRequest) ([]metadata.ModuleHost, errors.CCError) {

	result, err := lgc.CoreAPI.CoreService().Host().GetHostModuleRelation(kit.Ctx, kit.Header, &input)
	if err != nil {
		blog.Errorf("GetConfigByCond http do error, err:%s, input:%+v, rid:%s", err.Error(), input, kit.Rid)
		return nil, kit.CCError.Error(common.CCErrCommHTTPDoRequestFailed)
	}
	if !result.Result {
		blog.Errorf("GetConfigByCond http response error, err code:%d, err msg:%s, input:%+v, rid:%s", result.Code, result.ErrMsg, input, kit.Rid)
		return nil, kit.CCError.New(result.Code, result.ErrMsg)
	}

	return result.Data.Info, nil
}

// EnterIP 将机器导入到指定模块或者空闲模块， 已经存在机器，不操作
func (lgc *Logics) EnterIP(kit *rest.Kit, appID, moduleID int64, ip string, cloudID int64, host map[string]interface{}, isIncrement bool) errors.CCError {

	isExist, err := lgc.IsPlatExist(kit, mapstr.MapStr{common.BKCloudIDField: cloudID})
	if nil != err {
		return err
	}
	if !isExist {
		return kit.CCError.Errorf(common.CCErrTopoCloudNotFound)
	}
	ipArr := strings.Split(ip, ",")
	conds := mapstr.MapStr{
		common.BKHostInnerIPField: map[string]interface{}{
			common.BKDBAll:  ipArr,
			common.BKDBSize: len(ipArr),
		},
		common.BKCloudIDField: cloudID,
	}
	hostList, err := lgc.GetHostInfoByConds(kit, conds)
	if nil != err {
		return err
	}

	hostID := int64(0)
	if len(hostList) == 0 {
		//host not exist, add host
		host[common.BKHostInnerIPField] = ip
		host[common.BKCloudIDField] = cloudID
		host["import_from"] = common.HostAddMethodAgent
		defaultFields, hasErr := lgc.getHostFields(kit)
		if nil != hasErr {
			return hasErr
		}
		//补充未填写字段的默认值
		for _, field := range defaultFields {
			_, ok := host[field.PropertyID]
			if !ok {
				if true == util.IsStrProperty(field.PropertyType) {
					host[field.PropertyID] = ""
				} else {
					host[field.PropertyID] = nil
				}
			}
		}

		result, err := lgc.CoreAPI.CoreService().Instance().CreateInstance(kit.Ctx, kit.Header, common.BKInnerObjIDHost, &metadata.CreateModelInstance{Data: host}) //HostController().Host().AddHost(ctx, kit.Header, host)
		if err != nil {
			blog.Errorf("EnterIP http do error, err:%s, input:%+v, rid:%s", err.Error(), host, kit.Rid)
			return kit.CCError.Error(common.CCErrCommHTTPDoRequestFailed)
		}
		if !result.Result {
			blog.Errorf("EnterIP http response error, err code:%d, err msg:%s, input:%+v, rid:%s", result.Code, result.ErrMsg, host, kit.Rid)
			return kit.CCError.New(result.Code, result.ErrMsg)
		}
<<<<<<< HEAD

		// add audit log for create host.
		kit := &rest.Kit{
			Rid:             lgc.rid,
			Header:          lgc.header,
			Ctx:             ctx,
			CCError:         lgc.ccErr,
			User:            lgc.user,
			SupplierAccount: lgc.ownerID,
		}
		audit := auditlog.NewHostAudit(lgc.CoreAPI.CoreService())
		auditLog, err := audit.GenerateAuditLog(kit, metadata.AuditCreate, hostID, appID, "", metadata.FromUser, nil, nil)
=======
		// add create host log
		audit := lgc.NewHostLog(kit)
		if err := audit.WithCurrent(hostID); err != nil {
			return err
		}
		auditLog, err := audit.AuditLog(hostID, appID, metadata.AuditCreate)
>>>>>>> 2615b8a7
		if err != nil {
			blog.Errorf("generate audit log failed after create host, hostID: %d, appID: %d, err: %v, rid: %s",
				hostID, appID, err, lgc.rid)
			return err
		}
<<<<<<< HEAD

		// save audit log.
		if err := audit.SaveAuditLog(kit, *auditLog); err != nil {
			blog.Errorf("save audit log failed after create host, hostID: %d, appID: %d,err: %v, rid: %s", hostID,
				appID, err, lgc.rid)
			return err
=======
		aResult, err := lgc.CoreAPI.CoreService().Audit().SaveAuditLog(context.Background(), kit.Header, auditLog)
		if err != nil {
			blog.Errorf("EnterIP AddHostLog http do error, err:%s, rid:%s", err.Error(), kit.Rid)
			return kit.CCError.Error(common.CCErrCommHTTPDoRequestFailed)
		}
		if !aResult.Result {
			blog.Errorf("EnterIP AddHostLog http response error, err code:%d, err msg:%s, rid:%s", result.Code, result.ErrMsg, kit.Rid)
			return kit.CCError.New(aResult.Code, aResult.ErrMsg)
>>>>>>> 2615b8a7
		}

		hostID = int64(result.Data.Created.ID)
	} else if false == isIncrement {
		// Not an additional relationship model
		return nil
	} else {

		hostID, err = util.GetInt64ByInterface(hostList[0][common.BKHostIDField])
		if err != nil {
			blog.Errorf("EnterIP  get hostID error, err:%s,inst:%+v,input:%+v, rid:%s", err.Error(), hostList[0], host, kit.Rid)
			return kit.CCError.Errorf(common.CCErrCommInstFieldConvertFail, common.BKInnerObjIDHost, common.BKHostIDField, "int", err.Error()) // "查询主机信息失败"
		}

		bl, hasErr := lgc.IsHostExistInApp(kit, appID, hostID)
		if nil != hasErr {
			return hasErr

		}
		if false == bl {
			blog.Errorf("Host does not belong to the current application; error, params:{appID:%d, hostID:%d}, rid:%s", appID, hostID, kit.Rid)
			return kit.CCError.Errorf(common.CCErrHostNotINAPPFail, hostID)
		}

	}

	hmAudit := lgc.NewHostModuleLog(kit,[]int64{hostID})
	if err := hmAudit.WithPrevious(kit.Ctx); err != nil {
		return err
	}

	params := &metadata.HostsModuleRelation{
		ApplicationID: appID,
		HostID:        []int64{hostID},
		ModuleID:      []int64{moduleID},
		IsIncrement:   isIncrement,
	}
	hmResult, ccErr := lgc.CoreAPI.CoreService().Host().TransferToNormalModule(kit.Ctx, kit.Header, params)
	if ccErr != nil {
		blog.Errorf("Host does not belong to the current application; error, params:{appID:%d, hostID:%d}, err:%s, rid:%s", appID, hostID, err.Error(), kit.Rid)
		return kit.CCError.Error(common.CCErrCommHTTPDoRequestFailed)
	}
	if !hmResult.Result {
		blog.Errorf("transfer host to normal module failed, error params:{appID:%d, hostID:%d}, result:%#v, rid:%s", appID, hostID, hmResult, kit.Rid)
		if len(hmResult.Data) > 0 {
			return kit.CCError.New(int(hmResult.Data[0].Code), hmResult.Data[0].Message)
		}
		return kit.CCError.New(hmResult.Code, hmResult.ErrMsg)
	}

	if err := hmAudit.SaveAudit(kit.Ctx); err != nil {
		return err
	}
	return nil
}

func (lgc *Logics) GetHostInfoByConds(kit *rest.Kit, cond map[string]interface{}) ([]mapstr.MapStr, errors.CCErrorCoder) {
	query := &metadata.QueryInput{
		Condition: cond,
		Start:     0,
		Limit:     common.BKNoLimit,
		Sort:      common.BKHostIDField,
	}

	result, err := lgc.CoreAPI.CoreService().Host().GetHosts(kit.Ctx, kit.Header, query)
	if err != nil {
		blog.Errorf("GetHostInfoByConds GetHosts http do error, err:%s, input:%+v,rid:%s", err.Error(), query, kit.Rid)
		return nil, kit.CCError.CCError(common.CCErrCommHTTPDoRequestFailed)
	}
	if err := result.CCError(); err != nil {
		blog.Errorf("GetHostInfoByConds GetHosts http response error, err code:%d, err msg:%s,input:%+v,rid:%s", result.Code, result.ErrMsg, query, kit.Rid)
		return nil, err
	}

	return result.Data.Info, nil
}

// SearchHostInfo search host info by QueryCondition
func (lgc *Logics) SearchHostInfo(kit *rest.Kit, cond metadata.QueryCondition) ([]mapstr.MapStr, errors.CCErrorCoder) {
	query := &metadata.QueryInput{
		Condition: cond.Condition,
		Fields:    strings.Join(cond.Fields, ","),
		Start:     cond.Page.Start,
		Limit:     cond.Page.Limit,
		Sort:      cond.Page.Sort,
	}

	result, err := lgc.CoreAPI.CoreService().Host().GetHosts(kit.Ctx, kit.Header, query)
	if err != nil {
		blog.Errorf("GetHostInfoByConds GetHosts http do error, err:%s, input:%+v,rid:%s", err.Error(), query, kit.Rid)
		return nil, kit.CCError.CCError(common.CCErrCommHTTPDoRequestFailed)
	}
	if err := result.CCError(); err != nil {
		blog.Errorf("GetHostInfoByConds GetHosts http response error, err code:%d, err msg:%s,input:%+v,rid:%s", result.Code, result.ErrMsg, query, kit.Rid)
		return nil, err
	}

	return result.Data.Info, nil
}

// HostSearch search host by multiple condition
const (
	SplitFlag      = "##"
	TopoSetName    = "TopSetName"
	TopoModuleName = "TopModuleName"
)

// GetHostIDByCond query hostIDs by condition base on cc_ModuleHostConfig
// available condition fields are bk_supplier_account, bk_biz_id, bk_host_id, bk_module_id, bk_set_id
func (lgc *Logics) GetHostIDByCond(kit *rest.Kit, cond metadata.HostModuleRelationRequest) ([]int64, errors.CCError) {

	cond.Fields = []string{common.BKHostIDField}
	result, err := lgc.CoreAPI.CoreService().Host().GetHostModuleRelation(kit.Ctx, kit.Header, &cond)
	if err != nil {
		blog.Errorf("GetHostIDByCond GetModulesHostConfig http do error, err:%s, input:%+v,rid:%s", err.Error(), cond, kit.Rid)
		return nil, kit.CCError.Error(common.CCErrCommHTTPDoRequestFailed)
	}
	if !result.Result {
		blog.Errorf("GetHostIDByCond GetModulesHostConfig http response error, err code:%d, err msg:%s,input:%+v,rid:%s", result.Code, result.ErrMsg, cond, kit.Rid)
		return nil, kit.CCError.New(result.Code, result.ErrMsg)
	}

	hostIDs := make([]int64, 0)
	for _, val := range result.Data.Info {
		hostIDs = append(hostIDs, val.HostID)
	}

	return hostIDs, nil
}

// GetAllHostIDByCond 专用结构， page start 和limit 无效， 获取条件所有满足条件的主机
func (lgc *Logics) GetAllHostIDByCond(kit *rest.Kit, cond metadata.HostModuleRelationRequest) ([]int64, errors.CCError) {
	hostIDs := make([]int64, 0)
	cond.Page.Limit = 2000
	start := 0
	cnt := 0
	cond.Fields = []string{common.BKHostIDField}
	for {
		cond.Page.Start = start
		result, err := lgc.CoreAPI.CoreService().Host().GetHostModuleRelation(kit.Ctx, kit.Header, &cond)
		if err != nil {
			blog.Errorf("GetHostIDByCond GetModulesHostConfig http do error, err:%s, input:%+v,rid:%s", err.Error(), cond, kit.Rid)
			return nil, kit.CCError.Error(common.CCErrCommHTTPDoRequestFailed)
		}
		if !result.Result {
			blog.Errorf("GetHostIDByCond GetModulesHostConfig http response error, err code:%d, err msg:%s,input:%+v,rid:%s", result.Code, result.ErrMsg, cond, kit.Rid)
			return nil, kit.CCError.New(result.Code, result.ErrMsg)
		}

		for _, val := range result.Data.Info {
			hostIDs = append(hostIDs, val.HostID)
		}
		// 当总数大于现在的总数，使用当前返回值的总是为新的总数值
		if cnt < int(result.Data.Count) {
			// 获取条件的数据总数
			cnt = int(result.Data.Count)
		}
		start += cond.Page.Limit
		if start >= cnt {
			break
		}
	}

	return hostIDs, nil
}

// DeleteHostBusinessAttributes delete host business private property
func (lgc *Logics) DeleteHostBusinessAttributes(kit *rest.Kit, hostIDArr []int64, bizID int64) error {

	return nil
}

// GetHostModuleRelation  query host and module relation,
// condition key use appID, moduleID,setID,HostID
func (lgc *Logics) GetHostModuleRelation(kit *rest.Kit, cond metadata.HostModuleRelationRequest) (*metadata.HostConfigData, errors.CCErrorCoder) {

	if cond.Empty() {
		return nil, kit.CCError.CCError(common.CCErrCommHTTPBodyEmpty)
	}

	if cond.Page.IsIllegal() {
		return nil, kit.CCError.CCError(common.CCErrCommPageLimitIsExceeded)
	}

	if len(cond.SetIDArr) > 200 {
		return nil, kit.CCError.CCErrorf(common.CCErrCommXXExceedLimit, "bk_set_ids", 200)
	}

	if len(cond.ModuleIDArr) > 500 {
		return nil, kit.CCError.CCErrorf(common.CCErrCommXXExceedLimit, "bk_module_ids", 500)
	}

	if len(cond.HostIDArr) > 500 {
		return nil, kit.CCError.CCErrorf(common.CCErrCommXXExceedLimit, "bk_host_ids", 500)
	}

	result, err := lgc.CoreAPI.CoreService().Host().GetHostModuleRelation(kit.Ctx, kit.Header, &cond)
	if err != nil {
		blog.Errorf("GetHostModuleRelation http do error, err:%s, input:%+v, rid:%s", err.Error(), cond, kit.Rid)
		return nil, kit.CCError.CCError(common.CCErrCommHTTPDoRequestFailed)
	}
	if retErr := result.CCError(); retErr != nil {
		blog.Errorf("GetHostModuleRelation http response error, err code:%d, err msg:%s, input:%+v, rid:%s", result.Code, result.ErrMsg, cond, kit.Rid)
		return nil, retErr
	}

	return &result.Data, nil
}

// TransferHostAcrossBusiness  Transfer host across business,
// delete old business  host and module relation
func (lgc *Logics) TransferHostAcrossBusiness(kit *rest.Kit, srcBizID, dstAppID int64, hostID []int64, moduleID []int64) errors.CCError {
	notExistHostIDs, err := lgc.ExistHostIDSInApp(kit, srcBizID, hostID)
	if err != nil {
		blog.Errorf("TransferHostAcrossBusiness IsHostExistInApp err:%s,input:{appID:%d,hostID:%d},rid:%s", err.Error(), srcBizID, hostID, kit.Rid)
		return err
	}
	if len(notExistHostIDs) > 0 {
		blog.Errorf("TransferHostAcrossBusiness Host does not belong to the current application; error, params:{appID:%d, hostID:%+v}, rid:%s", srcBizID, notExistHostIDs, kit.Rid)
		return kit.CCError.Errorf(common.CCErrHostNotINAPP, notExistHostIDs)
	}
	audit := lgc.NewHostModuleLog(kit, hostID)
	if err := audit.WithPrevious(kit.Ctx); err != nil {
		blog.Errorf("TransferHostAcrossBusiness, get prev module host config failed, err: %v,hostID:%d,oldbizID:%d,appID:%d, moduleID:%#v,rid:%s", err, hostID, srcBizID, dstAppID, moduleID, kit.Rid)
		return kit.CCError.Errorf(common.CCErrCommResourceInitFailed, "audit server")
	}
	conf := &metadata.TransferHostsCrossBusinessRequest{SrcApplicationID: srcBizID, HostIDArr: hostID, DstApplicationID: dstAppID, DstModuleIDArr: moduleID}
	delRet, doErr := lgc.CoreAPI.CoreService().Host().TransferToAnotherBusiness(kit.Ctx, kit.Header, conf)
	if err != nil {
		blog.Errorf("TransferHostAcrossBusiness http do error, err:%s, input:%+v, rid:%s", doErr.Error(), conf, kit.Rid)
		return kit.CCError.Error(common.CCErrCommHTTPDoRequestFailed)
	}
	if !delRet.Result {
		blog.Errorf("TransferHostAcrossBusiness http response error, err code:%d, err msg:%s, input:%#v, rid:%s", delRet.Code, delRet.ErrMsg, conf, kit.Rid)
		return kit.CCError.New(delRet.Code, delRet.ErrMsg)
	}

	if err := audit.SaveAudit(kit.Ctx); err != nil {
		blog.Errorf("TransferHostAcrossBusiness, get prev module host config failed, err: %v,hostID:%d,oldbizID:%d,appID:%d, moduleID:%#v,rid:%s", err, hostID, srcBizID, dstAppID, moduleID, kit.Rid)
		return kit.CCError.Errorf(common.CCErrCommResourceInitFailed, "audit server")

	}

	return nil
}

// DeleteHostFromBusiness  delete host from business,
func (lgc *Logics) DeleteHostFromBusiness(kit *rest.Kit, bizID int64, hostIDArr []int64) ([]metadata.ExceptionResult, errors.CCError) {

<<<<<<< HEAD
	// ready audit log of delete host.
	audit := auditlog.NewHostAudit(lgc.CoreAPI.CoreService())
	kit := &rest.Kit{
		Rid:             lgc.rid,
		Header:          lgc.header,
		Ctx:             ctx,
		CCError:         lgc.ccErr,
		User:            lgc.user,
		SupplierAccount: lgc.ownerID,
	}
	logContentMap := make(map[int64]*metadata.AuditLog, 0)

	for _, hostID := range hostIDArr {
		var err error
		logContentMap[hostID], err = audit.GenerateAuditLog(kit, metadata.AuditDelete, hostID, bizID, "", metadata.FromUser, nil, nil)
		if err != nil {
			blog.Errorf("generate host audit log failed before delete host, hostID: %d, bizID: %d, err: %v, rid: %s", hostID, bizID, err, lgc.rid)
=======
	logContentMap := make(map[int64]metadata.AuditLog, 0)
	for _, hostID := range hostIDArr {
		logger := lgc.NewHostLog(kit)
		err := logger.WithPrevious(hostID)
		if err != nil {
			blog.ErrorJSON("DeleteHostFromBusiness get pre host data failed, err: %s, host id: %s, rid: %s", 
			err, hostID, kit.Rid)
			return nil, err
		}

		logContentMap[hostID], err = logger.AuditLog(hostID, bizID, metadata.AuditDelete)
		if err != nil {
			blog.ErrorJSON("DeleteHostFromBusiness get host[%d] biz[%d] data failed, err: %v, rid:%s", hostID, bizID, err, kit.Rid)
>>>>>>> 2615b8a7
			return nil, err
		}
	}

	// to delete host.
	input := &metadata.DeleteHostRequest{
		ApplicationID: bizID,
		HostIDArr:     hostIDArr,
	}
	result, err := lgc.CoreAPI.CoreService().Host().DeleteHostFromSystem(kit.Ctx, kit.Header, input)
	if err != nil {
		blog.Errorf("TransferHostAcrossBusiness DeleteHost error, err: %v,hostID:%#v,appID:%d,rid:%s", err, hostIDArr, bizID, kit.Rid)
		return nil, kit.CCError.Error(common.CCErrCommHTTPDoRequestFailed)
	}
	if !result.Result {
		blog.Errorf("TransferHostAcrossBusiness DeleteHost failed, err: %v,hostID:%#v,appID:%d,rid:%s", err, hostIDArr, bizID, kit.Rid)
		return nil, kit.CCError.New(result.Code, result.ErrMsg)
	}

<<<<<<< HEAD
	// ensure delete host add log.
	for _, ex := range result.Data {
		delete(logContentMap, ex.OriginIndex)
	}

	// to save audit log.
=======
>>>>>>> 2615b8a7
	var logContents []metadata.AuditLog
	for _, item := range logContentMap {
		logContents = append(logContents, *item)
	}

	if len(logContents) > 0 {
<<<<<<< HEAD
		if err := audit.SaveAuditLog(kit, logContents...); err != nil {
			blog.ErrorJSON("delete host in batch, but add host audit log failed, err: %s, rid: %s",
				err, lgc.rid)
			return nil, lgc.ccErr.Error(common.CCErrAuditSaveLogFailed)
=======
		auditResult, err := lgc.CoreAPI.CoreService().Audit().SaveAuditLog(kit.Ctx, kit.Header, logContents...)
		if err != nil || !auditResult.Result {
			blog.ErrorJSON("delete host in batch, but add host audit log failed, err: %s, result: %s,rid:%s", err, auditResult, kit.Rid)
			return nil, kit.CCError.Error(common.CCErrAuditSaveLogFailed)
>>>>>>> 2615b8a7
		}

	}
	return nil, nil
}

// CloneHostProperty clone host info and host and module relation in same application
func (lgc *Logics) CloneHostProperty(kit *rest.Kit, appID int64, srcHostID int64, dstHostID int64) errors.CCErrorCoder {

	// source host belong app
	ok, err := lgc.IsHostExistInApp(kit, appID, srcHostID)
	if err != nil {
		blog.Errorf("IsHostExistInApp error. err:%s, params:{appID:%d, hostID:%d}, rid:%s", err.Error(), srcHostID, kit.Rid)
		return err
	}
	if !ok {
		blog.Errorf("Host does not belong to the current application; error, params:{appID:%d, hostID:%d}, rid:%s", appID, srcHostID, kit.Rid)
		return kit.CCError.CCErrorf(common.CCErrHostNotINAPPFail, srcHostID)
	}

	// destination host belong app
	ok, err = lgc.IsHostExistInApp(kit, appID, dstHostID)
	if err != nil {
		blog.Errorf("IsHostExistInApp error. err:%s, params:{appID:%d, hostID:%d}, rid:%s", err.Error(), dstHostID, kit.Rid)
		return err
	}
	if !ok {
		blog.Errorf("Host does not belong to the current application; error, params:{appID:%d, hostID:%d}, rid:%s", appID, dstHostID, kit.Rid)
		return kit.CCError.CCErrorf(common.CCErrHostNotINAPPFail, dstHostID)
	}

	hostInfoArr, err := lgc.GetHostInfoByConds(kit, map[string]interface{}{common.BKHostIDField: srcHostID})
	if err != nil {
		return err
	}
	if len(hostInfoArr) == 0 {
		blog.Errorf("host not found. hostID:%s, rid:%s", srcHostID, kit.Rid)
		return kit.CCError.CCErrorf(common.CCErrHostNotFound)
	}
	srcHostInfo := hostInfoArr[0]

	delete(srcHostInfo, common.BKHostIDField)
	delete(srcHostInfo, common.CreateTimeField)
	delete(srcHostInfo, common.BKHostInnerIPField)
	delete(srcHostInfo, common.BKHostOuterIPField)
	delete(srcHostInfo, common.BKAssetIDField)
	delete(srcHostInfo, common.BKSNField)
	delete(srcHostInfo, common.BKImportFrom)

	// get source host and module relation
	hostModuleRelationCond := metadata.HostModuleRelationRequest{
		ApplicationID: appID,
		HostIDArr:     []int64{srcHostID},
		Page: metadata.BasePage{
			Limit: common.BKNoLimit,
			Start: 0,
		},
	}
	relationArr, err := lgc.GetHostModuleRelation(kit, hostModuleRelationCond)
	if err != nil {
		return err
	}
	var moduleIDArr []int64
	for _, relation := range relationArr.Info {
		moduleIDArr = append(moduleIDArr, relation.ModuleID)
	}

	exist, err := lgc.ExistInnerModule(kit, moduleIDArr)
	if err != nil {
		return err
	}
	if exist {
		if len(moduleIDArr) != 1 {
			return kit.CCError.CCErrorf(common.CCErrHostModuleIDNotFoundORHasMultipleInnerModuleIDFailed)
		}
		dstModuleHostRelation := &metadata.TransferHostToInnerModule{
			ApplicationID: appID,
			HostID:        []int64{dstHostID},
			ModuleID:      moduleIDArr[0],
		}
		relationRet, doErr := lgc.CoreAPI.CoreService().Host().TransferToInnerModule(kit.Ctx, kit.Header, dstModuleHostRelation)
		if doErr != nil {
			blog.ErrorJSON("CloneHostProperty UpdateInstance error. err: %s,condition:%s,rid:%s", doErr, relationRet, kit.Rid)
			return kit.CCError.CCError(common.CCErrCommHTTPDoRequestFailed)
		}
		if err := relationRet.CCError(); err != nil {
			return err
		}
	} else {
		// destination host new module relation
		dstModuleHostRelation := &metadata.HostsModuleRelation{
			ApplicationID: appID,
			HostID:        []int64{dstHostID},
			ModuleID:      moduleIDArr,
			IsIncrement:   false,
		}
		relationRet, doErr := lgc.CoreAPI.CoreService().Host().TransferToNormalModule(kit.Ctx, kit.Header, dstModuleHostRelation)
		if doErr != nil {
			blog.ErrorJSON("CloneHostProperty UpdateInstance error. err: %s,condition:%s,rid:%s", doErr, relationRet, kit.Rid)
			return kit.CCError.CCError(common.CCErrCommHTTPDoRequestFailed)
		}
		if err := relationRet.CCError(); err != nil {
			return err
		}
	}

	input := &metadata.UpdateOption{
		Data: srcHostInfo,
		Condition: mapstr.MapStr{
			common.BKHostIDField: dstHostID,
		},
	}
	result, doErr := lgc.CoreAPI.CoreService().Instance().UpdateInstance(kit.Ctx, kit.Header, common.BKInnerObjIDHost, input)
	if doErr != nil {
		blog.ErrorJSON("CloneHostProperty UpdateInstance error. err: %s,condition:%s,rid:%s", doErr, input, kit.Rid)
		return kit.CCError.CCError(common.CCErrCommHTTPDoRequestFailed)
	}
	if err := result.CCError(); err != nil {
		blog.ErrorJSON("CloneHostProperty UpdateInstance  replay error. err: %s,condition:%s,rid:%s", err, input, kit.Rid)
		return err
	}

	return nil
}

// IPCloudToHost get host id by ip and cloud
func (lgc *Logics) IPCloudToHost(kit *rest.Kit, ip string, cloudID int64) (HostMap mapstr.MapStr, hostID int64, err errors.CCErrorCoder) {
	// FIXME there must be a better ip to hostID solution
	ipArr := strings.Split(ip, ",")
	condition := mapstr.MapStr{
		common.BKHostInnerIPField: map[string]interface{}{
			common.BKDBAll:  ipArr,
			common.BKDBSize: len(ipArr),
		},
		common.BKCloudIDField: cloudID,
	}

	hostInfoArr, err := lgc.GetHostInfoByConds(kit, condition)
	if err != nil {
		blog.ErrorJSON("IPCloudToHost GetHostInfoByConds error. err:%s, conditon:%s, rid:%s", err.Error(), condition, kit.Rid)
		return nil, 0, err
	}
	if len(hostInfoArr) == 0 {
		return nil, 0, nil
	}

	hostID, convErr := hostInfoArr[0].Int64(common.BKHostIDField)
	if nil != convErr {
		blog.ErrorJSON("IPCloudToHost bk_host_id field not found hostMap:%s ip:%s, cloudID:%s,rid:%s", hostInfoArr, ip, cloudID, kit.Rid)
		return nil, 0, kit.CCError.CCErrorf(common.CCErrCommInstFieldConvertFail, common.BKInnerObjIDHost, common.BKHostIDField, "int", convErr.Error())
	}

	return hostInfoArr[0], hostID, nil
}<|MERGE_RESOLUTION|>--- conflicted
+++ resolved
@@ -13,7 +13,6 @@
 package logics
 
 import (
-	"context"
 	"strings"
 
 	"configcenter/src/common"
@@ -144,49 +143,21 @@
 			blog.Errorf("EnterIP http response error, err code:%d, err msg:%s, input:%+v, rid:%s", result.Code, result.ErrMsg, host, kit.Rid)
 			return kit.CCError.New(result.Code, result.ErrMsg)
 		}
-<<<<<<< HEAD
 
 		// add audit log for create host.
-		kit := &rest.Kit{
-			Rid:             lgc.rid,
-			Header:          lgc.header,
-			Ctx:             ctx,
-			CCError:         lgc.ccErr,
-			User:            lgc.user,
-			SupplierAccount: lgc.ownerID,
-		}
 		audit := auditlog.NewHostAudit(lgc.CoreAPI.CoreService())
 		auditLog, err := audit.GenerateAuditLog(kit, metadata.AuditCreate, hostID, appID, "", metadata.FromUser, nil, nil)
-=======
-		// add create host log
-		audit := lgc.NewHostLog(kit)
-		if err := audit.WithCurrent(hostID); err != nil {
-			return err
-		}
-		auditLog, err := audit.AuditLog(hostID, appID, metadata.AuditCreate)
->>>>>>> 2615b8a7
 		if err != nil {
 			blog.Errorf("generate audit log failed after create host, hostID: %d, appID: %d, err: %v, rid: %s",
-				hostID, appID, err, lgc.rid)
+				hostID, appID, err, kit.Rid)
 			return err
 		}
-<<<<<<< HEAD
 
 		// save audit log.
 		if err := audit.SaveAuditLog(kit, *auditLog); err != nil {
 			blog.Errorf("save audit log failed after create host, hostID: %d, appID: %d,err: %v, rid: %s", hostID,
-				appID, err, lgc.rid)
+				appID, err, kit.Rid)
 			return err
-=======
-		aResult, err := lgc.CoreAPI.CoreService().Audit().SaveAuditLog(context.Background(), kit.Header, auditLog)
-		if err != nil {
-			blog.Errorf("EnterIP AddHostLog http do error, err:%s, rid:%s", err.Error(), kit.Rid)
-			return kit.CCError.Error(common.CCErrCommHTTPDoRequestFailed)
-		}
-		if !aResult.Result {
-			blog.Errorf("EnterIP AddHostLog http response error, err code:%d, err msg:%s, rid:%s", result.Code, result.ErrMsg, kit.Rid)
-			return kit.CCError.New(aResult.Code, aResult.ErrMsg)
->>>>>>> 2615b8a7
 		}
 
 		hostID = int64(result.Data.Created.ID)
@@ -213,7 +184,7 @@
 
 	}
 
-	hmAudit := lgc.NewHostModuleLog(kit,[]int64{hostID})
+	hmAudit := lgc.NewHostModuleLog(kit, []int64{hostID})
 	if err := hmAudit.WithPrevious(kit.Ctx); err != nil {
 		return err
 	}
@@ -435,40 +406,15 @@
 
 // DeleteHostFromBusiness  delete host from business,
 func (lgc *Logics) DeleteHostFromBusiness(kit *rest.Kit, bizID int64, hostIDArr []int64) ([]metadata.ExceptionResult, errors.CCError) {
-
-<<<<<<< HEAD
 	// ready audit log of delete host.
 	audit := auditlog.NewHostAudit(lgc.CoreAPI.CoreService())
-	kit := &rest.Kit{
-		Rid:             lgc.rid,
-		Header:          lgc.header,
-		Ctx:             ctx,
-		CCError:         lgc.ccErr,
-		User:            lgc.user,
-		SupplierAccount: lgc.ownerID,
-	}
 	logContentMap := make(map[int64]*metadata.AuditLog, 0)
 
 	for _, hostID := range hostIDArr {
 		var err error
 		logContentMap[hostID], err = audit.GenerateAuditLog(kit, metadata.AuditDelete, hostID, bizID, "", metadata.FromUser, nil, nil)
 		if err != nil {
-			blog.Errorf("generate host audit log failed before delete host, hostID: %d, bizID: %d, err: %v, rid: %s", hostID, bizID, err, lgc.rid)
-=======
-	logContentMap := make(map[int64]metadata.AuditLog, 0)
-	for _, hostID := range hostIDArr {
-		logger := lgc.NewHostLog(kit)
-		err := logger.WithPrevious(hostID)
-		if err != nil {
-			blog.ErrorJSON("DeleteHostFromBusiness get pre host data failed, err: %s, host id: %s, rid: %s", 
-			err, hostID, kit.Rid)
-			return nil, err
-		}
-
-		logContentMap[hostID], err = logger.AuditLog(hostID, bizID, metadata.AuditDelete)
-		if err != nil {
-			blog.ErrorJSON("DeleteHostFromBusiness get host[%d] biz[%d] data failed, err: %v, rid:%s", hostID, bizID, err, kit.Rid)
->>>>>>> 2615b8a7
+			blog.Errorf("generate host audit log failed before delete host, hostID: %d, bizID: %d, err: %v, rid: %s", hostID, bizID, err, kit.Rid)
 			return nil, err
 		}
 	}
@@ -488,32 +434,17 @@
 		return nil, kit.CCError.New(result.Code, result.ErrMsg)
 	}
 
-<<<<<<< HEAD
-	// ensure delete host add log.
-	for _, ex := range result.Data {
-		delete(logContentMap, ex.OriginIndex)
-	}
-
 	// to save audit log.
-=======
->>>>>>> 2615b8a7
 	var logContents []metadata.AuditLog
 	for _, item := range logContentMap {
 		logContents = append(logContents, *item)
 	}
 
 	if len(logContents) > 0 {
-<<<<<<< HEAD
 		if err := audit.SaveAuditLog(kit, logContents...); err != nil {
 			blog.ErrorJSON("delete host in batch, but add host audit log failed, err: %s, rid: %s",
-				err, lgc.rid)
-			return nil, lgc.ccErr.Error(common.CCErrAuditSaveLogFailed)
-=======
-		auditResult, err := lgc.CoreAPI.CoreService().Audit().SaveAuditLog(kit.Ctx, kit.Header, logContents...)
-		if err != nil || !auditResult.Result {
-			blog.ErrorJSON("delete host in batch, but add host audit log failed, err: %s, result: %s,rid:%s", err, auditResult, kit.Rid)
+				err, kit.Rid)
 			return nil, kit.CCError.Error(common.CCErrAuditSaveLogFailed)
->>>>>>> 2615b8a7
 		}
 
 	}

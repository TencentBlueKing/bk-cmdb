/*
 * Tencent is pleased to support the open source community by making 蓝鲸 available.
 * Copyright (C) 2017-2018 THL A29 Limited, a Tencent company. All rights reserved.
 * Licensed under the MIT License (the "License"); you may not use this file except
 * in compliance with the License. You may obtain a copy of the License at
 * http://opensource.org/licenses/MIT
 * Unless required by applicable law or agreed to in writing, software distributed under
 * the License is distributed on an "AS IS" BASIS, WITHOUT WARRANTIES OR CONDITIONS OF ANY KIND,
 * either express or implied. See the License for the specific language governing permissions and
 * limitations under the License.
 */

package logics

import (
	"encoding/json"
	"fmt"
	"strings"
	"sync"

	"configcenter/src/common"
	"configcenter/src/common/auditlog"
	"configcenter/src/common/blog"
	"configcenter/src/common/errors"
	"configcenter/src/common/http/rest"
	"configcenter/src/common/mapstr"
	"configcenter/src/common/metadata"
	"configcenter/src/common/util"
)

func (lgc *Logics) GetHostAttributes(kit *rest.Kit, bizMetaOpt mapstr.MapStr) ([]metadata.Attribute, error) {
	searchOp := mapstr.MapStr{
		common.BKObjIDField: common.BKInnerObjIDHost,
	}
	if bizMetaOpt != nil {
		searchOp.Merge(bizMetaOpt)
	}
	query := &metadata.QueryCondition{
		Condition: searchOp,
	}
	result, err := lgc.CoreAPI.CoreService().Model().ReadModelAttr(kit.Ctx, kit.Header, common.BKInnerObjIDHost, query)
	if err != nil {
		blog.Errorf("GetHostAttributes http do error, err:%s, input:%+v, rid:%s", err.Error(), query, kit.Rid)
		return nil, kit.CCError.Error(common.CCErrCommHTTPDoRequestFailed)
	}

	return result.Info, nil
}

func (lgc *Logics) GetHostInstanceDetails(kit *rest.Kit, hostID int64) (map[string]interface{}, string, errors.CCError) {
	// get host details, pre data
	result, err := lgc.CoreAPI.CoreService().Host().GetHostByID(kit.Ctx, kit.Header, hostID)
	if err != nil {
		blog.Errorf("GetHostInstanceDetails http do error, err:%s, input:%+v, rid:%s", err.Error(), hostID, kit.Rid)
		return nil, "", kit.CCError.Error(common.CCErrCommHTTPDoRequestFailed)
	}
	if !result.Result {
		blog.Errorf("GetHostInstanceDetails http response error, err code:%d, err msg:%s, input:%+v, rid:%s", result.Code, result.ErrMsg, hostID, kit.Rid)
		return nil, "", kit.CCError.New(result.Code, result.ErrMsg)
	}

	hostInfo := result.Data
	if len(hostInfo) == 0 {
		return nil, "", nil
	}
	ip, ok := hostInfo[common.BKHostInnerIPField].(string)
	if !ok {
		blog.Errorf("GetHostInstanceDetails http response format error,convert bk_biz_id to int error, inst:%#v  input:%#v, rid:%s", hostInfo, hostID, kit.Rid)
		return nil, "", kit.CCError.Errorf(common.CCErrCommInstFieldConvertFail, common.BKInnerObjIDHost, common.BKHostInnerIPField, "string", "not string")

	}
	return hostInfo, ip, nil
}

// GetHostRelations get hosts owned set, module info, where hosts must match condition specify by cond.
func (lgc *Logics) GetHostRelations(kit *rest.Kit, input metadata.HostModuleRelationRequest) ([]metadata.ModuleHost,
	errors.CCError) {

	result, err := lgc.CoreAPI.CoreService().Host().GetHostModuleRelation(kit.Ctx, kit.Header, &input)
	if err != nil {
		blog.Errorf("GetConfigByCond http do error, err:%s, input:%+v, rid:%s", err.Error(), input, kit.Rid)
		return nil, kit.CCError.Error(common.CCErrCommHTTPDoRequestFailed)
	}

	return result.Info, nil
}

// EnterIP 将机器导入到指定模块或者空闲模块， 已经存在机器，不操作
func (lgc *Logics) EnterIP(kit *rest.Kit, appID, moduleID int64, ip string, cloudID int64, host map[string]interface{},
	isIncrement bool) errors.CCError {

	isExist, err := lgc.IsPlatExist(kit, mapstr.MapStr{common.BKCloudIDField: cloudID})
	if nil != err {
		return err
	}
	if !isExist {
		return kit.CCError.Errorf(common.CCErrTopoCloudNotFound)
	}
	ipArr := strings.Split(ip, ",")
	conds := mapstr.MapStr{
		common.BKHostInnerIPField: map[string]interface{}{common.BKDBIN: ipArr},
		common.BKCloudIDField:     cloudID,
	}
	hostList, err := lgc.GetHostInfoByConds(kit, conds)
	if nil != err {
		return err
	}

	hostID := int64(0)
	if len(hostList) == 0 {
		//host not exist, add host
		host[common.BKHostInnerIPField] = ip
		host[common.BKCloudIDField] = cloudID
		host["import_from"] = common.HostAddMethodAgent
		hostID, err = lgc.addHost(kit, appID, host)
		if err != nil {
			return err
		}
	} else if !isIncrement {
		// Not an additional relationship model
		return nil
	} else {
		hostID, err = util.GetInt64ByInterface(hostList[0][common.BKHostIDField])
		if err != nil {
			blog.Errorf("get hostID failed, err: %v, inst:%+v, input:%+v, rid:%s", err, hostList[0], host, kit.Rid)
			return kit.CCError.Errorf(common.CCErrCommInstFieldConvertFail, common.BKInnerObjIDHost,
				common.BKHostIDField, "int", err.Error()) // "查询主机信息失败"
		}

		bl, hasErr := lgc.IsHostExistInApp(kit, appID, hostID)
		if nil != hasErr {
			return hasErr

		}
		if false == bl {
			blog.Errorf("Host(%d) does not belong to the application(%d), rid:%s", hostID, appID, kit.Rid)
			return kit.CCError.Errorf(common.CCErrHostNotINAPPFail, hostID)
		}

	}

	hmAudit := auditlog.NewHostModuleLog(lgc.CoreAPI.CoreService(), []int64{hostID})
	if err := hmAudit.WithPrevious(kit); err != nil {
		return err
	}

	params := &metadata.HostsModuleRelation{
		ApplicationID: appID,
		HostID:        []int64{hostID},
		ModuleID:      []int64{moduleID},
		IsIncrement:   isIncrement,
	}
	hmResult, ccErr := lgc.CoreAPI.CoreService().Host().TransferToNormalModule(kit.Ctx, kit.Header, params)
	if ccErr != nil {
		blog.Errorf("transfer host to normal module failed, err: %v, params: %#v, result: %#v, rid:%s", ccErr, params,
			hmResult, kit.Rid)
		return ccErr
	}

	if err := hmAudit.SaveAudit(kit); err != nil {
		return err
	}
	return nil
}

func (lgc *Logics) addHost(kit *rest.Kit, appID int64, host map[string]interface{}) (int64, errors.CCError) {
	defaultFields, hasErr := lgc.getHostFields(kit)
	if nil != hasErr {
		return 0, hasErr
	}
	//补充未填写字段的默认值
	for _, field := range defaultFields {
		_, ok := host[field.PropertyID]
		if !ok {
			if true == util.IsStrProperty(field.PropertyType) {
				host[field.PropertyID] = ""
			} else {
				host[field.PropertyID] = nil
			}
		}
	}

	result, err := lgc.CoreAPI.CoreService().Instance().CreateInstance(kit.Ctx, kit.Header, common.BKInnerObjIDHost,
		&metadata.CreateModelInstance{Data: host})
	if err != nil {
		blog.Errorf("create host failed, err: %v, input: %#v, rid: %s", err, host, kit.Rid)
		return 0, err
	}
	hostID := int64(result.Created.ID)

	// add audit log for create host.
	audit := auditlog.NewHostAudit(lgc.CoreAPI.CoreService())
	generateAuditParameter := auditlog.NewGenerateAuditCommonParameter(kit, metadata.AuditCreate)
	host[common.BKHostIDField] = hostID
	auditLog, err := audit.GenerateAuditLog(generateAuditParameter, appID, []mapstr.MapStr{host})
	if err != nil {
		blog.Errorf("generate audit log failed after create host, hostID: %d, appID: %d, err: %v, rid: %s",
			hostID, appID, err, kit.Rid)
		return 0, err
	}

	// save audit log.
	if err := audit.SaveAuditLog(kit, auditLog...); err != nil {
		blog.Errorf("save audit log failed after create host, hostID: %d, appID: %d,err: %v, rid: %s", hostID,
			appID, err, kit.Rid)
		return 0, err
	}

	return hostID, nil
}

// GetHostInfoByConds search host info by condition
func (lgc *Logics) GetHostInfoByConds(kit *rest.Kit, cond map[string]interface{}) ([]mapstr.MapStr,
	errors.CCErrorCoder) {
	query := &metadata.QueryInput{
		Condition: cond,
		Start:     0,
		Limit:     common.BKNoLimit,
		Sort:      common.BKHostIDField,
	}

	result, err := lgc.CoreAPI.CoreService().Host().GetHosts(kit.Ctx, kit.Header, query)
	if err != nil {
		blog.Errorf("GetHostInfoByConds GetHosts http do error, err:%s, input:%+v,rid:%s", err.Error(), query, kit.Rid)
		return nil, kit.CCError.CCError(common.CCErrCommHTTPDoRequestFailed)
	}

	return result.Info, nil
}

// SearchHostInfo search host info by QueryCondition
func (lgc *Logics) SearchHostInfo(kit *rest.Kit, cond metadata.QueryCondition) ([]mapstr.MapStr, errors.CCErrorCoder) {
	query := &metadata.QueryInput{
		Condition: cond.Condition,
		Fields:    strings.Join(cond.Fields, ","),
		Start:     cond.Page.Start,
		Limit:     cond.Page.Limit,
		Sort:      cond.Page.Sort,
	}

	result, err := lgc.CoreAPI.CoreService().Host().GetHosts(kit.Ctx, kit.Header, query)
	if err != nil {
		blog.Errorf("GetHostInfoByConds GetHosts http do error, err:%s, input:%+v,rid:%s", err.Error(), query, kit.Rid)
		return nil, kit.CCError.CCError(common.CCErrCommHTTPDoRequestFailed)
	}

	return result.Info, nil
}

// HostSearch search host by multiple condition
const (
	SplitFlag      = "##"
	TopoSetName    = "TopSetName"
	TopoModuleName = "TopModuleName"
)

// GetHostIDByCond query hostIDs by condition base on cc_ModuleHostConfig
// available condition fields are bk_supplier_account, bk_biz_id, bk_host_id, bk_module_id, bk_set_id
func (lgc *Logics) GetHostIDByCond(kit *rest.Kit, cond metadata.HostModuleRelationRequest) ([]int64, errors.CCError) {

	cond.Fields = []string{common.BKHostIDField}
	result, err := lgc.CoreAPI.CoreService().Host().GetHostModuleRelation(kit.Ctx, kit.Header, &cond)
	if err != nil {
		blog.Errorf("GetHostIDByCond GetModulesHostConfig http do error, err:%s, input:%+v,rid:%s", err.Error(),
			cond, kit.Rid)
		return nil, kit.CCError.Error(common.CCErrCommHTTPDoRequestFailed)
	}

	hostIDs := make([]int64, 0)
	for _, val := range result.Info {
		hostIDs = append(hostIDs, val.HostID)
	}

	return hostIDs, nil
}

// GetAllHostIDByCond 专用结构， page start 和limit 无效， 获取条件所有满足条件的主机
func (lgc *Logics) GetAllHostIDByCond(kit *rest.Kit, cond metadata.HostModuleRelationRequest) ([]int64,
	errors.CCError) {
	hostIDs := make([]int64, 0)
	cond.Page.Limit = 2000
	start := 0
	cnt := 0
	cond.Fields = []string{common.BKHostIDField}
	for {
		cond.Page.Start = start
		result, err := lgc.CoreAPI.CoreService().Host().GetHostModuleRelation(kit.Ctx, kit.Header, &cond)
		if err != nil {
			blog.Errorf("GetHostIDByCond GetModulesHostConfig http do error, err:%s, input:%+v,rid:%s", err.Error(),
				cond, kit.Rid)
			return nil, kit.CCError.Error(common.CCErrCommHTTPDoRequestFailed)
		}

		for _, val := range result.Info {
			hostIDs = append(hostIDs, val.HostID)
		}
		// 当总数大于现在的总数，使用当前返回值的总是为新的总数值
		if cnt < int(result.Count) {
			// 获取条件的数据总数
			cnt = int(result.Count)
		}
		start += cond.Page.Limit
		if start >= cnt {
			break
		}
	}

	return hostIDs, nil
}

// GetHostModuleRelation  query host and module relation,
// condition key use appID, moduleID,setID,HostID
func (lgc *Logics) GetHostModuleRelation(kit *rest.Kit, cond *metadata.HostModuleRelationRequest) (
	*metadata.HostConfigData, errors.CCErrorCoder) {

	if cond.Empty() {
		return nil, kit.CCError.CCError(common.CCErrCommHTTPBodyEmpty)
	}

	if cond.Page.IsIllegal() {
		return nil, kit.CCError.CCError(common.CCErrCommPageLimitIsExceeded)
	}

	if len(cond.SetIDArr) > 200 {
		return nil, kit.CCError.CCErrorf(common.CCErrCommXXExceedLimit, "bk_set_ids", 200)
	}

	if len(cond.ModuleIDArr) > 500 {
		return nil, kit.CCError.CCErrorf(common.CCErrCommXXExceedLimit, "bk_module_ids", 500)
	}

	if len(cond.HostIDArr) > 500 {
		return nil, kit.CCError.CCErrorf(common.CCErrCommXXExceedLimit, "bk_host_ids", 500)
	}

	result, err := lgc.CoreAPI.CoreService().Host().GetHostModuleRelation(kit.Ctx, kit.Header, cond)
	if err != nil {
		blog.Errorf("GetHostModuleRelation http do error, err:%s, input:%+v, rid:%s", err.Error(), cond, kit.Rid)
		return nil, kit.CCError.CCError(common.CCErrCommHTTPDoRequestFailed)
	}

	return result, nil
}

// TransferHostAcrossBusiness  Transfer host across business, can only transfer between resource set modules
// delete old business  host and module relation
func (lgc *Logics) TransferHostAcrossBusiness(kit *rest.Kit, srcBizID, dstAppID int64, hostID []int64,
	moduleID int64) errors.CCError {
	// get both biz's resource set's modules
	query := &metadata.QueryCondition{
		Fields: []string{common.BKModuleIDField, common.BKAppIDField},
		Condition: map[string]interface{}{
			common.BKAppIDField:   map[string]interface{}{common.BKDBIN: []int64{srcBizID, dstAppID}},
			common.BKDefaultField: map[string]interface{}{common.BKDBNE: common.NormalModuleFlag},
		},
	}

	moduleRes, err := lgc.CoreAPI.CoreService().Instance().ReadInstance(kit.Ctx, kit.Header, common.BKInnerObjIDModule,
		query)
	if err != nil {
		blog.Errorf("transfer host across business, get modules failed, err: %s, rid: %s", err.Error(), kit.Rid)
		return kit.CCError.Error(common.CCErrCommHTTPDoRequestFailed)
	}

	// valid if dest module is dest biz's resource set's module, get src biz module ids
	moduleIDArr := make([]int64, 0)
	isDestModuleValid := false
	for _, module := range moduleRes.Info {
		modID, err := module.Int64(common.BKModuleIDField)
		if err != nil {
			blog.ErrorJSON("get module(%s) id failed, err: %s, rid: %s", module, err.Error(), kit.Rid)
			return kit.CCError.CCErrorf(common.CCErrCommParamsInvalid, common.BKModuleIDField)
		}

		bizID, err := module.Int64(common.BKAppIDField)
		if err != nil {
			blog.ErrorJSON("get module(%s) biz id failed, err: %s, rid: %s", module, err.Error(), kit.Rid)
			return kit.CCError.CCErrorf(common.CCErrCommParamsInvalid, common.BKAppIDField)
		}

		if modID == moduleID && bizID == dstAppID {
			isDestModuleValid = true
		}

		if bizID == srcBizID {
			moduleIDArr = append(moduleIDArr, modID)
		}
	}

	if !isDestModuleValid {
		blog.Errorf("transfer host across business, "+
			"dest module(%d) does not belong to the resource set of the dest biz, rid: %s", moduleID, kit.Rid)
		return kit.CCError.CCErrorf(common.CCErrCommParamsInvalid, common.BKModuleIDField)
	}

	// valid if hosts are in the resource set's modules of the src biz
	notExistHostIDs, err := lgc.notExistAppModuleHost(kit, []int64{srcBizID}, moduleIDArr, hostID)
	if err != nil {
		blog.Errorf("check if biz has hosts failed, err:%v,input:{appID:%d,hostID:%d},rid:%s", err, srcBizID, hostID,
			kit.Rid)
		return err
	}

	if len(notExistHostIDs) > 0 {
		notExistHostIP := lgc.convertHostIDToHostIP(kit, notExistHostIDs)
		blog.Errorf("has host not belong to idle module , host ids: %+v, rid: %s", notExistHostIDs, kit.Rid)
		return kit.CCError.Errorf(common.CCErrHostModuleConfigNotMatch, util.PrettyIPStr(notExistHostIP))
	}

	// do transfer and save audit log
	audit := auditlog.NewHostModuleLog(lgc.CoreAPI.CoreService(), hostID)
	if err := audit.WithPrevious(kit); err != nil {
		blog.Errorf("get prev module host config failed, err: %v,hostID:%d,oldbizID:%d, appID:%d, moduleID:%#v,"+
			"rid:%s", err, hostID, srcBizID, dstAppID, moduleID, kit.Rid)
		return err
	}

<<<<<<< HEAD
	conf := &metadata.TransferHostsCrossBusinessRequest{SrcApplicationID: srcBizID, HostIDArr: hostID,
=======
	conf := &metadata.TransferHostsCrossBusinessRequest{SrcApplicationIDs: []int64{srcBizID}, HostIDArr: hostID,
>>>>>>> 14e1b9ff
		DstApplicationID: dstAppID, DstModuleIDArr: []int64{moduleID}}
	delRet, doErr := lgc.CoreAPI.CoreService().Host().TransferToAnotherBusiness(kit.Ctx, kit.Header, conf)
	if doErr != nil {
		blog.Errorf("transfer hosts cross biz failed, err:%s, input:%+v, rid:%s", doErr.Error(), conf, kit.Rid)
		return kit.CCError.Error(common.CCErrCommHTTPDoRequestFailed)
	}

	if err := delRet.CCError(); err != nil {
		blog.Errorf("transfer hosts cross biz failed, err code:%d, err msg:%s, input:%#v, rid:%s",
			delRet.Code, delRet.ErrMsg, conf, kit.Rid)
		return err
	}

	if err := audit.SaveAudit(kit); err != nil {
		blog.Errorf("get prev module host config failed, err: %v,hostID:%d,oldbizID:%d, appID:%d, moduleID:%#v,"+
			"rid:%s", err, hostID, srcBizID, dstAppID, moduleID, kit.Rid)
		return err
	}

	return nil
}

// transResourcesValidate 对于请求参数的基本校验
func transResourcesValidate(kit *rest.Kit, transResources []metadata.TransferResourceParam, dstAppID, moduleID int64) (
	[]int64, errors.CCError) {

	if len(transResources) == 0 {
		return []int64{}, kit.CCError.Errorf(common.CCErrCommParamsInvalid, "params must be set")
	}

	hostIDs := make([]int64, 0)
	for _, srcResource := range transResources {
		hostIDs = append(hostIDs, srcResource.HostIDs...)
	}

	// the maximum number of hosts per transfer is 500.
	if len(hostIDs) > common.BKMaxInstanceLimit {
		return []int64{}, kit.CCError.Errorf(common.CCErrCommParamsInvalid, "the maximum limit should be less than 500")
	}

	if dstAppID == 0 {
		return []int64{}, kit.CCError.Errorf(common.CCErrCommParamsInvalid, "dst biz must be set")
	}

	if moduleID == 0 {
		return []int64{}, kit.CCError.Errorf(common.CCErrCommParamsInvalid, "dst module must be set")
	}
	return hostIDs, nil
}

// transResourcesValidateBizParams 判断所传递的参数中原业务id和目的业务id均应该不属于资源池
func (lgc *Logics) transResourcesValidateBizParams(kit *rest.Kit, transResources []metadata.TransferResourceParam,
	dstAppID int64) errors.CCError {

	bizIDs := make([]int64, 0)

	for _, resource := range transResources {
		bizIDs = append(bizIDs, resource.SrcAppId)
	}
	bizIDs = append(bizIDs, dstAppID)

	filter := []map[string]interface{}{{
		common.BKDefaultField: map[string]interface{}{common.BKDBEQ: common.DefaultAppFlag},
		common.BKAppIDField: map[string]interface{}{
			common.BKDBIN: bizIDs,
		},
	}}

	counts, err := lgc.CoreAPI.CoreService().Count().GetCountByFilter(kit.Ctx, kit.Header,
		common.BKTableNameBaseApp, filter)
	if err != nil {
		return err
	}

	if len(counts) > 1 || (len(counts) == 1 && counts[0] > 0) {
		return kit.CCError.CCErrorf(common.CCErrCommParamsInvalid, common.BKAppIDField)
	}

	return nil
}

// transResourcesValidateDstModuleParams 判断所传的目的moduleID 是否合法.
// 1、目的模块必须在目的业务中。
// 2、目的moduleID不允许是普通模块。
func (lgc *Logics) transResourcesValidateDstModuleParams(kit *rest.Kit, moduleID int64, dstAppID int64) errors.CCError {

	query := &metadata.QueryCondition{
		Fields: []string{common.BKModuleIDField, common.BKAppIDField},
		Condition: map[string]interface{}{
			common.BKAppIDField:    dstAppID,
			common.BKModuleIDField: moduleID,
		},
	}

	moduleRes, err := lgc.CoreAPI.CoreService().Instance().ReadInstance(kit.Ctx, kit.Header, common.BKInnerObjIDModule,
		query)
	if err != nil {
		blog.Errorf("get modules failed, err: %v, rid: %s", err, kit.Rid)
		return err
	}

	if len(moduleRes.Data.Info) == 0 {
		blog.Errorf("no dst module founded, rid: %s", kit.Rid)
		return err
	}

	if len(moduleRes.Data.Info) > 1 {
		blog.Errorf("multi dst module founded, rid: %s", kit.Rid)
		return err
	}

	defaultField, err := moduleRes.Data.Info[0].Int64(common.BKDefaultField)
	if err != nil {
		blog.Errorf(" get module id failed, module: %s, err: %v, rid: %s", moduleRes.Data.Info[0], err, kit.Rid)
		return err
	}
	if defaultField == 0 {
		blog.Errorf("module type is error, module: %s, rid: %s", moduleRes.Data.Info[0], kit.Rid)
		return err
	}
	return nil
}

// transResourcesValidateHostRelations 1、判断所有主机是否在空闲机下面。2、判断主机与业务对应关系是否一致。
func (lgc *Logics) transResourcesValidateHostRelations(kit *rest.Kit, transResources []metadata.TransferResourceParam,
	hostIDs []int64) errors.CCError {

	queryCond := metadata.HostModuleRelationRequest{
		HostIDArr: hostIDs,
		Fields:    []string{common.BKAppIDField, common.BKHostIDField, common.BKModuleIDField},
	}

	mhconfig, err := lgc.GetHostRelations(kit, queryCond)
	if err != nil {
		blog.Errorf("get host relation error, err: %v, cond: %s, rid: %s", err, queryCond, kit.Rid)
		return kit.CCError.CCErrorf(common.CCErrCommDBSelectFailed)
	}

	//hostRelationMap 以host为维度进行整理，map[hostID]bizID
	hostRelationMap := make(map[int64]int64, 0)

	moduleIDs := make([]int64, 0)
	for _, relation := range mhconfig {
		// 需要校验的是主机与模块之间的关系是否合法
		if _, ok := hostRelationMap[relation.HostID]; !ok {
			hostRelationMap[relation.HostID] = relation.AppID
		}
		moduleIDs = append(moduleIDs, relation.ModuleID)
	}

	// 需要判断所有的原主机所属的模块是否均属于空闲机
	filter := []map[string]interface{}{{
		common.BKModuleIDField: map[string]interface{}{
			common.BKDBIN: moduleIDs,
		},
		common.BKDefaultField: map[string]interface{}{
			common.BKDBNE: common.DefaultResModuleFlag,
		},
	}}

	counts, err := lgc.CoreAPI.CoreService().Count().GetCountByFilter(kit.Ctx, kit.Header, common.BKTableNameBaseModule,
		filter)
	if err != nil {
		blog.Errorf("get modules count failed, filter: %+v, err: %v, rid: %s", filter, err, kit.Rid)
		return err
	}

	if len(counts) > 1 || (len(counts) == 1 && counts[0] > 0) {
		blog.Errorf("module count error, filter: %+v, count: %v, err: %v, rid: %s", filter, counts, err, kit.Rid)
		return kit.CCError.CCErrorf(common.CCErrCommParamsInvalid, common.BKAppIDField)
	}

	for _, resource := range transResources {
		for _, hostID := range resource.HostIDs {

			// 此处校验的是主机是否存在于主机关系表中
			if _, ok := hostRelationMap[hostID]; !ok {
				return kit.CCError.CCErrorf(common.CCErrCommParamsInvalid, common.BKHostIDField)
			}
			// 此处需要校验的是关系表中的bizID和用户传的bizID是否一致
			if hostRelationMap[hostID] != resource.SrcAppId {
				return kit.CCError.CCErrorf(common.CCErrCommParamsInvalid, common.BKAppIDField)
			}
		}
	}
	return nil
}

// TransferResourceHostsAcrossBusiness 支持多个业务下的空闲机模块下的主机转移到另外一个业务的空闲机池下的任意模块.
func (lgc *Logics) TransferResourceHostsAcrossBusiness(kit *rest.Kit, transResources []metadata.TransferResourceParam,
	dstAppID int64, moduleID int64) errors.CCError {

	// step 1: 校验基本信息是否正确
	hostIDs, err := transResourcesValidate(kit, transResources, dstAppID, moduleID)
	if err != nil {
		blog.Errorf("params is illegal transResources: %v, dstAppID: %d, moduleID: %d, err: %v ,rid: %s",
			transResources, dstAppID, moduleID, err, kit.Rid)
		return err
	}
	// step 2: 校验业务信息是否正确
	if err := lgc.transResourcesValidateBizParams(kit, transResources, dstAppID); err != nil {
		return err
	}

	// step 3: 校验主机关系是否正确
	if err := lgc.transResourcesValidateHostRelations(kit, transResources, hostIDs); err != nil {
		return err
	}

	// step 4: 校验目的模块是否正确
	if err := lgc.transResourcesValidateDstModuleParams(kit, moduleID, dstAppID); err != nil {
		return err
	}

	// get both src biz and dest biz.
	srcBizIDs := make([]int64, 0)

	for _, transResource := range transResources {
		srcBizIDs = append(srcBizIDs, transResource.SrcAppId)
	}
	// do transfer and save audit log.
	audit := auditlog.NewHostModuleLog(lgc.CoreAPI.CoreService(), hostIDs)
	if err := audit.WithPrevious(kit); err != nil {
		blog.Errorf("get prev module host config failed, hostID: %d, src biz IDs: %d, dst biz ID: %d, moduleID: %v, "+
			"err: %v, rid: %s", hostIDs, srcBizIDs, dstAppID, moduleID, err, kit.Rid)
		return err
	}

	conf := &metadata.TransferHostsCrossBusinessRequest{
		SrcApplicationIDs: srcBizIDs,
		HostIDArr:         hostIDs,
		DstApplicationID:  dstAppID,
		DstModuleIDArr:    []int64{moduleID},
	}

	delRet, doErr := lgc.CoreAPI.CoreService().Host().TransferToAnotherBusiness(kit.Ctx, kit.Header, conf)
	if doErr != nil {
		blog.Errorf("http do error, err: %v, input: %v, rid: %s", doErr, conf, kit.Rid)
		return kit.CCError.Error(common.CCErrCommHTTPDoRequestFailed)
	}

	if err := delRet.CCError(); err != nil {
		blog.Errorf("http response error, err code: %d, err msg: %s, input: %v, rid: %s", delRet.Code,
			delRet.ErrMsg, conf, kit.Rid)
		return err
	}

	if err := audit.SaveAudit(kit); err != nil {
		blog.Errorf("save audit log failed, hostID: %d, src biz IDs: %d, appID: %d, moduleID: %v, err: %v, rid: %s",
			hostIDs, srcBizIDs, dstAppID, moduleID, err, kit.Rid)
		return err
	}
	return nil
}

// DeleteHostFromBusiness  delete host from business
func (lgc *Logics) DeleteHostFromBusiness(kit *rest.Kit, bizID int64, hostIDArr []int64) ([]metadata.ExceptionResult,
	errors.CCError) {

	if len(hostIDArr) == 0 {
		return nil, nil
	}

	// ready audit log of delete host.
	audit := auditlog.NewHostAudit(lgc.CoreAPI.CoreService())
	generateAuditParameter := auditlog.NewGenerateAuditCommonParameter(kit, metadata.AuditDelete)
	auditCond := map[string]interface{}{common.BKHostIDField: map[string]interface{}{common.BKDBIN: hostIDArr}}
	logContents, err := audit.GenerateAuditLogByCond(generateAuditParameter, bizID, auditCond)
	if err != nil {
		blog.Errorf("generate host audit log failed before delete host, hostIDs: %+v, bizID: %d, err: %v, rid: %s",
			hostIDArr, bizID, err, kit.Rid)
		return nil, err
	}

	// to delete host.
	input := &metadata.DeleteHostRequest{
		ApplicationID: bizID,
		HostIDArr:     hostIDArr,
	}
	result, err := lgc.CoreAPI.CoreService().Host().DeleteHostFromSystem(kit.Ctx, kit.Header, input)
	if err != nil {
		blog.Errorf("delete host failed, err: %v, hostID: %#v,appID: %d, rid: %s", err, hostIDArr, bizID, kit.Rid)
		return nil, kit.CCError.Error(common.CCErrCommHTTPDoRequestFailed)
	}
	if err := result.CCError(); err != nil {
		blog.Errorf("delete host failed, err: %v, hostID: %#v,appID: %d, rid: %s", err, hostIDArr, bizID, kit.Rid)
		return nil, err
	}

	// to save audit log.
	if len(logContents) > 0 {
		if err := audit.SaveAuditLog(kit, logContents...); err != nil {
			blog.Errorf("save delete host audit log(%#v) failed, err: %v, rid: %s", err, logContents, kit.Rid)
			return nil, kit.CCError.Error(common.CCErrAuditSaveLogFailed)
		}
	}
	return nil, nil
}

// CloneHostProperty clone host info and host and module relation in same application
func (lgc *Logics) CloneHostProperty(kit *rest.Kit, appID int64, srcHostID int64, dstHostID int64) errors.CCErrorCoder {

	// check if source host and destination host both belong to biz
	relReq := &metadata.DistinctHostIDByTopoRelationRequest{
		ApplicationIDArr: []int64{appID},
		HostIDArr:        []int64{srcHostID, dstHostID},
	}

	relRsp, relErr := lgc.CoreAPI.CoreService().Host().GetDistinctHostIDByTopology(kit.Ctx, kit.Header, relReq)
	if relErr != nil {
		blog.ErrorJSON("get host ids in biz failed, err: %s, req: %s, rid: %s", relErr, relReq, kit.Rid)
		return relErr
	}

	isSrcHostInBiz, isDstHostInBiz := false, false
	for _, hostID := range relRsp {
		if hostID == srcHostID {
			isSrcHostInBiz = true
		}
		if hostID == dstHostID {
			isDstHostInBiz = true
		}
	}

	if !isSrcHostInBiz {
		blog.Errorf("Host does not belong to the current application; error, params:{appID:%d, hostID:%d}, rid:%s",
			appID, srcHostID, kit.Rid)
		return kit.CCError.CCErrorf(common.CCErrHostNotINAPPFail, srcHostID)
	}

	if !isDstHostInBiz {
		blog.Errorf("Host does not belong to the current application; error, params:{appID:%d, hostID:%d}, rid:%s",
			appID, dstHostID, kit.Rid)
		return kit.CCError.CCErrorf(common.CCErrHostNotINAPPFail, dstHostID)
	}

	attrCond := make(map[string]interface{})
	util.AddModelBizIDCondition(attrCond, appID)
	hostAttributes, attrErr := lgc.GetHostAttributes(kit, attrCond)
	if attrErr != nil {
		blog.Errorf("get host attributes failed, err: %v, biz id: %d, rid: %s", attrErr, appID, kit.Rid)
		return kit.CCError.CCErrorf(common.CCErrTopoObjectAttributeSelectFailed)
	}

	uniqueReq := metadata.QueryCondition{
		Condition: map[string]interface{}{common.BKObjIDField: common.BKInnerObjIDHost},
	}
	uniqueRsp, uniqueErr := lgc.CoreAPI.CoreService().Model().ReadModelAttrUnique(kit.Ctx, kit.Header, uniqueReq)
	if uniqueErr != nil {
		blog.ErrorJSON("get host ids in biz failed, err: %s, req: %s, rid: %s", relErr, relReq, kit.Rid)
		return kit.CCError.CCError(common.CCErrCommHTTPDoRequestFailed)
	}

	attrIDUniqueMap := make(map[uint64]struct{})
	for _, unique := range uniqueRsp.Info {
		for _, key := range unique.Keys {
			attrIDUniqueMap[key.ID] = struct{}{}
		}
	}

	hostFields := make([]string, 0)
	for _, attr := range hostAttributes {
		if !attr.IsEditable {
			continue
		}
		if _, exists := attrIDUniqueMap[uint64(attr.ID)]; exists {
			continue
		}
		hostFields = append(hostFields, attr.PropertyID)
	}

	if len(hostFields) == 0 {
		blog.Infof("there are no host fields can be cloned, skip, rid: %s", kit.Rid)
		return nil
	}

	cond := metadata.QueryCondition{
		Fields: hostFields,
		Page: metadata.BasePage{
			Limit: common.BKNoLimit,
		},
		Condition: map[string]interface{}{
			common.BKHostIDField: srcHostID,
		},
	}

	hostInfoArr, err := lgc.SearchHostInfo(kit, cond)
	if err != nil {
		blog.ErrorJSON("search hosts failed, err: %s, input: %s, rid: %s", err, cond, kit.Rid)
		return err
	}

	if len(hostInfoArr) == 0 {
		blog.Errorf("host not found. hostID:%s, rid:%s", srcHostID, kit.Rid)
		return kit.CCError.CCErrorf(common.CCErrHostNotFound)
	}
	srcHostInfo := hostInfoArr[0]

	delete(srcHostInfo, common.BKHostIDField)
	delete(srcHostInfo, common.CreateTimeField)

	// generate audit log
	audit := auditlog.NewHostAudit(lgc.CoreAPI.CoreService())
	auditParam := auditlog.NewGenerateAuditCommonParameter(kit, metadata.AuditUpdate).WithUpdateFields(srcHostInfo)
	auditCond := map[string]interface{}{common.BKHostIDField: dstHostID}
	auditLog, auditErr := audit.GenerateAuditLogByCond(auditParam, appID, auditCond)
	if auditErr != nil {
		blog.Errorf("generate audit log failed, err: %v, host id: %d, rid: %s", err, dstHostID, kit.Rid)
		return kit.CCError.CCError(common.CCErrAuditTakeSnapshotFailed)
	}

	input := &metadata.UpdateOption{
		Data: srcHostInfo,
		Condition: mapstr.MapStr{
			common.BKHostIDField: dstHostID,
		},
	}
	_, doErr := lgc.CoreAPI.CoreService().Instance().UpdateInstance(kit.Ctx, kit.Header, common.BKInnerObjIDHost, input)
	if doErr != nil {
		blog.ErrorJSON("CloneHostProperty UpdateInstance error. err: %s,condition:%s,rid:%s", doErr, input, kit.Rid)
		return kit.CCError.CCError(common.CCErrCommHTTPDoRequestFailed)
	}

	if err := audit.SaveAuditLog(kit, auditLog...); err != nil {
		blog.Errorf("save audit log failed, err: %v, host id: %d, rid: %s", err, dstHostID, kit.Rid)
		return kit.CCError.CCError(common.CCErrAuditSaveLogFailed)
	}

	return nil
}

// IPCloudToHost get host id by ip and cloud
func (lgc *Logics) IPCloudToHost(kit *rest.Kit, ip string, cloudID int64) (HostMap mapstr.MapStr, hostID int64, err errors.CCErrorCoder) {
	// FIXME there must be a better ip to hostID solution
	ipArr := strings.Split(ip, ",")
	condition := mapstr.MapStr{
		common.BKHostInnerIPField: map[string]interface{}{
			common.BKDBAll: ipArr,
		},
		common.BKCloudIDField: cloudID,
	}

	hostInfoArr, err := lgc.GetHostInfoByConds(kit, condition)
	if err != nil {
		blog.ErrorJSON("IPCloudToHost GetHostInfoByConds error. err:%s, conditon:%s, rid:%s", err.Error(), condition, kit.Rid)
		return nil, 0, err
	}
	if len(hostInfoArr) == 0 {
		return nil, 0, nil
	}

	hostID, convErr := hostInfoArr[0].Int64(common.BKHostIDField)
	if nil != convErr {
		blog.ErrorJSON("IPCloudToHost bk_host_id field not found hostMap:%s ip:%s, cloudID:%s,rid:%s", hostInfoArr, ip, cloudID, kit.Rid)
		return nil, 0, kit.CCError.CCErrorf(common.CCErrCommInstFieldConvertFail, common.BKInnerObjIDHost, common.BKHostIDField, "int", convErr.Error())
	}

	return hostInfoArr[0], hostID, nil
}

// ArrangeHostDetailAndTopology arrange host's detail and it's topology node's info along with it.
func (lgc *Logics) ArrangeHostDetailAndTopology(kit *rest.Kit, withBiz bool, hosts []map[string]interface{}) (
	[]*metadata.HostDetailWithTopo, error) {

	// get mainline topology rank data, it's the order to arrange the host's topology data.
	rankMap, reverseRankMap, rank, err := lgc.getTopologyRank(kit)
	if err != nil {
		return nil, err
	}

	// search all hosts' host module relations
	hostIDs := make([]int64, 0)
	for _, host := range hosts {
		hostID, err := util.GetInt64ByInterface(host[common.BKHostIDField])
		if err != nil {
			blog.ErrorJSON("got invalid bk_host_id field in host: %s, rid: %s", host, kit.Rid)
			return nil, err
		}
		hostIDs = append(hostIDs, hostID)
	}
	relationCond := metadata.HostModuleRelationRequest{
		HostIDArr: hostIDs,
	}
	relations, err := lgc.GetHostRelations(kit, relationCond)
	if nil != err {
		blog.ErrorJSON("read host module relation error: %s, input: %s, rid: %s", err, hosts, kit.Rid)
		return nil, err
	}

	bizList := make([]int64, 0)
	moduleList := make([]int64, 0)
	setList := make([]int64, 0)
	hostModule := make(map[int64][]int64)
	for _, one := range relations {
		bizList = append(bizList, one.AppID)
		setList = append(setList, one.SetID)
		moduleList = append(moduleList, one.ModuleID)
		hostModule[one.HostID] = append(hostModule[one.HostID], one.ModuleID)
	}

	// get all the inner object's details info
	bizDetails, setDetails, moduleDetails, err := lgc.getInnerObjectDetails(kit, withBiz, bizList, moduleList, setList)
	if err != nil {
		return nil, err
	}

	// now we get all the custom object's instances with set's parent instance id
	// from low level to the top business level.
	customObjInstMap := make(map[string]map[int64]mapstr.MapStr)
	reversedRank := util.ReverseArrayString(rank)
	var parentsInst []interface{}
loop:
	for _, one := range reversedRank {
		switch one {
		case common.BKInnerObjIDApp:
			break loop
		case common.BKInnerObjIDHost:
			continue
		case common.BKInnerObjIDModule:
			continue
		case common.BKInnerObjIDSet:
			if rankMap[common.BKInnerObjIDSet] == common.BKInnerObjIDApp {
				break loop
			}

			parentsInst = make([]interface{}, 0)
			for _, set := range setDetails {
				if fmt.Sprintf("%v", set[common.BKDefaultField]) != "0" {
					// this is a inner set, do not have custom obj parent instance
					continue
				}
				parentsInst = append(parentsInst, set[common.BKParentIDField])
			}

			continue
		default:
			if len(parentsInst) == 0 {
				// when the set is inner set, which default field value is > 0;
				break loop
			}
			// get custom level instances details with parent instance id list.
			customInst, err := lgc.getCustomObjectInstances(kit, one, parentsInst)
			if err != nil {
				return nil, err
			}

			// reset parent instances
			parentsInst = make([]interface{}, 0)
			// save the custom instances details
			for _, inst := range customInst {
				if _, exists := customObjInstMap[one]; !exists {
					customObjInstMap[one] = make(map[int64]mapstr.MapStr)
				}

				instID, err := util.GetInt64ByInterface(inst[common.BKInstIDField])
				if err != nil {
					blog.Errorf("get inst id from inst: %v failed, err: %v, rid: %s", inst, err, kit.Rid)
					return nil, err
				}

				// save the instances data with object and it's instances
				customObjInstMap[one][instID] = inst
				// update parent instances
				parentsInst = append(parentsInst, inst[common.BKParentIDField])
			}

			if rankMap[one] == common.BKInnerObjIDApp {
				break loop
			}
		}
	}

	// now, we have already get all the data we need, it's time to arrange the data.
	bizMap := make(map[int64]mapstr.MapStr)
	for _, biz := range bizDetails {
		bizID, err := util.GetInt64ByInterface(biz[common.BKAppIDField])
		if err != nil {
			blog.Errorf("get biz id failed, biz: %v, err: %v, rid: %s", biz, err, kit.Rid)
			return nil, err
		}
		bizMap[bizID] = biz
	}
	setMap := make(map[int64]mapstr.MapStr)
	for _, set := range setDetails {
		setID, err := util.GetInt64ByInterface(set[common.BKSetIDField])
		if err != nil {
			blog.Errorf("get set id failed, set: %v, err: %v, rid: %s", set, err, kit.Rid)
			return nil, err
		}
		setMap[setID] = set
	}

	moduleMap := make(map[int64]mapstr.MapStr)
	for _, mod := range moduleDetails {
		modID, err := util.GetInt64ByInterface(mod[common.BKModuleIDField])
		if err != nil {
			blog.Errorf("get module id failed, module: %v, err: %v, rid: %s", mod, err, kit.Rid)
			return nil, err
		}
		moduleMap[modID] = mod
	}

	// reset the rank from biz to module with host one by one.
	rank = util.ReverseArrayString(rank)
	topo := make([]*metadata.HostDetailWithTopo, len(hosts))
	for idx, one := range hosts {
		hostID, err := util.GetInt64ByInterface(one[common.BKHostIDField])
		if err != nil {
			blog.ErrorJSON("got invalid bk_host_id field in host: %s, rid: %s", one, kit.Rid)
			return nil, err
		}

		topo[idx] = &metadata.HostDetailWithTopo{Host: one}
		modules, exists := hostModule[hostID]
		if !exists {
			blog.Errorf("can not find modules host %d belongs to, host: %v, skip, rid: %s", hostID, one, kit.Rid)
			continue
		}

		// one host can only belongs to one business, so the resource in the tree is all belongs to a same business.
		children, err := lgc.arrangeParentTree(kit.Rid, rank, rankMap, reverseRankMap, withBiz, bizMap, setMap,
			moduleMap, modules, customObjInstMap)
		if err != nil {
			return nil, err
		}

		topo[idx].Topo = children

	}

	return topo, nil
}

// arrangeParentTree is to arrange the host's topology tree with the modules it belongs to.
// so all these generated topology tree's nodes must belongs to a same business.
// the tree is constructed with two steps:
// step1: rearrange the object's instances with map[parent_id]child_detail, so that we can know
// which instances have how many children and what exactly its child is.
// step2: arrange the tree from the top object to the bottom module with step 1's map.
func (lgc *Logics) arrangeParentTree(
	rid string,
	rank []string,
	rankMap map[string]string,
	reverseRankMap map[string]string,
	withBiz bool,
	bizsMap, setsMap, modulesMap map[int64]mapstr.MapStr,
	relateModules []int64,
	objInstMap map[string]map[int64]mapstr.MapStr) ([]*metadata.HostTopoNode, error) {

	if len(rank) < 4 {
		// min rank is biz,set,module,host
		return nil, fmt.Errorf("invalid rank, should at least have 4 level, detail: %v", rank)
	}

	// object -> instance_id -> instance_children_list
	parentToChildrenMap := make(map[string]map[int64][]mapstr.MapStr)
	setModules := make(map[int64][]mapstr.MapStr)

	// we separate inner module(default != 0), cause, it's topology is different, it does not have
	// custom object level.
	innerSetModules := make(map[int64][]mapstr.MapStr)
	for _, m := range relateModules {
		mod, exist := modulesMap[m]
		if !exist {
			blog.Errorf("can not find module: %d detail, skip, rid: %s", m, rid)
			continue
		}

		isInner := false
		if fmt.Sprintf("%v", mod[common.BKDefaultField]) != "0" {

			isInner = true
		}

		setID, err := util.GetInt64ByInterface(mod[common.BKSetIDField])
		if err != nil {
			blog.Errorf("get set id from module failed, module: %v, err: %v, rid: %s", m, err, rid)
			return nil, err
		}

		if isInner {
			// this is a inner module, it will be handled with special logic.
			innerSetModules[setID] = append(innerSetModules[setID], mod)
			continue
		}

		setModules[setID] = append(setModules[setID], mod)
	}
	parentToChildrenMap[common.BKInnerObjIDSet] = setModules

	// start from module object
	parent := rankMap[common.BKInnerObjIDModule]

	rootBizInstances := make(map[int64][]mapstr.MapStr)
loop:
	// for loop model from bottom module to business
	for {
		// get next object for prepare
		next := rankMap[parent]

		switch parent {
		case common.BKInnerObjIDSet:

			sets, exists := parentToChildrenMap[common.BKInnerObjIDSet]
			if !exists {
				blog.ErrorJSON("get set list failed, all object detail: %s, err: %s, rid: %s", parentToChildrenMap, rid)
				return nil, fmt.Errorf("can not find all set instances details")
			}

			setParents := make(map[int64][]mapstr.MapStr)
			for setID := range sets {
				set, exists := setsMap[setID]
				if !exists {
					blog.Errorf("can not find set detail with set id: %d, rid: %s", setID, rid)
					return nil, fmt.Errorf("can not find set instance detail with id")
				}
				pid, err := util.GetInt64ByInterface(set[common.BKParentIDField])
				if err != nil {
					blog.Errorf("get set id failed, set: %v, err: %v, rid: %s", set, err, rid)
					return nil, err
				}
				setParents[pid] = append(setParents[pid], set)
			}
			parentToChildrenMap[next] = setParents

		default:
			// get this parent object's all instances found from previous cycle.
			current, exists := parentToChildrenMap[parent]
			if !exists {
				blog.ErrorJSON("can not get %s list instances, all object detail: %s, err: %s, rid: %s", parent,
					parentToChildrenMap, rid)
				return nil, fmt.Errorf("can not find %s instance details", parent)
			}

			customParents := make(map[int64][]mapstr.MapStr)
			for instID := range current {
				pInstances, exists := objInstMap[parent]
				if !exists {
					blog.Errorf("can not get %s instances map, rid: %s", parent, rid)
					return nil, fmt.Errorf("can not find %s instance details", parent)
				}
				one, exists := pInstances[instID]
				if !exists {
					blog.Errorf("can not find set detail with set id: %d, rid: %s", instID, rid)
					return nil, fmt.Errorf("can not find set detail with id: %d", instID)
				}

				// find this one's parent instance id
				pid, err := util.GetInt64ByInterface(one[common.BKParentIDField])
				if err != nil {
					blog.Errorf("get %s inst id failed, inst: %v, err: %v, rid: %s", parent, one, err, rid)
					return nil, err
				}

				// record this instance's parent's children which is itself.
				customParents[pid] = append(customParents[pid], one)

				if next == common.BKInnerObjIDApp {
					if biz, exist := bizsMap[pid]; exist {
						rootBizInstances[pid] = []mapstr.MapStr{biz}
					}
				}
			}

			parentToChildrenMap[next] = customParents
		}

		// update parent level
		parent = next

		// check if we have already hit the topology's root
		if next == common.BKInnerObjIDApp {
			break loop
		}
	}

	// now, we format the topology
	var root string
	nodes := make([]*metadata.HostTopoNode, 0)
	if withBiz {
		// start from biz
		root = common.BKInnerObjIDApp

		for rootID := range rootBizInstances {
			node := &metadata.HostTopoNode{
				Instance: &metadata.NodeInstance{
					Object:   root,
					InstName: bizsMap[rootID][common.BKAppNameField],
					InstID:   rootID,
				},
				Children: getTopologyChildren(rid, reverseRankMap, root, rootID, parentToChildrenMap),
			}
			nodes = append(nodes, node)
		}

	} else {
		// start from the second level
		root = rank[1]
		rootInstances, exist := parentToChildrenMap[common.BKInnerObjIDApp]
		if !exist {
			blog.Errorf("can not find %s object's instances, rid: %s", root, rid)
			return nil, fmt.Errorf("can not find %s object's instances", root)
		}
		// rootInstanceMap = objInstMap[root]
		nameField := common.GetInstNameField(root)
		idField := common.GetInstIDField(root)
		for _, children := range rootInstances {

			childObj := reverseRankMap[root]
			for _, one := range children {
				childID, err := util.GetInt64ByInterface(one[common.GetInstIDField(childObj)])
				if err != nil {
					blog.Errorf("get %s instance id failed, inst: %v, err: %v, rid: %s", childObj, one, err, rid)
					return nil, err
				}
				node := &metadata.HostTopoNode{
					Instance: &metadata.NodeInstance{
						Object:   root,
						InstName: one[nameField],
						InstID:   one[idField],
					},
					Children: getTopologyChildren(rid, reverseRankMap, root, childID, parentToChildrenMap),
				}
				nodes = append(nodes, node)
			}

		}
	}

	if len(innerSetModules) != 0 {
		// these set and modules are in the same business.
		// add inner module and sets to the topology nodes.
		nodes = append(nodes, arrangeInnerModuleTree(rid, withBiz, bizsMap, innerSetModules, setsMap)...)
	}

	return nodes, nil
}

// arrange inner module's topology tree specially.
func arrangeInnerModuleTree(rid string, withBiz bool, bizsMap map[int64]mapstr.MapStr,
	innerSetModules map[int64][]mapstr.MapStr, setMap map[int64]mapstr.MapStr) []*metadata.HostTopoNode {

	nodes := make([]*metadata.HostTopoNode, 0)
	if len(innerSetModules) == 0 {
		return nodes
	}

	var oneSet mapstr.MapStr

	setNodes := make([]*metadata.HostTopoNode, 0)
	for setID, modules := range innerSetModules {
		set, exists := setMap[setID]
		if !exists {
			blog.Errorf("can not find biz id from set: %v, skip, rid: %s", set, rid)
			continue
		}

		oneSet = set
		node := &metadata.HostTopoNode{
			Instance: &metadata.NodeInstance{
				Object:   common.BKInnerObjIDSet,
				InstName: setMap[setID][common.BKSetNameField],
				InstID:   setMap[setID][common.BKSetIDField],
			},
			Children: make([]*metadata.HostTopoNode, 0),
		}

		for _, m := range modules {
			node.Children = append(node.Children, &metadata.HostTopoNode{
				Instance: &metadata.NodeInstance{
					Object:   common.BKInnerObjIDModule,
					InstName: m[common.BKModuleNameField],
					InstID:   m[common.BKModuleIDField],
				},
			})
		}

		setNodes = append(setNodes, node)
	}

	if !withBiz {
		return setNodes
	}

	if len(setNodes) == 0 {
		// seriously? it can not be happen
		blog.Errorf("got 0 set nodes, skip, rid: %s", rid)
		return setNodes
	}

	// these inner module belongs to a same biz
	bizIDField, exists := oneSet[common.BKParentIDField]
	if !exists {
		blog.Errorf("can not find biz id from set: %v, skip, rid: %s", oneSet, rid)
		return nodes
	}

	bizID, err := util.GetInt64ByInterface(bizIDField)
	if err != nil {
		blog.Errorf("can not parse biz id from set: %v, skip, rid: %s", oneSet, rid)
		return nodes
	}

	biz, exists := bizsMap[bizID]
	if !exists {
		blog.Errorf("can not find biz %d, from biz map: %v, skip, rid: %s", bizID, bizsMap, rid)
		return nodes
	}

	nodes = append(nodes, &metadata.HostTopoNode{
		Instance: &metadata.NodeInstance{
			Object:   common.BKInnerObjIDApp,
			InstName: biz[common.BKAppNameField],
			InstID:   bizID,
		},
		Children: setNodes,
	})

	return nodes
}

func getTopologyChildren(rid string, rankMap map[string]string, obj string, instID int64,
	objInstChildrenMap map[string]map[int64][]mapstr.MapStr) []*metadata.HostTopoNode {

	children := make([]*metadata.HostTopoNode, 0)
	instances, exist := objInstChildrenMap[obj][instID]
	if !exist {
		// should not happen
		return children
	}

	next, exist := rankMap[obj]
	if !exist {
		// should not happen, for safety guarantee
		return nil
	}

	// host is the bottom of the topology, do nothing
	if next == common.BKInnerObjIDHost {
		return nil
	}

	idField := common.GetInstIDField(next)
	nameField := common.GetInstNameField(next)

	for _, one := range instances {
		id, err := util.GetInt64ByInterface(one[idField])
		if err != nil {
			// should not happen, because we have already get ids from upper logical
			blog.Errorf("get instance id failed, instance: %v, rid: %s", one, rid)
			return children
		}

		child := &metadata.HostTopoNode{
			Instance: &metadata.NodeInstance{
				Object:   next,
				InstName: one[nameField],
				InstID:   id,
			},
		}

		if next != common.BKInnerObjIDModule {
			child.Children = getTopologyChildren(rid, rankMap, next, id, objInstChildrenMap)
		}

		children = append(children, child)
	}

	return children

}

// get inner object's instance details, as is biz, set, modules from cache
func (lgc *Logics) getInnerObjectDetails(kit *rest.Kit, withBiz bool, bizList, moduleList,
	setList []int64) ([]mapstr.MapStr, []mapstr.MapStr, []mapstr.MapStr, error) {

	wg := sync.WaitGroup{}
	wg.Add(3)
	var hitError error
	var bizDetails []mapstr.MapStr
	var moduleDetails []mapstr.MapStr
	var setDetails []mapstr.MapStr
	if withBiz {
		go func() {
			defer func() { wg.Done() }()
			header := kit.NewHeader()
			opt := &metadata.ListWithIDOption{
				IDs:    bizList,
				Fields: []string{common.BKAppIDField, common.BKAppNameField},
			}
			bizs, err := lgc.CoreAPI.CacheService().Cache().Topology().ListBusiness(kit.Ctx, header, opt)
			if err != nil {
				blog.Errorf("list business from cache failed, err: %v, rid: %s", err, kit.Rid)
				hitError = err
				return
			}

			list := make([]mapstr.MapStr, 0)
			if err := json.Unmarshal([]byte(bizs), &list); err != nil {
				blog.Errorf("unmarshal business from cache failed, detail: %v, err: %v, rid: %s", bizs, err, kit.Rid)
				hitError = err
				return
			}

			bizDetails = list
		}()
	} else {
		bizDetails = make([]mapstr.MapStr, 0)
		wg.Done()
	}

	go func() {
		defer func() { wg.Done() }()
		header := kit.NewHeader()
		opt := &metadata.ListWithIDOption{
			IDs: setList,
			Fields: []string{common.BKSetIDField, common.BKSetNameField, common.BKParentIDField,
				common.BKDefaultField},
		}
		sets, err := lgc.CoreAPI.CacheService().Cache().Topology().ListSets(kit.Ctx, header, opt)
		if err != nil {
			blog.Errorf("list sets from cache failed, err: %v, rid: %s", err, kit.Rid)
			hitError = err
			return
		}

		list := make([]mapstr.MapStr, 0)
		if err := json.Unmarshal([]byte(sets), &list); err != nil {
			blog.Errorf("unmarshal sets from cache failed, detail: %v, err: %v, rid: %s", sets, err, kit.Rid)
			hitError = err
			return
		}

		setDetails = list
	}()

	go func() {
		defer func() { wg.Done() }()
		header := kit.NewHeader()
		opt := &metadata.ListWithIDOption{
			IDs: moduleList,
			Fields: []string{common.BKModuleIDField, common.BKModuleNameField, common.BKSetIDField,
				common.BKDefaultField, common.BKAppIDField},
		}
		modules, err := lgc.CoreAPI.CacheService().Cache().Topology().ListModules(kit.Ctx, header, opt)
		if err != nil {
			blog.Errorf("list modules from cache failed, err: %v, rid: %s", err, kit.Rid)
			hitError = err
			return
		}

		list := make([]mapstr.MapStr, 0)
		if err := json.Unmarshal([]byte(modules), &list); err != nil {
			blog.Errorf("unmarshal modules from cache failed, detail: %v, err: %v, rid: %s", modules, err, kit.Rid)
			hitError = err
			return
		}

		moduleDetails = list
	}()

	wg.Wait()

	if hitError != nil {
		return nil, nil, nil, hitError
	}

	return bizDetails, setDetails, moduleDetails, nil
}

// get mainline topology rank with
func (lgc *Logics) getTopologyRank(kit *rest.Kit) (map[string]string, map[string]string, []string, error) {
	mainlineFilter := &metadata.QueryCondition{
		Condition: mapstr.MapStr{common.AssociationKindIDField: common.AssociationKindMainline},
	}
	mainline, err := lgc.CoreAPI.CoreService().Association().ReadModelAssociation(kit.Ctx, kit.Header, mainlineFilter)
	if err != nil {
		blog.Errorf("get mainline association failed, err: %s, rid: %s", err.Error(), kit.Rid)
		return nil, nil, nil, err
	}

	rankMap := make(map[string]string)
	reverseRankMap := make(map[string]string)
	for _, one := range mainline.Info {
		// from host to biz
		// host:module;module:set;set:biz
		rankMap[one.ObjectID] = one.AsstObjID
		reverseRankMap[one.AsstObjID] = one.ObjectID
	}

	rank := make([]string, 0)
	next := "biz"
	rank = append(rank, next)
	for _, relation := range mainline.Info {
		if relation.AsstObjID == next {
			rank = append(rank, relation.ObjectID)
			next = relation.ObjectID
			continue
		} else {
			for _, rel := range mainline.Info {
				if rel.AsstObjID == next {
					rank = append(rank, rel.ObjectID)
					next = rel.ObjectID
					break
				}
			}
		}
	}
	return rankMap, reverseRankMap, rank, nil
}

// get biz custom instances with object
func (lgc *Logics) getCustomObjectInstances(kit *rest.Kit, obj string, instIDs []interface{}) (
	[]mapstr.MapStr, error) {

	opts := &metadata.QueryCondition{
		Condition: mapstr.MapStr{
			common.BKInstIDField: mapstr.MapStr{common.BKDBIN: instIDs},
			common.BKObjIDField:  obj},
		Fields:         []string{common.BKInstIDField, common.BKInstNameField, common.BKParentIDField},
		Page:           metadata.BasePage{Limit: common.BKNoLimit},
		DisableCounter: true,
	}

	instRes, err := lgc.CoreAPI.CoreService().Instance().ReadInstance(kit.Ctx, kit.Header, obj, opts)
	if err != nil {
		blog.Errorf("get biz custom object instances failed, options: %s, err: %s, rid: %s", opts, err, kit.Rid)
		return nil, kit.CCError.Error(common.CCErrCommHTTPDoRequestFailed)
	}

	return instRes.Info, nil
}<|MERGE_RESOLUTION|>--- conflicted
+++ resolved
@@ -415,11 +415,7 @@
 		return err
 	}
 
-<<<<<<< HEAD
-	conf := &metadata.TransferHostsCrossBusinessRequest{SrcApplicationID: srcBizID, HostIDArr: hostID,
-=======
 	conf := &metadata.TransferHostsCrossBusinessRequest{SrcApplicationIDs: []int64{srcBizID}, HostIDArr: hostID,
->>>>>>> 14e1b9ff
 		DstApplicationID: dstAppID, DstModuleIDArr: []int64{moduleID}}
 	delRet, doErr := lgc.CoreAPI.CoreService().Host().TransferToAnotherBusiness(kit.Ctx, kit.Header, conf)
 	if doErr != nil {
@@ -521,23 +517,23 @@
 		return err
 	}
 
-	if len(moduleRes.Data.Info) == 0 {
+	if len(moduleRes.Info) == 0 {
 		blog.Errorf("no dst module founded, rid: %s", kit.Rid)
 		return err
 	}
 
-	if len(moduleRes.Data.Info) > 1 {
+	if len(moduleRes.Info) > 1 {
 		blog.Errorf("multi dst module founded, rid: %s", kit.Rid)
 		return err
 	}
 
-	defaultField, err := moduleRes.Data.Info[0].Int64(common.BKDefaultField)
-	if err != nil {
-		blog.Errorf(" get module id failed, module: %s, err: %v, rid: %s", moduleRes.Data.Info[0], err, kit.Rid)
+	defaultField, err := moduleRes.Info[0].Int64(common.BKDefaultField)
+	if err != nil {
+		blog.Errorf(" get module id failed, module: %s, err: %v, rid: %s", moduleRes.Info[0], err, kit.Rid)
 		return err
 	}
 	if defaultField == 0 {
-		blog.Errorf("module type is error, module: %s, rid: %s", moduleRes.Data.Info[0], kit.Rid)
+		blog.Errorf("module type is error, module: %s, rid: %s", moduleRes.Info[0], kit.Rid)
 		return err
 	}
 	return nil

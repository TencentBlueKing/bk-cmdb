/*
 * Tencent is pleased to support the open source community by making 蓝鲸 available.
 * Copyright (C) 2017-2018 THL A29 Limited, a Tencent company. All rights reserved.
 * Licensed under the MIT License (the "License"); you may not use this file except
 * in compliance with the License. You may obtain a copy of the License at
 * http://opensource.org/licenses/MIT
 * Unless required by applicable law or agreed to in writing, software distributed under
 * the License is distributed on an "AS IS" BASIS, WITHOUT WARRANTIES OR CONDITIONS OF ANY KIND,
 * either express or implied. See the License for the specific language governing permissions and
 * limitations under the License.
 */

package logics

import (
	"context"

	"configcenter/src/common"
	"configcenter/src/common/blog"
	"configcenter/src/common/errors"
	"configcenter/src/common/mapstr"
	types "configcenter/src/common/mapstr"
	"configcenter/src/common/metadata"
	parse "configcenter/src/common/paraparse"
	hutil "configcenter/src/scene_server/host_server/util"
)

func (lgc *Logics) GetResoulePoolModuleID(ctx context.Context, condition mapstr.MapStr) (int64, errors.CCError) {
	query := &metadata.QueryCondition{
		Limit:     metadata.SearchLimit{Offset: 0, Limit: 1},
		SortArr:   metadata.NewSearchSortParse().String(common.BKModuleIDField).ToSearchSortArr(),
		Fields:    []string{common.BKModuleIDField},
		Condition: condition,
	}
	result, err := lgc.CoreAPI.CoreService().Instance().ReadInstance(ctx, lgc.header, common.BKInnerObjIDModule, query)
	if err != nil {
		blog.Errorf("GetResoulePoolModuleID http do error, err:%s,input:%+v,rid:%s", err.Error(), query, lgc.rid)
		return -1, lgc.ccErr.Error(common.CCErrCommHTTPDoRequestFailed)
	}
	if !result.Result {
		blog.Errorf("GetResoulePoolModuleID http reponse error, err code:%d, err msg:%s,input:%+v,rid:%s", result.Code, result.ErrMsg, query, lgc.rid)
		return -1, lgc.ccErr.New(result.Code, result.ErrMsg)
	}

	if len(result.Data.Info) == 0 {
		blog.Errorf("GetResoulePoolModuleID http reponse error, err code:%d, err msg:%s,input:%+v,rid:%s", result.Code, result.ErrMsg, query, lgc.rid)
		return -1, lgc.ccErr.Errorf(common.CCErrTopoGetAppFaild, lgc.ccLang.Languagef("host_resource_pool_not_exist"))
	}

	return result.Data.Info[0].Int64(common.BKModuleIDField)
}

<<<<<<< HEAD
func (lgc *Logics) GetModuleByModuleID(ctx context.Context, appID, moduleID int64) ([]mapstr.MapStr, errors.CCError) {
	query := &metadata.QueryCondition{
		Limit:     metadata.SearchLimit{Offset: 0, Limit: 1},
		SortArr:   metadata.NewSearchSortParse().String(common.BKModuleIDField).ToSearchSortArr(),
		Fields:    []string{common.BKModuleIDField},
		Condition: hutil.NewOperation().WithAppID(appID).WithModuleID(moduleID).Data(),
=======
// GetNormalModuleByModuleID find normal module info by moduleID
// return only non-predfined modules, idle module, fault etc not return
func (lgc *Logics) GetNormalModuleByModuleID(pheader http.Header, appID, moduleID int64) ([]mapstr.MapStr, error) {
	conf := hutil.NewOperation().WithAppID(appID).WithModuleID(moduleID).Data()
	conf[common.BKDefaultField] = 0
	query := &metadata.QueryInput{
		Start:     0,
		Limit:     1,
		Sort:      common.BKModuleIDField,
		Fields:    common.BKModuleIDField,
		Condition: conf,
>>>>>>> 012c3589
	}

	result, err := lgc.CoreAPI.CoreService().Instance().ReadInstance(ctx, lgc.header, common.BKInnerObjIDModule, query)
	if err != nil {
		blog.Errorf("GetModuleByModuleID http do error, err:%s,input:%+v,rid:%s", err.Error(), query, lgc.rid)
		return nil, lgc.ccErr.Error(common.CCErrCommHTTPDoRequestFailed)
	}
	if !result.Result {
		blog.Errorf("GetModuleByModuleID http reponse error, err code:%d, err msg:%s,input:%+v,rid:%s", result.Code, result.ErrMsg, query, lgc.rid)
		return nil, lgc.ccErr.New(result.Code, result.ErrMsg)
	}

	return result.Data.Info, nil
}

func (lgc *Logics) GetModuleIDByCond(ctx context.Context, cond []metadata.ConditionItem) ([]int64, errors.CCError) {
	condc := make(map[string]interface{})
	parse.ParseCommonParams(cond, condc)

	query := &metadata.QueryCondition{
		Limit:     metadata.SearchLimit{Offset: 0, Limit: common.BKNoLimit},
		SortArr:   metadata.NewSearchSortParse().String(common.BKModuleIDField).ToSearchSortArr(),
		Fields:    []string{common.BKModuleIDField},
		Condition: mapstr.NewFromMap(condc),
	}

	result, err := lgc.CoreAPI.CoreService().Instance().ReadInstance(ctx, lgc.header, common.BKInnerObjIDModule, query)
	if err != nil {
		blog.Errorf("GetModuleIDByCond http do error, err:%s,input:%+v,rid:%s", err.Error(), query, lgc.rid)
		return nil, lgc.ccErr.Error(common.CCErrCommHTTPDoRequestFailed)
	}
	if !result.Result {
		blog.Errorf("GetModuleIDByCond http reponse error, err code:%d, err msg:%s,input:%+v,rid:%s", result.Code, result.ErrMsg, query, lgc.rid)
		return nil, lgc.ccErr.New(result.Code, result.ErrMsg)
	}

	moduleIDArr := make([]int64, 0)
	for _, i := range result.Data.Info {
		moduleID, err := i.Int64(common.BKModuleIDField)
		if err != nil {
			blog.Errorf("GetModuleIDByCond convert  module id to int error, err:%s, module:%+v,input:%+v,rid:%s", err.Error(), i, query, lgc.rid)
			return nil, lgc.ccErr.Errorf(common.CCErrCommInstFieldConvFail, common.BKInnerObjIDModule, common.BKModuleIDField, "int", err.Error())
		}
		moduleIDArr = append(moduleIDArr, moduleID)
	}
	return moduleIDArr, nil
}

func (lgc *Logics) GetModuleMapByCond(ctx context.Context, fields []string, cond mapstr.MapStr) (map[int64]types.MapStr, errors.CCError) {

	query := &metadata.QueryCondition{
		Condition: cond,
		Limit:     metadata.SearchLimit{Offset: 0, Limit: common.BKNoLimit},
		SortArr:   metadata.NewSearchSortParse().String(common.BKModuleIDField).ToSearchSortArr(),
		Fields:    fields,
	}

	result, err := lgc.CoreAPI.CoreService().Instance().ReadInstance(ctx, lgc.header, common.BKInnerObjIDModule, query)
	if err != nil {
		blog.Errorf("GetModuleMapByCond http do error, err:%s,input:%+v,rid:%s", err.Error(), query, lgc.rid)
		return nil, lgc.ccErr.Error(common.CCErrCommHTTPDoRequestFailed)
	}
	if !result.Result {
		blog.Errorf("GetModuleMapByCond http reponse error, err code:%d, err msg:%s,input:%+v,rid:%s", result.Code, result.ErrMsg, query, lgc.rid)
		return nil, lgc.ccErr.New(result.Code, result.ErrMsg)
	}

	moduleMap := make(map[int64]types.MapStr)
	for _, info := range result.Data.Info {
		id, err := info.Int64(common.BKModuleIDField)
		if err != nil {
			blog.Errorf("GetModuleMapByCond convert  module id to int error, err:%s, module:%+v,input:%+v,rid:%s", err.Error(), info, query, lgc.rid)
			return nil, lgc.ccErr.Errorf(common.CCErrCommInstFieldConvFail, common.BKInnerObjIDModule, common.BKModuleIDField, "int", err.Error())
		}
		moduleMap[id] = info
	}

	return moduleMap, nil
}<|MERGE_RESOLUTION|>--- conflicted
+++ resolved
@@ -50,39 +50,25 @@
 	return result.Data.Info[0].Int64(common.BKModuleIDField)
 }
 
-<<<<<<< HEAD
-func (lgc *Logics) GetModuleByModuleID(ctx context.Context, appID, moduleID int64) ([]mapstr.MapStr, errors.CCError) {
-	query := &metadata.QueryCondition{
-		Limit:     metadata.SearchLimit{Offset: 0, Limit: 1},
-		SortArr:   metadata.NewSearchSortParse().String(common.BKModuleIDField).ToSearchSortArr(),
-		Fields:    []string{common.BKModuleIDField},
-		Condition: hutil.NewOperation().WithAppID(appID).WithModuleID(moduleID).Data(),
-=======
-// GetNormalModuleByModuleID find normal module info by moduleID
-// return only non-predfined modules, idle module, fault etc not return
-func (lgc *Logics) GetNormalModuleByModuleID(pheader http.Header, appID, moduleID int64) ([]mapstr.MapStr, error) {
-	conf := hutil.NewOperation().WithAppID(appID).WithModuleID(moduleID).Data()
-	conf[common.BKDefaultField] = 0
-	query := &metadata.QueryInput{
-		Start:     0,
-		Limit:     1,
-		Sort:      common.BKModuleIDField,
-		Fields:    common.BKModuleIDField,
-		Condition: conf,
->>>>>>> 012c3589
-	}
+func (lgc *Logics) GetNormalModuleByModuleID(ctx context.Context, appID, moduleID int64) ([]mapstr.MapStr, errors.CCError) {
+    query := &metadata.QueryCondition{
+        Limit:     metadata.SearchLimit{Offset: 0, Limit: 1},
+        SortArr:   metadata.NewSearchSortParse().String(common.BKModuleIDField).ToSearchSortArr(),
+        Fields:    []string{common.BKModuleIDField},
+        Condition: hutil.NewOperation().WithAppID(appID).WithModuleID(moduleID).Data(),
+    }
 
-	result, err := lgc.CoreAPI.CoreService().Instance().ReadInstance(ctx, lgc.header, common.BKInnerObjIDModule, query)
-	if err != nil {
-		blog.Errorf("GetModuleByModuleID http do error, err:%s,input:%+v,rid:%s", err.Error(), query, lgc.rid)
-		return nil, lgc.ccErr.Error(common.CCErrCommHTTPDoRequestFailed)
-	}
-	if !result.Result {
-		blog.Errorf("GetModuleByModuleID http reponse error, err code:%d, err msg:%s,input:%+v,rid:%s", result.Code, result.ErrMsg, query, lgc.rid)
-		return nil, lgc.ccErr.New(result.Code, result.ErrMsg)
-	}
+    result, err := lgc.CoreAPI.CoreService().Instance().ReadInstance(ctx, lgc.header, common.BKInnerObjIDModule, query)
+    if err != nil {
+        blog.Errorf("GetNormalModuleByModuleID http do error, err:%s,input:%#v,rid:%s", err.Error(), query, lgc.rid)
+        return nil, lgc.ccErr.Error(common.CCErrCommHTTPDoRequestFailed)
+    }
+    if !result.Result {
+        blog.Errorf("GetNormalModuleByModuleID http response error, err code:%d, err msg:%s,input:%+v,rid:%s", result.Code, result.ErrMsg, query, lgc.rid)
+        return nil, lgc.ccErr.New(result.Code, result.ErrMsg)
+    }
 
-	return result.Data.Info, nil
+    return result.Data.Info, nil
 }
 
 func (lgc *Logics) GetModuleIDByCond(ctx context.Context, cond []metadata.ConditionItem) ([]int64, errors.CCError) {

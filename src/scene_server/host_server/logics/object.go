--- conflicted
+++ resolved
@@ -70,11 +70,7 @@
 		return 0, 0, 0, lgc.CCErr.CreateDefaultCCErrorIf(util.GetLanguage(pheader)).Error(common.CCErrCommHTTPDoRequestFailed)
 	}
 	if 0 == len(setIDs) || 0 >= setIDs[0] {
-<<<<<<< HEAD
-		blog.V(5).Info("getTopoIDByName get set info not found; applicationName: %s, setName: %s", c.AppName, c.SetName)
-=======
 		blog.V(5).Infof("getTopoIDByName get set info not found; applicationName: %s, setName: %s", c.AppName, c.SetName)
->>>>>>> db227a65
 		return 0, 0, 0, nil
 	}
 	setID := setIDs[0]
@@ -98,11 +94,7 @@
 		return 0, 0, 0, lgc.CCErr.CreateDefaultCCErrorIf(util.GetLanguage(pheader)).Error(common.CCErrCommHTTPDoRequestFailed)
 	}
 	if 0 == len(moduleIDs) || 0 >= moduleIDs[0] {
-<<<<<<< HEAD
-		blog.V(5).Info("getTopoIDByName get module info not found; applicationName: %s, setName: %s, moduleName: %s", c.AppName, c.SetName, c.ModuleName)
-=======
 		blog.V(5).Infof("getTopoIDByName get module info not found; applicationName: %s, setName: %s, moduleName: %s", c.AppName, c.SetName, c.ModuleName)
->>>>>>> db227a65
 		return 0, 0, 0, nil
 	}
 	moduleID := moduleIDs[0]

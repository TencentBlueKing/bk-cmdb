/*
 * Tencent is pleased to support the open source community by making 蓝鲸 available.
 * Copyright (C) 2017-2018 THL A29 Limited, a Tencent company. All rights reserved.
 * Licensed under the MIT License (the "License"); you may not use this file except
 * in compliance with the License. You may obtain a copy of the License at
 * http://opensource.org/licenses/MIT
 * Unless required by applicable law or agreed to in writing, software distributed under
 * the License is distributed on an "AS IS" BASIS, WITHOUT WARRANTIES OR CONDITIONS OF ANY KIND,
 * either express or implied. See the License for the specific language governing permissions and
 * limitations under the License.
 */

package logics

import (
	"context"
	"fmt"
	"net/http"
	"strconv"
	"strings"

	"configcenter/src/common"
<<<<<<< HEAD
	"configcenter/src/common/auditlog"
	"configcenter/src/common/auth"
=======
>>>>>>> 7263575d
	"configcenter/src/common/backbone"
	"configcenter/src/common/blog"
	ccErr "configcenter/src/common/errors"
	"configcenter/src/common/http/rest"
	"configcenter/src/common/language"
	"configcenter/src/common/mapstr"
	"configcenter/src/common/metadata"
	"configcenter/src/common/util"
	"configcenter/src/framework/core/errors"
	hutil "configcenter/src/scene_server/host_server/util"
)

func (lgc *Logics) AddHost(kit *rest.Kit, appID int64, moduleIDs []int64, ownerID string, hostInfos map[int64]map[string]interface{}, importType metadata.HostInputType) ([]int64, []string, []string, []string, error) {
	if len(moduleIDs) == 0 {
		err := kit.CCError.CCErrorf(common.CCErrCommParamsInvalid, common.BKModuleIDField)
		return nil, nil, nil, nil, err
	}
	var err error
	defaultModule, err := lgc.CoreAPI.CoreService().Process().GetBusinessDefaultSetModuleInfo(kit.Ctx, kit.Header, appID)
	if err != nil {
		blog.Errorf("AddHost failed, get biz default module info failed, appID:%d, err:%s, rid:%s", appID, err.Error(), kit.Rid)
		return nil, nil, nil, nil, err
	}
	isInternalModule := make([]bool, 0)
	for _, moduleID := range moduleIDs {
		isInternalModule = append(isInternalModule, defaultModule.IsInternalModule(moduleID))
	}
	isInternalModule = util.BoolArrayUnique(isInternalModule)
	if len(isInternalModule) > 1 {
		err := kit.CCError.CCError(common.CCErrHostTransferFinalModuleConflict)
		return nil, nil, nil, nil, err
	}
	toInternalModule := isInternalModule[0]

	hostIDs := make([]int64, 0)
	instance := NewImportInstance(kit, ownerID, lgc)

	hostIDMap, err := instance.ExtractAlreadyExistHosts(kit.Ctx, hostInfos)
	if err != nil {
		blog.Errorf("get hosts failed, err:%s, rid:%s", err.Error(), kit.Rid)
		return nil, nil, nil, nil, err
	}

	var errMsg, updateErrMsg, successMsg []string
	logContents := make([]metadata.AuditLog, 0)
<<<<<<< HEAD
	auditHeaders, err := lgc.GetHostAttributes(kit, metadata.BizLabelNotExist)
	if err != nil {
		return nil, nil, nil, nil, err
	}
	lang := util.GetLanguage(kit.Header)
	ccLang := lgc.Engine.Language.CreateDefaultCCLanguageIf(lang)
	iamInstances := make([]metadata.IamInstance, 0)
=======

>>>>>>> 7263575d
	for index, host := range hostInfos {
		if nil == host {
			continue
		}

		innerIP, isOk := host[common.BKHostInnerIPField].(string)
		if isOk == false || "" == innerIP {
			errMsg = append(errMsg, ccLang.Languagef("host_import_innerip_empty", index))
			continue
		}

		var iSubArea interface{}
		iSubArea, ok := host[common.BKCloudIDField]
		if false == ok {
			iSubArea = host[common.BKCloudIDField]
		}
		if nil == iSubArea {
			iSubArea = common.BKDefaultDirSubArea
		}

		iSubAreaVal, err := util.GetInt64ByInterface(iSubArea)
		if err != nil || iSubAreaVal < 0 {
			errMsg = append(errMsg, ccLang.Language("import_host_cloudID_invalid"))
			continue
		}
		host[common.BKCloudIDField] = iSubAreaVal

		var intHostID int64
		var existInDB bool

		// we support update host info both base on hostID and innerIP, hostID has higher priority then innerIP
		hostIDFromInput, bHostIDInInput := host[common.BKHostIDField]
		if bHostIDInInput == true {
			intHostID, err = util.GetInt64ByInterface(hostIDFromInput)
			if err != nil {
				errMsg = append(errMsg, ccLang.Language("import_host_hostID_not_int"))
				continue
			}
			existInDB = true
		} else {
			// try to get hostID from db
			key := generateHostCloudKey(innerIP, iSubAreaVal)
			intHostID, existInDB = hostIDMap[key]
		}
		var preData mapstr.MapStr
		var action metadata.ActionType
		// remove unchangeable fields
		delete(host, common.BKHostIDField)
		if existInDB {
			// remove unchangeable fields
			delete(host, common.BKHostInnerIPField)
			delete(host, common.BKCloudIDField)

			// get host info before really change it
			preData, _, _ = lgc.GetHostInstanceDetails(kit, intHostID)

			// update host instance.
			if err := instance.updateHostInstance(index, host, intHostID); err != nil {
				updateErrMsg = append(updateErrMsg, err.Error())
				continue
			}
			action = metadata.AuditUpdate
		} else {
			intHostID, err = instance.addHostInstance(iSubAreaVal, index, appID, moduleIDs, toInternalModule, host)
			if err != nil {
				errMsg = append(errMsg, fmt.Errorf(ccLang.Languagef("host_import_add_fail", index, innerIP, err.Error())).Error())
				continue
			}
			host[common.BKHostIDField] = intHostID
			hostIDMap[generateHostCloudKey(innerIP, iSubAreaVal)] = intHostID
			action = metadata.AuditCreate

			// record created host instance that would be registered to iam
			if auth.EnableAuthorize() {
				iamInstances = append(iamInstances, metadata.IamInstance{
					ID:   strconv.FormatInt(intHostID, 10),
					Name: innerIP,
				})
			}
		}
		// add current host operate result to  batch add result
		successMsg = append(successMsg, strconv.FormatInt(index, 10))

		// host info after it changed
		curData, _, err := lgc.GetHostInstanceDetails(kit, intHostID)
		if err != nil {
			return nil, nil, nil, nil, fmt.Errorf("generate audit log, but get host instance defail failed, err: %v", err)
		}

<<<<<<< HEAD
		bizName := ""
		if appID > 0 {
			bizName, err = auditlog.NewAudit(lgc.CoreAPI, kit.Header).GetInstNameByID(kit.Ctx, common.BKInnerObjIDApp, appID)
			if err != nil {
				return nil, nil, nil, nil, err
			}
		}

=======
>>>>>>> 7263575d
		// add audit log
		logContents = append(logContents, metadata.AuditLog{
			AuditType:    metadata.HostType,
			ResourceType: metadata.HostRes,
			Action:       action,
			BusinessID:   appID,
			ResourceID:   intHostID,
			ResourceName: innerIP,
			OperationDetail: &metadata.InstanceOpDetail{
				BasicOpDetail: metadata.BasicOpDetail{
					Details: &metadata.BasicContent{
						PreData: preData,
						CurData: curData,
					},
				},
				ModelID: common.BKInnerObjIDHost,
			},
		})
		hostIDs = append(hostIDs, intHostID)
	}

	if len(logContents) > 0 {
		_, err := lgc.CoreAPI.CoreService().Audit().SaveAuditLog(context.Background(), kit.Header, logContents...)
		if err != nil {
			return hostIDs, successMsg, updateErrMsg, errMsg, fmt.Errorf("generate audit log, but get host instance defail failed, err: %v", err)
		}
	}

	if 0 < len(errMsg) || 0 < len(updateErrMsg) {
		return hostIDs, successMsg, updateErrMsg, errMsg, errors.New(ccLang.Language("host_import_err"))
	}

	return hostIDs, successMsg, updateErrMsg, errMsg, nil
}

func (lgc *Logics) AddHostToResourcePool(kit *rest.Kit, hostList metadata.AddHostToResourcePoolHostList) ([]int64, *metadata.AddHostToResourcePoolResult, error) {
	bizID, err := lgc.GetDefaultAppIDWithSupplier(kit)
	if err != nil {
		blog.ErrorJSON("add host, but get default biz id failed, err: %s, input: %s, rid: %s", err, hostList, kit.Rid)
		return nil, nil, err
	}

	var toInternalModule bool
	hostList.Directory, toInternalModule, err = lgc.GetModuleIDAndIsInternal(kit, bizID, hostList.Directory)
	if err != nil {
		return nil, nil, err
	}

	hostIDs := make([]int64, 0)
	res := new(metadata.AddHostToResourcePoolResult)
	instance := NewImportInstance(kit, kit.SupplierAccount, lgc)
	logContents := make([]metadata.AuditLog, 0)
	auditHeaders, err := lgc.GetHostAttributes(kit, nil)
	if err != nil {
		return nil, nil, err
	}

	iamInstances := make([]metadata.IamInstance, 0)

	for index, host := range hostList.HostInfo {
		if nil == host {
			continue
		}

		innerIP, exist := host[common.BKHostInnerIPField].(string)
		if !exist || "" == innerIP {
			res.Error = append(res.Error, metadata.AddOneHostToResourcePoolResult{
				Index:    index,
				ErrorMsg: kit.CCError.CCErrorf(common.CCErrCommParamsNeedSet, common.BKHostInnerIPField).Error(),
			})
			continue
		}
		cloudID, exist := host[common.BKCloudIDField]
		if !exist || cloudID == nil {
			res.Error = append(res.Error, metadata.AddOneHostToResourcePoolResult{
				Index:    index,
				ErrorMsg: kit.CCError.CCErrorf(common.CCErrCommParamsNeedSet, common.BKCloudIDField).Error(),
			})
			continue
		}

		// TODO remove this when bk_cloud_id field is upgraded to int type
		cloudIDVal, err := util.GetInt64ByInterface(cloudID)
		if err != nil || cloudIDVal < 0 {
			res.Error = append(res.Error, metadata.AddOneHostToResourcePoolResult{
				Index:    index,
				ErrorMsg: kit.CCError.CCErrorf(common.CCErrCommParamsNeedInt, common.BKCloudIDField).Error(),
			})
			continue
		}
		host[common.BKCloudIDField] = cloudIDVal

		hostID, err := instance.addHostInstance(cloudIDVal, int64(index), bizID, []int64{hostList.Directory},
			toInternalModule,
			host)
		if err != nil {
			res.Error = append(res.Error, metadata.AddOneHostToResourcePoolResult{
				Index:    index,
				ErrorMsg: err.Error(),
			})
			continue
		}
		host[common.BKHostIDField] = hostID

		hostIDs = append(hostIDs, hostID)
		res.Success = append(res.Success, metadata.AddOneHostToResourcePoolResult{
			Index:  index,
			HostID: hostID,
		})

		curData, _, err := lgc.GetHostInstanceDetails(kit, hostID)
		if err != nil {
			return hostIDs, res, fmt.Errorf("generate audit log, but get host instance defail failed, err: %v", err)
		}
		bizName := ""
		if bizID > 0 {
			bizName, err = auditlog.NewAudit(lgc.CoreAPI, kit.Header).GetInstNameByID(kit.Ctx, common.BKInnerObjIDApp, bizID)
			if err != nil {
				return hostIDs, res, err
			}
		}

		logContents = append(logContents, metadata.AuditLog{
			AuditType:    metadata.HostType,
			ResourceType: metadata.HostRes,
			Action:       metadata.AuditCreate,
			OperationDetail: &metadata.InstanceOpDetail{
				BasicOpDetail: metadata.BasicOpDetail{
					BusinessID:   bizID,
					BusinessName: bizName,
					ResourceID:   hostID,
					ResourceName: host[common.BKHostInnerIPField].(string),
					Details: &metadata.BasicContent{
						PreData:    nil,
						CurData:    curData,
						Properties: auditHeaders,
					},
				},
				ModelID: common.BKInnerObjIDHost,
			},
		})

		// record created host instance that would be registered to iam
		if auth.EnableAuthorize() {
			iamInstances = append(iamInstances, metadata.IamInstance{
				ID:   strconv.FormatInt(hostID, 10),
				Name: innerIP,
			})
		}
	}

	if len(logContents) > 0 {
		_, err := lgc.CoreAPI.CoreService().Audit().SaveAuditLog(context.Background(), kit.Header, logContents...)
		if err != nil {
			return hostIDs, res, fmt.Errorf("generate audit log, but get host instance defail failed, err: %v", err)
		}
	}

	if 0 < len(res.Error) {
		return hostIDs, res, kit.CCError.CCErrorf(common.CCErrHostCreateFail)
	}

	return hostIDs, res, nil
}

func (lgc *Logics) getHostFields(kit *rest.Kit) (map[string]*metadata.ObjAttDes, error) {
	opt := hutil.NewOperation().WithObjID(common.BKInnerObjIDHost).MapStr()

	input := &metadata.QueryCondition{
		Condition: opt,
	}
	result, err := lgc.CoreAPI.CoreService().Model().
		ReadModelAttr(kit.Ctx, kit.Header, common.BKInnerObjIDHost, input)
	if err != nil {
		blog.Errorf("getHostFields http do error, err:%s, input:%+v, rid:%s", err.Error(), input, kit.Rid)
		return nil, kit.CCError.Error(common.CCErrCommHTTPDoRequestFailed)
	}
	if !result.Result {
		blog.Errorf("getHostFields http response error, err code:%d, err msg:%s, input:%+v, rid:%s", result.Code, result.ErrMsg, input, kit.Rid)
		return nil, kit.CCError.New(result.Code, result.ErrMsg)
	}

	attributesDesc := make([]metadata.ObjAttDes, 0)
	for _, att := range result.Data.Info {
		attributesDesc = append(attributesDesc, metadata.ObjAttDes{Attribute: att})
	}

	fields := make(map[string]*metadata.ObjAttDes)
	for index, f := range attributesDesc {
		fields[f.PropertyID] = &attributesDesc[index]
	}
	return fields, nil
}

// generateHostCloudKey generate a cloudKey for host that is unique among clouds by appending the cloudID.
func generateHostCloudKey(ip, cloudID interface{}) string {
	return fmt.Sprintf("%v-%v", ip, cloudID)
}

type importInstance struct {
	*backbone.Engine
	pheader   http.Header
	inputType metadata.HostInputType
	ownerID   string
	// cloudID       int64
	// hostInfos     map[int64]map[string]interface{}
	defaultFields map[string]*metadata.ObjAttDes
	rowErr        map[int64]error
	ctx           context.Context
	ccErr         ccErr.DefaultCCErrorIf
	ccLang        language.DefaultCCLanguageIf
	rid           string
	lgc           *Logics
	kit           *rest.Kit
}

func NewImportInstance(kit *rest.Kit, ownerID string, lgc *Logics) *importInstance {
	lang := util.GetLanguage(kit.Header)
	return &importInstance{
		pheader: kit.Header,
		Engine:  lgc.Engine,
		ownerID: ownerID,
		ctx:     kit.Ctx,
		ccErr:   kit.CCError,
		ccLang:  lgc.Engine.Language.CreateDefaultCCLanguageIf(lang),
		rid:     kit.Rid,
		lgc:     lgc,
		kit:     kit,
	}
}

func (h *importInstance) updateHostInstance(index int64, host map[string]interface{}, hostID int64) error {
	delete(host, "import_from")
	delete(host, common.CreateTimeField)

	// 更新主机数据
	input := &metadata.UpdateOption{}
	input.Condition = map[string]interface{}{common.BKHostIDField: hostID}
	input.Data = host
	uResult, err := h.CoreAPI.CoreService().Instance().UpdateInstance(h.ctx, h.pheader, common.BKInnerObjIDHost, input)
	if err != nil {
		ip, _ := host[common.BKHostInnerIPField].(string)
		blog.Errorf("updateHostInstance http do error,  err:%s,input:%+v,rid:%s", err.Error(), input, h.rid)
		return fmt.Errorf(h.ccLang.Languagef("host_import_update_fail", index, ip, err.Error()))
	}
	if !uResult.Result {
		ip, _ := host[common.BKHostInnerIPField].(string)
		blog.Errorf("updateHostInstance http response error,  err code:%d, err msg:%s,input:%+v,rid:%s", uResult.Code, uResult.ErrMsg, input, h.rid)
		return fmt.Errorf(h.ccLang.Languagef("host_import_update_fail", index, ip, uResult.ErrMsg))
	}
	return nil
}

// addHostInstance  add host
// cloud id：host belong cloud area id
// index: index number
// app id : host belong app id
// module id: host belong module id
// host : host info
func (h *importInstance) addHostInstance(cloudID, index, appID int64, moduleIDs []int64, toInternalModule bool, host map[string]interface{}) (int64, error) {
	ip, _ := host[common.BKHostInnerIPField].(string)
	if cloudID < 0 {
		return 0, fmt.Errorf(h.ccLang.Languagef("host_import_add_fail", index, ip, h.ccLang.Language("import_host_cloudID_invalid")))
	}

	// determine if the cloud area exists
	// default cloud area must be exist
	if cloudID != common.BKDefaultDirSubArea {
		isExist, err := h.lgc.IsPlatExist(h.kit, mapstr.MapStr{common.BKCloudIDField: cloudID})
		if nil != err {
			return 0, fmt.Errorf(h.ccLang.Languagef("host_import_add_fail", index, ip, err.Error()))

		}
		if !isExist {
			return 0, fmt.Errorf(h.ccLang.Languagef("host_import_add_fail", index, ip, h.ccErr.Errorf(common.CCErrTopoCloudNotFound).Error()))

		}
	}
	host[common.BKCloudIDField] = cloudID

	input := &metadata.CreateModelInstance{
		Data: host,
	}

	// (h.ctx, h.pheader, host)
	var err error
	result, err := h.CoreAPI.CoreService().Instance().CreateInstance(h.ctx, h.pheader, common.BKInnerObjIDHost, input)
	if err != nil {
		blog.Errorf("addHostInstance http do error,err:%s, input:%+v,rid:%s", err.Error(), host, h.rid)
		return 0, err
	}
	if !result.Result {
		blog.Errorf("addHostInstance http response error,err code:%d,err msg:%s, input:%+v,rid:%s", result.Code, result.ErrMsg, host, h.rid)
		return 0, result.CCError()
	}

	hostID := int64(result.Data.Created.ID)
	var hResult *metadata.OperaterException
	var option interface{}
	if toInternalModule == true {
		if len(moduleIDs) == 0 {
			err := h.ccErr.CCErrorf(common.CCErrCommParamsInvalid, common.BKModuleIDField)
			return 0, err
		}
		opt := &metadata.TransferHostToInnerModule{
			ApplicationID: appID,
			ModuleID:      moduleIDs[0],
			HostID:        []int64{hostID},
		}
		option = opt
		hResult, err = h.CoreAPI.CoreService().Host().TransferToInnerModule(h.ctx, h.pheader, opt)
	} else {
		opt := &metadata.HostsModuleRelation{
			ApplicationID: appID,
			ModuleID:      moduleIDs,
			HostID:        []int64{hostID},
		}
		option = opt
		hResult, err = h.CoreAPI.CoreService().Host().TransferToNormalModule(h.ctx, h.pheader, opt)

	}
	if err != nil {
		blog.Errorf("add host module by ip:%s  err:%s,input:%+v,rid:%s", ip, err.Error(), option, h.rid)
		return 0, err
	}
	if !hResult.Result {
		blog.Errorf("add host module by ip:%s , result:%#v, input:%#v, rid:%s", ip, hResult.Code, option, h.rid)
		if len(hResult.Data) > 0 {
			return 0, h.ccErr.New(int(hResult.Data[0].Code), hResult.Data[0].Message)
		}
		return 0, hResult.CCError()
	}

	return hostID, nil
}

// ExtractAlreadyExistHosts extract hosts that already in db(same innerIP host)
// return: map[hostKey]hostID
func (h *importInstance) ExtractAlreadyExistHosts(ctx context.Context, hostInfos map[int64]map[string]interface{}) (map[string]int64, error) {
	// step1. extract all innerIP from hostInfos
	var ipArr []string
	for _, host := range hostInfos {
		innerIP, isOk := host[common.BKHostInnerIPField].(string)
		if isOk && "" != innerIP {
			ipArr = append(ipArr, innerIP)
		}
	}
	if len(ipArr) == 0 {
		return make(map[string]int64), nil
	}

	// step2. query host info by innerIPs
	ipCond := make([]map[string]interface{}, len(ipArr))
	for index, innerIP := range ipArr {
		innerIPArr := strings.Split(innerIP, ",")
		ipCond[index] = map[string]interface{}{
			common.BKHostInnerIPField: map[string]interface{}{
				common.BKDBAll:  innerIPArr,
				common.BKDBSize: len(innerIPArr),
			},
		}
	}
	filter := map[string]interface{}{
		common.BKDBOR: ipCond,
	}
	query := &metadata.QueryCondition{
		Condition: filter,
		Page: metadata.BasePage{
			Start: 0,
			Limit: common.BKNoLimit,
		},
	}
	hResult, err := h.CoreAPI.CoreService().Instance().ReadInstance(ctx, h.pheader, common.BKInnerObjIDHost, query)
	if err != nil {
		blog.Errorf("GetHostIDByHostInfoArr ReadInstance http do err. error:%s, input:%#v, rid:%s", err.Error(), query, h.rid)
		return nil, h.ccErr.CCError(common.CCErrCommHTTPDoRequestFailed)
	}
	if !hResult.Result {
		blog.Errorf("GetHostIDByHostInfoArr ReadInstance http reply err. reply:%#v, input:%#v, rid:%s", hResult, query, h.rid)
		return nil, h.ccErr.New(hResult.Code, hResult.ErrMsg)
	}

	// step3. arrange data as a map, cloudKey: hostID
	hostMap := make(map[string]int64, 0)
	for _, host := range hResult.Data.Info {
		key := generateHostCloudKey(host[common.BKHostInnerIPField], host[common.BKCloudIDField])
		hostID, err := host.Int64(common.BKHostIDField)
		if err != nil {
			blog.Errorf("GetHostIDByHostInfoArr get hostID error. err:%s, hostInfo:%#v, rid:%s", err.Error(), host, h.rid)
			// message format: `convert %s  field %s to %s error %s`
			return hostMap, h.ccErr.Errorf(common.CCErrCommInstFieldConvertFail, common.BKInnerObjIDHost, common.BKHostIDField, "int", err.Error())
		}
		hostMap[key] = hostID
	}

	return hostMap, nil
}<|MERGE_RESOLUTION|>--- conflicted
+++ resolved
@@ -20,11 +20,6 @@
 	"strings"
 
 	"configcenter/src/common"
-<<<<<<< HEAD
-	"configcenter/src/common/auditlog"
-	"configcenter/src/common/auth"
-=======
->>>>>>> 7263575d
 	"configcenter/src/common/backbone"
 	"configcenter/src/common/blog"
 	ccErr "configcenter/src/common/errors"
@@ -70,17 +65,8 @@
 
 	var errMsg, updateErrMsg, successMsg []string
 	logContents := make([]metadata.AuditLog, 0)
-<<<<<<< HEAD
-	auditHeaders, err := lgc.GetHostAttributes(kit, metadata.BizLabelNotExist)
-	if err != nil {
-		return nil, nil, nil, nil, err
-	}
-	lang := util.GetLanguage(kit.Header)
-	ccLang := lgc.Engine.Language.CreateDefaultCCLanguageIf(lang)
-	iamInstances := make([]metadata.IamInstance, 0)
-=======
-
->>>>>>> 7263575d
+	
+	ccLang := lgc.Engine.Language.CreateDefaultCCLanguageIf(util.GetLanguage(kit.Header))
 	for index, host := range hostInfos {
 		if nil == host {
 			continue
@@ -152,14 +138,6 @@
 			host[common.BKHostIDField] = intHostID
 			hostIDMap[generateHostCloudKey(innerIP, iSubAreaVal)] = intHostID
 			action = metadata.AuditCreate
-
-			// record created host instance that would be registered to iam
-			if auth.EnableAuthorize() {
-				iamInstances = append(iamInstances, metadata.IamInstance{
-					ID:   strconv.FormatInt(intHostID, 10),
-					Name: innerIP,
-				})
-			}
 		}
 		// add current host operate result to  batch add result
 		successMsg = append(successMsg, strconv.FormatInt(index, 10))
@@ -170,17 +148,6 @@
 			return nil, nil, nil, nil, fmt.Errorf("generate audit log, but get host instance defail failed, err: %v", err)
 		}
 
-<<<<<<< HEAD
-		bizName := ""
-		if appID > 0 {
-			bizName, err = auditlog.NewAudit(lgc.CoreAPI, kit.Header).GetInstNameByID(kit.Ctx, common.BKInnerObjIDApp, appID)
-			if err != nil {
-				return nil, nil, nil, nil, err
-			}
-		}
-
-=======
->>>>>>> 7263575d
 		// add audit log
 		logContents = append(logContents, metadata.AuditLog{
 			AuditType:    metadata.HostType,
@@ -233,12 +200,6 @@
 	res := new(metadata.AddHostToResourcePoolResult)
 	instance := NewImportInstance(kit, kit.SupplierAccount, lgc)
 	logContents := make([]metadata.AuditLog, 0)
-	auditHeaders, err := lgc.GetHostAttributes(kit, nil)
-	if err != nil {
-		return nil, nil, err
-	}
-
-	iamInstances := make([]metadata.IamInstance, 0)
 
 	for index, host := range hostList.HostInfo {
 		if nil == host {
@@ -295,41 +256,24 @@
 		if err != nil {
 			return hostIDs, res, fmt.Errorf("generate audit log, but get host instance defail failed, err: %v", err)
 		}
-		bizName := ""
-		if bizID > 0 {
-			bizName, err = auditlog.NewAudit(lgc.CoreAPI, kit.Header).GetInstNameByID(kit.Ctx, common.BKInnerObjIDApp, bizID)
-			if err != nil {
-				return hostIDs, res, err
-			}
-		}
 
 		logContents = append(logContents, metadata.AuditLog{
 			AuditType:    metadata.HostType,
 			ResourceType: metadata.HostRes,
-			Action:       metadata.AuditCreate,
+			Action:       metadata.AuditCreate,	
+			BusinessID:   bizID,
+			ResourceID:   hostID,
+			ResourceName: host[common.BKHostInnerIPField].(string),
 			OperationDetail: &metadata.InstanceOpDetail{
 				BasicOpDetail: metadata.BasicOpDetail{
-					BusinessID:   bizID,
-					BusinessName: bizName,
-					ResourceID:   hostID,
-					ResourceName: host[common.BKHostInnerIPField].(string),
 					Details: &metadata.BasicContent{
 						PreData:    nil,
 						CurData:    curData,
-						Properties: auditHeaders,
 					},
 				},
 				ModelID: common.BKInnerObjIDHost,
 			},
 		})
-
-		// record created host instance that would be registered to iam
-		if auth.EnableAuthorize() {
-			iamInstances = append(iamInstances, metadata.IamInstance{
-				ID:   strconv.FormatInt(hostID, 10),
-				Name: innerIP,
-			})
-		}
 	}
 
 	if len(logContents) > 0 {

/*
 * Tencent is pleased to support the open source community by making 蓝鲸 available.
 * Copyright (C) 2017-2018 THL A29 Limited, a Tencent company. All rights reserved.
 * Licensed under the MIT License (the "License"); you may not use this file except
 * in compliance with the License. You may obtain a copy of the License at
 * http://opensource.org/licenses/MIT
 * Unless required by applicable law or agreed to in writing, software distributed under
 * the License is distributed on an "AS IS" BASIS, WITHOUT WARRANTIES OR CONDITIONS OF ANY KIND,
 * either express or implied. See the License for the specific language governing permissions and
 * limitations under the License.
 */

package logics

import (
	"configcenter/src/ac/meta"
	"context"
	"fmt"
	"net/http"
	"strconv"
	"strings"

	"configcenter/src/common"
	"configcenter/src/common/auditlog"
	"configcenter/src/common/backbone"
	"configcenter/src/common/blog"
	ccErr "configcenter/src/common/errors"
	"configcenter/src/common/language"
	"configcenter/src/common/mapstr"
	"configcenter/src/common/metadata"
	"configcenter/src/common/util"
	"configcenter/src/framework/core/errors"
	hutil "configcenter/src/scene_server/host_server/util"
)

func (lgc *Logics) AddHost(ctx context.Context, appID int64, moduleIDs []int64, ownerID string, hostInfos map[int64]map[string]interface{}, importType metadata.HostInputType) ([]int64, []string, []string, []string, error) {
	if len(moduleIDs) == 0 {
		err := lgc.ccErr.CCErrorf(common.CCErrCommParamsInvalid, common.BKModuleIDField)
		return nil, nil, nil, nil, err
	}
	var err error
	defaultModule, err := lgc.CoreAPI.CoreService().Process().GetBusinessDefaultSetModuleInfo(ctx, lgc.header, appID)
	if err != nil {
		blog.Errorf("AddHost failed, get biz default module info failed, appID:%d, err:%s, rid:%s", appID, err.Error(), lgc.rid)
		return nil, nil, nil, nil, err
	}
	isInternalModule := make([]bool, 0)
	for _, moduleID := range moduleIDs {
		isInternalModule = append(isInternalModule, defaultModule.IsInternalModule(moduleID))
	}
	isInternalModule = util.BoolArrayUnique(isInternalModule)
	if len(isInternalModule) > 1 {
		err := lgc.ccErr.CCError(common.CCErrHostTransferFinalModuleConflict)
		return nil, nil, nil, nil, err
	}
	toInternalModule := isInternalModule[0]

	hostIDs := make([]int64, 0)
	instance := NewImportInstance(ctx, ownerID, lgc)

	hostIDMap, err := instance.ExtractAlreadyExistHosts(ctx, hostInfos)
	if err != nil {
		blog.Errorf("get hosts failed, err:%s, rid:%s", err.Error(), lgc.rid)
		return nil, nil, nil, nil, err
	}

	var errMsg, updateErrMsg, successMsg []string
	logContents := make([]metadata.AuditLog, 0)
	auditHeaders, err := lgc.GetHostAttributes(ctx, ownerID, metadata.BizLabelNotExist)
	if err != nil {
		return nil, nil, nil, nil, err
	}

	for index, host := range hostInfos {
		if nil == host {
			continue
		}

		innerIP, isOk := host[common.BKHostInnerIPField].(string)
		if isOk == false || "" == innerIP {
			errMsg = append(errMsg, lgc.ccLang.Languagef("host_import_innerip_empty", index))
			continue
		}

		var iSubArea interface{}
		iSubArea, ok := host[common.BKCloudIDField]
		if false == ok {
			iSubArea = host[common.BKCloudIDField]
		}
		if nil == iSubArea {
			iSubArea = common.BKDefaultDirSubArea
		}

		iSubAreaVal, err := util.GetInt64ByInterface(iSubArea)
		if err != nil || iSubAreaVal < 0 {
			errMsg = append(errMsg, lgc.ccLang.Language("import_host_cloudID_invalid"))
			continue
		}
		host[common.BKCloudIDField] = iSubAreaVal

		var intHostID int64
		var existInDB bool

		// we support update host info both base on hostID and innerIP, hostID has higher priority then innerIP
		hostIDFromInput, bHostIDInInput := host[common.BKHostIDField]
		if bHostIDInInput == true {
			intHostID, err = util.GetInt64ByInterface(hostIDFromInput)
			if err != nil {
				errMsg = append(errMsg, lgc.ccLang.Language("import_host_hostID_not_int"))
				continue
			}
			existInDB = true
		} else {
			// try to get hostID from db
			key := generateHostCloudKey(innerIP, iSubAreaVal)
			intHostID, existInDB = hostIDMap[key]
		}
		var preData mapstr.MapStr
		var action metadata.ActionType
		// remove unchangeable fields
		delete(host, common.BKHostIDField)
		if existInDB {
			// remove unchangeable fields
			delete(host, common.BKHostInnerIPField)
			delete(host, common.BKCloudIDField)

			// get host info before really change it
			preData, _, _ = lgc.GetHostInstanceDetails(ctx, intHostID)

			// update host instance.
			if err := instance.updateHostInstance(index, host, intHostID); err != nil {
				updateErrMsg = append(updateErrMsg, err.Error())
				continue
			}
			action = metadata.AuditUpdate
		} else {
<<<<<<< HEAD
			intHostID, err = instance.addHostInstance(appID, moduleIDs, toInternalModule, host)
=======
			intHostID, err = instance.addHostInstance(iSubAreaVal, index, appID, moduleIDs, toInternalModule, host)
>>>>>>> 822f841d
			if err != nil {
				errMsg = append(errMsg, fmt.Errorf(lgc.ccLang.Languagef("host_import_add_fail", index, innerIP, err.Error())).Error())
				continue
			}
			host[common.BKHostIDField] = intHostID
			hostIDMap[generateHostCloudKey(innerIP, iSubAreaVal)] = intHostID
			action = metadata.AuditCreate
		}
		// add current host operate result to  batch add result
		successMsg = append(successMsg, strconv.FormatInt(index, 10))

		// host info after it changed
		curData, _, err := lgc.GetHostInstanceDetails(ctx, intHostID)
		if err != nil {
			return nil, nil, nil, nil, fmt.Errorf("generate audit log, but get host instance defail failed, err: %v", err)
		}

		bizName := ""
		if appID > 0 {
			bizName, err = auditlog.NewAudit(lgc.CoreAPI, lgc.header).GetInstNameByID(ctx, common.BKInnerObjIDApp, appID)
			if err != nil {
				return nil, nil, nil, nil, err
			}
		}

		// add audit log
		logContents = append(logContents, metadata.AuditLog{
			AuditType:    metadata.HostType,
			ResourceType: metadata.HostRes,
			Action:       action,
			OperationDetail: &metadata.InstanceOpDetail{
				BasicOpDetail: metadata.BasicOpDetail{
					BusinessID:   appID,
					BusinessName: bizName,
					ResourceID:   intHostID,
					ResourceName: innerIP,
					Details: &metadata.BasicContent{
						PreData:    preData,
						CurData:    curData,
						Properties: auditHeaders,
					},
				},
				ModelID: common.BKInnerObjIDHost,
			},
		})
		hostIDs = append(hostIDs, intHostID)
	}

	if len(logContents) > 0 {
		_, err := lgc.CoreAPI.CoreService().Audit().SaveAuditLog(context.Background(), lgc.header, logContents...)
		if err != nil {
			return hostIDs, successMsg, updateErrMsg, errMsg, fmt.Errorf("generate audit log, but get host instance defail failed, err: %v", err)
		}
	}

	if 0 < len(errMsg) || 0 < len(updateErrMsg) {
		return hostIDs, successMsg, updateErrMsg, errMsg, errors.New(lgc.ccLang.Language("host_import_err"))
	}

	return hostIDs, successMsg, updateErrMsg, errMsg, nil
}

func (lgc *Logics) AddHostToResourcePool(ctx context.Context, hostList metadata.AddHostToResourcePoolHostList) ([]int64, *metadata.AddHostToResourcePoolResult, error) {
	bizID, err := lgc.GetDefaultAppIDWithSupplier(ctx)
	if err != nil {
		blog.ErrorJSON("add host, but get default biz id failed, err: %s, input: %s, rid: %s", err, hostList, lgc.rid)
		return nil, nil, err
	}

	var toInternalModule bool
	hostList.Directory, toInternalModule, err = lgc.GetModuleIDAndIsInternal(ctx, bizID, hostList.Directory)
	if err != nil {
		return nil, nil, err
	}

	if lgc.AuthManager.Enabled() {
		err := lgc.AuthManager.AuthorizeByResourceDirectoryID(ctx, lgc.header, meta.AddHostToResourcePool, hostList.Directory)
		if err != nil {
			blog.Errorf("add host, but authorize failed, err: %s, hostList.Directory: %d, rid: %s", err.Error(), hostList.Directory, lgc.rid)
			return nil, nil, lgc.ccErr.Error(common.CCErrCommAuthorizeFailed)
		}
	}

	hostIDs := make([]int64, 0)
	res := new(metadata.AddHostToResourcePoolResult)
	instance := NewImportInstance(ctx, lgc.ownerID, lgc)
	logContents := make([]metadata.AuditLog, 0)
	auditHeaders, err := lgc.GetHostAttributes(ctx, lgc.ownerID, nil)
	if err != nil {
		return nil, nil, err
	}

	for index, host := range hostList.HostInfo {
		if nil == host {
			continue
		}

		innerIP, exist := host[common.BKHostInnerIPField].(string)
		if !exist || "" == innerIP {
			res.Error = append(res.Error, metadata.AddOneHostToResourcePoolResult{
				Index:    index,
				ErrorMsg: lgc.ccErr.CCErrorf(common.CCErrCommParamsNeedSet, common.BKHostInnerIPField).Error(),
			})
			continue
		}
		cloudID, exist := host[common.BKCloudIDField]
		if !exist || cloudID == nil {
			res.Error = append(res.Error, metadata.AddOneHostToResourcePoolResult{
				Index:    index,
				ErrorMsg: lgc.ccErr.CCErrorf(common.CCErrCommParamsNeedSet, common.BKCloudIDField).Error(),
			})
			continue
		}

		// TODO remove this when bk_cloud_id field is upgraded to int type
		cloudIDVal, err := util.GetInt64ByInterface(cloudID)
		if err != nil || cloudIDVal < 0 {
			res.Error = append(res.Error, metadata.AddOneHostToResourcePoolResult{
				Index:    index,
				ErrorMsg: lgc.ccErr.CCErrorf(common.CCErrCommParamsNeedInt, common.BKCloudIDField).Error(),
			})
			continue
		}
		host[common.BKCloudIDField] = cloudIDVal

		hostID, err := instance.addHostInstance(bizID, []int64{hostList.Directory}, toInternalModule, host)
		if err != nil {
			res.Error = append(res.Error, metadata.AddOneHostToResourcePoolResult{
				Index:    index,
				ErrorMsg: err.Error(),
			})
			continue
		}
		host[common.BKHostIDField] = hostID

		hostIDs = append(hostIDs, hostID)
		res.Success = append(res.Success, metadata.AddOneHostToResourcePoolResult{
			Index:  index,
			HostID: hostID,
		})

		curData, _, err := lgc.GetHostInstanceDetails(ctx, hostID)
		if err != nil {
			return hostIDs, res, fmt.Errorf("generate audit log, but get host instance defail failed, err: %v", err)
		}
		bizName := ""
		if bizID > 0 {
			bizName, err = auditlog.NewAudit(lgc.CoreAPI, lgc.header).GetInstNameByID(ctx, common.BKInnerObjIDApp, bizID)
			if err != nil {
				return hostIDs, res, err
			}
		}

		logContents = append(logContents, metadata.AuditLog{
			AuditType:    metadata.HostType,
			ResourceType: metadata.HostRes,
			Action:       metadata.AuditCreate,
			OperationDetail: &metadata.InstanceOpDetail{
				BasicOpDetail: metadata.BasicOpDetail{
					BusinessID:   bizID,
					BusinessName: bizName,
					ResourceID:   hostID,
					ResourceName: host[common.BKHostInnerIPField].(string),
					Details: &metadata.BasicContent{
						PreData:    nil,
						CurData:    curData,
						Properties: auditHeaders,
					},
				},
				ModelID: common.BKInnerObjIDHost,
			},
		})
	}

	if len(logContents) > 0 {
		_, err := lgc.CoreAPI.CoreService().Audit().SaveAuditLog(context.Background(), lgc.header, logContents...)
		if err != nil {
			return hostIDs, res, fmt.Errorf("generate audit log, but get host instance defail failed, err: %v", err)
		}
	}

	if 0 < len(res.Error) {
		return hostIDs, res, lgc.ccErr.CCErrorf(common.CCErrHostCreateFail)
	}
	return hostIDs, res, nil
}

func (lgc *Logics) getHostFields(ctx context.Context, ownerID string) (map[string]*metadata.ObjAttDes, error) {
	opt := hutil.NewOperation().WithObjID(common.BKInnerObjIDHost).MapStr()

	input := &metadata.QueryCondition{
		Condition: opt,
	}
	result, err := lgc.CoreAPI.CoreService().Model().
		ReadModelAttr(ctx, lgc.header, common.BKInnerObjIDHost, input)
	if err != nil {
		blog.Errorf("getHostFields http do error, err:%s, input:%+v, rid:%s", err.Error(), input, lgc.rid)
		return nil, lgc.ccErr.Error(common.CCErrCommHTTPDoRequestFailed)
	}
	if !result.Result {
		blog.Errorf("getHostFields http response error, err code:%d, err msg:%s, input:%+v, rid:%s", result.Code, result.ErrMsg, input, lgc.rid)
		return nil, lgc.ccErr.New(result.Code, result.ErrMsg)
	}

	attributesDesc := make([]metadata.ObjAttDes, 0)
	for _, att := range result.Data.Info {
		attributesDesc = append(attributesDesc, metadata.ObjAttDes{Attribute: att})
	}

	fields := make(map[string]*metadata.ObjAttDes)
	for index, f := range attributesDesc {
		fields[f.PropertyID] = &attributesDesc[index]
	}
	return fields, nil
}

// generateHostCloudKey generate a cloudKey for host that is unique among clouds by appending the cloudID.
func generateHostCloudKey(ip, cloudID interface{}) string {
	return fmt.Sprintf("%v-%v", ip, cloudID)
}

type importInstance struct {
	*backbone.Engine
	pheader   http.Header
	inputType metadata.HostInputType
	ownerID   string
	// cloudID       int64
	// hostInfos     map[int64]map[string]interface{}
	defaultFields map[string]*metadata.ObjAttDes
	rowErr        map[int64]error
	ctx           context.Context
	ccErr         ccErr.DefaultCCErrorIf
	ccLang        language.DefaultCCLanguageIf
	rid           string
	lgc           *Logics
}

func NewImportInstance(ctx context.Context, ownerID string, lgc *Logics) *importInstance {
	return &importInstance{
		pheader: lgc.header,
		Engine:  lgc.Engine,
		ownerID: ownerID,
		ctx:     ctx,
		ccErr:   lgc.ccErr,
		ccLang:  lgc.ccLang,
		rid:     lgc.rid,
		lgc:     lgc,
	}
}

func (h *importInstance) updateHostInstance(index int64, host map[string]interface{}, hostID int64) error {
	delete(host, "import_from")
	delete(host, common.CreateTimeField)

	// 更新主机数据
	input := &metadata.UpdateOption{}
	input.Condition = map[string]interface{}{common.BKHostIDField: hostID}
	input.Data = host
	uResult, err := h.CoreAPI.CoreService().Instance().UpdateInstance(h.ctx, h.pheader, common.BKInnerObjIDHost, input)
	if err != nil {
		ip, _ := host[common.BKHostInnerIPField].(string)
		blog.Errorf("updateHostInstance http do error,  err:%s,input:%+v,rid:%s", err.Error(), input, h.rid)
		return fmt.Errorf(h.ccLang.Languagef("host_import_update_fail", index, ip, err.Error()))
	}
	if !uResult.Result {
		ip, _ := host[common.BKHostInnerIPField].(string)
		blog.Errorf("updateHostInstance http response error,  err code:%d, err msg:%s,input:%+v,rid:%s", uResult.Code, uResult.ErrMsg, input, h.rid)
		return fmt.Errorf(h.ccLang.Languagef("host_import_update_fail", index, ip, uResult.ErrMsg))
	}
	return nil
}

<<<<<<< HEAD
func (h *importInstance) addHostInstance(appID int64, moduleIDs []int64, toInternalModule bool, host map[string]interface{}) (int64, error) {
	ip, _ := host[common.BKHostInnerIPField].(string)
=======
// addHostInstance  add host
// cloud id：host belong cloud area id
// index: index number
// app id : host belong app id
// module id: host belong module id
// host : host info
func (h *importInstance) addHostInstance(cloudID, index, appID int64, moduleIDs []int64, toInternalModule bool, host map[string]interface{}) (int64, error) {
	ip, _ := host[common.BKHostInnerIPField].(string)
	if cloudID < 0 {
		return 0, fmt.Errorf(h.ccLang.Languagef("host_import_add_fail", index, ip, h.ccLang.Language("import_host_cloudID_invalid")))
	}
>>>>>>> 822f841d

	// determine if the cloud area exists
	// default cloud area must be exist
	if cloudID != common.BKDefaultDirSubArea {
		isExist, err := h.lgc.IsPlatExist(h.ctx, mapstr.MapStr{common.BKCloudIDField: cloudID})
		if nil != err {
			return 0, fmt.Errorf(h.ccLang.Languagef("host_import_add_fail", index, ip, err.Error()))

		}
		if !isExist {
			return 0, fmt.Errorf(h.ccLang.Languagef("host_import_add_fail", index, ip, h.ccErr.Errorf(common.CCErrTopoCloudNotFound).Error()))

		}
	}
	host[common.BKCloudIDField] = cloudID

	input := &metadata.CreateModelInstance{
		Data: host,
	}

	// (h.ctx, h.pheader, host)
	var err error
	result, err := h.CoreAPI.CoreService().Instance().CreateInstance(h.ctx, h.pheader, common.BKInnerObjIDHost, input)
	if err != nil {
		blog.Errorf("addHostInstance http do error,err:%s, input:%+v,rid:%s", err.Error(), host, h.rid)
		return 0, err
	}
	if !result.Result {
		blog.Errorf("addHostInstance http response error,err code:%d,err msg:%s, input:%+v,rid:%s", result.Code, result.ErrMsg, host, h.rid)
		return 0, result.CCError()
	}

	hostID := int64(result.Data.Created.ID)
	var hResult *metadata.OperaterException
	var option interface{}
	if toInternalModule == true {
		if len(moduleIDs) == 0 {
			err := h.ccErr.CCErrorf(common.CCErrCommParamsInvalid, common.BKModuleIDField)
			return 0, err
		}
		opt := &metadata.TransferHostToInnerModule{
			ApplicationID: appID,
			ModuleID:      moduleIDs[0],
			HostID:        []int64{hostID},
		}
		option = opt
		hResult, err = h.CoreAPI.CoreService().Host().TransferToInnerModule(h.ctx, h.pheader, opt)
	} else {
		opt := &metadata.HostsModuleRelation{
			ApplicationID: appID,
			ModuleID:      moduleIDs,
			HostID:        []int64{hostID},
		}
		option = opt
		hResult, err = h.CoreAPI.CoreService().Host().TransferToNormalModule(h.ctx, h.pheader, opt)

	}
	if err != nil {
		blog.Errorf("add host module by ip:%s  err:%s,input:%+v,rid:%s", ip, err.Error(), option, h.rid)
		return 0, err
	}
	if !hResult.Result {
		blog.Errorf("add host module by ip:%s , result:%#v, input:%#v, rid:%s", ip, hResult.Code, option, h.rid)
		if len(hResult.Data) > 0 {
			return 0, h.ccErr.New(int(hResult.Data[0].Code), hResult.Data[0].Message)
		}
		return 0, hResult.CCError()
	}

	return hostID, nil
}

// ExtractAlreadyExistHosts extract hosts that already in db(same innerIP host)
// return: map[hostKey]hostID
func (h *importInstance) ExtractAlreadyExistHosts(ctx context.Context, hostInfos map[int64]map[string]interface{}) (map[string]int64, error) {
	// step1. extract all innerIP from hostInfos
	var ipArr []string
	for _, host := range hostInfos {
		innerIP, isOk := host[common.BKHostInnerIPField].(string)
		if isOk && "" != innerIP {
			ipArr = append(ipArr, innerIP)
		}
	}
	if len(ipArr) == 0 {
		return make(map[string]int64), nil
	}

	// step2. query host info by innerIPs
	ipCond := make([]map[string]interface{}, len(ipArr))
	for index, innerIP := range ipArr {
		innerIPArr := strings.Split(innerIP, ",")
		ipCond[index] = map[string]interface{}{
			common.BKHostInnerIPField: map[string]interface{}{
				common.BKDBAll:  innerIPArr,
				common.BKDBSize: len(innerIPArr),
			},
		}
	}
	filter := map[string]interface{}{
		common.BKDBOR: ipCond,
	}
	query := &metadata.QueryCondition{
		Condition: filter,
		Page: metadata.BasePage{
			Start: 0,
			Limit: common.BKNoLimit,
		},
	}
	hResult, err := h.CoreAPI.CoreService().Instance().ReadInstance(ctx, h.pheader, common.BKInnerObjIDHost, query)
	if err != nil {
		blog.Errorf("GetHostIDByHostInfoArr ReadInstance http do err. error:%s, input:%#v, rid:%s", err.Error(), query, h.rid)
		return nil, h.ccErr.CCError(common.CCErrCommHTTPDoRequestFailed)
	}
	if !hResult.Result {
		blog.Errorf("GetHostIDByHostInfoArr ReadInstance http reply err. reply:%#v, input:%#v, rid:%s", hResult, query, h.rid)
		return nil, h.ccErr.New(hResult.Code, hResult.ErrMsg)
	}

	// step3. arrange data as a map, cloudKey: hostID
	hostMap := make(map[string]int64, 0)
	for _, host := range hResult.Data.Info {
		key := generateHostCloudKey(host[common.BKHostInnerIPField], host[common.BKCloudIDField])
		hostID, err := host.Int64(common.BKHostIDField)
		if err != nil {
			blog.Errorf("GetHostIDByHostInfoArr get hostID error. err:%s, hostInfo:%#v, rid:%s", err.Error(), host, h.rid)
			// message format: `convert %s  field %s to %s error %s`
			return hostMap, h.ccErr.Errorf(common.CCErrCommInstFieldConvertFail, common.BKInnerObjIDHost, common.BKHostIDField, "int", err.Error())
		}
		hostMap[key] = hostID
	}

	return hostMap, nil
}<|MERGE_RESOLUTION|>--- conflicted
+++ resolved
@@ -134,11 +134,7 @@
 			}
 			action = metadata.AuditUpdate
 		} else {
-<<<<<<< HEAD
-			intHostID, err = instance.addHostInstance(appID, moduleIDs, toInternalModule, host)
-=======
 			intHostID, err = instance.addHostInstance(iSubAreaVal, index, appID, moduleIDs, toInternalModule, host)
->>>>>>> 822f841d
 			if err != nil {
 				errMsg = append(errMsg, fmt.Errorf(lgc.ccLang.Languagef("host_import_add_fail", index, innerIP, err.Error())).Error())
 				continue
@@ -264,7 +260,9 @@
 		}
 		host[common.BKCloudIDField] = cloudIDVal
 
-		hostID, err := instance.addHostInstance(bizID, []int64{hostList.Directory}, toInternalModule, host)
+		hostID, err := instance.addHostInstance(cloudIDVal, int64(index), bizID, []int64{hostList.Directory}, 
+		toInternalModule, 
+		host)
 		if err != nil {
 			res.Error = append(res.Error, metadata.AddOneHostToResourcePoolResult{
 				Index:    index,
@@ -411,10 +409,7 @@
 	return nil
 }
 
-<<<<<<< HEAD
-func (h *importInstance) addHostInstance(appID int64, moduleIDs []int64, toInternalModule bool, host map[string]interface{}) (int64, error) {
-	ip, _ := host[common.BKHostInnerIPField].(string)
-=======
+
 // addHostInstance  add host
 // cloud id：host belong cloud area id
 // index: index number
@@ -426,7 +421,6 @@
 	if cloudID < 0 {
 		return 0, fmt.Errorf(h.ccLang.Languagef("host_import_add_fail", index, ip, h.ccLang.Language("import_host_cloudID_invalid")))
 	}
->>>>>>> 822f841d
 
 	// determine if the cloud area exists
 	// default cloud area must be exist

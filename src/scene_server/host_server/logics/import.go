/*
 * Tencent is pleased to support the open source community by making 蓝鲸 available.
 * Copyright (C) 2017-2018 THL A29 Limited, a Tencent company. All rights reserved.
 * Licensed under the MIT License (the "License"); you may not use this file except
 * in compliance with the License. You may obtain a copy of the License at
 * http://opensource.org/licenses/MIT
 * Unless required by applicable law or agreed to in writing, software distributed under
 * the License is distributed on an "AS IS" BASIS, WITHOUT WARRANTIES OR CONDITIONS OF ANY KIND,
 * either express or implied. See the License for the specific language governing permissions and
 * limitations under the License.
 */

package logics

import (
	"context"
	"fmt"
	"net/http"
	"strconv"
	"strings"

	"configcenter/src/common"
	"configcenter/src/common/auditlog"
	"configcenter/src/common/backbone"
	"configcenter/src/common/blog"
	ccErr "configcenter/src/common/errors"
	"configcenter/src/common/http/rest"
	"configcenter/src/common/language"
	"configcenter/src/common/mapstr"
	"configcenter/src/common/metadata"
	"configcenter/src/common/util"
	"configcenter/src/framework/core/errors"
	hutil "configcenter/src/scene_server/host_server/util"
)

func (lgc *Logics) AddHost(kit *rest.Kit, appID int64, moduleIDs []int64, ownerID string, hostInfos map[int64]map[string]interface{}, importType metadata.HostInputType) ([]int64, []string, []string, []string, error) {
	if len(moduleIDs) == 0 {
		err := kit.CCError.CCErrorf(common.CCErrCommParamsInvalid, common.BKModuleIDField)
		return nil, nil, nil, nil, err
	}
	var err error
	defaultModule, err := lgc.CoreAPI.CoreService().Process().GetBusinessDefaultSetModuleInfo(kit.Ctx, kit.Header, appID)
	if err != nil {
		blog.Errorf("AddHost failed, get biz default module info failed, appID:%d, err:%s, rid:%s", appID, err.Error(), kit.Rid)
		return nil, nil, nil, nil, err
	}
	isInternalModule := make([]bool, 0)
	for _, moduleID := range moduleIDs {
		isInternalModule = append(isInternalModule, defaultModule.IsInternalModule(moduleID))
	}
	isInternalModule = util.BoolArrayUnique(isInternalModule)
	if len(isInternalModule) > 1 {
		err := kit.CCError.CCError(common.CCErrHostTransferFinalModuleConflict)
		return nil, nil, nil, nil, err
	}
	toInternalModule := isInternalModule[0]

	hostIDs := make([]int64, 0)
	instance := NewImportInstance(kit, ownerID, lgc)

	hostIDMap, err := instance.ExtractAlreadyExistHosts(kit.Ctx, hostInfos)
	if err != nil {
		blog.Errorf("get hosts failed, err:%s, rid:%s", err.Error(), kit.Rid)
		return nil, nil, nil, nil, err
	}

	var errMsg, updateErrMsg, successMsg []string

	// ready interface and kit for audit log.
	logContents := make([]metadata.AuditLog, 0)
<<<<<<< HEAD
	audit := auditlog.NewHostAudit(lgc.CoreAPI.CoreService())
	kit := &rest.Kit{
		Rid:             lgc.rid,
		Header:          lgc.header,
		Ctx:             ctx,
		CCError:         lgc.ccErr,
		User:            lgc.user,
		SupplierAccount: lgc.ownerID,
	}

=======
	
	ccLang := lgc.Engine.Language.CreateDefaultCCLanguageIf(util.GetLanguage(kit.Header))
>>>>>>> 2615b8a7
	for index, host := range hostInfos {
		if nil == host {
			continue
		}

		innerIP, isOk := host[common.BKHostInnerIPField].(string)
		if isOk == false || "" == innerIP {
			errMsg = append(errMsg, ccLang.Languagef("host_import_innerip_empty", index))
			continue
		}

		var iSubArea interface{}
		iSubArea, ok := host[common.BKCloudIDField]
		if false == ok {
			iSubArea = host[common.BKCloudIDField]
		}
		if nil == iSubArea {
			iSubArea = common.BKDefaultDirSubArea
		}

		iSubAreaVal, err := util.GetInt64ByInterface(iSubArea)
		if err != nil || iSubAreaVal < 0 {
			errMsg = append(errMsg, ccLang.Language("import_host_cloudID_invalid"))
			continue
		}
		host[common.BKCloudIDField] = iSubAreaVal

		var intHostID int64
		var existInDB bool

		// we support update host info both base on hostID and innerIP, hostID has higher priority then innerIP
		hostIDFromInput, bHostIDInInput := host[common.BKHostIDField]
		if bHostIDInInput == true {
			intHostID, err = util.GetInt64ByInterface(hostIDFromInput)
			if err != nil {
				errMsg = append(errMsg, ccLang.Language("import_host_hostID_not_int"))
				continue
			}
			existInDB = true
		} else {
			// try to get hostID from db
			key := generateHostCloudKey(innerIP, iSubAreaVal)
			intHostID, existInDB = hostIDMap[key]
		}

		// remove unchangeable fields
		delete(host, common.BKHostIDField)

		var auditLog *metadata.AuditLog
		if existInDB {
			var err error

			// remove unchangeable fields
			delete(host, common.BKHostInnerIPField)
			delete(host, common.BKCloudIDField)
			delete(host, common.BKImportFrom)
			delete(host, common.CreateTimeField)

<<<<<<< HEAD
			// generate audit log before really change it.
			auditLog, err = audit.GenerateAuditLog(kit, metadata.AuditUpdate, intHostID, appID, innerIP, metadata.FromUser, nil, host)
			if err != nil {
				blog.Errorf("generate host audit log failed before update host, hostID: %d, bizID: %d, err: %v, rid: %s",
					intHostID, innerIP, err, lgc.rid)
				errMsg = append(errMsg, err.Error())
				continue
			}
=======
			// get host info before really change it
			preData, _, _ = lgc.GetHostInstanceDetails(kit, intHostID)
>>>>>>> 2615b8a7

			// update host instance.
			if err := instance.updateHostInstance(index, host, intHostID); err != nil {
				updateErrMsg = append(updateErrMsg, err.Error())
				continue
			}
		} else {
			intHostID, err = instance.addHostInstance(iSubAreaVal, index, appID, moduleIDs, toInternalModule, host)
			if err != nil {
				errMsg = append(errMsg, fmt.Errorf(ccLang.Languagef("host_import_add_fail", index, innerIP, err.Error())).Error())
				continue
			}
			host[common.BKHostIDField] = intHostID
			hostIDMap[generateHostCloudKey(innerIP, iSubAreaVal)] = intHostID

<<<<<<< HEAD
			// to generate audit log.
			auditLog, err = audit.GenerateAuditLog(kit, metadata.AuditCreate, intHostID, appID, innerIP, metadata.FromUser, nil, nil)
			if err != nil {
				blog.Errorf("generate host audit log failed after create host, hostID: %d, bizID: %d, err: %v, rid: %s",
					intHostID, appID, err, lgc.rid)
				errMsg = append(errMsg, err.Error())
				continue
			}
=======
		// host info after it changed
		curData, _, err := lgc.GetHostInstanceDetails(kit, intHostID)
		if err != nil {
			return nil, nil, nil, nil, fmt.Errorf("generate audit log, but get host instance defail failed, err: %v", err)
>>>>>>> 2615b8a7
		}

		// add current host operate result to batch add result.
		successMsg = append(successMsg, strconv.FormatInt(index, 10))

		// add audit log.
		logContents = append(logContents, *auditLog)
		hostIDs = append(hostIDs, intHostID)
	}

	// to save audit log.
	if len(logContents) > 0 {
<<<<<<< HEAD
		if err := audit.SaveAuditLog(kit, logContents...); err != nil {
=======
		_, err := lgc.CoreAPI.CoreService().Audit().SaveAuditLog(context.Background(), kit.Header, logContents...)
		if err != nil {
>>>>>>> 2615b8a7
			return hostIDs, successMsg, updateErrMsg, errMsg, fmt.Errorf("generate audit log, but get host instance defail failed, err: %v", err)
		}
	}

	if 0 < len(errMsg) || 0 < len(updateErrMsg) {
		return hostIDs, successMsg, updateErrMsg, errMsg, errors.New(ccLang.Language("host_import_err"))
	}

	return hostIDs, successMsg, updateErrMsg, errMsg, nil
}

func (lgc *Logics) AddHostToResourcePool(kit *rest.Kit, hostList metadata.AddHostToResourcePoolHostList) ([]int64, *metadata.AddHostToResourcePoolResult, error) {
	bizID, err := lgc.GetDefaultAppIDWithSupplier(kit)
	if err != nil {
		blog.ErrorJSON("add host, but get default biz id failed, err: %s, input: %s, rid: %s", err, hostList, kit.Rid)
		return nil, nil, err
	}

	var toInternalModule bool
	hostList.Directory, toInternalModule, err = lgc.GetModuleIDAndIsInternal(kit, bizID, hostList.Directory)
	if err != nil {
		return nil, nil, err
	}

	hostIDs := make([]int64, 0)
	res := new(metadata.AddHostToResourcePoolResult)
	instance := NewImportInstance(kit, kit.SupplierAccount, lgc)
	logContents := make([]metadata.AuditLog, 0)

	for index, host := range hostList.HostInfo {
		if nil == host {
			continue
		}

		innerIP, exist := host[common.BKHostInnerIPField].(string)
		if !exist || "" == innerIP {
			res.Error = append(res.Error, metadata.AddOneHostToResourcePoolResult{
				Index:    index,
				ErrorMsg: kit.CCError.CCErrorf(common.CCErrCommParamsNeedSet, common.BKHostInnerIPField).Error(),
			})
			continue
		}
		cloudID, exist := host[common.BKCloudIDField]
		if !exist || cloudID == nil {
			res.Error = append(res.Error, metadata.AddOneHostToResourcePoolResult{
				Index:    index,
				ErrorMsg: kit.CCError.CCErrorf(common.CCErrCommParamsNeedSet, common.BKCloudIDField).Error(),
			})
			continue
		}

		// TODO remove this when bk_cloud_id field is upgraded to int type
		cloudIDVal, err := util.GetInt64ByInterface(cloudID)
		if err != nil || cloudIDVal < 0 {
			res.Error = append(res.Error, metadata.AddOneHostToResourcePoolResult{
				Index:    index,
				ErrorMsg: kit.CCError.CCErrorf(common.CCErrCommParamsNeedInt, common.BKCloudIDField).Error(),
			})
			continue
		}
		host[common.BKCloudIDField] = cloudIDVal

		hostID, err := instance.addHostInstance(cloudIDVal, int64(index), bizID, []int64{hostList.Directory},
			toInternalModule,
			host)
		if err != nil {
			res.Error = append(res.Error, metadata.AddOneHostToResourcePoolResult{
				Index:    index,
				ErrorMsg: err.Error(),
			})
			continue
		}
		host[common.BKHostIDField] = hostID

		hostIDs = append(hostIDs, hostID)
		res.Success = append(res.Success, metadata.AddOneHostToResourcePoolResult{
			Index:  index,
			HostID: hostID,
		})

		curData, _, err := lgc.GetHostInstanceDetails(kit, hostID)
		if err != nil {
			return hostIDs, res, fmt.Errorf("generate audit log, but get host instance defail failed, err: %v", err)
		}

		logContents = append(logContents, metadata.AuditLog{
			AuditType:    metadata.HostType,
			ResourceType: metadata.HostRes,
			Action:       metadata.AuditCreate,	
			BusinessID:   bizID,
			ResourceID:   hostID,
			ResourceName: host[common.BKHostInnerIPField].(string),
			OperationDetail: &metadata.InstanceOpDetail{
				BasicOpDetail: metadata.BasicOpDetail{
					Details: &metadata.BasicContent{
						PreData:    nil,
						CurData:    curData,
					},
				},
				ModelID: common.BKInnerObjIDHost,
			},
		})
	}

	if len(logContents) > 0 {
		_, err := lgc.CoreAPI.CoreService().Audit().SaveAuditLog(context.Background(), kit.Header, logContents...)
		if err != nil {
			return hostIDs, res, fmt.Errorf("generate audit log, but get host instance defail failed, err: %v", err)
		}
	}

	if 0 < len(res.Error) {
		return hostIDs, res, kit.CCError.CCErrorf(common.CCErrHostCreateFail)
	}

	return hostIDs, res, nil
}

func (lgc *Logics) getHostFields(kit *rest.Kit) (map[string]*metadata.ObjAttDes, error) {
	opt := hutil.NewOperation().WithObjID(common.BKInnerObjIDHost).MapStr()

	input := &metadata.QueryCondition{
		Condition: opt,
	}
	result, err := lgc.CoreAPI.CoreService().Model().
		ReadModelAttr(kit.Ctx, kit.Header, common.BKInnerObjIDHost, input)
	if err != nil {
		blog.Errorf("getHostFields http do error, err:%s, input:%+v, rid:%s", err.Error(), input, kit.Rid)
		return nil, kit.CCError.Error(common.CCErrCommHTTPDoRequestFailed)
	}
	if !result.Result {
		blog.Errorf("getHostFields http response error, err code:%d, err msg:%s, input:%+v, rid:%s", result.Code, result.ErrMsg, input, kit.Rid)
		return nil, kit.CCError.New(result.Code, result.ErrMsg)
	}

	attributesDesc := make([]metadata.ObjAttDes, 0)
	for _, att := range result.Data.Info {
		attributesDesc = append(attributesDesc, metadata.ObjAttDes{Attribute: att})
	}

	fields := make(map[string]*metadata.ObjAttDes)
	for index, f := range attributesDesc {
		fields[f.PropertyID] = &attributesDesc[index]
	}
	return fields, nil
}

// generateHostCloudKey generate a cloudKey for host that is unique among clouds by appending the cloudID.
func generateHostCloudKey(ip, cloudID interface{}) string {
	return fmt.Sprintf("%v-%v", ip, cloudID)
}

type importInstance struct {
	*backbone.Engine
	pheader   http.Header
	inputType metadata.HostInputType
	ownerID   string
	// cloudID       int64
	// hostInfos     map[int64]map[string]interface{}
	defaultFields map[string]*metadata.ObjAttDes
	rowErr        map[int64]error
	ctx           context.Context
	ccErr         ccErr.DefaultCCErrorIf
	ccLang        language.DefaultCCLanguageIf
	rid           string
	lgc           *Logics
	kit           *rest.Kit
}

func NewImportInstance(kit *rest.Kit, ownerID string, lgc *Logics) *importInstance {
	lang := util.GetLanguage(kit.Header)
	return &importInstance{
		pheader: kit.Header,
		Engine:  lgc.Engine,
		ownerID: ownerID,
		ctx:     kit.Ctx,
		ccErr:   kit.CCError,
		ccLang:  lgc.Engine.Language.CreateDefaultCCLanguageIf(lang),
		rid:     kit.Rid,
		lgc:     lgc,
		kit:     kit,
	}
}

func (h *importInstance) updateHostInstance(index int64, host map[string]interface{}, hostID int64) error {
	delete(host, "import_from")
	delete(host, common.CreateTimeField)

	// 更新主机数据
	input := &metadata.UpdateOption{}
	input.Condition = map[string]interface{}{common.BKHostIDField: hostID}
	input.Data = host
	uResult, err := h.CoreAPI.CoreService().Instance().UpdateInstance(h.ctx, h.pheader, common.BKInnerObjIDHost, input)
	if err != nil {
		ip, _ := host[common.BKHostInnerIPField].(string)
		blog.Errorf("updateHostInstance http do error,  err:%s,input:%+v,rid:%s", err.Error(), input, h.rid)
		return fmt.Errorf(h.ccLang.Languagef("host_import_update_fail", index, ip, err.Error()))
	}
	if !uResult.Result {
		ip, _ := host[common.BKHostInnerIPField].(string)
		blog.Errorf("updateHostInstance http response error,  err code:%d, err msg:%s,input:%+v,rid:%s", uResult.Code, uResult.ErrMsg, input, h.rid)
		return fmt.Errorf(h.ccLang.Languagef("host_import_update_fail", index, ip, uResult.ErrMsg))
	}
	return nil
}

// addHostInstance  add host
// cloud id：host belong cloud area id
// index: index number
// app id : host belong app id
// module id: host belong module id
// host : host info
func (h *importInstance) addHostInstance(cloudID, index, appID int64, moduleIDs []int64, toInternalModule bool, host map[string]interface{}) (int64, error) {
	ip, _ := host[common.BKHostInnerIPField].(string)
	if cloudID < 0 {
		return 0, fmt.Errorf(h.ccLang.Languagef("host_import_add_fail", index, ip, h.ccLang.Language("import_host_cloudID_invalid")))
	}

	// determine if the cloud area exists
	// default cloud area must be exist
	if cloudID != common.BKDefaultDirSubArea {
		isExist, err := h.lgc.IsPlatExist(h.kit, mapstr.MapStr{common.BKCloudIDField: cloudID})
		if nil != err {
			return 0, fmt.Errorf(h.ccLang.Languagef("host_import_add_fail", index, ip, err.Error()))

		}
		if !isExist {
			return 0, fmt.Errorf(h.ccLang.Languagef("host_import_add_fail", index, ip, h.ccErr.Errorf(common.CCErrTopoCloudNotFound).Error()))

		}
	}
	host[common.BKCloudIDField] = cloudID

	input := &metadata.CreateModelInstance{
		Data: host,
	}

	// (h.ctx, h.pheader, host)
	var err error
	result, err := h.CoreAPI.CoreService().Instance().CreateInstance(h.ctx, h.pheader, common.BKInnerObjIDHost, input)
	if err != nil {
		blog.Errorf("addHostInstance http do error,err:%s, input:%+v,rid:%s", err.Error(), host, h.rid)
		return 0, err
	}
	if !result.Result {
		blog.Errorf("addHostInstance http response error,err code:%d,err msg:%s, input:%+v,rid:%s", result.Code, result.ErrMsg, host, h.rid)
		return 0, result.CCError()
	}

	hostID := int64(result.Data.Created.ID)
	var hResult *metadata.OperaterException
	var option interface{}
	if toInternalModule == true {
		if len(moduleIDs) == 0 {
			err := h.ccErr.CCErrorf(common.CCErrCommParamsInvalid, common.BKModuleIDField)
			return 0, err
		}
		opt := &metadata.TransferHostToInnerModule{
			ApplicationID: appID,
			ModuleID:      moduleIDs[0],
			HostID:        []int64{hostID},
		}
		option = opt
		hResult, err = h.CoreAPI.CoreService().Host().TransferToInnerModule(h.ctx, h.pheader, opt)
	} else {
		opt := &metadata.HostsModuleRelation{
			ApplicationID: appID,
			ModuleID:      moduleIDs,
			HostID:        []int64{hostID},
		}
		option = opt
		hResult, err = h.CoreAPI.CoreService().Host().TransferToNormalModule(h.ctx, h.pheader, opt)

	}
	if err != nil {
		blog.Errorf("add host module by ip:%s  err:%s,input:%+v,rid:%s", ip, err.Error(), option, h.rid)
		return 0, err
	}
	if !hResult.Result {
		blog.Errorf("add host module by ip:%s , result:%#v, input:%#v, rid:%s", ip, hResult.Code, option, h.rid)
		if len(hResult.Data) > 0 {
			return 0, h.ccErr.New(int(hResult.Data[0].Code), hResult.Data[0].Message)
		}
		return 0, hResult.CCError()
	}

	return hostID, nil
}

// ExtractAlreadyExistHosts extract hosts that already in db(same innerIP host)
// return: map[hostKey]hostID
func (h *importInstance) ExtractAlreadyExistHosts(ctx context.Context, hostInfos map[int64]map[string]interface{}) (map[string]int64, error) {
	// step1. extract all innerIP from hostInfos
	var ipArr []string
	for _, host := range hostInfos {
		innerIP, isOk := host[common.BKHostInnerIPField].(string)
		if isOk && "" != innerIP {
			ipArr = append(ipArr, innerIP)
		}
	}
	if len(ipArr) == 0 {
		return make(map[string]int64), nil
	}

	// step2. query host info by innerIPs
	ipCond := make([]map[string]interface{}, len(ipArr))
	for index, innerIP := range ipArr {
		innerIPArr := strings.Split(innerIP, ",")
		ipCond[index] = map[string]interface{}{
			common.BKHostInnerIPField: map[string]interface{}{
				common.BKDBAll:  innerIPArr,
				common.BKDBSize: len(innerIPArr),
			},
		}
	}
	filter := map[string]interface{}{
		common.BKDBOR: ipCond,
	}
	query := &metadata.QueryCondition{
		Condition: filter,
		Page: metadata.BasePage{
			Start: 0,
			Limit: common.BKNoLimit,
		},
	}
	hResult, err := h.CoreAPI.CoreService().Instance().ReadInstance(ctx, h.pheader, common.BKInnerObjIDHost, query)
	if err != nil {
		blog.Errorf("GetHostIDByHostInfoArr ReadInstance http do err. error:%s, input:%#v, rid:%s", err.Error(), query, h.rid)
		return nil, h.ccErr.CCError(common.CCErrCommHTTPDoRequestFailed)
	}
	if !hResult.Result {
		blog.Errorf("GetHostIDByHostInfoArr ReadInstance http reply err. reply:%#v, input:%#v, rid:%s", hResult, query, h.rid)
		return nil, h.ccErr.New(hResult.Code, hResult.ErrMsg)
	}

	// step3. arrange data as a map, cloudKey: hostID
	hostMap := make(map[string]int64, 0)
	for _, host := range hResult.Data.Info {
		key := generateHostCloudKey(host[common.BKHostInnerIPField], host[common.BKCloudIDField])
		hostID, err := host.Int64(common.BKHostIDField)
		if err != nil {
			blog.Errorf("GetHostIDByHostInfoArr get hostID error. err:%s, hostInfo:%#v, rid:%s", err.Error(), host, h.rid)
			// message format: `convert %s  field %s to %s error %s`
			return hostMap, h.ccErr.Errorf(common.CCErrCommInstFieldConvertFail, common.BKInnerObjIDHost, common.BKHostIDField, "int", err.Error())
		}
		hostMap[key] = hostID
	}

	return hostMap, nil
}<|MERGE_RESOLUTION|>--- conflicted
+++ resolved
@@ -68,21 +68,9 @@
 
 	// ready interface and kit for audit log.
 	logContents := make([]metadata.AuditLog, 0)
-<<<<<<< HEAD
 	audit := auditlog.NewHostAudit(lgc.CoreAPI.CoreService())
-	kit := &rest.Kit{
-		Rid:             lgc.rid,
-		Header:          lgc.header,
-		Ctx:             ctx,
-		CCError:         lgc.ccErr,
-		User:            lgc.user,
-		SupplierAccount: lgc.ownerID,
-	}
-
-=======
-	
 	ccLang := lgc.Engine.Language.CreateDefaultCCLanguageIf(util.GetLanguage(kit.Header))
->>>>>>> 2615b8a7
+
 	for index, host := range hostInfos {
 		if nil == host {
 			continue
@@ -130,30 +118,23 @@
 
 		// remove unchangeable fields
 		delete(host, common.BKHostIDField)
+		delete(host, common.BKHostInnerIPField)
+		delete(host, common.BKCloudIDField)
+		delete(host, common.BKImportFrom)
+		delete(host, common.CreateTimeField)
 
 		var auditLog *metadata.AuditLog
 		if existInDB {
 			var err error
 
-			// remove unchangeable fields
-			delete(host, common.BKHostInnerIPField)
-			delete(host, common.BKCloudIDField)
-			delete(host, common.BKImportFrom)
-			delete(host, common.CreateTimeField)
-
-<<<<<<< HEAD
 			// generate audit log before really change it.
 			auditLog, err = audit.GenerateAuditLog(kit, metadata.AuditUpdate, intHostID, appID, innerIP, metadata.FromUser, nil, host)
 			if err != nil {
 				blog.Errorf("generate host audit log failed before update host, hostID: %d, bizID: %d, err: %v, rid: %s",
-					intHostID, innerIP, err, lgc.rid)
+					intHostID, innerIP, err, kit.Rid)
 				errMsg = append(errMsg, err.Error())
 				continue
 			}
-=======
-			// get host info before really change it
-			preData, _, _ = lgc.GetHostInstanceDetails(kit, intHostID)
->>>>>>> 2615b8a7
 
 			// update host instance.
 			if err := instance.updateHostInstance(index, host, intHostID); err != nil {
@@ -169,21 +150,14 @@
 			host[common.BKHostIDField] = intHostID
 			hostIDMap[generateHostCloudKey(innerIP, iSubAreaVal)] = intHostID
 
-<<<<<<< HEAD
 			// to generate audit log.
 			auditLog, err = audit.GenerateAuditLog(kit, metadata.AuditCreate, intHostID, appID, innerIP, metadata.FromUser, nil, nil)
 			if err != nil {
 				blog.Errorf("generate host audit log failed after create host, hostID: %d, bizID: %d, err: %v, rid: %s",
-					intHostID, appID, err, lgc.rid)
+					intHostID, appID, err, kit.Rid)
 				errMsg = append(errMsg, err.Error())
 				continue
 			}
-=======
-		// host info after it changed
-		curData, _, err := lgc.GetHostInstanceDetails(kit, intHostID)
-		if err != nil {
-			return nil, nil, nil, nil, fmt.Errorf("generate audit log, but get host instance defail failed, err: %v", err)
->>>>>>> 2615b8a7
 		}
 
 		// add current host operate result to batch add result.
@@ -196,12 +170,7 @@
 
 	// to save audit log.
 	if len(logContents) > 0 {
-<<<<<<< HEAD
 		if err := audit.SaveAuditLog(kit, logContents...); err != nil {
-=======
-		_, err := lgc.CoreAPI.CoreService().Audit().SaveAuditLog(context.Background(), kit.Header, logContents...)
-		if err != nil {
->>>>>>> 2615b8a7
 			return hostIDs, successMsg, updateErrMsg, errMsg, fmt.Errorf("generate audit log, but get host instance defail failed, err: %v", err)
 		}
 	}
@@ -290,15 +259,15 @@
 		logContents = append(logContents, metadata.AuditLog{
 			AuditType:    metadata.HostType,
 			ResourceType: metadata.HostRes,
-			Action:       metadata.AuditCreate,	
+			Action:       metadata.AuditCreate,
 			BusinessID:   bizID,
 			ResourceID:   hostID,
 			ResourceName: host[common.BKHostInnerIPField].(string),
 			OperationDetail: &metadata.InstanceOpDetail{
 				BasicOpDetail: metadata.BasicOpDetail{
 					Details: &metadata.BasicContent{
-						PreData:    nil,
-						CurData:    curData,
+						PreData: nil,
+						CurData: curData,
 					},
 				},
 				ModelID: common.BKInnerObjIDHost,

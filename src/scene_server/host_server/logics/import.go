/*
 * Tencent is pleased to support the open source community by making 蓝鲸 available.
 * Copyright (C) 2017-2018 THL A29 Limited, a Tencent company. All rights reserved.
 * Licensed under the MIT License (the "License"); you may not use this file except
 * in compliance with the License. You may obtain a copy of the License at
 * http://opensource.org/licenses/MIT
 * Unless required by applicable law or agreed to in writing, software distributed under
 * the License is distributed on an "AS IS" BASIS, WITHOUT WARRANTIES OR CONDITIONS OF ANY KIND,
 * either express or implied. See the License for the specific language governing permissions and
 * limitations under the License.
 */

package logics

import (
	"context"
	"fmt"
	"net/http"
	"strconv"
	"strings"

	"configcenter/src/common"
	"configcenter/src/common/auditlog"
	"configcenter/src/common/backbone"
	"configcenter/src/common/blog"
	ccErr "configcenter/src/common/errors"
	"configcenter/src/common/http/rest"
	"configcenter/src/common/language"
	"configcenter/src/common/mapstr"
	"configcenter/src/common/metadata"
	"configcenter/src/common/util"
	"configcenter/src/framework/core/errors"
	hutil "configcenter/src/scene_server/host_server/util"
)

// AddHost TODO
func (lgc *Logics) AddHost(kit *rest.Kit, appID int64, moduleIDs []int64, ownerID string, hostInfos map[int64]map[string]interface{}, importType metadata.HostInputType) ([]int64, []string, []string, []string, error) {
	if len(moduleIDs) == 0 {
		err := kit.CCError.CCErrorf(common.CCErrCommParamsInvalid, common.BKModuleIDField)
		return nil, nil, nil, nil, err
	}
	var err error
	defaultModule, err := lgc.CoreAPI.CoreService().Process().GetBusinessDefaultSetModuleInfo(kit.Ctx, kit.Header, appID)
	if err != nil {
		blog.Errorf("AddHost failed, get biz default module info failed, appID:%d, err:%s, rid:%s", appID, err.Error(), kit.Rid)
		return nil, nil, nil, nil, err
	}
	isInternalModule := make([]bool, 0)
	for _, moduleID := range moduleIDs {
		isInternalModule = append(isInternalModule, defaultModule.IsInternalModule(moduleID))
	}
	isInternalModule = util.BoolArrayUnique(isInternalModule)
	if len(isInternalModule) > 1 {
		err := kit.CCError.CCError(common.CCErrHostTransferFinalModuleConflict)
		return nil, nil, nil, nil, err
	}
	toInternalModule := isInternalModule[0]

	hostIDs := make([]int64, 0)
	instance := NewImportInstance(kit, ownerID, lgc)

	hostIDMap, existsHostMap, err := instance.ExtractAlreadyExistHosts(kit.Ctx, hostInfos)
	if err != nil {
		blog.Errorf("get hosts failed, err:%s, rid:%s", err.Error(), kit.Rid)
		return nil, nil, nil, nil, err
	}

	var errMsg, updateErrMsg, successMsg []string

	// for audit log.
	logContents := make([]metadata.AuditLog, 0)
	audit := auditlog.NewHostAudit(lgc.CoreAPI.CoreService())
	ccLang := lgc.Engine.Language.CreateDefaultCCLanguageIf(util.GetLanguage(kit.Header))

	for _, index := range util.SortedMapInt64Keys(hostInfos) {
		host := hostInfos[index]
		if host == nil {
			continue
		}

		innerIP, isOk := host[common.BKHostInnerIPField].(string)
		if isOk == false || "" == innerIP {
			errMsg = append(errMsg, ccLang.Languagef("host_import_innerip_empty", index))
			continue
		}

		var iSubArea interface{}
		iSubArea, ok := host[common.BKCloudIDField]
		if false == ok {
			iSubArea = host[common.BKCloudIDField]
		}
		if nil == iSubArea {
			iSubArea = common.BKDefaultDirSubArea
		}

		iSubAreaVal, err := util.GetInt64ByInterface(iSubArea)
		if err != nil || iSubAreaVal < 0 {
			errMsg = append(errMsg, ccLang.Language("import_host_cloudID_invalid"))
			continue
		}
		host[common.BKCloudIDField] = iSubAreaVal

		var intHostID int64
		var existInDB bool

		// we support update host info both base on hostID and innerIP, hostID has higher priority then innerIP
		hostIDFromInput, bHostIDInInput := host[common.BKHostIDField]
		if bHostIDInInput == true {
			intHostID, err = util.GetInt64ByInterface(hostIDFromInput)
			if err != nil {
				errMsg = append(errMsg, ccLang.Language("import_host_hostID_not_int"))
				continue
			}
			existInDB = true
		} else {
			// try to get hostID from db
			key := generateHostCloudKey(innerIP, iSubAreaVal)
			intHostID, existInDB = hostIDMap[key]
		}

		// remove unchangeable fields
		delete(host, common.BKHostIDField)

		var auditLog []metadata.AuditLog
		if existInDB {
			// remove unchangeable fields
			delete(host, common.BKImportFrom)
			delete(host, common.CreateTimeField)

			var err error

			// generate audit log before really change it.
			generateAuditParameter := auditlog.NewGenerateAuditCommonParameter(kit, metadata.AuditUpdate).WithUpdateFields(host)
			auditLog, err = audit.GenerateAuditLog(generateAuditParameter, appID, []mapstr.MapStr{existsHostMap[intHostID]})
			if err != nil {
				blog.Errorf("generate host audit log failed before update host, hostID: %d, bizID: %d, err: %v, rid: %s",
					intHostID, innerIP, err, kit.Rid)
				errMsg = append(errMsg, err.Error())
				continue
			}

			// update host instance.
			if err := instance.updateHostInstance(index, host, intHostID); err != nil {
				updateErrMsg = append(updateErrMsg, err.Error())
				continue
			}
		} else {
			intHostID, err = instance.addHostInstance(iSubAreaVal, index, appID, moduleIDs, toInternalModule, host)
			if err != nil {
				errMsg = append(errMsg, fmt.Errorf(ccLang.Languagef("host_import_add_fail", index, innerIP, err.Error())).Error())
				continue
			}
			host[common.BKHostIDField] = intHostID
			hostIDMap[generateHostCloudKey(innerIP, iSubAreaVal)] = intHostID

			// to generate audit log.
			generateAuditParameter := auditlog.NewGenerateAuditCommonParameter(kit, metadata.AuditCreate)
			auditLog, err = audit.GenerateAuditLog(generateAuditParameter, appID, []mapstr.MapStr{host})
			if err != nil {
				blog.Errorf("generate host audit log failed after create host, hostID: %d, bizID: %d, err: %v, rid: %s",
					intHostID, appID, err, kit.Rid)
				errMsg = append(errMsg, err.Error())
				continue
			}
		}

		// add current host operate result to batch add result.
		successMsg = append(successMsg, strconv.FormatInt(index, 10))

		// add audit log.
		logContents = append(logContents, auditLog...)
		hostIDs = append(hostIDs, intHostID)
	}

	// to save audit log.
	if len(logContents) > 0 {
		if err := audit.SaveAuditLog(kit, logContents...); err != nil {
			return hostIDs, successMsg, updateErrMsg, errMsg, fmt.Errorf("save audit log failed, but add host success, err: %v", err)
		}
	}

	if 0 < len(errMsg) || 0 < len(updateErrMsg) {
		return hostIDs, successMsg, updateErrMsg, errMsg, errors.New(ccLang.Language("host_import_err"))
	}

	return hostIDs, successMsg, updateErrMsg, errMsg, nil
}

// AddHostByExcel add host by import excel
func (lgc *Logics) AddHostByExcel(kit *rest.Kit, appID int64, moduleID int64, ownerID string,
	hostInfos map[int64]map[string]interface{}) (hostIDs []int64, successMsg, errMsg []string, err error) {

	_, toInternalModule, err := lgc.GetModuleIDAndIsInternal(kit, appID, moduleID)
	if err != nil {
		blog.Errorf("AddHostByExcel failed, GetModuleIDAndIsInternal err:%s, appID:%d, moduleID:%d", err, appID,
			moduleID)
		return nil, nil, nil, err
	}

	instance := NewImportInstance(kit, ownerID, lgc)

	// for audit log
	audit := auditlog.NewHostAudit(lgc.CoreAPI.CoreService())
	ccLang := lgc.Engine.Language.CreateDefaultCCLanguageIf(util.GetLanguage(kit.Header))

	for _, index := range util.SortedMapInt64Keys(hostInfos) {
		host := hostInfos[index]
		if host == nil {
			continue
		}

		innerIP, isOk := host[common.BKHostInnerIPField].(string)
		if isOk == false || "" == innerIP {
			errMsg = append(errMsg, ccLang.Languagef("host_import_innerip_empty", index))
			continue
		}

		// the bk_cloud_id is directly connected area
		if _, exist := host[common.BKCloudIDField]; !exist {
			errMsg = append(errMsg, ccLang.Languagef("import_host_not_provide_cloudID", index))
			continue
		}

		cloudID, err := util.GetInt64ByInterface(host[common.BKCloudIDField])
		if err != nil {
			errMsg = append(errMsg, ccLang.Languagef("import_host_cloudID_not_exist", index,
				innerIP, util.GetStrByInterface(host[common.BKCloudIDField])))
			continue
		}

		// remove unchangeable fields
		delete(host, common.BKHostIDField)

		// use new transaction, need a new header
		kit.Header = kit.NewHeader()
		lgc.Engine.CoreAPI.CoreService().Txn().AutoRunTxn(kit.Ctx, kit.Header, func() error {
			intHostID, err := instance.addHostInstance(cloudID, index, appID, []int64{moduleID}, toInternalModule, host)
			if err != nil {
				blog.Errorf("add host instance failed, err: %v, index: %d, bizID: %d, moduleID: %d, "+
					"toInternalModule: %t, host: %v, rid: %s", err, index, appID, moduleID, toInternalModule, host,
					kit.Rid)
				errMsg = append(errMsg, ccLang.Languagef("host_import_add_fail", index, innerIP, err.Error()))
				return err
			}
			host[common.BKHostIDField] = intHostID

			// to generate audit log.
			generateAuditParameter := auditlog.NewGenerateAuditCommonParameter(kit, metadata.AuditCreate)
			auditLog, err := audit.GenerateAuditLog(generateAuditParameter, appID, []mapstr.MapStr{host})
			if err != nil {
				blog.Errorf("generate host audit log failed after create host, hostID: %d, bizID: %d, err: %v, rid: %s",
					intHostID, appID, err, kit.Rid)
				errMsg = append(errMsg, err.Error())
				return err
			}

			// add current host operate result to batch add result
			successMsg = append(successMsg, strconv.FormatInt(index, 10))

			// add audit log
			if err := audit.SaveAuditLog(kit, auditLog...); err != nil {
				blog.Errorf("save audit log failed, err: %v, rid: %s", err, kit.Rid)
				errMsg = append(errMsg, kit.CCError.Error(common.CCErrAuditSaveLogFailed).Error())
				return err
			}
			hostIDs = append(hostIDs, intHostID)
			return nil
		})
	}

	return hostIDs, successMsg, errMsg, nil
}

// AddHostToResourcePool TODO
func (lgc *Logics) AddHostToResourcePool(kit *rest.Kit, hostList metadata.AddHostToResourcePoolHostList) ([]int64, *metadata.AddHostToResourcePoolResult, error) {
	bizID, err := lgc.GetDefaultAppIDWithSupplier(kit)
	if err != nil {
		blog.ErrorJSON("add host, but get default biz id failed, err: %s, input: %s, rid: %s", err, hostList, kit.Rid)
		return nil, nil, err
	}

	var toInternalModule bool
	hostList.Directory, toInternalModule, err = lgc.GetModuleIDAndIsInternal(kit, bizID, hostList.Directory)
	if err != nil {
		return nil, nil, err
	}

	hostIDs := make([]int64, 0)
	res := new(metadata.AddHostToResourcePoolResult)
	instance := NewImportInstance(kit, kit.SupplierAccount, lgc)
	logContents := make([]metadata.AuditLog, 0)
	audit := auditlog.NewHostAudit(lgc.CoreAPI.CoreService())

	for index, host := range hostList.HostInfo {
		if nil == host {
			continue
		}

		innerIP, exist := host[common.BKHostInnerIPField].(string)
		if !exist || "" == innerIP {
			res.Error = append(res.Error, metadata.AddOneHostToResourcePoolResult{
				Index:    index,
				ErrorMsg: kit.CCError.CCErrorf(common.CCErrCommParamsNeedSet, common.BKHostInnerIPField).Error(),
			})
			continue
		}
		cloudID, exist := host[common.BKCloudIDField]
		if !exist || cloudID == nil {
			res.Error = append(res.Error, metadata.AddOneHostToResourcePoolResult{
				Index:    index,
				ErrorMsg: kit.CCError.CCErrorf(common.CCErrCommParamsNeedSet, common.BKCloudIDField).Error(),
			})
			continue
		}

		// TODO remove this when bk_cloud_id field is upgraded to int type
		cloudIDVal, err := util.GetInt64ByInterface(cloudID)
		if err != nil || cloudIDVal < 0 {
			res.Error = append(res.Error, metadata.AddOneHostToResourcePoolResult{
				Index:    index,
				ErrorMsg: kit.CCError.CCErrorf(common.CCErrCommParamsNeedInt, common.BKCloudIDField).Error(),
			})
			continue
		}
		host[common.BKCloudIDField] = cloudIDVal

		hostID, err := instance.addHostInstance(cloudIDVal, int64(index), bizID, []int64{hostList.Directory},
			toInternalModule,
			host)
		if err != nil {
			res.Error = append(res.Error, metadata.AddOneHostToResourcePoolResult{
				Index:    index,
				ErrorMsg: err.Error(),
			})
			continue
		}
		host[common.BKHostIDField] = hostID

		hostIDs = append(hostIDs, hostID)
		res.Success = append(res.Success, metadata.AddOneHostToResourcePoolResult{
			Index:  index,
			HostID: hostID,
		})

		// generate audit log for create host.
		generateAuditParameter := auditlog.NewGenerateAuditCommonParameter(kit, metadata.AuditCreate)
		auditLog, err := audit.GenerateAuditLog(generateAuditParameter, bizID, []mapstr.MapStr{host})
		if err != nil {
			blog.Errorf("generate host audit log failed after create host, hostID: %d, bizID: %d, err: %v, rid: %s",
				hostID, bizID, err, kit.Rid)
			res.Error = append(res.Error, metadata.AddOneHostToResourcePoolResult{
				Index:    index,
				HostID:   hostID,
				ErrorMsg: err.Error(),
			})
			continue
		}

		logContents = append(logContents, auditLog...)
	}

	// save audit log.
	if len(logContents) > 0 {
		if err := audit.SaveAuditLog(kit, logContents...); err != nil {
			blog.Errorf("save host audit log failed after create host, err: %v, rid: %s", err, kit.Rid)
			return hostIDs, res, err
		}
	}

	if 0 < len(res.Error) {
		return hostIDs, res, kit.CCError.CCErrorf(common.CCErrHostCreateFail)
	}

	return hostIDs, res, nil
}

func (lgc *Logics) getHostFields(kit *rest.Kit) (map[string]*metadata.ObjAttDes, error) {
	opt := hutil.NewOperation().WithObjID(common.BKInnerObjIDHost).MapStr()

	input := &metadata.QueryCondition{
		Condition: opt,
	}
	result, err := lgc.CoreAPI.CoreService().Model().
		ReadModelAttr(kit.Ctx, kit.Header, common.BKInnerObjIDHost, input)
	if err != nil {
		blog.Errorf("getHostFields http do error, err:%s, input:%+v, rid:%s", err.Error(), input, kit.Rid)
		return nil, kit.CCError.Error(common.CCErrCommHTTPDoRequestFailed)
	}

	attributesDesc := make([]metadata.ObjAttDes, 0)
	for _, att := range result.Info {
		attributesDesc = append(attributesDesc, metadata.ObjAttDes{Attribute: att})
	}

	fields := make(map[string]*metadata.ObjAttDes)
	for index, f := range attributesDesc {
		fields[f.PropertyID] = &attributesDesc[index]
	}
	return fields, nil
}

// generateHostCloudKey generate a cloudKey for host that is unique among clouds by appending the cloudID.
func generateHostCloudKey(ip, cloudID interface{}) string {
	return fmt.Sprintf("%v-%v", ip, cloudID)
}

type importInstance struct {
	*backbone.Engine
	pheader   http.Header
	inputType metadata.HostInputType
	ownerID   string
	// cloudID       int64
	// hostInfos     map[int64]map[string]interface{}
	defaultFields map[string]*metadata.ObjAttDes
	rowErr        map[int64]error
	ctx           context.Context
	ccErr         ccErr.DefaultCCErrorIf
	ccLang        language.DefaultCCLanguageIf
	rid           string
	lgc           *Logics
	kit           *rest.Kit
}

// NewImportInstance TODO
func NewImportInstance(kit *rest.Kit, ownerID string, lgc *Logics) *importInstance {
	lang := util.GetLanguage(kit.Header)
	return &importInstance{
		pheader: kit.Header,
		Engine:  lgc.Engine,
		ownerID: ownerID,
		ctx:     kit.Ctx,
		ccErr:   kit.CCError,
		ccLang:  lgc.Engine.Language.CreateDefaultCCLanguageIf(lang),
		rid:     kit.Rid,
		lgc:     lgc,
		kit:     kit,
	}
}

func (h *importInstance) updateHostInstance(index int64, host map[string]interface{}, hostID int64) error {
	delete(host, "import_from")
	delete(host, common.CreateTimeField)

	// 更新主机数据
	input := &metadata.UpdateOption{}
	input.Condition = map[string]interface{}{common.BKHostIDField: hostID}
	input.Data = host
	_, err := h.CoreAPI.CoreService().Instance().UpdateInstance(h.ctx, h.pheader, common.BKInnerObjIDHost, input)
	if err != nil {
		ip, _ := host[common.BKHostInnerIPField].(string)
		blog.Errorf("updateHostInstance http do error,  err:%s,input:%+v,rid:%s", err.Error(), input, h.rid)
		return fmt.Errorf(h.ccLang.Languagef("host_import_update_fail", index, ip, err.Error()))
	}

	return nil
}

// addHostInstance  add host
// cloud id：host belong cloud area id
// index: index number
// app id : host belong app id
// module id: host belong module id
// host : host info
func (h *importInstance) addHostInstance(cloudID, index, appID int64, moduleIDs []int64, toInternalModule bool,
	host map[string]interface{}) (int64, error) {
	ip, _ := host[common.BKHostInnerIPField].(string)
	if cloudID < 0 {
		return 0, fmt.Errorf(h.ccLang.Languagef("host_import_add_fail", index, ip,
			h.ccLang.Language("import_host_cloudID_invalid")))
	}

	// determine if the cloud area exists
	// default cloud area must be exist
	if cloudID != common.BKDefaultDirSubArea {
		isExist, err := h.lgc.IsPlatExist(h.kit, mapstr.MapStr{common.BKCloudIDField: cloudID})
		if nil != err {
			return 0, fmt.Errorf(h.ccLang.Languagef("host_import_add_fail", index, ip, err.Error()))

		}
		if !isExist {
			return 0, fmt.Errorf(h.ccLang.Languagef("host_import_add_fail", index, ip,
				h.ccErr.Errorf(common.CCErrTopoCloudNotFound).Error()))

		}
	}
	host[common.BKCloudIDField] = cloudID

	input := &metadata.CreateModelInstance{
		Data: host,
	}

	// (h.ctx, h.pheader, host)
	var err error
	result, err := h.CoreAPI.CoreService().Instance().CreateInstance(h.ctx, h.pheader, common.BKInnerObjIDHost, input)
	if err != nil {
		blog.Errorf("addHostInstance http do error,err:%s, input:%+v,rid:%s", err.Error(), host, h.rid)
		return 0, err
	}

	hostID := int64(result.Created.ID)
	var hResult []metadata.ExceptionResult
	var option interface{}
	if toInternalModule == true {
		if len(moduleIDs) == 0 {
			err := h.ccErr.CCErrorf(common.CCErrCommParamsInvalid, common.BKModuleIDField)
			return 0, err
		}
		opt := &metadata.TransferHostToInnerModule{
			ApplicationID: appID,
			ModuleID:      moduleIDs[0],
			HostID:        []int64{hostID},
		}
		option = opt
		hResult, err = h.CoreAPI.CoreService().Host().TransferToInnerModule(h.ctx, h.pheader, opt)
	} else {
		opt := &metadata.HostsModuleRelation{
			ApplicationID: appID,
			ModuleID:      moduleIDs,
			HostID:        []int64{hostID},
		}
		option = opt
		hResult, err = h.CoreAPI.CoreService().Host().TransferToNormalModule(h.ctx, h.pheader, opt)

	}
	if err != nil {
		blog.Errorf("transfer host failed, err: %v, result: %#v, input: %#v, rid: %s", err, hResult, option, h.rid)
		return 0, err
	}

	return hostID, nil
}

// ExtractAlreadyExistHosts extract hosts that is already in db(same innerIP+cloudID host and updated hosts with id)
// return: map[hostKey]hostID and exists host id to host info map
func (h *importInstance) ExtractAlreadyExistHosts(ctx context.Context, hostInfos map[int64]map[string]interface{}) (
	map[string]int64, map[int64]mapstr.MapStr, error) {

	// step1. extract all innerIP from hostInfos
	var ipArr []string
	hostIDs := make([]int64, 0)
	for _, host := range hostInfos {
		hostID, exists := host[common.BKHostIDField]
		if exists {
			intHostID, err := util.GetInt64ByInterface(hostID)
			if err != nil {
				blog.Errorf("parse hostID failed, err: %v, hostInfo: %#v, rid: %s", err, host, h.rid)
				return nil, nil, err
			}
			hostIDs = append(hostIDs, intHostID)
		}
		innerIP, isOk := host[common.BKHostInnerIPField].(string)
		if isOk && "" != innerIP {
			ipArr = append(ipArr, innerIP)
		}
	}
	if len(ipArr) == 0 {
		return make(map[string]int64), make(map[int64]mapstr.MapStr), nil
	}

	// step2. query host info by innerIPs
	ipCond := make([]map[string]interface{}, len(ipArr))
	for index, innerIP := range ipArr {
		innerIPArr := strings.Split(innerIP, ",")
		ipCond[index] = map[string]interface{}{
			common.BKHostInnerIPField: map[string]interface{}{
				common.BKDBIN: innerIPArr,
			},
		}
	}
	if len(hostIDs) > 0 {
		ipCond = append(ipCond, mapstr.MapStr{common.BKHostIDField: mapstr.MapStr{common.BKDBIN: hostIDs}})
	}

	filter := map[string]interface{}{
		common.BKDBOR: append(ipCond),
	}
	query := &metadata.QueryCondition{
		Condition: filter,
		Page: metadata.BasePage{
			Start: 0,
			Limit: common.BKNoLimit,
		},
		Fields: []string{common.BKHostInnerIPField, common.BKCloudIDField, common.BKHostIDField},
	}
	hResult, err := h.CoreAPI.CoreService().Instance().ReadInstance(ctx, h.pheader, common.BKInnerObjIDHost, query)
	if err != nil {
		blog.Errorf("get host failed, err: %v, input: %#v, rid:%s", err, query, h.rid)
		return nil, nil, err
	}

	// step3. arrange data as a map, cloudKey: hostID
	hostMap := make(map[string]int64, 0)
	hostIDMap := make(map[int64]mapstr.MapStr, 0)
	for _, host := range hResult.Info {
		key := generateHostCloudKey(host[common.BKHostInnerIPField], host[common.BKCloudIDField])
		hostID, err := host.Int64(common.BKHostIDField)
		if err != nil {
			blog.Errorf("get hostID failed, err: %v, hostInfo: %#v, rid: %s", err, host, h.rid)
			// message format: `convert %s  field %s to %s error %s`
			return hostMap, hostIDMap, h.ccErr.Errorf(common.CCErrCommInstFieldConvertFail, common.BKInnerObjIDHost,
				common.BKHostIDField, "int", err.Error())
		}
		hostMap[key] = hostID
		hostIDMap[hostID] = host
	}

	return hostMap, hostIDMap, nil
}

// AddHosts add host to business module
func (lgc *Logics) AddHosts(kit *rest.Kit, appID int64, moduleID int64, hostInfos []mapstr.MapStr) ([]int64, error) {

	if moduleID == 0 {
		return nil, kit.CCError.CCErrorf(common.CCErrCommParamsInvalid, common.BKModuleIDField)
	}
	if appID == 0 {
		return nil, kit.CCError.CCErrorf(common.CCErrCommParamsInvalid, common.BKAppIDField)
	}
	// check host attribute
	for index, host := range hostInfos {
<<<<<<< HEAD
		innerIP, isOk := host[common.BKHostInnerIPField].(string)
		if !isOk || innerIP == "" {
			return nil, kit.CCError.CCErrorf(common.CCErrCommParamsInvalid, common.BKHostInnerIPField)
=======
		innerIPv4, isIPv4Ok := host[common.BKHostInnerIPField].(string)
		innerIPv6, isIPv6Ok := host[common.BKHostInnerIPv6Field].(string)
		if (!isIPv4Ok || innerIPv4 == "") && (!isIPv6Ok || innerIPv6 == "") {
			return nil, kit.CCError.CCErrorf(common.CCErrCommAtLeastSetOneVal, common.BKHostInnerIPField,
				common.BKHostInnerIPv6Field)
>>>>>>> ae7142c9
		}

		cloudID, ok := host[common.BKCloudIDField]
		if !ok {
			return nil, kit.CCError.CCErrorf(common.CCErrCommParamsInvalid, common.BKCloudIDField)
		}
		cloudIDVal, err := util.GetInt64ByInterface(cloudID)
		if err != nil || cloudIDVal < 0 {
			return nil, kit.CCError.CCErrorf(common.CCErrCommParamsInvalid, common.BKCloudIDField)
		}
		hostInfos[index][common.BKCloudIDField] = cloudIDVal

		address, ok := host[common.BKAddressingField].(string)
		if !ok || (address != common.BKAddressingDynamic && address != common.BKAddressingStatic) {
			return nil, kit.CCError.CCErrorf(common.CCErrCommParamsInvalid, common.BKAddressingField)
		}
	}

	// create host instance
	input := &metadata.CreateManyModelInstance{
		Datas: hostInfos,
	}
	result, err := lgc.CoreAPI.CoreService().Instance().CreateManyInstance(kit.Ctx, kit.Header, common.BKInnerObjIDHost,
		input)
	if err != nil {
		blog.Errorf("create host instance failed, input: %v, err: %v, rid: %s", input, err, kit.Rid)
		return nil, err
	}

	if len(result.Repeated) > 0 {
		blog.Errorf("host data repeated, input: %v, result: %v, rid: %s", hostInfos, result, kit.Rid)
		errMsg := util.GetStrByInterface(result.Repeated[0].Data["err_msg"])
		return nil, ccErr.NewCCError(common.CCErrCommDuplicateItem, errMsg)
	}

	if len(result.Exceptions) > 0 {
		blog.Errorf("create host failed, input: %v, result: %v, rid: %s", hostInfos, result, kit.Rid)
		return nil, kit.CCError.CCErrorf(int(result.Exceptions[0].Code), result.Exceptions[0].Message)
	}

	hostIDs := make([]int64, 0)
	for index, item := range result.Created {
		hostInfos[index][common.BKHostIDField] = int64(item.ID)
		hostIDs = append(hostIDs, int64(item.ID))
	}

	// create host module relation
	opt := &metadata.TransferHostToInnerModule{
		ApplicationID: appID,
		ModuleID:      moduleID,
		HostID:        hostIDs,
	}
	_, err = lgc.CoreAPI.CoreService().Host().TransferToInnerModule(kit.Ctx, kit.Header, opt)
	if err != nil {
		blog.Errorf("add host relation failed, input: %v, err: %v, rid: %s", opt, err, kit.Rid)
		return nil, err
	}

	// to generate audit log
	audit := auditlog.NewHostAudit(lgc.CoreAPI.CoreService())
	generateAuditParameter := auditlog.NewGenerateAuditCommonParameter(kit, metadata.AuditCreate)
	auditLog, logErr := audit.GenerateAuditLog(generateAuditParameter, appID, hostInfos)
	if logErr != nil {
		blog.Errorf("generate host audit log failed after create host, input: %v, bizID: %d, err: %v, rid: %s",
			hostInfos, appID, err, kit.Rid)
		return nil, logErr
	}

	// to save audit log.
	if err := audit.SaveAuditLog(kit, auditLog...); err != nil {
		blog.Errorf("add host success, but save audit log failed, err: %v, rid: %s", err, kit.Rid)
		return nil, fmt.Errorf("add host success, but save audit log failed, err: %v", err)
	}

	return hostIDs, nil
}<|MERGE_RESOLUTION|>--- conflicted
+++ resolved
@@ -618,17 +618,11 @@
 	}
 	// check host attribute
 	for index, host := range hostInfos {
-<<<<<<< HEAD
-		innerIP, isOk := host[common.BKHostInnerIPField].(string)
-		if !isOk || innerIP == "" {
-			return nil, kit.CCError.CCErrorf(common.CCErrCommParamsInvalid, common.BKHostInnerIPField)
-=======
 		innerIPv4, isIPv4Ok := host[common.BKHostInnerIPField].(string)
 		innerIPv6, isIPv6Ok := host[common.BKHostInnerIPv6Field].(string)
 		if (!isIPv4Ok || innerIPv4 == "") && (!isIPv6Ok || innerIPv6 == "") {
 			return nil, kit.CCError.CCErrorf(common.CCErrCommAtLeastSetOneVal, common.BKHostInnerIPField,
 				common.BKHostInnerIPv6Field)
->>>>>>> ae7142c9
 		}
 
 		cloudID, ok := host[common.BKCloudIDField]

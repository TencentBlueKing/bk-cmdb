/*
 * Tencent is pleased to support the open source community by making 蓝鲸 available.
 * Copyright (C) 2017-2018 THL A29 Limited, a Tencent company. All rights reserved.
 * Licensed under the MIT License (the "License"); you may not use this file except
 * in compliance with the License. You may obtain a copy of the License at
 * http://opensource.org/licenses/MIT
 * Unless required by applicable law or agreed to in writing, software distributed under
 * the License is distributed on an "AS IS" BASIS, WITHOUT WARRANTIES OR CONDITIONS OF ANY KIND,
 * either express or implied. See the License for the specific language governing permissions and
 * limitations under the License.
 */

package validator

import (
	"configcenter/src/common"
	"configcenter/src/common/blog"
	"configcenter/src/common/errors"
	"configcenter/src/common/http/httpclient"
	"configcenter/src/common/util"
	api "configcenter/src/source_controller/api/object"
	"encoding/json"
	"fmt"
	"gopkg.in/mgo.v2/bson"
	"reflect"
	"regexp"
	"strconv"
	"strings"
)

var innerObject = []string{common.BKInnerObjIDApp, common.BKInnerObjIDSet, common.BKInnerObjIDModule, common.BKInnerObjIDProc, common.BKInnerObjIDHost, common.BKInnerObjIDPlat} //{"app", "set", "module", "process", "host", "plat"}

type IntOption struct {
	Min string `bson:"min" json:"min"`
	Max string `bson:"max" json:"max"`
}

type EnumVal struct {
	ID        string `bson:"id"           json:"id"`
	Name      string `bson:"name"         json:"name"`
	Type      string `bson:"type"         json:"type"`
	IsDefault bool   `bson:"is_default"   json:"is_default"`
}

type ValidMap struct {
	ownerID      string
	objID        string
	objCtrl      string
	IsRequireArr []string
	IsOnlyArr    []string
	KeyFileds    map[string]interface{}
	PropertyKv   map[string]string
	ccError      errors.DefaultCCErrorIf
	forward      *api.ForwardParam
}

type InstRst struct {
	Result  bool        `json:result`
	Code    int         `json:code`
	Message interface{} `json:message`
	Data    interface{} `json:data`
}

func NewValidMap(ownerID, objID, objCtrl string, forward *api.ForwardParam, err errors.DefaultCCErrorIf) *ValidMap {
	return &ValidMap{ownerID: ownerID, objID: objID, objCtrl: objCtrl, KeyFileds: make(map[string]interface{}, 0), ccError: err, forward: forward}
}

func NewValidMapWithKeyFileds(ownerID, objID, objCtrl string, keyFileds []string, forward *api.ForwardParam, err errors.DefaultCCErrorIf) *ValidMap {
	tmp := &ValidMap{ownerID: ownerID, objID: objID, objCtrl: objCtrl, KeyFileds: make(map[string]interface{}, 0), ccError: err, forward: forward}

	for _, item := range keyFileds {
		tmp.KeyFileds[item] = item
	}
	return tmp
}

//basic valid
func (valid *ValidMap) ValidMap(valData map[string]interface{}, validType string, instID int) (bool, error) {
	valRule := NewValRule(valid.ownerID, valid.objCtrl)

	valRule.GetObjAttrByID(valid.forward, valid.objID)
	valid.IsRequireArr = valRule.IsRequireArr
	valid.IsOnlyArr = valRule.IsOnlyArr
	valid.PropertyKv = valRule.PropertyKv
	keyDataArr := make([]string, 0)
	var result bool
	var err error
	blog.Infof("valid rule:%v \nvalid data:%v", valRule, valData)

	for key := range valid.KeyFileds {
		// set the key filed
		keyDataArr = append(keyDataArr, key)
	}

	//set default value
	valid.setEnumDefault(valData, valRule)
	for key, val := range valData {

		if _, keyOk := valid.KeyFileds[key]; keyOk {
			// ignore the key filed
			continue
		}

		keyDataArr = append(keyDataArr, key)

		rule, ok := valRule.FieldRule[key]
		if !ok {
			blog.Error("params is not valid, the key is %s", key)
			return false, valid.ccError.Errorf(common.CCErrCommParamsIsInvalid, key)
		}

		fieldType := rule[common.BKPropertyTypeField].(string)
		option := rule[common.BKOptionField]
		switch fieldType {
		case common.FiledTypeSingleChar:
			if nil == val {
				blog.Error("params in need")
				return false, valid.ccError.Errorf(common.CCErrCommParamsNeedSet, key)
			}
			result, err = valid.validChar(val, key)
			if option != nil && result && "" != val {
				//fmt.Println(option)
				strReg := regexp.MustCompile(option.(string))
				strVal := val.(string)
				//fmt.Println(strVal)
				result = strReg.MatchString(strVal)
				if !result {
					err = valid.ccError.Error(common.CCErrFieldRegValidFailed)
				} else {
					err = nil
				}
			}
		case common.FiledTypeLongChar:
			if nil == val {
				blog.Error("params in need")
				return false, valid.ccError.Errorf(common.CCErrCommParamsNeedSet, key)
			}
			result, err = valid.validLongChar(val, key)
			if option != nil && result && "" != val {
				//fmt.Println(option)
				strReg := regexp.MustCompile(option.(string))
				strVal := val.(string)

				result = strReg.MatchString(strVal)
				if !result {
					err = valid.ccError.Error(common.CCErrFieldRegValidFailed)
				} else {
					err = nil
				}
			}
		case common.FiledTypeInt:
			result, err = valid.validInt(val, key, option)
		case common.FiledTypeEnum:
			result, err = valid.validEnum(val, key, option)
		case common.FiledTypeDate:
			result, err = valid.validDate(val, key)
		case common.FiledTypeTime:
			result, err = valid.validTime(val, key)
		case common.FieldTypeTimeZone:
			result, err = valid.validTimeZone(val, key)
		case common.FiledTypeBool:
			result, err = valid.validBool(val, key)
		default:
			continue
		}
		if !result {
			return result, err
		}
	}
	//valid create request
	if validType == common.ValidCreate {
		diffArr := util.StrArrDiff(valRule.NoEnumFiledArr, keyDataArr)
		if 0 != len(diffArr) {
			//			var lanDiffArr []string
			//			for _, i := range diffArr {
			//				lanDiffArr = append(lanDiffArr, valid.PropertyKv[i])
			//			}
			keyStr := strings.Join(diffArr, ",")
			blog.Error("params lost filed")
			return false, valid.ccError.Errorf(common.CCErrCommParamsLostField, keyStr)
		}
	}
	//fmt.Printf("valdata:%+v\n", valData)
	//valid unique
	if validType == common.ValidCreate {
		result, err = valid.validCreateUnique(valData)
		return result, err
	} else {
		result, err = valid.validUpdateUnique(valData, valid.objID, instID)
		return result, err
	}

	return true, nil
}

//valid create unique
func (valid *ValidMap) validCreateUnique(valData map[string]interface{}) (bool, error) {
	isInner := false
	objID := valid.objID
	if util.InArray(valid.objID, innerObject) {
		isInner = true
	} else {
		objID = "object"
	}

	if 0 == len(valid.IsOnlyArr) {
		blog.Debug("is only array is zero %+v", valid.IsOnlyArr)
		return true, nil
	}
	searchCond := make(map[string]interface{})
	for key, val := range valData {
		if util.InArray(key, valid.IsOnlyArr) {
			searchCond[key] = val
		}
	}
	if !isInner {
		searchCond[common.BKObjIDField] = valid.objID
	}

	if 0 == len(searchCond) {
		return true, nil
	}
	condition := make(map[string]interface{})
	condition["condition"] = searchCond
	info, _ := json.Marshal(condition)
	httpCli := httpclient.NewHttpClient()
	httpCli.SetHeader("Content-Type", "application/json")
	httpCli.SetHeader("Accept", "application/json")
	blog.Info("get insts by cond: %s", string(info))
	url := fmt.Sprintf("%s/object/v1/insts/%s/search", valid.objCtrl, objID)
	if !strings.HasPrefix(url, "http://") {
		url = fmt.Sprintf("http://%s", url)
	}
	blog.Info("get insts by url : %s", url)
	rst, err := httpCli.POST(url, nil, []byte(info))
	blog.Info("get insts by return: %s", string(rst))
	if nil != err {
		blog.Error("request failed, error:%v", err)
		return false, err
	}

	var rstRes InstRst
	if jserr := json.Unmarshal(rst, &rstRes); nil != jserr {
		blog.Error("can not unmarshal the result , error information is %v", jserr)
		return false, jserr
	}
	if false == rstRes.Result {
		blog.Error("get rst res error :%v", rstRes)
		return false, valid.ccError.Error(common.CCErrCommUniqueCheckFailed)
	}

	data := rstRes.Data.(map[string]interface{})
	count, err := util.GetIntByInterface(data["count"])
	if nil != err {
		blog.Error("get data error :%v", data)
		return false, valid.ccError.Error(common.CCErrCommParseDataFailed)
	}
	if 0 != count {
		blog.Error("duplicate data ")
		return false, valid.ccError.Error(common.CCErrCommDuplicateItem)
	}
	return true, nil
}

//valid update unique
func (valid *ValidMap) validUpdateUnique(valData map[string]interface{}, objID string, instID int) (bool, error) {
	isInner := false
	urlID := valid.objID
	if util.InArray(valid.objID, innerObject) {
		isInner = true
	} else {
		urlID = "object"
	}

	if 0 == len(valid.IsOnlyArr) {
		return true, nil
	}
	searchCond := make(map[string]interface{})
	for key, val := range valData {
		if util.InArray(key, valid.IsOnlyArr) {
			searchCond[key] = val
		}
	}

	if 1 == len(searchCond) {
		for key, _ := range searchCond {
			if key == common.BKAppIDField {
				return true, nil
			}
		}
	}

	if !isInner {
		searchCond[common.BKObjIDField] = valid.objID
	}
	if 0 == len(searchCond) {
		return true, nil
	}
	condition := make(map[string]interface{})
	condition["condition"] = searchCond
	info, _ := json.Marshal(condition)
	httpCli := httpclient.NewHttpClient()
	httpCli.SetHeader("Content-Type", "application/json")
	httpCli.SetHeader("Accept", "application/json")
	blog.Info("get insts by cond: %s", string(info))
	blog.Info("get insts by cond instID: %v", instID)
	rst, err := httpCli.POST(fmt.Sprintf("%s/object/v1/insts/%s/search", valid.objCtrl, urlID), nil, []byte(info))
	blog.Info("get insts by return: %s", string(rst))
	if nil != err {
		blog.Error("request failed, error:%v", err)
		return false, valid.ccError.Error(common.CCErrCommHTTPDoRequestFailed)
	}

	var rstRes InstRst
	if jserr := json.Unmarshal(rst, &rstRes); nil != jserr {
		blog.Error("can not unmarshal the result , error information is %v", jserr)
		return false, valid.ccError.Error(common.CCErrCommJSONUnmarshalFailed)
	}
	if false == rstRes.Result {
		blog.Error("valid update unique false: %v", rstRes)
		return false, valid.ccError.Error(common.CCErrCommUniqueCheckFailed)
	}
	data := rstRes.Data.(map[string]interface{})
	count, err := util.GetIntByInterface(data["count"])
	if nil != err {
		err := "data false"
		blog.Error("data struct false %v", err)
		return false, valid.ccError.Error(common.CCErrCommParseDataFailed)
	}
	if 0 == count {
		return true, nil
	} else if 1 == count {
		info, ok := data["info"]
		if false == ok {
			blog.Error("data struct false lack info %v", data)
			return false, valid.ccError.Error(common.CCErrCommDuplicateItem)
		}
		infoMap, ok := info.([]interface{})
		if false == ok {
			blog.Error("data struct false lack info is not array%v", data)
			return false, valid.ccError.Error(common.CCErrCommDuplicateItem)
		}
		for _, j := range infoMap {
			i := j.(map[string]interface{})
			objIDName := util.GetObjIDByType(objID)
			instIDc, ok := i[objIDName]
			if false == ok {
				blog.Error("data struct false no objID%v", objIDName)
				return false, valid.ccError.Error(common.CCErrCommDuplicateItem)
			}
			instIDci, err := util.GetIntByInterface(instIDc)

			if nil != err {
				blog.Error("instID not int , error info is %s", err.Error())
				return false, valid.ccError.Error(common.CCErrCommDuplicateItem)
			}
			if instIDci == instID {
				return true, nil
			}
			blog.Error("duplicate data ")
			return false, valid.ccError.Error(common.CCErrCommDuplicateItem)
		}
	} else {
		blog.Error("duplicate data ")
		return false, valid.ccError.Error(common.CCErrCommDuplicateItem)
	}
	return true, nil
}

//valid char
func (valid *ValidMap) validChar(val interface{}, key string) (bool, error) {
	if reflect.TypeOf(val).Kind() != reflect.String {
		blog.Error("params should be  string")
		return false, valid.ccError.Errorf(common.CCErrCommParamsNeedString, key)
	}
	value := reflect.ValueOf(val).String()
	if len(value) > common.FiledTypeSingleLenChar {
		blog.Errorf("params over length %d", common.FiledTypeSingleLenChar)
		return false, valid.ccError.Errorf(common.CCErrCommOverLimit, key, common.FiledTypeSingleLenChar)
	}
	isIn := util.InArray(key, valid.IsRequireArr)
	if isIn && 0 == len(value) {
		blog.Error("params can not be empty")
		return false, valid.ccError.Errorf(common.CCErrCommParamsNeedSet, key)
	}
	return true, nil
}

//valid long char
func (valid *ValidMap) validLongChar(val interface{}, key string) (bool, error) {
	if reflect.TypeOf(val).Kind() != reflect.String {
		blog.Error("params should be string")
		return false, valid.ccError.Errorf(common.CCErrCommParamsNeedString, key)
	}
	value := reflect.ValueOf(val).String()
	if len(value) > 512 {
		blog.Errorf("params over length %d", common.FiledTypeLongLenChar)
		return false, valid.ccError.Errorf(common.CCErrCommOverLimit, key, common.FiledTypeLongLenChar)
	}
	isIn := util.InArray(key, valid.IsRequireArr)
	if isIn && 0 == len(value) {
		blog.Error("params can not be empty")
		return false, valid.ccError.Errorf(common.CCErrCommParamsNeedSet, key)
	}

	return true, nil
}

func parseIntOption(val interface{}) IntOption {
	intOption := IntOption{}
	switch option := val.(type) {
	case string:
		json.Unmarshal([]byte(option), &intOption)
	case map[string]interface{}:
		intOption.Min = getString(option["min"])
		intOption.Max = getString(option["max"])
	}
	return intOption
}

// validInt valid int
func (valid *ValidMap) validInt(val interface{}, key string, option interface{}) (bool, error) {
	var value int
	if nil == val {
		isIn := util.InArray(key, valid.IsRequireArr)
		if true == isIn {
			blog.Error("params  can not be null")
			return false, valid.ccError.Errorf(common.CCErrCommParamsNeedSet, key)

		}
		return true, nil
	}
	if reflect.TypeOf(val).Kind() == reflect.String {
		//		valStr := reflect.ValueOf(val).String()
		//		var re error
		//		value, re = strconv.Atoi(valStr)
		//		if nil != re {
		blog.Error("params  not int")
		return false, valid.ccError.Errorf(common.CCErrCommParamsNeedInt, key)
		//		}
	}
	if reflect.TypeOf(val).Kind() == reflect.Int {
		value2 := reflect.ValueOf(val).Int()
		value = int(value2)

	}
	if 0 == value {
		value, _ = util.GetIntByInterface(val)
	}

	if option != nil {
		return true, nil
	}
	intObjOption := parseIntOption(option)
	if 0 == len(intObjOption.Min) || 0 == len(intObjOption.Max) {
		return true, nil
	}

	maxValue, err := strconv.Atoi(intObjOption.Max)
	if err != nil {
		return true, nil
	}
	minValue, err := strconv.Atoi(intObjOption.Min)
	if err != nil {
		return true, nil
	}
	if value > maxValue || value < minValue {
		blog.Error("params  not valid")
		return false, valid.ccError.Errorf(common.CCErrCommParamsInvalid, key)
	}
	return true, nil
}

//valid char
func (valid *ValidMap) validTimeZone(val interface{}, key string) (bool, error) {

	isIn := util.InArray(key, valid.IsRequireArr)
	if isIn && nil == val {
		blog.Error("params can not be empty")
		return false, valid.ccError.Errorf(common.CCErrCommParamsNeedSet, key)
	}
	if nil == val {
		return true, nil
	}
	if reflect.TypeOf(val).Kind() != reflect.String {
		blog.Error("params should be  timezone")
		return false, valid.ccError.Errorf(common.CCErrCommParamsNeedTimeZone, key)
	}
	value := reflect.ValueOf(val).String()
	isMatch := util.IsTimeZone(value)
	if false == isMatch {
		blog.Error("params should be  timezone")
		return false, valid.ccError.Errorf(common.CCErrCommParamsNeedTimeZone, key)
	}
	return true, nil
}

//validBool
func (valid *ValidMap) validBool(val interface{}, key string) (bool, error) {

	isIn := util.InArray(key, valid.IsRequireArr)
	if isIn && nil == val {
		blog.Error("params can not be empty")
		return false, valid.ccError.Errorf(common.CCErrCommParamsNeedSet, key)
	}

	if reflect.TypeOf(val).Kind() != reflect.Bool {
		blog.Error("params should be  bool")
		return false, valid.ccError.Errorf(common.CCErrCommParamsNeedBool, key)
	}
	return true, nil
}

//valid enum
func (valid *ValidMap) setEnumDefault(valData map[string]interface{}, valRule *ValRule) {

	for key, val := range valData {
		rule, ok := valRule.FieldRule[key]
		if !ok {
			continue
		}
		fieldType := rule[common.BKPropertyTypeField].(string)
		option := rule[common.BKOptionField]
		switch fieldType {
		case common.FiledTypeEnum:
			if nil != val {
				valStr, ok := val.(string)
				if false == ok {
					return
				}
				if "" != valStr {
					continue
				}
			}

			enumOption := ParseEnumOption(option)
			var defaultOption *EnumVal

			for _, k := range enumOption {
				if k.IsDefault {
					defaultOption = &k
					break
				}
			}
			if nil != defaultOption {
				valData[key] = defaultOption.ID
			}

		}

	}

	return
}

// ParseEnumOption convert val to []EnumVal
func ParseEnumOption(val interface{}) []EnumVal {
	enumOptions := []EnumVal{}
	switch options := val.(type) {
	case string:
		json.Unmarshal([]byte(options), &enumOptions)
	case []interface{}:
		for _, optionVal := range options {
			if option, ok := optionVal.(map[string]interface{}); ok {
				enumOption := EnumVal{}
				enumOption.ID = getString(option["id"])
				enumOption.Name = getString(option["name"])
				enumOption.Type = getString(option["type"])
				enumOption.IsDefault = getBool(option["is_default"])
				enumOptions = append(enumOptions, enumOption)
			} else if option, ok := optionVal.(bson.M); ok {
				enumOption := EnumVal{}
				enumOption.ID = getString(option["id"])
				enumOption.Name = getString(option["name"])
				enumOption.Type = getString(option["type"])
				enumOption.IsDefault = getBool(option["is_default"])
				enumOptions = append(enumOptions, enumOption)
			}
		}
	}
	return enumOptions
}

// validEnum valid enum
func (valid *ValidMap) validEnum(val interface{}, key string, option interface{}) (bool, error) {
	valStr, ok := val.(string)
	if false == ok {
		return true, nil
	}
<<<<<<< HEAD
	var defaultOption *EnumVal
=======
>>>>>>> 64c8563b
	enumOption := ParseEnumOption(option)
	match := false

	for _, k := range enumOption {
		if k.ID == valStr {
			match = true
			break
		}
<<<<<<< HEAD
		if k.IsDefault {
			dk := k
			defaultOption = &dk
		}
	}
	if "" == valStr && nil != defaultOption {
		val = defaultOption.ID
		valStr = defaultOption.ID
=======
>>>>>>> 64c8563b
	}

	isIn := util.InArray(key, valid.IsRequireArr)
	if isIn && 0 == len(valStr) {
		blog.Error("params %s can not be empty", key)
		return false, valid.ccError.Errorf(common.CCErrCommParamsNeedSet, key)
	}
	if 0 < len(valStr) && !match {
		blog.Error("params %s not valid, option %#v, raw option %#v, value: %#v", key, enumOption, option, val)
		return false, valid.ccError.Errorf(common.CCErrCommParamsInvalid, key)
	}
	return true, nil
}

//valid date
func (valid *ValidMap) validDate(val interface{}, key string) (bool, error) {
	isIn := util.InArray(key, valid.IsRequireArr)
	if !isIn && nil == val {
		return true, nil
	}
	if isIn && nil == val {
		blog.Error("params in need")
		return false, valid.ccError.Errorf(common.CCErrCommParamsNeedSet, key)
	}
	valStr, ok := val.(string)
	if false == ok {
		blog.Error("date can shoule be string")
		return false, valid.ccError.Errorf(common.CCErrCommParamsShouldBeString, key)

	}
	if isIn && 0 == len(valStr) {
		blog.Error("date params  can not be empty")
		return false, valid.ccError.Errorf(common.CCErrCommParamsNeedSet, key)
	}
	result := util.IsDate(valStr)
	if !result {
		blog.Error("params  is not valid")
		return false, valid.ccError.Errorf(common.CCErrCommParamsInvalid, key)
	}
	isIn = util.InArray(key, valid.IsRequireArr)
	if isIn && 0 == len(valStr) {
		blog.Error("params  can not be empty")
		return false, valid.ccError.Errorf(common.CCErrCommParamsNeedSet, key)
	}
	return true, nil
}

//valid time
func (valid *ValidMap) validTime(val interface{}, key string) (bool, error) {
	isIn := util.InArray(key, valid.IsRequireArr)
	if !isIn && nil == val {
		return true, nil
	}

	if isIn && nil == val {
		blog.Error("params in need")
		return false, valid.ccError.Errorf(common.CCErrCommParamsNeedSet, key)
	}

	valStr, ok := val.(string)
	if false == ok {
		blog.Error("date can shoule be string")
		return false, valid.ccError.Errorf(common.CCErrCommParamsShouldBeString, key)

	}
	if isIn && 0 == len(valStr) {
		blog.Error("params  can not be empty")
		return false, valid.ccError.Errorf(common.CCErrCommParamsNeedSet, key)
	}
	result := util.IsTime(valStr)
	if !result {
		blog.Error("params   not valid")
		return false, valid.ccError.Errorf(common.CCErrCommParamsInvalid, key)
	}
	isIn = util.InArray(key, valid.IsRequireArr)
	if isIn && 0 == len(valStr) {
		blog.Error("params  can not be empty")
		return false, valid.ccError.Errorf(common.CCErrCommParamsNeedSet, key)
	}
	return true, nil

}

func getString(val interface{}) string {
	if val == nil {
		return ""
	}
	if ret, ok := val.(string); ok {
		return ret
	}
	return ""
}
func getBool(val interface{}) bool {
	if val == nil {
		return false
	}
	if ret, ok := val.(bool); ok {
		return ret
	}
	return false
}<|MERGE_RESOLUTION|>--- conflicted
+++ resolved
@@ -587,10 +587,6 @@
 	if false == ok {
 		return true, nil
 	}
-<<<<<<< HEAD
-	var defaultOption *EnumVal
-=======
->>>>>>> 64c8563b
 	enumOption := ParseEnumOption(option)
 	match := false
 
@@ -599,17 +595,6 @@
 			match = true
 			break
 		}
-<<<<<<< HEAD
-		if k.IsDefault {
-			dk := k
-			defaultOption = &dk
-		}
-	}
-	if "" == valStr && nil != defaultOption {
-		val = defaultOption.ID
-		valStr = defaultOption.ID
-=======
->>>>>>> 64c8563b
 	}
 
 	isIn := util.InArray(key, valid.IsRequireArr)

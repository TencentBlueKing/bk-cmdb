/*
 * Tencent is pleased to support the open source community by making 蓝鲸 available.
 * Copyright (C) 2017-2018 THL A29 Limited, a Tencent company. All rights reserved.
 * Licensed under the MIT License (the "License"); you may not use this file except
 * in compliance with the License. You may obtain a copy of the License at
 * http://opensource.org/licenses/MIT
 * Unless required by applicable law or agreed to in writing, software distributed under
 * the License is distributed on an "AS IS" BASIS, WITHOUT WARRANTIES OR CONDITIONS OF ANY KIND,
 * either express or implied. See the License for the specific language governing permissions and
 * limitations under the License.
 */

package validator

import (
	"configcenter/src/common"
	"configcenter/src/common/blog"
	"configcenter/src/common/errors"
	"configcenter/src/common/http/httpclient"
	"configcenter/src/common/util"
	api "configcenter/src/source_controller/api/object"
	"encoding/json"
	"fmt"
	"gopkg.in/mgo.v2/bson"
	"reflect"
	"regexp"
	"strconv"
	"strings"
)

var innerObject = []string{common.BKInnerObjIDApp, common.BKInnerObjIDSet, common.BKInnerObjIDModule, common.BKInnerObjIDProc, common.BKInnerObjIDHost, common.BKInnerObjIDPlat} //{"app", "set", "module", "process", "host", "plat"}

type IntOption struct {
	Min string `bson:"min" json:"min"`
	Max string `bson:"max" json:"max"`
}

type EnumVal struct {
	ID        string `bson:"id"           json:"id"`
	Name      string `bson:"name"         json:"name"`
	Type      string `bson:"type"         json:"type"`
	IsDefault bool   `bson:"is_default"   json:"is_default"`
}

type ValidMap struct {
	ownerID      string
	objID        string
	objCtrl      string
	IsRequireArr []string
	IsOnlyArr    []string
	KeyFileds    map[string]interface{}
	PropertyKv   map[string]string
	ccError      errors.DefaultCCErrorIf
	forward      *api.ForwardParam
}

// InstRst define
type InstRst struct {
	Result  bool        `json:"result"`
	Code    int         `json:"code"`
	Message interface{} `json:"message"`
	Data    interface{} `json:"data"`
}

<<<<<<< HEAD
=======
// NewValidMap returns new NewValidMap
>>>>>>> 026eaa4c
func NewValidMap(ownerID, objID, objCtrl string, forward *api.ForwardParam, err errors.DefaultCCErrorIf) *ValidMap {
	return &ValidMap{ownerID: ownerID, objID: objID, objCtrl: objCtrl, KeyFileds: make(map[string]interface{}, 0), ccError: err, forward: forward}
}

<<<<<<< HEAD
func NewValidMapWithKeyFileds(ownerID, objID, objCtrl string, keyFileds []string, forward *api.ForwardParam, err errors.DefaultCCErrorIf) *ValidMap {
=======
// NewValidMapWithKeyFields returns new NewValidMap
func NewValidMapWithKeyFields(ownerID, objID, objCtrl string, keyFileds []string, forward *api.ForwardParam, err errors.DefaultCCErrorIf) *ValidMap {
>>>>>>> 026eaa4c
	tmp := &ValidMap{ownerID: ownerID, objID: objID, objCtrl: objCtrl, KeyFileds: make(map[string]interface{}, 0), ccError: err, forward: forward}

	for _, item := range keyFileds {
		tmp.KeyFileds[item] = item
	}
	return tmp
}

// ValidMap basic valid
func (valid *ValidMap) ValidMap(valData map[string]interface{}, validType string, instID int) (bool, error) {
	valRule := NewValRule(valid.ownerID, valid.objCtrl)

	valRule.GetObjAttrByID(valid.forward, valid.objID)
	valid.IsRequireArr = valRule.IsRequireArr
	valid.IsOnlyArr = valRule.IsOnlyArr
	valid.PropertyKv = valRule.PropertyKv
	keyDataArr := make([]string, 0)
	var result bool
	var err error
	blog.Infof("valid rule:%v \nvalid data:%v", valRule, valData)

	for key := range valid.KeyFileds {
		// set the key field
		keyDataArr = append(keyDataArr, key)
	}

	//set default value
	valid.setEnumDefault(valData, valRule)
	for key, val := range valData {

		if _, keyOk := valid.KeyFileds[key]; keyOk {
			// ignore the key field
			continue
		}

		keyDataArr = append(keyDataArr, key)

		rule, ok := valRule.FieldRule[key]
		if !ok {
			blog.Error("params is not valid, the key is %s", key)
			return false, valid.ccError.Errorf(common.CCErrCommParamsIsInvalid, key)
		}

		fieldType := rule[common.BKPropertyTypeField].(string)
		option := rule[common.BKOptionField]
		switch fieldType {
		case common.FieldTypeSingleChar:
			if nil == val {
				blog.Error("params in need")
				return false, valid.ccError.Errorf(common.CCErrCommParamsNeedSet, key)
			}
			result, err = valid.validChar(val, key)
			if option != nil && result && "" != val {
				//fmt.Println(option)
				strReg := regexp.MustCompile(option.(string))
				strVal := val.(string)
				//fmt.Println(strVal)
				result = strReg.MatchString(strVal)
				if !result {
					err = valid.ccError.Error(common.CCErrFieldRegValidFailed)
				} else {
					err = nil
				}
			}
		case common.FieldTypeLongChar:
			if nil == val {
				blog.Error("params in need")
				return false, valid.ccError.Errorf(common.CCErrCommParamsNeedSet, key)
			}
			result, err = valid.validLongChar(val, key)
			if option != nil && result && "" != val {
				//fmt.Println(option)
				strReg := regexp.MustCompile(option.(string))
				strVal := val.(string)

				result = strReg.MatchString(strVal)
				if !result {
					err = valid.ccError.Error(common.CCErrFieldRegValidFailed)
				} else {
					err = nil
				}
			}
		case common.FieldTypeInt:
			result, err = valid.validInt(val, key, option)
		case common.FieldTypeEnum:
			result, err = valid.validEnum(val, key, option)
		case common.FieldTypeDate:
			result, err = valid.validDate(val, key)
		case common.FieldTypeTime:
			result, err = valid.validTime(val, key)
		case common.FieldTypeTimeZone:
			result, err = valid.validTimeZone(val, key)
		case common.FieldTypeBool:
			result, err = valid.validBool(val, key)
		default:
			continue
		}
		if !result {
			return result, err
		}
	}
	//valid create request
	if validType == common.ValidCreate {
		diffArr := util.StrArrDiff(valRule.NoEnumFiledArr, keyDataArr)
		if 0 != len(diffArr) {
			//			var lanDiffArr []string
			//			for _, i := range diffArr {
			//				lanDiffArr = append(lanDiffArr, valid.PropertyKv[i])
			//			}
			keyStr := strings.Join(diffArr, ",")
			blog.Error("params lost filed")
			return false, valid.ccError.Errorf(common.CCErrCommParamsLostField, keyStr)
		}
	}
	//fmt.Printf("valdata:%+v\n", valData)
	//valid unique
	if validType == common.ValidCreate {
		result, err = valid.validCreateUnique(valData)
		return result, err
	} else {
		result, err = valid.validUpdateUnique(valData, valid.objID, instID)
		return result, err
	}

}

//valid create unique
func (valid *ValidMap) validCreateUnique(valData map[string]interface{}) (bool, error) {
	isInner := false
	objID := valid.objID
	if util.InArray(valid.objID, innerObject) {
		isInner = true
	} else {
		objID = "object"
	}

	if 0 == len(valid.IsOnlyArr) {
		blog.Debug("is only array is zero %+v", valid.IsOnlyArr)
		return true, nil
	}
	searchCond := make(map[string]interface{})
	for key, val := range valData {
		if util.InArray(key, valid.IsOnlyArr) {
			searchCond[key] = val
		}
	}
	if !isInner {
		searchCond[common.BKObjIDField] = valid.objID
	}

	if 0 == len(searchCond) {
		return true, nil
	}
	condition := make(map[string]interface{})
	condition["condition"] = searchCond
	info, _ := json.Marshal(condition)
	httpCli := httpclient.NewHttpClient()
	httpCli.SetHeader("Content-Type", "application/json")
	httpCli.SetHeader("Accept", "application/json")
	blog.Info("get insts by cond: %s", string(info))
	url := fmt.Sprintf("%s/object/v1/insts/%s/search", valid.objCtrl, objID)
	if !strings.HasPrefix(url, "http://") {
		url = fmt.Sprintf("http://%s", url)
	}
	blog.Info("get insts by url : %s", url)
	rst, err := httpCli.POST(url, nil, []byte(info))
	blog.Info("get insts by return: %s", string(rst))
	if nil != err {
		blog.Error("request failed, error:%v", err)
		return false, err
	}

	var rstRes InstRst
	if jserr := json.Unmarshal(rst, &rstRes); nil != jserr {
		blog.Error("can not unmarshal the result , error information is %v", jserr)
		return false, jserr
	}
	if false == rstRes.Result {
		blog.Error("get rst res error :%v", rstRes)
		return false, valid.ccError.Error(common.CCErrCommUniqueCheckFailed)
	}

	data := rstRes.Data.(map[string]interface{})
	count, err := util.GetIntByInterface(data["count"])
	if nil != err {
		blog.Error("get data error :%v", data)
		return false, valid.ccError.Error(common.CCErrCommParseDataFailed)
	}
	if 0 != count {
		blog.Error("duplicate data ")
		return false, valid.ccError.Error(common.CCErrCommDuplicateItem)
	}
	return true, nil
}

//valid update unique
func (valid *ValidMap) validUpdateUnique(valData map[string]interface{}, objID string, instID int) (bool, error) {
	isInner := false
	urlID := valid.objID
	if util.InArray(valid.objID, innerObject) {
		isInner = true
	} else {
		urlID = "object"
	}

	if 0 == len(valid.IsOnlyArr) {
		return true, nil
	}
	searchCond := make(map[string]interface{})
	for key, val := range valData {
		if util.InArray(key, valid.IsOnlyArr) {
			searchCond[key] = val
		}
	}

	if 1 == len(searchCond) {
<<<<<<< HEAD
		for key, _ := range searchCond {
=======
		for key := range searchCond {
>>>>>>> 026eaa4c
			if key == common.BKAppIDField {
				return true, nil
			}
		}
	}

	if !isInner {
		searchCond[common.BKObjIDField] = valid.objID
	}
	if 0 == len(searchCond) {
		return true, nil
	}
	condition := make(map[string]interface{})
	condition["condition"] = searchCond
	info, _ := json.Marshal(condition)
	httpCli := httpclient.NewHttpClient()
	httpCli.SetHeader("Content-Type", "application/json")
	httpCli.SetHeader("Accept", "application/json")
	blog.Info("get insts by cond: %s", string(info))
	blog.Info("get insts by cond instID: %v", instID)
	rst, err := httpCli.POST(fmt.Sprintf("%s/object/v1/insts/%s/search", valid.objCtrl, urlID), nil, []byte(info))
	blog.Info("get insts by return: %s", string(rst))
	if nil != err {
		blog.Error("request failed, error:%v", err)
		return false, valid.ccError.Error(common.CCErrCommHTTPDoRequestFailed)
	}

	var rstRes InstRst
	if jserr := json.Unmarshal(rst, &rstRes); nil != jserr {
		blog.Error("can not unmarshal the result , error information is %v", jserr)
		return false, valid.ccError.Error(common.CCErrCommJSONUnmarshalFailed)
	}
	if false == rstRes.Result {
		blog.Error("valid update unique false: %v", rstRes)
		return false, valid.ccError.Error(common.CCErrCommUniqueCheckFailed)
	}
	data := rstRes.Data.(map[string]interface{})
	count, err := util.GetIntByInterface(data["count"])
	if nil != err {
		err := "data false"
		blog.Error("data struct false %v", err)
		return false, valid.ccError.Error(common.CCErrCommParseDataFailed)
	}
	if 0 == count {
		return true, nil
	} else if 1 == count {
		info, ok := data["info"]
		if false == ok {
			blog.Error("data struct false lack info %v", data)
			return false, valid.ccError.Error(common.CCErrCommDuplicateItem)
		}
		infoMap, ok := info.([]interface{})
		if false == ok {
			blog.Error("data struct false lack info is not array%v", data)
			return false, valid.ccError.Error(common.CCErrCommDuplicateItem)
		}
		for _, j := range infoMap {
			i := j.(map[string]interface{})
			objIDName := util.GetObjIDByType(objID)
			instIDc, ok := i[objIDName]
			if false == ok {
				blog.Error("data struct false no objID%v", objIDName)
				return false, valid.ccError.Error(common.CCErrCommDuplicateItem)
			}
			instIDci, err := util.GetIntByInterface(instIDc)

			if nil != err {
				blog.Error("instID not int , error info is %s", err.Error())
				return false, valid.ccError.Error(common.CCErrCommDuplicateItem)
			}
			if instIDci == instID {
				return true, nil
			}
			blog.Error("duplicate data ")
			return false, valid.ccError.Error(common.CCErrCommDuplicateItem)
		}
	} else {
		blog.Error("duplicate data ")
		return false, valid.ccError.Error(common.CCErrCommDuplicateItem)
	}
	return true, nil
}

//valid char
func (valid *ValidMap) validChar(val interface{}, key string) (bool, error) {
	if reflect.TypeOf(val).Kind() != reflect.String {
		blog.Error("params should be  string")
		return false, valid.ccError.Errorf(common.CCErrCommParamsNeedString, key)
	}
	value := reflect.ValueOf(val).String()
	if len(value) > common.FieldTypeSingleLenChar {
		blog.Errorf("params over length %d", common.FieldTypeSingleLenChar)
		return false, valid.ccError.Errorf(common.CCErrCommOverLimit, key, common.FieldTypeSingleLenChar)
	}
	isIn := util.InArray(key, valid.IsRequireArr)
	if isIn && 0 == len(value) {
		blog.Error("params can not be empty")
		return false, valid.ccError.Errorf(common.CCErrCommParamsNeedSet, key)
	}
	return true, nil
}

//valid long char
func (valid *ValidMap) validLongChar(val interface{}, key string) (bool, error) {
	if reflect.TypeOf(val).Kind() != reflect.String {
		blog.Error("params should be string")
		return false, valid.ccError.Errorf(common.CCErrCommParamsNeedString, key)
	}
	value := reflect.ValueOf(val).String()
	if len(value) > 512 {
		blog.Errorf("params over length %d", common.FieldTypeLongLenChar)
		return false, valid.ccError.Errorf(common.CCErrCommOverLimit, key, common.FieldTypeLongLenChar)
	}
	isIn := util.InArray(key, valid.IsRequireArr)
	if isIn && 0 == len(value) {
		blog.Error("params can not be empty")
		return false, valid.ccError.Errorf(common.CCErrCommParamsNeedSet, key)
	}

	return true, nil
}

func parseIntOption(val interface{}) IntOption {
	intOption := IntOption{}
<<<<<<< HEAD
=======
	if nil == val || "" == val {
		return intOption
	}
>>>>>>> 026eaa4c
	switch option := val.(type) {
	case string:
		json.Unmarshal([]byte(option), &intOption)
	case map[string]interface{}:
		intOption.Min = getString(option["min"])
		intOption.Max = getString(option["max"])
	}
	return intOption
}

// validInt valid int
func (valid *ValidMap) validInt(val interface{}, key string, option interface{}) (bool, error) {
<<<<<<< HEAD
	var value int
	if nil == val {
=======
	var value int64
	if nil == val || "" == val {
>>>>>>> 026eaa4c
		isIn := util.InArray(key, valid.IsRequireArr)
		if true == isIn {
			blog.Error("params can not be null")
			return false, valid.ccError.Errorf(common.CCErrCommParamsNeedSet, key)

		}
		return true, nil
	}
<<<<<<< HEAD
	if reflect.TypeOf(val).Kind() == reflect.String {
		valStr := reflect.ValueOf(val).String()
		var re error
		value, re = strconv.Atoi(valStr)
		if nil != re {
			blog.Error("params  not int")
			return false, valid.ccError.Errorf(common.CCErrCommParamsNeedInt, key)
		}
	}
	if reflect.TypeOf(val).Kind() == reflect.Int {
		value2 := reflect.ValueOf(val).Int()
		value = int(value2)
=======
>>>>>>> 026eaa4c

	// validate type
	value, err := strconv.ParseInt(fmt.Sprint(val), 10, 64)
	if err != nil {
		blog.Error("params not int")
		return false, valid.ccError.Errorf(common.CCErrCommParamsNeedInt, key)
	}
<<<<<<< HEAD
	if 0 == value {
		value, _ = util.GetIntByInterface(val)
	}

	if option != nil {
=======

	// validate by option
	if nil == option || "" == option {
>>>>>>> 026eaa4c
		return true, nil
	}
	intObjOption := parseIntOption(option)
	if 0 == len(intObjOption.Min) || 0 == len(intObjOption.Max) {
		return true, nil
	}

	maxValue, err := strconv.ParseInt(intObjOption.Max, 10, 64)
	if err != nil {
		maxValue = common.MaxInt64
	}
	minValue, err := strconv.ParseInt(intObjOption.Min, 10, 64)
	if err != nil {
		minValue = common.MinInt64
	}
	if value > maxValue || value < minValue {
		blog.Error("params  not valid")
		return false, valid.ccError.Errorf(common.CCErrCommParamsInvalid, key)
	}
	return true, nil
}

//valid char
func (valid *ValidMap) validTimeZone(val interface{}, key string) (bool, error) {

	isIn := util.InArray(key, valid.IsRequireArr)
	if isIn && nil == val {
		blog.Error("params can not be empty")
		return false, valid.ccError.Errorf(common.CCErrCommParamsNeedSet, key)
	}
	if nil == val {
		return true, nil
	}
	if reflect.TypeOf(val).Kind() != reflect.String {
		blog.Error("params should be  timezone")
		return false, valid.ccError.Errorf(common.CCErrCommParamsNeedTimeZone, key)
	}
	value := reflect.ValueOf(val).String()
	isMatch := util.IsTimeZone(value)
	if false == isMatch {
		blog.Error("params should be  timezone")
		return false, valid.ccError.Errorf(common.CCErrCommParamsNeedTimeZone, key)
	}
	return true, nil
}

//validBool
func (valid *ValidMap) validBool(val interface{}, key string) (bool, error) {

	isIn := util.InArray(key, valid.IsRequireArr)
	if isIn && nil == val {
		blog.Error("params can not be empty")
		return false, valid.ccError.Errorf(common.CCErrCommParamsNeedSet, key)
	}

	if reflect.TypeOf(val).Kind() != reflect.Bool {
		blog.Error("params should be  bool")
		return false, valid.ccError.Errorf(common.CCErrCommParamsNeedBool, key)
	}
	return true, nil
}

//valid enum
func (valid *ValidMap) setEnumDefault(valData map[string]interface{}, valRule *ValRule) {

	for key, val := range valData {
		rule, ok := valRule.FieldRule[key]
		if !ok {
			continue
		}
		fieldType := rule[common.BKPropertyTypeField].(string)
		option := rule[common.BKOptionField]
		switch fieldType {
		case common.FieldTypeEnum:
			if nil != val {
				valStr, ok := val.(string)
				if false == ok {
					return
				}
				if "" != valStr {
					continue
				}
			}

			enumOption := ParseEnumOption(option)
			var defaultOption *EnumVal

			for _, k := range enumOption {
				if k.IsDefault {
					defaultOption = &k
					break
				}
			}
			if nil != defaultOption {
				valData[key] = defaultOption.ID
			}

		}

	}

	return
}

// ParseEnumOption convert val to []EnumVal
func ParseEnumOption(val interface{}) []EnumVal {
	enumOptions := []EnumVal{}
<<<<<<< HEAD
=======
	if nil == val || "" == val {
		return enumOptions
	}
>>>>>>> 026eaa4c
	switch options := val.(type) {
	case string:
		json.Unmarshal([]byte(options), &enumOptions)
	case []interface{}:
		for _, optionVal := range options {
			if option, ok := optionVal.(map[string]interface{}); ok {
				enumOption := EnumVal{}
				enumOption.ID = getString(option["id"])
				enumOption.Name = getString(option["name"])
				enumOption.Type = getString(option["type"])
				enumOption.IsDefault = getBool(option["is_default"])
				enumOptions = append(enumOptions, enumOption)
			} else if option, ok := optionVal.(bson.M); ok {
				enumOption := EnumVal{}
				enumOption.ID = getString(option["id"])
				enumOption.Name = getString(option["name"])
				enumOption.Type = getString(option["type"])
				enumOption.IsDefault = getBool(option["is_default"])
				enumOptions = append(enumOptions, enumOption)
			}
		}
	}
	return enumOptions
}

// validEnum valid enum
func (valid *ValidMap) validEnum(val interface{}, key string, option interface{}) (bool, error) {
<<<<<<< HEAD
	valStr, ok := val.(string)
	if false == ok {
		return true, nil
	}
	var defaultOption *EnumVal
	enumOption := ParseEnumOption(option)
	match := false
=======
	// validate require
	if nil == val || "" == val {
		if util.InArray(key, valid.IsRequireArr) {
			blog.Error("params %s can not be empty", key)
			return false, valid.ccError.Errorf(common.CCErrCommParamsNeedSet, key)
		}
		return true, nil
	}

	// validate type
	valStr, ok := val.(string)
	if !ok {
		return false, valid.ccError.Errorf(common.CCErrCommParamsInvalid, key)
	}
>>>>>>> 026eaa4c

	// validate within enum
	enumOption := ParseEnumOption(option)
	match := false
	for _, k := range enumOption {
		if k.ID == valStr {
			match = true
			break
		}
<<<<<<< HEAD
		if k.IsDefault {
			dk := k
			defaultOption = &dk
		}
	}
	if "" == valStr && nil != defaultOption {
		val = defaultOption.ID
		valStr = defaultOption.ID
	}
	isIn := util.InArray(key, valid.IsRequireArr)
	if isIn && 0 == len(valStr) {
		blog.Error("params %s can not be empty", key)
		return false, valid.ccError.Errorf(common.CCErrCommParamsNeedSet, key)
	}
	if 0 < len(valStr) && !match {
		blog.Error("params %s not valid, option %#v, raw option %#v, value: %#v", key, enumOption, option, val)
		return false, valid.ccError.Errorf(common.CCErrCommParamsInvalid, key)
	}
=======
	}
	if !match {
		blog.Error("params %s not valid, option %#v, raw option %#v, value: %#v", key, enumOption, option, val)
		return false, valid.ccError.Errorf(common.CCErrCommParamsInvalid, key)
	}
>>>>>>> 026eaa4c
	return true, nil
}

//valid date
func (valid *ValidMap) validDate(val interface{}, key string) (bool, error) {
	isIn := util.InArray(key, valid.IsRequireArr)
	if !isIn && nil == val {
		return true, nil
	}
	if isIn && nil == val {
		blog.Error("params in need")
		return false, valid.ccError.Errorf(common.CCErrCommParamsNeedSet, key)
	}
	valStr, ok := val.(string)
	if false == ok {
		blog.Error("date can shoule be string")
		return false, valid.ccError.Errorf(common.CCErrCommParamsShouldBeString, key)

	}
	if isIn && 0 == len(valStr) {
		blog.Error("date params  can not be empty")
		return false, valid.ccError.Errorf(common.CCErrCommParamsNeedSet, key)
	}
	result := util.IsDate(valStr)
	if !result {
		blog.Error("params  is not valid")
		return false, valid.ccError.Errorf(common.CCErrCommParamsInvalid, key)
	}
	isIn = util.InArray(key, valid.IsRequireArr)
	if isIn && 0 == len(valStr) {
		blog.Error("params  can not be empty")
		return false, valid.ccError.Errorf(common.CCErrCommParamsNeedSet, key)
	}
	return true, nil
}

//valid time
func (valid *ValidMap) validTime(val interface{}, key string) (bool, error) {
	isIn := util.InArray(key, valid.IsRequireArr)
	if !isIn && nil == val {
		return true, nil
	}

	if isIn && nil == val {
		blog.Error("params in need")
		return false, valid.ccError.Errorf(common.CCErrCommParamsNeedSet, key)
	}

	valStr, ok := val.(string)
	if false == ok {
		blog.Error("date can shoule be string")
		return false, valid.ccError.Errorf(common.CCErrCommParamsShouldBeString, key)

	}
	if isIn && 0 == len(valStr) {
		blog.Error("params  can not be empty")
		return false, valid.ccError.Errorf(common.CCErrCommParamsNeedSet, key)
	}
	result := util.IsTime(valStr)
	if !result {
		blog.Error("params   not valid")
		return false, valid.ccError.Errorf(common.CCErrCommParamsInvalid, key)
	}
	isIn = util.InArray(key, valid.IsRequireArr)
	if isIn && 0 == len(valStr) {
		blog.Error("params  can not be empty")
		return false, valid.ccError.Errorf(common.CCErrCommParamsNeedSet, key)
	}
	return true, nil

}

func getString(val interface{}) string {
	if val == nil {
		return ""
	}
	if ret, ok := val.(string); ok {
		return ret
	}
	return ""
}
func getBool(val interface{}) bool {
	if val == nil {
		return false
	}
	if ret, ok := val.(bool); ok {
		return ret
	}
	return false
}<|MERGE_RESOLUTION|>--- conflicted
+++ resolved
@@ -62,20 +62,13 @@
 	Data    interface{} `json:"data"`
 }
 
-<<<<<<< HEAD
-=======
 // NewValidMap returns new NewValidMap
->>>>>>> 026eaa4c
 func NewValidMap(ownerID, objID, objCtrl string, forward *api.ForwardParam, err errors.DefaultCCErrorIf) *ValidMap {
 	return &ValidMap{ownerID: ownerID, objID: objID, objCtrl: objCtrl, KeyFileds: make(map[string]interface{}, 0), ccError: err, forward: forward}
 }
 
-<<<<<<< HEAD
-func NewValidMapWithKeyFileds(ownerID, objID, objCtrl string, keyFileds []string, forward *api.ForwardParam, err errors.DefaultCCErrorIf) *ValidMap {
-=======
 // NewValidMapWithKeyFields returns new NewValidMap
 func NewValidMapWithKeyFields(ownerID, objID, objCtrl string, keyFileds []string, forward *api.ForwardParam, err errors.DefaultCCErrorIf) *ValidMap {
->>>>>>> 026eaa4c
 	tmp := &ValidMap{ownerID: ownerID, objID: objID, objCtrl: objCtrl, KeyFileds: make(map[string]interface{}, 0), ccError: err, forward: forward}
 
 	for _, item := range keyFileds {
@@ -292,11 +285,7 @@
 	}
 
 	if 1 == len(searchCond) {
-<<<<<<< HEAD
-		for key, _ := range searchCond {
-=======
 		for key := range searchCond {
->>>>>>> 026eaa4c
 			if key == common.BKAppIDField {
 				return true, nil
 			}
@@ -421,12 +410,9 @@
 
 func parseIntOption(val interface{}) IntOption {
 	intOption := IntOption{}
-<<<<<<< HEAD
-=======
 	if nil == val || "" == val {
 		return intOption
 	}
->>>>>>> 026eaa4c
 	switch option := val.(type) {
 	case string:
 		json.Unmarshal([]byte(option), &intOption)
@@ -439,13 +425,8 @@
 
 // validInt valid int
 func (valid *ValidMap) validInt(val interface{}, key string, option interface{}) (bool, error) {
-<<<<<<< HEAD
-	var value int
-	if nil == val {
-=======
 	var value int64
 	if nil == val || "" == val {
->>>>>>> 026eaa4c
 		isIn := util.InArray(key, valid.IsRequireArr)
 		if true == isIn {
 			blog.Error("params can not be null")
@@ -454,21 +435,6 @@
 		}
 		return true, nil
 	}
-<<<<<<< HEAD
-	if reflect.TypeOf(val).Kind() == reflect.String {
-		valStr := reflect.ValueOf(val).String()
-		var re error
-		value, re = strconv.Atoi(valStr)
-		if nil != re {
-			blog.Error("params  not int")
-			return false, valid.ccError.Errorf(common.CCErrCommParamsNeedInt, key)
-		}
-	}
-	if reflect.TypeOf(val).Kind() == reflect.Int {
-		value2 := reflect.ValueOf(val).Int()
-		value = int(value2)
-=======
->>>>>>> 026eaa4c
 
 	// validate type
 	value, err := strconv.ParseInt(fmt.Sprint(val), 10, 64)
@@ -476,17 +442,9 @@
 		blog.Error("params not int")
 		return false, valid.ccError.Errorf(common.CCErrCommParamsNeedInt, key)
 	}
-<<<<<<< HEAD
-	if 0 == value {
-		value, _ = util.GetIntByInterface(val)
-	}
-
-	if option != nil {
-=======
 
 	// validate by option
 	if nil == option || "" == option {
->>>>>>> 026eaa4c
 		return true, nil
 	}
 	intObjOption := parseIntOption(option)
@@ -594,12 +552,9 @@
 // ParseEnumOption convert val to []EnumVal
 func ParseEnumOption(val interface{}) []EnumVal {
 	enumOptions := []EnumVal{}
-<<<<<<< HEAD
-=======
 	if nil == val || "" == val {
 		return enumOptions
 	}
->>>>>>> 026eaa4c
 	switch options := val.(type) {
 	case string:
 		json.Unmarshal([]byte(options), &enumOptions)
@@ -627,15 +582,6 @@
 
 // validEnum valid enum
 func (valid *ValidMap) validEnum(val interface{}, key string, option interface{}) (bool, error) {
-<<<<<<< HEAD
-	valStr, ok := val.(string)
-	if false == ok {
-		return true, nil
-	}
-	var defaultOption *EnumVal
-	enumOption := ParseEnumOption(option)
-	match := false
-=======
 	// validate require
 	if nil == val || "" == val {
 		if util.InArray(key, valid.IsRequireArr) {
@@ -650,7 +596,6 @@
 	if !ok {
 		return false, valid.ccError.Errorf(common.CCErrCommParamsInvalid, key)
 	}
->>>>>>> 026eaa4c
 
 	// validate within enum
 	enumOption := ParseEnumOption(option)
@@ -660,32 +605,11 @@
 			match = true
 			break
 		}
-<<<<<<< HEAD
-		if k.IsDefault {
-			dk := k
-			defaultOption = &dk
-		}
-	}
-	if "" == valStr && nil != defaultOption {
-		val = defaultOption.ID
-		valStr = defaultOption.ID
-	}
-	isIn := util.InArray(key, valid.IsRequireArr)
-	if isIn && 0 == len(valStr) {
-		blog.Error("params %s can not be empty", key)
-		return false, valid.ccError.Errorf(common.CCErrCommParamsNeedSet, key)
-	}
-	if 0 < len(valStr) && !match {
-		blog.Error("params %s not valid, option %#v, raw option %#v, value: %#v", key, enumOption, option, val)
-		return false, valid.ccError.Errorf(common.CCErrCommParamsInvalid, key)
-	}
-=======
 	}
 	if !match {
 		blog.Error("params %s not valid, option %#v, raw option %#v, value: %#v", key, enumOption, option, val)
 		return false, valid.ccError.Errorf(common.CCErrCommParamsInvalid, key)
 	}
->>>>>>> 026eaa4c
 	return true, nil
 }
 

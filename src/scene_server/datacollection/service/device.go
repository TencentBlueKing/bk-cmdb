--- conflicted
+++ resolved
@@ -148,24 +148,7 @@
 		return
 	}
 
-<<<<<<< HEAD
 	for _, deviceID := range deleteNetDeviceBatchOpt.DeviceIDs {
-=======
-	deviceIDStrArr := strings.Split(deleteNetDeviceBatchOpt.DeviceIDs, ",")
-	var deviceIDArr []uint64
-
-	for _, deviceIDStr := range deviceIDStrArr {
-		deviceID, err := strconv.ParseUint(deviceIDStr, 10, 64)
-		if nil != err {
-			blog.Errorf("[NetDevice] delete net device batch, but got invalid device id, err: %v", err)
-			resp.WriteError(http.StatusBadRequest, &meta.RespError{Msg: defErr.Errorf(common.CCErrCommParamsInvalid, common.BKDeviceIDField)})
-			return
-		}
-		deviceIDArr = append(deviceIDArr, uint64(deviceID))
-	}
-
-	for _, deviceID := range deviceIDArr {
->>>>>>> 2cf4a314
 		if err := s.Logics.DeleteDevice(pheader, deviceID); nil != err {
 			blog.Errorf("[NetDevice] delete net device failed, with device_id [%d], err: %v", deviceID, err)
 

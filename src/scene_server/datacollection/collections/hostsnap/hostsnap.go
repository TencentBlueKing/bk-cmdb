/*
 * Tencent is pleased to support the open source community by making 蓝鲸 available.
 * Copyright (C) 2017-2018 THL A29 Limited, a Tencent company. All rights reserved.
 * Licensed under the MIT License (the "License"); you may not use this file except
 * in compliance with the License. You may obtain a copy of the License at
 * http://opensource.org/licenses/MIT
 * Unless required by applicable law or agreed to in writing, software distributed under
 * the License is distributed on an "AS IS" BASIS, WITHOUT WARRANTIES OR CONDITIONS OF ANY KIND,
 * either express or implied. See the License for the specific language governing permissions and
 * limitations under the License.
 */

package hostsnap

import (
	"context"
	"errors"
	"fmt"
	"net"
	"net/http"
	"strconv"
	"strings"
	"time"

	"configcenter/src/ac/extensions"
	"configcenter/src/apimachinery/flowctrl"
	"configcenter/src/common"
	"configcenter/src/common/auditlog"
	"configcenter/src/common/backbone"
	cc "configcenter/src/common/backbone/configcenter"
	"configcenter/src/common/blog"
	ccErr "configcenter/src/common/errors"
	"configcenter/src/common/http/rest"
	"configcenter/src/common/metadata"
	"configcenter/src/common/util"
	"configcenter/src/storage/dal"

	"github.com/tidwall/gjson"
	"gopkg.in/redis.v5"
)

<<<<<<< HEAD
const (
	// defaultDataLimit is the value of the default percentage of data fluctuation
	defaultDataLimit 	    = 10
	// minDataLimit is the value of the minimum percentage of data fluctuation
	minDataLimit            = 5
	// deafultTimeLimit is the default percentage value of update time
	deafultTimeLimit        = 10
	// deafultTimeLimit is the minimum percentage value of update time
	minTimeLimit            = 5
	// defaultRateLimiterQPS is the default value of rateLimiter qps
	defaultRateLimiterQPS   = 40
	// defaultRateLimiterBurst is the default value of rateLimiter burst
	defaultRateLimiterBurst = 100
)

=======
var (
	// 需要参与变化对比的字段
	compareFields = []string{"bk_cpu", "bk_cpu_module", "bk_cpu_mhz", "bk_disk", "bk_mem", "bk_os_type", "bk_os_name",
		"bk_os_version", "bk_host_name", "bk_outer_mac", "bk_mac", "bk_os_bit",
		common.HostFieldDockerClientVersion, common.HostFieldDockerServerVersion}
	reqireFields = append(compareFields, "bk_host_id", "bk_host_innerip", "bk_host_outerip")

	// notice: 为了对应不同版本和环境差异，再当前版本中设置compareFields中不参加对比的字段
	ignoreCompareField = make(map[string]struct{}, 0)
)
>>>>>>> 2319b465

type HostSnap struct {
	redisCli    *redis.Client
	authManager *extensions.AuthManager
	*backbone.Engine
	rateLimit   flowctrl.RateLimiter
	filter *filter
	ctx    context.Context
	db     dal.RDB
}

func NewHostSnap(ctx context.Context, redisCli *redis.Client, db dal.RDB, engine *backbone.Engine, authManager *extensions.AuthManager) *HostSnap {
	qps, burst := getRateLimiterConfig()
	h := &HostSnap{
		redisCli:    redisCli,
		ctx:         ctx,
		db:          db,
		rateLimit:   flowctrl.NewRateLimiter(int64(qps), int64(burst)),
		authManager: authManager,
		Engine:      engine,
		filter:      newFilter(),
	}
	return h
}

<<<<<<< HEAD
func getRateLimiterConfig() (int, int) {
	qps, err := cc.Int("datacollection.hostsnap.rateLimiter.qps")
	if err != nil {
		blog.Errorf("can't find the value of datacollection.hostsnap.rateLimiter.qps settings, set the default value: %s",defaultRateLimiterQPS)
		qps = defaultRateLimiterQPS
	}
	burst, err := cc.Int("datacollection.hostsnap.rateLimiter.burst")
	if err != nil {
		blog.Errorf("can't find the value of datacollection.hostsnap.rateLimiter.burst setting,set the default value: %s",defaultRateLimiterBurst)
		burst = defaultRateLimiterBurst
	}
	return qps, burst
}

var compareFields = []string{"bk_cpu", "bk_cpu_module", "bk_cpu_mhz", "bk_disk", "bk_mem", "bk_os_type", "bk_os_name",
	"bk_os_version", "bk_host_name", "bk_outer_mac", "bk_mac", "bk_os_bit",
	common.HostFieldDockerClientVersion, common.HostFieldDockerServerVersion}

=======
>>>>>>> 2319b465
// Hash returns hash value base on message.
func (h *HostSnap) Hash(cloudid, ip string) (string, error) {
	if len(cloudid) == 0 {
		return "", fmt.Errorf("can't make hash from invalid message format, cloudid empty")
	}
	if len(ip) == 0 {
		return "", fmt.Errorf("can't make hash from invalid message format, ip empty")
	}

	hash := fmt.Sprintf("%s:%s", cloudid, ip)

	return hash, nil
}

// Mock returns local mock message for testing.
func (h *HostSnap) Mock() string {
	return MockMessage
}

// getLimitConfig return the configured limit value
func getLimitConfig(config string, defaultValue, minValue int) int {
	var err error
	limit := defaultValue
	if cc.IsExist(config) {
		limit, err = cc.Int(config)
		if err != nil {
			blog.Errorf("get %s value error, err: %v ", config, err)
			limit = defaultValue
		}
		if limit < minValue {
			limit = minValue
		}
	}
	return limit
}

func (h *HostSnap) Analyze(msg *string) error {
	if msg == nil {
		return fmt.Errorf("message nil")
	}

	var data string

	if !gjson.Get(*msg, "cloudid").Exists() {
		data = gjson.Get(*msg, "data").String()
	} else {
		data = *msg
	}

	header, rid := newHeaderWithRid()

	val := gjson.Parse(data)
	cloudID := val.Get("cloudid").Int()
	ips := getIPS(&val)
	host, err := h.getHostByVal(header, cloudID, ips, &val)
	if err != nil {
		blog.Errorf("get host detail with ips: %v failed, err: %v, rid: %s", ips, err, rid)
		return err
	}
	elements := gjson.GetMany(host, common.BKHostIDField, common.BKHostInnerIPField, common.BKHostOuterIPField)
	// check host id field
	if !elements[0].Exists() {
		blog.Errorf("snapshot analyze, but host id not exist, host: %s, ips: %v, rid: %s", host, ips, rid)
		return errors.New("host id not exist")
	}
	hostID := elements[0].Int()
	if hostID == 0 {
		blog.Errorf("snapshot analyze, but host id is 0, host: %s, ips: %v, rid: %s", host, ips, rid)
		return errors.New("host id can not be 0")
	}

	// check inner ip
	if !elements[1].Exists() {
		blog.Errorf("snapshot analyze, but host inner ip not exist, host: %s, ips: %v, rid: %s", host, ips, rid)
		return errors.New("host inner ip not exist")
	}

	innerIP := elements[1].String()
	outerIP := elements[2].String()

	// save host snapshot in redis
	h.saveHostsnap(header, &val, hostID)

	// limit the number of requests
	if !h.rateLimit.TryAccept() {
		return nil
	}

	setter, raw := parseSetter(&val, innerIP, outerIP)
	// no need to update
	if !needToUpdate(raw, host) {
		return nil
	}

	key := common.RedisSnapCountPrefix + strconv.FormatInt(hostID, 10)
	if h.needToSkip(key, rid) {
		return nil
	}
	if err := h.expireRedisKey(key); err != nil {
		blog.Errorf("an error occurred while expire the redis key, key: %s, rid: %s", key, rid)
	}

	blog.V(5).Infof("snapshot for host changed, need update, host id: %d, ip: %s, cloud id: %d, from %s to %s, rid: %s",
		hostID, innerIP, cloudID, host, raw, rid)

	// get audit interface of host.
	audit := auditlog.NewHostAudit(h.CoreAPI.CoreService())
	kit := &rest.Kit{
		Rid:             rid,
		Header:          header,
		Ctx:             h.ctx,
		CCError:         h.CCErr.CreateDefaultCCErrorIf(util.GetLanguage(header)),
		User:            common.CCSystemCollectorUserName,
		SupplierAccount: common.BKDefaultOwnerID,
	}

	// generate audit log for update host.
	generateAuditParameter := auditlog.NewGenerateAuditCommonParameter(kit, metadata.AuditUpdate).
		WithOperateFrom(metadata.FromDataCollection).WithUpdateFields(setter)
	auditLog, err := audit.GenerateAuditLogByHostIDGetBizID(generateAuditParameter, hostID, innerIP, nil)
	if err != nil {
		blog.Errorf("generate host snap audit log failed before update host, host: %d/%s, err: %v, rid: %s", hostID, innerIP, err, rid)
		return err
	}

	// notice: needToUpdate 需要顺序，只能在更新数据库之前，删除需要忽略更新的字段
	for field := range ignoreCompareField {
		delete(setter, field)
	}

	opt := &metadata.UpdateOption{
		Condition: map[string]interface{}{
			common.BKHostIDField: hostID,
		},
		Data:       setter,
		CanEditAll: true,
	}

	res, err := h.CoreAPI.CoreService().Instance().UpdateInstance(h.ctx, header, common.BKInnerObjIDHost, opt)
	if err != nil {
		blog.Errorf("snapshot changed, update host %d/%s snapshot failed, err: %v, rid: %s", hostID, innerIP, err, rid)
		return err
	}
	if !res.Result {
		blog.Errorf("snapshot changed, update host %d/%s snapshot failed, err: %s, rid: %s", hostID, innerIP, res.ErrMsg, rid)
		return fmt.Errorf("update snapshot failed, err: %s", res.ErrMsg)
	}

	// save audit log.
	if err := audit.SaveAuditLog(kit, *auditLog); err != nil {
		blog.Errorf("save host snap audit log failed after update host, host %d/%s, err: %v, rid: %s", hostID, innerIP, err, rid)
		return err
	}

	blog.V(5).Infof("snapshot for host changed, update success, host id: %d, ip: %s, cloud id: %d, rid: %s",
		hostID, innerIP, cloudID, rid)

	return nil
}

func (h *HostSnap) expireRedisKey(key string) error {
	// get time on redis ttl
	timelimit := getLimitConfig("datacollection.hostsnap.timelimit", deafultTimeLimit, minTimeLimit)
	minTime := 0.5 * float64(timelimit)
	maxTime := 1.5 * float64(timelimit)
	randTime := util.RandInt64WithRange(int64(minTime), int64(maxTime))
	if err := h.redisCli.Expire(key, time.Minute*time.Duration(randTime)).Err(); err != nil {
		return err
	}
	return nil
}

func (h *HostSnap) needToSkip(key string, rid string) bool {
	value, err := h.redisCli.Incr(key).Result()
	if err != nil {
		blog.Errorf("an error occurred while increasing the redis value, key: %s, rid: %s", key, rid)
	}
	// if it is greater than 1, it means that the data has been updated within the specified time and does not need to be updated this time
	if value > 1 {
		return true
	}
	return false
}

func needToUpdate(src, toCompare string) bool {
	// get data fluctuation limit
	datalimit := getLimitConfig("datacollection.hostsnap.datalimit", defaultDataLimit, minDataLimit)
	srcElements := gjson.GetMany(src, compareFields...)
	compareElements := gjson.GetMany(toCompare, compareFields...)
	for idx, field := range compareFields {
		if _, ok := ignoreCompareField[field]; ok {
			// 忽略变更对比的字段直接过滤掉
			continue
		}
		// compare these value with string directly to avoid empty value or null value.
		if srcElements[idx].String() != compareElements[idx].String() {
			// tolerate bk_cpu, bk_cpu_mhz, bk_disk, bk_mem changes less than the set value
			if compareFields[idx] == "bk_cpu" || compareFields[idx] == "bk_cpu_mhz" || compareFields[idx] == "bk_disk" || compareFields[idx] == "bk_mem" {
				val := compareElements[idx].Float() * (float64(datalimit)/100.0)
				diff := srcElements[idx].Float() - compareElements[idx].Float()
				if -val < diff && diff < val {
					continue
				}
			}
			return true
		}
	}
	return false
}

func parseSetter(val *gjson.Result, innerIP, outerIP string) (map[string]interface{}, string) {
	var cpumodule = val.Get("data.cpu.cpuinfo.0.modelName").String()
	var cpunum int64
	for _, core := range val.Get("data.cpu.cpuinfo.#.cores").Array() {
		cpunum += core.Int()
	}
	var CPUMhz = val.Get("data.cpu.cpuinfo.0.mhz").Int()
	var disk uint64
	for _, disktotal := range val.Get("data.disk.usage.#.total").Array() {
		disk += disktotal.Uint() >> 10 >> 10 >> 10
	}
	var mem = val.Get("data.mem.meminfo.total").Uint()
	var hostname = val.Get("data.system.info.hostname").String()
	var ostype = val.Get("data.system.info.os").String()
	var osname string
	platform := val.Get("data.system.info.platform").String()
	version := val.Get("data.system.info.platformVersion").String()
	switch strings.ToLower(ostype) {
	case "linux":
		version = strings.Replace(version, ".x86_64", "", 1)
		version = strings.Replace(version, ".i386", "", 1)
		osname = fmt.Sprintf("%s %s", ostype, platform)
		osname = strings.TrimSpace(osname)
		ostype = common.HostOSTypeEnumLinux
	case "windows":
		version = strings.Replace(version, "Microsoft ", "", 1)
		platform = strings.Replace(platform, "Microsoft ", "", 1)
		osname = fmt.Sprintf("%s", platform)
		ostype = common.HostOSTypeEnumWindows
	case "aix":
		osname = platform
		ostype = common.HostOSTypeEnumAIX
	default:
		osname = fmt.Sprintf("%s", platform)
	}
	var OuterMAC, InnerMAC string
	for _, inter := range val.Get("data.net.interface").Array() {
		for _, addr := range inter.Get("addrs.#.addr").Array() {
			ip := strings.Split(addr.String(), "/")[0]
			if ip == innerIP {
				InnerMAC = inter.Get("hardwareaddr").String()
			} else if ip == outerIP {
				OuterMAC = inter.Get("hardwareaddr").String()
			}
		}
	}

	osbit := val.Get("data.system.info.systemtype").String()

	dockerClientVersion := val.Get("data.system.docker.Client.Version").String()
	dockerServerVersion := val.Get("data.system.docker.Server.Version").String()

	mem = mem >> 10 >> 10
	setter := map[string]interface{}{
		"bk_cpu":                            cpunum,
		"bk_cpu_module":                     cpumodule,
		"bk_cpu_mhz":                        CPUMhz,
		"bk_disk":                           disk,
		"bk_mem":                            mem,
		"bk_os_type":                        ostype,
		"bk_os_name":                        osname,
		"bk_os_version":                     version,
		"bk_host_name":                      hostname,
		"bk_outer_mac":                      OuterMAC,
		"bk_mac":                            InnerMAC,
		"bk_os_bit":                         osbit,
		common.HostFieldDockerClientVersion: dockerClientVersion,
		common.HostFieldDockerServerVersion: dockerServerVersion,
	}

	raw := strings.Builder{}
	raw.WriteByte('{')
	raw.WriteString("\"bk_cpu\":")
	raw.WriteString(strconv.FormatInt(cpunum, 10))
	raw.WriteString(",")
	raw.WriteString("\"bk_cpu_module\":")
	raw.Write([]byte("\"" + cpumodule + "\""))
	raw.WriteString(",")
	raw.WriteString("\"bk_cpu_mhz\":")
	raw.WriteString(strconv.FormatInt(CPUMhz, 10))
	raw.WriteString(",")
	raw.WriteString("\"bk_disk\":")
	raw.WriteString(strconv.FormatUint(disk, 10))
	raw.WriteString(",")
	raw.WriteString("\"bk_mem\":")
	raw.WriteString(strconv.FormatUint(mem, 10))
	raw.WriteString(",")
	raw.WriteString("\"bk_os_type\":")
	raw.Write([]byte("\"" + ostype + "\""))
	raw.WriteString(",")
	raw.WriteString("\"bk_os_name\":")
	raw.Write([]byte("\"" + osname + "\""))
	raw.WriteString(",")
	raw.WriteString("\"bk_os_version\":")
	raw.Write([]byte("\"" + version + "\""))
	raw.WriteString(",")
	raw.WriteString("\"bk_host_name\":")
	raw.Write([]byte("\"" + hostname + "\""))
	raw.WriteString(",")
	raw.WriteString("\"bk_outer_mac\":")
	raw.Write([]byte("\"" + OuterMAC + "\""))
	raw.WriteString(",")
	raw.WriteString("\"bk_mac\":")
	raw.Write([]byte("\"" + InnerMAC + "\""))
	raw.WriteString(",")
	raw.WriteString("\"bk_os_bit\":")
	raw.Write([]byte("\"" + osbit + "\""))
	raw.WriteString(",")
	raw.WriteString("\"docker_client_version\":")
	raw.Write([]byte("\"" + dockerClientVersion + "\""))
	raw.WriteString(",")
	raw.WriteString("\"docker_server_version\":")
	raw.Write([]byte("\"" + dockerServerVersion + "\""))
	raw.WriteByte('}')

	if cpunum <= 0 {
		blog.V(4).Infof("bk_cpu not found in message for %s", innerIP)
	}
	if cpumodule == "" {
		blog.V(4).Infof("bk_cpu_module not found in message for %s", innerIP)
	}
	if CPUMhz <= 0 {
		blog.V(4).Infof("bk_cpu_mhz not found in message for %s", innerIP)
	}
	if disk <= 0 {
		blog.V(4).Infof("bk_disk not found in message for %s", innerIP)
	}
	if mem <= 0 {
		blog.V(4).Infof("bk_mem not found in message for %s", innerIP)
	}
	if ostype == "" {
		blog.V(4).Infof("bk_os_type not found in message for %s", innerIP)
	}
	if osname == "" {
		blog.V(4).Infof("bk_os_name not found in message for %s", innerIP)
	}
	if version == "" {
		blog.V(4).Infof("bk_os_version not found in message for %s", innerIP)
	}
	if hostname == "" {
		blog.V(4).Infof("bk_host_name not found in message for %s", innerIP)
	}
	if outerIP != "" && OuterMAC == "" {
		blog.V(4).Infof("bk_outer_mac not found in message for %s", innerIP)
	}
	if InnerMAC == "" {
		blog.V(4).Infof("bk_mac not found in message for %s", innerIP)
	}

	return setter, raw.String()
}

func (h *HostSnap) getHostByVal(header http.Header, cloudID int64, ips []string, val *gjson.Result) (string, error) {
	rid := util.GetHTTPCCRequestID(header)

	if len(ips) == 0 {
		blog.Warnf("snapshot message has no ip, message:%s, rid: %s", val.String(), rid)
		return "", errors.New("snapshot has no ip fields")
	}

	for _, ip := range ips {
		if h.filter.Exist(ip, cloudID) {
			// skip the cached invalid ip which may not exist.
			continue
		}

		opt := &metadata.SearchHostWithInnerIPOption{
			InnerIP: ip,
			CloudID: cloudID,
			Fields:  reqireFields,
		}

		host, err := h.Engine.CoreAPI.CoreService().Cache().SearchHostWithInnerIP(context.Background(), header, opt)
		if err != nil {
			blog.Errorf("get host info with ip: %s, cloud id: %d failed, err: %v, rid: %s", ip, cloudID, err, rid)
			if ccErr, ok := err.(ccErr.CCErrorCoder); ok {
				if ccErr.GetCode() == common.CCErrCommDBSelectFailed {
					h.filter.Set(ip, cloudID)
				}
			}
			// do not return, continue search with next ip
		}

		if len(host) == 0 {
			// not find host
			continue
		}

		return host, nil

	}

	return "", errors.New("can not find ip detail from cache")
}

func getIPS(val *gjson.Result) []string {
	ipv4 := make([]string, 0)
	ipv6 := make([]string, 0)

	rootIP := val.Get("ip").String()
	if !strings.HasPrefix(rootIP, "127.0.0.") && net.ParseIP(rootIP) != nil {
		if strings.Contains(rootIP, ":") {
			// not support ipv6 for now.
			// ipv6 = append(ipv6, rootIP)
		} else {
			ipv4 = append(ipv4, rootIP)
		}
	}

	interfaces := val.Get("data.net.interface.#.addrs.#.addr").Array()
	for _, addrs := range interfaces {
		for _, addr := range addrs.Array() {
			ip := strings.Split(addr.String(), "/")[0]
			if strings.HasPrefix(ip, "127.0.0.") {
				continue
			}

			if net.ParseIP(ip) == nil {
				// invalid ip address
				continue
			}

			if strings.Contains(ip, ":") {
				// not support ipv6 for now.
				// ipv6 = append(ipv6, ip)
			} else {
				ipv4 = append(ipv4, ip)
			}
		}
	}
	return append(ipv4, ipv6...)
}

// saveHostsnap save host snapshot in redis
func (h *HostSnap) saveHostsnap(header http.Header, hostData *gjson.Result, hostID int64) error {
	rid := util.GetHTTPCCRequestID(header)

	snapshot, err := ParseHostSnap(hostData)
	if err != nil {
		blog.Errorf("saveHostsnap failed, ParseHostSnap err: %v, hostID:%v, rid:%s", err, hostID, rid)
		return err
	}

	key := common.RedisSnapKeyPrefix + strconv.FormatInt(hostID, 10)
	if err := h.redisCli.Set(key, *snapshot, time.Minute*10).Err(); err != nil {
		blog.Errorf("saveHostsnap failed, set key: %s to redis err: %v, rid: %s", key, err, rid)
		return err
	}

	return nil
}

func newHeaderWithRid() (http.Header, string) {
	header := http.Header{}
	header.Add(common.BKHTTPOwnerID, common.BKDefaultOwnerID)
	header.Add(common.BKHTTPHeaderUser, common.CCSystemCollectorUserName)
	rid := util.GenerateRID()
	header.Add(common.BKHTTPCCRequestID, rid)
	return header, rid
}

const MockMessage = "{\"localTime\": \"2017-09-19 16:57:00\", \"data\": \"{\\\"ip\\\":\\\"192.168.1.7\\\",\\\"bizid\\\":0,\\\"cloudid\\\":0,\\\"data\\\":{\\\"timezone\\\":8,\\\"datetime\\\":\\\"2017-09-19 16:57:07\\\",\\\"utctime\\\":\\\"2017-09-19 08:57:07\\\",\\\"country\\\":\\\"Asia\\\",\\\"city\\\":\\\"Shanghai\\\",\\\"cpu\\\":{\\\"cpuinfo\\\":[{\\\"cpu\\\":0,\\\"vendorID\\\":\\\"GenuineIntel\\\",\\\"family\\\":\\\"6\\\",\\\"model\\\":\\\"63\\\",\\\"stepping\\\":2,\\\"physicalID\\\":\\\"0\\\",\\\"coreID\\\":\\\"0\\\",\\\"cores\\\":1,\\\"modelName\\\":\\\"Intel(R) Xeon(R) CPU E5-26xx v3\\\",\\\"mhz\\\":2294.01,\\\"cacheSize\\\":4096,\\\"flags\\\":[\\\"fpu\\\",\\\"vme\\\",\\\"de\\\",\\\"pse\\\",\\\"tsc\\\",\\\"msr\\\",\\\"pae\\\",\\\"mce\\\",\\\"cx8\\\",\\\"apic\\\",\\\"sep\\\",\\\"mtrr\\\",\\\"pge\\\",\\\"mca\\\",\\\"cmov\\\",\\\"pat\\\",\\\"pse36\\\",\\\"clflush\\\",\\\"mmx\\\",\\\"fxsr\\\",\\\"sse\\\",\\\"sse2\\\",\\\"ss\\\",\\\"ht\\\",\\\"syscall\\\",\\\"nx\\\",\\\"lm\\\",\\\"constant_tsc\\\",\\\"up\\\",\\\"rep_good\\\",\\\"unfair_spinlock\\\",\\\"pni\\\",\\\"pclmulqdq\\\",\\\"ssse3\\\",\\\"fma\\\",\\\"cx16\\\",\\\"pcid\\\",\\\"sse4_1\\\",\\\"sse4_2\\\",\\\"x2apic\\\",\\\"movbe\\\",\\\"popcnt\\\",\\\"tsc_deadline_timer\\\",\\\"aes\\\",\\\"xsave\\\",\\\"avx\\\",\\\"f16c\\\",\\\"rdrand\\\",\\\"hypervisor\\\",\\\"lahf_lm\\\",\\\"abm\\\",\\\"xsaveopt\\\",\\\"bmi1\\\",\\\"avx2\\\",\\\"bmi2\\\"],\\\"microcode\\\":\\\"1\\\"}],\\\"per_usage\\\":[3.0232169701043103],\\\"total_usage\\\":3.0232169701043103,\\\"per_stat\\\":[{\\\"cpu\\\":\\\"cpu0\\\",\\\"user\\\":5206.09,\\\"system\\\":6107.04,\\\"idle\\\":337100.84,\\\"nice\\\":6.68,\\\"iowait\\\":528.24,\\\"irq\\\":0.02,\\\"softirq\\\":13.48,\\\"steal\\\":0,\\\"guest\\\":0,\\\"guestNice\\\":0,\\\"stolen\\\":0}],\\\"total_stat\\\":{\\\"cpu\\\":\\\"cpu-total\\\",\\\"user\\\":5206.09,\\\"system\\\":6107.04,\\\"idle\\\":337100.84,\\\"nice\\\":6.68,\\\"iowait\\\":528.24,\\\"irq\\\":0.02,\\\"softirq\\\":13.48,\\\"steal\\\":0,\\\"guest\\\":0,\\\"guestNice\\\":0,\\\"stolen\\\":0}},\\\"env\\\":{\\\"crontab\\\":[{\\\"user\\\":\\\"root\\\",\\\"content\\\":\\\"#secu-tcs-agent monitor, install at Fri Sep 15 16:12:02 CST 2017\\\\n* * * * * /usr/local/sa/agent/secu-tcs-agent-mon-safe.sh /usr/local/sa/agent \\\\u003e /dev/null 2\\\\u003e\\\\u00261\\\\n*/1 * * * * /usr/local/qcloud/stargate/admin/start.sh \\\\u003e /dev/null 2\\\\u003e\\\\u00261 \\\\u0026\\\\n*/20 * * * * /usr/sbin/ntpdate ntpupdate.tencentyun.com \\\\u003e/dev/null \\\\u0026\\\\n*/1 * * * * cd /usr/local/gse/gseagent; ./cron_agent.sh 1\\\\u003e/dev/null 2\\\\u003e\\\\u00261\\\\n\\\"}],\\\"host\\\":\\\"127.0.0.1  localhost  localhost.localdomain  VM_0_31_centos\\\\n::1         localhost localhost.localdomain localhost6 localhost6.localdomain6\\\\n\\\",\\\"route\\\":\\\"Kernel IP routing table\\\\nDestination     Gateway         Genmask         Flags Metric Ref    Use Iface\\\\n10.0.0.0        0.0.0.0         255.255.255.0   U     0      0        0 eth0\\\\n169.254.0.0     0.0.0.0         255.255.0.0     U     1002   0        0 eth0\\\\n0.0.0.0         10.0.0.1        0.0.0.0         UG    0      0        0 eth0\\\\n\\\"},\\\"disk\\\":{\\\"diskstat\\\":{\\\"vda1\\\":{\\\"major\\\":252,\\\"minor\\\":1,\\\"readCount\\\":24347,\\\"mergedReadCount\\\":570,\\\"writeCount\\\":696357,\\\"mergedWriteCount\\\":4684783,\\\"readBytes\\\":783955968,\\\"writeBytes\\\":22041231360,\\\"readSectors\\\":1531164,\\\"writeSectors\\\":43049280,\\\"readTime\\\":80626,\\\"writeTime\\\":12704736,\\\"iopsInProgress\\\":0,\\\"ioTime\\\":822057,\\\"weightedIoTime\\\":12785026,\\\"name\\\":\\\"vda1\\\",\\\"serialNumber\\\":\\\"\\\",\\\"speedIORead\\\":0,\\\"speedByteRead\\\":0,\\\"speedIOWrite\\\":2.9,\\\"speedByteWrite\\\":171144.53333333333,\\\"util\\\":0.0025666666666666667,\\\"avgrq_sz\\\":115.26436781609195,\\\"avgqu_sz\\\":0.06568333333333334,\\\"await\\\":22.649425287356323,\\\"svctm\\\":0.8850574712643678}},\\\"partition\\\":[{\\\"device\\\":\\\"/dev/vda1\\\",\\\"mountpoint\\\":\\\"/\\\",\\\"fstype\\\":\\\"ext3\\\",\\\"opts\\\":\\\"rw,noatime,acl,user_xattr\\\"}],\\\"usage\\\":[{\\\"path\\\":\\\"/\\\",\\\"fstype\\\":\\\"ext2/ext3\\\",\\\"total\\\":52843638784,\\\"free\\\":47807447040,\\\"used\\\":2351915008,\\\"usedPercent\\\":4.4507060113962345,\\\"inodesTotal\\\":3276800,\\\"inodesUsed\\\":29554,\\\"inodesFree\\\":3247246,\\\"inodesUsedPercent\\\":0.9019165039062501}]},\\\"load\\\":{\\\"load_avg\\\":{\\\"load1\\\":0,\\\"load5\\\":0,\\\"load15\\\":0}},\\\"mem\\\":{\\\"meminfo\\\":{\\\"total\\\":1044832256,\\\"available\\\":805912576,\\\"used\\\":238919680,\\\"usedPercent\\\":22.866797864249705,\\\"free\\\":92041216,\\\"active\\\":521183232,\\\"inactive\\\":352964608,\\\"wired\\\":0,\\\"buffers\\\":110895104,\\\"cached\\\":602976256,\\\"writeback\\\":0,\\\"dirty\\\":151552,\\\"writebacktmp\\\":0},\\\"vmstat\\\":{\\\"total\\\":0,\\\"used\\\":0,\\\"free\\\":0,\\\"usedPercent\\\":0,\\\"sin\\\":0,\\\"sout\\\":0}},\\\"net\\\":{\\\"interface\\\":[{\\\"mtu\\\":65536,\\\"name\\\":\\\"lo\\\",\\\"hardwareaddr\\\":\\\"28:31:52:1d:c6:0a\\\",\\\"flags\\\":[\\\"up\\\",\\\"loopback\\\"],\\\"addrs\\\":[{\\\"addr\\\":\\\"127.0.0.1/8\\\"}]},{\\\"mtu\\\":1500,\\\"name\\\":\\\"eth0\\\",\\\"hardwareaddr\\\":\\\"52:54:00:19:2e:e8\\\",\\\"flags\\\":[\\\"up\\\",\\\"broadcast\\\",\\\"multicast\\\"],\\\"addrs\\\":[{\\\"addr\\\":\\\"127.0.0.1/24\\\"}]}],\\\"dev\\\":[{\\\"name\\\":\\\"lo\\\",\\\"speedSent\\\":0,\\\"speedRecv\\\":0,\\\"speedPacketsSent\\\":0,\\\"speedPacketsRecv\\\":0,\\\"bytesSent\\\":604,\\\"bytesRecv\\\":604,\\\"packetsSent\\\":2,\\\"packetsRecv\\\":2,\\\"errin\\\":0,\\\"errout\\\":0,\\\"dropin\\\":0,\\\"dropout\\\":0,\\\"fifoin\\\":0,\\\"fifoout\\\":0},{\\\"name\\\":\\\"eth0\\\",\\\"speedSent\\\":574,\\\"speedRecv\\\":214,\\\"speedPacketsSent\\\":3,\\\"speedPacketsRecv\\\":2,\\\"bytesSent\\\":161709123,\\\"bytesRecv\\\":285910298,\\\"packetsSent\\\":1116625,\\\"packetsRecv\\\":1167796,\\\"errin\\\":0,\\\"errout\\\":0,\\\"dropin\\\":0,\\\"dropout\\\":0,\\\"fifoin\\\":0,\\\"fifoout\\\":0}],\\\"netstat\\\":{\\\"established\\\":2,\\\"syncSent\\\":1,\\\"synRecv\\\":0,\\\"finWait1\\\":0,\\\"finWait2\\\":0,\\\"timeWait\\\":0,\\\"close\\\":0,\\\"closeWait\\\":0,\\\"lastAck\\\":0,\\\"listen\\\":2,\\\"closing\\\":0},\\\"protocolstat\\\":[{\\\"protocol\\\":\\\"udp\\\",\\\"stats\\\":{\\\"inDatagrams\\\":176253,\\\"inErrors\\\":0,\\\"noPorts\\\":1,\\\"outDatagrams\\\":199569,\\\"rcvbufErrors\\\":0,\\\"sndbufErrors\\\":0}}]},\\\"system\\\":{\\\"info\\\":{\\\"hostname\\\":\\\"VM_0_31_centos\\\",\\\"uptime\\\":348315,\\\"bootTime\\\":1505463112,\\\"procs\\\":142,\\\"os\\\":\\\"linux\\\",\\\"platform\\\":\\\"centos\\\",\\\"platformFamily\\\":\\\"rhel\\\",\\\"platformVersion\\\":\\\"6.2\\\",\\\"kernelVersion\\\":\\\"2.6.32-504.30.3.el6.x86_64\\\",\\\"virtualizationSystem\\\":\\\"\\\",\\\"virtualizationRole\\\":\\\"\\\",\\\"hostid\\\":\\\"96D0F4CA-2157-40E6-BF22-6A7CD9B6EB8C\\\",\\\"systemtype\\\":\\\"64-bit\\\"}}}}\", \"timestamp\": 1505811427, \"dtEventTime\": \"2017-09-19 16:57:07\", \"dtEventTimeStamp\": 1505811427000}"<|MERGE_RESOLUTION|>--- conflicted
+++ resolved
@@ -39,7 +39,6 @@
 	"gopkg.in/redis.v5"
 )
 
-<<<<<<< HEAD
 const (
 	// defaultDataLimit is the value of the default percentage of data fluctuation
 	defaultDataLimit 	    = 10
@@ -55,7 +54,6 @@
 	defaultRateLimiterBurst = 100
 )
 
-=======
 var (
 	// 需要参与变化对比的字段
 	compareFields = []string{"bk_cpu", "bk_cpu_module", "bk_cpu_mhz", "bk_disk", "bk_mem", "bk_os_type", "bk_os_name",
@@ -66,7 +64,6 @@
 	// notice: 为了对应不同版本和环境差异，再当前版本中设置compareFields中不参加对比的字段
 	ignoreCompareField = make(map[string]struct{}, 0)
 )
->>>>>>> 2319b465
 
 type HostSnap struct {
 	redisCli    *redis.Client
@@ -92,7 +89,6 @@
 	return h
 }
 
-<<<<<<< HEAD
 func getRateLimiterConfig() (int, int) {
 	qps, err := cc.Int("datacollection.hostsnap.rateLimiter.qps")
 	if err != nil {
@@ -107,12 +103,6 @@
 	return qps, burst
 }
 
-var compareFields = []string{"bk_cpu", "bk_cpu_module", "bk_cpu_mhz", "bk_disk", "bk_mem", "bk_os_type", "bk_os_name",
-	"bk_os_version", "bk_host_name", "bk_outer_mac", "bk_mac", "bk_os_bit",
-	common.HostFieldDockerClientVersion, common.HostFieldDockerServerVersion}
-
-=======
->>>>>>> 2319b465
 // Hash returns hash value base on message.
 func (h *HostSnap) Hash(cloudid, ip string) (string, error) {
 	if len(cloudid) == 0 {

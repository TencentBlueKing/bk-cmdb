--- conflicted
+++ resolved
@@ -514,14 +514,11 @@
 			continue
 		}
 
-<<<<<<< HEAD
-=======
 		// 当不存在该字段时，需要跳过，防止对比出现差异记录了审计
 		if !srcElements[idx].Exists() {
 			continue
 		}
 
->>>>>>> 85640d42
 		// compare these value with string directly to avoid empty value or null value.
 		if srcElements[idx].String() != compareElements[idx].String() {
 			compareField := compareFields[idx]

/*
 * Tencent is pleased to support the open source community by making 蓝鲸 available.
 * Copyright (C) 2017-2018 THL A29 Limited, a Tencent company. All rights reserved.
 * Licensed under the MIT License (the "License"); you may not use this file except
 * in compliance with the License. You may obtain a copy of the License at
 * http://opensource.org/licenses/MIT
 * Unless required by applicable law or agreed to in writing, software distributed under
 * the License is distributed on an "AS IS" BASIS, WITHOUT WARRANTIES OR CONDITIONS OF ANY KIND,
 * either express or implied. See the License for the specific language governing permissions and
 * limitations under the License.
 */

package hostsnap

import (
	"context"
	"errors"
	"fmt"
	"net"
	"net/http"
	"strconv"
	"strings"
	"time"

	"configcenter/src/ac/extensions"
	"configcenter/src/apimachinery/flowctrl"
	"configcenter/src/common"
	"configcenter/src/common/auditlog"
	"configcenter/src/common/backbone"
	cc "configcenter/src/common/backbone/configcenter"
	"configcenter/src/common/blog"
	ccErr "configcenter/src/common/errors"
	"configcenter/src/common/http/rest"
	"configcenter/src/common/metadata"
	"configcenter/src/common/util"
	"configcenter/src/storage/dal"
	"configcenter/src/storage/dal/redis"

	"github.com/tidwall/gjson"
)

const (
	// defaultChangeRangePercent is the value of the default percentage of data fluctuation
	defaultChangeRangePercent 	    = 10
	// minChangeRangePercent is the value of the minimum percentage of data fluctuation
	minChangeRangePercent            = 1
	// defaultRateLimiterQPS is the default value of rateLimiter qps
	defaultRateLimiterQPS   = 40
	// defaultRateLimiterBurst is the default value of rateLimiter burst
	defaultRateLimiterBurst = 100
)

var (
	// 需要参与变化对比的字段
	compareFields = []string{"bk_cpu", "bk_cpu_module", "bk_cpu_mhz", "bk_disk", "bk_mem", "bk_os_type", "bk_os_name",
		"bk_os_version", "bk_host_name", "bk_outer_mac", "bk_mac", "bk_os_bit",
		common.HostFieldDockerClientVersion, common.HostFieldDockerServerVersion}
	reqireFields = append(compareFields, "bk_host_id", "bk_host_innerip", "bk_host_outerip")

	// notice: 为了对应不同版本和环境差异，再当前版本中设置compareFields中不参加对比的字段
	ignoreCompareField = make(map[string]struct{}, 0)
)

type HostSnap struct {
	redisCli    redis.Client
	authManager *extensions.AuthManager
	*backbone.Engine
	rateLimit   flowctrl.RateLimiter
	filter *filter
	ctx    context.Context
	db     dal.RDB
	window *Window
}

func NewHostSnap(ctx context.Context, redisCli redis.Client, db dal.RDB, engine *backbone.Engine, authManager *extensions.AuthManager) *HostSnap {
	qps, burst := getRateLimiterConfig()
	h := &HostSnap{
		redisCli:    redisCli,
		ctx:         ctx,
		db:          db,
		rateLimit:   flowctrl.NewRateLimiter(int64(qps), int64(burst)),
		authManager: authManager,
		Engine:      engine,
		filter:      newFilter(),
		window:      newWindow(),
	}
	return h
}

func getRateLimiterConfig() (int, int) {
	qps, err := cc.Int("datacollection.hostsnap.rateLimiter.qps")
	if err != nil {
		blog.Errorf("can't find the value of datacollection.hostsnap.rateLimiter.qps settings, set the default value: %s",defaultRateLimiterQPS)
		qps = defaultRateLimiterQPS
	}
	burst, err := cc.Int("datacollection.hostsnap.rateLimiter.burst")
	if err != nil {
		blog.Errorf("can't find the value of datacollection.hostsnap.rateLimiter.burst setting,set the default value: %s",defaultRateLimiterBurst)
		burst = defaultRateLimiterBurst
	}
	return qps, burst
}

// Hash returns hash value base on message.
func (h *HostSnap) Hash(cloudid, ip string) (string, error) {
	if len(cloudid) == 0 {
		return "", fmt.Errorf("can't make hash from invalid message format, cloudid empty")
	}
	if len(ip) == 0 {
		return "", fmt.Errorf("can't make hash from invalid message format, ip empty")
	}

	hash := fmt.Sprintf("%s:%s", cloudid, ip)

	return hash, nil
}

// Mock returns local mock message for testing.
func (h *HostSnap) Mock() string {
	return MockMessage
}

// getLimitConfig return the configured limit value
func getLimitConfig(config string, defaultValue, minValue int) int {
	var err error
	limit := defaultValue
	if cc.IsExist(config) {
		limit, err = cc.Int(config)
		if err != nil {
			blog.Errorf("get %s value error, err: %v ", config, err)
			limit = defaultValue
		}
		if limit < minValue {
			limit = minValue
		}
	}
	return limit
}

func (h *HostSnap) Analyze(msg *string) error {
	if msg == nil {
		return fmt.Errorf("message nil")
	}

	var data string

	if !gjson.Get(*msg, "cloudid").Exists() {
		data = gjson.Get(*msg, "data").String()
	} else {
		data = *msg
	}

	header, rid := newHeaderWithRid()

	val := gjson.Parse(data)
	cloudID := val.Get("cloudid").Int()
	ips := getIPS(&val)
	host, err := h.getHostByVal(header, cloudID, ips, &val)
	if err != nil {
		blog.Errorf("get host detail with ips: %v failed, err: %v, rid: %s", ips, err, rid)
		return err
	}
	elements := gjson.GetMany(host, common.BKHostIDField, common.BKHostInnerIPField, common.BKHostOuterIPField)
	// check host id field
	if !elements[0].Exists() {
		blog.Errorf("snapshot analyze, but host id not exist, host: %s, ips: %v, rid: %s", host, ips, rid)
		return errors.New("host id not exist")
	}
	hostID := elements[0].Int()
	if hostID == 0 {
		blog.Errorf("snapshot analyze, but host id is 0, host: %s, ips: %v, rid: %s", host, ips, rid)
		return errors.New("host id can not be 0")
	}

	// check inner ip
	if !elements[1].Exists() {
		blog.Errorf("snapshot analyze, but host inner ip not exist, host: %s, ips: %v, rid: %s", host, ips, rid)
		return errors.New("host inner ip not exist")
	}

	innerIP := elements[1].String()
	outerIP := elements[2].String()

	// save host snapshot in redis
	h.saveHostsnap(header, &val, hostID)

	// window restriction on request
	if !h.window.canPassWindow() {
		blog.V(4).Info("not within the time window that can pass, skip host snapshot data update due to request limit, host id: %d, ip: %s, cloud id: %d, rid: %s",
			hostID, innerIP, cloudID, rid)
		return nil
	}
	setter, raw := parseSetter(&val, innerIP, outerIP)
	// no need to update
	if !needToUpdate(raw, host) {
		return nil
	}

	// limit the number of requests
	if !h.rateLimit.TryAccept() {
		blog.Warnf("skip host snapshot data update due to request limit, host id: %d, ip: %s, cloud id: %d, rid: %s",
			hostID, innerIP, cloudID, rid)
		return nil
	}

	blog.V(5).Infof("snapshot for host changed, need update, host id: %d, ip: %s, cloud id: %d, from %s to %s, rid: %s",
		hostID, innerIP, cloudID, host, raw, rid)

	// get audit interface of host.
	audit := auditlog.NewHostAudit(h.CoreAPI.CoreService())
	kit := &rest.Kit{
		Rid:             rid,
		Header:          header,
		Ctx:             h.ctx,
		CCError:         h.CCErr.CreateDefaultCCErrorIf(util.GetLanguage(header)),
		User:            common.CCSystemCollectorUserName,
		SupplierAccount: common.BKDefaultOwnerID,
	}

	// generate audit log for update host.
	generateAuditParameter := auditlog.NewGenerateAuditCommonParameter(kit, metadata.AuditUpdate).
		WithOperateFrom(metadata.FromDataCollection).WithUpdateFields(setter)
	auditLog, err := audit.GenerateAuditLogByHostIDGetBizID(generateAuditParameter, hostID, innerIP, nil)
	if err != nil {
		blog.Errorf("generate host snap audit log failed before update host, host: %d/%s, err: %v, rid: %s", hostID, innerIP, err, rid)
		return err
	}

	// notice: needToUpdate 需要顺序，只能在更新数据库之前，删除需要忽略更新的字段
	for field := range ignoreCompareField {
		delete(setter, field)
	}

	opt := &metadata.UpdateOption{
		Condition: map[string]interface{}{
			common.BKHostIDField: hostID,
		},
		Data:       setter,
		CanEditAll: true,
	}

	res, err := h.CoreAPI.CoreService().Instance().UpdateInstance(h.ctx, header, common.BKInnerObjIDHost, opt)
	if err != nil {
		blog.Errorf("snapshot changed, update host %d/%s snapshot failed, err: %v, rid: %s", hostID, innerIP, err, rid)
		return err
	}
	if !res.Result {
		blog.Errorf("snapshot changed, update host %d/%s snapshot failed, err: %s, rid: %s", hostID, innerIP, res.ErrMsg, rid)
		return fmt.Errorf("update snapshot failed, err: %s", res.ErrMsg)
	}

	// save audit log.
	if err := audit.SaveAuditLog(kit, *auditLog); err != nil {
		blog.Errorf("save host snap audit log failed after update host, host %d/%s, err: %v, rid: %s", hostID, innerIP, err, rid)
		return err
	}

	blog.V(5).Infof("snapshot for host changed, update success, host id: %d, ip: %s, cloud id: %d, rid: %s",
		hostID, innerIP, cloudID, rid)

	return nil
}

<<<<<<< HEAD
func (h *HostSnap) needToSkip(key string, rid string) bool {
	value, err := h.redisCli.Incr(h.ctx, key).Result()
	if err != nil {
		blog.Errorf("an error occurred while increasing the redis value, key: %s, rid: %s", key, rid)
	}
	// if it is greater than 1, it means that the data has been updated within the specified time and does not need to be updated this time
	if value > 1 {
		return true
	}

	// get time on redis ttl
	changeCountExpireMinute := getLimitConfig("datacollection.hostsnap.changeCountExpireMinute", deafultChangeCountExpireMinute, minChangeCountExpireMinute)
	minTime := 0.5 * float64(changeCountExpireMinute)
	maxTime := 1.5 * float64(changeCountExpireMinute)
	randTime := util.RandInt64WithRange(int64(minTime), int64(maxTime))
	// expire redis key
	if err := h.redisCli.Expire(h.ctx, key, time.Minute*time.Duration(randTime)).Err(); err != nil {
		blog.Errorf("an error occurred while expire the redis key, key: %s, rid: %s", key, rid)
	}

	return false
}

=======
>>>>>>> 113eebe5
func needToUpdate(src, toCompare string) bool {
	// get data fluctuation limit
	changeRangePercent := getLimitConfig("datacollection.hostsnap.changeRangePercent", defaultChangeRangePercent, minChangeRangePercent)
	srcElements := gjson.GetMany(src, compareFields...)
	compareElements := gjson.GetMany(toCompare, compareFields...)
	for idx, field := range compareFields {
		if _, ok := ignoreCompareField[field]; ok {
			// 忽略变更对比的字段直接过滤掉
			continue
		}
		// compare these value with string directly to avoid empty value or null value.
		if srcElements[idx].String() != compareElements[idx].String() {
			compareField := compareFields[idx]
			// tolerate bk_cpu, bk_cpu_mhz, bk_disk, bk_mem changes less than the set value
			if compareField == "bk_cpu" || compareField == "bk_cpu_mhz" || compareField == "bk_disk" || compareField == "bk_mem" {
				val := compareElements[idx].Float() * (float64(changeRangePercent)/100.0)
				diff := srcElements[idx].Float() - compareElements[idx].Float()
				if -val < diff && diff < val {
					continue
				}
			}
			return true
		}
	}
	return false
}

func parseSetter(val *gjson.Result, innerIP, outerIP string) (map[string]interface{}, string) {
	var cpumodule = val.Get("data.cpu.cpuinfo.0.modelName").String()
	cpumodule = strings.TrimSpace(cpumodule)
	var cpunum int64
	for _, core := range val.Get("data.cpu.cpuinfo.#.cores").Array() {
		cpunum += core.Int()
	}
	var CPUMhz = val.Get("data.cpu.cpuinfo.0.mhz").Int()
	var disk uint64
	for _, disktotal := range val.Get("data.disk.usage.#.total").Array() {
		disk += disktotal.Uint() >> 10 >> 10 >> 10
	}
	var mem = val.Get("data.mem.meminfo.total").Uint()
	var hostname = val.Get("data.system.info.hostname").String()
	hostname = strings.TrimSpace(hostname)
	var ostype = val.Get("data.system.info.os").String()
	ostype = strings.TrimSpace(ostype)
	var osname string
	platform := val.Get("data.system.info.platform").String()
	platform = strings.TrimSpace(platform)
	version := val.Get("data.system.info.platformVersion").String()
	switch strings.ToLower(ostype) {
	case "linux":
		version = strings.Replace(version, ".x86_64", "", 1)
		version = strings.Replace(version, ".i386", "", 1)
		osname = fmt.Sprintf("%s %s", ostype, platform)
		ostype = common.HostOSTypeEnumLinux
	case "windows":
		version = strings.Replace(version, "Microsoft ", "", 1)
		platform = strings.Replace(platform, "Microsoft ", "", 1)
		osname = fmt.Sprintf("%s", platform)
		ostype = common.HostOSTypeEnumWindows
	case "aix":
		osname = platform
		ostype = common.HostOSTypeEnumAIX
	default:
		osname = fmt.Sprintf("%s", platform)
	}
	version = strings.TrimSpace(version)
	osname = strings.TrimSpace(osname)
	var OuterMAC, InnerMAC string
	for _, inter := range val.Get("data.net.interface").Array() {
		for _, addr := range inter.Get("addrs.#.addr").Array() {
			ip := strings.Split(addr.String(), "/")[0]
			if ip == innerIP {
				InnerMAC = inter.Get("hardwareaddr").String()
				InnerMAC = strings.TrimSpace(InnerMAC)
			} else if ip == outerIP {
				OuterMAC = inter.Get("hardwareaddr").String()
				OuterMAC = strings.TrimSpace(OuterMAC)
			}
		}
	}

	osbit := val.Get("data.system.info.systemtype").String()
	osbit = strings.TrimSpace(osbit)
	dockerClientVersion := val.Get("data.system.docker.Client.Version").String()
	dockerClientVersion = strings.TrimSpace(dockerClientVersion)
	dockerServerVersion := val.Get("data.system.docker.Server.Version").String()
	dockerServerVersion = strings.TrimSpace(dockerServerVersion)
	mem = mem >> 10 >> 10
	setter := map[string]interface{}{
		"bk_cpu":                            cpunum,
		"bk_cpu_module":                     cpumodule,
		"bk_cpu_mhz":                        CPUMhz,
		"bk_disk":                           disk,
		"bk_mem":                            mem,
		"bk_os_type":                        ostype,
		"bk_os_name":                        osname,
		"bk_os_version":                     version,
		"bk_host_name":                      hostname,
		"bk_outer_mac":                      OuterMAC,
		"bk_mac":                            InnerMAC,
		"bk_os_bit":                         osbit,
		common.HostFieldDockerClientVersion: dockerClientVersion,
		common.HostFieldDockerServerVersion: dockerServerVersion,
	}

	raw := strings.Builder{}
	raw.WriteByte('{')
	raw.WriteString("\"bk_cpu\":")
	raw.WriteString(strconv.FormatInt(cpunum, 10))
	raw.WriteString(",")
	raw.WriteString("\"bk_cpu_module\":")
	raw.Write([]byte("\"" + cpumodule + "\""))
	raw.WriteString(",")
	raw.WriteString("\"bk_cpu_mhz\":")
	raw.WriteString(strconv.FormatInt(CPUMhz, 10))
	raw.WriteString(",")
	raw.WriteString("\"bk_disk\":")
	raw.WriteString(strconv.FormatUint(disk, 10))
	raw.WriteString(",")
	raw.WriteString("\"bk_mem\":")
	raw.WriteString(strconv.FormatUint(mem, 10))
	raw.WriteString(",")
	raw.WriteString("\"bk_os_type\":")
	raw.Write([]byte("\"" + ostype + "\""))
	raw.WriteString(",")
	raw.WriteString("\"bk_os_name\":")
	raw.Write([]byte("\"" + osname + "\""))
	raw.WriteString(",")
	raw.WriteString("\"bk_os_version\":")
	raw.Write([]byte("\"" + version + "\""))
	raw.WriteString(",")
	raw.WriteString("\"bk_host_name\":")
	raw.Write([]byte("\"" + hostname + "\""))
	raw.WriteString(",")
	raw.WriteString("\"bk_outer_mac\":")
	raw.Write([]byte("\"" + OuterMAC + "\""))
	raw.WriteString(",")
	raw.WriteString("\"bk_mac\":")
	raw.Write([]byte("\"" + InnerMAC + "\""))
	raw.WriteString(",")
	raw.WriteString("\"bk_os_bit\":")
	raw.Write([]byte("\"" + osbit + "\""))
	raw.WriteString(",")
	raw.WriteString("\"docker_client_version\":")
	raw.Write([]byte("\"" + dockerClientVersion + "\""))
	raw.WriteString(",")
	raw.WriteString("\"docker_server_version\":")
	raw.Write([]byte("\"" + dockerServerVersion + "\""))
	raw.WriteByte('}')

	if cpunum <= 0 {
		blog.V(4).Infof("bk_cpu not found in message for %s", innerIP)
	}
	if cpumodule == "" {
		blog.V(4).Infof("bk_cpu_module not found in message for %s", innerIP)
	}
	if CPUMhz <= 0 {
		blog.V(4).Infof("bk_cpu_mhz not found in message for %s", innerIP)
	}
	if disk <= 0 {
		blog.V(4).Infof("bk_disk not found in message for %s", innerIP)
	}
	if mem <= 0 {
		blog.V(4).Infof("bk_mem not found in message for %s", innerIP)
	}
	if ostype == "" {
		blog.V(4).Infof("bk_os_type not found in message for %s", innerIP)
	}
	if osname == "" {
		blog.V(4).Infof("bk_os_name not found in message for %s", innerIP)
	}
	if version == "" {
		blog.V(4).Infof("bk_os_version not found in message for %s", innerIP)
	}
	if hostname == "" {
		blog.V(4).Infof("bk_host_name not found in message for %s", innerIP)
	}
	if outerIP != "" && OuterMAC == "" {
		blog.V(4).Infof("bk_outer_mac not found in message for %s", innerIP)
	}
	if InnerMAC == "" {
		blog.V(4).Infof("bk_mac not found in message for %s", innerIP)
	}

	return setter, raw.String()
}

func (h *HostSnap) getHostByVal(header http.Header, cloudID int64, ips []string, val *gjson.Result) (string, error) {
	rid := util.GetHTTPCCRequestID(header)

	if len(ips) == 0 {
		blog.Warnf("snapshot message has no ip, message:%s, rid: %s", val.String(), rid)
		return "", errors.New("snapshot has no ip fields")
	}

	for _, ip := range ips {
		if h.filter.Exist(ip, cloudID) {
			// skip the cached invalid ip which may not exist.
			continue
		}

		opt := &metadata.SearchHostWithInnerIPOption{
			InnerIP: ip,
			CloudID: cloudID,
			Fields:  reqireFields,
		}

		host, err := h.Engine.CoreAPI.CoreService().Cache().SearchHostWithInnerIP(context.Background(), header, opt)
		if err != nil {
			blog.Errorf("get host info with ip: %s, cloud id: %d failed, err: %v, rid: %s", ip, cloudID, err, rid)
			if ccErr, ok := err.(ccErr.CCErrorCoder); ok {
				if ccErr.GetCode() == common.CCErrCommDBSelectFailed {
					h.filter.Set(ip, cloudID)
				}
			}
			// do not return, continue search with next ip
		}

		if len(host) == 0 {
			// not find host
			continue
		}

		return host, nil

	}

	return "", errors.New("can not find ip detail from cache")
}

func getIPS(val *gjson.Result) []string {
	ipv4 := make([]string, 0)
	ipv6 := make([]string, 0)

	rootIP := val.Get("ip").String()
	if !strings.HasPrefix(rootIP, "127.0.0.") && net.ParseIP(rootIP) != nil {
		if strings.Contains(rootIP, ":") {
			// not support ipv6 for now.
			// ipv6 = append(ipv6, rootIP)
		} else {
			ipv4 = append(ipv4, rootIP)
		}
	}

	interfaces := val.Get("data.net.interface.#.addrs.#.addr").Array()
	for _, addrs := range interfaces {
		for _, addr := range addrs.Array() {
			ip := strings.Split(addr.String(), "/")[0]
			if strings.HasPrefix(ip, "127.0.0.") {
				continue
			}

			if net.ParseIP(ip) == nil {
				// invalid ip address
				continue
			}

			if strings.Contains(ip, ":") {
				// not support ipv6 for now.
				// ipv6 = append(ipv6, ip)
			} else {
				ipv4 = append(ipv4, ip)
			}
		}
	}
	return append(ipv4, ipv6...)
}

// saveHostsnap save host snapshot in redis
func (h *HostSnap) saveHostsnap(header http.Header, hostData *gjson.Result, hostID int64) error {
	rid := util.GetHTTPCCRequestID(header)

	snapshot, err := ParseHostSnap(hostData)
	if err != nil {
		blog.Errorf("saveHostsnap failed, ParseHostSnap err: %v, hostID:%v, rid:%s", err, hostID, rid)
		return err
	}

	key := common.RedisSnapKeyPrefix + strconv.FormatInt(hostID, 10)
	if err := h.redisCli.Set(context.Background(), key, *snapshot, time.Minute*10).Err(); err != nil {
		blog.Errorf("saveHostsnap failed, set key: %s to redis err: %v, rid: %s", key, err, rid)
		return err
	}

	return nil
}

func newHeaderWithRid() (http.Header, string) {
	header := http.Header{}
	header.Add(common.BKHTTPOwnerID, common.BKDefaultOwnerID)
	header.Add(common.BKHTTPHeaderUser, common.CCSystemCollectorUserName)
	rid := util.GenerateRID()
	header.Add(common.BKHTTPCCRequestID, rid)
	return header, rid
}

const MockMessage = "{\"localTime\": \"2017-09-19 16:57:00\", \"data\": \"{\\\"ip\\\":\\\"192.168.1.7\\\",\\\"bizid\\\":0,\\\"cloudid\\\":0,\\\"data\\\":{\\\"timezone\\\":8,\\\"datetime\\\":\\\"2017-09-19 16:57:07\\\",\\\"utctime\\\":\\\"2017-09-19 08:57:07\\\",\\\"country\\\":\\\"Asia\\\",\\\"city\\\":\\\"Shanghai\\\",\\\"cpu\\\":{\\\"cpuinfo\\\":[{\\\"cpu\\\":0,\\\"vendorID\\\":\\\"GenuineIntel\\\",\\\"family\\\":\\\"6\\\",\\\"model\\\":\\\"63\\\",\\\"stepping\\\":2,\\\"physicalID\\\":\\\"0\\\",\\\"coreID\\\":\\\"0\\\",\\\"cores\\\":1,\\\"modelName\\\":\\\"Intel(R) Xeon(R) CPU E5-26xx v3\\\",\\\"mhz\\\":2294.01,\\\"cacheSize\\\":4096,\\\"flags\\\":[\\\"fpu\\\",\\\"vme\\\",\\\"de\\\",\\\"pse\\\",\\\"tsc\\\",\\\"msr\\\",\\\"pae\\\",\\\"mce\\\",\\\"cx8\\\",\\\"apic\\\",\\\"sep\\\",\\\"mtrr\\\",\\\"pge\\\",\\\"mca\\\",\\\"cmov\\\",\\\"pat\\\",\\\"pse36\\\",\\\"clflush\\\",\\\"mmx\\\",\\\"fxsr\\\",\\\"sse\\\",\\\"sse2\\\",\\\"ss\\\",\\\"ht\\\",\\\"syscall\\\",\\\"nx\\\",\\\"lm\\\",\\\"constant_tsc\\\",\\\"up\\\",\\\"rep_good\\\",\\\"unfair_spinlock\\\",\\\"pni\\\",\\\"pclmulqdq\\\",\\\"ssse3\\\",\\\"fma\\\",\\\"cx16\\\",\\\"pcid\\\",\\\"sse4_1\\\",\\\"sse4_2\\\",\\\"x2apic\\\",\\\"movbe\\\",\\\"popcnt\\\",\\\"tsc_deadline_timer\\\",\\\"aes\\\",\\\"xsave\\\",\\\"avx\\\",\\\"f16c\\\",\\\"rdrand\\\",\\\"hypervisor\\\",\\\"lahf_lm\\\",\\\"abm\\\",\\\"xsaveopt\\\",\\\"bmi1\\\",\\\"avx2\\\",\\\"bmi2\\\"],\\\"microcode\\\":\\\"1\\\"}],\\\"per_usage\\\":[3.0232169701043103],\\\"total_usage\\\":3.0232169701043103,\\\"per_stat\\\":[{\\\"cpu\\\":\\\"cpu0\\\",\\\"user\\\":5206.09,\\\"system\\\":6107.04,\\\"idle\\\":337100.84,\\\"nice\\\":6.68,\\\"iowait\\\":528.24,\\\"irq\\\":0.02,\\\"softirq\\\":13.48,\\\"steal\\\":0,\\\"guest\\\":0,\\\"guestNice\\\":0,\\\"stolen\\\":0}],\\\"total_stat\\\":{\\\"cpu\\\":\\\"cpu-total\\\",\\\"user\\\":5206.09,\\\"system\\\":6107.04,\\\"idle\\\":337100.84,\\\"nice\\\":6.68,\\\"iowait\\\":528.24,\\\"irq\\\":0.02,\\\"softirq\\\":13.48,\\\"steal\\\":0,\\\"guest\\\":0,\\\"guestNice\\\":0,\\\"stolen\\\":0}},\\\"env\\\":{\\\"crontab\\\":[{\\\"user\\\":\\\"root\\\",\\\"content\\\":\\\"#secu-tcs-agent monitor, install at Fri Sep 15 16:12:02 CST 2017\\\\n* * * * * /usr/local/sa/agent/secu-tcs-agent-mon-safe.sh /usr/local/sa/agent \\\\u003e /dev/null 2\\\\u003e\\\\u00261\\\\n*/1 * * * * /usr/local/qcloud/stargate/admin/start.sh \\\\u003e /dev/null 2\\\\u003e\\\\u00261 \\\\u0026\\\\n*/20 * * * * /usr/sbin/ntpdate ntpupdate.tencentyun.com \\\\u003e/dev/null \\\\u0026\\\\n*/1 * * * * cd /usr/local/gse/gseagent; ./cron_agent.sh 1\\\\u003e/dev/null 2\\\\u003e\\\\u00261\\\\n\\\"}],\\\"host\\\":\\\"127.0.0.1  localhost  localhost.localdomain  VM_0_31_centos\\\\n::1         localhost localhost.localdomain localhost6 localhost6.localdomain6\\\\n\\\",\\\"route\\\":\\\"Kernel IP routing table\\\\nDestination     Gateway         Genmask         Flags Metric Ref    Use Iface\\\\n10.0.0.0        0.0.0.0         255.255.255.0   U     0      0        0 eth0\\\\n169.254.0.0     0.0.0.0         255.255.0.0     U     1002   0        0 eth0\\\\n0.0.0.0         10.0.0.1        0.0.0.0         UG    0      0        0 eth0\\\\n\\\"},\\\"disk\\\":{\\\"diskstat\\\":{\\\"vda1\\\":{\\\"major\\\":252,\\\"minor\\\":1,\\\"readCount\\\":24347,\\\"mergedReadCount\\\":570,\\\"writeCount\\\":696357,\\\"mergedWriteCount\\\":4684783,\\\"readBytes\\\":783955968,\\\"writeBytes\\\":22041231360,\\\"readSectors\\\":1531164,\\\"writeSectors\\\":43049280,\\\"readTime\\\":80626,\\\"writeTime\\\":12704736,\\\"iopsInProgress\\\":0,\\\"ioTime\\\":822057,\\\"weightedIoTime\\\":12785026,\\\"name\\\":\\\"vda1\\\",\\\"serialNumber\\\":\\\"\\\",\\\"speedIORead\\\":0,\\\"speedByteRead\\\":0,\\\"speedIOWrite\\\":2.9,\\\"speedByteWrite\\\":171144.53333333333,\\\"util\\\":0.0025666666666666667,\\\"avgrq_sz\\\":115.26436781609195,\\\"avgqu_sz\\\":0.06568333333333334,\\\"await\\\":22.649425287356323,\\\"svctm\\\":0.8850574712643678}},\\\"partition\\\":[{\\\"device\\\":\\\"/dev/vda1\\\",\\\"mountpoint\\\":\\\"/\\\",\\\"fstype\\\":\\\"ext3\\\",\\\"opts\\\":\\\"rw,noatime,acl,user_xattr\\\"}],\\\"usage\\\":[{\\\"path\\\":\\\"/\\\",\\\"fstype\\\":\\\"ext2/ext3\\\",\\\"total\\\":52843638784,\\\"free\\\":47807447040,\\\"used\\\":2351915008,\\\"usedPercent\\\":4.4507060113962345,\\\"inodesTotal\\\":3276800,\\\"inodesUsed\\\":29554,\\\"inodesFree\\\":3247246,\\\"inodesUsedPercent\\\":0.9019165039062501}]},\\\"load\\\":{\\\"load_avg\\\":{\\\"load1\\\":0,\\\"load5\\\":0,\\\"load15\\\":0}},\\\"mem\\\":{\\\"meminfo\\\":{\\\"total\\\":1044832256,\\\"available\\\":805912576,\\\"used\\\":238919680,\\\"usedPercent\\\":22.866797864249705,\\\"free\\\":92041216,\\\"active\\\":521183232,\\\"inactive\\\":352964608,\\\"wired\\\":0,\\\"buffers\\\":110895104,\\\"cached\\\":602976256,\\\"writeback\\\":0,\\\"dirty\\\":151552,\\\"writebacktmp\\\":0},\\\"vmstat\\\":{\\\"total\\\":0,\\\"used\\\":0,\\\"free\\\":0,\\\"usedPercent\\\":0,\\\"sin\\\":0,\\\"sout\\\":0}},\\\"net\\\":{\\\"interface\\\":[{\\\"mtu\\\":65536,\\\"name\\\":\\\"lo\\\",\\\"hardwareaddr\\\":\\\"28:31:52:1d:c6:0a\\\",\\\"flags\\\":[\\\"up\\\",\\\"loopback\\\"],\\\"addrs\\\":[{\\\"addr\\\":\\\"127.0.0.1/8\\\"}]},{\\\"mtu\\\":1500,\\\"name\\\":\\\"eth0\\\",\\\"hardwareaddr\\\":\\\"52:54:00:19:2e:e8\\\",\\\"flags\\\":[\\\"up\\\",\\\"broadcast\\\",\\\"multicast\\\"],\\\"addrs\\\":[{\\\"addr\\\":\\\"127.0.0.1/24\\\"}]}],\\\"dev\\\":[{\\\"name\\\":\\\"lo\\\",\\\"speedSent\\\":0,\\\"speedRecv\\\":0,\\\"speedPacketsSent\\\":0,\\\"speedPacketsRecv\\\":0,\\\"bytesSent\\\":604,\\\"bytesRecv\\\":604,\\\"packetsSent\\\":2,\\\"packetsRecv\\\":2,\\\"errin\\\":0,\\\"errout\\\":0,\\\"dropin\\\":0,\\\"dropout\\\":0,\\\"fifoin\\\":0,\\\"fifoout\\\":0},{\\\"name\\\":\\\"eth0\\\",\\\"speedSent\\\":574,\\\"speedRecv\\\":214,\\\"speedPacketsSent\\\":3,\\\"speedPacketsRecv\\\":2,\\\"bytesSent\\\":161709123,\\\"bytesRecv\\\":285910298,\\\"packetsSent\\\":1116625,\\\"packetsRecv\\\":1167796,\\\"errin\\\":0,\\\"errout\\\":0,\\\"dropin\\\":0,\\\"dropout\\\":0,\\\"fifoin\\\":0,\\\"fifoout\\\":0}],\\\"netstat\\\":{\\\"established\\\":2,\\\"syncSent\\\":1,\\\"synRecv\\\":0,\\\"finWait1\\\":0,\\\"finWait2\\\":0,\\\"timeWait\\\":0,\\\"close\\\":0,\\\"closeWait\\\":0,\\\"lastAck\\\":0,\\\"listen\\\":2,\\\"closing\\\":0},\\\"protocolstat\\\":[{\\\"protocol\\\":\\\"udp\\\",\\\"stats\\\":{\\\"inDatagrams\\\":176253,\\\"inErrors\\\":0,\\\"noPorts\\\":1,\\\"outDatagrams\\\":199569,\\\"rcvbufErrors\\\":0,\\\"sndbufErrors\\\":0}}]},\\\"system\\\":{\\\"info\\\":{\\\"hostname\\\":\\\"VM_0_31_centos\\\",\\\"uptime\\\":348315,\\\"bootTime\\\":1505463112,\\\"procs\\\":142,\\\"os\\\":\\\"linux\\\",\\\"platform\\\":\\\"centos\\\",\\\"platformFamily\\\":\\\"rhel\\\",\\\"platformVersion\\\":\\\"6.2\\\",\\\"kernelVersion\\\":\\\"2.6.32-504.30.3.el6.x86_64\\\",\\\"virtualizationSystem\\\":\\\"\\\",\\\"virtualizationRole\\\":\\\"\\\",\\\"hostid\\\":\\\"96D0F4CA-2157-40E6-BF22-6A7CD9B6EB8C\\\",\\\"systemtype\\\":\\\"64-bit\\\"}}}}\", \"timestamp\": 1505811427, \"dtEventTime\": \"2017-09-19 16:57:07\", \"dtEventTimeStamp\": 1505811427000}"<|MERGE_RESOLUTION|>--- conflicted
+++ resolved
@@ -261,32 +261,6 @@
 	return nil
 }
 
-<<<<<<< HEAD
-func (h *HostSnap) needToSkip(key string, rid string) bool {
-	value, err := h.redisCli.Incr(h.ctx, key).Result()
-	if err != nil {
-		blog.Errorf("an error occurred while increasing the redis value, key: %s, rid: %s", key, rid)
-	}
-	// if it is greater than 1, it means that the data has been updated within the specified time and does not need to be updated this time
-	if value > 1 {
-		return true
-	}
-
-	// get time on redis ttl
-	changeCountExpireMinute := getLimitConfig("datacollection.hostsnap.changeCountExpireMinute", deafultChangeCountExpireMinute, minChangeCountExpireMinute)
-	minTime := 0.5 * float64(changeCountExpireMinute)
-	maxTime := 1.5 * float64(changeCountExpireMinute)
-	randTime := util.RandInt64WithRange(int64(minTime), int64(maxTime))
-	// expire redis key
-	if err := h.redisCli.Expire(h.ctx, key, time.Minute*time.Duration(randTime)).Err(); err != nil {
-		blog.Errorf("an error occurred while expire the redis key, key: %s, rid: %s", key, rid)
-	}
-
-	return false
-}
-
-=======
->>>>>>> 113eebe5
 func needToUpdate(src, toCompare string) bool {
 	// get data fluctuation limit
 	changeRangePercent := getLimitConfig("datacollection.hostsnap.changeRangePercent", defaultChangeRangePercent, minChangeRangePercent)

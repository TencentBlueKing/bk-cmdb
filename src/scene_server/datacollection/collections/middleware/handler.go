--- conflicted
+++ resolved
@@ -18,10 +18,6 @@
 	"strings"
 	"time"
 
-<<<<<<< HEAD
-=======
-	"configcenter/src/ac/extensions"
->>>>>>> 2615b8a7
 	"configcenter/src/common"
 	"configcenter/src/common/auditlog"
 	"configcenter/src/common/blog"
@@ -236,7 +232,6 @@
 			return fmt.Errorf("search model failed: %s", resp.ErrMsg)
 		}
 		blog.Infof("create inst result: %v", resp)
-		instID := int64(resp.Data.Created.ID)
 
 		// add audit log.
 		if err := func() error {
@@ -246,7 +241,7 @@
 				Rid:             rid,
 				Header:          d.httpHeader,
 				Ctx:             d.ctx,
-				CCError:         d.CCErr.CreateDefaultCCErrorIf(string(common.English)),
+				CCError:         d.CCErr.CreateDefaultCCErrorIf(util.GetLanguage(d.httpHeader)),
 				User:            common.CCSystemCollectorUserName,
 				SupplierAccount: common.BKDefaultOwnerID,
 			}
@@ -325,16 +320,16 @@
 
 	// ready audit interface of instance.
 	audit := auditlog.NewInstanceAudit(d.CoreAPI.CoreService())
-
-	// generate audit log before update instance.
 	kit := &rest.Kit{
 		Rid:             rid,
 		Header:          d.httpHeader,
 		Ctx:             d.ctx,
-		CCError:         d.CCErr.CreateDefaultCCErrorIf(string(common.English)),
+		CCError:         d.CCErr.CreateDefaultCCErrorIf(util.GetLanguage(d.httpHeader)),
 		User:            common.CCSystemCollectorUserName,
 		SupplierAccount: common.BKDefaultOwnerID,
 	}
+	
+	// generate audit log before update instance.
 	auditCond := map[string]interface{}{instIDField: instID}
 	auditLog, err := audit.GenerateAuditLogByCondGetData(kit, metadata.AuditUpdate, objID, metadata.FromDataCollection, auditCond, inst)
 	if err != nil {

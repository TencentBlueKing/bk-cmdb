--- conflicted
+++ resolved
@@ -190,14 +190,6 @@
 		return -1, err
 	}
 
-	// check if bk_object_id and bk_object_name are net device object
-	err := lgc.checkIfNetDeviceObject(&deviceInfo, pheader)
-	if nil != err {
-		blog.Errorf("[NetDevice] add net device fail, error: %v, object name [%s] and object ID [%s]",
-			err, deviceInfo.ObjectName, deviceInfo.ObjectID)
-		return -1, err
-	}
-
 	// check if device_name exist
 	isExist, err := lgc.checkIfNetDeviceNameExist(deviceInfo.DeviceName, ownerID)
 	if nil != err {
@@ -256,11 +248,7 @@
 
 // get objID map objName from objID of net device
 func (lgc *Logics) getObjIDMapObjNameFromNetDevice(
-<<<<<<< HEAD
-	pheader http.Header, netDevice []meta.NetcollectDevice) (objIDMapObjName map[string]string, err error) {
-=======
 	pheader http.Header, netDevice []meta.NetcollectDevice) (map[string]string, error) {
->>>>>>> d2c4a814
 
 	defErr := lgc.Engine.CCErr.CreateDefaultCCErrorIf(util.GetLanguage(pheader))
 
@@ -288,10 +276,7 @@
 		return nil, defErr.Errorf(objResult.Code)
 	}
 
-<<<<<<< HEAD
-=======
 	objIDMapObjName := map[string]string{}
->>>>>>> d2c4a814
 	if nil != objResult.Data {
 		for _, data := range objResult.Data {
 			objIDMapObjName[data.ObjectID] = data.ObjectName

/*
 * Tencent is pleased to support the open source community by making 蓝鲸 available.
 * Copyright (C) 2017-2018 THL A29 Limited, a Tencent company. All rights reserved.
 * Licensed under the MIT License (the "License"); you may not use this file except
 * in compliance with the License. You may obtain a copy of the License at
 * http://opensource.org/licenses/MIT
 * Unless required by applicable law or agreed to in writing, software distributed under
 * the License is distributed on an "AS IS" BASIS, WITHOUT WARRANTIES OR CONDITIONS OF ANY KIND,
 * either express or implied. See the License for the specific language governing permissions and
 * limitations under the License.
 */

package actions

import (
	"configcenter/src/common"
	"configcenter/src/common/bkbase"
	"configcenter/src/common/blog"
	"configcenter/src/common/core/cc/actions"
	dccommon "configcenter/src/scene_server/datacollection/common"
	"configcenter/src/scene_server/datacollection/datacollection/logics"
	"configcenter/src/source_controller/common/instdata"
	"fmt"
	"gopkg.in/redis.v5"
	"reflect"
	"strconv"
	"strings"
	"time"
	"sync"
	"configcenter/src/framework/core/errors"
)

var dataCollection = &dataCollectionAction{}

// ObjectAction
type dataCollectionAction struct {
	base.BaseAction
}

func init() {
	dataCollection.CreateAction()

	// register actions
	actions.RegisterNewAutoAction(actions.AutoAction{Name: "HostSnapshot", Run: dataCollection.AutoExectueAction})
}

func (d *dataCollectionAction) AutoExectueAction(config map[string]string) error {

	blog.Infof("AutoExectueAction start...")

	var err error

	discli, err := getSnapClient(config, dccommon.DiscoverRedis)
	if nil != err {
		return err
	}
	dccommon.Discli = discli

	snapcli, err := getSnapClient(config, dccommon.SnapShotRedis)
	if nil != err {
		return err
	}
	dccommon.Snapcli = snapcli

	rediscli, err := getSnapClient(config, dccommon.CcRedis)
	if nil != err {
		return err
	}
	dccommon.Rediscli = rediscli
<<<<<<< HEAD

	snapChan, discoverChan := "", ""
	var err1, err2 error
	for {
		snapChan, err1 = getChanName(dccommon.SnapShotChan)
		discoverChan, err2 = getChanName(dccommon.DiscoverChan)
		if err1 == nil && err2 == nil {
			break
		}

		blog.Errorf("get channel name failed: %v, please init database first, we will try 10 second later", err)
=======
	chanName := []string{}
	for {
		chanName, err = getChanName(config)
		if nil == err {
			break
		}
		blog.Errorf("get channame faile: %v, please init databae first, we will try 10 second later", err)
>>>>>>> d6ead7a7
		time.Sleep(time.Second * 10)
	}

	wg := &sync.WaitGroup{}
	wg.Add(2)

	blog.Infof("get channel name: snap=%s, discover=%s", snapChan, discoverChan)
	hostSnap := logics.NewHostSnap(snapChan, dccommon.MaxSnapSize, rediscli, snapcli, wg)
	discover := logics.NewDiscover(discoverChan, dccommon.MaxDiscoverSize, rediscli, discli, wg, d.CC)

	hostSnap.Start()
	discover.Start()

	// go mock(config, chanName)
	blog.Infof("AutoExectueAction finished")
	return nil
}

<<<<<<< HEAD
func getChanName(funcType string) (string, error) {
=======
func getChanName(config map[string]string) ([]string, error) {
	if config["snap-redis.snapchan"] != "" {
		return []string{config["snap-redis.snapchan"]}, nil
	}
>>>>>>> d6ead7a7

	condition := map[string]interface{}{common.BKAppNameField: common.BKAppName}
	results := []map[string]interface{}{}

	if err := instdata.GetObjectByCondition(nil, common.BKInnerObjIDApp, nil, condition, &results, "", 0, 0); err != nil {
		return nil, err
	}

	if len(results) <= 0 {
		return nil, fmt.Errorf("default app not found")
	}

<<<<<<< HEAD
	defaultAppID := fmt.Sprint(results[0][common.BKAppIDField])
	if len(defaultAppID) == 0 {
		return "", fmt.Errorf("default app not found")
	}

	// 通道类型映射
	switch funcType {
	case dccommon.DiscoverChan:
		return "hstest2", nil
		//return defaultAppID + "_discover", nil
	case dccommon.SnapShotChan:
		return defaultAppID + "_snapshot", nil
	default:
		return "", errors.New("unknown func type: " + funcType)
	}
=======
	var defaultAppID string
	switch id := results[0][common.BKAppIDField].(type) {
	case int:
		defaultAppID = strconv.Itoa(id)
	case int64:
		defaultAppID = strconv.FormatInt(id, 10)
	default:
		return nil, fmt.Errorf("default defaultAppID type %v not support", reflect.TypeOf(results[0][common.BKAppIDField]))
	}
	return []string{"snapshot" + defaultAppID, defaultAppID + "_snapshot"}, nil
>>>>>>> d6ead7a7
}

func getSnapClient(config map[string]string, dType string) (*redis.Client, error) {
	mastername := config[dType+".mastername"]
	host := config[dType+".host"]
	auth := config[dType+".pwd"]
	db := config[dType+".database"]
	dbNum, _ := strconv.Atoi(db)
	var client *redis.Client
	hosts := strings.Split(host, ",")
	if mastername == "" {
		option := &redis.Options{
			Addr:     hosts[0],
			Password: auth,
			DB:       dbNum,
			PoolSize: 100,
		}
		client = redis.NewClient(option)
	} else {
		option := &redis.FailoverOptions{
			MasterName:    mastername,
			SentinelAddrs: hosts,
			Password:      auth,
			DB:            dbNum,
			PoolSize:      100,
		}
		client = redis.NewFailoverClient(option)
	}

	err := client.Ping().Err()
	if err != nil {
		return nil, err
	}
	return client, nil
}

func mock(config map[string]string, channel string) {
	blog.Infof("start mocking ")
	mockCli, err := getSnapClient(config, "snap-redis")
	if nil != err {
		blog.Error("start mock error")
		return
	}

	d := time.Second * 5
	var ts = time.Now()
	var cnt int64
	for {
		err := mockCli.Publish(channel, MOCKMSG).Err()
		if err != nil {
			// blog.Error("publish mock fail", err.Error())
		}
		// blog.Infof("mock publish success")
		cnt++
		if cnt%10000 == 0 {
			blog.Infof("send rate: %d/sec", int(float64(cnt)/time.Now().Sub(ts).Seconds()))
			cnt = 0
			ts = time.Now()
		}
		time.Sleep(d)
	}

}

// MOCKMSG MOCKMSG
const MOCKMSG = "{\"localTime\": \"2017-09-19 16:57:00\", \"data\": \"{\\\"ip\\\":\\\"192.168.1.7\\\",\\\"bizid\\\":0,\\\"cloudid\\\":0,\\\"data\\\":{\\\"timezone\\\":8,\\\"datetime\\\":\\\"2017-09-19 16:57:07\\\",\\\"utctime\\\":\\\"2017-09-19 08:57:07\\\",\\\"country\\\":\\\"Asia\\\",\\\"city\\\":\\\"Shanghai\\\",\\\"cpu\\\":{\\\"cpuinfo\\\":[{\\\"cpu\\\":0,\\\"vendorID\\\":\\\"GenuineIntel\\\",\\\"family\\\":\\\"6\\\",\\\"model\\\":\\\"63\\\",\\\"stepping\\\":2,\\\"physicalID\\\":\\\"0\\\",\\\"coreID\\\":\\\"0\\\",\\\"cores\\\":1,\\\"modelName\\\":\\\"Intel(R) Xeon(R) CPU E5-26xx v3\\\",\\\"mhz\\\":2294.01,\\\"cacheSize\\\":4096,\\\"flags\\\":[\\\"fpu\\\",\\\"vme\\\",\\\"de\\\",\\\"pse\\\",\\\"tsc\\\",\\\"msr\\\",\\\"pae\\\",\\\"mce\\\",\\\"cx8\\\",\\\"apic\\\",\\\"sep\\\",\\\"mtrr\\\",\\\"pge\\\",\\\"mca\\\",\\\"cmov\\\",\\\"pat\\\",\\\"pse36\\\",\\\"clflush\\\",\\\"mmx\\\",\\\"fxsr\\\",\\\"sse\\\",\\\"sse2\\\",\\\"ss\\\",\\\"ht\\\",\\\"syscall\\\",\\\"nx\\\",\\\"lm\\\",\\\"constant_tsc\\\",\\\"up\\\",\\\"rep_good\\\",\\\"unfair_spinlock\\\",\\\"pni\\\",\\\"pclmulqdq\\\",\\\"ssse3\\\",\\\"fma\\\",\\\"cx16\\\",\\\"pcid\\\",\\\"sse4_1\\\",\\\"sse4_2\\\",\\\"x2apic\\\",\\\"movbe\\\",\\\"popcnt\\\",\\\"tsc_deadline_timer\\\",\\\"aes\\\",\\\"xsave\\\",\\\"avx\\\",\\\"f16c\\\",\\\"rdrand\\\",\\\"hypervisor\\\",\\\"lahf_lm\\\",\\\"abm\\\",\\\"xsaveopt\\\",\\\"bmi1\\\",\\\"avx2\\\",\\\"bmi2\\\"],\\\"microcode\\\":\\\"1\\\"}],\\\"per_usage\\\":[3.0232169701043103],\\\"total_usage\\\":3.0232169701043103,\\\"per_stat\\\":[{\\\"cpu\\\":\\\"cpu0\\\",\\\"user\\\":5206.09,\\\"system\\\":6107.04,\\\"idle\\\":337100.84,\\\"nice\\\":6.68,\\\"iowait\\\":528.24,\\\"irq\\\":0.02,\\\"softirq\\\":13.48,\\\"steal\\\":0,\\\"guest\\\":0,\\\"guestNice\\\":0,\\\"stolen\\\":0}],\\\"total_stat\\\":{\\\"cpu\\\":\\\"cpu-total\\\",\\\"user\\\":5206.09,\\\"system\\\":6107.04,\\\"idle\\\":337100.84,\\\"nice\\\":6.68,\\\"iowait\\\":528.24,\\\"irq\\\":0.02,\\\"softirq\\\":13.48,\\\"steal\\\":0,\\\"guest\\\":0,\\\"guestNice\\\":0,\\\"stolen\\\":0}},\\\"env\\\":{\\\"crontab\\\":[{\\\"user\\\":\\\"root\\\",\\\"content\\\":\\\"#secu-tcs-agent monitor, install at Fri Sep 15 16:12:02 CST 2017\\\\n* * * * * /usr/local/sa/agent/secu-tcs-agent-mon-safe.sh /usr/local/sa/agent \\\\u003e /dev/null 2\\\\u003e\\\\u00261\\\\n*/1 * * * * /usr/local/qcloud/stargate/admin/start.sh \\\\u003e /dev/null 2\\\\u003e\\\\u00261 \\\\u0026\\\\n*/20 * * * * /usr/sbin/ntpdate ntpupdate.tencentyun.com \\\\u003e/dev/null \\\\u0026\\\\n*/1 * * * * cd /usr/local/gse/gseagent; ./cron_agent.sh 1\\\\u003e/dev/null 2\\\\u003e\\\\u00261\\\\n\\\"}],\\\"host\\\":\\\"127.0.0.1  localhost  localhost.localdomain  VM_0_31_centos\\\\n::1         localhost localhost.localdomain localhost6 localhost6.localdomain6\\\\n\\\",\\\"route\\\":\\\"Kernel IP routing table\\\\nDestination     Gateway         Genmask         Flags Metric Ref    Use Iface\\\\n10.0.0.0        0.0.0.0         255.255.255.0   U     0      0        0 eth0\\\\n169.254.0.0     0.0.0.0         255.255.0.0     U     1002   0        0 eth0\\\\n0.0.0.0         10.0.0.1        0.0.0.0         UG    0      0        0 eth0\\\\n\\\"},\\\"disk\\\":{\\\"diskstat\\\":{\\\"vda1\\\":{\\\"major\\\":252,\\\"minor\\\":1,\\\"readCount\\\":24347,\\\"mergedReadCount\\\":570,\\\"writeCount\\\":696357,\\\"mergedWriteCount\\\":4684783,\\\"readBytes\\\":783955968,\\\"writeBytes\\\":22041231360,\\\"readSectors\\\":1531164,\\\"writeSectors\\\":43049280,\\\"readTime\\\":80626,\\\"writeTime\\\":12704736,\\\"iopsInProgress\\\":0,\\\"ioTime\\\":822057,\\\"weightedIoTime\\\":12785026,\\\"name\\\":\\\"vda1\\\",\\\"serialNumber\\\":\\\"\\\",\\\"speedIORead\\\":0,\\\"speedByteRead\\\":0,\\\"speedIOWrite\\\":2.9,\\\"speedByteWrite\\\":171144.53333333333,\\\"util\\\":0.0025666666666666667,\\\"avgrq_sz\\\":115.26436781609195,\\\"avgqu_sz\\\":0.06568333333333334,\\\"await\\\":22.649425287356323,\\\"svctm\\\":0.8850574712643678}},\\\"partition\\\":[{\\\"device\\\":\\\"/dev/vda1\\\",\\\"mountpoint\\\":\\\"/\\\",\\\"fstype\\\":\\\"ext3\\\",\\\"opts\\\":\\\"rw,noatime,acl,user_xattr\\\"}],\\\"usage\\\":[{\\\"path\\\":\\\"/\\\",\\\"fstype\\\":\\\"ext2/ext3\\\",\\\"total\\\":52843638784,\\\"free\\\":47807447040,\\\"used\\\":2351915008,\\\"usedPercent\\\":4.4507060113962345,\\\"inodesTotal\\\":3276800,\\\"inodesUsed\\\":29554,\\\"inodesFree\\\":3247246,\\\"inodesUsedPercent\\\":0.9019165039062501}]},\\\"load\\\":{\\\"load_avg\\\":{\\\"load1\\\":0,\\\"load5\\\":0,\\\"load15\\\":0}},\\\"mem\\\":{\\\"meminfo\\\":{\\\"total\\\":1044832256,\\\"available\\\":805912576,\\\"used\\\":238919680,\\\"usedPercent\\\":22.866797864249705,\\\"free\\\":92041216,\\\"active\\\":521183232,\\\"inactive\\\":352964608,\\\"wired\\\":0,\\\"buffers\\\":110895104,\\\"cached\\\":602976256,\\\"writeback\\\":0,\\\"dirty\\\":151552,\\\"writebacktmp\\\":0},\\\"vmstat\\\":{\\\"total\\\":0,\\\"used\\\":0,\\\"free\\\":0,\\\"usedPercent\\\":0,\\\"sin\\\":0,\\\"sout\\\":0}},\\\"net\\\":{\\\"interface\\\":[{\\\"mtu\\\":65536,\\\"name\\\":\\\"lo\\\",\\\"hardwareaddr\\\":\\\"28:31:52:1d:c6:0a\\\",\\\"flags\\\":[\\\"up\\\",\\\"loopback\\\"],\\\"addrs\\\":[{\\\"addr\\\":\\\"127.0.0.1/8\\\"}]},{\\\"mtu\\\":1500,\\\"name\\\":\\\"eth0\\\",\\\"hardwareaddr\\\":\\\"52:54:00:19:2e:e8\\\",\\\"flags\\\":[\\\"up\\\",\\\"broadcast\\\",\\\"multicast\\\"],\\\"addrs\\\":[{\\\"addr\\\":\\\"127.0.0.1/24\\\"}]}],\\\"dev\\\":[{\\\"name\\\":\\\"lo\\\",\\\"speedSent\\\":0,\\\"speedRecv\\\":0,\\\"speedPacketsSent\\\":0,\\\"speedPacketsRecv\\\":0,\\\"bytesSent\\\":604,\\\"bytesRecv\\\":604,\\\"packetsSent\\\":2,\\\"packetsRecv\\\":2,\\\"errin\\\":0,\\\"errout\\\":0,\\\"dropin\\\":0,\\\"dropout\\\":0,\\\"fifoin\\\":0,\\\"fifoout\\\":0},{\\\"name\\\":\\\"eth0\\\",\\\"speedSent\\\":574,\\\"speedRecv\\\":214,\\\"speedPacketsSent\\\":3,\\\"speedPacketsRecv\\\":2,\\\"bytesSent\\\":161709123,\\\"bytesRecv\\\":285910298,\\\"packetsSent\\\":1116625,\\\"packetsRecv\\\":1167796,\\\"errin\\\":0,\\\"errout\\\":0,\\\"dropin\\\":0,\\\"dropout\\\":0,\\\"fifoin\\\":0,\\\"fifoout\\\":0}],\\\"netstat\\\":{\\\"established\\\":2,\\\"syncSent\\\":1,\\\"synRecv\\\":0,\\\"finWait1\\\":0,\\\"finWait2\\\":0,\\\"timeWait\\\":0,\\\"close\\\":0,\\\"closeWait\\\":0,\\\"lastAck\\\":0,\\\"listen\\\":2,\\\"closing\\\":0},\\\"protocolstat\\\":[{\\\"protocol\\\":\\\"udp\\\",\\\"stats\\\":{\\\"inDatagrams\\\":176253,\\\"inErrors\\\":0,\\\"noPorts\\\":1,\\\"outDatagrams\\\":199569,\\\"rcvbufErrors\\\":0,\\\"sndbufErrors\\\":0}}]},\\\"system\\\":{\\\"info\\\":{\\\"hostname\\\":\\\"VM_0_31_centos\\\",\\\"uptime\\\":348315,\\\"bootTime\\\":1505463112,\\\"procs\\\":142,\\\"os\\\":\\\"linux\\\",\\\"platform\\\":\\\"centos\\\",\\\"platformFamily\\\":\\\"rhel\\\",\\\"platformVersion\\\":\\\"6.2\\\",\\\"kernelVersion\\\":\\\"2.6.32-504.30.3.el6.x86_64\\\",\\\"virtualizationSystem\\\":\\\"\\\",\\\"virtualizationRole\\\":\\\"\\\",\\\"hostid\\\":\\\"96D0F4CA-2157-40E6-BF22-6A7CD9B6EB8C\\\",\\\"systemtype\\\":\\\"64-bit\\\"}}}}\", \"timestamp\": 1505811427, \"dtEventTime\": \"2017-09-19 16:57:07\", \"dtEventTimeStamp\": 1505811427000}"<|MERGE_RESOLUTION|>--- conflicted
+++ resolved
@@ -13,6 +13,13 @@
 package actions
 
 import (
+	"fmt"
+	"gopkg.in/redis.v5"
+	"reflect"
+	"strconv"
+	"strings"
+	"time"
+
 	"configcenter/src/common"
 	"configcenter/src/common/bkbase"
 	"configcenter/src/common/blog"
@@ -20,14 +27,6 @@
 	dccommon "configcenter/src/scene_server/datacollection/common"
 	"configcenter/src/scene_server/datacollection/datacollection/logics"
 	"configcenter/src/source_controller/common/instdata"
-	"fmt"
-	"gopkg.in/redis.v5"
-	"reflect"
-	"strconv"
-	"strings"
-	"time"
-	"sync"
-	"configcenter/src/framework/core/errors"
 )
 
 var dataCollection = &dataCollectionAction{}
@@ -67,19 +66,7 @@
 		return err
 	}
 	dccommon.Rediscli = rediscli
-<<<<<<< HEAD
-
-	snapChan, discoverChan := "", ""
-	var err1, err2 error
-	for {
-		snapChan, err1 = getChanName(dccommon.SnapShotChan)
-		discoverChan, err2 = getChanName(dccommon.DiscoverChan)
-		if err1 == nil && err2 == nil {
-			break
-		}
-
-		blog.Errorf("get channel name failed: %v, please init database first, we will try 10 second later", err)
-=======
+
 	chanName := []string{}
 	for {
 		chanName, err = getChanName(config)
@@ -87,18 +74,22 @@
 			break
 		}
 		blog.Errorf("get channame faile: %v, please init databae first, we will try 10 second later", err)
->>>>>>> d6ead7a7
 		time.Sleep(time.Second * 10)
 	}
 
-	wg := &sync.WaitGroup{}
-	wg.Add(2)
-
-	blog.Infof("get channel name: snap=%s, discover=%s", snapChan, discoverChan)
-	hostSnap := logics.NewHostSnap(snapChan, dccommon.MaxSnapSize, rediscli, snapcli, wg)
-	discover := logics.NewDiscover(discoverChan, dccommon.MaxDiscoverSize, rediscli, discli, wg, d.CC)
-
+	hostSnap := logics.NewHostSnap(chanName, dccommon.MaxSnapSize, rediscli, snapcli)
 	hostSnap.Start()
+
+	discoverChan := ""
+	for {
+		discoverChan, err = getDiscoverChanName()
+		if nil == err {
+			break
+		}
+		blog.Errorf("get discover channel fail: %v, please init database first, we will try 10 second later", err)
+		time.Sleep(time.Second * 10)
+	}
+	discover := logics.NewDiscover(discoverChan, dccommon.MaxDiscoverSize, rediscli, discli, d.CC)
 	discover.Start()
 
 	// go mock(config, chanName)
@@ -106,14 +97,37 @@
 	return nil
 }
 
-<<<<<<< HEAD
-func getChanName(funcType string) (string, error) {
-=======
+func getDiscoverChanName() (string, error) {
+
+	condition := map[string]interface{}{common.BKAppNameField: common.BKAppName}
+	results := []map[string]interface{}{}
+
+	if err := instdata.GetObjectByCondition(nil, common.BKInnerObjIDApp, nil, condition, &results, "", 0, 0); err != nil {
+		return "", err
+	}
+
+	if len(results) <= 0 {
+		return "", fmt.Errorf("default app not found")
+	}
+
+	var defaultAppID string
+	switch id := results[0][common.BKAppIDField].(type) {
+	case int:
+		defaultAppID = strconv.Itoa(id)
+	case int64:
+		defaultAppID = strconv.FormatInt(id, 10)
+	default:
+		return "", fmt.Errorf("default defaultAppID type %v not support", reflect.TypeOf(results[0][common.BKAppIDField]))
+	}
+
+	return "discover" + defaultAppID, nil
+
+}
+
 func getChanName(config map[string]string) ([]string, error) {
 	if config["snap-redis.snapchan"] != "" {
 		return []string{config["snap-redis.snapchan"]}, nil
 	}
->>>>>>> d6ead7a7
 
 	condition := map[string]interface{}{common.BKAppNameField: common.BKAppName}
 	results := []map[string]interface{}{}
@@ -126,23 +140,6 @@
 		return nil, fmt.Errorf("default app not found")
 	}
 
-<<<<<<< HEAD
-	defaultAppID := fmt.Sprint(results[0][common.BKAppIDField])
-	if len(defaultAppID) == 0 {
-		return "", fmt.Errorf("default app not found")
-	}
-
-	// 通道类型映射
-	switch funcType {
-	case dccommon.DiscoverChan:
-		return "hstest2", nil
-		//return defaultAppID + "_discover", nil
-	case dccommon.SnapShotChan:
-		return defaultAppID + "_snapshot", nil
-	default:
-		return "", errors.New("unknown func type: " + funcType)
-	}
-=======
 	var defaultAppID string
 	switch id := results[0][common.BKAppIDField].(type) {
 	case int:
@@ -153,7 +150,6 @@
 		return nil, fmt.Errorf("default defaultAppID type %v not support", reflect.TypeOf(results[0][common.BKAppIDField]))
 	}
 	return []string{"snapshot" + defaultAppID, defaultAppID + "_snapshot"}, nil
->>>>>>> d6ead7a7
 }
 
 func getSnapClient(config map[string]string, dType string) (*redis.Client, error) {

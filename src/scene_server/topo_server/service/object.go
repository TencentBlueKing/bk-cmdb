--- conflicted
+++ resolved
@@ -284,7 +284,23 @@
 	ctx.RespEntity(result.Data)
 }
 
-<<<<<<< HEAD
+// SearchModel search some model by condition
+func (s *Service) SearchModel(ctx *rest.Contexts) {
+	data := new(metadata.QueryCondition)
+	if err := ctx.DecodeInto(data); err != nil {
+		ctx.RespAutoError(err)
+		return
+	}
+
+	resp, err := s.Engine.CoreAPI.CoreService().Model().ReadModel(ctx.Kit.Ctx, ctx.Kit.Header, data)
+	if err != nil {
+		ctx.RespAutoError(err)
+		return
+	}
+
+	ctx.RespEntity(resp)
+}
+
 // 创建模型前，先创建表，避免模型创建后，对模型数据查询出现下面的错误，
 // (SnapshotUnavailable) Unable to read from a snapshot due to pending collection catalog changes;
 // please retry the operation. Snapshot timestamp is Timestamp(1616747877, 51).
@@ -318,21 +334,4 @@
 
 	}
 	return nil
-=======
-// SearchModel search some model by condition
-func (s *Service) SearchModel(ctx *rest.Contexts) {
-	data := new(metadata.QueryCondition)
-	if err := ctx.DecodeInto(data); err != nil {
-		ctx.RespAutoError(err)
-		return
-	}
-
-	resp, err := s.Engine.CoreAPI.CoreService().Model().ReadModel(ctx.Kit.Ctx, ctx.Kit.Header, data)
-	if err != nil {
-		ctx.RespAutoError(err)
-		return
-	}
-
-	ctx.RespEntity(resp.Data)
->>>>>>> e4ee3c1b
 }
--- conflicted
+++ resolved
@@ -46,16 +46,12 @@
 // CreateObject create a new object
 func (s *topoService) CreateObject(params types.ContextParams, pathParams, queryParams ParamsGetter, data frtypes.MapStr) (interface{}, error) {
 
-<<<<<<< HEAD
 	//biz id in create object
 	bizID := metadata.GetBusinessIDFromMeta(data[metadata.BKMetadata])
 	if "" == bizID {
 		data.Remove(metadata.BKMetadata)
 	}
-	rsp, err := s.core.ObjectOperation().CreateObject(params, data)
-=======
 	rsp, err := s.core.ObjectOperation().CreateObject(params, false, data)
->>>>>>> 3139439c
 	if nil != err {
 		return nil, err
 	}

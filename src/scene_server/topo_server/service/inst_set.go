--- conflicted
+++ resolved
@@ -223,20 +223,6 @@
 		ctx.RespAutoError(err)
 		return
 	}
-<<<<<<< HEAD
-	err = s.Core.SetOperation().DeleteSet(ctx.Kit, obj, bizID, data.Delete.InstID, data.Metadata)
-	if err != nil {
-		ctx.RespAutoError(err)
-		return
-	}
-	// auth: deregister set
-	if err := s.AuthManager.DeregisterSetByID(ctx.Kit.Ctx, ctx.Kit.Header, setIDs...); err != nil {
-		blog.Errorf("delete sets failed, deregister sets from iam failed, %+v, rid: %s", err, ctx.Kit.Rid)
-		ctx.RespAutoError(ctx.Kit.CCError.CCError(common.CCErrCommUnRegistResourceToIAMFailed))
-		return
-	}
-
-=======
 
 	txnErr := s.Engine.CoreAPI.CoreService().Txn().AutoRunTxn(ctx.Kit.Ctx, s.EnableTxn, ctx.Kit.Header, func() error {
 		// auth: deregister set
@@ -257,7 +243,6 @@
 		ctx.RespAutoError(txnErr)
 		return
 	}
->>>>>>> 9c9100fd
 	ctx.RespEntity(nil)
 }
 
@@ -301,22 +286,6 @@
 		return
 	}
 
-<<<<<<< HEAD
-	err = s.Core.SetOperation().DeleteSet(ctx.Kit, obj, bizID, []int64{setID}, md.Metadata)
-	if err != nil {
-		blog.Errorf("delete sets failed, %+v, rid: %s", err, ctx.Kit.Rid)
-		ctx.RespAutoError(err)
-		return
-	}
-
-	// auth: deregister set
-	if err := s.AuthManager.DeregisterSetByID(ctx.Kit.Ctx, ctx.Kit.Header, setID); err != nil {
-		blog.Errorf("delete set failed, deregister set from iam failed, %+v, rid: %s", err, ctx.Kit.Rid)
-		ctx.RespAutoError(ctx.Kit.CCError.CCError(common.CCErrCommUnRegistResourceToIAMFailed))
-		return
-	}
-
-=======
 	txnErr := s.Engine.CoreAPI.CoreService().Txn().AutoRunTxn(ctx.Kit.Ctx, s.EnableTxn, ctx.Kit.Header, func() error {
 		// auth: deregister set
 		if err := s.AuthManager.DeregisterSetByID(ctx.Kit.Ctx, ctx.Kit.Header, setID); err != nil {
@@ -336,7 +305,6 @@
 		ctx.RespAutoError(txnErr)
 		return
 	}
->>>>>>> 9c9100fd
 	ctx.RespEntity(nil)
 }
 

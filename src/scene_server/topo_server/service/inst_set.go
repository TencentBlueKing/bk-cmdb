/*
 * Tencent is pleased to support the open source community by making 蓝鲸 available.
 * Copyright (C) 2017-2018 THL A29 Limited, a Tencent company. All rights reserved.
 * Licensed under the MIT License (the "License"); you may not use this file except
 * in compliance with the License. You may obtain a copy of the License at
 * http://opensource.org/licenses/MIT
 * Unless required by applicable law or agreed to in writing, software distributed under
 * the License is distributed on an "AS IS" BASIS, WITHOUT WARRANTIES OR CONDITIONS OF ANY KIND,
 * either express or implied. See the License for the specific language governing permissions and
 * limitations under the License.
 */

package service

import (
	"strconv"
	"strings"

	"configcenter/src/common"
	"configcenter/src/common/blog"
	"configcenter/src/common/errors"
	"configcenter/src/common/http/rest"
	"configcenter/src/common/mapstr"
	"configcenter/src/common/metadata"
	parser "configcenter/src/common/paraparse"
	"configcenter/src/common/util"
	"configcenter/src/scene_server/topo_server/core/operation"
)

// BatchCreateSet batch create set
func (s *Service) BatchCreateSet(ctx *rest.Contexts) {
	bizID, err := strconv.ParseInt(ctx.Request.PathParameter("app_id"), 10, 64)
	if nil != err {
		blog.Errorf("parse app_id from url failed, err: %v, rid: %s", err, ctx.Kit.Rid)
		ctx.RespAutoError(ctx.Kit.CCError.CCErrorf(common.CCErrCommParamsNeedInt, "business id"))
		return
	}

	type BatchCreateSetRequest struct {
		// shared fields
		BkSupplierAccount string                   `json:"bk_supplier_account"`
		Sets              []map[string]interface{} `json:"sets"`
	}
	batchBody := BatchCreateSetRequest{}
	if err := ctx.DecodeInto(&batchBody); err != nil {
		ctx.RespAutoError(err)
		return
	}

	obj, err := s.Core.ObjectOperation().FindSingleObject(ctx.Kit, common.BKInnerObjIDSet)
	if nil != err {
		blog.Errorf("batch create set failed, get set model failed, err: %s, rid: %s", err.Error(), ctx.Kit.Rid)
		ctx.RespAutoError(err)
		return
	}

	type OneSetCreateResult struct {
		Index    int         `json:"index"`
		Data     interface{} `json:"data"`
		ErrorMsg string      `json:"error_message"`
	}
	batchCreateResult := make([]OneSetCreateResult, 0)
	var firstErr error
	for idx, set := range batchBody.Sets {
		if _, ok := set[common.BkSupplierAccount]; ok == false {
			set[common.BkSupplierAccount] = batchBody.BkSupplierAccount
		}
		set[common.BKAppIDField] = bizID

		var result interface{}
		// to avoid judging to be nested transaction, need a new header
		ctx.Kit.Header = ctx.Kit.NewHeader()
		txnErr := s.Engine.CoreAPI.CoreService().Txn().AutoRunTxn(ctx.Kit.Ctx, ctx.Kit.Header, func() error {
			var err error
			result, err = s.Core.SetOperation().CreateSet(ctx.Kit, obj, bizID, set)
			if err != nil && firstErr == nil {
				firstErr = err
			}
			if err != nil && blog.V(3) {
				blog.Errorf("batch create set at index: %d failed, data: %s, err: %v, rid: %s",
					idx, set, err, ctx.Kit.Rid)
			}
			return err
		})

		errMsg := ""
		if txnErr != nil {
			errMsg = txnErr.Error()
		}
		batchCreateResult = append(batchCreateResult, OneSetCreateResult{
			Index:    idx,
			Data:     result,
			ErrorMsg: errMsg,
		})
	}
	ctx.RespEntityWithError(batchCreateResult, firstErr)
}

// CreateSet create a new set
func (s *Service) CreateSet(ctx *rest.Contexts) {
	data := mapstr.MapStr{}
	if err := ctx.DecodeInto(&data); err != nil {
		ctx.RespAutoError(err)
		return
	}

	obj, err := s.Core.ObjectOperation().FindSingleObject(ctx.Kit, common.BKInnerObjIDSet)
	if nil != err {
		blog.Errorf("failed to search the set, %s, rid: %s", err.Error(), ctx.Kit.Rid)
		ctx.RespAutoError(err)
		return
	}

	bizID, err := strconv.ParseInt(ctx.Request.PathParameter("app_id"), 10, 64)
	if nil != err {
		blog.Errorf("failed to parse the biz id, error info is %v, rid: %s", err, ctx.Kit.Rid)
		ctx.RespAutoError(ctx.Kit.CCError.CCErrorf(common.CCErrCommParamsNeedInt, "business id"))
		return
	}

	var resp interface{}
	txnErr := s.Engine.CoreAPI.CoreService().Txn().AutoRunTxn(ctx.Kit.Ctx, ctx.Kit.Header, func() error {
		var err error
		resp, err = s.Core.SetOperation().CreateSet(ctx.Kit, obj, bizID, data)
		if err != nil {
			return err
		}
		return nil
	})

	if txnErr != nil {
		ctx.RespAutoError(txnErr)
		return
	}
	ctx.RespEntity(resp)
}

<<<<<<< HEAD
=======
func (s *Service) createSet(kit *rest.Kit, bizID int64, obj model.Object, data mapstr.MapStr) (interface{}, error) {
	set, err := s.Core.SetOperation().CreateSet(kit, obj, bizID, data)
	if err != nil {
		return nil, err
	}

	setID, err := set.GetInstID()
	if err != nil {
		blog.Errorf("unexpected error, create set success, but get id field failed, err: %+v, rid: %s",
			err, kit.Rid)
		return nil, err
	}

	setTemplateID, ok := set.ToMapStr().Get(common.BKSetTemplateIDField)
	if !ok {
		blog.Errorf("failed to get set_template_id, rid: %s", kit.Rid)
		return nil, kit.CCError.CCErrorf(common.CCErrCommParamsIsInvalid, common.BKSetTemplateIDField)
	}

	setTemplateIDint, err := util.GetInt64ByInterface(setTemplateID)
	if err != nil {
		blog.Errorf("failed to get set template id , type is not a int, rid: %s", kit.Rid)
		return nil, err
	}

	if _, err := s.Core.SetTemplateOperation().UpdateSetSyncStatus(kit, setTemplateIDint, []int64{setID}); err != nil {
		blog.Errorf("create set success, but UpdateSetSyncStatus failed, setID: %d, err: %+v, rid: %s",
			setID, err, kit.Rid)
	}
	return set, nil
}

// CheckIsBuiltInSet check is builtIn set
>>>>>>> b1bdc368
func (s *Service) CheckIsBuiltInSet(kit *rest.Kit, setIDs ...int64) errors.CCErrorCoder {
	// 检查是否时内置集群
	filter := &metadata.QueryCondition{
		Page: metadata.BasePage{
			Limit: common.BKNoLimit,
		},
		Condition: map[string]interface{}{
			common.BKSetIDField: map[string]interface{}{
				common.BKDBIN: setIDs,
			},
			// 当default值不等于0时为内置集群
			common.BKDefaultField: map[string]interface{}{
				common.BKDBNE: common.DefaultFlagDefaultValue,
			},
		},
	}

	rsp, err := s.Engine.CoreAPI.CoreService().Instance().ReadInstance(kit.Ctx, kit.Header, common.BKInnerObjIDSet,
		filter)
	if nil != err {
		blog.ErrorJSON("read instance failed, option: %s, err: %s, rid: %s", filter, err, kit.Rid)
		return kit.CCError.CCError(common.CCErrCommHTTPDoRequestFailed)
	}
	if rsp.Result == false || rsp.Code != 0 {
		blog.ErrorJSON("read instance failed, ReadInstance failed, option: %s, response: %s, rid: %s",
			filter, rsp, kit.Rid)
		return errors.New(rsp.Code, rsp.ErrMsg)
	}
	if rsp.Data.Count > 0 {
		return kit.CCError.CCError(common.CCErrorTopoForbiddenDeleteOrUpdateBuiltInSetModule)
	}
	return nil
}

// DeleteSets delete sets
func (s *Service) DeleteSets(ctx *rest.Contexts) {
	bizID, err := strconv.ParseInt(ctx.Request.PathParameter("app_id"), 10, 64)
	if nil != err {
		blog.Errorf("failed to parse the biz id, error info is %v, rid: %s", err, ctx.Kit.Rid)
		ctx.RespAutoError(ctx.Kit.CCError.CCErrorf(common.CCErrCommParamsNeedInt, "business id"))
		return
	}

	data := struct {
		operation.OpCondition `json:",inline"`
	}{}
	if err = ctx.DecodeInto(&data); nil != err {
		blog.Errorf("failed to parse to the operation condition, error info is %v, rid: %s", err, ctx.Kit.Rid)
		ctx.RespAutoError(ctx.Kit.CCError.New(common.CCErrCommParamsIsInvalid, err.Error()))
		return
	}

	setIDs := data.Delete.InstID
	// 检查是否时内置集群
	if err := s.CheckIsBuiltInSet(ctx.Kit, setIDs...); err != nil {
		ctx.RespAutoError(err)
		return
	}

	txnErr := s.Engine.CoreAPI.CoreService().Txn().AutoRunTxn(ctx.Kit.Ctx, ctx.Kit.Header, func() error {
		err = s.Core.SetOperation().DeleteSet(ctx.Kit, bizID, data.Delete.InstID)
		if err != nil {
			return err

		}
		return nil
	})

	if txnErr != nil {
		ctx.RespAutoError(txnErr)
		return
	}
	ctx.RespEntity(nil)
}

// DeleteSet delete the set
func (s *Service) DeleteSet(ctx *rest.Contexts) {
	if "batch" == ctx.Request.PathParameter("set_id") {
		s.DeleteSets(ctx)
		return
	}

	bizID, err := strconv.ParseInt(ctx.Request.PathParameter("app_id"), 10, 64)
	if nil != err {
		blog.Errorf("failed to parse the biz id, error info is %v, rid: %s", err, ctx.Kit.Rid)
		ctx.RespAutoError(ctx.Kit.CCError.CCErrorf(common.CCErrCommParamsNeedInt, "business id"))
		return
	}

	setID, err := strconv.ParseInt(ctx.Request.PathParameter("set_id"), 10, 64)
	if nil != err {
		blog.Errorf("failed to parse the set id, error info is %v, rid: %s", err, ctx.Kit.Rid)
		ctx.RespAutoError(ctx.Kit.CCError.CCErrorf(common.CCErrCommParamsNeedInt, "set id"))
		return
	}

	// 检查是否是内置集群
	if err := s.CheckIsBuiltInSet(ctx.Kit, setID); err != nil {
		ctx.RespAutoError(err)
		return
	}

	txnErr := s.Engine.CoreAPI.CoreService().Txn().AutoRunTxn(ctx.Kit.Ctx, ctx.Kit.Header, func() error {
		err = s.Core.SetOperation().DeleteSet(ctx.Kit, bizID, []int64{setID})
		if err != nil {
			blog.Errorf("delete sets failed, %+v, rid: %s", err, ctx.Kit.Rid)
			return err
		}
		return nil
	})

	if txnErr != nil {
		ctx.RespAutoError(txnErr)
		return
	}
	ctx.RespEntity(nil)
}

// UpdateSet update the set
func (s *Service) UpdateSet(ctx *rest.Contexts) {
	data := mapstr.MapStr{}
	if err := ctx.DecodeInto(&data); err != nil {
		ctx.RespAutoError(err)
		return
	}

	bizID, err := strconv.ParseInt(ctx.Request.PathParameter("app_id"), 10, 64)
	if nil != err {
		blog.Errorf("failed to parse the biz id, error info is %v, rid: %s", err, ctx.Kit.Rid)
		ctx.RespAutoError(ctx.Kit.CCError.CCErrorf(common.CCErrCommParamsNeedInt, "business id"))
		return
	}

	setID, err := strconv.ParseInt(ctx.Request.PathParameter("set_id"), 10, 64)
	if nil != err {
		blog.Errorf("failed to parse the set id, error info is %v, rid: %s", err, ctx.Kit.Rid)
		ctx.RespAutoError(ctx.Kit.CCError.CCErrorf(common.CCErrCommParamsNeedInt, "set id"))
		return
	}

	obj, err := s.Core.ObjectOperation().FindSingleObject(ctx.Kit, common.BKInnerObjIDSet)
	if nil != err {
		blog.Errorf("update set failed,failed to search the set, %+v, rid: %s", err, ctx.Kit.Rid)
		ctx.RespAutoError(err)
		return
	}

	// 不允许修改内置集群
	if err := s.CheckIsBuiltInSet(ctx.Kit, setID); err != nil {
		blog.Errorf("check is builtIn set failed, err: %v, rid: %s", err, ctx.Kit.Rid)
		ctx.RespAutoError(err)
		return
	}

	txnErr := s.Engine.CoreAPI.CoreService().Txn().AutoRunTxn(ctx.Kit.Ctx, ctx.Kit.Header, func() error {
		err = s.Core.SetOperation().UpdateSet(ctx.Kit, data, obj, bizID, setID)
		if err != nil {
			blog.Errorf("update set failed, err: %+v, rid: %s", err, ctx.Kit.Rid)
			return err
		}

		return nil
	})

	if txnErr != nil {
		ctx.RespAutoError(txnErr)
		return
	}
	ctx.RespEntity(nil)
}

// SearchSet search the set
func (s *Service) SearchSet(ctx *rest.Contexts) {
	bizID, err := strconv.ParseInt(ctx.Request.PathParameter("app_id"), 10, 64)
	if nil != err {
		blog.Errorf("failed to parse the biz id, error info is %v, rid: %s", err, ctx.Kit.Rid)
		ctx.RespAutoError(ctx.Kit.CCError.CCErrorf(common.CCErrCommParamsNeedInt, "business id"))
		return
	}

	data := struct {
		parser.SearchParams `json:",inline"`
		ModelBizID          int64 `json:"bk_biz_id"`
	}{}
	if err = ctx.DecodeInto(&data); nil != err {
		blog.Errorf("search set failed, decode parameter condition failed, err: %+v, rid: %s", err, ctx.Kit.Rid)
		ctx.RespAutoError(ctx.Kit.CCError.CCError(common.CCErrCommParamsInvalid))
		return
	}
	paramsCond := data.SearchParams
	if paramsCond.Condition == nil {
		paramsCond.Condition = mapstr.New()
	}

	obj, err := s.Core.ObjectOperation().FindSingleObject(ctx.Kit, common.BKInnerObjIDSet)
	if nil != err {
		blog.Errorf("failed to search the set, err: %v, rid: %s", err, ctx.Kit.Rid)
		ctx.RespAutoError(err)
		return
	}

	paramsCond.Condition[common.BKAppIDField] = bizID

	queryCond := &metadata.QueryInput{}
	queryCond.Condition = paramsCond.Condition
	queryCond.Fields = strings.Join(paramsCond.Fields, ",")
	page := metadata.ParsePage(paramsCond.Page)
	queryCond.Start = page.Start
	queryCond.Sort = page.Sort
	queryCond.Limit = page.Limit

	cnt, instItems, err := s.Core.SetOperation().FindSet(ctx.Kit, obj, queryCond)
	if nil != err {
		blog.Errorf("failed to find the objects(%s), error info is %v, rid: %s",
			ctx.Request.PathParameter("obj_id"), err, ctx.Kit.Rid)
		ctx.RespAutoError(err)
		return
	}

	result := mapstr.MapStr{}
	result.Set("count", cnt)
	result.Set("info", instItems)

	ctx.RespEntity(result)
	return

}

// SearchSetBatch search the sets in one biz
func (s *Service) SearchSetBatch(ctx *rest.Contexts) {
	bizIDStr := ctx.Request.PathParameter(common.BKAppIDField)
	bizID, err := strconv.ParseInt(bizIDStr, 10, 64)
	if err != nil {
		ctx.RespAutoError(ctx.Kit.CCError.CCErrorf(common.CCErrCommParamsInvalid, common.BKAppIDField))
		return
	}

	option := metadata.SearchInstBatchOption{}
	if err := ctx.DecodeInto(&option); err != nil {
		ctx.RespAutoError(err)
		return
	}

	rawErr := option.Validate()
	if rawErr.ErrCode != 0 {
		ctx.RespAutoError(rawErr.ToCCError(ctx.Kit.CCError))
		return
	}

	setIDs := util.IntArrayUnique(option.IDs)
	cond := mapstr.MapStr{
		common.BKAppIDField: bizID,
		common.BKSetIDField: mapstr.MapStr{
			common.BKDBIN: setIDs,
		},
	}

	qc := &metadata.QueryCondition{
		Fields: option.Fields,
		Page: metadata.BasePage{
			Limit: common.BKNoLimit,
		},
		Condition: cond,
	}
	instanceResult, err := s.Engine.CoreAPI.CoreService().Instance().ReadInstance(ctx.Kit.Ctx, ctx.Kit.Header,
		common.BKInnerObjIDSet, qc)
	if err != nil {
		blog.Errorf("http request failed, err: %v, rid: %s", err, ctx.Kit.Rid)
		ctx.RespAutoError(ctx.Kit.CCError.Error(common.CCErrCommHTTPDoRequestFailed))
		return
	}
	if !instanceResult.Result {
		blog.ErrorJSON("read instance failed, filter: %s, response: %s, rid: %s", qc, instanceResult, ctx.Kit.Rid)
		ctx.RespAutoError(ctx.Kit.CCError.New(instanceResult.Code, instanceResult.ErrMsg))
		return
	}
	ctx.RespEntity(instanceResult.Data.Info)
}<|MERGE_RESOLUTION|>--- conflicted
+++ resolved
@@ -135,42 +135,7 @@
 	ctx.RespEntity(resp)
 }
 
-<<<<<<< HEAD
-=======
-func (s *Service) createSet(kit *rest.Kit, bizID int64, obj model.Object, data mapstr.MapStr) (interface{}, error) {
-	set, err := s.Core.SetOperation().CreateSet(kit, obj, bizID, data)
-	if err != nil {
-		return nil, err
-	}
-
-	setID, err := set.GetInstID()
-	if err != nil {
-		blog.Errorf("unexpected error, create set success, but get id field failed, err: %+v, rid: %s",
-			err, kit.Rid)
-		return nil, err
-	}
-
-	setTemplateID, ok := set.ToMapStr().Get(common.BKSetTemplateIDField)
-	if !ok {
-		blog.Errorf("failed to get set_template_id, rid: %s", kit.Rid)
-		return nil, kit.CCError.CCErrorf(common.CCErrCommParamsIsInvalid, common.BKSetTemplateIDField)
-	}
-
-	setTemplateIDint, err := util.GetInt64ByInterface(setTemplateID)
-	if err != nil {
-		blog.Errorf("failed to get set template id , type is not a int, rid: %s", kit.Rid)
-		return nil, err
-	}
-
-	if _, err := s.Core.SetTemplateOperation().UpdateSetSyncStatus(kit, setTemplateIDint, []int64{setID}); err != nil {
-		blog.Errorf("create set success, but UpdateSetSyncStatus failed, setID: %d, err: %+v, rid: %s",
-			setID, err, kit.Rid)
-	}
-	return set, nil
-}
-
 // CheckIsBuiltInSet check is builtIn set
->>>>>>> b1bdc368
 func (s *Service) CheckIsBuiltInSet(kit *rest.Kit, setIDs ...int64) errors.CCErrorCoder {
 	// 检查是否时内置集群
 	filter := &metadata.QueryCondition{

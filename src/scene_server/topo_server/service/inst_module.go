/*
 * Tencent is pleased to support the open source community by making 蓝鲸 available.
 * Copyright (C) 2017-2018 THL A29 Limited, a Tencent company. All rights reserved.
 * Licensed under the MIT License (the "License"); you may not use this file except
 * in compliance with the License. You may obtain a copy of the License at
 * http://opensource.org/licenses/MIT
 * Unless required by applicable law or agreed to in writing, software distributed under
 * the License is distributed on an "AS IS" BASIS, WITHOUT WARRANTIES OR CONDITIONS OF ANY KIND,
 * either express or implied. See the License for the specific language governing permissions and
 * limitations under the License.
 */

package service

import (
	"strconv"
	"strings"

	"configcenter/src/common"
	"configcenter/src/common/blog"
	"configcenter/src/common/errors"
	"configcenter/src/common/mapstr"
	"configcenter/src/common/mapstruct"
	"configcenter/src/common/metadata"
	parser "configcenter/src/common/paraparse"
	"configcenter/src/scene_server/topo_server/core/types"
)

func (s *Service) IsSetInitializedByTemplate(params types.ContextParams, setID int64) (bool, errors.CCErrorCoder) {
	qc := &metadata.QueryCondition{
		Fields: []string{common.BKSetTemplateIDField, common.BKSetIDField},
		Condition: map[string]interface{}{
			common.BKSetIDField: setID,
		},
	}
	result, err := s.Engine.CoreAPI.CoreService().Instance().ReadInstance(params.Context, params.Header, common.BKInnerObjIDSet, qc)
	if err != nil {
		blog.Errorf("IsSetInitializedByTemplate failed, failed to search set instance, setID: %d, err: %s, rid: %s", setID, err.Error(), params.ReqID)
		return false, errors.NewFromStdError(err, common.CCErrCommHTTPDoRequestFailed)
	}
	if result.Code != 0 {
		return false, errors.NewCCError(result.Code, result.ErrMsg)
	}
	if len(result.Data.Info) == 0 {
		blog.ErrorJSON("IsSetInitializedByTemplate failed, set:%d not found, rid: %s", setID, params.ReqID)
		return false, params.Err.CCError(common.CCErrCommNotFound)
	}
	if len(result.Data.Info) > 1 {
		blog.ErrorJSON("IsSetInitializedByTemplate failed, set:%d got multiple, rid: %s", setID, params.ReqID)
		return false, params.Err.CCError(common.CCErrCommGetMultipleObject)
	}
	setData := result.Data.Info[0]
	set := metadata.SetInst{}
	if err := mapstruct.Decode2Struct(setData, &set); err != nil {
		blog.ErrorJSON("IsSetInitializedByTemplate failed, decode set failed, data: %s, err: %s, rid: %s", setData)
		return false, params.Err.CCError(common.CCErrCommJSONUnmarshalFailed)
	}
	return set.SetTemplateID > 0, nil
}

// CreateModule create a new module
func (s *Service) CreateModule(params types.ContextParams, pathParams, queryParams ParamsGetter, data mapstr.MapStr) (interface{}, error) {

	obj, err := s.Core.ObjectOperation().FindSingleObject(params, common.BKInnerObjIDModule)
	if nil != err {
		blog.Errorf("create module failed, failed to search set model, err: %s, rid: %s", err.Error(), params.ReqID)
		return nil, err
	}

	bizID, err := strconv.ParseInt(pathParams("app_id"), 10, 64)
	if nil != err {
		blog.Errorf("[api-module] create module failed, failed to parse the biz id, error info is %s, rid: %s", err.Error(), params.ReqID)
		return nil, params.Err.Errorf(common.CCErrCommParamsNeedInt, common.BKAppIDField)
	}

	setID, err := strconv.ParseInt(pathParams("set_id"), 10, 64)
	if nil != err {
		blog.Errorf("[api-module] create module failed, failed to parse the set id, error info is %s, rid: %s", err.Error(), params.ReqID)
		return nil, params.Err.Errorf(common.CCErrCommParamsNeedInt, common.BKSetIDField)
	}

	// 通过集群模板创建的模板禁止直接操作(只能通过集群模板同步)
	initializedByTemplate, err := s.IsSetInitializedByTemplate(params, setID)
	if err != nil {
		blog.Errorf("CreateModule failed, IsSetInitializedByTemplate failed, setID: %d, err: %s, rid: %s", setID, err.Error(), params.ReqID)
		return nil, err
	}
	if initializedByTemplate == true {
		blog.V(3).Infof("CreateModule failed, forbidden add module to set initialized by template, setID: %d, rid: %s", setID, params.ReqID)
		return nil, params.Err.Error(common.CCErrorTopoForbiddenOperateModuleOnSetInitializedByTemplate)
	}

	module, err := s.Core.ModuleOperation().CreateModule(params, obj, bizID, setID, data)
	if err != nil {
		blog.Errorf("[api-module] create module failed, error info is %s, rid: %s", err.Error(), params.ReqID)
		return nil, err
	}

	return module, nil
}

func (s *Service) CheckIsBuiltInModule(params types.ContextParams, moduleIDs ...int64) errors.CCErrorCoder {
	// 检查是否时内置集群
	qc := &metadata.QueryCondition{
		Limit: metadata.SearchLimit{
			Limit: 0,
		},
		Condition: map[string]interface{}{
			common.BKModuleIDField: map[string]interface{}{
				common.BKDBIN: moduleIDs,
			},
			common.BKDefaultField: map[string]interface{}{
				common.BKDBNE: common.DefaultFlagDefaultValue,
			},
		},
	}
	rsp, err := s.Engine.CoreAPI.CoreService().Instance().ReadInstance(params.Context, params.Header, common.BKInnerObjIDModule, qc)
	if nil != err {
		blog.Errorf("[operation-module] failed read module instance, err: %s, rid: %s", err.Error(), params.ReqID)
		return params.Err.CCError(common.CCErrCommHTTPDoRequestFailed)
	}
	if rsp.Result == false || rsp.Code != 0 {
		blog.ErrorJSON("[operation-set] failed read module instance, option: %s, response: %s, rid: %s", qc, rsp, params.ReqID)
		return errors.New(rsp.Code, rsp.ErrMsg)
	}
	if rsp.Data.Count > 0 {
		return params.Err.CCError(common.CCErrorTopoForbiddenDeleteBuiltInSetModule)
	}
	return nil
}

// DeleteModule delete the module
func (s *Service) DeleteModule(params types.ContextParams, pathParams, queryParams ParamsGetter, data mapstr.MapStr) (interface{}, error) {

	obj, err := s.Core.ObjectOperation().FindSingleObject(params, common.BKInnerObjIDModule)
	if nil != err {
		blog.Errorf("failed to search the module, %s, rid: %s", err.Error(), params.ReqID)
		return nil, err
	}

	bizID, err := strconv.ParseInt(pathParams("app_id"), 10, 64)
	if nil != err {
		blog.Errorf("[api-module]failed to parse the biz id, error info is %s, rid: %s", err.Error(), params.ReqID)
		return nil, params.Err.Errorf(common.CCErrCommParamsNeedInt, "business id")
	}

	setID, err := strconv.ParseInt(pathParams("set_id"), 10, 64)
	if nil != err {
		blog.Errorf("[api-module]failed to parse the set id, error info is %s, rid: %s", err.Error(), params.ReqID)
		return nil, params.Err.Errorf(common.CCErrCommParamsNeedInt, "set id")
	}

	// 通过集群模板创建的模板禁止直接操作(只能通过集群模板同步)
	initializedByTemplate, err := s.IsSetInitializedByTemplate(params, setID)
	if err != nil {
		blog.Errorf("DeleteModule failed, IsSetInitializedByTemplate failed, setID: %d, err: %s, rid: %s", setID, err.Error(), params.ReqID)
		return nil, err
	}
	if initializedByTemplate == true {
		blog.V(3).Infof("DeleteModule failed, forbidden add module to set initialized by template, setID: %d, rid: %s", setID, params.ReqID)
		return nil, params.Err.Error(common.CCErrorTopoForbiddenOperateModuleOnSetInitializedByTemplate)
	}

	moduleID, err := strconv.ParseInt(pathParams("module_id"), 10, 64)
	if nil != err {
		blog.Errorf("[api-module]failed to parse the module id, error info is %s, rid: %s", err.Error(), params.ReqID)
		return nil, params.Err.Errorf(common.CCErrCommParamsNeedInt, "module id")
	}

<<<<<<< HEAD
	// 不允许直接删除内置模块
	if err := s.CheckIsBuiltInModule(params, moduleID); err != nil {
		blog.Errorf("[api-module]DeleteModule failed, CheckIsBuiltInModule failed, err: %s, rid: %s", err.Error(), params.ReqID)
		return nil, err
	}

	err = s.Core.ModuleOperation().DeleteModule(params, obj, bizID, []int64{setID}, []int64{moduleID})
	if err != nil {
		blog.Errorf("delete module failed, delete operation failed, err: %+v, rid: %s", err, params.ReqID)
		return nil, err
	}

=======
>>>>>>> 7e5d5b78
	// auth: deregister module to iam
	if err := s.AuthManager.DeregisterModuleByID(params.Context, params.Header, moduleID); err != nil {
		blog.Errorf("delete module failed, deregister module failed, err: %+v, rid: %s", err, params.ReqID)
		return nil, params.Err.Error(common.CCErrCommUnRegistResourceToIAMFailed)
	}

	err = s.Core.ModuleOperation().DeleteModule(params, obj, bizID, []int64{setID}, []int64{moduleID})
	if err != nil {
		blog.Errorf("delete module failed, delete operation failed, err: %+v, rid: %s", err, params.ReqID)
		return nil, err
	}
	return nil, nil
}

// UpdateModule update the module
func (s *Service) UpdateModule(params types.ContextParams, pathParams, queryParams ParamsGetter, data mapstr.MapStr) (interface{}, error) {

	obj, err := s.Core.ObjectOperation().FindSingleObject(params, common.BKInnerObjIDModule)
	if nil != err {
		blog.Errorf("failed to search the module, %s, rid: %s", err.Error(), params.ReqID)
		return nil, err
	}

	bizID, err := strconv.ParseInt(pathParams("app_id"), 10, 64)
	if nil != err {
		blog.Errorf("[api-module]failed to parse the biz id, error info is %s, rid: %s", err.Error(), params.ReqID)
		return nil, params.Err.Errorf(common.CCErrCommParamsNeedInt, "business id")
	}

	setID, err := strconv.ParseInt(pathParams("set_id"), 10, 64)
	if nil != err {
		blog.Errorf("[api-module]failed to parse the set id, error info is %s, rid: %s", err.Error(), params.ReqID)
		return nil, params.Err.Errorf(common.CCErrCommParamsNeedInt, "set id")
	}

	/*
		// 通过集群模板创建的模板禁止直接操作(只能通过集群模板同步)
		initializedByTemplate, err := s.IsSetInitializedByTemplate(params, setID)
		if err != nil {
			blog.Errorf("UpdateModule failed, IsSetInitializedByTemplate failed, setID: %d, err: %s, rid: %s", setID, err.Error(), params.ReqID)
			return nil, err
		}
		if initializedByTemplate == true {
			blog.V(3).Infof("UpdateModule failed, forbidden add module to set initialized by template, setID: %d, rid: %s", setID, params.ReqID)
			return nil, params.Err.Error(common.CCErrorTopoForbiddenOperateModuleOnSetInitializedByTemplate)
		}
	*/

	moduleID, err := strconv.ParseInt(pathParams("module_id"), 10, 64)
	if nil != err {
		blog.Errorf("[api-module]failed to parse the module id, error info is %s, rid: %s", err.Error(), params.ReqID)
		return nil, params.Err.Errorf(common.CCErrCommParamsNeedInt, "module id")
	}

	err = s.Core.ModuleOperation().UpdateModule(params, data, obj, bizID, setID, moduleID)
	if err != nil {
		blog.Errorf("update module failed, err: %+v, rid: %s", err, params.ReqID)
		return nil, err
	}

	return nil, nil
}

func (s *Service) ListModulesByServiceTemplateID(params types.ContextParams, pathParams, queryParams ParamsGetter, data mapstr.MapStr) (interface{}, error) {
	bizID, err := strconv.ParseInt(pathParams(common.BKAppIDField), 10, 64)
	if nil != err {
		blog.Errorf("ListModulesByServiceTemplateID failed, parse bk_biz_id failed, err: %s, rid: %s", err.Error(), params.ReqID)
		return nil, params.Err.Errorf(common.CCErrCommParamsNeedInt, common.BKAppIDField)
	}

	serviceTemplateID, err := strconv.ParseInt(pathParams(common.BKServiceTemplateIDField), 10, 64)
	if nil != err {
		blog.Errorf("ListModulesByServiceTemplateID failed, parse service_template_id field failed, err: %s, rid: %s", err.Error(), params.ReqID)
		return nil, params.Err.Errorf(common.CCErrCommParamsNeedInt, common.BKServiceTemplateIDField)
	}

	requestBody := struct {
		Page    *metadata.BasePage `field:"page" json:"page" mapstructure:"page"`
		Keyword string             `field:"keyword" json:"keyword" mapstructure:"keyword"`
	}{}
	if err := mapstruct.Decode2Struct(data, &requestBody); err != nil {
		blog.Errorf("ListModulesByServiceTemplateID failed, parse request body failed, err: %s, rid: %s", err.Error(), params.ReqID)
		return nil, params.Err.Error(common.CCErrCommJSONUnmarshalFailed)
	}

	start := int64(0)
	limit := int64(common.BKDefaultLimit)
	sortArr := make([]metadata.SearchSort, 0)
	if requestBody.Page != nil {
		limit = int64(requestBody.Page.Limit)
		start = int64(requestBody.Page.Start)
		sortArr = requestBody.Page.ToSearchSort()
	}
	filter := map[string]interface{}{
		common.BKServiceTemplateIDField: serviceTemplateID,
		common.BKAppIDField:             bizID,
	}
	if len(requestBody.Keyword) != 0 {
		filter[common.BKModuleNameField] = map[string]interface{}{
			common.BKDBLIKE: requestBody.Keyword,
		}
	}
	qc := &metadata.QueryCondition{
		Limit: metadata.SearchLimit{
			Offset: start,
			Limit:  limit,
		},
		SortArr:   sortArr,
		Condition: filter,
	}
	instanceResult, err := s.Engine.CoreAPI.CoreService().Instance().ReadInstance(params.Context, params.Header, common.BKInnerObjIDModule, qc)
	if err != nil {
		blog.Errorf("ListModulesByServiceTemplateID failed, http request failed, err: %s, rid: %s", err.Error(), params.ReqID)
		return nil, params.Err.Error(common.CCErrCommHTTPDoRequestFailed)
	}
	if instanceResult.Code != 0 {
		blog.ErrorJSON("ListModulesByServiceTemplateID failed, ReadInstance failed, filter: %s, response: %s, rid: %s", qc, instanceResult, params.ReqID)
		return nil, errors.New(instanceResult.Code, instanceResult.ErrMsg)
	}
	return instanceResult.Data, nil
}

// SearchModule search the modules
func (s *Service) SearchModule(params types.ContextParams, pathParams, queryParams ParamsGetter, data mapstr.MapStr) (interface{}, error) {

	obj, err := s.Core.ObjectOperation().FindSingleObject(params, common.BKInnerObjIDModule)
	if nil != err {
		blog.Errorf("failed to search the module, %s, rid: %s", err.Error(), params.ReqID)
		return nil, err
	}

	bizID, err := strconv.ParseInt(pathParams("app_id"), 10, 64)
	if nil != err {
		blog.Errorf("[api-module]failed to parse the biz id, error info is %s, rid: %s", err.Error(), params.ReqID)
		return nil, params.Err.Errorf(common.CCErrCommParamsNeedInt, "business id")
	}

	setID, err := strconv.ParseInt(pathParams("set_id"), 10, 64)
	if nil != err {
		blog.Errorf("[api-module]failed to parse the set id, error info is %s, rid: %s", err.Error(), params.ReqID)
		return nil, params.Err.Errorf(common.CCErrCommParamsNeedInt, "set id")
	}

	paramsCond := &parser.SearchParams{
		Condition: mapstr.New(),
	}
	if err = data.MarshalJSONInto(paramsCond); nil != err {
		return nil, err
	}

	paramsCond.Condition[common.BKAppIDField] = bizID
	paramsCond.Condition[common.BKSetIDField] = setID

	queryCond := &metadata.QueryInput{}
	queryCond.Condition = paramsCond.Condition
	queryCond.Fields = strings.Join(paramsCond.Fields, ",")
	page := metadata.ParsePage(paramsCond.Page)
	queryCond.Limit = page.Limit
	queryCond.Sort = page.Sort
	queryCond.Start = page.Start

	cnt, instItems, err := s.Core.ModuleOperation().FindModule(params, obj, queryCond)
	if nil != err {
		blog.Errorf("[api-business] failed to find the objects(%s), error info is %s, rid: %s", pathParams("obj_id"), err.Error(), params.ReqID)
		return nil, err
	}

	result := mapstr.MapStr{}
	result.Set("count", cnt)
	result.Set("info", instItems)

	return result, nil
}<|MERGE_RESOLUTION|>--- conflicted
+++ resolved
@@ -167,21 +167,6 @@
 		return nil, params.Err.Errorf(common.CCErrCommParamsNeedInt, "module id")
 	}
 
-<<<<<<< HEAD
-	// 不允许直接删除内置模块
-	if err := s.CheckIsBuiltInModule(params, moduleID); err != nil {
-		blog.Errorf("[api-module]DeleteModule failed, CheckIsBuiltInModule failed, err: %s, rid: %s", err.Error(), params.ReqID)
-		return nil, err
-	}
-
-	err = s.Core.ModuleOperation().DeleteModule(params, obj, bizID, []int64{setID}, []int64{moduleID})
-	if err != nil {
-		blog.Errorf("delete module failed, delete operation failed, err: %+v, rid: %s", err, params.ReqID)
-		return nil, err
-	}
-
-=======
->>>>>>> 7e5d5b78
 	// auth: deregister module to iam
 	if err := s.AuthManager.DeregisterModuleByID(params.Context, params.Header, moduleID); err != nil {
 		blog.Errorf("delete module failed, deregister module failed, err: %+v, rid: %s", err, params.ReqID)

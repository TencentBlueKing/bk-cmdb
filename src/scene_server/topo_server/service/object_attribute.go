--- conflicted
+++ resolved
@@ -21,7 +21,6 @@
 	"configcenter/src/common/http/rest"
 	"configcenter/src/common/mapstr"
 	"configcenter/src/common/metadata"
-	"configcenter/src/scene_server/topo_server/core/operation"
 )
 
 // CreateObjectAttribute create a new object attribute
@@ -57,7 +56,7 @@
 		ctx.RespAutoError(err)
 		return
 	}
-	blog.Debug(attr.ToMapStr())
+
 	// auth: register resource
 	attribute := attr.Attribute()
 	if err := s.AuthManager.RegisterModelAttribute(ctx.Kit.Ctx, ctx.Kit.Header, *attribute); err != nil {
@@ -80,29 +79,6 @@
 		return
 	}
 
-<<<<<<< HEAD
-	objAttrAudit := operation.NewObjectAttrAudit(s.Engine.CoreAPI, metadata.ModelAttributeRes)
-	//get CurData
-	err = objAttrAudit.MakeCurrent(attr.Attribute().ToMapStr())
-	if err != nil {
-		blog.Errorf("make Current objAttribute failed, id: %+v, err: %s, rid: %s", attribute.ID, err.Error(), ctx.Kit.Rid)
-		ctx.RespAutoError(err)
-	}
-
-	//get AuditLog objectInfo
-	err = objAttrAudit.GetObjectInfo(ctx.Kit, attr.Attribute().ObjectID)
-	if err != nil {
-		blog.Errorf("[api-att] find objectInfo failed, id: %+v, err: %s, rid: %s", attribute.ID, err.Error(), ctx.Kit.Rid)
-		ctx.RespAutoError(err)
-	}
-
-	//package audit response
-	err = objAttrAudit.SaveAuditLog(ctx.Kit, metadata.AuditCreate)
-	if err != nil {
-		ctx.RespAutoError(err)
-	}
-
-=======
 	// adapt output metadata and bk_biz_id. TODO remove this
 	if isBizCustomField {
 		attrInfo[0].BizID, err = attrInfo[0].Metadata.ParseBizID()
@@ -112,7 +88,6 @@
 			return
 		}
 	}
->>>>>>> de9de0e7
 	ctx.RespEntity(attrInfo[0])
 }
 
@@ -192,23 +167,6 @@
 		ctx.RespAutoError(err)
 		return
 	}
-<<<<<<< HEAD
-
-	objAttrAudit := operation.NewObjectAttrAudit(s.Engine.CoreAPI, metadata.ModelAttributeRes)
-	//get AuditLog PreData
-	err = objAttrAudit.WithPrevious(ctx.Kit, id)
-	if err != nil {
-		blog.Errorf("[api-att] find Previous objectAttribute failed, id: %+v, err: %s, rid: %s", id, err.Error(), ctx.Kit.Rid)
-		ctx.RespAutoError(err)
-	}
-	//get AuditLog objectName
-	err = objAttrAudit.GetObjectInfo(ctx.Kit, "")
-	if err != nil {
-		blog.Errorf("[api-att] find objectInfo failed, id: %+v, err: %s, rid: %s", id, err.Error(), ctx.Kit.Rid)
-		ctx.RespAutoError(err)
-	}
-
-=======
 	// adapt input path param with bk_biz_id
 	var bizID int64
 	if bizIDStr := ctx.Request.PathParameter(common.BKAppIDField); bizIDStr != "" {
@@ -225,7 +183,6 @@
 			return
 		}
 	}
->>>>>>> de9de0e7
 	// TODO: why does remove this????
 	data.Remove(metadata.BKMetadata)
 	data.Remove(common.BKAppIDField)
@@ -247,20 +204,6 @@
 		ctx.RespAutoError(err)
 		return
 	}
-
-	//get AuditLog CurData
-	err = objAttrAudit.WithCurrent(ctx.Kit, id)
-	if err != nil {
-		blog.Errorf("[api-att] find Current objectAttribute failed, id: %+v, err: %s, rid: %s", id, err.Error(), ctx.Kit.Rid)
-		ctx.RespAutoError(err)
-	}
-
-	//package audit response
-	err = objAttrAudit.SaveAuditLog(ctx.Kit, metadata.AuditUpdate)
-	if err != nil {
-		ctx.RespAutoError(err)
-	}
-
 	ctx.RespEntity(nil)
 }
 
@@ -274,20 +217,6 @@
 		blog.Errorf("[api-att] failed to parse the path params id(%s), error info is %s , rid: %s", ctx.Request.PathParameter("id"), err.Error(), ctx.Kit.Rid)
 		ctx.RespAutoError(err)
 		return
-	}
-
-	objAttrAudit := operation.NewObjectAttrAudit(s.Engine.CoreAPI, metadata.ModelAttributeRes)
-	//get AuditLog PreData
-	err = objAttrAudit.WithPrevious(ctx.Kit, id)
-	if err != nil {
-		blog.Errorf("[api-att] find Previous object attribute failed, id: %+v, err: %s, rid: %s", id, err.Error(), ctx.Kit.Rid)
-		ctx.RespAutoError(err)
-	}
-	//get AuditLog objectName
-	err = objAttrAudit.GetObjectInfo(ctx.Kit, "")
-	if err != nil {
-		blog.Errorf("[api-att] find objectInfo failed, id: %+v, err: %s, rid: %s", id, err.Error(), ctx.Kit.Rid)
-		ctx.RespAutoError(err)
 	}
 
 	cond := condition.CreateCondition()
@@ -340,12 +269,6 @@
 		}
 	}
 
-	//package audit response
-	err = objAttrAudit.SaveAuditLog(ctx.Kit, metadata.AuditDelete)
-	if err != nil {
-		ctx.RespAutoError(err)
-	}
-
 	ctx.RespEntity(nil)
 }
 

--- conflicted
+++ resolved
@@ -150,51 +150,20 @@
 		blog.Errorf("delete object attribute failed, DeleteObjectAttribute failed, params: %+v, err: %+v, rid: %s", params, err, params.ReqID)
 		return nil, err
 	}
-
-	if len(ruleIDs) > 0 {
-		deleteRuleOption := metadata.DeleteHostApplyRuleOption{
-			RuleIDs: ruleIDs,
-		}
-		if err := s.Engine.CoreAPI.CoreService().HostApplyRule().DeleteHostApplyRule(params.Context, params.Header, 0, deleteRuleOption); err != nil {
-			blog.Errorf("delete object attribute success, but DeleteHostApplyRule failed, params: %+v, err: %+v, rid: %s", deleteRuleOption, err, params.ReqID)
-			return nil, err
-		}
-	}
-
-	return nil, err
-}
-
-<<<<<<< HEAD
-// ListHostModelAttribute list host model's attributes
-func (s *Service) ListHostModelAttribute(params types.ContextParams, pathParams, queryParams ParamsGetter, data mapstr.MapStr) (interface{}, error) {
-
-	cond := condition.CreateCondition()
-	data.Remove(metadata.PageName)
-	if err := cond.Parse(data); nil != err {
-		blog.Errorf("search object attribute, but failed to parse the data into condition, err: %v, rid: %s", err, params.ReqID)
-		return nil, err
-	}
-	cond.Field(metadata.AttributeFieldIsSystem).NotEq(true)
-	cond.Field(metadata.AttributeFieldIsAPI).NotEq(true)
-	cond.Field(common.BKObjIDField).Eq(common.BKInnerObjIDHost)
-	attributes, err := s.Core.AttributeOperation().FindObjectAttributeWithDetail(params, cond)
-	if err != nil {
-		return nil, err
-	}
-	hostAttributes := make([]metadata.HostObjAttDes, 0)
-	for _, item := range attributes {
-		if item == nil {
-			continue
-		}
-		hostApplyEnabled := metadata.CheckAllowHostApplyOnField(item.PropertyID)
-		hostAttribute := metadata.HostObjAttDes{
-			ObjAttDes:        *item,
-			HostApplyEnabled: hostApplyEnabled,
-		}
-		hostAttributes = append(hostAttributes, hostAttribute)
-	}
-	return hostAttributes, nil
-=======
+	
+    if len(ruleIDs) > 0 {
+        deleteRuleOption := metadata.DeleteHostApplyRuleOption{
+            RuleIDs: ruleIDs,
+        }
+        if err := s.Engine.CoreAPI.CoreService().HostApplyRule().DeleteHostApplyRule(params.Context, params.Header, 0, deleteRuleOption); err != nil {
+            blog.Errorf("delete object attribute success, but DeleteHostApplyRule failed, params: %+v, err: %+v, rid: %s", deleteRuleOption, err, params.ReqID)
+            return nil, err
+        }
+    }
+
+    return nil, err
+}
+
 func (s *Service) UpdateObjectAttributeIndex(params types.ContextParams, pathParams, queryParams ParamsGetter, data mapstr.MapStr) (interface{}, error) {
 	paramPath := mapstr.MapStr{}
 	paramPath.Set("id", pathParams("id"))
@@ -217,5 +186,37 @@
 	}
 
 	return result, nil
->>>>>>> ba952f40
+}
+
+
+
+// ListHostModelAttribute list host model's attributes
+func (s *Service) ListHostModelAttribute(params types.ContextParams, pathParams, queryParams ParamsGetter, data mapstr.MapStr) (interface{}, error) {
+
+	cond := condition.CreateCondition()
+	data.Remove(metadata.PageName)
+	if err := cond.Parse(data); nil != err {
+		blog.Errorf("search object attribute, but failed to parse the data into condition, err: %v, rid: %s", err, params.ReqID)
+		return nil, err
+	}
+	cond.Field(metadata.AttributeFieldIsSystem).NotEq(true)
+	cond.Field(metadata.AttributeFieldIsAPI).NotEq(true)
+	cond.Field(common.BKObjIDField).Eq(common.BKInnerObjIDHost)
+	attributes, err := s.Core.AttributeOperation().FindObjectAttributeWithDetail(params, cond)
+	if err != nil {
+		return nil, err
+	}
+	hostAttributes := make([]metadata.HostObjAttDes, 0)
+	for _, item := range attributes {
+		if item == nil {
+			continue
+		}
+		hostApplyEnabled := metadata.CheckAllowHostApplyOnField(item.PropertyID)
+		hostAttribute := metadata.HostObjAttDes{
+			ObjAttDes:        *item,
+			HostApplyEnabled: hostApplyEnabled,
+		}
+		hostAttributes = append(hostAttributes, hostAttribute)
+	}
+	return hostAttributes, nil
 }
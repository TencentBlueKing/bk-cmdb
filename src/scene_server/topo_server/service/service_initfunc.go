/*
 * Tencent is pleased to support the open source community by making 蓝鲸 available.
 * Copyright (C) 2017-2018 THL A29 Limited, a Tencent company. All rights reserved.
 * Licensed under the MIT License (the "License"); you may not use this file except
 * in compliance with the License. You may obtain a copy of the License at
 * http://opensource.org/licenses/MIT
 * Unless required by applicable law or agreed to in writing, software distributed under
 * the License is distributed on an "AS IS" BASIS, WITHOUT WARRANTIES OR CONDITIONS OF ANY KIND,
 * either express or implied. See the License for the specific language governing permissions and
 * limitations under the License.
 */

package service

import (
	"net/http"

	"configcenter/src/common/http/rest"
	"configcenter/src/scene_server/topo_server/service/capability"
	fieldtmpl "configcenter/src/scene_server/topo_server/service/field_template"
	"configcenter/src/scene_server/topo_server/service/id_rule"
	"configcenter/src/scene_server/topo_server/service/kube"
	"configcenter/src/scene_server/topo_server/service/synchronize"

	"github.com/emicklei/go-restful/v3"
)

func (s *Service) initAssociation(web *restful.WebService) {
	utility := rest.NewRestUtility(rest.Config{
		ErrorIf:  s.Engine.CCErr,
		Language: s.Engine.Language,
	})

	// mainline topo methods
	utility.AddHandler(rest.Action{Verb: http.MethodGet, Path: "/topo/model/{owner_id}/{cls_id}/{bk_obj_id}",
		Handler: s.SearchObjectByClassificationID})
	utility.AddHandler(rest.Action{Verb: http.MethodPost, Path: "/find/topo/tree/brief/biz/{bk_biz_id}",
		Handler: s.SearchBriefBizTopo})
	utility.AddHandler(rest.Action{Verb: http.MethodPost,
		Path:    "/find/topo/biz/brief_node_relation",
		Handler: s.GetBriefTopologyNodeRelation})

	utility.AddHandler(rest.Action{Verb: http.MethodPost, Path: "/find/host/topopath", Handler: s.SearchHostTopoPath})

	utility.AddToRestfulWebService(web)
}

func (s *Service) initAuditLog(web *restful.WebService) {
	utility := rest.NewRestUtility(rest.Config{
		ErrorIf:  s.Engine.CCErr,
		Language: s.Engine.Language,
	})

	utility.AddHandler(rest.Action{Verb: http.MethodGet, Path: "/find/audit_dict", Handler: s.SearchAuditDict})
	utility.AddHandler(rest.Action{Verb: http.MethodPost, Path: "/findmany/audit_list", Handler: s.SearchAuditList})
	utility.AddHandler(rest.Action{Verb: http.MethodPost, Path: "/find/audit", Handler: s.SearchAuditDetail})
	utility.AddHandler(rest.Action{Verb: http.MethodPost, Path: "/find/inst_audit", Handler: s.SearchInstAudit})

	utility.AddToRestfulWebService(web)
}

func (s *Service) initBusiness(web *restful.WebService) {
	utility := rest.NewRestUtility(rest.Config{
		ErrorIf:  s.Engine.CCErr,
		Language: s.Engine.Language,
	})

	utility.AddHandler(rest.Action{Verb: http.MethodPost, Path: "/app/search/{owner_id}", Handler: s.SearchBusiness})
	utility.AddHandler(rest.Action{Verb: http.MethodPost, Path: "/app/{owner_id}", Handler: s.CreateBusiness})
	utility.AddHandler(rest.Action{Verb: http.MethodPut, Path: "/app/{owner_id}/{app_id}", Handler: s.UpdateBusiness})
	utility.AddHandler(rest.Action{Verb: http.MethodPut, Path: "/app/status/{flag}/{owner_id}/{app_id}",
		Handler: s.UpdateBusinessStatus})
	utility.AddHandler(rest.Action{Verb: http.MethodPut, Path: "/updatemany/biz/property",
		Handler: s.UpdateBizPropertyBatch})
	utility.AddHandler(rest.Action{Verb: http.MethodPost, Path: "/deletemany/biz", Handler: s.DeleteBusiness})
	// utility.AddHandler(rest.Action{Verb: http.MethodPost, Path: "/app/search/{owner_id}", Handler: s.SearchBusiness})
	utility.AddHandler(rest.Action{Verb: http.MethodGet, Path: "/app/{app_id}/basic_info",
		Handler: s.GetBusinessBasicInfo})
	utility.AddHandler(rest.Action{Verb: http.MethodPost, Path: "/app/default/{owner_id}/search",
		Handler: s.SearchOwnerResourcePoolBusiness})
	utility.AddHandler(rest.Action{Verb: http.MethodPost, Path: "/app/default/{owner_id}",
		Handler: s.CreateDefaultBusiness})
	utility.AddHandler(rest.Action{Verb: http.MethodGet, Path: "/topo/internal/{owner_id}/{app_id}",
		Handler: s.GetInternalModule})
	utility.AddHandler(rest.Action{Verb: http.MethodGet, Path: "/topo/internal/{owner_id}/{app_id}/with_statistics",
		Handler: s.GetInternalModuleWithStatistics})
	// find reduced business list with only few fields for business itself.
	utility.AddHandler(rest.Action{Verb: http.MethodGet, Path: "/app/with_reduced",
		Handler: s.SearchReducedBusinessList})
	utility.AddHandler(rest.Action{Verb: http.MethodGet, Path: "/app/simplify", Handler: s.ListAllBusinessSimplify})

	utility.AddHandler(rest.Action{Verb: http.MethodPost,
		Path:    "topo/update/biz/idle_set",
		Handler: s.UpdateGlobalSetOrModuleConfig})

	utility.AddHandler(rest.Action{Verb: http.MethodPost,
		Path:    "topo/delete/biz/extra_moudle",
		Handler: s.DeleteUserModulesSettingConfig})

	utility.AddToRestfulWebService(web)
}

// initBizSet 业务集
func (s *Service) initBizSet(web *restful.WebService) {
	utility := rest.NewRestUtility(rest.Config{
		ErrorIf:  s.Engine.CCErr,
		Language: s.Engine.Language,
	})

	utility.AddHandler(rest.Action{Verb: http.MethodPut, Path: "/updatemany/biz_set", Handler: s.UpdateBizSet})
	utility.AddHandler(rest.Action{Verb: http.MethodPost, Path: "/deletemany/biz_set", Handler: s.DeleteBizSet})
	utility.AddHandler(rest.Action{Verb: http.MethodPost, Path: "/find/biz_set/biz_list", Handler: s.FindBizInBizSet})
	utility.AddHandler(rest.Action{Verb: http.MethodPost, Path: "/find/biz_set/topo_path", Handler: s.FindBizSetTopo})
	utility.AddHandler(rest.Action{Verb: http.MethodPost, Path: "/create/biz_set", Handler: s.CreateBusinessSet})
	utility.AddHandler(rest.Action{Verb: http.MethodPost, Path: "/findmany/biz_set", Handler: s.SearchBusinessSet})
	utility.AddHandler(rest.Action{Verb: http.MethodPost, Path: "/find/biz_set/preview", Handler: s.PreviewBusinessSet})

	utility.AddHandler(rest.Action{Verb: http.MethodGet,
		Path:    "/findmany/biz_set/with_reduced",
		Handler: s.SearchReducedBusinessSetList})

	// search biz resources by biz set, with the same logic of corresponding biz interface, **only for ui**
	utility.AddHandler(rest.Action{Verb: http.MethodPost, Path: "/findmany/set/biz_set/{bk_biz_set_id}/biz/{app_id}",
		Handler: s.SearchSet})
	utility.AddHandler(rest.Action{Verb: http.MethodPost,
		Path: "/findmany/module/biz_set/{bk_biz_set_id}/biz/{bk_biz_id}/set/{bk_set_id}", Handler: s.SearchModule})
	utility.AddHandler(rest.Action{Verb: http.MethodPost,
		Path: "/find/topopath/biz_set/{bk_biz_set_id}/biz/{bk_biz_id}", Handler: s.SearchTopoPath})
	utility.AddHandler(rest.Action{Verb: http.MethodPost,
		Path: "/count/topoinst/host_service_inst/biz_set/{bk_biz_set_id}", Handler: s.CountBizSetTopoHostAndSrvInst})

	utility.AddHandler(rest.Action{Verb: http.MethodGet,
		Path:    "/findmany/biz_set/simplify",
		Handler: s.ListAllBusinessSetSimplify})

	utility.AddToRestfulWebService(web)
}

func (s *Service) initModule(web *restful.WebService) {
	utility := rest.NewRestUtility(rest.Config{
		ErrorIf:  s.Engine.CCErr,
		Language: s.Engine.Language,
	})

	utility.AddHandler(rest.Action{Verb: http.MethodPost, Path: "/module/{app_id}/{set_id}", Handler: s.CreateModule})
	utility.AddHandler(rest.Action{Verb: http.MethodDelete, Path: "/module/{app_id}/{set_id}/{module_id}",
		Handler: s.DeleteModule})
	utility.AddHandler(rest.Action{Verb: http.MethodPut, Path: "/module/{app_id}/{set_id}/{module_id}",
		Handler: s.UpdateModule})
	utility.AddHandler(rest.Action{Verb: http.MethodPost, Path: "/module/search/{owner_id}/{bk_biz_id}/{bk_set_id}",
		Handler: s.SearchModule})
	utility.AddHandler(rest.Action{Verb: http.MethodPost, Path: "/findmany/module/biz/{bk_biz_id}",
		Handler: s.SearchModuleByCondition})
	utility.AddHandler(rest.Action{Verb: http.MethodPost, Path: "/findmany/module/bk_biz_id/{bk_biz_id}",
		Handler: s.SearchModuleBatch})
	utility.AddHandler(rest.Action{Verb: http.MethodPost, Path: "/findmany/module/with_relation/biz/{bk_biz_id}",
		Handler: s.SearchModuleWithRelation})
	utility.AddHandler(rest.Action{Verb: http.MethodPost,
		Path:    "/module/bk_biz_id/{bk_biz_id}/service_template_id/{service_template_id}",
		Handler: s.ListModulesByServiceTemplateID})
	utility.AddHandler(rest.Action{Verb: http.MethodPut,
		Path:    "/module/host_apply_enable_status/bk_biz_id/{bk_biz_id}",
		Handler: s.UpdateModuleHostApplyEnableStatus})

	utility.AddToRestfulWebService(web)
}

func (s *Service) initSet(web *restful.WebService) {
	utility := rest.NewRestUtility(rest.Config{
		ErrorIf:  s.Engine.CCErr,
		Language: s.Engine.Language,
	})

	utility.AddHandler(rest.Action{Verb: http.MethodPost, Path: "/set/{app_id}", Handler: s.CreateSet})
	utility.AddHandler(rest.Action{Verb: http.MethodPost, Path: "/set/{app_id}/batch", Handler: s.BatchCreateSet})
	utility.AddHandler(rest.Action{Verb: http.MethodDelete, Path: "/set/{app_id}/{set_id}", Handler: s.DeleteSet})
	utility.AddHandler(rest.Action{Verb: http.MethodPut, Path: "/set/{app_id}/{set_id}", Handler: s.UpdateSet})
	utility.AddHandler(rest.Action{Verb: http.MethodPost, Path: "/set/search/{owner_id}/{app_id}",
		Handler: s.SearchSet})
	utility.AddHandler(rest.Action{Verb: http.MethodPost, Path: "/findmany/set/bk_biz_id/{bk_biz_id}",
		Handler: s.SearchSetBatch})

	utility.AddToRestfulWebService(web)
}

func (s *Service) initInst(web *restful.WebService) {
	utility := rest.NewRestUtility(rest.Config{
		ErrorIf:  s.Engine.CCErr,
		Language: s.Engine.Language,
	})

	utility.AddHandler(rest.Action{Verb: http.MethodPost, Path: "/inst/search/{owner_id}/{bk_obj_id}",
		Handler: s.SearchInsts})
	utility.AddHandler(rest.Action{Verb: http.MethodPost,
		Path:    "/findmany/inst/association/object/{bk_obj_id}/inst_id/{id}/offset/{start}/limit/{limit}/web",
		Handler: s.SearchInstAssociationUI})
	utility.AddHandler(rest.Action{Verb: http.MethodPost,
		Path:    "/findmany/inst/association/association_object/inst_base_info",
		Handler: s.SearchInstAssociationWithOtherObject})

	utility.AddToRestfulWebService(web)
}

func (s *Service) initObjectAttribute(web *restful.WebService) {
	utility := rest.NewRestUtility(rest.Config{
		ErrorIf:  s.Engine.CCErr,
		Language: s.Engine.Language,
	})

	utility.AddHandler(rest.Action{Verb: http.MethodPost, Path: "/update/objectattr/index/{bk_obj_id}/{id}",
		Handler: s.UpdateObjectAttributeIndex})

	utility.AddToRestfulWebService(web)
}

func (s *Service) initObjectGroup(web *restful.WebService) {
	utility := rest.NewRestUtility(rest.Config{
		ErrorIf:  s.Engine.CCErr,
		Language: s.Engine.Language,
	})

	utility.AddHandler(rest.Action{Verb: http.MethodDelete,
		Path:    "/objectatt/group/owner/{owner_id}/object/{bk_object_id}/propertyids/{property_id}/groupids/{group_id}",
		Handler: s.DeleteObjectAttributeGroup})

	utility.AddToRestfulWebService(web)
}

func (s *Service) initObject(web *restful.WebService) {
	utility := rest.NewRestUtility(rest.Config{
		ErrorIf:  s.Engine.CCErr,
		Language: s.Engine.Language,
	})

	utility.AddHandler(rest.Action{Verb: http.MethodGet, Path: "/object/statistics", Handler: s.GetModelStatistics})

	utility.AddToRestfulWebService(web)
}

func (s *Service) initIdentifier(web *restful.WebService) {
	utility := rest.NewRestUtility(rest.Config{
		ErrorIf:  s.Engine.CCErr,
		Language: s.Engine.Language,
	})

	utility.AddHandler(rest.Action{Verb: http.MethodPost, Path: "/identifier/{obj_type}/search",
		Handler: s.SearchIdentifier})

	utility.AddToRestfulWebService(web)
}

// initFullTextSearch 全文索引
func (s *Service) initFullTextSearch(web *restful.WebService) {
	utility := rest.NewRestUtility(rest.Config{
		ErrorIf:  s.Engine.CCErr,
		Language: s.Engine.Language,
	})

	utility.AddHandler(rest.Action{Verb: http.MethodPost, Path: "/find/full_text", Handler: s.FullTextSearch})

	utility.AddToRestfulWebService(web)
}

// initResourceDirectory 资源池目录
func (s *Service) initResourceDirectory(web *restful.WebService) {
	utility := rest.NewRestUtility(rest.Config{
		ErrorIf:  s.Engine.CCErr,
		Language: s.Engine.Language,
	})

	utility.AddHandler(rest.Action{Verb: http.MethodPost, Path: "/create/resource/directory",
		Handler: s.CreateResourceDirectory})
	utility.AddHandler(rest.Action{Verb: http.MethodPut, Path: "/update/resource/directory/{bk_module_id}",
		Handler: s.UpdateResourceDirectory})
	utility.AddHandler(rest.Action{Verb: http.MethodPost, Path: "/findmany/resource/directory",
		Handler: s.SearchResourceDirectory})
	utility.AddHandler(rest.Action{Verb: http.MethodDelete, Path: "/delete/resource/directory/{bk_module_id}",
		Handler: s.DeleteResourceDirectory})

	utility.AddToRestfulWebService(web)
}

func (s *Service) initProject(web *restful.WebService) {
	utility := rest.NewRestUtility(rest.Config{
		ErrorIf:  s.Engine.CCErr,
		Language: s.Engine.Language,
	})

	utility.AddHandler(rest.Action{Verb: http.MethodPost, Path: "/createmany/project", Handler: s.CreateProject})
	utility.AddHandler(rest.Action{Verb: http.MethodPut, Path: "/updatemany/project", Handler: s.UpdateProject})
	utility.AddHandler(rest.Action{Verb: http.MethodPost, Path: "/findmany/project", Handler: s.SearchProject})
	utility.AddHandler(rest.Action{Verb: http.MethodDelete, Path: "/deletemany/project", Handler: s.DeleteProject})
	utility.AddHandler(rest.Action{Verb: http.MethodPut, Path: "/update/project/bk_project_id",
		Handler: s.UpdateProjectID})

	utility.AddToRestfulWebService(web)
}

func (s *Service) initService(web *restful.WebService) {
	utility := rest.NewRestUtility(rest.Config{ErrorIf: s.Engine.CCErr, Language: s.Engine.Language})

	c := &capability.Capability{
		Logics:      s.Logics,
		AuthManager: s.AuthManager,
		ClientSet:   s.Engine.CoreAPI,
	}

	s.initAssociation(web)
	s.initAuditLog(web)
	s.initBusiness(web)
	s.initBizSet(web)
	s.initInst(web)
	s.initModule(web)
	s.initSet(web)
	s.initObject(web)
	s.initObjectAttribute(web)
	s.initObjectGroup(web)
	s.initIdentifier(web)
	s.initProject(web)

	s.initBusinessObject(web)
	s.initBusinessClassification(web)
	s.initBusinessObjectAttribute(web)
	s.initBusinessObjectUnique(web)
	s.initBusinessObjectAttrGroup(web)
	s.initBusinessAssociation(web)
	s.initBusinessGraphics(web)
	s.initBusinessInst(web)

	s.initFullTextSearch(web)
	s.initSetTemplate(web)
	s.initInternalTask(web)

	s.initResourceDirectory(web)

	kube.InitKube(utility, c)

	s.initModelQuote(web)

	fieldtmpl.InitFieldTemplate(utility, c)

<<<<<<< HEAD
	idrule.InitIDRule(utility, c)
=======
	synchronize.Init(utility, c)
>>>>>>> 7ef6a97c

	utility.AddToRestfulWebService(web)
}<|MERGE_RESOLUTION|>--- conflicted
+++ resolved
@@ -339,11 +339,9 @@
 
 	fieldtmpl.InitFieldTemplate(utility, c)
 
-<<<<<<< HEAD
 	idrule.InitIDRule(utility, c)
-=======
+
 	synchronize.Init(utility, c)
->>>>>>> 7ef6a97c
 
 	utility.AddToRestfulWebService(web)
 }
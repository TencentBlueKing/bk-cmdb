--- conflicted
+++ resolved
@@ -21,12 +21,7 @@
 )
 
 // CreateClassification create a new object classification
-<<<<<<< HEAD
-func (s *topoService) CreateClassification(params types.ContextParams, pathParams, queryParams ParamsGetter, data frtypes.MapStr) (interface{}, error) {
-=======
 func (s *topoService) CreateClassification(params types.ContextParams, pathParams, queryParams ParamsGetter, data mapstr.MapStr) (interface{}, error) {
-
->>>>>>> 61dea4a8
 	cls, err := s.core.ClassificationOperation().CreateClassification(params, data)
 	if nil != err {
 		return nil, err

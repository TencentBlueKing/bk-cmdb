--- conflicted
+++ resolved
@@ -623,12 +623,8 @@
 		return
 	}
 	if innerAppTopo == nil {
-<<<<<<< HEAD
 		blog.ErrorJSON("GetInternalModuleWithStatistics failed, GetInternalModule return unexpected type: %s,"+
 			" rid: %s", innerAppTopo, ctx.Kit.Rid)
-=======
-		blog.ErrorJSON("get internal module with statistics failed, type: %s, rid: %s", innerAppTopo, ctx.Kit.Rid)
->>>>>>> 653d4b40
 		ctx.RespAutoError(err)
 		return
 	}
@@ -644,13 +640,8 @@
 			Limit: common.BKNoLimit,
 		},
 	}
-<<<<<<< HEAD
 	hostApplyRules, err := s.Engine.CoreAPI.CoreService().HostApplyRule().ListHostApplyRule(ctx.Kit.Ctx, ctx.Kit.Header,
 		bizID, listApplyRuleOption)
-=======
-	hostApplyRules, err := s.Engine.CoreAPI.CoreService().HostApplyRule().ListHostApplyRule(ctx.Kit.Ctx,
-		ctx.Kit.Header, bizID, listApplyRuleOption)
->>>>>>> 653d4b40
 	if err != nil {
 		blog.Errorf("fillStatistics failed, ListHostApplyRule failed, bizID: %d, option: %+v, err: %+v, rid: %s",
 			bizID, listApplyRuleOption, err, ctx.Kit.Rid)
@@ -665,36 +656,6 @@
 		moduleRuleCount[item.ModuleID] += 1
 	}
 
-<<<<<<< HEAD
-	// count hosts
-	listHostOption := &metadata.HostModuleRelationRequest{
-		ApplicationID: bizID,
-		SetIDArr:      []int64{innerAppTopo.SetID},
-		ModuleIDArr:   moduleIDArr,
-		Page: metadata.BasePage{
-			Limit: common.BKNoLimit,
-		},
-		Fields: []string{common.BKModuleIDField, common.BKHostIDField},
-	}
-	hostModuleRelations, e := s.Engine.CoreAPI.CoreService().Host().GetHostModuleRelation(ctx.Kit.Ctx, ctx.Kit.Header,
-		listHostOption)
-	if e != nil {
-		blog.Errorf("GetInternalModuleWithStatistics failed, list host modules failed, option: %+v, err: %s, "+
-			"rid: %s", listHostOption, e.Error(), ctx.Kit.Rid)
-		ctx.RespAutoError(e)
-		return
-	}
-	setHostIDs := make([]int64, 0)
-	moduleHostIDs := make(map[int64][]int64, 0)
-	for _, relation := range hostModuleRelations.Data.Info {
-		setHostIDs = append(setHostIDs, relation.HostID)
-		if _, ok := moduleHostIDs[relation.ModuleID]; ok == false {
-			moduleHostIDs[relation.ModuleID] = make([]int64, 0)
-		}
-		moduleHostIDs[relation.ModuleID] = append(moduleHostIDs[relation.ModuleID], relation.HostID)
-	}
-=======
->>>>>>> 653d4b40
 	set := mapstr.NewFromStruct(innerAppTopo, "field")
 	modules := make([]mapstr.MapStr, 0)
 	for _, module := range innerAppTopo.Module {

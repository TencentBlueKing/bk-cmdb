--- conflicted
+++ resolved
@@ -291,20 +291,10 @@
 }
 
 func (s *Service) getBizIDByCond(ctx *rest.Contexts, cond mapstr.MapStr) ([]int64, error) {
-<<<<<<< HEAD
 	opt := &metadata.QueryCondition{
 		Condition: mapstr.MapStr{
 			metadata.AttributeFieldObjectID:     common.BKInnerObjIDApp,
 			metadata.AttributeFieldPropertyType: common.FieldTypeUser,
-=======
-	attrCond := condition.CreateCondition()
-	attrCond.Field(metadata.AttributeFieldObjectID).Eq(common.BKInnerObjIDApp)
-	attrCond.Field(metadata.AttributeFieldPropertyType).Eq(common.FieldTypeUser)
-	queryCond := &metadata.QueryCondition{
-		Condition: attrCond.ToMapStr(),
-		Page: metadata.BasePage{
-			Limit: common.BKNoLimit,
->>>>>>> 29cd6741
 		},
 		DisableCounter: true,
 	}
@@ -314,10 +304,6 @@
 		blog.Errorf("failed to get the business attribute, err: %v, rid:%s", err, ctx.Kit.Rid)
 		return nil, err
 	}
-<<<<<<< HEAD
-=======
-
->>>>>>> 29cd6741
 	// userFieldArr Fields in the business are user-type fields
 	var userFields []string
 	for _, attribute := range resp.Info {

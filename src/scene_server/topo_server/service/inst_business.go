/*
 * Tencent is pleased to support the open source community by making 蓝鲸 available.
 * Copyright (C) 2017-2018 THL A29 Limited, a Tencent company. All rights reserved.
 * Licensed under the MIT License (the "License"); you may not use this file except
 * in compliance with the License. You may obtain a copy of the License at
 * http://opensource.org/licenses/MIT
 * Unless required by applicable law or agreed to in writing, software distributed under
 * the License is distributed on an "AS IS" BASIS, WITHOUT WARRANTIES OR CONDITIONS OF ANY KIND,
 * either express or implied. See the License for the specific language governing permissions and
 * limitations under the License.
 */

package service

import (
	"encoding/json"
	"reflect"
	"sort"
	"strconv"
	"strings"

	authmeta "configcenter/src/auth/meta"
	"configcenter/src/common"
	"configcenter/src/common/blog"
	"configcenter/src/common/condition"
	"configcenter/src/common/http/rest"
	"configcenter/src/common/mapstr"
	"configcenter/src/common/mapstruct"
	"configcenter/src/common/metadata"
	gparams "configcenter/src/common/paraparse"
	"configcenter/src/common/util"
<<<<<<< HEAD
=======
	"configcenter/src/scene_server/topo_server/core/inst"
>>>>>>> 9c9100fd
)

// CreateBusiness create a new business
func (s *Service) CreateBusiness(ctx *rest.Contexts) {
	dataWithMetadata := MapStrWithMetadata{}
	if err := ctx.DecodeInto(&dataWithMetadata); err != nil {
		ctx.RespAutoError(err)
		return
	}
	data := dataWithMetadata.Data

<<<<<<< HEAD
	var txnErr error
	txn, err := s.Txn.StartTransaction(&ctx.Kit.Ctx, ctx.Kit.Header)
	if err != nil {
		txnErr = err
		blog.Errorf("StartTransaction err: %+v, rid: %s", err, ctx.Kit.Rid)
		ctx.RespAutoError(ctx.Kit.CCError.CCError(common.CCErrObjectDBOpErrno))
		return
	}
	defer func() {
		if txnErr == nil {
			err = txn.CommitTransaction(ctx.Kit.Ctx)
			if err != nil {
				blog.Errorf("CommitTransaction err: %+v", err)
			}
		} else {
			blog.Errorf("Occur err:%v, begin AbortTransaction", txnErr)
			err = txn.AbortTransaction(ctx.Kit.Ctx)
			if err != nil {
				blog.Errorf("AbortTransaction err: %+v", err)
			}
		}
	}()

=======
>>>>>>> 9c9100fd
	obj, err := s.Core.ObjectOperation().FindSingleObject(ctx.Kit, common.BKInnerObjIDApp, dataWithMetadata.Metadata)
	if nil != err {
		blog.Errorf("failed to search the business, %s, rid: %s", err.Error(), ctx.Kit.Rid)
		ctx.RespAutoError(err)
		return
	}

	data.Set(common.BKDefaultField, common.DefaultFlagDefaultValue)
	// do with transaction
	var business inst.Inst
	txnErr := s.Engine.CoreAPI.CoreService().Txn().AutoRunTxn(ctx.Kit.Ctx, s.EnableTxn, ctx.Kit.Header, func() error {
		var err error
		business, err = s.Core.BusinessOperation().CreateBusiness(ctx.Kit, obj, data, dataWithMetadata.Metadata)
		if err != nil {
			blog.Errorf("create business failed, err: %v, rid: %s", err, ctx.Kit.Rid)
			return err
		}

		businessID, err := business.GetInstID()
		if err != nil {
			blog.Errorf("unexpected error, create business success, but get id failed, err: %+v, rid: %s", err, ctx.Kit.Rid)
			return ctx.Kit.CCError.CCError(common.CCErrCommParamsInvalid)
		}

		// auth: register business to iam
		if err := s.AuthManager.RegisterBusinessesByID(ctx.Kit.Ctx, ctx.Kit.Header, businessID); err != nil {
			blog.Errorf("create business success, but register to iam failed, err: %v, rid: %s", err, ctx.Kit.Rid)
			return ctx.Kit.CCError.CCError(common.CCErrCommRegistResourceToIAMFailed)
		}
		return nil
	})

	if txnErr != nil {
		ctx.RespAutoError(txnErr)
		return
	}
	ctx.RespEntity(business)
}

// DeleteBusiness delete the business
func (s *Service) DeleteBusiness(ctx *rest.Contexts) {
	md := new(MetaShell)
	if err := ctx.DecodeInto(md); err != nil {
		ctx.RespAutoError(err)
		return
	}
	obj, err := s.Core.ObjectOperation().FindSingleObject(ctx.Kit, common.BKInnerObjIDApp, md.Metadata)
	if nil != err {
		blog.Errorf("failed to search the business, %s, rid: %s", err.Error(), ctx.Kit.Rid)
		ctx.RespAutoError(err)
		return
	}

	bizID, err := strconv.ParseInt(ctx.Request.PathParameter("app_id"), 10, 64)
	if nil != err {
		blog.Errorf("[api-business]failed to parse the biz id, error info is %s, rid: %s", err.Error(), ctx.Kit.Rid)
		ctx.RespAutoError(ctx.Kit.CCError.CCErrorf(common.CCErrCommParamsNeedInt, "business id"))
		return
	}

	txnErr := s.Engine.CoreAPI.CoreService().Txn().AutoRunTxn(ctx.Kit.Ctx, s.EnableTxn, ctx.Kit.Header, func() error {
		// auth: deregister business to iam
		if err := s.AuthManager.DeregisterBusinessesByID(ctx.Kit.Ctx, ctx.Kit.Header, bizID); err != nil {
			blog.Errorf("delete business failed, deregister business failed, err: %+v, rid: %s", err, ctx.Kit.Rid)
			return ctx.Kit.CCError.CCError(common.CCErrCommUnRegistResourceToIAMFailed)
		}
		if err := s.Core.BusinessOperation().DeleteBusiness(ctx.Kit, obj, bizID, md.Metadata); err != nil {
			return err
		}
		return nil
	})

	if txnErr != nil {
		ctx.RespAutoError(txnErr)
		return
	}
	ctx.RespEntity(nil)
}

// UpdateBusiness update the business
func (s *Service) UpdateBusiness(ctx *rest.Contexts) {
	dataWithMetadata := MapStrWithMetadata{}
	if err := ctx.DecodeInto(&dataWithMetadata); err != nil {
		ctx.RespAutoError(err)
		return
	}

	obj, err := s.Core.ObjectOperation().FindSingleObject(ctx.Kit, common.BKInnerObjIDApp, dataWithMetadata.Metadata)
	if nil != err {
		blog.Errorf("failed to search the business, %s, rid: %s", err.Error(), ctx.Kit.Rid)
		ctx.RespAutoError(err)
		return
	}

	bizID, err := strconv.ParseInt(ctx.Request.PathParameter("app_id"), 10, 64)
	if nil != err {
		blog.Errorf("[api-business]failed to parse the biz id, error info is %s, rid: %s", err.Error(), ctx.Kit.Rid)
		ctx.RespAutoError(ctx.Kit.CCError.CCErrorf(common.CCErrCommParamsNeedInt, "business id"))
		return
	}

	txnErr := s.Engine.CoreAPI.CoreService().Txn().AutoRunTxn(ctx.Kit.Ctx, s.EnableTxn, ctx.Kit.Header, func() error {
		err = s.Core.BusinessOperation().UpdateBusiness(ctx.Kit, dataWithMetadata.Data, obj, bizID, dataWithMetadata.Metadata)
		if err != nil {
			return err
		}

		// auth: update registered business to iam
		if err := s.AuthManager.UpdateRegisteredBusinessByID(ctx.Kit.Ctx, ctx.Kit.Header, bizID); err != nil {
			blog.Errorf("update business success, but update registered business failed, err: %+v, rid: %s", err, ctx.Kit.Rid)
			return ctx.Kit.CCError.CCError(common.CCErrCommRegistResourceToIAMFailed)
		}
		return nil
	})

	if txnErr != nil {
		ctx.RespAutoError(txnErr)
		return
	}
	ctx.RespEntity(nil)
}

// UpdateBusinessStatus update the business status
func (s *Service) UpdateBusinessStatus(ctx *rest.Contexts) {
	data := struct {
		metadata.UpdateBusinessStatusOption `json:",inline"`
		Metadata                            *metadata.Metadata `json:"metadata"`
	}{}
	if err := ctx.DecodeInto(&data); err != nil {
		ctx.RespAutoError(err)
		return
	}

	obj, err := s.Core.ObjectOperation().FindSingleObject(ctx.Kit, common.BKInnerObjIDApp, data.Metadata)
	if nil != err {
		blog.Errorf("failed to search the business, %s, rid: %s", err.Error(), ctx.Kit.Rid)
		ctx.RespAutoError(err)
		return
	}

	bizID, err := strconv.ParseInt(ctx.Request.PathParameter("app_id"), 10, 64)
	if nil != err {
		blog.Errorf("[api-business]failed to parse the biz id, error info is %s, rid: %s", err.Error(), ctx.Kit.Rid)
		ctx.RespAutoError(ctx.Kit.CCError.CCErrorf(common.CCErrCommParamsNeedInt, "business id"))
		return
	}
	query := &metadata.QueryBusinessRequest{
		Condition: mapstr.MapStr{common.BKAppIDField: bizID},
	}
	_, bizs, err := s.Core.BusinessOperation().FindBiz(ctx.Kit, query)
	if len(bizs) <= 0 {
		ctx.RespAutoError(ctx.Kit.CCError.CCError(common.CCErrCommNotFound))
		return
	}
	biz := metadata.BizBasicInfo{}
	if err := mapstruct.Decode2Struct(bizs[0], &biz); err != nil {
		blog.Errorf("[api-business]failed, parse biz failed, biz: %+v, err: %s, rid: %s", bizs[0], err.Error(), ctx.Kit.Rid)
		ctx.RespAutoError(ctx.Kit.CCError.CCError(common.CCErrCommParseDBFailed))
		return
	}

	updateData := mapstr.New()
	switch common.DataStatusFlag(ctx.Request.PathParameter("flag")) {
	case common.DataStatusDisabled:
		if err := s.Core.AssociationOperation().CheckAssociation(ctx.Kit, obj, obj.Object().ObjectID, bizID); nil != err {
			ctx.RespAutoError(err)
			return
		}

		// check if this business still has hosts.
		has, err := s.Core.BusinessOperation().HasHosts(ctx.Kit, bizID)
		if err != nil {
			ctx.RespAutoError(err)
			return
		}
		if has {
			ctx.RespAutoError(ctx.Kit.CCError.CCError(common.CCErrTopoArchiveBusinessHasHost))
			return
		}
		achieveBizName, err := s.Core.BusinessOperation().GenerateAchieveBusinessName(ctx.Kit, biz.BizName)
		if err != nil {
			ctx.RespAutoError(err)
			return
		}
		updateData.Set(common.BKAppNameField, achieveBizName)
		updateData.Set(common.BKDataStatusField, ctx.Request.PathParameter("flag"))
	case common.DataStatusEnable:
		if len(data.UpdateBusinessStatusOption.BizName) > 0 {
			updateData.Set(common.BKAppNameField, data.UpdateBusinessStatusOption.BizName)
		}
		updateData.Set(common.BKDataStatusField, ctx.Request.PathParameter("flag"))
	default:
		ctx.RespAutoError(ctx.Kit.CCError.CCErrorf(common.CCErrCommParamsIsInvalid, ctx.Request.PathParameter))
		return
	}

	txnErr := s.Engine.CoreAPI.CoreService().Txn().AutoRunTxn(ctx.Kit.Ctx, s.EnableTxn, ctx.Kit.Header, func() error {
		err = s.Core.BusinessOperation().UpdateBusiness(ctx.Kit, updateData, obj, bizID, data.Metadata)
		if err != nil {
			blog.Errorf("UpdateBusinessStatus failed, run update failed, err: %+v, rid: %s", err, ctx.Kit.Rid)
			return err
		}
		if err := s.AuthManager.UpdateRegisteredBusinessByID(ctx.Kit.Ctx, ctx.Kit.Header, bizID); err != nil {
			blog.Errorf("UpdateBusinessStatus failed, update register business info failed, err: %+v, rid: %s", err, ctx.Kit.Rid)
			return ctx.Kit.CCError.Error(common.CCErrCommRegistResourceToIAMFailed)
		}
		return nil
	})

	if txnErr != nil {
		ctx.RespAutoError(txnErr)
		return
	}
	ctx.RespEntity(nil)
}

// find business list with these info：
// 1. have any authorized resources in a business.
// 2. only returned with a few field for this business info.
func (s *Service) SearchReducedBusinessList(ctx *rest.Contexts) {
	page := metadata.BasePage{
		Limit: common.BKNoLimit,
	}
	sortParam := ctx.Request.QueryParameter("sort")
	if len(sortParam) > 0 {
		page.Sort = sortParam
	}
	if errKey, err := page.Validate(true); err != nil {
		blog.Errorf("[api-biz] SearchReducedBusinessList failed, page parameter invalid, errKey: %s, err: %s, rid: %s", errKey, err.Error(), ctx.Kit.Rid)
		ctx.RespAutoError(ctx.Kit.CCError.CCErrorf(common.CCErrCommParamsInvalid, errKey))
		return
	}
	query := &metadata.QueryBusinessRequest{
		Fields: []string{common.BKAppIDField, common.BKAppNameField, "business_dept_id", "business_dept_name"},
		Page:   page,
		Condition: mapstr.MapStr{
			common.BKDataStatusField: mapstr.MapStr{common.BKDBNE: common.DataStatusDisabled},
			common.BKDefaultField:    0,
		},
	}

	if s.AuthManager.Enabled() {
		user := authmeta.UserInfo{UserName: ctx.Kit.User, SupplierAccount: ctx.Kit.SupplierAccount}
		appList, err := s.AuthManager.Authorize.GetAnyAuthorizedBusinessList(ctx.Kit.Ctx, user)
		if err != nil {
			blog.Errorf("[api-biz] SearchReducedBusinessList failed, GetExactAuthorizedBusinessList failed, user: %s, err: %s, rid: %s", user, err.Error(), ctx.Kit.Rid)
			ctx.RespAutoError(ctx.Kit.CCError.CCError(common.CCErrorTopoGetAuthorizedBusinessListFailed))
			return
		}

		// sort for prepare to find business with page.
		sort.Sort(util.Int64Slice(appList))
		// user can only find business that is already authorized.
		query.Condition[common.BKAppIDField] = mapstr.MapStr{common.BKDBIN: appList}

	}

	cnt, instItems, err := s.Core.BusinessOperation().FindBiz(ctx.Kit, query)
	if nil != err {
		blog.Errorf("[api-business] failed to find the objects(%s), error info is %s, rid: %s", ctx.Request.PathParameter("obj_id"), err.Error(), ctx.Kit.Rid)
		ctx.RespAutoError(err)
		return
	}

	datas := make([]mapstr.MapStr, 0)
	for _, item := range instItems {
		inst := mapstr.New()
		inst[common.BKAppIDField] = item[common.BKAppIDField]
		inst[common.BKAppNameField] = item[common.BKAppNameField]
		inst["business_dept_id"] = item["business_dept_id"]
		inst["business_dept_name"] = item["business_dept_name"]

		if val, exist := item["business_dept_id"]; exist {
			inst["business_dept_id"] = val
		} else {
			inst["business_dept_id"] = ""
		}
		if val, exist := item["business_dept_name"]; exist {
			inst["business_dept_name"] = val
		} else {
			inst["business_dept_name"] = ""
		}
		datas = append(datas, inst)
	}

	result := mapstr.MapStr{}
	result.Set("count", cnt)
	result.Set("info", datas)
	ctx.RespEntity(result)
}

func (s *Service) GetBusinessBasicInfo(ctx *rest.Contexts) {
	bizID, err := strconv.ParseInt(ctx.Request.PathParameter("app_id"), 10, 64)
	if nil != err {
		blog.Errorf("[api-business]failed to parse the biz id, error info is %s, rid: %s", err.Error(), ctx.Kit.Rid)
		ctx.RespAutoError(ctx.Kit.CCError.CCErrorf(common.CCErrCommParamsNeedInt, "business id"))
		return
	}
	query := &metadata.QueryCondition{
		Fields: []string{common.BKAppNameField, common.BKAppIDField},
		Condition: map[string]interface{}{
			common.BKAppIDField: bizID,
		},
	}
	result, err := s.Engine.CoreAPI.CoreService().Instance().ReadInstance(ctx.Kit.Ctx, ctx.Kit.Header, common.BKInnerObjIDApp, query)
	if err != nil {
		blog.Errorf("failed to get business by id, bizID: %s, err: %s, rid: %s", bizID, err.Error(), ctx.Kit.Rid)
		ctx.RespAutoError(err)
		return
	}
	if len(result.Data.Info) == 0 {
		blog.Errorf("GetBusinessBasicInfo failed, get business by id not found, bizID: %d, rid: %s", bizID, ctx.Kit.Rid)
		err := ctx.Kit.CCError.CCError(common.CCErrCommNotFound)
		ctx.RespAutoError(err)
		return
	}
	bizData := result.Data.Info[0]
	ctx.RespEntity(bizData)
}

// 4 scenarios, such as user's name user1, scenarios as follows:
// user1
// user1,user3
// user2,user1
// user2,user1,user4
const exactUserRegexp = `(^USER_PLACEHOLDER$)|(^USER_PLACEHOLDER[,]{1})|([,]{1}USER_PLACEHOLDER[,]{1})|([,]{1}USER_PLACEHOLDER$)`

func handleSpecialBusinessFieldSearchCond(input map[string]interface{}, userFieldArr []string) map[string]interface{} {
	output := make(map[string]interface{})
	for i, j := range input {
		objType := reflect.TypeOf(j)
		switch objType.Kind() {
		case reflect.String:
			if _, ok := j.(json.Number); ok {
				output[i] = j
				continue
			}
			targetStr := j.(string)
			if util.InStrArr(userFieldArr, i) {
				exactOr := make([]map[string]interface{}, 0)
				for _, user := range strings.Split(strings.Trim(targetStr, ","), ",") {
					// search with exactly the user's name with regexp
					like := strings.Replace(exactUserRegexp, "USER_PLACEHOLDER", gparams.SpecialCharChange(user), -1)
					exactOr = append(exactOr, mapstr.MapStr{i: mapstr.MapStr{common.BKDBLIKE: like}})
				}
				output[common.BKDBOR] = exactOr
			} else {
				attrVal := gparams.SpecialCharChange(targetStr)
				output[i] = map[string]interface{}{common.BKDBLIKE: attrVal, common.BKDBOPTIONS: "i"}
			}
		default:
			output[i] = j
		}
	}

	return output
}

// SearchBusiness search the business by condition
// func (s *Service) SearchBusiness(ctx *rest.Contexts) {
func (s *Service) SearchBusiness(ctx *rest.Contexts) {
	searchCond := new(metadata.QueryBusinessRequest)
	if err := ctx.DecodeInto(&searchCond); nil != err {
		blog.Errorf("failed to parse the params, error info is %s, rid: %s", err.Error(), ctx.Kit.Rid)
		ctx.RespErrorCodeOnly(common.CCErrCommJSONUnmarshalFailed, "")
		return
	}

	attrCond := condition.CreateCondition()
	attrCond.Field(metadata.AttributeFieldObjectID).Eq(common.BKInnerObjIDApp)
	attrCond.Field(metadata.AttributeFieldPropertyType).Eq(common.FieldTypeUser)
	attrArr, err := s.Core.AttributeOperation().FindBusinessAttribute(ctx.Kit, attrCond.ToMapStr())
	if nil != err {
		blog.Errorf("failed get the business attribute, %s, rid:%s", err.Error(), ctx.Kit.Rid)
		ctx.RespAutoError(err)
		return
	}
	// userFieldArr Fields in the business are user-type fields
	var userFields []string
	for _, attribute := range attrArr {
		userFields = append(userFields, attribute.PropertyID)
	}

	searchCond.Condition = handleSpecialBusinessFieldSearchCond(searchCond.Condition, userFields)

	// parse business id from user's condition for testing.
	var bizIDs []int64
	biz, exist := searchCond.Condition[common.BKAppIDField]
	if exist {
		// constrict that bk_biz_id field can only be a numeric value,
		// operators like or/in/and is not allowed.
		if bizcond, ok := biz.(map[string]interface{}); ok {
			if cond, ok := bizcond["$eq"]; ok {
				bizID, err := util.GetInt64ByInterface(cond)
				if err != nil {
					ctx.RespErrorCodeOnly(common.CCErrCommParamsInvalid, "", common.BKAppIDField)
					return
				}
				bizIDs = []int64{bizID}
			}
			if cond, ok := bizcond["$in"]; ok {
				if conds, ok := cond.([]interface{}); ok {
					for _, c := range conds {
						bizID, err := util.GetInt64ByInterface(c)
						if err != nil {
							ctx.RespErrorCodeOnly(common.CCErrCommParamsInvalid, "", common.BKAppIDField)
							return
						}
						bizIDs = append(bizIDs, bizID)
					}
				}
			}
		} else {
			bizID, err := util.GetInt64ByInterface(searchCond.Condition[common.BKAppIDField])
			if err != nil {
				ctx.RespAutoError(ctx.Kit.CCError.Errorf(common.CCErrCommParamsInvalid, common.BKAppIDField))
				return
			}
			bizIDs = []int64{bizID}
		}
	}

	if s.AuthManager.Enabled() {
		user := authmeta.UserInfo{UserName: ctx.Kit.User, SupplierAccount: ctx.Kit.SupplierAccount}
		appList, err := s.AuthManager.Authorize.GetExactAuthorizedBusinessList(ctx.Kit.Ctx, user)
		if err != nil {
			blog.Errorf("[api-biz] SearchBusiness failed, GetExactAuthorizedBusinessList failed, user: %s, err: %s, rid: %s", user, err.Error(), ctx.Kit.Rid)
			ctx.RespErrorCodeOnly(common.CCErrorTopoGetAuthorizedBusinessListFailed, "")
			return
		}

		if len(bizIDs) > 0 {
			// this means that user want to find a specific business.
			// now we check if he has this authority.
			for _, bizID := range bizIDs {
				if !util.InArray(bizID, appList) {
					noAuthResp, err := s.AuthManager.GenBusinessAuditNoPermissionResp(ctx.Kit.Ctx, ctx.Kit.Header, bizID)
					if err != nil {
						ctx.RespErrorCodeOnly(common.CCErrTopoAppSearchFailed, "")
						return
					}
					ctx.RespEntity(noAuthResp)
					return
				}
			}
			// now you have the authority.
		} else {
			// sort for prepare to find business with page.
			sort.Sort(util.Int64Slice(appList))
			// user can only find business that is already authorized.
			searchCond.Condition[common.BKAppIDField] = mapstr.MapStr{common.BKDBIN: appList}
		}
	}

	if _, ok := searchCond.Condition[common.BKDataStatusField]; !ok {
		searchCond.Condition[common.BKDataStatusField] = mapstr.MapStr{common.BKDBNE: common.DataStatusDisabled}
	}

	// can only find normal business, but not resource pool business
	searchCond.Condition[common.BKDefaultField] = 0

	cnt, instItems, err := s.Core.BusinessOperation().FindBiz(ctx.Kit, searchCond)
	if nil != err {
		blog.Errorf("find business failed, err: %v, rid: %s", err, ctx.Kit.Rid)
		ctx.RespAutoError(err)
		return
	}

	result := mapstr.MapStr{}
	result.Set("count", cnt)
	result.Set("info", instItems)

	ctx.RespEntity(result)
}

// SearchOwnerResourcePoolBusiness search archived business by condition
func (s *Service) SearchOwnerResourcePoolBusiness(ctx *rest.Contexts) {

	supplierAccount := ctx.Request.PathParameter("owner_id")
	query := metadata.QueryBusinessRequest{
		Condition: mapstr.MapStr{
			common.BKDefaultField:    common.DefaultAppFlag,
			common.BkSupplierAccount: supplierAccount,
		},
	}

	cnt, instItems, err := s.Core.BusinessOperation().FindBiz(ctx.Kit, &query)
	if nil != err {
		blog.Errorf("[api-business] failed to find the objects(%s), error info is %s, rid: %s", ctx.Request.PathParameter("obj_id"), err.Error(), ctx.Kit.Rid)
		ctx.RespAutoError(err)
		return
	}
	if cnt == 0 {
		blog.InfoJSON("cond:%s, header:%s, rid:%s", query, ctx.Kit.Header, ctx.Kit.Rid)
	}
	result := mapstr.MapStr{}
	result.Set("count", cnt)
	result.Set("info", instItems)
	ctx.RespEntity(result)
	return
}

// CreateDefaultBusiness create the default business
func (s *Service) CreateDefaultBusiness(ctx *rest.Contexts) {
	dataWithMetadata := MapStrWithMetadata{}
	if err := ctx.DecodeInto(&dataWithMetadata); err != nil {
		ctx.RespAutoError(err)
		return
	}
	obj, err := s.Core.ObjectOperation().FindSingleObject(ctx.Kit, common.BKInnerObjIDApp, dataWithMetadata.Metadata)
	if nil != err {
		blog.Errorf("failed to search the business, %s, rid: %s", err.Error(), ctx.Kit.Rid)
		ctx.RespAutoError(err)
		return
	}

	dataWithMetadata.Data.Set(common.BKDefaultField, common.DefaultAppFlag)

	var business inst.Inst
	txnErr := s.Engine.CoreAPI.CoreService().Txn().AutoRunTxn(ctx.Kit.Ctx, s.EnableTxn, ctx.Kit.Header, func() error {
		var err error
		business, err = s.Core.BusinessOperation().CreateBusiness(ctx.Kit, obj, dataWithMetadata.Data, dataWithMetadata.Metadata)
		if err != nil {
			blog.Errorf("create business failed, err: %+v", err)
			return err
		}

		businessID, err := business.GetInstID()
		if err != nil {
			blog.Errorf("unexpected error, create default business success, but get id failed, err: %+v", err)
			return err
		}

		// auth: register business to iam
		if err := s.AuthManager.RegisterBusinessesByID(ctx.Kit.Ctx, ctx.Kit.Header, businessID); err != nil {
			blog.Errorf("create default business failed, register business failed, err: %+v, rid: %s", err, ctx.Kit.Rid)
			return ctx.Kit.CCError.Error(common.CCErrCommRegistResourceToIAMFailed)
		}
		return nil
	})

	if txnErr != nil {
		ctx.RespAutoError(txnErr)
		return
	}
	ctx.RespEntity(business)
}

func (s *Service) GetInternalModule(ctx *rest.Contexts) {
	md := new(MetaShell)
	if err := ctx.DecodeInto(md); err != nil {
		ctx.RespAutoError(err)
		return
	}
	obj, err := s.Core.ObjectOperation().FindSingleObject(ctx.Kit, common.BKInnerObjIDApp, md.Metadata)
	if nil != err {
		blog.Errorf("failed to search the business, %s, rid: %s", err.Error(), ctx.Kit.Rid)
		ctx.RespAutoError(err)
		return
	}
	bizID, err := strconv.ParseInt(ctx.Request.PathParameter("app_id"), 10, 64)
	if nil != err {
		ctx.RespAutoError(ctx.Kit.CCError.New(common.CCErrTopoAppSearchFailed, err.Error()))
		return
	}

	_, result, err := s.Core.BusinessOperation().GetInternalModule(ctx.Kit, obj, bizID, md.Metadata)
	if nil != err {
		ctx.RespAutoError(err)
		return
	}

	ctx.RespEntity(result)
}

func (s *Service) GetInternalModuleWithStatistics(ctx *rest.Contexts) {
	bizID, err := strconv.ParseInt(ctx.Request.PathParameter("app_id"), 10, 64)
	if nil != err {
		ctx.RespAutoError(ctx.Kit.CCError.New(common.CCErrTopoAppSearchFailed, err.Error()))
		return
	}

	md := new(MetaShell)
	if err := ctx.DecodeInto(md); err != nil {
		ctx.RespAutoError(err)
		return
	}
	obj, err := s.Core.ObjectOperation().FindSingleObject(ctx.Kit, common.BKInnerObjIDApp, md.Metadata)
	if nil != err {
		blog.Errorf("failed to search the business, %s, rid: %s", err.Error(), ctx.Kit.Rid)
		ctx.RespAutoError(err)
		return
	}
	_, innerAppTopo, err := s.Core.BusinessOperation().GetInternalModule(ctx.Kit, obj, bizID, md.Metadata)
	if nil != err {
		ctx.RespAutoError(err)
		return
	}
	if innerAppTopo == nil {
		blog.ErrorJSON("GetInternalModuleWithStatistics failed, GetInternalModule return unexpected type: %s, rid: %s", innerAppTopo, ctx.Kit.Rid)
		ctx.RespAutoError(err)
		return
	}
	moduleIDArr := make([]int64, 0)
	for _, item := range innerAppTopo.Module {
		moduleIDArr = append(moduleIDArr, item.ModuleID)
	}

	// count host apply rules
	listApplyRuleOption := metadata.ListHostApplyRuleOption{
		ModuleIDs: moduleIDArr,
		Page: metadata.BasePage{
			Limit: common.BKNoLimit,
		},
	}
	hostApplyRules, err := s.Engine.CoreAPI.CoreService().HostApplyRule().ListHostApplyRule(ctx.Kit.Ctx, ctx.Kit.Header, bizID, listApplyRuleOption)
	if err != nil {
		blog.Errorf("fillStatistics failed, ListHostApplyRule failed, bizID: %d, option: %+v, err: %+v, rid: %s", bizID, listApplyRuleOption, err, ctx.Kit.Rid)
		ctx.RespAutoError(err)
		return
	}
	moduleRuleCount := make(map[int64]int64)
	for _, item := range hostApplyRules.Info {
		if _, exist := moduleRuleCount[item.ModuleID]; exist == false {
			moduleRuleCount[item.ModuleID] = 0
		}
		moduleRuleCount[item.ModuleID] += 1
	}

	// count hosts
	listHostOption := &metadata.HostModuleRelationRequest{
		ApplicationID: bizID,
		SetIDArr:      []int64{innerAppTopo.SetID},
		ModuleIDArr:   moduleIDArr,
		Page: metadata.BasePage{
			Limit: common.BKNoLimit,
		},
		Fields: []string{common.BKModuleIDField, common.BKHostIDField},
	}
	hostModuleRelations, e := s.Engine.CoreAPI.CoreService().Host().GetHostModuleRelation(ctx.Kit.Ctx, ctx.Kit.Header, listHostOption)
	if e != nil {
		blog.Errorf("GetInternalModuleWithStatistics failed, list host modules failed, option: %+v, err: %s, rid: %s", listHostOption, e.Error(), ctx.Kit.Rid)
		ctx.RespAutoError(e)
		return
	}
	setHostIDs := make([]int64, 0)
	moduleHostIDs := make(map[int64][]int64, 0)
	for _, relation := range hostModuleRelations.Data.Info {
		setHostIDs = append(setHostIDs, relation.HostID)
		if _, ok := moduleHostIDs[relation.ModuleID]; ok == false {
			moduleHostIDs[relation.ModuleID] = make([]int64, 0)
		}
		moduleHostIDs[relation.ModuleID] = append(moduleHostIDs[relation.ModuleID], relation.HostID)
	}
	set := mapstr.NewFromStruct(innerAppTopo, "field")
	set["host_count"] = len(util.IntArrayUnique(setHostIDs))
	modules := make([]mapstr.MapStr, 0)
	for _, module := range innerAppTopo.Module {
		moduleItem := mapstr.NewFromStruct(module, "field")
		moduleItem["host_count"] = 0
		if hostIDs, ok := moduleHostIDs[module.ModuleID]; ok == true {
			moduleItem["host_count"] = len(util.IntArrayUnique(hostIDs))
		}
		moduleItem["host_apply_rule_count"] = 0
		if ruleCount, ok := moduleRuleCount[module.ModuleID]; ok == true {
			moduleItem["host_apply_rule_count"] = ruleCount
		}
		modules = append(modules, moduleItem)
	}
	set["module"] = modules
	ctx.RespEntity(set)
}

// ListAllBusinessSimplify list all businesses with return only several fields
func (s *Service) ListAllBusinessSimplify(ctx *rest.Contexts) {
	page := metadata.BasePage{
		Limit: common.BKNoLimit,
	}
	sortParam := ctx.Request.QueryParameter("sort")
	if len(sortParam) > 0 {
		page.Sort = sortParam
	}
	if errKey, err := page.Validate(true); err != nil {
		blog.Errorf("[api-biz] ListAllBusinessSimplify failed, page parameter invalid, errKey: %s, err: %s, rid: %s", errKey, err.Error(), ctx.Kit.Rid)
		ctx.RespAutoError(ctx.Kit.CCError.CCErrorf(common.CCErrCommParamsInvalid, errKey))
		return
	}

	fields := []string{
		common.BKAppIDField,
		common.BKAppNameField,
	}

	query := &metadata.QueryBusinessRequest{
		Fields: fields,
		Page:   page,
		Condition: mapstr.MapStr{
			common.BKDataStatusField: mapstr.MapStr{common.BKDBNE: common.DataStatusDisabled},
		},
	}
	cnt, instItems, err := s.Core.BusinessOperation().FindBiz(ctx.Kit, query)
	if nil != err {
		blog.Errorf("ListAllBusinessSimplify failed, FindBusiness failed, err: %s, rid: %s", err.Error(), ctx.Kit.Rid)
		ctx.RespAutoError(err)
		return
	}
	businesses := make([]metadata.BizBasicInfo, 0)
	for _, item := range instItems {
		business := metadata.BizBasicInfo{}
		if err := mapstruct.Decode2Struct(item, &business); err != nil {
			blog.Errorf("ListAllBusinessSimplify failed, decode biz from db failed, err: %s, rid: %s", err.Error(), ctx.Kit.Rid)
			ctx.RespAutoError(ctx.Kit.CCError.CCError(common.CCErrCommParseDBFailed))
			return
		}
		businesses = append(businesses, business)
	}

	result := map[string]interface{}{
		"count": cnt,
		"info":  businesses,
	}
	ctx.RespEntity(result)
}<|MERGE_RESOLUTION|>--- conflicted
+++ resolved
@@ -29,10 +29,7 @@
 	"configcenter/src/common/metadata"
 	gparams "configcenter/src/common/paraparse"
 	"configcenter/src/common/util"
-<<<<<<< HEAD
-=======
 	"configcenter/src/scene_server/topo_server/core/inst"
->>>>>>> 9c9100fd
 )
 
 // CreateBusiness create a new business
@@ -44,32 +41,6 @@
 	}
 	data := dataWithMetadata.Data
 
-<<<<<<< HEAD
-	var txnErr error
-	txn, err := s.Txn.StartTransaction(&ctx.Kit.Ctx, ctx.Kit.Header)
-	if err != nil {
-		txnErr = err
-		blog.Errorf("StartTransaction err: %+v, rid: %s", err, ctx.Kit.Rid)
-		ctx.RespAutoError(ctx.Kit.CCError.CCError(common.CCErrObjectDBOpErrno))
-		return
-	}
-	defer func() {
-		if txnErr == nil {
-			err = txn.CommitTransaction(ctx.Kit.Ctx)
-			if err != nil {
-				blog.Errorf("CommitTransaction err: %+v", err)
-			}
-		} else {
-			blog.Errorf("Occur err:%v, begin AbortTransaction", txnErr)
-			err = txn.AbortTransaction(ctx.Kit.Ctx)
-			if err != nil {
-				blog.Errorf("AbortTransaction err: %+v", err)
-			}
-		}
-	}()
-
-=======
->>>>>>> 9c9100fd
 	obj, err := s.Core.ObjectOperation().FindSingleObject(ctx.Kit, common.BKInnerObjIDApp, dataWithMetadata.Metadata)
 	if nil != err {
 		blog.Errorf("failed to search the business, %s, rid: %s", err.Error(), ctx.Kit.Rid)

/*
 * Tencent is pleased to support the open source community by making 蓝鲸 available.
 * Copyright (C) 2017-2018 THL A29 Limited, a Tencent company. All rights reserved.
 * Licensed under the MIT License (the "License"); you may not use this file except
 * in compliance with the License. You may obtain a copy of the License at
 * http://opensource.org/licenses/MIT
 * Unless required by applicable law or agreed to in writing, software distributed under
 * the License is distributed on an "AS IS" BASIS, WITHOUT WARRANTIES OR CONDITIONS OF ANY KIND,
 * either express or implied. See the License for the specific language governing permissions and
 * limitations under the License.
 */

package service

import (
	"encoding/json"
	"reflect"
	"sort"
	"strconv"
	"strings"

	"configcenter/src/ac/iam"
	"configcenter/src/ac/meta"
	"configcenter/src/common"
	"configcenter/src/common/auth"
	"configcenter/src/common/blog"
	"configcenter/src/common/condition"
	"configcenter/src/common/http/rest"
	"configcenter/src/common/mapstr"
	"configcenter/src/common/mapstruct"
	"configcenter/src/common/metadata"
	gparams "configcenter/src/common/paraparse"
	"configcenter/src/common/util"
	"configcenter/src/scene_server/topo_server/core/inst"
	"configcenter/src/thirdparty/hooks"
)

// CreateBusiness create a new business
func (s *Service) CreateBusiness(ctx *rest.Contexts) {
	data := mapstr.MapStr{}
	if err := ctx.DecodeInto(&data); err != nil {
		ctx.RespAutoError(err)
		return
	}

	if err := hooks.ValidateCreateBusinessHook(ctx.Kit, s.Engine.CoreAPI, data); err != nil {
		blog.Errorf("validate create business hook failed, err: %v, rid: %s", err, ctx.Kit.Rid)
		ctx.RespAutoError(err)
		return
	}

	obj, err := s.Core.ObjectOperation().FindSingleObject(ctx.Kit, common.BKInnerObjIDApp)
	if nil != err {
		blog.Errorf("failed to search the business, %s, rid: %s", err.Error(), ctx.Kit.Rid)
		ctx.RespAutoError(err)
		return
	}

	data.Set(common.BKDefaultField, common.DefaultFlagDefaultValue)
	// do with transaction
	var business inst.Inst
	txnErr := s.Engine.CoreAPI.CoreService().Txn().AutoRunTxn(ctx.Kit.Ctx, ctx.Kit.Header, func() error {
		var err error
		business, err = s.Core.BusinessOperation().CreateBusiness(ctx.Kit, obj, data)
		if err != nil {
			blog.Errorf("create business failed, err: %v, rid: %s", err, ctx.Kit.Rid)
			return err
		}

		// register business resource creator action to iam
		if auth.EnableAuthorize() {
			var bizID int64
			if bizID, err = business.GetBizID(); err != nil {
				blog.ErrorJSON("get biz id failed, err: %s, biz: %s, rid: %s", err, business, ctx.Kit.Rid)
				return err
			}
			var bizName string
			if bizName, err = business.GetInstName(); err != nil {
				blog.ErrorJSON("get biz name failed, err: %s, biz: %s, rid: %s", err, business, ctx.Kit.Rid)
				return err
			}
			iamInstance := metadata.IamInstanceWithCreator{
				Type:    string(iam.Business),
				ID:      strconv.FormatInt(bizID, 10),
				Name:    bizName,
				Creator: ctx.Kit.User,
			}
			_, err = s.AuthManager.Authorizer.RegisterResourceCreatorAction(ctx.Kit.Ctx, ctx.Kit.Header, iamInstance)
			if err != nil {
				blog.Errorf("register created business to iam failed, err: %v, rid: %s", err, ctx.Kit.Rid)
				return err
			}
		}
		return nil
	})

	if txnErr != nil {
		ctx.RespAutoError(txnErr)
		return
	}
	ctx.RespEntity(business)
}

// UpdateBusiness update the business
func (s *Service) UpdateBusiness(ctx *rest.Contexts) {
	data := mapstr.MapStr{}
	if err := ctx.DecodeInto(&data); err != nil {
		ctx.RespAutoError(err)
		return
	}

	obj, err := s.Core.ObjectOperation().FindSingleObject(ctx.Kit, common.BKInnerObjIDApp)
	if nil != err {
		blog.Errorf("failed to search the business, %s, rid: %s", err.Error(), ctx.Kit.Rid)
		ctx.RespAutoError(err)
		return
	}

	bizID, err := strconv.ParseInt(ctx.Request.PathParameter("app_id"), 10, 64)
	if nil != err {
		blog.Errorf("[api-business]failed to parse the biz id, error info is %s, rid: %s", err.Error(), ctx.Kit.Rid)
		ctx.RespAutoError(ctx.Kit.CCError.CCErrorf(common.CCErrCommParamsNeedInt, "business id"))
		return
	}

	txnErr := s.Engine.CoreAPI.CoreService().Txn().AutoRunTxn(ctx.Kit.Ctx, ctx.Kit.Header, func() error {
		err = s.Core.BusinessOperation().UpdateBusiness(ctx.Kit, data, obj, bizID)
		if err != nil {
			return err
		}
		return nil
	})

	if txnErr != nil {
		ctx.RespAutoError(txnErr)
		return
	}
	ctx.RespEntity(nil)
}

// UpdateBusinessStatus update the business status
func (s *Service) UpdateBusinessStatus(ctx *rest.Contexts) {
	data := struct {
		metadata.UpdateBusinessStatusOption `json:",inline"`
	}{}
	if err := ctx.DecodeInto(&data); err != nil {
		ctx.RespAutoError(err)
		return
	}

	obj, err := s.Core.ObjectOperation().FindSingleObject(ctx.Kit, common.BKInnerObjIDApp)
	if nil != err {
		blog.Errorf("failed to search the business, %s, rid: %s", err.Error(), ctx.Kit.Rid)
		ctx.RespAutoError(err)
		return
	}

	bizID, err := strconv.ParseInt(ctx.Request.PathParameter("app_id"), 10, 64)
	if nil != err {
		blog.Errorf("[api-business]failed to parse the biz id, error info is %s, rid: %s", err.Error(), ctx.Kit.Rid)
		ctx.RespAutoError(ctx.Kit.CCError.CCErrorf(common.CCErrCommParamsNeedInt, "business id"))
		return
	}
	query := &metadata.QueryBusinessRequest{
		Condition: mapstr.MapStr{common.BKAppIDField: bizID},
	}
	_, bizs, err := s.Core.BusinessOperation().FindBiz(ctx.Kit, query)
	if len(bizs) <= 0 {
		ctx.RespAutoError(ctx.Kit.CCError.CCError(common.CCErrCommNotFound))
		return
	}
	biz := metadata.BizBasicInfo{}
	if err := mapstruct.Decode2Struct(bizs[0], &biz); err != nil {
		blog.Errorf("[api-business]failed, parse biz failed, biz: %+v, err: %s, rid: %s", bizs[0], err.Error(), ctx.Kit.Rid)
		ctx.RespAutoError(ctx.Kit.CCError.CCError(common.CCErrCommParseDBFailed))
		return
	}

	updateData := mapstr.New()
	switch common.DataStatusFlag(ctx.Request.PathParameter("flag")) {
	case common.DataStatusDisabled:
		if err := s.Core.AssociationOperation().CheckAssociation(ctx.Kit, obj.Object().ObjectID, bizID); nil != err {
			ctx.RespAutoError(err)
			return
		}

		// check if this business still has hosts.
		has, err := s.Core.BusinessOperation().HasHosts(ctx.Kit, bizID)
		if err != nil {
			ctx.RespAutoError(err)
			return
		}
		if has {
			ctx.RespAutoError(ctx.Kit.CCError.CCError(common.CCErrTopoArchiveBusinessHasHost))
			return
		}
		achieveBizName, err := s.Core.BusinessOperation().GenerateAchieveBusinessName(ctx.Kit, biz.BizName)
		if err != nil {
			ctx.RespAutoError(err)
			return
		}
		updateData.Set(common.BKAppNameField, achieveBizName)
		updateData.Set(common.BKDataStatusField, ctx.Request.PathParameter("flag"))
	case common.DataStatusEnable:
		if len(data.UpdateBusinessStatusOption.BizName) > 0 {
			updateData.Set(common.BKAppNameField, data.UpdateBusinessStatusOption.BizName)
		}
		updateData.Set(common.BKDataStatusField, ctx.Request.PathParameter("flag"))
	default:
		ctx.RespAutoError(ctx.Kit.CCError.CCErrorf(common.CCErrCommParamsIsInvalid, ctx.Request.PathParameter))
		return
	}

	txnErr := s.Engine.CoreAPI.CoreService().Txn().AutoRunTxn(ctx.Kit.Ctx, ctx.Kit.Header, func() error {
		err = s.Core.BusinessOperation().UpdateBusiness(ctx.Kit, updateData, obj, bizID)
		if err != nil {
			blog.Errorf("UpdateBusinessStatus failed, run update failed, err: %+v, rid: %s", err, ctx.Kit.Rid)
			return err
		}
		return nil
	})

	if txnErr != nil {
		ctx.RespAutoError(txnErr)
		return
	}
	ctx.RespEntity(nil)
}

// find business list with these info：
// 1. have any authorized resources in a business.
// 2. only returned with a few field for this business info.
func (s *Service) SearchReducedBusinessList(ctx *rest.Contexts) {
	page := metadata.BasePage{
		Limit: common.BKNoLimit,
	}
	sortParam := ctx.Request.QueryParameter("sort")
	if len(sortParam) > 0 {
		page.Sort = sortParam
	}
	if errKey, err := page.Validate(true); err != nil {
		blog.Errorf("[api-biz] SearchReducedBusinessList failed, page parameter invalid, errKey: %s, err: %s, rid: %s", errKey, err.Error(), ctx.Kit.Rid)
		ctx.RespAutoError(ctx.Kit.CCError.CCErrorf(common.CCErrCommParamsInvalid, errKey))
		return
	}
	query := &metadata.QueryBusinessRequest{
		Fields: []string{common.BKAppIDField, common.BKAppNameField},
		Page:   page,
		Condition: mapstr.MapStr{
			common.BKDataStatusField: mapstr.MapStr{common.BKDBNE: common.DataStatusDisabled},
			common.BKDefaultField:    0,
		},
	}

	if s.AuthManager.Enabled() {
		authInput := meta.ListAuthorizedResourcesParam{
			UserName:     ctx.Kit.User,
			ResourceType: meta.Business,
			Action:       meta.ViewBusinessResource,
		}
		authorizedResources, err := s.AuthManager.Authorizer.ListAuthorizedResources(ctx.Kit.Ctx, ctx.Kit.Header, authInput)
		if err != nil {
			blog.Errorf("[api-biz] SearchReducedBusinessList failed, ListAuthorizedResources failed, user: %s, err: %s, rid: %s", ctx.Kit.User, err.Error(), ctx.Kit.Rid)
			ctx.RespAutoError(ctx.Kit.CCError.CCError(common.CCErrorTopoGetAuthorizedBusinessListFailed))
			return
		}
		appList := make([]int64, 0)
		for _, resourceID := range authorizedResources {
			bizID, err := strconv.ParseInt(resourceID, 10, 64)
			if err != nil {
				blog.Errorf("parse bizID(%s) failed, err: %v, rid: %s", bizID, err, ctx.Kit.Rid)
				ctx.RespAutoError(ctx.Kit.CCError.CCErrorf(common.CCErrCommParamsNeedInt, common.BKAppIDField))
				return
			}
			appList = append(appList, bizID)
		}

		// sort for prepare to find business with page.
		sort.Sort(util.Int64Slice(appList))
		// user can only find business that is already authorized.
		query.Condition[common.BKAppIDField] = mapstr.MapStr{common.BKDBIN: appList}

	}

	cnt, instItems, err := s.Core.BusinessOperation().FindBiz(ctx.Kit, query)
	if nil != err {
		blog.Errorf("[api-business] failed to find the objects(%s), error info is %s, rid: %s", ctx.Request.PathParameter("obj_id"), err.Error(), ctx.Kit.Rid)
		ctx.RespAutoError(err)
		return
	}

	datas := make([]mapstr.MapStr, 0)
	for _, item := range instItems {
		inst := mapstr.New()
		inst[common.BKAppIDField] = item[common.BKAppIDField]
		inst[common.BKAppNameField] = item[common.BKAppNameField]
		datas = append(datas, inst)
	}

	result := mapstr.MapStr{}
	result.Set("count", cnt)
	result.Set("info", datas)
	ctx.RespEntity(result)
}

func (s *Service) GetBusinessBasicInfo(ctx *rest.Contexts) {
	bizID, err := strconv.ParseInt(ctx.Request.PathParameter("app_id"), 10, 64)
	if nil != err {
		blog.Errorf("[api-business]failed to parse the biz id, error info is %s, rid: %s", err.Error(), ctx.Kit.Rid)
		ctx.RespAutoError(ctx.Kit.CCError.CCErrorf(common.CCErrCommParamsNeedInt, "business id"))
		return
	}
	query := &metadata.QueryCondition{
		Fields: []string{common.BKAppNameField, common.BKAppIDField},
		Condition: map[string]interface{}{
			common.BKAppIDField: bizID,
		},
	}
	result, err := s.Engine.CoreAPI.CoreService().Instance().ReadInstance(ctx.Kit.Ctx, ctx.Kit.Header, common.BKInnerObjIDApp, query)
	if err != nil {
		blog.Errorf("failed to get business by id, bizID: %s, err: %s, rid: %s", bizID, err.Error(), ctx.Kit.Rid)
		ctx.RespAutoError(err)
		return
	}
	if len(result.Info) == 0 {
		blog.Errorf("GetBusinessBasicInfo failed, get business by id not found, bizID: %d, rid: %s", bizID, ctx.Kit.Rid)
		err := ctx.Kit.CCError.CCError(common.CCErrCommNotFound)
		ctx.RespAutoError(err)
		return
	}
	bizData := result.Info[0]
	ctx.RespEntity(bizData)
}

// 4 scenarios, such as user's name user1, scenarios as follows:
// user1
// user1,user3
// user2,user1
// user2,user1,user4
const exactUserRegexp = `(^USER_PLACEHOLDER$)|(^USER_PLACEHOLDER[,]{1})|([,]{1}USER_PLACEHOLDER[,]{1})|([,]{1}USER_PLACEHOLDER$)`

func handleSpecialBusinessFieldSearchCond(input map[string]interface{}, userFieldArr []string) map[string]interface{} {
	output := make(map[string]interface{})
	exactAnd := make([]map[string]interface{}, 0)
	for i, j := range input {
		if j == nil {
			output[i] = j
			continue
		}

		objType := reflect.TypeOf(j)
		switch objType.Kind() {
		case reflect.String:
			if _, ok := j.(json.Number); ok {
				output[i] = j
				continue
			}
			targetStr := j.(string)
			if util.InStrArr(userFieldArr, i) {
				for _, user := range strings.Split(strings.Trim(targetStr, ","), ",") {
					// search with exactly the user's name with regexpF
					like := strings.Replace(exactUserRegexp, "USER_PLACEHOLDER", gparams.SpecialCharChange(user), -1)
					exactAnd = append(exactAnd, mapstr.MapStr{i: mapstr.MapStr{common.BKDBLIKE: like}})
				}
			} else {
				attrVal := gparams.SpecialCharChange(targetStr)
				output[i] = map[string]interface{}{common.BKDBLIKE: attrVal, common.BKDBOPTIONS: "i"}
			}
		default:
			output[i] = j
		}
	}

	if len(exactAnd) > 0 {
		output[common.BKDBAND] = exactAnd
	}

	return output
}

// SearchBusiness search the business by condition
// func (s *Service) SearchBusiness(ctx *rest.Contexts) {
func (s *Service) SearchBusiness(ctx *rest.Contexts) {
	searchCond := new(metadata.QueryBusinessRequest)
	if err := ctx.DecodeInto(&searchCond); nil != err {
		blog.Errorf("failed to parse the params, error info is %s, rid: %s", err.Error(), ctx.Kit.Rid)
		ctx.RespErrorCodeOnly(common.CCErrCommJSONUnmarshalFailed, "")
		return
	}

	attrCond := condition.CreateCondition()
	attrCond.Field(metadata.AttributeFieldObjectID).Eq(common.BKInnerObjIDApp)
	attrCond.Field(metadata.AttributeFieldPropertyType).Eq(common.FieldTypeUser)
	attrArr, err := s.Core.AttributeOperation().FindBusinessAttribute(ctx.Kit, attrCond.ToMapStr())
	if nil != err {
		blog.Errorf("failed get the business attribute, %s, rid:%s", err.Error(), ctx.Kit.Rid)
		ctx.RespAutoError(err)
		return
	}
	// userFieldArr Fields in the business are user-type fields
	var userFields []string
	for _, attribute := range attrArr {
		userFields = append(userFields, attribute.PropertyID)
	}

	searchCond.Condition = handleSpecialBusinessFieldSearchCond(searchCond.Condition, userFields)

	// parse business id from user's condition for testing.
	var bizIDs, authBizIDs []int64
	biz, exist := searchCond.Condition[common.BKAppIDField]
	if exist {
		// constrict that bk_biz_id field can only be a numeric value,
		// operators like or/in/and is not allowed.
		if bizcond, ok := biz.(map[string]interface{}); ok {
			if cond, ok := bizcond["$eq"]; ok {
				bizID, err := util.GetInt64ByInterface(cond)
				if err != nil {
					ctx.RespErrorCodeOnly(common.CCErrCommParamsInvalid, "", common.BKAppIDField)
					return
				}
				bizIDs = []int64{bizID}
			}
			if cond, ok := bizcond["$in"]; ok {
				if conds, ok := cond.([]interface{}); ok {
					for _, c := range conds {
						bizID, err := util.GetInt64ByInterface(c)
						if err != nil {
							ctx.RespErrorCodeOnly(common.CCErrCommParamsInvalid, "", common.BKAppIDField)
							return
						}
						bizIDs = append(bizIDs, bizID)
					}
				}
			}
		} else {
			bizID, err := util.GetInt64ByInterface(searchCond.Condition[common.BKAppIDField])
			if err != nil {
				ctx.RespAutoError(ctx.Kit.CCError.Errorf(common.CCErrCommParamsInvalid, common.BKAppIDField))
				return
			}
			bizIDs = []int64{bizID}
		}
	}

	if s.AuthManager.Enabled() {
		authInput := meta.ListAuthorizedResourcesParam{
			UserName:     ctx.Kit.User,
			ResourceType: meta.Business,
			Action:       meta.Find,
		}
		authorizedResources, err := s.AuthManager.Authorizer.ListAuthorizedResources(ctx.Kit.Ctx, ctx.Kit.Header, authInput)
		if err != nil {
			blog.Errorf("[api-biz] SearchBusiness failed, ListAuthorizedResources failed, user: %s, err: %s, rid: %s", ctx.Kit.User, err.Error(), ctx.Kit.Rid)
			ctx.RespErrorCodeOnly(common.CCErrorTopoGetAuthorizedBusinessListFailed, "")
			return
		}
		appList := make([]int64, 0)
		for _, resourceID := range authorizedResources {
			bizID, err := strconv.ParseInt(resourceID, 10, 64)
			if err != nil {
				blog.Errorf("parse bizID(%s) failed, err: %v, rid: %s", bizID, err, ctx.Kit.Rid)
				ctx.RespAutoError(ctx.Kit.CCError.CCErrorf(common.CCErrCommParamsNeedInt, common.BKAppIDField))
				return
			}
			appList = append(appList, bizID)
		}
		if len(bizIDs) > 0 {
			// this means that user want to find a specific business.
			// now we check if he has this authority.
			for _, bizID := range bizIDs {
				if util.InArray(bizID, appList) {
					// authBizIDs store the authorized bizIDs
					authBizIDs = append(authBizIDs, bizID)
				}
			}
			if len(authBizIDs) > 0 {
				searchCond.Condition[common.BKAppIDField] = mapstr.MapStr{common.BKDBIN: authBizIDs}
			} else {
				// if there are no qualified bizIDs, return null
				result := mapstr.MapStr{}
				result.Set("count", 0)
				result.Set("info", []mapstr.MapStr{})
				ctx.RespEntity(result)
				return
			}
			// now you have the authority.
		} else {
			// sort for prepare to find business with page.
			sort.Sort(util.Int64Slice(appList))
			// user can only find business that is already authorized.
			searchCond.Condition[common.BKAppIDField] = mapstr.MapStr{common.BKDBIN: appList}
		}
	}

	if _, ok := searchCond.Condition[common.BKDataStatusField]; !ok {
		searchCond.Condition[common.BKDataStatusField] = mapstr.MapStr{common.BKDBNE: common.DataStatusDisabled}
	}

	// can only find normal business, but not resource pool business
	searchCond.Condition[common.BKDefaultField] = 0

	cnt, instItems, err := s.Core.BusinessOperation().FindBiz(ctx.Kit, searchCond)
	if nil != err {
		blog.Errorf("find business failed, err: %v, rid: %s", err, ctx.Kit.Rid)
		ctx.RespAutoError(err)
		return
	}

	result := mapstr.MapStr{}
	result.Set("count", cnt)
	result.Set("info", instItems)

	ctx.RespEntity(result)
}

// SearchOwnerResourcePoolBusiness search archived business by condition
func (s *Service) SearchOwnerResourcePoolBusiness(ctx *rest.Contexts) {

	supplierAccount := ctx.Request.PathParameter("owner_id")
	query := metadata.QueryBusinessRequest{
		Condition: mapstr.MapStr{
			common.BKDefaultField:    common.DefaultAppFlag,
			common.BkSupplierAccount: supplierAccount,
		},
	}

	cnt, instItems, err := s.Core.BusinessOperation().FindBiz(ctx.Kit, &query)
	if nil != err {
		blog.Errorf("[api-business] failed to find the objects(%s), error info is %s, rid: %s", ctx.Request.PathParameter("obj_id"), err.Error(), ctx.Kit.Rid)
		ctx.RespAutoError(err)
		return
	}
	if cnt == 0 {
		blog.InfoJSON("cond:%s, header:%s, rid:%s", query, ctx.Kit.Header, ctx.Kit.Rid)
	}
	result := mapstr.MapStr{}
	result.Set("count", cnt)
	result.Set("info", instItems)
	ctx.RespEntity(result)
	return
}

// CreateDefaultBusiness create the default business
func (s *Service) CreateDefaultBusiness(ctx *rest.Contexts) {
	data := mapstr.MapStr{}
	if err := ctx.DecodeInto(&data); err != nil {
		ctx.RespAutoError(err)
		return
	}
	obj, err := s.Core.ObjectOperation().FindSingleObject(ctx.Kit, common.BKInnerObjIDApp)
	if nil != err {
		blog.Errorf("failed to search the business, %s, rid: %s", err.Error(), ctx.Kit.Rid)
		ctx.RespAutoError(err)
		return
	}

	data.Set(common.BKDefaultField, common.DefaultAppFlag)

	var business inst.Inst
	txnErr := s.Engine.CoreAPI.CoreService().Txn().AutoRunTxn(ctx.Kit.Ctx, ctx.Kit.Header, func() error {
		var err error
		business, err = s.Core.BusinessOperation().CreateBusiness(ctx.Kit, obj, data)
		if err != nil {
			blog.Errorf("create business failed, err: %+v", err)
			return err
		}
		return nil
	})

	if txnErr != nil {
		ctx.RespAutoError(txnErr)
		return
	}
	ctx.RespEntity(business)
}

func (s *Service) GetInternalModule(ctx *rest.Contexts) {
	bizID, err := strconv.ParseInt(ctx.Request.PathParameter("app_id"), 10, 64)
	if nil != err {
		ctx.RespAutoError(ctx.Kit.CCError.New(common.CCErrTopoAppSearchFailed, err.Error()))
		return
	}

	ctx.SetReadPreference(common.SecondaryPreferredMode)

	_, result, err := s.Core.BusinessOperation().GetInternalModule(ctx.Kit, bizID)
	if nil != err {
		ctx.RespAutoError(err)
		return
	}

	ctx.RespEntity(result)
}

func (s *Service) GetInternalModuleWithStatistics(ctx *rest.Contexts) {
	bizID, err := strconv.ParseInt(ctx.Request.PathParameter("app_id"), 10, 64)
	if nil != err {
		ctx.RespAutoError(ctx.Kit.CCError.New(common.CCErrTopoAppSearchFailed, err.Error()))
		return
	}

	_, innerAppTopo, err := s.Core.BusinessOperation().GetInternalModule(ctx.Kit, bizID)
	if nil != err {
		ctx.RespAutoError(err)
		return
	}
	if innerAppTopo == nil {
		blog.ErrorJSON("get internal module with statistics failed, type: %s, rid: %s", innerAppTopo, ctx.Kit.Rid)
		ctx.RespAutoError(err)
		return
	}
	moduleIDArr := make([]int64, 0)
	for _, item := range innerAppTopo.Module {
		moduleIDArr = append(moduleIDArr, item.ModuleID)
	}

	// count host apply rules
	listApplyRuleOption := metadata.ListHostApplyRuleOption{
		ModuleIDs: moduleIDArr,
		Page: metadata.BasePage{
			Limit: common.BKNoLimit,
		},
	}
	hostApplyRules, err := s.Engine.CoreAPI.CoreService().HostApplyRule().ListHostApplyRule(ctx.Kit.Ctx,
		ctx.Kit.Header, bizID, listApplyRuleOption)
	if err != nil {
		blog.Errorf("fillStatistics failed, ListHostApplyRule failed, bizID: %d, option: %+v, err: %+v, rid: %s",
			bizID, listApplyRuleOption, err, ctx.Kit.Rid)
		ctx.RespAutoError(err)
		return
	}
	moduleRuleCount := make(map[int64]int64)
	for _, item := range hostApplyRules.Info {
		if _, exist := moduleRuleCount[item.ModuleID]; exist == false {
			moduleRuleCount[item.ModuleID] = 0
		}
		moduleRuleCount[item.ModuleID] += 1
	}

<<<<<<< HEAD
	// count hosts
	listHostOption := &metadata.HostModuleRelationRequest{
		ApplicationID: bizID,
		SetIDArr:      []int64{innerAppTopo.SetID},
		ModuleIDArr:   moduleIDArr,
		Page: metadata.BasePage{
			Limit: common.BKNoLimit,
		},
		Fields: []string{common.BKModuleIDField, common.BKHostIDField},
	}
	hostModuleRelations, e := s.Engine.CoreAPI.CoreService().Host().GetHostModuleRelation(ctx.Kit.Ctx, ctx.Kit.Header, listHostOption)
	if e != nil {
		blog.Errorf("GetInternalModuleWithStatistics failed, list host modules failed, option: %+v, err: %s, rid: %s", listHostOption, e.Error(), ctx.Kit.Rid)
		ctx.RespAutoError(e)
		return
	}
	setHostIDs := make([]int64, 0)
	moduleHostIDs := make(map[int64][]int64, 0)
	for _, relation := range hostModuleRelations.Info {
		setHostIDs = append(setHostIDs, relation.HostID)
		if _, ok := moduleHostIDs[relation.ModuleID]; ok == false {
			moduleHostIDs[relation.ModuleID] = make([]int64, 0)
		}
		moduleHostIDs[relation.ModuleID] = append(moduleHostIDs[relation.ModuleID], relation.HostID)
	}
=======
>>>>>>> fd80e776
	set := mapstr.NewFromStruct(innerAppTopo, "field")
	modules := make([]mapstr.MapStr, 0)
	for _, module := range innerAppTopo.Module {
		moduleItem := mapstr.NewFromStruct(module, "field")
		moduleItem["host_apply_rule_count"] = 0
		if ruleCount, ok := moduleRuleCount[module.ModuleID]; ok == true {
			moduleItem["host_apply_rule_count"] = ruleCount
		}
		modules = append(modules, moduleItem)
	}
	set["module"] = modules
	ctx.RespEntity(set)
}

// ListAllBusinessSimplify list all businesses with return only several fields
func (s *Service) ListAllBusinessSimplify(ctx *rest.Contexts) {
	page := metadata.BasePage{
		Limit: common.BKNoLimit,
	}
	sortParam := ctx.Request.QueryParameter("sort")
	if len(sortParam) > 0 {
		page.Sort = sortParam
	}
	if errKey, err := page.Validate(true); err != nil {
		blog.Errorf("[api-biz] ListAllBusinessSimplify failed, page parameter invalid, errKey: %s, err: %s, rid: %s", errKey, err.Error(), ctx.Kit.Rid)
		ctx.RespAutoError(ctx.Kit.CCError.CCErrorf(common.CCErrCommParamsInvalid, errKey))
		return
	}

	fields := []string{
		common.BKAppIDField,
		common.BKAppNameField,
	}

	query := &metadata.QueryBusinessRequest{
		Fields: fields,
		Page:   page,
		Condition: mapstr.MapStr{
			common.BKDataStatusField: mapstr.MapStr{common.BKDBNE: common.DataStatusDisabled},
		},
	}
	cnt, instItems, err := s.Core.BusinessOperation().FindBiz(ctx.Kit, query)
	if nil != err {
		blog.Errorf("ListAllBusinessSimplify failed, FindBusiness failed, err: %s, rid: %s", err.Error(), ctx.Kit.Rid)
		ctx.RespAutoError(err)
		return
	}
	businesses := make([]metadata.BizBasicInfo, 0)
	for _, item := range instItems {
		business := metadata.BizBasicInfo{}
		if err := mapstruct.Decode2Struct(item, &business); err != nil {
			blog.Errorf("ListAllBusinessSimplify failed, decode biz from db failed, err: %s, rid: %s", err.Error(), ctx.Kit.Rid)
			ctx.RespAutoError(ctx.Kit.CCError.CCError(common.CCErrCommParseDBFailed))
			return
		}
		businesses = append(businesses, business)
	}

	result := map[string]interface{}{
		"count": cnt,
		"info":  businesses,
	}
	ctx.RespEntity(result)
}

// GetBriefTopologyNodeRelation is used to get directly related business topology node information.
// As is, you can find modules belongs to a set; or you can find the set a module belongs to.
func (s *Service) GetBriefTopologyNodeRelation(ctx *rest.Contexts) {
	options := new(metadata.GetBriefBizRelationOptions)
	if err := ctx.DecodeInto(options); err != nil {
		ctx.RespAutoError(err)
		return
	}

	rawErr := options.Validate()
	if rawErr.ErrCode != 0 {
		blog.Errorf("get brief topology node relation, validate failed, err: %v, rid: %s", rawErr.Args, ctx.Kit.Rid)
		ctx.RespAutoError(rawErr.ToCCError(ctx.Kit.CCError))
		return
	}

	relations, err := s.Core.BusinessOperation().GetBriefTopologyNodeRelation(ctx.Kit, options)
	if err != nil {
		blog.Errorf("get brief topology node relation failed, err: %v, rid: %s", err, ctx.Kit.Rid)
		ctx.RespAutoError(err)
		return
	}

	ctx.RespEntity(&relations)
}<|MERGE_RESOLUTION|>--- conflicted
+++ resolved
@@ -322,13 +322,13 @@
 		ctx.RespAutoError(err)
 		return
 	}
-	if len(result.Info) == 0 {
+	if len(result.Data.Info) == 0 {
 		blog.Errorf("GetBusinessBasicInfo failed, get business by id not found, bizID: %d, rid: %s", bizID, ctx.Kit.Rid)
 		err := ctx.Kit.CCError.CCError(common.CCErrCommNotFound)
 		ctx.RespAutoError(err)
 		return
 	}
-	bizData := result.Info[0]
+	bizData := result.Data.Info[0]
 	ctx.RespEntity(bizData)
 }
 
@@ -637,34 +637,6 @@
 		moduleRuleCount[item.ModuleID] += 1
 	}
 
-<<<<<<< HEAD
-	// count hosts
-	listHostOption := &metadata.HostModuleRelationRequest{
-		ApplicationID: bizID,
-		SetIDArr:      []int64{innerAppTopo.SetID},
-		ModuleIDArr:   moduleIDArr,
-		Page: metadata.BasePage{
-			Limit: common.BKNoLimit,
-		},
-		Fields: []string{common.BKModuleIDField, common.BKHostIDField},
-	}
-	hostModuleRelations, e := s.Engine.CoreAPI.CoreService().Host().GetHostModuleRelation(ctx.Kit.Ctx, ctx.Kit.Header, listHostOption)
-	if e != nil {
-		blog.Errorf("GetInternalModuleWithStatistics failed, list host modules failed, option: %+v, err: %s, rid: %s", listHostOption, e.Error(), ctx.Kit.Rid)
-		ctx.RespAutoError(e)
-		return
-	}
-	setHostIDs := make([]int64, 0)
-	moduleHostIDs := make(map[int64][]int64, 0)
-	for _, relation := range hostModuleRelations.Info {
-		setHostIDs = append(setHostIDs, relation.HostID)
-		if _, ok := moduleHostIDs[relation.ModuleID]; ok == false {
-			moduleHostIDs[relation.ModuleID] = make([]int64, 0)
-		}
-		moduleHostIDs[relation.ModuleID] = append(moduleHostIDs[relation.ModuleID], relation.HostID)
-	}
-=======
->>>>>>> fd80e776
 	set := mapstr.NewFromStruct(innerAppTopo, "field")
 	modules := make([]mapstr.MapStr, 0)
 	for _, module := range innerAppTopo.Module {

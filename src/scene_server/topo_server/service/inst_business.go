--- conflicted
+++ resolved
@@ -147,11 +147,8 @@
 		ctx.RespAutoError(err)
 		return
 	}
+	
 	query := &metadata.QueryCondition{
-<<<<<<< HEAD
-		Fields:    []string{common.BKAppNameField},
-=======
->>>>>>> 95c2b819
 		Condition: mapstr.MapStr{common.BKAppIDField: bizID},
 	}
 	_, bizs, err := s.Logics.BusinessOperation().FindBiz(ctx.Kit, query)
@@ -397,15 +394,13 @@
 	if len(sortParam) > 0 {
 		page.Sort = sortParam
 	}
-<<<<<<< HEAD
-
-=======
+	
 	if errKey, err := page.Validate(true); err != nil {
 		blog.Errorf("page parameter invalid, errKey: %v, err: %s, rid: %s", errKey, err, ctx.Kit.Rid)
 		ctx.RespAutoError(ctx.Kit.CCError.CCErrorf(common.CCErrCommParamsInvalid, errKey))
 		return
 	}
->>>>>>> 95c2b819
+	
 	query := &metadata.QueryCondition{
 		Fields: []string{common.BKAppIDField, common.BKAppNameField},
 		Page:   page,
@@ -740,19 +735,14 @@
 	// can only find normal business, but not resource pool business
 	searchCond.Condition[common.BKDefaultField] = 0
 
-<<<<<<< HEAD
-	cnt, instItems, err := s.Logics.BusinessOperation().FindBiz(ctx.Kit, searchCond)
-	if err != nil {
-=======
 	query := &metadata.QueryCondition{
 		Condition: searchCond.Condition,
 		Fields:    searchCond.Fields,
 		Page:      searchCond.Page,
 	}
 
-	cnt, instItems, err := s.Core.BusinessOperation().FindBiz(ctx.Kit, query)
-	if nil != err {
->>>>>>> 95c2b819
+	cnt, instItems, err := s.Logics.BusinessOperation().FindBiz(ctx.Kit, query)
+	if err != nil {
 		blog.Errorf("find business failed, err: %v, rid: %s", err, ctx.Kit.Rid)
 		ctx.RespAutoError(err)
 		return

/*
 * Tencent is pleased to support the open source community by making 蓝鲸 available.
 * Copyright (C) 2017-2018 THL A29 Limited, a Tencent company. All rights reserved.
 * Licensed under the MIT License (the "License"); you may not use this file except
 * in compliance with the License. You may obtain a copy of the License at
 * http://opensource.org/licenses/MIT
 * Unless required by applicable law or agreed to in writing, software distributed under
 * the License is distributed on an "AS IS" BASIS, WITHOUT WARRANTIES OR CONDITIONS OF ANY KIND,
 * either express or implied. See the License for the specific language governing permissions and
 * limitations under the License.
 */

package service

import (
	"encoding/json"
	"reflect"
	"sort"
	"strconv"
	"strings"

	"configcenter/src/ac/iam"
	"configcenter/src/ac/meta"
	"configcenter/src/common"
	"configcenter/src/common/auth"
	"configcenter/src/common/blog"
	"configcenter/src/common/http/rest"
	"configcenter/src/common/mapstr"
	"configcenter/src/common/mapstruct"
	"configcenter/src/common/metadata"
	gparams "configcenter/src/common/paraparse"
	"configcenter/src/common/util"
	"configcenter/src/thirdparty/hooks"
)

// CreateBusiness create a new business
func (s *Service) CreateBusiness(ctx *rest.Contexts) {
	data := make(mapstr.MapStr)
	if err := ctx.DecodeInto(&data); err != nil {
		ctx.RespAutoError(err)
		return
	}

	if err := hooks.ValidateCreateBusinessHook(ctx.Kit, s.Engine.CoreAPI, data); err != nil {
		blog.Errorf("validate create business hook failed, err: %v, rid: %s", err, ctx.Kit.Rid)
		ctx.RespAutoError(err)
		return
	}

	data.Set(common.BKDefaultField, common.DefaultFlagDefaultValue)
	// do with transaction
	var business mapstr.MapStr
	txnErr := s.Engine.CoreAPI.CoreService().Txn().AutoRunTxn(ctx.Kit.Ctx, ctx.Kit.Header, func() error {
		var err error
		business, err = s.Logics.BusinessOperation().CreateBusiness(ctx.Kit, data)
		if err != nil {
			blog.Errorf("create business failed, err: %v, rid: %s", err, ctx.Kit.Rid)
			return err
		}

		// register business resource creator action to iam
		if auth.EnableAuthorize() {
			var bizID int64
			if bizID, err = business.Int64(common.BKAppIDField); err != nil {
				blog.Errorf("get biz id failed, err: %v, biz: %#v, rid: %s", err, business, ctx.Kit.Rid)
				return err
			}
			var bizName string
			if bizName, err = business.String(common.BKAppNameField); err != nil {
				blog.Errorf("get biz name failed, err: %v, biz: %#v, rid: %s", err, business, ctx.Kit.Rid)
				return err
			}
			iamInstance := metadata.IamInstanceWithCreator{
				Type:    string(iam.Business),
				ID:      strconv.FormatInt(bizID, 10),
				Name:    bizName,
				Creator: ctx.Kit.User,
			}
			_, err = s.AuthManager.Authorizer.RegisterResourceCreatorAction(ctx.Kit.Ctx, ctx.Kit.Header, iamInstance)
			if err != nil {
				blog.Errorf("register created business to iam failed, err: %v, rid: %s", err, ctx.Kit.Rid)
				return err
			}
		}
		return nil
	})

	if txnErr != nil {
		ctx.RespAutoError(txnErr)
		return
	}
	ctx.RespEntity(business)
}

// UpdateBusiness update the business
func (s *Service) UpdateBusiness(ctx *rest.Contexts) {
	data := make(mapstr.MapStr)
	if err := ctx.DecodeInto(&data); err != nil {
		ctx.RespAutoError(err)
		return
	}

	bizID, err := strconv.ParseInt(ctx.Request.PathParameter("app_id"), 10, 64)
	if err != nil {
		blog.Errorf("failed to parse the biz id, err: %v, rid: %s", err, ctx.Kit.Rid)
		ctx.RespAutoError(err)
		return
	}

<<<<<<< HEAD
	bizID, err := strconv.ParseInt(ctx.Request.PathParameter("app_id"), 10, 64)
	if nil != err {
		blog.Errorf("failed to parse the bizId, error: %v, rid: %s", err, ctx.Kit.Rid)
		ctx.RespAutoError(ctx.Kit.CCError.CCErrorf(common.CCErrCommParamsNeedInt, "business id"))
		return
=======
	cond := mapstr.MapStr{
		common.BKAppIDField: bizID,
>>>>>>> b1be034e
	}

	txnErr := s.Engine.CoreAPI.CoreService().Txn().AutoRunTxn(ctx.Kit.Ctx, ctx.Kit.Header, func() error {
		err = s.Logics.InstOperation().UpdateInst(ctx.Kit, cond, data, common.BKInnerObjIDApp)
		if err != nil {
			return err
		}
		return nil
	})

	if txnErr != nil {
		ctx.RespAutoError(txnErr)
		return
	}
	ctx.RespEntity(nil)
}

// UpdateBusinessStatus update the business status
func (s *Service) UpdateBusinessStatus(ctx *rest.Contexts) {
	data := struct {
		metadata.UpdateBusinessStatusOption `json:",inline"`
	}{}
	if err := ctx.DecodeInto(&data); err != nil {
		ctx.RespAutoError(err)
		return
	}

	bizID, err := strconv.ParseInt(ctx.Request.PathParameter("app_id"), 10, 64)
<<<<<<< HEAD
	if nil != err {
		blog.Errorf("[api-business]failed to parse the biz id, error: %s, rid: %s", err.Error(), ctx.Kit.Rid)
		ctx.RespAutoError(ctx.Kit.CCError.CCErrorf(common.CCErrCommParamsNeedInt, "business id"))
=======
	if err != nil {
		blog.Errorf("failed to parse the biz id, err: %v, rid: %s", err, ctx.Kit.Rid)
		ctx.RespAutoError(err)
>>>>>>> b1be034e
		return
	}
	query := &metadata.QueryCondition{
		Fields:    []string{common.BKAppNameField},
		Condition: mapstr.MapStr{common.BKAppIDField: bizID},
	}
	_, bizs, err := s.Logics.BusinessOperation().FindBiz(ctx.Kit, query)
	if len(bizs) <= 0 {
		ctx.RespAutoError(ctx.Kit.CCError.CCError(common.CCErrCommNotFound))
		return
	}
	bizName, err := bizs[0].String(common.BKAppNameField)
	if err != nil {
		blog.Errorf("parse biz failed, biz: %+v, err: %v, rid: %s", bizs[0], err, ctx.Kit.Rid)
		ctx.RespAutoError(err)
		return
	}

	updateData := make(mapstr.MapStr)
	switch common.DataStatusFlag(ctx.Request.PathParameter("flag")) {
	case common.DataStatusDisabled:
		if err := s.Core.AssociationOperation().CheckAssociation(ctx.Kit, common.BKInnerObjIDApp, bizID); err != nil {
			ctx.RespAutoError(err)
			return
		}

		// check if this business still has hosts.
		has, err := s.Logics.BusinessOperation().HasHosts(ctx.Kit, bizID)
		if err != nil {
			ctx.RespAutoError(err)
			return
		}
		if has {
			ctx.RespAutoError(ctx.Kit.CCError.CCError(common.CCErrTopoArchiveBusinessHasHost))
			return
		}
		achieveBizName, err := s.Logics.BusinessOperation().GenerateAchieveBusinessName(ctx.Kit, bizName)
		if err != nil {
			ctx.RespAutoError(err)
			return
		}
		updateData.Set(common.BKAppNameField, achieveBizName)
		updateData.Set(common.BKDataStatusField, ctx.Request.PathParameter("flag"))
	case common.DataStatusEnable:
		if len(data.UpdateBusinessStatusOption.BizName) > 0 {
			updateData.Set(common.BKAppNameField, data.UpdateBusinessStatusOption.BizName)
		}
		updateData.Set(common.BKDataStatusField, ctx.Request.PathParameter("flag"))
	default:
		ctx.RespAutoError(ctx.Kit.CCError.CCErrorf(common.CCErrCommParamsIsInvalid, ctx.Request.PathParameter))
		return
	}

	cond := mapstr.MapStr{
		common.BKAppIDField: bizID,
	}

	txnErr := s.Engine.CoreAPI.CoreService().Txn().AutoRunTxn(ctx.Kit.Ctx, ctx.Kit.Header, func() error {
		err = s.Logics.InstOperation().UpdateInst(ctx.Kit, cond, updateData, common.BKInnerObjIDApp)
		if err != nil {
			blog.Errorf("UpdateBusinessStatus failed, run update failed, err: %+v, rid: %s", err, ctx.Kit.Rid)
			return err
		}
		return nil
	})

	if txnErr != nil {
		ctx.RespAutoError(txnErr)
		return
	}
	ctx.RespEntity(nil)
}

// find business list with these info：
// 1. have any authorized resources in a business.
// 2. only returned with a few field for this business info.
func (s *Service) SearchReducedBusinessList(ctx *rest.Contexts) {
	page := metadata.BasePage{
		Limit: common.BKNoLimit,
	}
	sortParam := ctx.Request.QueryParameter("sort")
	if len(sortParam) > 0 {
		page.Sort = sortParam
	}
<<<<<<< HEAD
	if errKey, err := page.Validate(true); err != nil {
		blog.Errorf("page parameter invalid, errKey: %v, err: %s, rid: %s", errKey, err, ctx.Kit.Rid)
		ctx.RespAutoError(ctx.Kit.CCError.CCErrorf(common.CCErrCommParamsInvalid, errKey))
		return
	}
	query := &metadata.QueryBusinessRequest{
=======
	query := &metadata.QueryCondition{
>>>>>>> b1be034e
		Fields: []string{common.BKAppIDField, common.BKAppNameField},
		Page:   page,
		Condition: mapstr.MapStr{
			common.BKDataStatusField: mapstr.MapStr{common.BKDBNE: common.DataStatusDisabled},
			common.BKDefaultField:    0,
		},
	}

	if s.AuthManager.Enabled() {
		authInput := meta.ListAuthorizedResourcesParam{
			UserName:     ctx.Kit.User,
			ResourceType: meta.Business,
			Action:       meta.ViewBusinessResource,
		}
<<<<<<< HEAD
		authorizedRes, err := s.AuthManager.Authorizer.ListAuthorizedResources(ctx.Kit.Ctx, ctx.Kit.Header, authInput)
		if err != nil {
			blog.Errorf("[api-biz] SearchReducedBusinessList failed, ListAuthorizedResources failed, user: %s,"+
				" err: %s, rid: %s", ctx.Kit.User, err.Error(), ctx.Kit.Rid)
			ctx.RespAutoError(ctx.Kit.CCError.CCError(common.CCErrorTopoGetAuthorizedBusinessListFailed))
			return
		}
		// if isAny is false,we should add bizIds condition.
		if !authorizedRes.IsAny {
			appList := make([]int64, 0)
			for _, resourceID := range authorizedRes.Ids {
				bizID, err := strconv.ParseInt(resourceID, 10, 64)
				if err != nil {
					blog.Errorf("parse bizID(%s) failed, err: %v, rid: %s", bizID, err, ctx.Kit.Rid)
					ctx.RespAutoError(ctx.Kit.CCError.CCErrorf(common.CCErrCommParamsNeedInt, common.BKAppIDField))
					return
				}
				appList = append(appList, bizID)
			}
			if len(appList) == 0 {
				blog.Errorf("ListAuthorizedResources failed, user: %s,err: %v, rid: %s",
					ctx.Kit.User, err, ctx.Kit.Rid)
=======
		authorizedResources, err := s.AuthManager.Authorizer.ListAuthorizedResources(ctx.Kit.Ctx, ctx.Kit.Header,
			authInput)
		if err != nil {
			blog.Errorf("list authorized resources failed, user: %s, err: %v, rid: %s", ctx.Kit.User, err,
				ctx.Kit.Rid)
			ctx.RespAutoError(err)
			return
		}
		appList := make([]int64, 0)
		for _, resourceID := range authorizedResources {
			bizID, err := strconv.ParseInt(resourceID, 10, 64)
			if err != nil {
				blog.Errorf("parse bizID(%s) failed, err: %v, rid: %s", bizID, err, ctx.Kit.Rid)
>>>>>>> b1be034e
				ctx.RespAutoError(err)
				return
			}
			// sort for prepare to find business with page.
			sort.Sort(util.Int64Slice(appList))
			// user can only find business that is already authorized.
			query.Condition[common.BKAppIDField] = mapstr.MapStr{common.BKDBIN: appList}
		}
<<<<<<< HEAD
	}

	cnt, instItems, err := s.Core.BusinessOperation().FindBiz(ctx.Kit, query)
	if nil != err {
		blog.Errorf("[api-business] failed to find the objects(%s), error info is %s, rid: %s",
			ctx.Request.PathParameter("obj_id"), err.Error(), ctx.Kit.Rid)
=======

		// sort for prepare to find business with page.
		sort.Sort(util.Int64Slice(appList))
		// user can only find business that is already authorized.
		query.Condition[common.BKAppIDField] = mapstr.MapStr{common.BKDBIN: appList}
	}

	cnt, instItems, err := s.Logics.BusinessOperation().FindBiz(ctx.Kit, query)
	if err != nil {
		blog.Errorf("find object %s failed, err: %v, rid: %s", ctx.Request.PathParameter("obj_id"), err,
			ctx.Kit.Rid)
>>>>>>> b1be034e
		ctx.RespAutoError(err)
		return
	}

	datas := make([]mapstr.MapStr, 0)
	for _, item := range instItems {
		inst := mapstr.New()
		inst[common.BKAppIDField] = item[common.BKAppIDField]
		inst[common.BKAppNameField] = item[common.BKAppNameField]
		datas = append(datas, inst)
	}

	result := mapstr.MapStr{
		"count": cnt,
		"info":  datas,
	}
	ctx.RespEntity(result)
}

// GetBusinessBasicInfo search biz basic info
func (s *Service) GetBusinessBasicInfo(ctx *rest.Contexts) {
	bizID, err := strconv.ParseInt(ctx.Request.PathParameter("app_id"), 10, 64)
<<<<<<< HEAD
	if nil != err {
		blog.Errorf("[api-business]failed to parse the biz id, error: %s, rid: %s", err.Error(), ctx.Kit.Rid)
		ctx.RespAutoError(ctx.Kit.CCError.CCErrorf(common.CCErrCommParamsNeedInt, "business id"))
=======
	if err != nil {
		blog.Errorf("failed to parse the biz id, err: %v, rid: %s", err, ctx.Kit.Rid)
		ctx.RespAutoError(err)
>>>>>>> b1be034e
		return
	}
	query := &metadata.QueryCondition{
		Fields: []string{common.BKAppNameField, common.BKAppIDField},
		Condition: map[string]interface{}{
			common.BKAppIDField: bizID,
		},
	}
	result, err := s.Engine.CoreAPI.CoreService().Instance().ReadInstance(ctx.Kit.Ctx, ctx.Kit.Header,
		common.BKInnerObjIDApp, query)
	if err != nil {
		blog.Errorf("get business failed, bizID: %s, err: %v, rid: %s", bizID, err, ctx.Kit.Rid)
		ctx.RespAutoError(err)
		return
	}
<<<<<<< HEAD
	if len(result.Data.Info) == 0 {
		blog.Errorf(" get business by id not found, bizID: %d, rid: %s", bizID, ctx.Kit.Rid)
=======
	if len(result.Info) == 0 {
		blog.Errorf("get business by id not found, bizID: %d, rid: %s", bizID, ctx.Kit.Rid)
>>>>>>> b1be034e
		err := ctx.Kit.CCError.CCError(common.CCErrCommNotFound)
		ctx.RespAutoError(err)
		return
	}
	bizData := result.Info[0]
	ctx.RespEntity(bizData)
}

// 4 scenarios, such as user's name user1, scenarios as follows:
// user1
// user1,user3
// user2,user1
// user2,user1,user4
const exactUserRegexp = `(^USER_PLACEHOLDER$)|(^USER_PLACEHOLDER[,]{1})|([,]{1}USER_PLACEHOLDER[,]{1})` +
	`|([,]{1}USER_PLACEHOLDER$)`

func handleSpecialBusinessFieldSearchCond(input map[string]interface{}, userFieldArr []string) map[string]interface{} {
	output := make(map[string]interface{})
	exactAnd := make([]map[string]interface{}, 0)
	for i, j := range input {
		if j == nil {
			output[i] = j
			continue
		}

		objType := reflect.TypeOf(j)
		switch objType.Kind() {
		case reflect.String:
			if _, ok := j.(json.Number); ok {
				output[i] = j
				continue
			}
			targetStr := j.(string)
			if util.InStrArr(userFieldArr, i) {
				for _, user := range strings.Split(strings.Trim(targetStr, ","), ",") {
					// search with exactly the user's name with regexpF
					like := strings.Replace(exactUserRegexp, "USER_PLACEHOLDER", gparams.SpecialCharChange(user),
						-1)
					exactAnd = append(exactAnd, mapstr.MapStr{i: mapstr.MapStr{common.BKDBLIKE: like}})
				}
			} else {
				attrVal := gparams.SpecialCharChange(targetStr)
				output[i] = map[string]interface{}{common.BKDBLIKE: attrVal, common.BKDBOPTIONS: "i"}
			}
		default:
			output[i] = j
		}
	}

	if len(exactAnd) > 0 {
		output[common.BKDBAND] = exactAnd
	}

	return output
}

// SearchBusiness search the business by condition
func (s *Service) SearchBusiness(ctx *rest.Contexts) {
	searchCond := new(metadata.QueryCondition)
	if err := ctx.DecodeInto(&searchCond); err != nil {
		blog.Errorf("failed to parse the params, error info is %s, rid: %s", err.Error(), ctx.Kit.Rid)
		ctx.RespErrorCodeOnly(common.CCErrCommJSONUnmarshalFailed, "")
		return
	}

	opt := &metadata.QueryCondition{
		Condition: mapstr.MapStr{
			metadata.AttributeFieldObjectID:     common.BKInnerObjIDApp,
			metadata.AttributeFieldPropertyType: common.FieldTypeUser,
		},
		DisableCounter: true,
	}
	attrArr, err := s.Engine.CoreAPI.CoreService().Model().ReadModelAttr(ctx.Kit.Ctx, ctx.Kit.Header,
		common.BKInnerObjIDApp, opt)
	if err != nil {
		blog.Errorf("failed get the business attribute, %s, rid:%s", err.Error(), ctx.Kit.Rid)
		ctx.RespAutoError(err)
		return
	}
	// userFieldArr Fields in the business are user-type fields
	var userFields []string
	for _, attribute := range attrArr.Info {
		userFields = append(userFields, attribute.PropertyID)
	}

	searchCond.Condition = handleSpecialBusinessFieldSearchCond(searchCond.Condition, userFields)

	// parse business id from user's condition for testing.
	bizIDs := make([]int64, 0)
	authBizIDs := make([]int64, 0)
	biz, exist := searchCond.Condition[common.BKAppIDField]
	if exist {
		// constrict that bk_biz_id field can only be a numeric value,
		// operators like or/in/and is not allowed.
		if bizcond, ok := biz.(map[string]interface{}); ok {
			if cond, ok := bizcond["$eq"]; ok {
				bizID, err := util.GetInt64ByInterface(cond)
				if err != nil {
					ctx.RespErrorCodeOnly(common.CCErrCommParamsInvalid, "", common.BKAppIDField)
					return
				}
				bizIDs = []int64{bizID}
			}
			if cond, ok := bizcond["$in"]; ok {
				if conds, ok := cond.([]interface{}); ok {
					for _, c := range conds {
						bizID, err := util.GetInt64ByInterface(c)
						if err != nil {
							ctx.RespErrorCodeOnly(common.CCErrCommParamsInvalid, "", common.BKAppIDField)
							return
						}
						bizIDs = append(bizIDs, bizID)
					}
				}
			}
		} else {
			bizID, err := util.GetInt64ByInterface(searchCond.Condition[common.BKAppIDField])
			if err != nil {
				ctx.RespAutoError(ctx.Kit.CCError.Errorf(common.CCErrCommParamsInvalid, common.BKAppIDField))
				return
			}
			bizIDs = []int64{bizID}
		}
	}

	if s.AuthManager.Enabled() {
		authInput := meta.ListAuthorizedResourcesParam{
			UserName:     ctx.Kit.User,
			ResourceType: meta.Business,
			Action:       meta.Find,
		}
<<<<<<< HEAD
		authorizedRes, err := s.AuthManager.Authorizer.ListAuthorizedResources(ctx.Kit.Ctx, ctx.Kit.Header, authInput)
		if err != nil {
			blog.Errorf("[api-biz] SearchBusiness failed, ListAuthorizedResources failed, user: %s, err: %s,"+
				" rid: %s", ctx.Kit.User, err.Error(), ctx.Kit.Rid)
=======
		authorizedResources, err := s.AuthManager.Authorizer.ListAuthorizedResources(ctx.Kit.Ctx, ctx.Kit.Header,
			authInput)
		if err != nil {
			blog.Errorf("list authorized resources failed, user: %s, err: %v, rid: %s", ctx.Kit.User, err,
				ctx.Kit.Rid)
>>>>>>> b1be034e
			ctx.RespErrorCodeOnly(common.CCErrorTopoGetAuthorizedBusinessListFailed, "")
			return
		}
		appList := make([]int64, 0)

		// if isAny is true means we have all bizIds authority, else we should parse ids list that we have authority.
		if authorizedRes.IsAny {
			// if user assign the ids,add the ids to the condition.
			if len(bizIDs) > 0 {
				searchCond.Condition[common.BKAppIDField] = mapstr.MapStr{common.BKDBIN: bizIDs}
			}

		} else {
			for _, resourceID := range authorizedRes.Ids {
				bizID, err := strconv.ParseInt(resourceID, 10, 64)
				if err != nil {
					blog.Errorf("parse bizID(%s) failed, err: %v, rid: %s", bizID, err, ctx.Kit.Rid)
					ctx.RespAutoError(ctx.Kit.CCError.CCErrorf(common.CCErrCommParamsNeedInt, common.BKAppIDField))
					return
				}
				appList = append(appList, bizID)
			}
			if len(bizIDs) > 0 {
				// this means that user want to find a specific business.now we check if he has this authority.
				for _, bizID := range bizIDs {
					if util.InArray(bizID, appList) {
						// authBizIDs store the authorized bizIDs
						authBizIDs = append(authBizIDs, bizID)
					}
				}
				if len(authBizIDs) > 0 {
					searchCond.Condition[common.BKAppIDField] = mapstr.MapStr{common.BKDBIN: authBizIDs}
				} else {
					// if there are no qualified bizIDs, return null
					result := mapstr.MapStr{}
					result.Set("count", 0)
					result.Set("info", []mapstr.MapStr{})
					ctx.RespEntity(result)
					return
				}
				// now you have the authority.
			} else {
<<<<<<< HEAD
				if len(appList) == 0 {
					blog.Errorf("get appList is fail, user: %s, err: %v,rid: %s", ctx.Kit.User, err, ctx.Kit.Rid)
					ctx.RespErrorCodeOnly(common.CCErrorTopoGetAuthorizedBusinessListFailed, "")
					return
				}

				// sort for prepare to find business with page.
				sort.Sort(util.Int64Slice(appList))
				// user can only find business that is already authorized.
				searchCond.Condition[common.BKAppIDField] = mapstr.MapStr{common.BKDBIN: appList}
=======
				// if there are no qualified bizIDs, return null
				result := make(mapstr.MapStr)
				result.Set("count", 0)
				result.Set("info", []mapstr.MapStr{})
				ctx.RespEntity(result)
				return
>>>>>>> b1be034e
			}
		}
	}

	if _, ok := searchCond.Condition[common.BKDataStatusField]; !ok {
		searchCond.Condition[common.BKDataStatusField] = mapstr.MapStr{common.BKDBNE: common.DataStatusDisabled}
	}

	// can only find normal business, but not resource pool business
	searchCond.Condition[common.BKDefaultField] = 0

	cnt, instItems, err := s.Logics.BusinessOperation().FindBiz(ctx.Kit, searchCond)
	if err != nil {
		blog.Errorf("find business failed, err: %v, rid: %s", err, ctx.Kit.Rid)
		ctx.RespAutoError(err)
		return
	}

	result := make(mapstr.MapStr)
	result.Set("count", cnt)
	result.Set("info", instItems)

	ctx.RespEntity(result)
}

// SearchOwnerResourcePoolBusiness search archived business by condition
func (s *Service) SearchOwnerResourcePoolBusiness(ctx *rest.Contexts) {

	supplierAccount := ctx.Request.PathParameter("owner_id")
	query := metadata.QueryCondition{
		Condition: mapstr.MapStr{
			common.BKDefaultField:    common.DefaultAppFlag,
			common.BkSupplierAccount: supplierAccount,
		},
	}

<<<<<<< HEAD
	cnt, instItems, err := s.Core.BusinessOperation().FindBiz(ctx.Kit, &query)
	if nil != err {
		blog.Errorf("[api-business] failed to find the objects(%s), error info is %s, rid: %s",
			ctx.Request.PathParameter("obj_id"), err.Error(), ctx.Kit.Rid)
=======
	cnt, instItems, err := s.Logics.BusinessOperation().FindBiz(ctx.Kit, &query)
	if err != nil {
		blog.Errorf("find objects(%s) failed, err: %v, rid: %s", ctx.Request.PathParameter("obj_id"), err,
			ctx.Kit.Rid)
>>>>>>> b1be034e
		ctx.RespAutoError(err)
		return
	}
	if cnt == 0 {
		blog.InfoJSON("cond:%s, header:%s, rid:%s", query, ctx.Kit.Header, ctx.Kit.Rid)
	}
	result := mapstr.MapStr{
		"count": cnt,
		"info":  instItems,
	}
	ctx.RespEntity(result)
	return
}

// CreateDefaultBusiness create the default business
func (s *Service) CreateDefaultBusiness(ctx *rest.Contexts) {
	data := make(mapstr.MapStr)
	if err := ctx.DecodeInto(&data); err != nil {
		ctx.RespAutoError(err)
		return
	}

	data.Set(common.BKDefaultField, common.DefaultAppFlag)

	var business mapstr.MapStr
	txnErr := s.Engine.CoreAPI.CoreService().Txn().AutoRunTxn(ctx.Kit.Ctx, ctx.Kit.Header, func() error {
		var err error
		business, err = s.Logics.BusinessOperation().CreateBusiness(ctx.Kit, data)
		if err != nil {
			blog.Errorf("create business failed, err: %+v", err)
			return err
		}
		return nil
	})

	if txnErr != nil {
		ctx.RespAutoError(txnErr)
		return
	}
	ctx.RespEntity(business)
}

<<<<<<< HEAD
func (s *Service) GetInternalModule(ctx *rest.Contexts) {
	bizID, err := strconv.ParseInt(ctx.Request.PathParameter("app_id"), 10, 64)
	if nil != err {
		ctx.RespAutoError(ctx.Kit.CCError.New(common.CCErrTopoAppSearchFailed, err.Error()))
		return
	}

	ctx.SetReadPreference(common.SecondaryPreferredMode)

	_, result, err := s.Core.BusinessOperation().GetInternalModule(ctx.Kit, bizID)
	if nil != err {
		ctx.RespAutoError(err)
		return
	}

	ctx.RespEntity(result)
}

func (s *Service) GetInternalModuleWithStatistics(ctx *rest.Contexts) {
	bizID, err := strconv.ParseInt(ctx.Request.PathParameter("app_id"), 10, 64)
	if nil != err {
		ctx.RespAutoError(ctx.Kit.CCError.New(common.CCErrTopoAppSearchFailed, err.Error()))
		return
	}

	_, innerAppTopo, err := s.Core.BusinessOperation().GetInternalModule(ctx.Kit, bizID)
	if nil != err {
		ctx.RespAutoError(err)
		return
	}
	if innerAppTopo == nil {
		blog.ErrorJSON("GetInternalModuleWithStatistics failed, GetInternalModule return unexpected type: %s,"+
			" rid: %s", innerAppTopo, ctx.Kit.Rid)
		ctx.RespAutoError(err)
		return
	}
	moduleIDArr := make([]int64, 0)
	for _, item := range innerAppTopo.Module {
		moduleIDArr = append(moduleIDArr, item.ModuleID)
	}

	// count host apply rules
	listApplyRuleOption := metadata.ListHostApplyRuleOption{
		ModuleIDs: moduleIDArr,
		Page: metadata.BasePage{
			Limit: common.BKNoLimit,
		},
	}
	hostApplyRules, err := s.Engine.CoreAPI.CoreService().HostApplyRule().ListHostApplyRule(ctx.Kit.Ctx, ctx.Kit.Header,
		bizID, listApplyRuleOption)
	if err != nil {
		blog.Errorf("fillStatistics failed, ListHostApplyRule failed, bizID: %d, option: %+v, err: %+v, rid: %s",
			bizID, listApplyRuleOption, err, ctx.Kit.Rid)
		ctx.RespAutoError(err)
		return
	}
	moduleRuleCount := make(map[int64]int64)
	for _, item := range hostApplyRules.Info {
		if _, exist := moduleRuleCount[item.ModuleID]; exist == false {
			moduleRuleCount[item.ModuleID] = 0
		}
		moduleRuleCount[item.ModuleID] += 1
	}

	set := mapstr.NewFromStruct(innerAppTopo, "field")
	modules := make([]mapstr.MapStr, 0)
	for _, module := range innerAppTopo.Module {
		moduleItem := mapstr.NewFromStruct(module, "field")
		moduleItem["host_apply_rule_count"] = 0
		if ruleCount, ok := moduleRuleCount[module.ModuleID]; ok == true {
			moduleItem["host_apply_rule_count"] = ruleCount
		}
		modules = append(modules, moduleItem)
	}
	set["module"] = modules
	ctx.RespEntity(set)
}

=======
>>>>>>> b1be034e
// ListAllBusinessSimplify list all businesses with return only several fields
func (s *Service) ListAllBusinessSimplify(ctx *rest.Contexts) {
	page := metadata.BasePage{
		Limit: common.BKNoLimit,
	}
	sortParam := ctx.Request.QueryParameter("sort")
	if len(sortParam) > 0 {
		page.Sort = sortParam
	}
<<<<<<< HEAD
	if errKey, err := page.Validate(true); err != nil {
		blog.Errorf("[api-biz] ListAllBusinessSimplify failed, page parameter invalid, errKey: %s, err: %s, "+
			"rid: %s", errKey, err.Error(), ctx.Kit.Rid)
		ctx.RespAutoError(ctx.Kit.CCError.CCErrorf(common.CCErrCommParamsInvalid, errKey))
		return
	}
=======
>>>>>>> b1be034e

	fields := []string{
		common.BKAppIDField,
		common.BKAppNameField,
	}

	query := &metadata.QueryCondition{
		Fields: fields,
		Page:   page,
		Condition: mapstr.MapStr{
			common.BKDataStatusField: mapstr.MapStr{common.BKDBNE: common.DataStatusDisabled},
		},
	}
	cnt, instItems, err := s.Logics.BusinessOperation().FindBiz(ctx.Kit, query)
	if err != nil {
		blog.Errorf("find business failed, err: %v, rid: %s", err, ctx.Kit.Rid)
		ctx.RespAutoError(err)
		return
	}
	businesses := make([]metadata.BizBasicInfo, 0)
	for _, item := range instItems {
		business := metadata.BizBasicInfo{}
		if err := mapstruct.Decode2Struct(item, &business); err != nil {
			blog.Errorf("decode biz from db failed, err: %v, rid: %s", err, ctx.Kit.Rid)
			ctx.RespAutoError(err)
			return
		}
		businesses = append(businesses, business)
	}

	result := map[string]interface{}{
		"count": cnt,
		"info":  businesses,
	}
	ctx.RespEntity(result)
}

// GetBriefTopologyNodeRelation is used to get directly related business topology node information.
// As is, you can find modules belongs to a set; or you can find the set a module belongs to.
func (s *Service) GetBriefTopologyNodeRelation(ctx *rest.Contexts) {
	options := new(metadata.GetBriefBizRelationOptions)
	if err := ctx.DecodeInto(options); err != nil {
		ctx.RespAutoError(err)
		return
	}

	rawErr := options.Validate()
	if rawErr.ErrCode != 0 {
		blog.Errorf("validate failed, err: %v, rid: %s", rawErr.Args, ctx.Kit.Rid)
		ctx.RespAutoError(rawErr.ToCCError(ctx.Kit.CCError))
		return
	}

	relations, err := s.Logics.BusinessOperation().GetBriefTopologyNodeRelation(ctx.Kit, options)
	if err != nil {
		blog.Errorf("get brief topology node relation failed, err: %v, rid: %s", err, ctx.Kit.Rid)
		ctx.RespAutoError(err)
		return
	}

	ctx.RespEntity(&relations)
}<|MERGE_RESOLUTION|>--- conflicted
+++ resolved
@@ -65,11 +65,13 @@
 				blog.Errorf("get biz id failed, err: %v, biz: %#v, rid: %s", err, business, ctx.Kit.Rid)
 				return err
 			}
+			
 			var bizName string
 			if bizName, err = business.String(common.BKAppNameField); err != nil {
 				blog.Errorf("get biz name failed, err: %v, biz: %#v, rid: %s", err, business, ctx.Kit.Rid)
 				return err
 			}
+			
 			iamInstance := metadata.IamInstanceWithCreator{
 				Type:    string(iam.Business),
 				ID:      strconv.FormatInt(bizID, 10),
@@ -107,16 +109,8 @@
 		return
 	}
 
-<<<<<<< HEAD
-	bizID, err := strconv.ParseInt(ctx.Request.PathParameter("app_id"), 10, 64)
-	if nil != err {
-		blog.Errorf("failed to parse the bizId, error: %v, rid: %s", err, ctx.Kit.Rid)
-		ctx.RespAutoError(ctx.Kit.CCError.CCErrorf(common.CCErrCommParamsNeedInt, "business id"))
-		return
-=======
 	cond := mapstr.MapStr{
 		common.BKAppIDField: bizID,
->>>>>>> b1be034e
 	}
 
 	txnErr := s.Engine.CoreAPI.CoreService().Txn().AutoRunTxn(ctx.Kit.Ctx, ctx.Kit.Header, func() error {
@@ -145,15 +139,9 @@
 	}
 
 	bizID, err := strconv.ParseInt(ctx.Request.PathParameter("app_id"), 10, 64)
-<<<<<<< HEAD
-	if nil != err {
-		blog.Errorf("[api-business]failed to parse the biz id, error: %s, rid: %s", err.Error(), ctx.Kit.Rid)
-		ctx.RespAutoError(ctx.Kit.CCError.CCErrorf(common.CCErrCommParamsNeedInt, "business id"))
-=======
 	if err != nil {
 		blog.Errorf("failed to parse the biz id, err: %v, rid: %s", err, ctx.Kit.Rid)
 		ctx.RespAutoError(err)
->>>>>>> b1be034e
 		return
 	}
 	query := &metadata.QueryCondition{
@@ -238,16 +226,8 @@
 	if len(sortParam) > 0 {
 		page.Sort = sortParam
 	}
-<<<<<<< HEAD
-	if errKey, err := page.Validate(true); err != nil {
-		blog.Errorf("page parameter invalid, errKey: %v, err: %s, rid: %s", errKey, err, ctx.Kit.Rid)
-		ctx.RespAutoError(ctx.Kit.CCError.CCErrorf(common.CCErrCommParamsInvalid, errKey))
-		return
-	}
-	query := &metadata.QueryBusinessRequest{
-=======
+	
 	query := &metadata.QueryCondition{
->>>>>>> b1be034e
 		Fields: []string{common.BKAppIDField, common.BKAppNameField},
 		Page:   page,
 		Condition: mapstr.MapStr{
@@ -262,7 +242,6 @@
 			ResourceType: meta.Business,
 			Action:       meta.ViewBusinessResource,
 		}
-<<<<<<< HEAD
 		authorizedRes, err := s.AuthManager.Authorizer.ListAuthorizedResources(ctx.Kit.Ctx, ctx.Kit.Header, authInput)
 		if err != nil {
 			blog.Errorf("[api-biz] SearchReducedBusinessList failed, ListAuthorizedResources failed, user: %s,"+
@@ -270,6 +249,7 @@
 			ctx.RespAutoError(ctx.Kit.CCError.CCError(common.CCErrorTopoGetAuthorizedBusinessListFailed))
 			return
 		}
+		
 		// if isAny is false,we should add bizIds condition.
 		if !authorizedRes.IsAny {
 			appList := make([]int64, 0)
@@ -285,21 +265,6 @@
 			if len(appList) == 0 {
 				blog.Errorf("ListAuthorizedResources failed, user: %s,err: %v, rid: %s",
 					ctx.Kit.User, err, ctx.Kit.Rid)
-=======
-		authorizedResources, err := s.AuthManager.Authorizer.ListAuthorizedResources(ctx.Kit.Ctx, ctx.Kit.Header,
-			authInput)
-		if err != nil {
-			blog.Errorf("list authorized resources failed, user: %s, err: %v, rid: %s", ctx.Kit.User, err,
-				ctx.Kit.Rid)
-			ctx.RespAutoError(err)
-			return
-		}
-		appList := make([]int64, 0)
-		for _, resourceID := range authorizedResources {
-			bizID, err := strconv.ParseInt(resourceID, 10, 64)
-			if err != nil {
-				blog.Errorf("parse bizID(%s) failed, err: %v, rid: %s", bizID, err, ctx.Kit.Rid)
->>>>>>> b1be034e
 				ctx.RespAutoError(err)
 				return
 			}
@@ -308,26 +273,12 @@
 			// user can only find business that is already authorized.
 			query.Condition[common.BKAppIDField] = mapstr.MapStr{common.BKDBIN: appList}
 		}
-<<<<<<< HEAD
-	}
-
-	cnt, instItems, err := s.Core.BusinessOperation().FindBiz(ctx.Kit, query)
+	}
+
+	cnt, instItems, err := s.Logics.BusinessOperation().FindBiz(ctx.Kit, query)
 	if nil != err {
-		blog.Errorf("[api-business] failed to find the objects(%s), error info is %s, rid: %s",
+		blog.Errorf("failed to find the objects(%s), error info is %s, rid: %s",
 			ctx.Request.PathParameter("obj_id"), err.Error(), ctx.Kit.Rid)
-=======
-
-		// sort for prepare to find business with page.
-		sort.Sort(util.Int64Slice(appList))
-		// user can only find business that is already authorized.
-		query.Condition[common.BKAppIDField] = mapstr.MapStr{common.BKDBIN: appList}
-	}
-
-	cnt, instItems, err := s.Logics.BusinessOperation().FindBiz(ctx.Kit, query)
-	if err != nil {
-		blog.Errorf("find object %s failed, err: %v, rid: %s", ctx.Request.PathParameter("obj_id"), err,
-			ctx.Kit.Rid)
->>>>>>> b1be034e
 		ctx.RespAutoError(err)
 		return
 	}
@@ -350,15 +301,9 @@
 // GetBusinessBasicInfo search biz basic info
 func (s *Service) GetBusinessBasicInfo(ctx *rest.Contexts) {
 	bizID, err := strconv.ParseInt(ctx.Request.PathParameter("app_id"), 10, 64)
-<<<<<<< HEAD
-	if nil != err {
-		blog.Errorf("[api-business]failed to parse the biz id, error: %s, rid: %s", err.Error(), ctx.Kit.Rid)
-		ctx.RespAutoError(ctx.Kit.CCError.CCErrorf(common.CCErrCommParamsNeedInt, "business id"))
-=======
 	if err != nil {
 		blog.Errorf("failed to parse the biz id, err: %v, rid: %s", err, ctx.Kit.Rid)
 		ctx.RespAutoError(err)
->>>>>>> b1be034e
 		return
 	}
 	query := &metadata.QueryCondition{
@@ -374,17 +319,13 @@
 		ctx.RespAutoError(err)
 		return
 	}
-<<<<<<< HEAD
-	if len(result.Data.Info) == 0 {
-		blog.Errorf(" get business by id not found, bizID: %d, rid: %s", bizID, ctx.Kit.Rid)
-=======
 	if len(result.Info) == 0 {
 		blog.Errorf("get business by id not found, bizID: %d, rid: %s", bizID, ctx.Kit.Rid)
->>>>>>> b1be034e
 		err := ctx.Kit.CCError.CCError(common.CCErrCommNotFound)
 		ctx.RespAutoError(err)
 		return
 	}
+	
 	bizData := result.Info[0]
 	ctx.RespEntity(bizData)
 }
@@ -417,8 +358,7 @@
 			if util.InStrArr(userFieldArr, i) {
 				for _, user := range strings.Split(strings.Trim(targetStr, ","), ",") {
 					// search with exactly the user's name with regexpF
-					like := strings.Replace(exactUserRegexp, "USER_PLACEHOLDER", gparams.SpecialCharChange(user),
-						-1)
+					like := strings.Replace(exactUserRegexp, "USER_PLACEHOLDER", gparams.SpecialCharChange(user), -1)
 					exactAnd = append(exactAnd, mapstr.MapStr{i: mapstr.MapStr{common.BKDBLIKE: like}})
 				}
 			} else {
@@ -512,18 +452,10 @@
 			ResourceType: meta.Business,
 			Action:       meta.Find,
 		}
-<<<<<<< HEAD
 		authorizedRes, err := s.AuthManager.Authorizer.ListAuthorizedResources(ctx.Kit.Ctx, ctx.Kit.Header, authInput)
 		if err != nil {
 			blog.Errorf("[api-biz] SearchBusiness failed, ListAuthorizedResources failed, user: %s, err: %s,"+
 				" rid: %s", ctx.Kit.User, err.Error(), ctx.Kit.Rid)
-=======
-		authorizedResources, err := s.AuthManager.Authorizer.ListAuthorizedResources(ctx.Kit.Ctx, ctx.Kit.Header,
-			authInput)
-		if err != nil {
-			blog.Errorf("list authorized resources failed, user: %s, err: %v, rid: %s", ctx.Kit.User, err,
-				ctx.Kit.Rid)
->>>>>>> b1be034e
 			ctx.RespErrorCodeOnly(common.CCErrorTopoGetAuthorizedBusinessListFailed, "")
 			return
 		}
@@ -558,7 +490,7 @@
 					searchCond.Condition[common.BKAppIDField] = mapstr.MapStr{common.BKDBIN: authBizIDs}
 				} else {
 					// if there are no qualified bizIDs, return null
-					result := mapstr.MapStr{}
+					result := make(mapstr.MapStr)
 					result.Set("count", 0)
 					result.Set("info", []mapstr.MapStr{})
 					ctx.RespEntity(result)
@@ -566,7 +498,6 @@
 				}
 				// now you have the authority.
 			} else {
-<<<<<<< HEAD
 				if len(appList) == 0 {
 					blog.Errorf("get appList is fail, user: %s, err: %v,rid: %s", ctx.Kit.User, err, ctx.Kit.Rid)
 					ctx.RespErrorCodeOnly(common.CCErrorTopoGetAuthorizedBusinessListFailed, "")
@@ -577,14 +508,6 @@
 				sort.Sort(util.Int64Slice(appList))
 				// user can only find business that is already authorized.
 				searchCond.Condition[common.BKAppIDField] = mapstr.MapStr{common.BKDBIN: appList}
-=======
-				// if there are no qualified bizIDs, return null
-				result := make(mapstr.MapStr)
-				result.Set("count", 0)
-				result.Set("info", []mapstr.MapStr{})
-				ctx.RespEntity(result)
-				return
->>>>>>> b1be034e
 			}
 		}
 	}
@@ -621,17 +544,10 @@
 		},
 	}
 
-<<<<<<< HEAD
-	cnt, instItems, err := s.Core.BusinessOperation().FindBiz(ctx.Kit, &query)
-	if nil != err {
-		blog.Errorf("[api-business] failed to find the objects(%s), error info is %s, rid: %s",
-			ctx.Request.PathParameter("obj_id"), err.Error(), ctx.Kit.Rid)
-=======
 	cnt, instItems, err := s.Logics.BusinessOperation().FindBiz(ctx.Kit, &query)
 	if err != nil {
 		blog.Errorf("find objects(%s) failed, err: %v, rid: %s", ctx.Request.PathParameter("obj_id"), err,
 			ctx.Kit.Rid)
->>>>>>> b1be034e
 		ctx.RespAutoError(err)
 		return
 	}
@@ -674,87 +590,6 @@
 	ctx.RespEntity(business)
 }
 
-<<<<<<< HEAD
-func (s *Service) GetInternalModule(ctx *rest.Contexts) {
-	bizID, err := strconv.ParseInt(ctx.Request.PathParameter("app_id"), 10, 64)
-	if nil != err {
-		ctx.RespAutoError(ctx.Kit.CCError.New(common.CCErrTopoAppSearchFailed, err.Error()))
-		return
-	}
-
-	ctx.SetReadPreference(common.SecondaryPreferredMode)
-
-	_, result, err := s.Core.BusinessOperation().GetInternalModule(ctx.Kit, bizID)
-	if nil != err {
-		ctx.RespAutoError(err)
-		return
-	}
-
-	ctx.RespEntity(result)
-}
-
-func (s *Service) GetInternalModuleWithStatistics(ctx *rest.Contexts) {
-	bizID, err := strconv.ParseInt(ctx.Request.PathParameter("app_id"), 10, 64)
-	if nil != err {
-		ctx.RespAutoError(ctx.Kit.CCError.New(common.CCErrTopoAppSearchFailed, err.Error()))
-		return
-	}
-
-	_, innerAppTopo, err := s.Core.BusinessOperation().GetInternalModule(ctx.Kit, bizID)
-	if nil != err {
-		ctx.RespAutoError(err)
-		return
-	}
-	if innerAppTopo == nil {
-		blog.ErrorJSON("GetInternalModuleWithStatistics failed, GetInternalModule return unexpected type: %s,"+
-			" rid: %s", innerAppTopo, ctx.Kit.Rid)
-		ctx.RespAutoError(err)
-		return
-	}
-	moduleIDArr := make([]int64, 0)
-	for _, item := range innerAppTopo.Module {
-		moduleIDArr = append(moduleIDArr, item.ModuleID)
-	}
-
-	// count host apply rules
-	listApplyRuleOption := metadata.ListHostApplyRuleOption{
-		ModuleIDs: moduleIDArr,
-		Page: metadata.BasePage{
-			Limit: common.BKNoLimit,
-		},
-	}
-	hostApplyRules, err := s.Engine.CoreAPI.CoreService().HostApplyRule().ListHostApplyRule(ctx.Kit.Ctx, ctx.Kit.Header,
-		bizID, listApplyRuleOption)
-	if err != nil {
-		blog.Errorf("fillStatistics failed, ListHostApplyRule failed, bizID: %d, option: %+v, err: %+v, rid: %s",
-			bizID, listApplyRuleOption, err, ctx.Kit.Rid)
-		ctx.RespAutoError(err)
-		return
-	}
-	moduleRuleCount := make(map[int64]int64)
-	for _, item := range hostApplyRules.Info {
-		if _, exist := moduleRuleCount[item.ModuleID]; exist == false {
-			moduleRuleCount[item.ModuleID] = 0
-		}
-		moduleRuleCount[item.ModuleID] += 1
-	}
-
-	set := mapstr.NewFromStruct(innerAppTopo, "field")
-	modules := make([]mapstr.MapStr, 0)
-	for _, module := range innerAppTopo.Module {
-		moduleItem := mapstr.NewFromStruct(module, "field")
-		moduleItem["host_apply_rule_count"] = 0
-		if ruleCount, ok := moduleRuleCount[module.ModuleID]; ok == true {
-			moduleItem["host_apply_rule_count"] = ruleCount
-		}
-		modules = append(modules, moduleItem)
-	}
-	set["module"] = modules
-	ctx.RespEntity(set)
-}
-
-=======
->>>>>>> b1be034e
 // ListAllBusinessSimplify list all businesses with return only several fields
 func (s *Service) ListAllBusinessSimplify(ctx *rest.Contexts) {
 	page := metadata.BasePage{
@@ -764,15 +599,6 @@
 	if len(sortParam) > 0 {
 		page.Sort = sortParam
 	}
-<<<<<<< HEAD
-	if errKey, err := page.Validate(true); err != nil {
-		blog.Errorf("[api-biz] ListAllBusinessSimplify failed, page parameter invalid, errKey: %s, err: %s, "+
-			"rid: %s", errKey, err.Error(), ctx.Kit.Rid)
-		ctx.RespAutoError(ctx.Kit.CCError.CCErrorf(common.CCErrCommParamsInvalid, errKey))
-		return
-	}
-=======
->>>>>>> b1be034e
 
 	fields := []string{
 		common.BKAppIDField,

--- conflicted
+++ resolved
@@ -727,14 +727,10 @@
 	var ret *metadata.DeleteAssociationInstResult
 	txnErr := s.Engine.CoreAPI.CoreService().Txn().AutoRunTxn(ctx.Kit.Ctx, ctx.Kit.Header, func() error {
 		var err error
-<<<<<<< HEAD
-		ret, err = s.Core.AssociationOperation().DeleteInst(ctx.Kit, objID, id)
-=======
 		idList := []int64{id}
 		// bkObjID has no actual effect here for now.
 		bkObjID := ""
-		ret, err = s.Core.AssociationOperation().DeleteInst(ctx.Kit, idList, bkObjID)
->>>>>>> 20aea619
+		ret, err = s.Core.AssociationOperation().DeleteInst(ctx.Kit, bkObjID, idList)
 		if err != nil {
 			return err
 		}
@@ -767,40 +763,21 @@
 		ctx.RespAutoError(ctx.Kit.CCError.Errorf(common.CCErrCommPageLimitIsExceeded, "The number of ID should be less than 500."))
 		return
 	}
-<<<<<<< HEAD
-	if len(request.ObjID) == 0 {
+	if len(request.ObjectID) == 0 {
 		ctx.RespAutoError(ctx.Kit.CCError.CCErrorf(common.CCErrCommParamsNeedSet, common.BKObjIDField))
-=======
-	if request.ObjectID == "" {
-		ctx.RespAutoError(ctx.Kit.CCError.Errorf(common.CCErrCommHTTPInputInvalid))
->>>>>>> 20aea619
 		return
 	}
 
 	result := &metadata.DeleteAssociationInstBatchResult{}
 	txnErr := s.Engine.CoreAPI.CoreService().Txn().AutoRunTxn(ctx.Kit.Ctx, ctx.Kit.Header, func() error {
-<<<<<<< HEAD
-		for _, id := range request.ID {
-			var ret *metadata.DeleteAssociationInstResult
-			var err error
-			ret, err = s.Core.AssociationOperation().DeleteInst(ctx.Kit, request.ObjID, id)
-			if err != nil {
-				return err
-			}
-			if err = ret.CCError(); err != nil {
-				return err
-			}
-			result.Data++
-=======
 		var ret *metadata.DeleteAssociationInstResult
 		var err error
-		ret, err = s.Core.AssociationOperation().DeleteInst(ctx.Kit, request.ID, request.ObjectID)
+		ret, err = s.Core.AssociationOperation().DeleteInst(ctx.Kit, request.ObjectID, request.ID)
 		if err != nil {
 			return err
 		}
 		if err = ret.CCError(); err != nil {
 			return err
->>>>>>> 20aea619
 		}
 		result.Data = len(request.ID)
 		return nil

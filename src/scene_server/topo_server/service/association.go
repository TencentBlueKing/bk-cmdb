/*
 * Tencent is pleased to support the open source community by making 蓝鲸 available.
 * Copyright (C) 2017-2018 THL A29 Limited, a Tencent company. All rights reserved.
 * Licensed under the MIT License (the "License"); you may not use this file except
 * in compliance with the License. You may obtain a copy of the License at
 * http://opensource.org/licenses/MIT
 * Unless required by applicable law or agreed to in writing, software distributed under
 * the License is distributed on an "AS IS" BASIS, WITHOUT WARRANTIES OR CONDITIONS OF ANY KIND,
 * either express or implied. See the License for the specific language governing permissions and
 * limitations under the License.
 */

package service

import (
	"bytes"
	"io/ioutil"
	"sort"
	"strconv"

	"configcenter/src/ac/iam"
	"configcenter/src/common"
	"configcenter/src/common/auth"
	"configcenter/src/common/blog"
	"configcenter/src/common/errors"
	"configcenter/src/common/http/rest"
	"configcenter/src/common/mapstr"
	"configcenter/src/common/metadata"

	"golang.org/x/text/encoding/simplifiedchinese"
	"golang.org/x/text/transform"
)

// CreateMainLineObject create a new model in the main line topo
func (s *Service) CreateMainLineObject(ctx *rest.Contexts) {
	data := new(metadata.MainlineAssociation)
	if err := ctx.DecodeInto(data); err != nil {
		ctx.RespAutoError(err)
		return
	}

	// 创建模型前，先创建表，避免模型创建后，对模型数据查询出现下面的错误，
	// (SnapshotUnavailable) Unable to read from a snapshot due to pending collection catalog changes;
	// please retry the operation. Snapshot timestamp is Timestamp(1616747877, 51).
	// Collection minimum is Timestamp(1616747878, 5)
	if err := s.createObjectTableByObjectID(ctx, data.ObjectID, true); err != nil {
		ctx.RespAutoError(ctx.Kit.CCError.CCErrorf(common.CCErrCommParamsInvalid, "mainline object"))
		return
	}

	ret := new(metadata.Object)
	txnErr := s.Engine.CoreAPI.CoreService().Txn().AutoRunTxn(ctx.Kit.Ctx, ctx.Kit.Header, func() error {

		var err error
		ret, err = s.Logics.AssociationOperation().CreateMainlineAssociation(ctx.Kit, data,
			s.Config.BusinessTopoLevelMax)
		if err != nil {
			blog.Errorf("create mainline object: %s failed, err: %v, rid: %s", data.ObjectID, err, ctx.Kit.Rid)
			return err
		}
		return nil
	})

	if txnErr != nil {
		ctx.RespAutoError(txnErr)
		return
	}
	ctx.RespEntity(ret)

}

// DeleteMainLineObject delete a object int the main line topo
func (s *Service) DeleteMainLineObject(ctx *rest.Contexts) {
	objID := ctx.Request.PathParameter("bk_obj_id")

	// do with transaction
	txnErr := s.Engine.CoreAPI.CoreService().Txn().AutoRunTxn(ctx.Kit.Ctx, ctx.Kit.Header, func() error {
		if err := s.Logics.AssociationOperation().DeleteMainlineAssociation(ctx.Kit, objID); err != nil {
			blog.Errorf("delete mainline association failed, err: %+v, rid: %s", err, ctx.Kit.Rid)
			return ctx.Kit.CCError.CCError(common.CCErrTopoObjectDeleteFailed)
		}
		return nil
	})

	if txnErr != nil {
		ctx.RespAutoError(txnErr)
		return
	}
	ctx.RespEntity(nil)

}

// SearchMainLineObjectTopo search the main line topo
func (s *Service) SearchMainLineObjectTopo(ctx *rest.Contexts) {
	// get biz model related mainline models (mainline relationship model)
	resp, err := s.Logics.AssociationOperation().SearchMainlineAssociationTopo(ctx.Kit, common.BKInnerObjIDApp)
	if nil != err {
		ctx.RespAutoError(err)
		return
	}
	ctx.RespEntity(resp)
}

// SearchObjectByClassificationID search the object by classification ID
func (s *Service) SearchObjectByClassificationID(ctx *rest.Contexts) {
	bizObj, err := s.Logics.ObjectOperation().FindSingleObject(ctx.Kit, make([]string, 0),
		ctx.Request.PathParameter("bk_obj_id"))
	if nil != err {
		blog.Errorf("[api-asst] failed to find the biz object, error info is %s, rid: %s", err.Error(), ctx.Kit.Rid)
		ctx.RespAutoError(err)
		return
	}

	resp, err := s.Logics.AssociationOperation().SearchMainlineAssociationTopo(ctx.Kit, bizObj.ObjectID)
	if nil != err {
		ctx.RespAutoError(err)
		return
	}
	ctx.RespEntity(resp)
}

// SearchBusinessTopoWithStatistics calculate how many service instances on each topo instance node
func (s *Service) SearchBusinessTopoWithStatistics(ctx *rest.Contexts) {
	resp, err := s.searchBusinessTopo(ctx, true, true)
	if nil != err {
		ctx.RespAutoError(err)
		return
	}
	ctx.RespEntity(resp)
}

func (s *Service) SearchBusinessTopo(ctx *rest.Contexts) {
	resp, err := s.searchBusinessTopo(ctx, false, false)
	if nil != err {
		ctx.RespAutoError(err)
		return
	}
	ctx.RespEntity(resp)
}

// SearchBusinessTopo search the business topo
// withSortName 按拼音对名字排序，ui 专用
func (s *Service) searchBusinessTopo(ctx *rest.Contexts,
	withStatistics, withSortName bool) ([]*metadata.TopoInstRst, error) {
	id, err := strconv.ParseInt(ctx.Request.PathParameter("bk_biz_id"), 10, 64)
	if nil != err {
		blog.Errorf("failed to parse the path params id(%s), err: %v , rid: %s", ctx.Request.PathParameter("app_id"),
			err, ctx.Kit.Rid)

		return nil, err
	}

	withDefault := false
	if len(ctx.Request.QueryParameter("with_default")) > 0 {
		withDefault = true
	}
<<<<<<< HEAD
=======

>>>>>>> fa7ed501
	topoInstRst, err := s.Logics.InstAssociationOperation().SearchMainlineAssociationInstTopo(ctx.Kit,
		common.BKInnerObjIDApp, id, withStatistics, withDefault)
	if err != nil {
		return nil, err
	}

	if withSortName {
		// sort before response,
		SortTopoInst(topoInstRst)
	}

	return topoInstRst, nil
}

// GetTopoNodeHostAndSerInstCount calculate how many service instances amd how many hosts on toponode
func (s *Service) GetTopoNodeHostAndSerInstCount(ctx *rest.Contexts) {
	id, err := strconv.ParseInt(ctx.Request.PathParameter("bk_biz_id"), 10, 64)
	if err != nil {
		blog.Errorf("parse biz id: %s from url path failed, error info is: %s , "+
			"rid: %s", ctx.Request.PathParameter("bk_biz_id"), err, ctx.Kit.Rid)
		return
	}

	input := new(metadata.HostAndSerInstCountOption)
	if err := ctx.DecodeInto(input); err != nil {
		ctx.RespAutoError(err)
		return
	}

	const BKParamMaxLength = 1000
	if len(input.Condition) > BKParamMaxLength {
		err := ctx.Kit.CCError.Errorf(common.CCErrCommParamsInvalid, "condition length")
		ctx.RespAutoError(err)
		return
	}

	result, err := s.Logics.InstAssociationOperation().TopoNodeHostAndSerInstCount(ctx.Kit, id, input)
	if err != nil {
		ctx.RespAutoError(err)
		return
	}
	ctx.RespEntity(result)
}

func SortTopoInst(instData []*metadata.TopoInstRst) {
	for _, data := range instData {
		instNameInGBK, _ := ioutil.ReadAll(transform.NewReader(bytes.NewReader([]byte(data.InstName)), simplifiedchinese.GBK.NewEncoder()))
		data.InstName = string(instNameInGBK)
	}

	sort.Slice(instData, func(i, j int) bool {
		return instData[i].InstName < instData[j].InstName
	})

	for _, data := range instData {
		instNameInUTF, _ := ioutil.ReadAll(transform.NewReader(bytes.NewReader([]byte(data.InstName)), simplifiedchinese.GBK.NewDecoder()))
		data.InstName = string(instNameInUTF)
	}

	for idx := range instData {
		SortTopoInst(instData[idx].Child)
	}
}

// SearchBriefBizTopo search brief topo
func (s *Service) SearchBriefBizTopo(ctx *rest.Contexts) {
	bizID, err := strconv.ParseInt(ctx.Request.PathParameter(common.BKAppIDField), 10, 64)
	if err != nil {
		blog.Errorf("SearchBriefBizTopo failed, parse bk_biz_id error, err: %s, rid: %s", err, ctx.Kit.Rid)
		ctx.RespAutoError(ctx.Kit.CCError.CCErrorf(common.CCErrCommParamsIsInvalid, "bk_biz_id"))
		return
	}

	input := new(metadata.SearchBriefBizTopoOption)
	if err := ctx.DecodeInto(input); err != nil {
		ctx.RespAutoError(err)
		return
	}

	rawErr := input.Validate()
	if rawErr.ErrCode != 0 {
		ctx.RespAutoError(rawErr.ToCCError(ctx.Kit.CCError))
		return
	}

	setDetail, err := s.getSetDetailOfTopo(ctx, bizID, input)
	if err != nil {
		blog.Errorf("SearchBriefBizTopo failed, getSetDetailOfTopo err: %v, rid:%s", err, ctx.Kit.Rid)
		ctx.RespAutoError(err)
		return
	}

	if len(setDetail) == 0 {
		ctx.RespEntity([]interface{}{})
		return
	}

	moduleDetail, setModuleMap, err := s.getModuleInfoOfTopo(ctx, bizID, input)
	if err != nil {
		blog.Errorf("SearchBriefBizTopo failed, getModuleInfoOfTopo err: %v, rid:%s", err, ctx.Kit.Rid)
		ctx.RespAutoError(err)
		return
	}

	hostDetail, moduleHostMap, err := s.getHostInfoOfTopo(ctx, bizID, input)
	if err != nil {
		blog.Errorf("SearchBriefBizTopo failed, getHostInfoOfTopo err: %v, rid:%s", err, ctx.Kit.Rid)
		ctx.RespAutoError(err)
		return
	}

	// construct the final result
	bizTopo := s.constructBizTopo(setDetail, moduleDetail, hostDetail, setModuleMap, moduleHostMap)

	ctx.RespEntity(bizTopo)
}

// getSetDetailOfTopo get set detail of topo
func (s *Service) getSetDetailOfTopo(ctx *rest.Contexts, bizID int64, input *metadata.SearchBriefBizTopoOption) (
	map[int64]map[string]interface{}, errors.CCErrorCoder) {
	setDetail := make(map[int64]map[string]interface{})
	originSetFields := make(map[string]bool)
	for _, field := range input.SetFields {
		originSetFields[field] = true
	}
	input.SetFields = append(input.SetFields, common.BKSetIDField)

	pageSize := 2000
	start := 0
	hasNext := true
	param := &metadata.QueryCondition{
		Condition: map[string]interface{}{
			common.BKAppIDField: bizID,
		},
		Fields: input.SetFields,
		Page: metadata.BasePage{
			Start: start,
			Limit: pageSize,
		},
	}

	for hasNext {
		param.Page.Start = start
		setResult, err := s.Engine.CoreAPI.CoreService().Instance().ReadInstance(ctx.Kit.Ctx, ctx.Kit.Header,
			common.BKInnerObjIDSet, param)
		if nil != err {
			blog.Errorf("getSetDetailOfTopo failed, coreservice http ReadInstance fail, param: %v, err: %v, rid:%s",
				param, err, ctx.Kit.Rid)
			return nil, ctx.Kit.CCError.CCError(common.CCErrCommHTTPDoRequestFailed)
		}

		if len(setResult.Info) == 0 {
			break
		}

		for _, info := range setResult.Info {
			setID, _ := info.Int64(common.BKSetIDField)
			if !originSetFields[common.BKDefaultField] {
				info.Remove(common.BKDefaultField)
			}
			setDetail[setID] = info
		}

		start += pageSize
		if len(setResult.Info) < pageSize {
			hasNext = false
		}
	}

	return setDetail, nil
}

// getModuleInfoOfTopo get module info of topo
func (s *Service) getModuleInfoOfTopo(ctx *rest.Contexts, bizID int64, input *metadata.SearchBriefBizTopoOption) (
	map[int64]map[string]interface{}, map[int64][]int64, errors.CCErrorCoder) {
	//  get moduleDetail, setModuleMap
	moduleDetail := make(map[int64]map[string]interface{})
	setModuleMap := make(map[int64][]int64)

	originModuleFields := make(map[string]bool)
	for _, field := range input.ModuleFields {
		originModuleFields[field] = true
	}
	input.ModuleFields = append(input.ModuleFields, common.BKModuleIDField, common.BKSetIDField)

	pageSize := 2000
	start := 0
	hasNext := true
	param := &metadata.QueryCondition{
		Condition: map[string]interface{}{
			common.BKAppIDField: bizID,
		},
		Fields: input.ModuleFields,
		Page: metadata.BasePage{
			Start: start,
			Limit: pageSize,
		},
	}

	for hasNext {
		param.Page.Start = start
		moduleResult, err := s.Engine.CoreAPI.CoreService().Instance().ReadInstance(ctx.Kit.Ctx, ctx.Kit.Header,
			common.BKInnerObjIDModule, param)
		if nil != err {
			blog.Errorf("getModuleInfoOfTopo failed, coreservice http ReadInstance fail, param: %v, err: %v, rid:%s",
				param, err, ctx.Kit.Rid)
			return nil, nil, ctx.Kit.CCError.CCError(common.CCErrCommHTTPDoRequestFailed)
		}

		if len(moduleResult.Info) == 0 {
			break
		}

		for _, info := range moduleResult.Info {
			setID, _ := info.Int64(common.BKSetIDField)
			moduleID, _ := info.Int64(common.BKModuleIDField)
			setModuleMap[setID] = append(setModuleMap[setID], moduleID)

			if !originModuleFields[common.BKDefaultField] {
				info.Remove(common.BKDefaultField)
			}
			if !originModuleFields[common.BKSetIDField] {
				info.Remove(common.BKSetIDField)
			}
			moduleDetail[moduleID] = info
		}

		start += pageSize
		if len(moduleResult.Info) < pageSize {
			hasNext = false
		}
	}

	return moduleDetail, setModuleMap, nil
}

// getHostInfoOfTopo get host info of topo
func (s *Service) getHostInfoOfTopo(ctx *rest.Contexts, bizID int64, input *metadata.SearchBriefBizTopoOption) (
	map[int64]map[string]interface{}, map[int64][]int64, errors.CCErrorCoder) {
	hostDetail := make(map[int64]map[string]interface{})
	moduleHostMap := make(map[int64][]int64)

	// get hostIDArr, moduleHostMap
	hostIDArr := make([]int64, 0)
	relationOption := &metadata.HostModuleRelationRequest{
		ApplicationID: bizID,
		Page: metadata.BasePage{
			Limit: common.BKNoLimit,
		},
		Fields: []string{common.BKModuleIDField, common.BKHostIDField},
	}
	hostModuleRelations, err := s.Engine.CoreAPI.CoreService().Host().GetHostModuleRelation(ctx.Kit.Ctx,
		ctx.Kit.Header, relationOption)
	if err != nil {
		blog.Errorf("getHostInfoOfTopo failed, option: %+v, err: %s, rid: %s", relationOption, err.Error(), ctx.Kit.Rid)
		return nil, nil, ctx.Kit.CCError.CCError(common.CCErrCommHTTPDoRequestFailed)
	}
	for _, relation := range hostModuleRelations.Info {
		hostIDArr = append(hostIDArr, relation.HostID)
		moduleHostMap[relation.ModuleID] = append(moduleHostMap[relation.ModuleID], relation.HostID)
	}

	// get hostDetail
	if len(hostIDArr) > 0 {
		pageSize := 2000
		start := 0
		hasNext := true
		input.HostFields = append(input.HostFields, common.BKHostIDField)
		param := &metadata.QueryCondition{
			Condition: map[string]interface{}{
				common.BKHostIDField: map[string]interface{}{
					common.BKDBIN: hostIDArr,
				},
			},
			Fields: input.HostFields,
			Page: metadata.BasePage{
				Start: start,
				Limit: pageSize,
			},
		}

		for hasNext {
			param.Page.Start = start
			hostResult, err := s.Engine.CoreAPI.CoreService().Instance().ReadInstance(ctx.Kit.Ctx, ctx.Kit.Header,
				common.BKInnerObjIDHost, param)
			if nil != err {
				blog.Errorf("getHostInfoOfTopo failed, coreservice http ReadInstance fail, param: %v, err: %v, "+
					"rid:%s", param, err, ctx.Kit.Rid)
				return nil, nil, ctx.Kit.CCError.CCError(common.CCErrCommHTTPDoRequestFailed)
			}

			if len(hostResult.Info) == 0 {
				break
			}

			for _, info := range hostResult.Info {
				hostID, _ := info.Int64(common.BKHostIDField)
				hostDetail[hostID] = info
			}

			start += pageSize
			if len(hostResult.Info) < pageSize {
				hasNext = false
			}
		}
	}

	return hostDetail, moduleHostMap, nil
}

// constructBizTopo construct biz topo
func (s *Service) constructBizTopo(setDetail, moduleDetail, hostDetail map[int64]map[string]interface{}, setModuleMap,
	moduleHostMap map[int64][]int64) []*metadata.SetTopo {
	bizTopo := make([]*metadata.SetTopo, 0)
	for setID, set := range setDetail {
		setTopo := new(metadata.SetTopo)
		setTopo.Set = set
		moduleTopos := make([]*metadata.ModuleTopo, 0)
		for _, moduleID := range setModuleMap[setID] {
			moduleTopo := new(metadata.ModuleTopo)
			moduleTopo.Module = moduleDetail[moduleID]
			hosts := make([]map[string]interface{}, 0)
			for _, hostID := range moduleHostMap[moduleID] {
				hosts = append(hosts, hostDetail[hostID])
			}
			moduleTopo.Hosts = hosts
			moduleTopos = append(moduleTopos, moduleTopo)
		}
		setTopo.ModuleTopos = moduleTopos
		bizTopo = append(bizTopo, setTopo)
	}
	return bizTopo
}

// SearchAssociationType search association type
func (s *Service) SearchAssociationType(ctx *rest.Contexts) {
	request := &metadata.SearchAssociationTypeRequest{}
	if err := ctx.DecodeInto(request); err != nil {
		ctx.RespAutoError(ctx.Kit.CCError.New(common.CCErrCommParamsInvalid, err.Error()))
		return
	}
	if request.Condition == nil {
		request.Condition = make(map[string]interface{}, 0)
	}

	input := &metadata.QueryCondition{
		Condition: request.Condition,
		Page:      request.BasePage,
	}
	ret, err := s.Engine.CoreAPI.CoreService().Association().ReadAssociationType(ctx.Kit.Ctx, ctx.Kit.Header, input)
	if err != nil {
		ctx.RespAutoError(err)
		return
	}

	ctx.RespEntity(ret)
}

// SearchObjectAssocWithAssocKindList search object association by association kind
func (s *Service) SearchObjectAssocWithAssocKindList(ctx *rest.Contexts) {

	ids := new(metadata.AssociationKindIDs)
	if err := ctx.DecodeInto(ids); err != nil {
		ctx.RespAutoError(ctx.Kit.CCError.CCError(common.CCErrCommParamsInvalid))
		return
	}

	resp, err := s.Logics.AssociationOperation().SearchObjectAssocWithAssocKindList(ctx.Kit, ids.AsstIDs)
	if nil != err {
		ctx.RespAutoError(err)
		return
	}
	ctx.RespEntity(resp)
}

// CreateAssociationType create association kind
func (s *Service) CreateAssociationType(ctx *rest.Contexts) {
	request := &metadata.AssociationKind{}
	if err := ctx.DecodeInto(request); err != nil {
		ctx.RespAutoError(ctx.Kit.CCError.New(common.CCErrCommParamsInvalid, err.Error()))
		return
	}

	var ret *metadata.CreateOneDataResult
	txnErr := s.Engine.CoreAPI.CoreService().Txn().AutoRunTxn(ctx.Kit.Ctx, ctx.Kit.Header, func() error {
		var err error
		input := &metadata.CreateAssociationKind{Data: *request}
		ret, err = s.Engine.CoreAPI.CoreService().Association().CreateAssociationType(ctx.Kit.Ctx, ctx.Kit.Header,
			input)
		if err != nil {
			return err
		}

		// register association type resource creator action to iam
		if auth.EnableAuthorize() {
			iamInstance := metadata.IamInstanceWithCreator{
				Type:    string(iam.SysAssociationType),
				ID:      strconv.FormatInt(int64(ret.Created.ID), 10),
				Name:    request.AssociationKindName,
				Creator: ctx.Kit.User,
			}
			_, err = s.AuthManager.Authorizer.RegisterResourceCreatorAction(ctx.Kit.Ctx, ctx.Kit.Header, iamInstance)
			if err != nil {
				blog.Errorf("register created association type to iam failed, err: %v, rid: %s", err, ctx.Kit.Rid)
				return err
			}
		}
		return nil
	})

	if txnErr != nil {
		ctx.RespAutoError(txnErr)
		return
	}
	ctx.RespEntity(metadata.RspID{ID: int64(ret.Created.ID)})
}

// UpdateAssociationType update association kind
func (s *Service) UpdateAssociationType(ctx *rest.Contexts) {
	request := &metadata.UpdateAssociationTypeRequest{}
	if err := ctx.DecodeInto(request); err != nil {
		ctx.RespAutoError(ctx.Kit.CCError.New(common.CCErrCommParamsInvalid, err.Error()))
		return
	}

	asstTypeID, err := strconv.ParseInt(ctx.Request.PathParameter("id"), 10, 64)
	if err != nil {
		ctx.RespAutoError(ctx.Kit.CCError.New(common.CCErrCommParamsInvalid, err.Error()))
		return
	}

	txnErr := s.Engine.CoreAPI.CoreService().Txn().AutoRunTxn(ctx.Kit.Ctx, ctx.Kit.Header, func() error {
		var err error
		_, err = s.Core.AssociationOperation().UpdateType(ctx.Kit, asstTypeID, request)
		if err != nil {
			return err
		}

		return nil
	})

	if txnErr != nil {
		ctx.RespAutoError(txnErr)
		return
	}
	ctx.RespEntity(nil)
}

// DeleteAssociationType delete association kind
func (s *Service) DeleteAssociationType(ctx *rest.Contexts) {
	asstTypeID, err := strconv.ParseInt(ctx.Request.PathParameter("id"), 10, 64)
	if err != nil {
		ctx.RespAutoError(ctx.Kit.CCError.New(common.CCErrCommParamsInvalid, err.Error()))
		return
	}

	txnErr := s.Engine.CoreAPI.CoreService().Txn().AutoRunTxn(ctx.Kit.Ctx, ctx.Kit.Header, func() error {
		err := s.Logics.AssociationOperation().DeleteAssociationType(ctx.Kit, asstTypeID)
		if err != nil {
			return err
		}

		return nil
	})

	if txnErr != nil {
		ctx.RespAutoError(txnErr)
		return
	}
	ctx.RespEntity(nil)
}

// SearchInstanceAssociations searches object instance associations with the input conditions.
func (s *Service) SearchInstanceAssociations(ctx *rest.Contexts) {
	objID := ctx.Request.PathParameter("bk_obj_id")

	// decode input parameter.
	input := &metadata.CommonSearchFilter{}
	if err := ctx.DecodeInto(input); nil != err {
		ctx.RespAutoError(err)
		return
	}
	input.ObjectID = objID

	// validate input parameter.
	if invalidKey, err := input.Validate(); err != nil {
		blog.Errorf("validate search instance associations input parameters failed, err: %s, rid: %s",
			err.Error(), ctx.Kit.Rid)
		ctx.RespAutoError(ctx.Kit.CCError.CCErrorf(common.CCErrCommParamsInvalid, invalidKey))
		return
	}

	// set read preference.
	ctx.SetReadPreference(common.SecondaryPreferredMode)

	// search instance associations.
	result, err := s.Logics.InstAssociationOperation().SearchInstanceAssociations(ctx.Kit, objID, input)
	if err != nil {
		blog.Errorf("search object[%s] instance associations failed, err: %s, rid: %s", objID, err.Error(), ctx.Kit.Rid)
		ctx.RespAutoError(err)
		return
	}

	ctx.RespEntity(mapstr.MapStr{"info": result})
}

// CountInstanceAssociations counts object instance associations with the input conditions.
func (s *Service) CountInstanceAssociations(ctx *rest.Contexts) {
	objID := ctx.Request.PathParameter("bk_obj_id")

	// decode input parameter.
	input := &metadata.CommonCountFilter{}
	if err := ctx.DecodeInto(input); nil != err {
		ctx.RespAutoError(err)
		return
	}
	input.ObjectID = objID

	// validate input parameter.
	if invalidKey, err := input.Validate(); err != nil {
		blog.Errorf("validate count instance associations input parameters failed, err: %s, rid: %s",
			err.Error(), ctx.Kit.Rid)
		ctx.RespAutoError(ctx.Kit.CCError.CCErrorf(common.CCErrCommParamsInvalid, invalidKey))
		return
	}

	// set read preference.
	ctx.SetReadPreference(common.SecondaryPreferredMode)

	// count instance associations.
	result, err := s.Logics.InstAssociationOperation().CountInstanceAssociations(ctx.Kit, objID, input)
	if err != nil {
		blog.Errorf("count object[%s] instance associations failed, err: %s, rid: %s", objID, err.Error(), ctx.Kit.Rid)
		ctx.RespAutoError(err)
		return
	}

	ctx.RespEntity(result)
}

// SearchAssociationInst search instance association
func (s *Service) SearchAssociationInst(ctx *rest.Contexts) {
	request := &metadata.SearchAssociationInstRequest{}
	if err := ctx.DecodeInto(request); err != nil {
		ctx.RespAutoError(ctx.Kit.CCError.New(common.CCErrCommParamsInvalid, err.Error()))
		return
	}

	if len(request.ObjID) == 0 {
		ctx.RespAutoError(ctx.Kit.CCError.CCErrorf(common.CCErrCommParamsNeedSet, common.BKObjIDField))
		return
	}

	cond := &metadata.InstAsstQueryCondition{
		Cond:  metadata.QueryCondition{Condition: request.Condition},
		ObjID: request.ObjID,
	}

	ctx.SetReadPreference(common.SecondaryPreferredMode)
	ret, err := s.Engine.CoreAPI.CoreService().Association().ReadInstAssociation(ctx.Kit.Ctx, ctx.Kit.Header, cond)
	if err != nil {
		ctx.RespAutoError(err)
		return
	}

	ctx.RespEntity(ret.Info)
}

//Search all associations of certain model instance,by regarding the instance as both Association source and Association target.
func (s *Service) SearchAssociationRelatedInst(ctx *rest.Contexts) {
	request := &metadata.SearchAssociationRelatedInstRequest{}
	if err := ctx.DecodeInto(request); err != nil {
		ctx.RespAutoError(ctx.Kit.CCError.Errorf(common.CCErrCommParamsInvalid, err.Error()))
		return
	}
	//check condition
	if request.Condition.InstID == 0 || request.Condition.ObjectID == "" {
		ctx.RespAutoError(ctx.Kit.CCError.Errorf(common.CCErrCommParamsInvalid, "'bk_inst_id' and 'bk_obj_id' should not be empty."))
		return
	}
	//check fields,if there's none param,return err.
	if len(request.Fields) == 0 {
		ctx.RespAutoError(ctx.Kit.CCError.Errorf(common.CCErrCommParamsInvalid, "there should be at least one param in 'fields'."))
		return
	}
	//Use id as sort parameters
	request.Page.Sort = common.BKFieldID
	//check Maximum limit
	if request.Page.Limit > common.BKMaxInstanceLimit {
		ctx.RespAutoError(ctx.Kit.CCError.Errorf(common.CCErrCommParamsInvalid, "The maximum limit should be less than 500."))
		return
	}

	ret, err := s.Core.AssociationOperation().SearchAssociationRelatedInst(ctx.Kit, request)
	if err != nil {
		ctx.RespAutoError(err)
		return
	}

	if err := ret.CCError(); err != nil {
		ctx.RespAutoError(ctx.Kit.CCError.New(ret.Code, ret.ErrMsg))
		return
	}

	ctx.RespEntity(ret.Data)
}

// CreateAssociationInst create instance associaiton
func (s *Service) CreateAssociationInst(ctx *rest.Contexts) {
	request := &metadata.CreateAssociationInstRequest{}
	if err := ctx.DecodeInto(request); err != nil {
		ctx.RespAutoError(ctx.Kit.CCError.New(common.CCErrCommParamsInvalid, err.Error()))
		return
	}

	var ret *metadata.RspID
	txnErr := s.Engine.CoreAPI.CoreService().Txn().AutoRunTxn(ctx.Kit.Ctx, ctx.Kit.Header, func() error {
		var err error
		ret, err = s.Logics.InstAssociationOperation().CreateInstanceAssociation(ctx.Kit, request)
		if err != nil {
			return err
		}

		return nil
	})

	if txnErr != nil {
		ctx.RespAutoError(txnErr)
		return
	}
	ctx.RespEntity(ret)
}

// CreateManyInstAssociation batch create instance association
func (s *Service) CreateManyInstAssociation(ctx *rest.Contexts) {
	request := &metadata.CreateManyInstAsstRequest{}
	if err := ctx.DecodeInto(request); err != nil {
		blog.Errorf("deserialization failed, err: %s, rid: %s", err.Error(), ctx.Kit.Rid)
		ctx.RespAutoError(err)
		return
	}

	ret, err := s.Logics.InstAssociationOperation().CreateManyInstAssociation(ctx.Kit, request)
	if err != nil {
		blog.Errorf("create many instance association failed, err: %s, rid: %s", err.Error(), ctx.Kit.Rid)
		ctx.RespAutoError(err)
		return
	}

	ctx.RespEntity(ret)
}

// DeleteAssociationInst delete instance association
func (s *Service) DeleteAssociationInst(ctx *rest.Contexts) {
	objID := ctx.Request.PathParameter(common.BKObjIDField)
	if len(objID) == 0 {
		ctx.RespAutoError(ctx.Kit.CCError.CCErrorf(common.CCErrCommParamsNeedSet, common.BKObjIDField))
		return
	}

	id, err := strconv.ParseInt(ctx.Request.PathParameter("association_id"), 10, 64)
	if err != nil {
		ctx.RespAutoError(ctx.Kit.CCError.CCErrorf(common.CCErrCommParamsNeedInt, "association_id"))
		return
	}

	txnErr := s.Engine.CoreAPI.CoreService().Txn().AutoRunTxn(ctx.Kit.Ctx, ctx.Kit.Header, func() error {
		_, err := s.Logics.InstAssociationOperation().DeleteInstAssociation(ctx.Kit, objID, []int64{id})
		if err != nil {
			return err
		}

		return nil
	})

	if txnErr != nil {
		ctx.RespAutoError(txnErr)
		return
	}
	ctx.RespEntity(nil)
}

// DeleteAssociationInstBatch batch delete instance association
func (s *Service) DeleteAssociationInstBatch(ctx *rest.Contexts) {
	request := &metadata.DeleteAssociationInstBatchRequest{}
	if err := ctx.DecodeInto(request); err != nil {
		ctx.RespAutoError(ctx.Kit.CCError.New(common.CCErrCommParamsInvalid, err.Error()))
		return
	}
	if len(request.ID) == 0 {
		ctx.RespAutoError(ctx.Kit.CCError.Errorf(common.CCErrCommHTTPInputInvalid))
		return
	}
	if len(request.ID) > common.BKMaxInstanceLimit {
		ctx.RespAutoError(ctx.Kit.CCError.CCError(common.CCErrCommPageLimitIsExceeded))
		return
	}
	if len(request.ObjectID) == 0 {
		ctx.RespAutoError(ctx.Kit.CCError.CCErrorf(common.CCErrCommParamsNeedSet, common.BKObjIDField))
		return
	}

	result := &metadata.DeleteAssociationInstBatchResult{}
	txnErr := s.Engine.CoreAPI.CoreService().Txn().AutoRunTxn(ctx.Kit.Ctx, ctx.Kit.Header, func() error {

		rsp, err := s.Logics.InstAssociationOperation().DeleteInstAssociation(ctx.Kit, request.ObjectID, request.ID)
		if err != nil {
			return err
		}

		result.Data = int(rsp)
		return nil
	})
	if txnErr != nil {
		ctx.RespAutoError(txnErr)
		return
	}

	ctx.RespEntity(result.Data)
}

func (s *Service) SearchTopoPath(ctx *rest.Contexts) {
	rid := ctx.Kit.Rid

	bizIDStr := ctx.Request.PathParameter(common.BKAppIDField)
	bizID, err := strconv.ParseInt(bizIDStr, 10, 64)
	if nil != err {
		blog.Errorf("SearchTopoPath failed, bizIDStr: %s, err: %s, rid: %s", bizIDStr, err.Error(), rid)
		ctx.RespAutoError(ctx.Kit.CCError.CCErrorf(common.CCErrCommParamsInvalid, common.BKAppIDField))
		return
	}

	input := metadata.FindTopoPathRequest{}
	if err := ctx.DecodeInto(&input); err != nil {
		ctx.RespAutoError(err)
		return
	}
	if len(input.Nodes) == 0 {
		ctx.RespAutoError(ctx.Kit.CCError.CCError(common.CCErrCommHTTPBodyEmpty))
		return
	}

	topoRoot, err := s.Engine.CoreAPI.CoreService().Mainline().SearchMainlineInstanceTopo(ctx.Kit.Ctx, ctx.Kit.Header, bizID, false)
	if err != nil {
		blog.Errorf("SearchTopoPath failed, SearchMainlineInstanceTopo failed, bizID:%d, err:%s, rid:%s", bizID, err.Error(), rid)
		ctx.RespAutoError(err)
		return
	}
	result := metadata.TopoPathResult{}
	for _, node := range input.Nodes {
		topoPath := topoRoot.TraversalFindNode(node.ObjectID, node.InstanceID)
		path := make([]*metadata.TopoInstanceNodeSimplify, 0)
		for _, item := range topoPath {
			simplify := item.ToSimplify()
			path = append(path, simplify)
		}
		nodeTopoPath := metadata.NodeTopoPath{
			BizID: bizID,
			Node:  node,
			Path:  path,
		}
		result.Nodes = append(result.Nodes, nodeTopoPath)
	}

	ctx.RespEntity(result)
}<|MERGE_RESOLUTION|>--- conflicted
+++ resolved
@@ -154,10 +154,7 @@
 	if len(ctx.Request.QueryParameter("with_default")) > 0 {
 		withDefault = true
 	}
-<<<<<<< HEAD
-=======
-
->>>>>>> fa7ed501
+
 	topoInstRst, err := s.Logics.InstAssociationOperation().SearchMainlineAssociationInstTopo(ctx.Kit,
 		common.BKInnerObjIDApp, id, withStatistics, withDefault)
 	if err != nil {

/*
 * Tencent is pleased to support the open source community by making 蓝鲸 available.
 * Copyright (C) 2017-2018 THL A29 Limited, a Tencent company. All rights reserved.
 * Licensed under the MIT License (the "License"); you may not use this file except
 * in compliance with the License. You may obtain a copy of the License at
 * http://opensource.org/licenses/MIT
 * Unless required by applicable law or agreed to in writing, software distributed under
 * the License is distributed on an "AS IS" BASIS, WITHOUT WARRANTIES OR CONDITIONS OF ANY KIND,
 * either express or implied. See the License for the specific language governing permissions and
 * limitations under the License.
 */

package service

import (
	"bytes"
	"io/ioutil"
	"sort"
	"strconv"

	"configcenter/src/ac/iam"
	"configcenter/src/common"
	"configcenter/src/common/auth"
	"configcenter/src/common/blog"
	"configcenter/src/common/errors"
	"configcenter/src/common/http/rest"
	"configcenter/src/common/mapstr"
	"configcenter/src/common/metadata"
	"configcenter/src/scene_server/topo_server/core/model"

	"golang.org/x/text/encoding/simplifiedchinese"
	"golang.org/x/text/transform"
)

// CreateMainLineObject create a new model in the main line topo
func (s *Service) CreateMainLineObject(ctx *rest.Contexts) {
	data := make(map[string]interface{})
	if err := ctx.DecodeInto(&data); err != nil {
		ctx.RespAutoError(err)
		return
	}
	mainLineAssociation := &metadata.Association{}
	_, err := mainLineAssociation.Parse(data)
	if nil != err {
		blog.Errorf("[api-asst] failed to parse the data(%#v), error info is %s, rid: %s", data, err.Error(), ctx.Kit.Rid)
		ctx.RespAutoError(ctx.Kit.CCError.CCErrorf(common.CCErrCommParamsInvalid, "mainline object"))
		return
	}

	// 创建模型前，先创建表，避免模型创建后，对模型数据查询出现下面的错误，
	// (SnapshotUnavailable) Unable to read from a snapshot due to pending collection catalog changes;
	// please retry the operation. Snapshot timestamp is Timestamp(1616747877, 51).
	// Collection minimum is Timestamp(1616747878, 5)
	if err := s.createObjectTableByObjectID(ctx, mainLineAssociation.ObjectID, true); err != nil {
		ctx.RespAutoError(ctx.Kit.CCError.CCErrorf(common.CCErrCommParamsInvalid, "mainline object"))
		return
	}

	var ret model.Object
	txnErr := s.Engine.CoreAPI.CoreService().Txn().AutoRunTxn(ctx.Kit.Ctx, ctx.Kit.Header, func() error {

		var err error
		ret, err = s.Core.AssociationOperation().CreateMainlineAssociation(ctx.Kit, mainLineAssociation, s.Config.BusinessTopoLevelMax)
		if err != nil {
			blog.Errorf("create mainline object: %s failed, err: %v, rid: %s", mainLineAssociation.ObjectID, err, ctx.Kit.Rid)
			return err
		}
		return nil
	})

	if txnErr != nil {
		ctx.RespAutoError(txnErr)
		return
	}
	ctx.RespEntity(ret)

}

// DeleteMainLineObject delete a object int the main line topo
func (s *Service) DeleteMainLineObject(ctx *rest.Contexts) {
	objID := ctx.Request.PathParameter("bk_obj_id")

	// do with transaction
	txnErr := s.Engine.CoreAPI.CoreService().Txn().AutoRunTxn(ctx.Kit.Ctx, ctx.Kit.Header, func() error {
		if err := s.Core.AssociationOperation().DeleteMainlineAssociation(ctx.Kit, objID); err != nil {
			blog.Errorf("DeleteMainlineAssociation failed, err: %+v, rid: %s", err, ctx.Kit.Rid)
			return ctx.Kit.CCError.CCError(common.CCErrTopoObjectDeleteFailed)
		}
		return nil
	})

	if txnErr != nil {
		ctx.RespAutoError(txnErr)
		return
	}
	ctx.RespEntity(nil)

}

// SearchMainLineObjectTopo search the main line topo
func (s *Service) SearchMainLineObjectTopo(ctx *rest.Contexts) {
	bizObj, err := s.Core.ObjectOperation().FindSingleObject(ctx.Kit, common.BKInnerObjIDApp)
	if nil != err {
		blog.Errorf("[api-asst] failed to find the biz object, error info is %s, rid: %s", err.Error(), ctx.Kit.Rid)
		ctx.RespAutoError(err)
		return
	}

	// get biz model related mainline models (mainline relationship model)
	resp, err := s.Core.AssociationOperation().SearchMainlineAssociationTopo(ctx.Kit, bizObj)
	if nil != err {
		ctx.RespAutoError(err)
		return
	}
	ctx.RespEntity(resp)
}

// SearchObjectByClassificationID search the object by classification ID
func (s *Service) SearchObjectByClassificationID(ctx *rest.Contexts) {
	bizObj, err := s.Core.ObjectOperation().FindSingleObject(ctx.Kit, ctx.Request.PathParameter("bk_obj_id"))
	if nil != err {
		blog.Errorf("[api-asst] failed to find the biz object, error info is %s, rid: %s", err.Error(), ctx.Kit.Rid)
		ctx.RespAutoError(err)
		return
	}

	resp, err := s.Core.AssociationOperation().SearchMainlineAssociationTopo(ctx.Kit, bizObj)
	if nil != err {
		ctx.RespAutoError(err)
		return
	}
	ctx.RespEntity(resp)
}

// SearchBusinessTopoWithStatistics calculate how many service instances on each topo instance node
func (s *Service) SearchBusinessTopoWithStatistics(ctx *rest.Contexts) {
	resp, err := s.searchBusinessTopo(ctx, true, true)
	if nil != err {
		ctx.RespAutoError(err)
		return
	}
	ctx.RespEntity(resp)
}

func (s *Service) SearchBusinessTopo(ctx *rest.Contexts) {
	resp, err := s.searchBusinessTopo(ctx, false, false)
	if nil != err {
		ctx.RespAutoError(err)
		return
	}
	ctx.RespEntity(resp)
}

// SearchBusinessTopo search the business topo
// withSortName 按拼音对名字排序，ui 专用
func (s *Service) searchBusinessTopo(ctx *rest.Contexts,
	withStatistics, withSortName bool) ([]*metadata.TopoInstRst, error) {
	id, err := strconv.ParseInt(ctx.Request.PathParameter("bk_biz_id"), 10, 64)
	if nil != err {
		blog.Errorf("[api-asst] failed to parse the path params id(%s), error info is %s , rid: %s", ctx.Request.PathParameter("app_id"), err.Error(), ctx.Kit.Rid)

		return nil, err
	}

	withDefault := false
	if len(ctx.Request.QueryParameter("with_default")) > 0 {
		withDefault = true
	}
<<<<<<< HEAD
	topoInstRst, err := s.Core.AssociationOperation().SearchMainlineAssociationInstTopo(ctx.Kit, common.BKInnerObjIDApp,
		id, withStatistics, withDefault)
=======
	topoInstRst, err := s.Logics.InstAssociationOperation().SearchMainlineAssociationInstTopo(ctx.Kit, common.BKInnerObjIDApp, id, withStatistics, withDefault)
>>>>>>> e1ec4653
	if err != nil {
		return nil, err
	}

	if withSortName {
		// sort before response,
		SortTopoInst(topoInstRst)
	}

	return topoInstRst, nil
}

// GetTopoNodeHostAndSerInstCount calculate how many service instances amd how many hosts on toponode
func (s *Service) GetTopoNodeHostAndSerInstCount(ctx *rest.Contexts) {
	id, err := strconv.ParseInt(ctx.Request.PathParameter("bk_biz_id"), 10, 64)
	if err != nil {
		blog.Errorf("parse biz id: %s from url path failed, error info is: %s , "+
			"rid: %s", ctx.Request.PathParameter("bk_biz_id"), err, ctx.Kit.Rid)
		return
	}

	input := new(metadata.HostAndSerInstCountOption)
	if err := ctx.DecodeInto(input); err != nil {
		ctx.RespAutoError(err)
		return
	}

	const BKParamMaxLength = 1000
	if len(input.Condition) > BKParamMaxLength {
		err := ctx.Kit.CCError.Errorf(common.CCErrCommParamsInvalid, "condition length")
		ctx.RespAutoError(err)
		return
	}

	result, err := s.Logics.InstAssociationOperation().TopoNodeHostAndSerInstCount(ctx.Kit, id, input)
	if err != nil {
		ctx.RespAutoError(err)
		return
	}
	ctx.RespEntity(result)
}

func SortTopoInst(instData []*metadata.TopoInstRst) {
	for _, data := range instData {
		instNameInGBK, _ := ioutil.ReadAll(transform.NewReader(bytes.NewReader([]byte(data.InstName)), simplifiedchinese.GBK.NewEncoder()))
		data.InstName = string(instNameInGBK)
	}

	sort.Slice(instData, func(i, j int) bool {
		return instData[i].InstName < instData[j].InstName
	})

	for _, data := range instData {
		instNameInUTF, _ := ioutil.ReadAll(transform.NewReader(bytes.NewReader([]byte(data.InstName)), simplifiedchinese.GBK.NewDecoder()))
		data.InstName = string(instNameInUTF)
	}

	for idx := range instData {
		SortTopoInst(instData[idx].Child)
	}
}

// SearchBriefBizTopo search brief topo
func (s *Service) SearchBriefBizTopo(ctx *rest.Contexts) {
	bizID, err := strconv.ParseInt(ctx.Request.PathParameter(common.BKAppIDField), 10, 64)
	if err != nil {
		blog.Errorf("SearchBriefBizTopo failed, parse bk_biz_id error, err: %s, rid: %s", err, ctx.Kit.Rid)
		ctx.RespAutoError(ctx.Kit.CCError.CCErrorf(common.CCErrCommParamsIsInvalid, "bk_biz_id"))
		return
	}

	input := new(metadata.SearchBriefBizTopoOption)
	if err := ctx.DecodeInto(input); err != nil {
		ctx.RespAutoError(err)
		return
	}

	rawErr := input.Validate()
	if rawErr.ErrCode != 0 {
		ctx.RespAutoError(rawErr.ToCCError(ctx.Kit.CCError))
		return
	}

	setDetail, err := s.getSetDetailOfTopo(ctx, bizID, input)
	if err != nil {
		blog.Errorf("SearchBriefBizTopo failed, getSetDetailOfTopo err: %v, rid:%s", err, ctx.Kit.Rid)
		ctx.RespAutoError(err)
		return
	}

	if len(setDetail) == 0 {
		ctx.RespEntity([]interface{}{})
		return
	}

	moduleDetail, setModuleMap, err := s.getModuleInfoOfTopo(ctx, bizID, input)
	if err != nil {
		blog.Errorf("SearchBriefBizTopo failed, getModuleInfoOfTopo err: %v, rid:%s", err, ctx.Kit.Rid)
		ctx.RespAutoError(err)
		return
	}

	hostDetail, moduleHostMap, err := s.getHostInfoOfTopo(ctx, bizID, input)
	if err != nil {
		blog.Errorf("SearchBriefBizTopo failed, getHostInfoOfTopo err: %v, rid:%s", err, ctx.Kit.Rid)
		ctx.RespAutoError(err)
		return
	}

	// construct the final result
	bizTopo := s.constructBizTopo(setDetail, moduleDetail, hostDetail, setModuleMap, moduleHostMap)

	ctx.RespEntity(bizTopo)
}

// getSetDetailOfTopo get set detail of topo
func (s *Service) getSetDetailOfTopo(ctx *rest.Contexts, bizID int64, input *metadata.SearchBriefBizTopoOption) (
	map[int64]map[string]interface{}, errors.CCErrorCoder) {
	setDetail := make(map[int64]map[string]interface{})
	originSetFields := make(map[string]bool)
	for _, field := range input.SetFields {
		originSetFields[field] = true
	}
	input.SetFields = append(input.SetFields, common.BKSetIDField)

	pageSize := 2000
	start := 0
	hasNext := true
	param := &metadata.QueryCondition{
		Condition: map[string]interface{}{
			common.BKAppIDField: bizID,
		},
		Fields: input.SetFields,
		Page: metadata.BasePage{
			Start: start,
			Limit: pageSize,
		},
	}

	for hasNext {
		param.Page.Start = start
		setResult, err := s.Engine.CoreAPI.CoreService().Instance().ReadInstance(ctx.Kit.Ctx, ctx.Kit.Header,
			common.BKInnerObjIDSet, param)
		if nil != err {
			blog.Errorf("getSetDetailOfTopo failed, coreservice http ReadInstance fail, param: %v, err: %v, rid:%s",
				param, err, ctx.Kit.Rid)
			return nil, ctx.Kit.CCError.CCError(common.CCErrCommHTTPDoRequestFailed)
		}

		if len(setResult.Info) == 0 {
			break
		}

		for _, info := range setResult.Info {
			setID, _ := info.Int64(common.BKSetIDField)
			if !originSetFields[common.BKDefaultField] {
				info.Remove(common.BKDefaultField)
			}
			setDetail[setID] = info
		}

		start += pageSize
		if len(setResult.Info) < pageSize {
			hasNext = false
		}
	}

	return setDetail, nil
}

// getModuleInfoOfTopo get module info of topo
func (s *Service) getModuleInfoOfTopo(ctx *rest.Contexts, bizID int64, input *metadata.SearchBriefBizTopoOption) (
	map[int64]map[string]interface{}, map[int64][]int64, errors.CCErrorCoder) {
	//  get moduleDetail, setModuleMap
	moduleDetail := make(map[int64]map[string]interface{})
	setModuleMap := make(map[int64][]int64)

	originModuleFields := make(map[string]bool)
	for _, field := range input.ModuleFields {
		originModuleFields[field] = true
	}
	input.ModuleFields = append(input.ModuleFields, common.BKModuleIDField, common.BKSetIDField)

	pageSize := 2000
	start := 0
	hasNext := true
	param := &metadata.QueryCondition{
		Condition: map[string]interface{}{
			common.BKAppIDField: bizID,
		},
		Fields: input.ModuleFields,
		Page: metadata.BasePage{
			Start: start,
			Limit: pageSize,
		},
	}

	for hasNext {
		param.Page.Start = start
		moduleResult, err := s.Engine.CoreAPI.CoreService().Instance().ReadInstance(ctx.Kit.Ctx, ctx.Kit.Header,
			common.BKInnerObjIDModule, param)
		if nil != err {
			blog.Errorf("getModuleInfoOfTopo failed, coreservice http ReadInstance fail, param: %v, err: %v, rid:%s",
				param, err, ctx.Kit.Rid)
			return nil, nil, ctx.Kit.CCError.CCError(common.CCErrCommHTTPDoRequestFailed)
		}

		if len(moduleResult.Info) == 0 {
			break
		}

		for _, info := range moduleResult.Info {
			setID, _ := info.Int64(common.BKSetIDField)
			moduleID, _ := info.Int64(common.BKModuleIDField)
			setModuleMap[setID] = append(setModuleMap[setID], moduleID)

			if !originModuleFields[common.BKDefaultField] {
				info.Remove(common.BKDefaultField)
			}
			if !originModuleFields[common.BKSetIDField] {
				info.Remove(common.BKSetIDField)
			}
			moduleDetail[moduleID] = info
		}

		start += pageSize
		if len(moduleResult.Info) < pageSize {
			hasNext = false
		}
	}

	return moduleDetail, setModuleMap, nil
}

// getHostInfoOfTopo get host info of topo
func (s *Service) getHostInfoOfTopo(ctx *rest.Contexts, bizID int64, input *metadata.SearchBriefBizTopoOption) (
	map[int64]map[string]interface{}, map[int64][]int64, errors.CCErrorCoder) {
	hostDetail := make(map[int64]map[string]interface{})
	moduleHostMap := make(map[int64][]int64)

	// get hostIDArr, moduleHostMap
	hostIDArr := make([]int64, 0)
	relationOption := &metadata.HostModuleRelationRequest{
		ApplicationID: bizID,
		Page: metadata.BasePage{
			Limit: common.BKNoLimit,
		},
		Fields: []string{common.BKModuleIDField, common.BKHostIDField},
	}
	hostModuleRelations, err := s.Engine.CoreAPI.CoreService().Host().GetHostModuleRelation(ctx.Kit.Ctx,
		ctx.Kit.Header, relationOption)
	if err != nil {
		blog.Errorf("getHostInfoOfTopo failed, option: %+v, err: %s, rid: %s", relationOption, err.Error(), ctx.Kit.Rid)
		return nil, nil, ctx.Kit.CCError.CCError(common.CCErrCommHTTPDoRequestFailed)
	}
	for _, relation := range hostModuleRelations.Info {
		hostIDArr = append(hostIDArr, relation.HostID)
		moduleHostMap[relation.ModuleID] = append(moduleHostMap[relation.ModuleID], relation.HostID)
	}

	// get hostDetail
	if len(hostIDArr) > 0 {
		pageSize := 2000
		start := 0
		hasNext := true
		input.HostFields = append(input.HostFields, common.BKHostIDField)
		param := &metadata.QueryCondition{
			Condition: map[string]interface{}{
				common.BKHostIDField: map[string]interface{}{
					common.BKDBIN: hostIDArr,
				},
			},
			Fields: input.HostFields,
			Page: metadata.BasePage{
				Start: start,
				Limit: pageSize,
			},
		}

		for hasNext {
			param.Page.Start = start
			hostResult, err := s.Engine.CoreAPI.CoreService().Instance().ReadInstance(ctx.Kit.Ctx, ctx.Kit.Header,
				common.BKInnerObjIDHost, param)
			if nil != err {
				blog.Errorf("getHostInfoOfTopo failed, coreservice http ReadInstance fail, param: %v, err: %v, "+
					"rid:%s", param, err, ctx.Kit.Rid)
				return nil, nil, ctx.Kit.CCError.CCError(common.CCErrCommHTTPDoRequestFailed)
			}

			if len(hostResult.Info) == 0 {
				break
			}

			for _, info := range hostResult.Info {
				hostID, _ := info.Int64(common.BKHostIDField)
				hostDetail[hostID] = info
			}

			start += pageSize
			if len(hostResult.Info) < pageSize {
				hasNext = false
			}
		}
	}

	return hostDetail, moduleHostMap, nil
}

// constructBizTopo construct biz topo
func (s *Service) constructBizTopo(setDetail, moduleDetail, hostDetail map[int64]map[string]interface{}, setModuleMap,
	moduleHostMap map[int64][]int64) []*metadata.SetTopo {
	bizTopo := make([]*metadata.SetTopo, 0)
	for setID, set := range setDetail {
		setTopo := new(metadata.SetTopo)
		setTopo.Set = set
		moduleTopos := make([]*metadata.ModuleTopo, 0)
		for _, moduleID := range setModuleMap[setID] {
			moduleTopo := new(metadata.ModuleTopo)
			moduleTopo.Module = moduleDetail[moduleID]
			hosts := make([]map[string]interface{}, 0)
			for _, hostID := range moduleHostMap[moduleID] {
				hosts = append(hosts, hostDetail[hostID])
			}
			moduleTopo.Hosts = hosts
			moduleTopos = append(moduleTopos, moduleTopo)
		}
		setTopo.ModuleTopos = moduleTopos
		bizTopo = append(bizTopo, setTopo)
	}
	return bizTopo
}

// SearchAssociationType search association type
func (s *Service) SearchAssociationType(ctx *rest.Contexts) {
	request := &metadata.SearchAssociationTypeRequest{}
	if err := ctx.DecodeInto(request); err != nil {
		ctx.RespAutoError(ctx.Kit.CCError.New(common.CCErrCommParamsInvalid, err.Error()))
		return
	}
	if request.Condition == nil {
		request.Condition = make(map[string]interface{}, 0)
	}

	input := &metadata.QueryCondition{
		Condition: request.Condition,
		Page:      request.BasePage,
	}
	ret, err := s.Engine.CoreAPI.CoreService().Association().ReadAssociationType(ctx.Kit.Ctx, ctx.Kit.Header, input)
	if err != nil {
		ctx.RespAutoError(err)
		return
	}

	ctx.RespEntity(ret)
}

// SearchObjectAssocWithAssocKindList search object association by association kind
func (s *Service) SearchObjectAssocWithAssocKindList(ctx *rest.Contexts) {

	ids := new(metadata.AssociationKindIDs)
	if err := ctx.DecodeInto(ids); err != nil {
		ctx.RespAutoError(ctx.Kit.CCError.CCError(common.CCErrCommParamsInvalid))
		return
	}

	resp, err := s.Logics.AssociationOperation().SearchObjectAssocWithAssocKindList(ctx.Kit, ids.AsstIDs)
	if nil != err {
		ctx.RespAutoError(err)
		return
	}
	ctx.RespEntity(resp)
}

// CreateAssociationType create association kind
func (s *Service) CreateAssociationType(ctx *rest.Contexts) {
	request := &metadata.AssociationKind{}
	if err := ctx.DecodeInto(request); err != nil {
		ctx.RespAutoError(ctx.Kit.CCError.New(common.CCErrCommParamsInvalid, err.Error()))
		return
	}

	var ret *metadata.CreateOneDataResult
	txnErr := s.Engine.CoreAPI.CoreService().Txn().AutoRunTxn(ctx.Kit.Ctx, ctx.Kit.Header, func() error {
		var err error
		input := &metadata.CreateAssociationKind{Data: *request}
		ret, err = s.Engine.CoreAPI.CoreService().Association().CreateAssociationType(ctx.Kit.Ctx, ctx.Kit.Header,
			input)
		if err != nil {
			return err
		}

		// register association type resource creator action to iam
		if auth.EnableAuthorize() {
			iamInstance := metadata.IamInstanceWithCreator{
				Type:    string(iam.SysAssociationType),
				ID:      strconv.FormatInt(int64(ret.Created.ID), 10),
				Name:    request.AssociationKindName,
				Creator: ctx.Kit.User,
			}
			_, err = s.AuthManager.Authorizer.RegisterResourceCreatorAction(ctx.Kit.Ctx, ctx.Kit.Header, iamInstance)
			if err != nil {
				blog.Errorf("register created association type to iam failed, err: %v, rid: %s", err, ctx.Kit.Rid)
				return err
			}
		}
		return nil
	})

	if txnErr != nil {
		ctx.RespAutoError(txnErr)
		return
	}
	ctx.RespEntity(metadata.RspID{ID: int64(ret.Created.ID)})
}

// UpdateAssociationType update association kind
func (s *Service) UpdateAssociationType(ctx *rest.Contexts) {
	request := &metadata.UpdateAssociationTypeRequest{}
	if err := ctx.DecodeInto(request); err != nil {
		ctx.RespAutoError(ctx.Kit.CCError.New(common.CCErrCommParamsInvalid, err.Error()))
		return
	}

	asstTypeID, err := strconv.ParseInt(ctx.Request.PathParameter("id"), 10, 64)
	if err != nil {
		ctx.RespAutoError(ctx.Kit.CCError.New(common.CCErrCommParamsInvalid, err.Error()))
		return
	}

	txnErr := s.Engine.CoreAPI.CoreService().Txn().AutoRunTxn(ctx.Kit.Ctx, ctx.Kit.Header, func() error {
		var err error
		_, err = s.Core.AssociationOperation().UpdateType(ctx.Kit, asstTypeID, request)
		if err != nil {
			return err
		}

		return nil
	})

	if txnErr != nil {
		ctx.RespAutoError(txnErr)
		return
	}
	ctx.RespEntity(nil)
}

// DeleteAssociationType delete association kind
func (s *Service) DeleteAssociationType(ctx *rest.Contexts) {
	asstTypeID, err := strconv.ParseInt(ctx.Request.PathParameter("id"), 10, 64)
	if err != nil {
		ctx.RespAutoError(ctx.Kit.CCError.New(common.CCErrCommParamsInvalid, err.Error()))
		return
	}

	txnErr := s.Engine.CoreAPI.CoreService().Txn().AutoRunTxn(ctx.Kit.Ctx, ctx.Kit.Header, func() error {
		err := s.Logics.AssociationOperation().DeleteAssociationType(ctx.Kit, asstTypeID)
		if err != nil {
			return err
		}

		return nil
	})

	if txnErr != nil {
		ctx.RespAutoError(txnErr)
		return
	}
	ctx.RespEntity(nil)
}

// SearchInstanceAssociations searches object instance associations with the input conditions.
func (s *Service) SearchInstanceAssociations(ctx *rest.Contexts) {
	objID := ctx.Request.PathParameter("bk_obj_id")

	// decode input parameter.
	input := &metadata.CommonSearchFilter{}
	if err := ctx.DecodeInto(input); nil != err {
		ctx.RespAutoError(err)
		return
	}
	input.ObjectID = objID

	// validate input parameter.
	if invalidKey, err := input.Validate(); err != nil {
		blog.Errorf("validate search instance associations input parameters failed, err: %s, rid: %s",
			err.Error(), ctx.Kit.Rid)
		ctx.RespAutoError(ctx.Kit.CCError.CCErrorf(common.CCErrCommParamsInvalid, invalidKey))
		return
	}

	// set read preference.
	ctx.SetReadPreference(common.SecondaryPreferredMode)

	// search instance associations.
	result, err := s.Logics.InstAssociationOperation().SearchInstanceAssociations(ctx.Kit, objID, input)
	if err != nil {
		blog.Errorf("search object[%s] instance associations failed, err: %s, rid: %s", objID, err.Error(), ctx.Kit.Rid)
		ctx.RespAutoError(err)
		return
	}

	ctx.RespEntity(mapstr.MapStr{"info": result})
}

// CountInstanceAssociations counts object instance associations with the input conditions.
func (s *Service) CountInstanceAssociations(ctx *rest.Contexts) {
	objID := ctx.Request.PathParameter("bk_obj_id")

	// decode input parameter.
	input := &metadata.CommonCountFilter{}
	if err := ctx.DecodeInto(input); nil != err {
		ctx.RespAutoError(err)
		return
	}
	input.ObjectID = objID

	// validate input parameter.
	if invalidKey, err := input.Validate(); err != nil {
		blog.Errorf("validate count instance associations input parameters failed, err: %s, rid: %s",
			err.Error(), ctx.Kit.Rid)
		ctx.RespAutoError(ctx.Kit.CCError.CCErrorf(common.CCErrCommParamsInvalid, invalidKey))
		return
	}

	// set read preference.
	ctx.SetReadPreference(common.SecondaryPreferredMode)

	// count instance associations.
	result, err := s.Logics.InstAssociationOperation().CountInstanceAssociations(ctx.Kit, objID, input)
	if err != nil {
		blog.Errorf("count object[%s] instance associations failed, err: %s, rid: %s", objID, err.Error(), ctx.Kit.Rid)
		ctx.RespAutoError(err)
		return
	}

	ctx.RespEntity(result)
}

// SearchAssociationInst search instance association
func (s *Service) SearchAssociationInst(ctx *rest.Contexts) {
	request := &metadata.SearchAssociationInstRequest{}
	if err := ctx.DecodeInto(request); err != nil {
		ctx.RespAutoError(ctx.Kit.CCError.New(common.CCErrCommParamsInvalid, err.Error()))
		return
	}

	if len(request.ObjID) == 0 {
		ctx.RespAutoError(ctx.Kit.CCError.CCErrorf(common.CCErrCommParamsNeedSet, common.BKObjIDField))
		return
	}

	cond := &metadata.InstAsstQueryCondition{
		Cond:  metadata.QueryCondition{Condition: request.Condition},
		ObjID: request.ObjID,
	}

	ctx.SetReadPreference(common.SecondaryPreferredMode)
	ret, err := s.Engine.CoreAPI.CoreService().Association().ReadInstAssociation(ctx.Kit.Ctx, ctx.Kit.Header, cond)
	if err != nil {
		ctx.RespAutoError(err)
		return
	}

	ctx.RespEntity(ret.Info)
}

//Search all associations of certain model instance,by regarding the instance as both Association source and Association target.
func (s *Service) SearchAssociationRelatedInst(ctx *rest.Contexts) {
	request := &metadata.SearchAssociationRelatedInstRequest{}
	if err := ctx.DecodeInto(request); err != nil {
		ctx.RespAutoError(ctx.Kit.CCError.Errorf(common.CCErrCommParamsInvalid, err.Error()))
		return
	}
	//check condition
	if request.Condition.InstID == 0 || request.Condition.ObjectID == "" {
		ctx.RespAutoError(ctx.Kit.CCError.Errorf(common.CCErrCommParamsInvalid, "'bk_inst_id' and 'bk_obj_id' should not be empty."))
		return
	}
	//check fields,if there's none param,return err.
	if len(request.Fields) == 0 {
		ctx.RespAutoError(ctx.Kit.CCError.Errorf(common.CCErrCommParamsInvalid, "there should be at least one param in 'fields'."))
		return
	}
	//Use id as sort parameters
	request.Page.Sort = common.BKFieldID
	//check Maximum limit
	if request.Page.Limit > common.BKMaxInstanceLimit {
		ctx.RespAutoError(ctx.Kit.CCError.Errorf(common.CCErrCommParamsInvalid, "The maximum limit should be less than 500."))
		return
	}

	ret, err := s.Core.AssociationOperation().SearchAssociationRelatedInst(ctx.Kit, request)
	if err != nil {
		ctx.RespAutoError(err)
		return
	}

	if err := ret.CCError(); err != nil {
		ctx.RespAutoError(ctx.Kit.CCError.New(ret.Code, ret.ErrMsg))
		return
	}

	ctx.RespEntity(ret.Data)
}

// CreateAssociationInst create instance associaiton
func (s *Service) CreateAssociationInst(ctx *rest.Contexts) {
	request := &metadata.CreateAssociationInstRequest{}
	if err := ctx.DecodeInto(request); err != nil {
		ctx.RespAutoError(ctx.Kit.CCError.New(common.CCErrCommParamsInvalid, err.Error()))
		return
	}

	var ret *metadata.RspID
	txnErr := s.Engine.CoreAPI.CoreService().Txn().AutoRunTxn(ctx.Kit.Ctx, ctx.Kit.Header, func() error {
		var err error
		ret, err = s.Logics.InstAssociationOperation().CreateInstanceAssociation(ctx.Kit, request)
		if err != nil {
			return err
		}

		return nil
	})

	if txnErr != nil {
		ctx.RespAutoError(txnErr)
		return
	}
	ctx.RespEntity(ret)
}

// CreateManyInstAssociation batch create instance association
func (s *Service) CreateManyInstAssociation(ctx *rest.Contexts) {
	request := &metadata.CreateManyInstAsstRequest{}
	if err := ctx.DecodeInto(request); err != nil {
		blog.Errorf("deserialization failed, err: %s, rid: %s", err.Error(), ctx.Kit.Rid)
		ctx.RespAutoError(err)
		return
	}

	ret, err := s.Logics.InstAssociationOperation().CreateManyInstAssociation(ctx.Kit, request)
	if err != nil {
		blog.Errorf("create many instance association failed, err: %s, rid: %s", err.Error(), ctx.Kit.Rid)
		ctx.RespAutoError(err)
		return
	}

	ctx.RespEntity(ret)
}

// DeleteAssociationInst delete instance association
func (s *Service) DeleteAssociationInst(ctx *rest.Contexts) {
	objID := ctx.Request.PathParameter(common.BKObjIDField)
	if len(objID) == 0 {
		ctx.RespAutoError(ctx.Kit.CCError.CCErrorf(common.CCErrCommParamsNeedSet, common.BKObjIDField))
		return
	}

	id, err := strconv.ParseInt(ctx.Request.PathParameter("association_id"), 10, 64)
	if err != nil {
		ctx.RespAutoError(ctx.Kit.CCError.CCErrorf(common.CCErrCommParamsNeedInt, "association_id"))
		return
	}

	txnErr := s.Engine.CoreAPI.CoreService().Txn().AutoRunTxn(ctx.Kit.Ctx, ctx.Kit.Header, func() error {
		_, err := s.Logics.InstAssociationOperation().DeleteInstAssociation(ctx.Kit, objID, []int64{id})
		if err != nil {
			return err
		}

		return nil
	})

	if txnErr != nil {
		ctx.RespAutoError(txnErr)
		return
	}
	ctx.RespEntity(nil)
}

// DeleteAssociationInstBatch batch delete instance association
func (s *Service) DeleteAssociationInstBatch(ctx *rest.Contexts) {
	request := &metadata.DeleteAssociationInstBatchRequest{}
	if err := ctx.DecodeInto(request); err != nil {
		ctx.RespAutoError(ctx.Kit.CCError.New(common.CCErrCommParamsInvalid, err.Error()))
		return
	}
	if len(request.ID) == 0 {
		ctx.RespAutoError(ctx.Kit.CCError.Errorf(common.CCErrCommHTTPInputInvalid))
		return
	}
	if len(request.ID) > common.BKMaxInstanceLimit {
		ctx.RespAutoError(ctx.Kit.CCError.CCError(common.CCErrCommPageLimitIsExceeded))
		return
	}
	if len(request.ObjectID) == 0 {
		ctx.RespAutoError(ctx.Kit.CCError.CCErrorf(common.CCErrCommParamsNeedSet, common.BKObjIDField))
		return
	}

	result := &metadata.DeleteAssociationInstBatchResult{}
	txnErr := s.Engine.CoreAPI.CoreService().Txn().AutoRunTxn(ctx.Kit.Ctx, ctx.Kit.Header, func() error {

		rsp, err := s.Logics.InstAssociationOperation().DeleteInstAssociation(ctx.Kit, request.ObjectID, request.ID)
		if err != nil {
			return err
		}

		result.Data = int(rsp)
		return nil
	})
	if txnErr != nil {
		ctx.RespAutoError(txnErr)
		return
	}

	ctx.RespEntity(result.Data)
}

func (s *Service) SearchTopoPath(ctx *rest.Contexts) {
	rid := ctx.Kit.Rid

	bizIDStr := ctx.Request.PathParameter(common.BKAppIDField)
	bizID, err := strconv.ParseInt(bizIDStr, 10, 64)
	if nil != err {
		blog.Errorf("SearchTopoPath failed, bizIDStr: %s, err: %s, rid: %s", bizIDStr, err.Error(), rid)
		ctx.RespAutoError(ctx.Kit.CCError.CCErrorf(common.CCErrCommParamsInvalid, common.BKAppIDField))
		return
	}

	input := metadata.FindTopoPathRequest{}
	if err := ctx.DecodeInto(&input); err != nil {
		ctx.RespAutoError(err)
		return
	}
	if len(input.Nodes) == 0 {
		ctx.RespAutoError(ctx.Kit.CCError.CCError(common.CCErrCommHTTPBodyEmpty))
		return
	}

	topoRoot, err := s.Engine.CoreAPI.CoreService().Mainline().SearchMainlineInstanceTopo(ctx.Kit.Ctx, ctx.Kit.Header, bizID, false)
	if err != nil {
		blog.Errorf("SearchTopoPath failed, SearchMainlineInstanceTopo failed, bizID:%d, err:%s, rid:%s", bizID, err.Error(), rid)
		ctx.RespAutoError(err)
		return
	}
	result := metadata.TopoPathResult{}
	for _, node := range input.Nodes {
		topoPath := topoRoot.TraversalFindNode(node.ObjectID, node.InstanceID)
		path := make([]*metadata.TopoInstanceNodeSimplify, 0)
		for _, item := range topoPath {
			simplify := item.ToSimplify()
			path = append(path, simplify)
		}
		nodeTopoPath := metadata.NodeTopoPath{
			BizID: bizID,
			Node:  node,
			Path:  path,
		}
		result.Nodes = append(result.Nodes, nodeTopoPath)
	}

	ctx.RespEntity(result)
}<|MERGE_RESOLUTION|>--- conflicted
+++ resolved
@@ -166,12 +166,9 @@
 	if len(ctx.Request.QueryParameter("with_default")) > 0 {
 		withDefault = true
 	}
-<<<<<<< HEAD
+
 	topoInstRst, err := s.Core.AssociationOperation().SearchMainlineAssociationInstTopo(ctx.Kit, common.BKInnerObjIDApp,
 		id, withStatistics, withDefault)
-=======
-	topoInstRst, err := s.Logics.InstAssociationOperation().SearchMainlineAssociationInstTopo(ctx.Kit, common.BKInnerObjIDApp, id, withStatistics, withDefault)
->>>>>>> e1ec4653
 	if err != nil {
 		return nil, err
 	}

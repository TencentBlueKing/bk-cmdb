--- conflicted
+++ resolved
@@ -227,20 +227,13 @@
 	}
 }
 
-<<<<<<< HEAD
-func (s *topoService) DeleteAssociationInst(params types.ContextParams, pathParams, queryParams ParamsGetter, data frtypes.MapStr) (interface{}, error) {
-=======
 func (s *topoService) DeleteAssociationInst(params types.ContextParams, pathParams, queryParams ParamsGetter, data mapstr.MapStr) (interface{}, error) {
->>>>>>> 9b0e558d
 
 	id, err := strconv.ParseInt(pathParams("association_id"), 10, 64)
 	if err != nil {
 		return nil, params.Err.Error(common.CCErrCommParamsIsInvalid)
 	}
-<<<<<<< HEAD
-=======
-
->>>>>>> 9b0e558d
+
 	ret, err := s.core.AssociationOperation().DeleteInst(params, id)
 	if err != nil {
 		return nil, err

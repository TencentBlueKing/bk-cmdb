/*
 * Tencent is pleased to support the open source community by making 蓝鲸 available.
 * Copyright (C) 2017-2018 THL A29 Limited, a Tencent company. All rights reserved.
 * Licensed under the MIT License (the "License"); you may not use this file except
 * in compliance with the License. You may obtain a copy of the License at
 * http://opensource.org/licenses/MIT
 * Unless required by applicable law or agreed to in writing, software distributed under
 * the License is distributed on an "AS IS" BASIS, WITHOUT WARRANTIES OR CONDITIONS OF ANY KIND,
 * either express or implied. See the License for the specific language governing permissions and
 * limitations under the License.
 */

package service

import (
	"fmt"

	"configcenter/src/auth"
	"configcenter/src/auth/meta"
	"configcenter/src/common"
	"configcenter/src/common/blog"
	"configcenter/src/common/http/rest"
	"configcenter/src/common/metadata"
	"configcenter/src/common/util"
)

const CCTimeTypeParseFlag = "cc_time_type"

// AuditQuery search audit logs
func (s *Service) AuditQuery(ctx *rest.Contexts) {
	query := metadata.QueryInput{}
	if err := ctx.DecodeInto(&query); nil != err {
		ctx.RespAutoError(err)
		return
	}

	queryCondition := query.Condition
	if nil == queryCondition {
<<<<<<< HEAD
		query.Condition = common.KvMap{common.BKOwnerIDField: ctx.Kit.SupplierAccount}
=======
		query.Condition = common.KvMap{}
>>>>>>> 224ba7f9
	} else {
		cond := queryCondition
		times, ok := cond[common.BKOpTimeField].([]interface{})
		if ok {
			if 2 != len(times) {
				blog.Errorf("search operation log input params times error, info: %v, rid: %s", times, ctx.Kit.Rid)
				ctx.RespAutoError(ctx.Kit.CCError.CCError(common.CCErrCommParamsInvalid))
				return
			}

			cond[common.BKOpTimeField] = common.KvMap{
				common.BKDBGTE:      times[0],
				common.BKDBLTE:      times[1],
				CCTimeTypeParseFlag: "1",
			}
		}
<<<<<<< HEAD
		cond[common.BKOwnerIDField] = ctx.Kit.SupplierAccount
=======
>>>>>>> 224ba7f9
		query.Condition = cond
	}
	if 0 == query.Limit {
		query.Limit = common.BKDefaultLimit
	}

	// add auth filter condition
	var businessID int64
	bizID, exist := query.Condition[common.BKAppIDField]
	if exist == true {
		id, err := util.GetInt64ByInterface(bizID)
		if err != nil {
			blog.Errorf("%s field in query condition but parse int failed, err: %+v, rid: %s", common.BKAppIDField, err, ctx.Kit.Rid)
		}
		businessID = id
	}

	// switch between two different control mechanism
	// TODO use global authorization for now, need more specific auth control
	if s.AuthManager.RegisterAuditCategoryEnabled == false {
		if err := s.AuthManager.AuthorizeAuditRead(ctx.Kit.Ctx, ctx.Kit.Header, 0); err != nil {
			blog.Errorf("AuditQuery failed, authorize failed, AuthorizeAuditRead failed, err: %+v, rid: %s", err, ctx.Kit.Rid)
			resp, err := s.AuthManager.GenAuthorizeAuditReadNoPermissionsResponse(ctx.Kit.Ctx, ctx.Kit.Header, 0)
			if err != nil {
				ctx.RespAutoError(fmt.Errorf("try authorize failed, err: %v", err))
				return
			}
			ctx.RespEntityWithError(resp, auth.NoAuthorizeError)
			return
		}
	} else {
		var hasAuthorize bool
		for _, bizID := range []int64{businessID, 0} {
			authCondition, hasAuthorization, err := s.AuthManager.MakeAuthorizedAuditListCondition(ctx.Kit.Ctx, ctx.Kit.Header, bizID)
			if err != nil {
				blog.Errorf("AuditQuery failed, make audit query condition from auth failed, %+v, rid: %s", err, ctx.Kit.Rid)
				ctx.RespAutoError(fmt.Errorf("make audit query condition from auth failed, %+v", err))
				return
			}

			if hasAuthorization == true {
<<<<<<< HEAD
				query.Condition.(map[string]interface{})[common.BKDBOR] = authCondition
				blog.V(5).Infof("AuditQuery, auth condition is: %+v, rid: %s", authCondition, ctx.Kit.Rid)
=======
				query.Condition[common.BKDBOR] = authCondition
				blog.V(5).Infof("AuditQuery, auth condition is: %+v, rid: %s", authCondition, params.ReqID)
>>>>>>> 224ba7f9
				hasAuthorize = hasAuthorization
				break
			}
		}
		if hasAuthorize == false {
			blog.Errorf("AuditQuery failed, user %+v has no authorization on audit, rid: %s", ctx.Kit.User, ctx.Kit.Rid)
			ctx.RespAutoError(auth.NoAuthorizeError)
			return
		}
	}

	blog.V(5).Infof("AuditQuery, AuditOperation parameter: %+v, rid: %s", query, ctx.Kit.Rid)
	resp, err := s.Core.AuditOperation().Query(ctx.Kit, query)
	if nil != err {
		ctx.RespAutoError(err)
		return
	}
	ctx.RespEntity(resp)
}

// InstanceAuditQuery search instance audit logs
// current use case: get host and process related audit log in cmdb web
func (s *Service) InstanceAuditQuery(ctx *rest.Contexts) {
	query := metadata.QueryInput{}
	if err := ctx.DecodeInto(&query); nil != err {
		ctx.RespAutoError(err)
		return
	}

	objectID := ctx.Request.PathParameter("bk_obj_id")
	if len(objectID) == 0 {
		blog.Errorf("InstanceAuditQuery failed, host audit query condition can't be empty, query: %+v, rid: %s", query, ctx.Kit.Rid)
		ctx.RespAutoError(ctx.Kit.CCError.CCErrorf(common.CCErrCommParamsInvalid, "bk_obj_id"))
		return
	}

	queryCondition := query.Condition
	if nil == queryCondition {
		blog.Errorf("InstanceAuditQuery failed, host audit query condition can't be empty, query: %+v, rid: %s", query, ctx.Kit.Rid)
		ctx.RespAutoError(ctx.Kit.CCError.CCErrorf(common.CCErrCommParamsInvalid, "condition"))
		return
	}

	cond := queryCondition
	times, ok := cond[common.BKOpTimeField].([]interface{})
	if ok {
		if 2 != len(times) {
			blog.Errorf("InstanceAuditQuery failed, search operation log input params times error, info: %v, rid: %s", times, ctx.Kit.Rid)
			ctx.RespAutoError(ctx.Kit.CCError.CCErrorf(common.CCErrCommParamsInvalid, "op_time"))
			return
		}

		cond[common.BKOpTimeField] = common.KvMap{
			"$gte":              times[0],
			"$lte":              times[1],
			CCTimeTypeParseFlag: "1",
		}
	}
<<<<<<< HEAD
	cond[common.BKOwnerIDField] = ctx.Kit.SupplierAccount
=======
>>>>>>> 224ba7f9
	cond[common.BKOpTargetField] = objectID
	query.Condition = cond
	if 0 == query.Limit {
		query.Limit = common.BKDefaultLimit
	}

	// auth: check authorization on instance
	var businessID int64
	bizID, exist := query.Condition[common.BKAppIDField]
	if exist == true {
		id, err := util.GetInt64ByInterface(bizID)
		if err != nil {
			blog.Errorf("InstanceAuditQuery failed, %s field in query condition but parse int failed, err: %+v, rid: %s", common.BKAppIDField, err, ctx.Kit.Rid)
			ctx.RespAutoError(ctx.Kit.CCError.CCErrorf(common.CCErrCommParamsInvalid, common.BKAppIDField))
			return
		}
		businessID = id
	}

	instID, exist := queryCondition["inst_id"]
	if exist == false {
		blog.Errorf("InstanceAuditQuery failed, instance audit query condition condition.ext_key not exist, query: %+v, rid: %s", query, ctx.Kit.Rid)
		ctx.RespAutoError(ctx.Kit.CCError.CCErrorf(common.CCErrCommParamsInvalid, "inst_id"))
		return
	}
	instanceID, err := util.GetInt64ByInterface(instID)
	if err != nil {
		blog.Errorf("InstanceAuditQuery failed, instance audit query condition instanceID in condition.ext_key.$in invalid, instanceID: %+v, query: %+v, rid: %s", instID, query, ctx.Kit.Rid)
		ctx.RespAutoError(ctx.Kit.CCError.CCErrorf(common.CCErrCommParamsInvalid, "inst_id"))
		return
	}

	opTarget, exist := queryCondition["op_target"]
	if exist {
		target, ok := opTarget.(string)
		if !ok {
			ctx.RespAutoError(ctx.Kit.CCError.CCErrorf(common.CCErrCommParamsInvalid, "op_target"))
			return
		}
		if target == "biz" {
			businessID = instanceID
		}
	}

	action := meta.Find
	switch objectID {
	case common.BKInnerObjIDHost:
		err = s.AuthManager.AuthorizeByHostsIDs(ctx.Kit.Ctx, ctx.Kit.Header, action, instanceID)
	case common.BKInnerObjIDProc:
		err = s.AuthManager.AuthorizeByProcessID(ctx.Kit.Ctx, ctx.Kit.Header, action, instanceID)
		if err != nil && err == auth.NoAuthorizeError {
			resp, err := s.AuthManager.GenProcessNoPermissionResp(ctx.Kit.Ctx, ctx.Kit.Header, businessID)
			if err != nil {
				ctx.RespAutoError(ctx.Kit.CCError.CCErrorf(common.CCErrTopoGetAppFailed, bizID))
				return
			}
			ctx.RespEntityWithError(resp, auth.NoAuthorizeError)
			return
		}
	case common.BKInnerObjIDModule:
		err = s.AuthManager.AuthorizeByModuleID(ctx.Kit.Ctx, ctx.Kit.Header, action, instanceID)
		if err != nil && err == auth.NoAuthorizeError {
			ctx.RespEntityWithError(s.AuthManager.GenModuleSetNoPermissionResp(), auth.NoAuthorizeError)
			return
		}
	case common.BKInnerObjIDSet:
		err = s.AuthManager.AuthorizeBySetID(ctx.Kit.Ctx, ctx.Kit.Header, action, instanceID)
		if err != nil && err == auth.NoAuthorizeError {
			ctx.RespEntityWithError(s.AuthManager.GenModuleSetNoPermissionResp(), auth.NoAuthorizeError)
			return
		}
	case common.BKInnerObjIDApp:
		err = s.AuthManager.AuthorizeByBusinessID(ctx.Kit.Ctx, ctx.Kit.Header, action, instanceID)
		if err != nil && err == auth.NoAuthorizeError {
			resp, err := s.AuthManager.GenBusinessAuditNoPermissionResp(ctx.Kit.Ctx, ctx.Kit.Header, businessID)
			if err != nil {
				ctx.RespAutoError(ctx.Kit.CCError.CCError(common.CCErrTopoGetAppFailed))
				return
			}
			ctx.RespEntityWithError(resp, auth.NoAuthorizeError)
			return
		}
	default:
		err = s.AuthManager.AuthorizeByInstanceID(ctx.Kit.Ctx, ctx.Kit.Header, action, objectID, instanceID)
	}
	if err != nil {
		blog.Errorf("InstanceAuditQuery failed, query instance audit log failed, authorization on instance of model %s failed, err: %+v, rid: %s", objectID, err, ctx.Kit.Rid)
		ctx.RespAutoError(ctx.Kit.CCError.CCError(common.CCErrCommAuthorizeFailed))
		return
	}

	blog.V(4).Infof("InstanceAuditQuery failed, AuditOperation parameter: %+v, rid: %s", query, ctx.Kit.Rid)
	resp, err := s.Core.AuditOperation().Query(ctx.Kit, query)
	if nil != err {
		ctx.RespAutoError(err)
		return
	}
	ctx.RespEntity(resp)
}<|MERGE_RESOLUTION|>--- conflicted
+++ resolved
@@ -36,11 +36,7 @@
 
 	queryCondition := query.Condition
 	if nil == queryCondition {
-<<<<<<< HEAD
-		query.Condition = common.KvMap{common.BKOwnerIDField: ctx.Kit.SupplierAccount}
-=======
 		query.Condition = common.KvMap{}
->>>>>>> 224ba7f9
 	} else {
 		cond := queryCondition
 		times, ok := cond[common.BKOpTimeField].([]interface{})
@@ -57,10 +53,6 @@
 				CCTimeTypeParseFlag: "1",
 			}
 		}
-<<<<<<< HEAD
-		cond[common.BKOwnerIDField] = ctx.Kit.SupplierAccount
-=======
->>>>>>> 224ba7f9
 		query.Condition = cond
 	}
 	if 0 == query.Limit {
@@ -102,13 +94,8 @@
 			}
 
 			if hasAuthorization == true {
-<<<<<<< HEAD
-				query.Condition.(map[string]interface{})[common.BKDBOR] = authCondition
+				query.Condition[common.BKDBOR] = authCondition
 				blog.V(5).Infof("AuditQuery, auth condition is: %+v, rid: %s", authCondition, ctx.Kit.Rid)
-=======
-				query.Condition[common.BKDBOR] = authCondition
-				blog.V(5).Infof("AuditQuery, auth condition is: %+v, rid: %s", authCondition, params.ReqID)
->>>>>>> 224ba7f9
 				hasAuthorize = hasAuthorization
 				break
 			}
@@ -167,10 +154,6 @@
 			CCTimeTypeParseFlag: "1",
 		}
 	}
-<<<<<<< HEAD
-	cond[common.BKOwnerIDField] = ctx.Kit.SupplierAccount
-=======
->>>>>>> 224ba7f9
 	cond[common.BKOpTargetField] = objectID
 	query.Condition = cond
 	if 0 == query.Limit {

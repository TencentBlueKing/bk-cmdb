--- conflicted
+++ resolved
@@ -13,11 +13,7 @@
 package service
 
 import (
-<<<<<<< HEAD
-	"fmt"
-=======
     "fmt"
->>>>>>> d115ecce
 	"strconv"
 	"strings"
 

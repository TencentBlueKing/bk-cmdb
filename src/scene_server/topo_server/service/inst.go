/*
 * Tencent is pleased to support the open source community by making 蓝鲸 available.
 * Copyright (C) 2017-2018 THL A29 Limited, a Tencent company. All rights reserved.
 * Licensed under the MIT License (the "License"); you may not use this file except
 * in compliance with the License. You may obtain a copy of the License at
 * http://opensource.org/licenses/MIT
 * Unless required by applicable law or agreed to in writing, software distributed under
 * the License is distributed on an "AS IS" BASIS, WITHOUT WARRANTIES OR CONDITIONS OF ANY KIND,
 * either express or implied. See the License for the specific language governing permissions and
 * limitations under the License.
 */

package service

import (
	"strconv"
	"strings"

	"configcenter/src/ac/extensions"
	"configcenter/src/common"
	"configcenter/src/common/blog"
	"configcenter/src/common/condition"
	"configcenter/src/common/http/rest"
	"configcenter/src/common/mapstr"
	"configcenter/src/common/metadata"
	paraparse "configcenter/src/common/paraparse"
	"configcenter/src/common/util"
	"configcenter/src/scene_server/topo_server/core/inst"
	"configcenter/src/scene_server/topo_server/core/operation"
)

var whiteList = []string{
	common.BKInnerObjIDHost,
}

// CreateInst create a new inst
func (s *Service) CreateInst(ctx *rest.Contexts) {
	objID := ctx.Request.PathParameter("bk_obj_id")
	data := mapstr.MapStr{}
	if err := ctx.DecodeInto(&data); err != nil {
		ctx.RespAutoError(err)
		return
	}

	// forbidden create inner model instance with common api
	if common.IsInnerModel(objID) {
		blog.Errorf("create instance failed, create %s instance with common create api forbidden, rid: %s", objID, ctx.Kit.Rid)
		ctx.RespAutoError(ctx.Kit.CCError.CCError(common.CCErrCommForbiddenOperateInnerModelInstanceWithCommonAPI))
		return
	}

	obj, err := s.Core.ObjectOperation().FindSingleObject(ctx.Kit, objID)
	if nil != err {
		blog.Errorf("failed to search the inst, %s, rid: %s", err.Error(), ctx.Kit.Rid)
		ctx.RespAutoError(err)
		return
	}

	// forbidden create mainline instance with common api
	isMainline, err := obj.IsMainlineObject()
	if err != nil {
		blog.Errorf("CreateInst failed, check whether model %s to be mainline failed, err: %+v, rid: %s", objID, err, ctx.Kit.Rid)
		ctx.RespAutoError(err)
		return
	}

	if isMainline == true {
		// TODO add custom mainline instance param validation
	}

	if data.Exists("BatchInfo") {
		/*
			   BatchInfo data format:
			    {
			      "BatchInfo": {
			        "4": { // excel line number
			          "bk_inst_id": 1,
			          "bk_inst_key": "a22",
			          "bk_inst_name": "a11",
			          "bk_version": "121",
			          "import_from": "1"
					}
				  },
			      "input_type": "excel"
			    }
		*/
		batchInfo := new(operation.InstBatchInfo)
		if err := data.MarshalJSONInto(batchInfo); err != nil {
			blog.Errorf("create instance failed, import object[%s] instance batch, but got invalid BatchInfo:[%v], err: %+v, rid: %s", objID, batchInfo, err, ctx.Kit.Rid)
			ctx.RespAutoError(ctx.Kit.CCError.CCError(common.CCErrCommParamsIsInvalid))
			return
		}

		var setInst *operation.BatchResult
		txnErr := s.Engine.CoreAPI.CoreService().Txn().AutoRunTxn(ctx.Kit.Ctx, ctx.Kit.Header, func() error {
			var err error
			setInst, err = s.Core.InstOperation().CreateInstBatch(ctx.Kit, obj, batchInfo)
			if nil != err {
				blog.Errorf("failed to create new object %s, %s, rid: %s", objID, err.Error(), ctx.Kit.Rid)
				return err
			}
			return nil
		})

		if txnErr != nil {
			ctx.RespAutoError(txnErr)
			return
		}
		ctx.RespEntity(setInst)
		return
	}

	var setInst inst.Inst
	txnErr := s.Engine.CoreAPI.CoreService().Txn().AutoRunTxn(ctx.Kit.Ctx, ctx.Kit.Header, func() error {
		var err error
		setInst, err = s.Core.InstOperation().CreateInst(ctx.Kit, obj, data)
		if nil != err {
			blog.Errorf("failed to create a new %s, %s, rid: %s", objID, err.Error(), ctx.Kit.Rid)
			return err
		}
		return nil
	})

	if txnErr != nil {
		ctx.RespAutoError(txnErr)
		return
	}
	ctx.RespEntity(setInst.ToMapStr())
}

func (s *Service) CreateManyInstance(ctx *rest.Contexts) {
	data := &metadata.CreateManyCommInst{}
	if err := ctx.DecodeInto(&data); err != nil {
		ctx.RespAutoError(err)
		return
	}

	objID := ctx.Request.PathParameter(common.BKObjIDField)
	obj, err := s.Core.ObjectOperation().FindSingleObject(ctx.Kit, objID)
	if err != nil {
		blog.Errorf("failed to search the object(%s), err: %s, rid: %s", objID, err.Error(), ctx.Kit.Rid)
		ctx.RespAutoError(err)
		return
	}

	// forbidden create inner model instance with common api
	if common.IsInnerModel(objID) {
		blog.Errorf("create %s instance with common create api forbidden, rid: %s", objID, ctx.Kit.Rid)
		ctx.RespAutoError(ctx.Kit.CCError.Error(common.CCErrCommForbiddenOperateInnerModelInstanceWithCommonAPI))
		return
	}

	isMainline, err := obj.IsMainlineObject()
	if err != nil {
		blog.Errorf("failed to get whether the object(%s) is mainline object, err: %s, rid: %s", objID, err.Error(), ctx.Kit.Rid)
		ctx.RespAutoError(err)
		return
	}

	if isMainline {
		blog.Errorf("create %s instance with common create api forbidden, rid: %s", objID, ctx.Kit.Rid)
		ctx.RespAutoError(ctx.Kit.CCError.Error(common.CCErrCommForbiddenOperateMainlineInstanceWithCommonAPI))
		return
	}

	var setInst *metadata.CreateManyCommInstResultDetail
	setInst, err = s.Core.InstOperation().CreateManyInstance(ctx.Kit, obj, data.Details)
	if err != nil {
		blog.Errorf("failed to create %s new instances, err: %s, rid: %s", objID, err.Error(), ctx.Kit.Rid)
		ctx.RespAutoError(err)
		return
	}

	ctx.RespEntity(setInst)
}

func (s *Service) DeleteInsts(ctx *rest.Contexts) {
	objID := ctx.Request.PathParameter("bk_obj_id")

	data := struct {
		operation.OpCondition `json:",inline"`
		ModelBizID            int64 `json:"bk_biz_id"`
	}{}
	if err := ctx.DecodeInto(&data); nil != err {
		ctx.RespAutoError(err)
		return
	}
	deleteCondition := data.OpCondition

	// forbidden delete inner model instance with common api
	if common.IsInnerModel(objID) {
		blog.Errorf("delete instances failed, delete %s instance with common delete api forbidden, rid: %s", objID, ctx.Kit.Rid)
		ctx.RespAutoError(ctx.Kit.CCError.CCError(common.CCErrCommForbiddenOperateInnerModelInstanceWithCommonAPI))
		return
	}

	obj, err := s.Core.ObjectOperation().FindSingleObject(ctx.Kit, objID)
	if nil != err {
		blog.Errorf("[api-inst] failed to find the objects(%s), error info is %s, rid: %s", ctx.Request.PathParameter("bk_obj_id"), err.Error(), ctx.Kit.Rid)
		ctx.RespAutoError(err)
		return
	}

	// forbidden create mainline instance with common api
	isMainline, err := obj.IsMainlineObject()
	if err != nil {
		blog.Errorf("DeleteInsts failed, check whether model %s to be mainline failed, err: %+v, rid: %s", objID, err, ctx.Kit.Rid)
		ctx.RespAutoError(err)
		return
	}
	if isMainline == true {
		// TODO add custom mainline instance param validation
	}

	authInstances := make([]extensions.InstanceSimplify, 0)
	input := &metadata.QueryInput{
		Condition: map[string]interface{}{
			obj.GetInstIDFieldName(): map[string]interface{}{
				common.BKDBIN: deleteCondition.Delete.InstID,
			}}}

	_, insts, err := s.Core.InstOperation().FindInst(ctx.Kit, obj, input, false)
	if nil != err {
		blog.Errorf("DeleteInst failed, find authInstances to be deleted failed, error info is %s, rid: %s", err.Error(), ctx.Kit.Rid)
		ctx.RespAutoError(err)
		return
	}

	for _, inst := range insts {
		instID, _ := inst.GetInstID()
		instName, _ := inst.GetInstName()
		instBizID, _ := inst.GetBizID()
		authInstances = append(authInstances, extensions.InstanceSimplify{
			InstanceID: instID,
			Name:       instName,
			BizID:      instBizID,
			ObjectID:   objID,
		})
	}

	txnErr := s.Engine.CoreAPI.CoreService().Txn().AutoRunTxn(ctx.Kit.Ctx, ctx.Kit.Header, func() error {
		if err = s.Core.InstOperation().DeleteInstByInstID(ctx.Kit, objID, deleteCondition.Delete.InstID, true); err != nil {
			blog.Errorf("DeleteInst failed, DeleteInstByInstID failed, err: %s, objID: %s, instIDs: %+v, rid: %s", err.Error(), objID, deleteCondition.Delete.InstID, ctx.Kit.Rid)
			return err
		}
		return nil
	})

	if txnErr != nil {
		ctx.RespAutoError(txnErr)
		return
	}
	ctx.RespEntity(nil)
}

// DeleteInst delete the inst
func (s *Service) DeleteInst(ctx *rest.Contexts) {
	objID := ctx.Request.PathParameter("bk_obj_id")

	// forbidden delete inner model instance with common api
	if common.IsInnerModel(objID) {
		blog.Errorf("delete instance failed, delete %s instance with common delete api forbidden, rid: %s", objID, ctx.Kit.Rid)
		ctx.RespAutoError(ctx.Kit.CCError.CCError(common.CCErrCommForbiddenOperateInnerModelInstanceWithCommonAPI))
		return
	}

	if "batch" == ctx.Request.PathParameter("inst_id") {
		s.DeleteInsts(ctx)
		return
	}

	instID, err := strconv.ParseInt(ctx.Request.PathParameter("inst_id"), 10, 64)
	if nil != err {
		blog.Errorf("[api-inst]failed to parse the inst id, error info is %s, rid: %s", err.Error(), ctx.Kit.Rid)
		ctx.RespAutoError(ctx.Kit.CCError.CCErrorf(common.CCErrCommParamsNeedInt, "inst id"))
		return
	}

	obj, err := s.Core.ObjectOperation().FindSingleObject(ctx.Kit, objID)
	if nil != err {
		blog.Errorf("[api-inst] failed to find the objects(%s), error info is %s, rid: %s", ctx.Request.PathParameter("bk_obj_id"), err.Error(), ctx.Kit.Rid)
		ctx.RespAutoError(err)
		return
	}

	// forbidden create mainline instance with common api
	isMainline, err := obj.IsMainlineObject()
	if err != nil {
		blog.Errorf("DeleteInst failed, check whether model %s to be mainline failed, err: %+v, rid: %s", objID, err, ctx.Kit.Rid)
		ctx.RespAutoError(err)
		return
	}
	if isMainline == true {
		// TODO add custom mainline instance param validation
	}

	authInstances := make([]extensions.InstanceSimplify, 0)
	_, insts, err := s.Core.InstOperation().FindInst(ctx.Kit, obj, &metadata.QueryInput{Condition: map[string]interface{}{obj.GetInstIDFieldName(): instID}}, false)
	if nil != err {
		blog.Errorf("DeleteInst failed, find authInstances to be deleted failed, error info is %s, rid: %s", err.Error(), ctx.Kit)
		ctx.RespAutoError(err)
		return
	}
	for _, inst := range insts {
		instName, _ := inst.GetInstName()
		instBizID, _ := inst.GetBizID()
		authInstances = append(authInstances, extensions.InstanceSimplify{
			InstanceID: instID,
			Name:       instName,
			BizID:      instBizID,
			ObjectID:   objID,
		})
	}

	txnErr := s.Engine.CoreAPI.CoreService().Txn().AutoRunTxn(ctx.Kit.Ctx, ctx.Kit.Header, func() error {
		if err := s.Core.InstOperation().DeleteInstByInstID(ctx.Kit, objID, []int64{instID}, true); err != nil {
			blog.Errorf("DeleteInst failed, DeleteInstByInstID failed, err: %s, objID: %s, instID: %d, rid: %s", err.Error(), objID, instID, ctx.Kit.Rid)
			return err
		}

		return nil
	})

	if txnErr != nil {
		ctx.RespAutoError(txnErr)
		return
	}
	ctx.RespEntity(nil)
}

func (s *Service) UpdateInsts(ctx *rest.Contexts) {
	objID := ctx.Request.PathParameter("bk_obj_id")
	data := struct {
		operation.OpCondition `json:",inline"`
	}{}
	if err := ctx.DecodeInto(&data); err != nil {
		ctx.RespAutoError(err)
		return
	}
	updateCondition := data.OpCondition

	// forbidden update inner model instance with common api
	if common.IsInnerModel(objID) && util.InArray(objID, whiteList) == false {
		blog.Errorf("update instances failed, update %s instance with common update api forbidden, rid: %s", objID, ctx.Kit.Rid)
		ctx.RespAutoError(ctx.Kit.CCError.CCError(common.CCErrCommForbiddenOperateInnerModelInstanceWithCommonAPI))
		return
	}

	// check inst_id field to be not empty, is dangerous for empty inst_id field, which will update or delete all instance
	for idx, item := range updateCondition.Update {
		if item.InstID == 0 {
			blog.Errorf("update instance failed, %d's update item's field `inst_id` emtpy, rid: %s", idx, ctx.Kit.Rid)
			ctx.RespAutoError(ctx.Kit.CCError.CCError(common.CCErrCommParamsInvalid))
			return
		}
	}
	for idx, instID := range updateCondition.Delete.InstID {
		if instID == 0 {
			blog.Errorf("update instance failed, %d's delete item's field `inst_id` emtpy, rid: %s", idx, ctx.Kit.Rid)
			ctx.RespAutoError(ctx.Kit.CCError.CCError(common.CCErrCommParamsInvalid))
			return
		}
	}

	obj, err := s.Core.ObjectOperation().FindSingleObject(ctx.Kit, objID)
	if nil != err {
		blog.Errorf("[api-inst] failed to find the objects(%s), error info is %s, rid: %s", ctx.Request.PathParameter("bk_obj_id"), err.Error(), ctx.Kit.Rid)
		ctx.RespAutoError(err)
		return
	}

	// forbidden create mainline instance with common api
	isMainline, err := obj.IsMainlineObject()
	if err != nil {
		blog.Errorf("UpdateInsts failed, check whether model %s to be mainline failed, err: %+v, rid: %s", objID, err, ctx.Kit.Rid)
		ctx.RespAutoError(err)
		return
	}
	if isMainline == true {
		// TODO add custom mainline instance param validation
	}

	txnErr := s.Engine.CoreAPI.CoreService().Txn().AutoRunTxn(ctx.Kit.Ctx, ctx.Kit.Header, func() error {
		instanceIDs := make([]int64, 0)
		for _, item := range updateCondition.Update {
			instanceIDs = append(instanceIDs, item.InstID)
			cond := condition.CreateCondition()
			cond.Field(obj.GetInstIDFieldName()).Eq(item.InstID)
			err = s.Core.InstOperation().UpdateInst(ctx.Kit, item.InstInfo, obj, cond, item.InstID)
			if nil != err {
				blog.Errorf("[api-inst] failed to update the object(%s) inst (%d),the data (%#v), error info is %s, rid: %s", obj.Object().ObjectID, item.InstID, data, err.Error(), ctx.Kit.Rid)
				return err
			}
		}
		return nil
	})

	if txnErr != nil {
		ctx.RespAutoError(txnErr)
		return
	}
	ctx.RespEntity(nil)
}

// UpdateInst update the inst
func (s *Service) UpdateInst(ctx *rest.Contexts) {
	objID := ctx.Request.PathParameter("bk_obj_id")

	// forbidden update inner model instance with common api
	if common.IsInnerModel(objID) && util.InArray(objID, whiteList) == false {
		blog.Errorf("update instance failed, update %s instance with common update api forbidden, rid: %s", objID, ctx.Kit.Rid)
		ctx.RespAutoError(ctx.Kit.CCError.CCError(common.CCErrCommForbiddenOperateInnerModelInstanceWithCommonAPI))
		return
	}

	if "batch" == ctx.Request.PathParameter("inst_id") {
		s.UpdateInsts(ctx)
		return
	}

	instID, err := strconv.ParseInt(ctx.Request.PathParameter("inst_id"), 10, 64)
	if nil != err {
		blog.Errorf("[api-inst]failed to parse the inst id, error info is %s, rid: %s", err.Error(), ctx.Kit.Rid)
		ctx.RespAutoError(ctx.Kit.CCError.CCErrorf(common.CCErrCommParamsNeedInt, "inst id"))
		return
	}

	data := mapstr.MapStr{}
	if err := ctx.DecodeInto(&data); err != nil {
		ctx.RespAutoError(err)
		return
	}
	obj, err := s.Core.ObjectOperation().FindSingleObject(ctx.Kit, objID)
	if nil != err {
		blog.Errorf("[api-inst] failed to find the objects(%s), error info is %s, rid: %s", objID, err.Error(), ctx.Kit.Rid)
		ctx.RespAutoError(err)
		return
	}

	// forbidden create mainline instance with common api
	isMainline, err := obj.IsMainlineObject()
	if err != nil {
		blog.Errorf("UpdateInsts failed, check whether model %s to be mainline failed, err: %+v, rid: %s", objID, err, ctx.Kit.Rid)
		ctx.RespAutoError(err)
		return
	}
	if isMainline == true {
		// TODO add custom mainline instance param validation
	}

	cond := condition.CreateCondition()
	cond.Field(obj.GetInstIDFieldName()).Eq(instID)

	txnErr := s.Engine.CoreAPI.CoreService().Txn().AutoRunTxn(ctx.Kit.Ctx, ctx.Kit.Header, func() error {
		err = s.Core.InstOperation().UpdateInst(ctx.Kit, data, obj, cond, instID)
		if nil != err {
			blog.Errorf("[api-inst] failed to update the object(%s) inst (%s),the data (%#v), error info is %s, rid: %s", obj.Object().ObjectID, ctx.Request.PathParameter("inst_id"), data, err.Error(), ctx.Kit.Rid)
			return err
		}
		return nil
	})

	if txnErr != nil {
		ctx.RespAutoError(txnErr)
		return
	}
	ctx.RespEntity(nil)
}

// SearchInst search the inst
func (s *Service) SearchInsts(ctx *rest.Contexts) {
	objID := ctx.Request.PathParameter("bk_obj_id")

	// forbidden search inner model instance with common api
	if common.IsInnerModel(objID) {
		blog.Errorf("search instances failed, search %s instance with common search api forbidden, rid: %s", objID, ctx.Kit.Rid)
		ctx.RespAutoError(ctx.Kit.CCError.CCError(common.CCErrCommForbiddenOperateInnerModelInstanceWithCommonAPI))
		return
	}

	data := struct {
		paraparse.SearchParams `json:",inline"`
	}{}
	if err := ctx.DecodeInto(&data); nil != err {
		ctx.RespAutoError(err)
		return
	}
	obj, err := s.Core.ObjectOperation().FindSingleObject(ctx.Kit, objID)
	if nil != err {
		blog.Errorf("[api-inst] failed to find the objects(%s), error info is %s, rid: %s", ctx.Request.PathParameter("bk_obj_id"), err.Error(), ctx.Kit.Rid)
		ctx.RespAutoError(err)
		return
	}

	//	if nil != ctx.Kit.MetaData {
	//		data.Set(metadata.BKMetadata, *ctx.Kit.MetaData)
	//	}
	// construct the query inst condition
	queryCond := data.SearchParams
	if queryCond.Condition == nil {
		queryCond.Condition = mapstr.New()
	}
	page := metadata.ParsePage(queryCond.Page)
	query := &metadata.QueryInput{}
	query.Condition = queryCond.Condition
	query.Fields = strings.Join(queryCond.Fields, ",")
	query.Limit = page.Limit
	query.Sort = page.Sort
	query.Start = page.Start

	cnt, instItems, err := s.Core.InstOperation().FindInst(ctx.Kit, obj, query, false)
	if nil != err {
		blog.Errorf("[api-inst] failed to find the objects(%s), error info is %s, rid: %s", ctx.Request.PathParameter("obj_id"), err.Error(), ctx.Kit.Rid)
		ctx.RespAutoError(err)
		return
	}

	result := mapstr.MapStr{}
	result.Set("count", cnt)
	result.Set("info", instItems)
	ctx.RespEntity(result)
}

// SearchObjectInstances searches object instances with the input conditions.
func (s *Service) SearchObjectInstances(ctx *rest.Contexts) {
	objID := ctx.Request.PathParameter("bk_obj_id")

	// NOTE: NOT SUPPORT inner model search action in this interface.
	if common.IsInnerModel(objID) {
		ctx.RespAutoError(ctx.Kit.CCError.CCError(common.CCErrCommForbiddenOperateInnerModelInstanceWithCommonAPI))
		return
	}

	// decode input parameter.
	input := &metadata.CommonSearchFilter{}
	if err := ctx.DecodeInto(input); nil != err {
		ctx.RespAutoError(err)
		return
	}
	input.ObjectID = objID

	// validate input parameter.
	if invalidKey, err := input.Validate(); err != nil {
		blog.Errorf("validate search instances input parameters failed, err: %s, rid: %s", err.Error(), ctx.Kit.Rid)
		ctx.RespAutoError(ctx.Kit.CCError.CCErrorf(common.CCErrCommParamsInvalid, invalidKey))
		return
	}

	// set read preference.
	ctx.SetReadPreference(common.SecondaryPreferredMode)

	// search object instances.
	result, err := s.Core.InstOperation().SearchObjectInstances(ctx.Kit, objID, input)
	if err != nil {
		blog.Errorf("search object[%s] instances failed, err: %s, rid: %s", objID, err.Error(), ctx.Kit.Rid)
		ctx.RespAutoError(err)
		return
	}

	ctx.RespEntity(result)
}

// CountObjectInstances counts object instances num with the input conditions.
func (s *Service) CountObjectInstances(ctx *rest.Contexts) {
	objID := ctx.Request.PathParameter("bk_obj_id")

	// NOTE: NOT SUPPORT inner model count action in this interface.
	if common.IsInnerModel(objID) {
		ctx.RespAutoError(ctx.Kit.CCError.CCError(common.CCErrCommForbiddenOperateInnerModelInstanceWithCommonAPI))
		return
	}

	// decode input parameter.
	input := &metadata.CommonCountFilter{}
	if err := ctx.DecodeInto(input); nil != err {
		ctx.RespAutoError(err)
		return
	}
	input.ObjectID = objID

	// validate input parameter.
	if invalidKey, err := input.Validate(); err != nil {
		blog.Errorf("validate count instances input parameters failed, err: %s, rid: %s", err.Error(), ctx.Kit.Rid)
		ctx.RespAutoError(ctx.Kit.CCError.CCErrorf(common.CCErrCommParamsInvalid, invalidKey))
		return
	}

	// set read preference.
	ctx.SetReadPreference(common.SecondaryPreferredMode)

	// count object instances.
	result, err := s.Core.InstOperation().CountObjectInstances(ctx.Kit, objID, input)
	if err != nil {
		blog.Errorf("count object[%s] instances failed, err: %s, rid: %s", objID, err.Error(), ctx.Kit.Rid)
		ctx.RespAutoError(err)
		return
	}

	ctx.RespEntity(result)
}

// SearchInstAndAssociationDetail search the inst with association details
func (s *Service) SearchInstAndAssociationDetail(ctx *rest.Contexts) {
	objID := ctx.Request.PathParameter("bk_obj_id")

	// forbidden search inner model instance with common api
	if common.IsInnerModel(objID) {
		blog.Errorf("search instance and association detail failed, "+
			"search %s instance with common search api forbidden, rid: %s", objID, ctx.Kit.Rid)
		ctx.RespAutoError(ctx.Kit.CCError.CCError(common.CCErrCommForbiddenOperateInnerModelInstanceWithCommonAPI))
		return
	}

	data := struct {
		paraparse.SearchParams `json:",inline"`
	}{}
	if err := ctx.DecodeInto(&data); nil != err {
		ctx.RespAutoError(err)
		return
	}

	// construct the query inst condition
	queryCond := data.SearchParams
	if queryCond.Condition == nil {
		queryCond.Condition = mapstr.New()
	}
	page := metadata.ParsePage(queryCond.Page)

	query := &metadata.QueryInput{}
	query.Condition = queryCond.Condition
	query.Fields = strings.Join(queryCond.Fields, ",")
	query.Limit = page.Limit
	query.Sort = page.Sort
	query.Start = page.Start

	result, err := s.Core.InstOperation().FindOriginInst(ctx.Kit, objID, query)
	if nil != err {
		blog.Errorf("[api-inst] failed to find the objects(%s), error info is %s, rid: %s", ctx.Request.PathParameter("bk_obj_id"), err.Error(), ctx.Kit.Rid)
		ctx.RespAutoError(err)
		return
	}
	ctx.RespEntity(result)
}

// SearchInstUniqueFields search the instances' unique fields and including instances' id field
// no need to auth because it only get the unique fields
func (s *Service) SearchInstUniqueFields(ctx *rest.Contexts) {
	objID := ctx.Request.PathParameter("bk_obj_id")
	id, err := strconv.ParseInt(ctx.Request.PathParameter("id"), 10, 64)
	if err != nil {
		blog.Errorf("search model unique url parameter id not number, id: %s, error: %s, rid: %s",
			ctx.Request.PathParameter("id"), err.Error(), ctx.Kit.Rid)
		ctx.RespAutoError(ctx.Kit.CCError.Errorf(common.CCErrCommParamsNeedInt, "id"))
		return
	}

	// get must check unique to judge if the instance exists
	cond := map[string]interface{}{
		common.BKObjIDField: objID,
		common.BKFieldID:    id,
	}
	uniqueResp, err := s.Engine.CoreAPI.CoreService().Model().ReadModelAttrUnique(ctx.Kit.Ctx, ctx.Kit.Header,
		metadata.QueryCondition{Condition: cond})
	if err != nil {
		blog.ErrorJSON("search model unique failed, cond: %s, error: %s, rid: %s", cond, err.Error(), ctx.Kit.Rid)
		ctx.RespAutoError(ctx.Kit.CCError.Error(common.CCErrCommHTTPDoRequestFailed))
		return
	}
<<<<<<< HEAD

	if uniqueResp.Count == 0 {
		blog.Errorf("model %s has wrong must_check unique field not found, input: %s, cond: %s, rid: %s",
=======
	if !uniqueResp.Result {
		blog.ErrorJSON("search model unique failed, cond: %s, error message: %s, rid: %s",
			cond, uniqueResp.ErrMsg, ctx.Kit.Rid)
		ctx.RespAutoError(uniqueResp.Error())
		return
	}

	if uniqueResp.Data.Count == 0 {
		blog.ErrorJSON("model %s unique field not found, cond: %s, rid: %s",
>>>>>>> fd80e776
			objID, cond, ctx.Kit.Rid)
		ctx.RespAutoError(ctx.Kit.CCError.Errorf(common.CCErrorTopObjectUniqueIndexNotFound, objID, id))
		return
	}

<<<<<<< HEAD
	if uniqueResp.Count != 1 {
		blog.Errorf("model %s has wrong must_check unique field count > 1, input: %s,rid: %s", objID, cond, ctx.Kit.Rid)
=======
	if uniqueResp.Data.Count != 1 {
		blog.ErrorJSON("model %s unique field count > 1, cond: %s, rid: %s",
			objID, cond, ctx.Kit.Rid)
>>>>>>> fd80e776
		ctx.RespAutoError(ctx.Kit.CCError.Error(common.CCErrTopoObjectUniqueSearchFailed))
		return
	}

	keyIDs := make([]int64, 0)
	for _, key := range uniqueResp.Info[0].Keys {
		keyIDs = append(keyIDs, int64(key.ID))
	}

	cond = map[string]interface{}{
		common.BKObjIDField: objID,
		common.BKFieldID: map[string]interface{}{
			common.BKDBIN: keyIDs,
		},
	}
	attrResp, err := s.Engine.CoreAPI.CoreService().Model().ReadModelAttr(ctx.Kit.Ctx, ctx.Kit.Header,
		objID, &metadata.QueryCondition{Condition: cond})
	if err != nil {
		blog.ErrorJSON("search model attribute failed, cond: %s, error: %s, rid: %s",
			cond, err.Error(), ctx.Kit.Rid)
		ctx.RespAutoError(ctx.Kit.CCError.Error(common.CCErrCommHTTPDoRequestFailed))
		return
	}
<<<<<<< HEAD

	if attrResp.Count <= 0 {
=======
	if !attrResp.Result {
		blog.ErrorJSON("search model attribute failed, cond: %s, error message: %s, rid: %s",
			cond, attrResp.ErrMsg, ctx.Kit.Rid)
		ctx.RespAutoError(attrResp.Error())
		return
	}
	if attrResp.Data.Count <= 0 {
>>>>>>> fd80e776
		blog.ErrorJSON("unique model attribute count illegal, cond: %s, rid: %s", cond, ctx.Kit.Rid)
		ctx.RespAutoError(ctx.Kit.CCError.Error(common.CCErrTopoObjectUniqueSearchFailed))
		return
	}

	instIDKey := metadata.GetInstIDFieldByObjID(objID)
	keys := []string{instIDKey}
	attrIDNameMap := make(map[string]string, len(attrResp.Info))
	for _, attr := range attrResp.Info {
		keys = append(keys, attr.PropertyID)
		attrIDNameMap[attr.PropertyID] = attr.PropertyName
	}

	// construct the query inst condition
	queryCond := new(paraparse.SearchParams)
	if err := ctx.DecodeInto(queryCond); nil != err {
		ctx.RespAutoError(err)
		return
	}
	if queryCond.Condition == nil {
		queryCond.Condition = mapstr.New()
	}
	page := metadata.ParsePage(queryCond.Page)

	query := new(metadata.QueryInput)
	query.Condition = queryCond.Condition
	// just get the unique fields
	query.Fields = strings.Join(keys, ",")
	query.Limit = page.Limit
	query.Sort = page.Sort
	query.Start = page.Start

	result, err := s.Core.InstOperation().FindOriginInst(ctx.Kit, objID, query)
	if nil != err {
		blog.Errorf("[api-inst] failed to find the objects(%s), error info is %s, rid: %s",
			ctx.Request.PathParameter("bk_obj_id"), err.Error(), ctx.Kit.Rid)
		ctx.RespAutoError(err)
		return
	}
	ctx.RespEntity(metadata.QueryUniqueFieldsData{InstResult: *result, UniqueAttribute: attrIDNameMap})
}

// SearchInstByObject search the inst of the object
func (s *Service) SearchInstByObject(ctx *rest.Contexts) {
	objID := ctx.Request.PathParameter("bk_obj_id")

	// forbidden search inner model instance with common api
	if common.IsInnerModel(objID) {
		blog.Errorf("search instance by object failed, search %s instance with common search api forbidden, rid: %s",
			objID, ctx.Kit.Rid)
		ctx.RespAutoError(ctx.Kit.CCError.CCError(common.CCErrCommForbiddenOperateInnerModelInstanceWithCommonAPI))
		return
	}

	data := struct {
		paraparse.SearchParams `json:",inline"`
	}{}
	if err := ctx.DecodeInto(&data); nil != err {
		ctx.RespAutoError(err)
		return
	}
	obj, err := s.Core.ObjectOperation().FindSingleObject(ctx.Kit, objID)
	if nil != err {
		blog.Errorf("[api-inst] failed to find the objects(%s), error info is %s, rid: %s",
			ctx.Request.PathParameter("bk_obj_id"), err.Error(), ctx.Kit.Rid)
		ctx.RespAutoError(err)
		return
	}

	queryCond := data.SearchParams
	if queryCond.Condition == nil {
		queryCond.Condition = mapstr.New()
	}
	page := metadata.ParsePage(queryCond.Page)
	query := &metadata.QueryInput{}
	query.Condition = queryCond.Condition
	query.Fields = strings.Join(queryCond.Fields, ",")
	query.Limit = page.Limit
	query.Sort = page.Sort
	query.Start = page.Start
	cnt, instItems, err := s.Core.InstOperation().FindInst(ctx.Kit, obj, query, false)
	if nil != err {
		blog.Errorf("[api-inst] failed to find the objects(%s), error info is %s, rid: %s",
			ctx.Request.PathParameter("bk_obj_id"), err.Error(), ctx.Kit.Rid)
		ctx.RespAutoError(err)
		return
	}

	result := mapstr.MapStr{}
	result.Set("count", cnt)
	result.Set("info", instItems)
	ctx.RespEntity(result)
}

// SearchInstByAssociation search inst by the association inst
func (s *Service) SearchInstByAssociation(ctx *rest.Contexts) {
	objID := ctx.Request.PathParameter("bk_obj_id")

	if common.IsInnerModel(objID) {
		ctx.RespAutoError(ctx.Kit.CCError.CCError(common.CCErrCommForbiddenOperateInnerModelInstanceWithCommonAPI))
		return
	}

	data := new(operation.AssociationParams)
	if err := ctx.DecodeInto(&data); err != nil {
		ctx.RespAutoError(err)
		return
	}

	ctx.SetReadPreference(common.SecondaryPreferredMode)

	result, err := s.Core.InstOperation().FindInstByAssociationInst(ctx.Kit, objID, data)
	if nil != err {
		blog.Errorf("[api-inst] failed to find the objects(%s), error info is %s, rid: %s", ctx.Request.PathParameter("bk_obj_id"), err.Error(), ctx.Kit.Rid)
		ctx.RespAutoError(err)
		return
	}

	ctx.RespEntity(result)
}

// SearchInstByInstID search the inst by inst ID
func (s *Service) SearchInstByInstID(ctx *rest.Contexts) {
	objID := ctx.Request.PathParameter("bk_obj_id")

	// forbidden search inner model instance with common api
	if common.IsInnerModel(objID) {
		blog.Errorf("search instance By instance ID failed, search %s instance with common search "+
			"api forbidden, rid: %s", objID, ctx.Kit.Rid)
		ctx.RespAutoError(ctx.Kit.CCError.CCError(common.CCErrCommForbiddenOperateInnerModelInstanceWithCommonAPI))
		return
	}

	instID, err := strconv.ParseInt(ctx.Request.PathParameter("inst_id"), 10, 64)
	if nil != err {
		ctx.RespAutoError(ctx.Kit.CCError.New(common.CCErrTopoInstSelectFailed, err.Error()))
		return
	}

	obj, err := s.Core.ObjectOperation().FindSingleObject(ctx.Kit, objID)
	if nil != err {
		blog.Errorf("[api-inst] failed to find the objects(%s), error info is %s, rid: %s", ctx.Request.PathParameter("bk_obj_id"), err.Error(), ctx.Kit.Rid)
		ctx.RespAutoError(err)
		return
	}

	cond := condition.CreateCondition()
	cond.Field(obj.GetInstIDFieldName()).Eq(instID)
	queryCond := &metadata.QueryInput{}
	queryCond.Condition = cond.ToMapStr()

	cnt, instItems, err := s.Core.InstOperation().FindInst(ctx.Kit, obj, queryCond, false)
	if nil != err {
		blog.Errorf("[api-inst] failed to find the objects(%s), error info is %s, rid: %s", ctx.Request.PathParameter("bk_obj_id"), err.Error(), ctx.Kit.Rid)
		ctx.RespAutoError(err)
		return
	}

	result := mapstr.MapStr{}
	result.Set("count", cnt)
	result.Set("info", instItems)
	ctx.RespEntity(result)
}

// SearchInstsNames search instances names
// 只供前端使用，用于在业务的查询主机高级筛选页面根据集群名或者模块名模糊匹配获取相应的实例列表
func (s *Service) SearchInstsNames(ctx *rest.Contexts) {
	defErr := ctx.Kit.CCError
	option := &metadata.SearchInstsNamesOption{}
	if err := ctx.DecodeInto(option); err != nil {
		ctx.RespAutoError(err)
		return
	}

	rawErr := option.Validate()
	if rawErr.ErrCode != 0 {
		blog.ErrorJSON("SearchInstsNames failed, Validate err: %s, option: %s, rid:%s", rawErr.ToCCError(defErr), option, ctx.Kit.Rid)
		ctx.RespAutoError(rawErr.ToCCError(defErr))
		return
	}

	filter := map[string]interface{}{
		common.BKAppIDField: option.BizID,
	}

	switch option.ObjID {
	case common.BKInnerObjIDSet:
		filter[common.BKSetNameField] = map[string]interface{}{
			common.BKDBLIKE: paraparse.SpecialCharChange(option.Name),
			"$options":      "i",
		}
	case common.BKInnerObjIDModule:
		filter[common.BKModuleNameField] = map[string]interface{}{
			common.BKDBLIKE: paraparse.SpecialCharChange(option.Name),
			"$options":      "i",
		}
	default:
		blog.Errorf("SearchInstsNames failed, unsupported obj: %s, rid: %s", option.ObjID, ctx.Kit.Rid)
		ctx.RespAutoError(defErr.CCErrorf(common.CCErrCommParamsInvalid, "bk_obj_id"))
		return
	}

	distinctOpt := &metadata.DistinctFieldOption{
		TableName: common.GetInstTableName(option.ObjID, ctx.Kit.SupplierAccount),
		Field:     metadata.GetInstNameFieldName(option.ObjID),
		Filter:    filter,
	}
	names, err := s.Engine.CoreAPI.CoreService().Common().GetDistinctField(ctx.Kit.Ctx, ctx.Kit.Header, distinctOpt)
	if err != nil {
		blog.ErrorJSON("GetDistinctField failed, err: %s, distinctOpt: %s, rid: %s", err, distinctOpt, ctx.Kit.Rid)
		ctx.RespAutoError(err)
		return
	}

	ctx.RespEntity(names)
}

// SearchInstChildTopo search the child inst topo for a inst
func (s *Service) SearchInstChildTopo(ctx *rest.Contexts) {
	objID := ctx.Request.PathParameter("bk_obj_id")

	instID, err := strconv.ParseInt(ctx.Request.PathParameter("inst_id"), 10, 64)
	if nil != err {
		ctx.RespAutoError(err)
		return
	}

	ctx.SetReadPreference(common.SecondaryPreferredMode)
	obj, err := s.Core.ObjectOperation().FindSingleObject(ctx.Kit, objID)
	if nil != err {
		blog.Errorf("[api-inst] failed to find the objects(%s), error info is %s, rid: %s", objID, err.Error(), ctx.Kit.Rid)
		ctx.RespAutoError(err)
		return
	}

	query := &metadata.QueryInput{}
	cond := condition.CreateCondition()
	cond.Field(obj.GetInstIDFieldName()).Eq(instID)

	query.Condition = cond.ToMapStr()
	query.Limit = common.BKNoLimit

	_, instItems, err := s.Core.InstOperation().FindInstChildTopo(ctx.Kit, obj, instID, query)
	if nil != err {
		ctx.RespAutoError(err)
		return
	}
	ctx.RespEntity(instItems)
}

// SearchInstTopo search the inst topo
func (s *Service) SearchInstTopo(ctx *rest.Contexts) {

	objID := ctx.Request.PathParameter("bk_obj_id")
	instID, err := strconv.ParseInt(ctx.Request.PathParameter("inst_id"), 10, 64)
	if nil != err {
		blog.Errorf("search inst topo failed, path parameter inst_id invalid, object: %s inst_id: %s, err: %+v, rid: %s", objID, ctx.Request.PathParameter("inst_id"), err, ctx.Kit.Rid)
		ctx.RespAutoError(ctx.Kit.CCError.CCError(common.CCErrCommParamsIsInvalid))
		return
	}

	obj, err := s.Core.ObjectOperation().FindSingleObject(ctx.Kit, objID)
	if nil != err {
		blog.Errorf("[api-inst] failed to find the objects(%s), error info is %s, rid: %s", ctx.Request.PathParameter("bk_obj_id"), err.Error(), ctx.Kit.Rid)
		ctx.RespAutoError(err)
		return
	}

	query := &metadata.QueryInput{}
	cond := condition.CreateCondition()
	cond.Field(obj.GetInstIDFieldName()).Eq(instID)

	query.Condition = cond.ToMapStr()
	query.Limit = common.BKNoLimit

	_, instItems, err := s.Core.InstOperation().FindInstTopo(ctx.Kit, obj, instID, query)
	if nil != err {
		ctx.RespAutoError(err)
		return
	}
	ctx.RespEntity(instItems)
}

// Deprecated 2019-09-30 废弃接口
func (s *Service) SearchInstAssociation(ctx *rest.Contexts) {

	objID := ctx.Request.PathParameter("bk_obj_id")
	instID, err := strconv.ParseInt(ctx.Request.PathParameter("id"), 10, 64)
	if err != nil {
		ctx.RespAutoError(ctx.Kit.CCError.CCErrorf(common.CCErrCommParamsNeedInt, "id"))
		return
	}
	start, err := strconv.ParseInt(ctx.Request.PathParameter("start"), 10, 64)
	if err != nil {
		ctx.RespAutoError(ctx.Kit.CCError.CCErrorf(common.CCErrCommParamsNeedInt, "start"))
		return
	}
	limit, err := strconv.ParseInt(ctx.Request.PathParameter("limit"), 10, 64)
	if err != nil {
		ctx.RespAutoError(ctx.Kit.CCError.CCErrorf(common.CCErrCommParamsNeedInt, "limit"))
		return
	}

	cond := condition.CreateCondition()
	condOR := cond.NewOR()
	condOR.Item(map[string]interface{}{common.BKObjIDField: objID, common.BKInstIDField: instID})
	condOR.Item(map[string]interface{}{common.BKAsstObjIDField: objID, common.BKAsstInstIDField: instID})
	input := &metadata.QueryCondition{
		Condition: cond.ToMapStr(),
		Page: metadata.BasePage{
			Limit: int(limit),
			Start: int(start),
		},
	}

	if input.IsIllegal() {
		blog.ErrorJSON("parse page illegal, input:%s,rid:%s", input, ctx.Kit.Rid)
		ctx.RespAutoError(ctx.Kit.CCError.CCError(common.CCErrCommPageLimitIsExceeded))
		return
	}

	blog.V(5).Infof("input:%#v, rid:%s", input, ctx.Kit.Rid)
	infos, cnt, err := s.Core.AssociationOperation().SearchInstAssociationList(ctx.Kit, objID, input)
	if err != nil {
		blog.ErrorJSON("parse page illegal, input:%s, err:%s, rid:%s", input, err.Error(), ctx.Kit.Rid)
		ctx.RespAutoError(err)
		return
	}
	ctx.RespEntity(map[string]interface{}{
		"info":  infos,
		"count": cnt,
		"page":  input.Page,
	})
}

func (s *Service) SearchInstAssociationUI(ctx *rest.Contexts) {

	objID := ctx.Request.PathParameter(common.BKObjIDField)
	instID, err := strconv.ParseInt(ctx.Request.PathParameter("id"), 10, 64)
	if err != nil {
		ctx.RespAutoError(ctx.Kit.CCError.CCErrorf(common.CCErrCommParamsNeedInt, "id"))
		return
	}
	start, err := strconv.ParseInt(ctx.Request.PathParameter("start"), 10, 64)
	if err != nil {
		ctx.RespAutoError(ctx.Kit.CCError.CCErrorf(common.CCErrCommParamsNeedInt, "start"))
		return
	}
	limit, err := strconv.ParseInt(ctx.Request.PathParameter("limit"), 10, 64)
	if err != nil {
		ctx.RespAutoError(ctx.Kit.CCError.CCErrorf(common.CCErrCommParamsNeedInt, "limit"))
		return
	}

	cond := condition.CreateCondition()
	condOR := cond.NewOR()
	condOR.Item(map[string]interface{}{common.BKObjIDField: objID, common.BKInstIDField: instID})
	condOR.Item(map[string]interface{}{common.BKAsstObjIDField: objID, common.BKAsstInstIDField: instID})
	input := &metadata.QueryCondition{
		Condition: cond.ToMapStr(),
		Page: metadata.BasePage{
			Limit: int(limit),
			Start: int(start),
		},
	}

	if input.IsIllegal() {
		blog.ErrorJSON("parse page illegal, input:%s,rid:%s", input, ctx.Kit.Rid)
		ctx.RespAutoError(ctx.Kit.CCError.CCError(common.CCErrCommPageLimitIsExceeded))
		return
	}

	blog.V(5).Infof("input:%#v, rid:%s", input, ctx.Kit.Rid)
	infos, cnt, err := s.Core.AssociationOperation().SearchInstAssociationUIList(ctx.Kit, objID, input)
	if err != nil {
		blog.ErrorJSON("parse page illegal, input:%s, err:%s, rid:%s", input, err.Error(), ctx.Kit.Rid)
		ctx.RespAutoError(err)
		return
	}

	ctx.RespEntity(map[string]interface{}{
		"data":              infos,
		"association_count": cnt,
		"page":              input.Page,
	})
}

// SearchInstAssociationWithOtherObject  要求根据实例信息（实例的模型ID，实例ID）和模型ID（关联关系中的源，目的模型ID） 返回实例关联或者被关联模型实例得数据。
func (s *Service) SearchInstAssociationWithOtherObject(ctx *rest.Contexts) {

	reqParams := &metadata.RequestInstAssociationObjectID{}
	if err := ctx.DecodeInto(reqParams); nil != err {
		ctx.RespAutoError(err)
		return
	}

	if reqParams.Condition.ObjectID == "" {
		ctx.RespAutoError(ctx.Kit.CCError.CCErrorf(common.CCErrCommParamsNeedSet, common.BKObjIDField))
		return
	}
	if reqParams.Condition.InstID == 0 {
		ctx.RespAutoError(ctx.Kit.CCError.CCErrorf(common.CCErrCommParamsNeedSet, common.BKInstIDField))
		return
	}
	if reqParams.Condition.AssociationObjectID == "" {
		ctx.RespAutoError(ctx.Kit.CCError.CCErrorf(common.CCErrCommParamsNeedSet, "association_obj_id"))
		return
	}

	cond := condition.CreateCondition()
	if reqParams.Condition.IsTargetObject {
		// 作为目标模型
		cond.Field(common.BKAsstObjIDField).Eq(reqParams.Condition.ObjectID)
		cond.Field(common.BKAsstInstIDField).Eq(reqParams.Condition.InstID)
		cond.Field(common.BKObjIDField).Eq(reqParams.Condition.AssociationObjectID)
	} else {
		// 作为源模型
		cond.Field(common.BKObjIDField).Eq(reqParams.Condition.ObjectID)
		cond.Field(common.BKInstIDField).Eq(reqParams.Condition.InstID)
		cond.Field(common.BKAsstObjIDField).Eq(reqParams.Condition.AssociationObjectID)
	}

	input := &metadata.QueryCondition{
		Condition: cond.ToMapStr(),
		Page:      reqParams.Page,
	}

	if input.IsIllegal() {
		blog.ErrorJSON("parse page illegal, input:%s,rid:%s", input, ctx.Kit.Rid)
		ctx.RespAutoError(ctx.Kit.CCError.CCError(common.CCErrCommPageLimitIsExceeded))
		return
	}

	infos, cnt, err := s.Core.AssociationOperation().SearchInstAssociationSingleObjectInstInfo(ctx.Kit,
		reqParams.Condition.AssociationObjectID, input, reqParams.Condition.IsTargetObject)
	if err != nil {
		blog.ErrorJSON("parse page illegal, input:%s, err:%s, rid:%s", input, err.Error(), ctx.Kit.Rid)
		ctx.RespAutoError(err)
		return
	}

	ctx.RespEntity(map[string]interface{}{
		"info":  infos,
		"count": cnt,
	})
}<|MERGE_RESOLUTION|>--- conflicted
+++ resolved
@@ -666,11 +666,6 @@
 		ctx.RespAutoError(ctx.Kit.CCError.Error(common.CCErrCommHTTPDoRequestFailed))
 		return
 	}
-<<<<<<< HEAD
-
-	if uniqueResp.Count == 0 {
-		blog.Errorf("model %s has wrong must_check unique field not found, input: %s, cond: %s, rid: %s",
-=======
 	if !uniqueResp.Result {
 		blog.ErrorJSON("search model unique failed, cond: %s, error message: %s, rid: %s",
 			cond, uniqueResp.ErrMsg, ctx.Kit.Rid)
@@ -680,26 +675,20 @@
 
 	if uniqueResp.Data.Count == 0 {
 		blog.ErrorJSON("model %s unique field not found, cond: %s, rid: %s",
->>>>>>> fd80e776
 			objID, cond, ctx.Kit.Rid)
 		ctx.RespAutoError(ctx.Kit.CCError.Errorf(common.CCErrorTopObjectUniqueIndexNotFound, objID, id))
 		return
 	}
 
-<<<<<<< HEAD
-	if uniqueResp.Count != 1 {
-		blog.Errorf("model %s has wrong must_check unique field count > 1, input: %s,rid: %s", objID, cond, ctx.Kit.Rid)
-=======
 	if uniqueResp.Data.Count != 1 {
 		blog.ErrorJSON("model %s unique field count > 1, cond: %s, rid: %s",
 			objID, cond, ctx.Kit.Rid)
->>>>>>> fd80e776
 		ctx.RespAutoError(ctx.Kit.CCError.Error(common.CCErrTopoObjectUniqueSearchFailed))
 		return
 	}
 
 	keyIDs := make([]int64, 0)
-	for _, key := range uniqueResp.Info[0].Keys {
+	for _, key := range uniqueResp.Data.Info[0].Keys {
 		keyIDs = append(keyIDs, int64(key.ID))
 	}
 
@@ -717,10 +706,6 @@
 		ctx.RespAutoError(ctx.Kit.CCError.Error(common.CCErrCommHTTPDoRequestFailed))
 		return
 	}
-<<<<<<< HEAD
-
-	if attrResp.Count <= 0 {
-=======
 	if !attrResp.Result {
 		blog.ErrorJSON("search model attribute failed, cond: %s, error message: %s, rid: %s",
 			cond, attrResp.ErrMsg, ctx.Kit.Rid)
@@ -728,7 +713,6 @@
 		return
 	}
 	if attrResp.Data.Count <= 0 {
->>>>>>> fd80e776
 		blog.ErrorJSON("unique model attribute count illegal, cond: %s, rid: %s", cond, ctx.Kit.Rid)
 		ctx.RespAutoError(ctx.Kit.CCError.Error(common.CCErrTopoObjectUniqueSearchFailed))
 		return
@@ -736,8 +720,8 @@
 
 	instIDKey := metadata.GetInstIDFieldByObjID(objID)
 	keys := []string{instIDKey}
-	attrIDNameMap := make(map[string]string, len(attrResp.Info))
-	for _, attr := range attrResp.Info {
+	attrIDNameMap := make(map[string]string, len(attrResp.Data.Info))
+	for _, attr := range attrResp.Data.Info {
 		keys = append(keys, attr.PropertyID)
 		attrIDNameMap[attr.PropertyID] = attr.PropertyName
 	}

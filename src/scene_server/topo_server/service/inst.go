--- conflicted
+++ resolved
@@ -197,11 +197,7 @@
 	}
 
 	// auth: deregister resources
-<<<<<<< HEAD
-	if err := s.AuthManager.UpdateRegisteredInstanceByID(params.Context, params.Header, obj.GetObjectID(), instanceIDs...); err != nil {
-=======
 	if err := s.AuthManager.UpdateRegisteredInstanceByID(params.Context, params.Header, objID, instanceIDs...); err != nil {
->>>>>>> ece8dc30
 		return nil, fmt.Errorf("deregister instances failed, err: %+v", err)
 	}
 
@@ -237,11 +233,7 @@
 	}
 
 	// auth: deregister resources
-<<<<<<< HEAD
-	if err := s.AuthManager.UpdateRegisteredInstanceByID(params.Context, params.Header, obj.GetObjectID(), instID); err != nil {
-=======
 	if err := s.AuthManager.UpdateRegisteredInstanceByID(params.Context, params.Header, objID, instID); err != nil {
->>>>>>> ece8dc30
 		return nil, fmt.Errorf("deregister instances failed, err: %+v", err)
 	}
 

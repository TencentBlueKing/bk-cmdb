--- conflicted
+++ resolved
@@ -186,15 +186,6 @@
 		return
 	}
 
-<<<<<<< HEAD
-    // auth: deregister resources
-    if err := s.AuthManager.DeregisterInstanceByRawID(ctx.Kit.Ctx, ctx.Kit.Header, obj.GetObjectID(), deleteCondition.Delete.InstID...); err != nil {
-        blog.Errorf("batch delete instance failed, deregister instance failed, instID: %d, err: %s, rid: %s", deleteCondition.Delete.InstID, err, ctx.Kit.Rid)
-        ctx.RespAutoError(ctx.Kit.CCError.CCError(common.CCErrCommUnRegistResourceToIAMFailed))
-        return
-    }
-	ctx.RespEntity(nil)
-=======
 	authInstances := make([]extensions.InstanceSimplify, 0)
 	_, insts, err := s.Core.InstOperation().FindInst(params, obj, &metadata.QueryInput{Condition: map[string]interface{}{
 		obj.GetInstIDFieldName(): map[string]interface{}{common.BKDBIN:deleteCondition.Delete.InstID}}}, false)
@@ -223,7 +214,6 @@
 		return nil, params.Err.Error(common.CCErrCommUnRegistResourceToIAMFailed)
 	}
 	return nil, nil
->>>>>>> 2f80f88f
 }
 
 // DeleteInst delete the inst
@@ -272,19 +262,6 @@
 		// TODO add custom mainline instance param validation
 	}
 
-<<<<<<< HEAD
-    err = s.Core.InstOperation().DeleteInstByInstID(ctx.Kit, obj, []int64{instID}, true)
-    if err != nil {
-        ctx.RespAutoError(err)
-        return
-    }
-
-	// auth: deregister resources
-	if err := s.AuthManager.DeregisterInstanceByRawID(ctx.Kit.Ctx, ctx.Kit.Header, obj.GetObjectID(), instID); err != nil {
-		blog.Errorf("delete instance failed, deregister instance failed, instID: %d, err: %s, rid: %s", instID, err, ctx.Kit.Rid)
-		ctx.RespAutoError(ctx.Kit.CCError.CCError(common.CCErrCommUnRegistResourceToIAMFailed))
-		return
-=======
 	authInstances := make([]extensions.InstanceSimplify, 0)
 	_, insts, err := s.Core.InstOperation().FindInst(params, obj, &metadata.QueryInput{Condition: map[string]interface{}{obj.GetInstIDFieldName(): instID}}, false)
 	if nil != err {
@@ -310,7 +287,6 @@
 	if err := s.AuthManager.DeregisterInstances(params.Context, params.Header, authInstances...); err != nil {
 		blog.Errorf("delete instance failed, deregister instance failed, instID: %d, err: %s, rid: %s", instID, err, params.ReqID)
 		return nil, params.Err.Error(common.CCErrCommUnRegistResourceToIAMFailed)
->>>>>>> 2f80f88f
 	}
 	ctx.RespEntity(nil)
 }

/*
 * Tencent is pleased to support the open source community by making 蓝鲸 available.
 * Copyright (C) 2017-2018 THL A29 Limited, a Tencent company. All rights reserved.
 * Licensed under the MIT License (the "License"); you may not use this file except
 * in compliance with the License. You may obtain a copy of the License at
 * http://opensource.org/licenses/MIT
 * Unless required by applicable law or agreed to in writing, software distributed under
 * the License is distributed on an "AS IS" BASIS, WITHOUT WARRANTIES OR CONDITIONS OF ANY KIND,
 * either express or implied. See the License for the specific language governing permissions and
 * limitations under the License.
 */

package service

import (
	"encoding/json"
	"io"
	"io/ioutil"
	"net/http"

	"configcenter/src/common/backbone"
	"configcenter/src/common/rdapi"

	"github.com/emicklei/go-restful"

	"configcenter/src/common"
	"configcenter/src/common/blog"
	"configcenter/src/common/core/cc/api"
	"configcenter/src/common/errors"
	"configcenter/src/common/http/httpserver"
	"configcenter/src/common/language"
	frtypes "configcenter/src/common/mapstr"
	"configcenter/src/common/util"
	"configcenter/src/scene_server/topo_server/app/options"
	"configcenter/src/scene_server/topo_server/core"
	"configcenter/src/scene_server/topo_server/core/types"
)

// TopoServiceInterface the topo service methods used to init
type TopoServiceInterface interface {
	SetOperation(operation core.Core, err errors.CCErrorIf, language language.CCLanguageIf)
	WebService() *restful.WebService
	SetConfig(cfg options.Config, engin *backbone.Engine)
}

// New ceate topo servcie instance
func New() TopoServiceInterface {
	return &topoService{}
}

// topoService topo service
type topoService struct {
	engin    *backbone.Engine
	language language.CCLanguageIf
	err      errors.CCErrorIf
	actions  []action
	core     core.Core
	cfg      options.Config
}

func (s *topoService) SetConfig(cfg options.Config, engin *backbone.Engine) {
	s.cfg = cfg
	s.engin = engin
}

// SetOperation set the operation
func (s *topoService) SetOperation(operation core.Core, err errors.CCErrorIf, language language.CCLanguageIf) {

	s.core = operation
	s.err = err
	s.language = language

}

// WebService the web service
func (s *topoService) WebService() *restful.WebService {

	// init service actions
	s.initService()

	ws := new(restful.WebService)
<<<<<<< HEAD
	/*
		getErrFun := func() errors.CCErrorIf {
			return s.err
		}

		ws.Path("/topo/{version}").Filter(rdapi.AllGlobalFilter(getErrFun)).Produces(restful.MIME_JSON).Consumes(restful.MIME_JSON)
	*/
	ws.Path("/topo/{version}").Produces(restful.MIME_JSON).Consumes(restful.MIME_JSON) // TODO: {version} need to replaced by v3
=======
	getErrFun := func() errors.CCErrorIf {
		return s.err
	}

	ws.Path("/topo/{version}").Filter(rdapi.AllGlobalFilter(getErrFun)).Produces(restful.MIME_JSON).Consumes(restful.MIME_JSON)
	//ws.Path("/topo/{version}").Produces(restful.MIME_JSON).Consumes(restful.MIME_JSON) // TODO: {version} need to replaced by v3
>>>>>>> 119c6aab
	innerActions := s.Actions()

	for _, actionItem := range innerActions {
		switch actionItem.Verb {
		case http.MethodPost:
			ws.Route(ws.POST(actionItem.Path).To(actionItem.Handler))
		case http.MethodDelete:
			ws.Route(ws.DELETE(actionItem.Path).To(actionItem.Handler))
		case http.MethodPut:
			ws.Route(ws.PUT(actionItem.Path).To(actionItem.Handler))
		case http.MethodGet:
			ws.Route(ws.GET(actionItem.Path).To(actionItem.Handler))
		default:
			blog.Errorf(" the url (%s), the http method (%s) is not supported", actionItem.Path, actionItem.Verb)
		}
	}

	return ws
}

func (s *topoService) createAPIRspStr(errcode int, info interface{}) (string, error) {
	rsp := api.BKAPIRsp{
		Result:  true,
		Code:    0,
		Message: nil,
		Data:    nil,
	}

	if common.CCSuccess != errcode {
		rsp.Result = false
		rsp.Code = errcode
		rsp.Message = info
	} else {
		rsp.Message = common.CCSuccessStr
		rsp.Data = info
	}

	data, err := json.Marshal(rsp)
	return string(data), err
}

func (s *topoService) sendResponse(resp *restful.Response, errorCode int, dataMsg interface{}) {
	resp.Header().Set("Content-Type", "application/json")
	if rsp, rspErr := s.createAPIRspStr(errorCode, dataMsg); nil == rspErr {
		io.WriteString(resp, rsp)
	} else {
		blog.Errorf("failed to send response , error info is %s", rspErr.Error())
	}
}

// Actions return the all actions
func (s *topoService) Actions() []*httpserver.Action {

	var httpactions []*httpserver.Action
	for _, a := range s.actions {

		func(act action) {

			httpactions = append(httpactions, &httpserver.Action{Verb: act.Method, Path: act.Path, Handler: func(req *restful.Request, resp *restful.Response) {

				ownerID := util.GetActionOnwerID(req)
				user := util.GetActionUser(req)

				// get the language
				language := util.GetActionLanguage(req)

				defLang := s.language.CreateDefaultCCLanguageIf(language)

				// get the error info by the language
				defErr := s.err.CreateDefaultCCErrorIf(language)

				value, err := ioutil.ReadAll(req.Request.Body)
				if err != nil {
					blog.Errorf("read http request body failed, error:%s", err.Error())
					errStr := defErr.Error(common.CCErrCommHTTPReadBodyFailed)
					s.sendResponse(resp, common.CCErrCommHTTPReadBodyFailed, errStr)
					return
				}

				mData := frtypes.MapStr{}
				if nil == act.HandlerParseOriginDataFunc {
					if err := json.Unmarshal(value, &mData); nil != err && 0 != len(value) {
						blog.Errorf("failed to unmarshal the data, error %s", err.Error())
						errStr := defErr.Error(common.CCErrCommJSONUnmarshalFailed)
						s.sendResponse(resp, common.CCErrCommJSONUnmarshalFailed, errStr)
						return
					}
				} else {
					mData, err = act.HandlerParseOriginDataFunc(value)
					if nil != err {
						blog.Errorf("failed to unmarshal the data, error %s", err.Error())
						errStr := defErr.Error(common.CCErrCommJSONUnmarshalFailed)
						s.sendResponse(resp, common.CCErrCommJSONUnmarshalFailed, errStr)
						return
					}
				}

				data, dataErr := act.HandlerFunc(types.ContextParams{
					Err:             defErr,
					Lang:            defLang,
					Header:          req.Request.Header,
					SupplierAccount: ownerID,
					User:            user,
					Engin:           s.engin,
				},
					req.PathParameter,
					req.QueryParameter,
					mData)

				if nil != dataErr {
					blog.Errorf("%s", dataErr.Error())
					switch e := dataErr.(type) {
					default:
						s.sendResponse(resp, common.CCSystemBusy, dataErr.Error())
					case errors.CCErrorCoder:
						s.sendResponse(resp, e.GetCode(), dataErr.Error())
					}
					return
				}

				s.sendResponse(resp, common.CCSuccess, data)

			}})
		}(a)

	}
	return httpactions
}<|MERGE_RESOLUTION|>--- conflicted
+++ resolved
@@ -79,7 +79,7 @@
 	s.initService()
 
 	ws := new(restful.WebService)
-<<<<<<< HEAD
+
 	/*
 		getErrFun := func() errors.CCErrorIf {
 			return s.err
@@ -88,14 +88,7 @@
 		ws.Path("/topo/{version}").Filter(rdapi.AllGlobalFilter(getErrFun)).Produces(restful.MIME_JSON).Consumes(restful.MIME_JSON)
 	*/
 	ws.Path("/topo/{version}").Produces(restful.MIME_JSON).Consumes(restful.MIME_JSON) // TODO: {version} need to replaced by v3
-=======
-	getErrFun := func() errors.CCErrorIf {
-		return s.err
-	}
-
-	ws.Path("/topo/{version}").Filter(rdapi.AllGlobalFilter(getErrFun)).Produces(restful.MIME_JSON).Consumes(restful.MIME_JSON)
-	//ws.Path("/topo/{version}").Produces(restful.MIME_JSON).Consumes(restful.MIME_JSON) // TODO: {version} need to replaced by v3
->>>>>>> 119c6aab
+
 	innerActions := s.Actions()
 
 	for _, actionItem := range innerActions {

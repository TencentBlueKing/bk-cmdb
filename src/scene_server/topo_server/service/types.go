--- conflicted
+++ resolved
@@ -20,13 +20,8 @@
 	"configcenter/src/scene_server/topo_server/core/types"
 )
 
-<<<<<<< HEAD
-// LogicFunc the logics logics function definition
-type LogicFunc func(params types.ContextParams, parthParams, queryParams ParamsGetter, data mapstr.MapStr) (interface{}, error)
-=======
 // LogicFunc the core logic function definition
 type LogicFunc func(params types.ContextParams, pathParams, queryParams ParamsGetter, data mapstr.MapStr) (interface{}, error)
->>>>>>> 793dc4f1
 
 // ParamsGetter get param by key
 type ParamsGetter func(name string) string

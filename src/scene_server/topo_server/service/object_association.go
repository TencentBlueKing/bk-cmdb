--- conflicted
+++ resolved
@@ -203,7 +203,23 @@
 	ctx.RespEntity(ret)
 }
 
-<<<<<<< HEAD
+// SearchModuleAssociation search model association
+func (s *Service) SearchModuleAssociation(ctx *rest.Contexts) {
+	data := new(metadata.QueryCondition)
+	if err := ctx.DecodeInto(data); err != nil {
+		ctx.RespAutoError(err)
+		return
+	}
+
+	resp, err := s.Engine.CoreAPI.CoreService().Association().ReadModelAssociation(ctx.Kit.Ctx, ctx.Kit.Header, data)
+	if err != nil {
+		ctx.RespAutoError(err)
+		return
+	}
+
+	ctx.RespEntity(resp)
+}
+
 // FindObjectByObjectAssociationID 根据关联关系bk_obj_asst_id 获取关联信息
 // 专用方法，提供给关联关系导入使用
 func (s *Service) FindAssociationByObjectAssociationID(ctx *rest.Contexts) {
@@ -232,21 +248,4 @@
 		return
 	}
 	ctx.RespEntity(association)
-=======
-// SearchModuleAssociation search model association
-func (s *Service) SearchModuleAssociation(ctx *rest.Contexts) {
-	data := new(metadata.QueryCondition)
-	if err := ctx.DecodeInto(data); err != nil {
-		ctx.RespAutoError(err)
-		return
-	}
-
-	resp, err := s.Engine.CoreAPI.CoreService().Association().ReadModelAssociation(ctx.Kit.Ctx, ctx.Kit.Header, data)
-	if err != nil {
-		ctx.RespAutoError(err)
-		return
-	}
-
-	ctx.RespEntity(resp.Data)
->>>>>>> e4ee3c1b
 }
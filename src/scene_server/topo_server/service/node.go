--- conflicted
+++ resolved
@@ -18,14 +18,11 @@
 package service
 
 import (
-<<<<<<< HEAD
+	"fmt"
+	"strconv"
+
+	"configcenter/src/common"
 	"configcenter/src/common/auditlog"
-=======
-	"fmt"
->>>>>>> 63cc35e8
-	"strconv"
-
-	"configcenter/src/common"
 	"configcenter/src/common/blog"
 	"configcenter/src/common/http/rest"
 	"configcenter/src/common/mapstr"

/*
 * Tencent is pleased to support the open source community by making 蓝鲸 available.
 * Copyright (C) 2017-2018 THL A29 Limited, a Tencent company. All rights reserved.
 * Licensed under the MIT License (the "License"); you may not use this file except
 * in compliance with the License. You may obtain a copy of the License at
 * http://opensource.org/licenses/MIT
 * Unless required by applicable law or agreed to in writing, software distributed under
 * the License is distributed on an "AS IS" BASIS, WITHOUT WARRANTIES OR CONDITIONS OF ANY KIND,
 * either express or implied. See the License for the specific language governing permissions and
 * limitations under the License.
 */

package app

import (
	"context"
	"errors"
	"fmt"
	"strconv"
	"time"

	"configcenter/src/auth/authcenter"
	"configcenter/src/auth/extensions"
	"configcenter/src/common"
	"configcenter/src/common/backbone"
	cc "configcenter/src/common/backbone/configcenter"
	"configcenter/src/common/blog"
	"configcenter/src/common/types"
	"configcenter/src/scene_server/topo_server/app/options"
	"configcenter/src/scene_server/topo_server/core"
	"configcenter/src/scene_server/topo_server/service"
	"configcenter/src/storage/dal/mongo/local"
	"configcenter/src/thirdpartyclient/elasticsearch"
)

// TopoServer the topo server
type TopoServer struct {
	Core        *backbone.Engine
	Config      options.Config
	Service     *service.Service
	configReady bool
}

func (t *TopoServer) onTopoConfigUpdate(previous, current cc.ProcessConfig) {
	t.configReady = true
	if current.ConfigMap["level.businessTopoMax"] != "" {
		max, err := strconv.Atoi(current.ConfigMap["level.businessTopoMax"])
		if err != nil {
			t.Config.BusinessTopoLevelMax = common.BKTopoBusinessLevelDefault
			blog.Errorf("invalid business topo max value, err: %v", err)
		} else {
			t.Config.BusinessTopoLevelMax = max
		}
		blog.Infof("config update with max topology level: %d", t.Config.BusinessTopoLevelMax)
	}

	t.Config.ConfigMap = current.ConfigMap
	blog.Infof("the new cfg:%#v the origin cfg:%#v", t.Config, current.ConfigMap)

	var err error
	t.Config.Es, err = elasticsearch.ParseConfigFromKV("es", current.ConfigMap)
	if err != nil {
		blog.Warnf("parse es config failed: %v", err)
	}
}

// Run main function
func Run(ctx context.Context, cancel context.CancelFunc, op *options.ServerOption) error {
	svrInfo, err := types.NewServerInfo(op.ServConf)
	if err != nil {
		return fmt.Errorf("wrap server info failed, err: %v", err)
	}

	blog.Infof("srv conf: %+v", svrInfo)

	server := new(TopoServer)
	server.Config.BusinessTopoLevelMax = common.BKTopoBusinessLevelDefault
	server.Service = new(service.Service)

	input := &backbone.BackboneParameter{
		Regdiscv:     op.ServConf.RegDiscover,
		ConfigPath:   op.ServConf.ExConfig,
		ConfigUpdate: server.onTopoConfigUpdate,
		SrvInfo:      svrInfo,
	}
	engine, err := backbone.NewBackbone(ctx, input)
	if err != nil {
		return fmt.Errorf("new backbone failed, err: %v", err)
	}
	server.Core = engine

	if err := server.CheckForReadiness(); err != nil {
		return err
	}
<<<<<<< HEAD
=======

	server.Config.Mongo, err = engine.WithMongo()
	if err != nil {
		return err
	}
	server.Config.Redis, err = engine.WithRedis()
	if err != nil {
		return err
	}
	server.Config.Auth, err = engine.WithAuth()
	if err != nil {
		return err
	}
>>>>>>> fdda7034

	enableTxn := false
	if server.Config.Mongo.TxnEnabled == "true" {
		enableTxn = true
	}
	blog.Infof("enableTxn is %t", enableTxn)
	txn, err := local.NewTransaction(enableTxn, server.Config.Mongo.GetMongoConf(), server.Config.Redis)
	if err != nil {
		return fmt.Errorf("initial transaction failed, err: %v", err)
	}

	authorize, err := authcenter.NewAuthCenter(nil, server.Config.Auth, engine.Metric().Registry())
	if err != nil {
		blog.Errorf("it is failed to create a new auth API, err:%s", err.Error())
		return err
	}

	essrv := new(elasticsearch.EsSrv)
	if server.Config.Es.FullTextSearch == "on" {
		esClient, err := elasticsearch.NewEsClient(server.Config.Es)
		if err != nil {
			blog.Errorf("failed to create elastic search client, err:%s", err.Error())
			return fmt.Errorf("new es client failed, err: %v", err)
		}
		essrv.Client = esClient
	}

	authManager := extensions.NewAuthManager(engine.CoreAPI, authorize)
	server.Service = &service.Service{
		Language:    engine.Language,
		Engine:      engine,
		AuthManager: authManager,
		Es:          essrv,
		Core:        core.New(engine.CoreAPI, authManager, engine.Language),
		Error:       engine.CCErr,
		Txn:         txn,
		EnableTxn:   enableTxn,
		Config:      server.Config,
	}

	err = backbone.StartServer(ctx, cancel, engine, server.Service.WebService(), true)
	if err != nil {
		return err
	}
	select {
	case <-ctx.Done():
	}
	return nil
}

const waitForSeconds = 180

func (t *TopoServer) CheckForReadiness() error {
	for i := 1; i < waitForSeconds; i++ {
		if !t.configReady {
			blog.Info("waiting for topology server configuration ready.")
			time.Sleep(time.Second)
			continue
		}
		blog.Info("topology server configuration ready.")
		return nil
	}
	return errors.New("wait for topology server configuration timeout")
}<|MERGE_RESOLUTION|>--- conflicted
+++ resolved
@@ -92,8 +92,6 @@
 	if err := server.CheckForReadiness(); err != nil {
 		return err
 	}
-<<<<<<< HEAD
-=======
 
 	server.Config.Mongo, err = engine.WithMongo()
 	if err != nil {
@@ -107,7 +105,6 @@
 	if err != nil {
 		return err
 	}
->>>>>>> fdda7034
 
 	enableTxn := false
 	if server.Config.Mongo.TxnEnabled == "true" {

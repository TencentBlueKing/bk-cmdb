--- conflicted
+++ resolved
@@ -81,17 +81,12 @@
 				PropertyID: attr.PropertyID,
 			}
 		}
+
 		if opt.IsPartial {
-			result := &metadata.ListFieldTmpltSyncStatusResult{
-				ObjectID: opt.ObjectID,
-				NeedSync: true,
-			}
-			return &metadata.CompareFieldTmplAttrsRes{}, result, nil
-
-		} else {
-			return &metadata.CompareFieldTmplAttrsRes{Create: createRes},
-				&metadata.ListFieldTmpltSyncStatusResult{}, nil
-		}
+			result := &metadata.ListFieldTmpltSyncStatusResult{ObjectID: opt.ObjectID, NeedSync: true}
+			return nil, result, nil
+		}
+		return &metadata.CompareFieldTmplAttrsRes{Create: createRes}, nil, nil
 	}
 
 	// cross-compare object attributes with template attributes
@@ -103,21 +98,23 @@
 		return result, nil, nil
 	}
 
+	// 只有对后台的计算才会区分是否是部分计算
 	if opt.IsPartial {
-		_, result, err := t.comparator.compareAttrForBackend(kit, compParams, opt.TemplateID, opt.ObjectID,
+		_, partialResult, err := t.comparator.compareAttrForBackend(kit, compParams, opt.TemplateID, opt.ObjectID,
 			objAttrRes.Info, opt.IsPartial)
 		if err != nil {
 			return nil, nil, err
 		}
-		return nil, result, nil
-	} else {
-		result, _, err := t.comparator.compareAttrForBackend(kit, compParams, opt.TemplateID, opt.ObjectID,
-			objAttrRes.Info, opt.IsPartial)
-		if err != nil {
-			return nil, nil, err
-		}
-		return result, nil, nil
-	}
+		return nil, partialResult, nil
+	}
+
+	result, _, err := t.comparator.compareAttrForBackend(kit, compParams, opt.TemplateID, opt.ObjectID,
+		objAttrRes.Info, opt.IsPartial)
+	if err != nil {
+		return nil, nil, err
+	}
+	return result, nil, nil
+
 }
 
 type compAttrParams struct {
@@ -350,22 +347,17 @@
 	return attrIDTmplID, nil
 }
 
-<<<<<<< HEAD
-func (c *comparator) compareAttrForBackend(kit *rest.Kit, params *compAttrParams, templateID, objectID int64,
-	attributes []metadata.Attribute, isPartial bool) (*metadata.CompareFieldTmplAttrsRes,
-	*metadata.ListFieldTmpltSyncStatusResult, error) {
-=======
 func (c *comparator) handleTemplateAttrNotExist(kit *rest.Kit, params *compAttrParams, templateID int64,
 	propertyID string, attr metadata.Attribute, attrIDTmplID map[int64]int64) (
-	metadata.CompareOneFieldTmplAttrRes, error) {
+	metadata.CompareOneFieldTmplAttrRes, bool, error) {
 	// attribute's template is not exist, check if the attribute conflicts with other templates
 	if conflictTmplAttr, ex := params.tmplPropIDMap[attr.PropertyID]; ex {
-		return metadata.CompareOneFieldTmplAttrRes{}, kit.CCError.CCErrorf(common.CCErrTopoFieldTemplateAttrConflict,
+		return metadata.CompareOneFieldTmplAttrRes{}, true, kit.CCError.CCErrorf(common.CCErrTopoFieldTemplateAttrConflict,
 			attr.ID, common.BKPropertyIDField, conflictTmplAttr.PropertyID)
 	}
 
 	if conflictPropertyID, ex := params.tmplNameMap[attr.PropertyName]; ex {
-		return metadata.CompareOneFieldTmplAttrRes{}, kit.CCError.CCErrorf(common.CCErrTopoFieldTemplateAttrConflict,
+		return metadata.CompareOneFieldTmplAttrRes{}, true, kit.CCError.CCErrorf(common.CCErrTopoFieldTemplateAttrConflict,
 			attr.ID, common.BKPropertyNameField, conflictPropertyID)
 	}
 
@@ -375,23 +367,26 @@
 		Data:       &metadata.Attribute{ID: attr.ID},
 	}
 
+	isChanged := false
 	// when the template where the template attribute corresponding to the attribute is located is the
 	// current template, in order to release the management scene, the templateID needs to be set to 0
 	id, ok := attrIDTmplID[attr.ID]
 	if ok && id == templateID {
+		isChanged = true
 		update.UpdateData = mapstr.MapStr{common.BKTemplateID: 0}
 	}
 
 	// if there is no template attribute ID, it also belongs to the template attribute unmanagement scenario
 	if id == 0 {
+		isChanged = true
 		update.UpdateData = mapstr.MapStr{common.BKTemplateID: 0}
 	}
-	return update, nil
-}
-
-func (c *comparator) compareAttrForBackend(kit *rest.Kit, params *compAttrParams, templateID int64,
-	attributes []metadata.Attribute) (*metadata.CompareFieldTmplAttrsRes, error) {
->>>>>>> 1e819768
+	return update, isChanged, nil
+}
+
+func (c *comparator) compareAttrForBackend(kit *rest.Kit, params *compAttrParams, tmplID, objectID int64,
+	attributes []metadata.Attribute, isPartial bool) (*metadata.CompareFieldTmplAttrsRes,
+	*metadata.ListFieldTmpltSyncStatusResult, error) {
 
 	// compare object attribute with its template
 	res, noTmplAttr := new(metadata.CompareFieldTmplAttrsRes), make([]metadata.Attribute, 0)
@@ -411,40 +406,21 @@
 
 		tmplAttr, exists := params.tmplIDMap[attr.TemplateID]
 		if !exists {
-<<<<<<< HEAD
-			// attribute's template is not exist, check if the attribute conflicts with other templates
-			if conflictTmplAttr, ex := params.tmplPropIDMap[attr.PropertyID]; ex {
-				if isPartial {
-					result := &metadata.ListFieldTmpltSyncStatusResult{
-						ObjectID: objectID,
-						NeedSync: true,
-					}
+			update, isChanged, err := c.handleTemplateAttrNotExist(kit, params, tmplID, tmplAttr.PropertyID,
+				attr, attrIDTmplID)
+			if err != nil {
+				if isPartial && isChanged {
+					result := &metadata.ListFieldTmpltSyncStatusResult{ObjectID: objectID, NeedSync: true}
 					return nil, result, nil
 				}
-				return nil, nil,
-					kit.CCError.CCErrorf(common.CCErrTopoFieldTemplateAttrConflict, attr.ID,
-						common.BKPropertyIDField, conflictTmplAttr.PropertyID)
-
-			}
-
-			if conflictPropertyID, ex := params.tmplNameMap[attr.PropertyName]; ex {
-				if isPartial {
-					result := &metadata.ListFieldTmpltSyncStatusResult{
-						ObjectID: objectID,
-						NeedSync: true,
-					}
-					return nil, result, nil
-				}
-				return nil, nil,
-					kit.CCError.CCErrorf(common.CCErrTopoFieldTemplateAttrConflict, attr.ID,
-						common.BKPropertyNameField, conflictPropertyID)
-=======
-			update, err := c.handleTemplateAttrNotExist(kit, params, templateID, tmplAttr.PropertyID, attr,
-				attrIDTmplID)
-			if err != nil {
-				return nil, err
->>>>>>> 1e819768
-			}
+				return nil, nil, err
+			}
+
+			if isPartial && isChanged {
+				result := &metadata.ListFieldTmpltSyncStatusResult{ObjectID: objectID, NeedSync: true}
+				return nil, result, nil
+			}
+
 			res.Update = append(res.Update, update)
 			continue
 		}
@@ -454,35 +430,73 @@
 		// compare it with its template if not conflict, check if attr's id and type is the same with its template
 		if attr.PropertyID != tmplAttr.PropertyID {
 			if isPartial {
-				result := &metadata.ListFieldTmpltSyncStatusResult{
-					ObjectID: objectID,
-					NeedSync: true,
-				}
+				result := &metadata.ListFieldTmpltSyncStatusResult{ObjectID: objectID, NeedSync: true}
 				return nil, result, nil
 			}
-			return nil, nil,
-				kit.CCError.CCErrorf(common.CCErrTopoFieldTemplateAttrConflict, attr.ID,
-					common.BKPropertyIDField, tmplAttr.PropertyID)
+			return nil, nil, kit.CCError.CCErrorf(common.CCErrTopoFieldTemplateAttrConflict, attr.ID,
+				common.BKPropertyIDField, tmplAttr.PropertyID)
 		}
 
 		if attr.PropertyType != tmplAttr.PropertyType {
 			if isPartial {
-				result := &metadata.ListFieldTmpltSyncStatusResult{
-					ObjectID: objectID,
-					NeedSync: true,
-				}
+				result := &metadata.ListFieldTmpltSyncStatusResult{ObjectID: objectID, NeedSync: true}
 				return nil, result, nil
 			}
-			return nil, nil,
-				kit.CCError.CCErrorf(common.CCErrTopoFieldTemplateAttrConflict, attr.ID,
-					common.BKPropertyTypeField, tmplAttr.PropertyID)
+			return nil, nil, kit.CCError.CCErrorf(common.CCErrTopoFieldTemplateAttrConflict, attr.ID,
+				common.BKPropertyTypeField, tmplAttr.PropertyID)
 		}
 
 		if err := c.addUpdateAttrInfoForBackend(kit, params, &attr, &tmplAttr, res); err != nil {
 			return nil, nil, err
 		}
-	}
-
+
+		if isPartial && len(res.Update) > 0 {
+			result := &metadata.ListFieldTmpltSyncStatusResult{ObjectID: objectID, NeedSync: true}
+			return nil, result, nil
+		}
+	}
+
+	// compare object attributes without template
+	isChanged, err := c.handlingNoTmplAttr(kit, params, noTmplAttr, isPartial, res)
+	if err != nil {
+		return nil, nil, err
+	}
+
+	if isPartial {
+		partialRes, err := c.dealAttrPartialResult(params, isChanged, objectID)
+		if err != nil {
+			return nil, nil, err
+		}
+		return nil, partialRes, nil
+	}
+
+	// field template attribute with no matching object attributes should be created
+	c.addCreateAttrInfo(params, res)
+
+	return res, nil, nil
+}
+
+func (c *comparator) dealAttrPartialResult(params *compAttrParams, isChanged bool, objectID int64) (
+	*metadata.ListFieldTmpltSyncStatusResult, error) {
+
+	result := &metadata.ListFieldTmpltSyncStatusResult{
+		ObjectID: objectID,
+	}
+
+	if isChanged {
+		result.NeedSync = true
+		return result, nil
+	}
+
+	if len(params.createTmplMap) > 0 {
+		result.NeedSync = true
+		return result, nil
+	}
+	return result, nil
+}
+
+func (c *comparator) handlingNoTmplAttr(kit *rest.Kit, params *compAttrParams, noTmplAttr []metadata.Attribute,
+	isPartial bool, res *metadata.CompareFieldTmplAttrsRes) (bool, error) {
 	// compare object attributes without template
 	for idx := range noTmplAttr {
 		attr := noTmplAttr[idx]
@@ -492,17 +506,11 @@
 			// attribute is not related to template, check if its name conflicts with all templates
 			if conflictPropertyID, ex := params.tmplNameMap[attr.PropertyName]; ex {
 				if isPartial {
-					result := &metadata.ListFieldTmpltSyncStatusResult{
-						ObjectID: objectID,
-						NeedSync: true,
-					}
-					return nil, result, nil
+					return true, nil
 				}
-				return nil, nil,
-					kit.CCError.CCErrorf(common.CCErrTopoFieldTemplateAttrConflict, attr.ID,
-						common.BKPropertyNameField, conflictPropertyID)
-			}
-
+				return false, kit.CCError.CCErrorf(common.CCErrTopoFieldTemplateAttrConflict, attr.ID,
+					common.BKPropertyNameField, conflictPropertyID)
+			}
 			continue
 		}
 
@@ -511,26 +519,21 @@
 		// compare it with its template if not conflict, check if attr's property type is the same with its template
 		if attr.PropertyType != tmplAttr.PropertyType {
 			if isPartial {
-				result := &metadata.ListFieldTmpltSyncStatusResult{
-					ObjectID: objectID,
-					NeedSync: true,
-				}
-				return nil, result, nil
-			}
-			return nil, nil,
-				kit.CCError.CCErrorf(common.CCErrTopoFieldTemplateAttrConflict, attr.ID,
-					common.BKPropertyTypeField, tmplAttr.PropertyID)
+				return true, nil
+			}
+			return false, kit.CCError.CCErrorf(common.CCErrTopoFieldTemplateAttrConflict, attr.ID,
+				common.BKPropertyTypeField, tmplAttr.PropertyID)
 		}
 
 		if err := c.addUpdateAttrInfoForBackend(kit, params, &attr, &tmplAttr, res); err != nil {
-			return nil, nil, err
-		}
-	}
-
-	// field template attribute with no matching object attributes should be created
-	c.addCreateAttrInfo(params, res)
-
-	return res, nil, nil
+			return false, err
+		}
+
+		if isPartial && len(res.Update) > 0 {
+			return true, nil
+		}
+	}
+	return false, nil
 }
 
 // removeMatchingAttrParams remove template attr that has matching obj attr, because it can't be related to another one

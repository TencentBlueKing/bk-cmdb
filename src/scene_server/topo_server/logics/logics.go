--- conflicted
+++ resolved
@@ -32,7 +32,6 @@
 	InstAssociationOperation() inst.AssociationOperationInterface
 	GraphicsOperation() operation.GraphicsOperationInterface
 	GroupOperation() model.GroupOperationInterface
-	BusinessOperation() inst.BusinessOperationInterface
 }
 
 type logics struct {
@@ -45,7 +44,6 @@
 	instassociation inst.AssociationOperationInterface
 	graphics        operation.GraphicsOperationInterface
 	group           model.GroupOperationInterface
-	business        inst.BusinessOperationInterface
 }
 
 // New create a logics manager
@@ -61,12 +59,7 @@
 	graphicsOperation := operation.NewGraphics(client, authManager)
 	groupOperation := model.NewGroupOperation(client)
 	groupOperation.SetProxy(objectOperation)
-<<<<<<< HEAD
-	businessOperation := inst.NewBusinessOperation(client, authManager)
-	businessOperation.SetProxy(objectOperation)
-=======
 	attributeOperation.SetProxy(groupOperation, objectOperation)
->>>>>>> ab24c5d4
 
 	return &logics{
 		classification:  classificationOperation,
@@ -78,7 +71,6 @@
 		instassociation: instAssociationOperation,
 		graphics:        graphicsOperation,
 		group:           groupOperation,
-		business:        businessOperation,
 	}
 }
 
@@ -125,9 +117,4 @@
 // GroupOperation return a inst provide GroupOperationInterface
 func (c *logics) GroupOperation() model.GroupOperationInterface {
 	return c.group
-}
-
-// BusinessOperation return a inst provide BusinessOperation
-func (c *logics) BusinessOperation() inst.BusinessOperationInterface {
-	return c.business
 }
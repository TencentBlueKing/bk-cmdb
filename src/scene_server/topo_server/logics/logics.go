/*
 * Tencent is pleased to support the open source community by making 蓝鲸 available.
 * Copyright (C) 2017-2018 THL A29 Limited, a Tencent company. All rights reserved.
 * Licensed under the MIT License (the "License"); you may not use this file except
 * in compliance with the License. You may obtain a copy of the License at
 * http://opensource.org/licenses/MIT
 * Unless required by applicable law or agreed to in writing, software distributed under
 * the License is distributed on an "AS IS" BASIS, WITHOUT WARRANTIES OR CONDITIONS OF ANY KIND,
 * either express or implied. See the License for the specific language governing permissions and
 * limitations under the License.
 */

package logics

import (
	"configcenter/src/ac/extensions"
	"configcenter/src/apimachinery"
	"configcenter/src/scene_server/topo_server/logics/inst"
	"configcenter/src/scene_server/topo_server/logics/model"
	"configcenter/src/scene_server/topo_server/logics/operation"
)

// Logics provides management interface for operations of model and instance and related resources like association
type Logics interface {
	ClassificationOperation() model.ClassificationOperationInterface
	ObjectOperation() model.ObjectOperationInterface
	IdentifierOperation() operation.IdentifierOperationInterface
	AssociationOperation() model.AssociationOperationInterface
	InstAssociationOperation() inst.AssociationOperationInterface
	GraphicsOperation() operation.GraphicsOperationInterface
	GroupOperation() model.GroupOperationInterface
}

type logics struct {
<<<<<<< HEAD
	classification model.ClassificationOperationInterface
	object         model.ObjectOperationInterface
	identifier     operation.IdentifierOperationInterface
	association    model.AssociationOperationInterface
	graphics       operation.GraphicsOperationInterface
	group          model.GroupOperationInterface
=======
	classification  model.ClassificationOperationInterface
	object          model.ObjectOperationInterface
	identifier      operation.IdentifierOperationInterface
	association     model.AssociationOperationInterface
	instassociation inst.AssociationOperationInterface
	graphics        operation.GraphicsOperationInterface
>>>>>>> 5f0f2a37
}

// New create a logics manager
func New(client apimachinery.ClientSetInterface, authManager *extensions.AuthManager) Logics {
	classificationOperation := model.NewClassificationOperation(client, authManager)
	objectOperation := model.NewObjectOperation(client, authManager)
	IdentifierOperation := operation.NewIdentifier(client)
	associationOperation := model.NewAssociationOperation(client, authManager)
	instAssociationOperation := inst.NewAssociationOperation(client, authManager)
	graphicsOperation := operation.NewGraphics(client, authManager)
	groupOperation := model.NewGroupOperation(client)
	groupOperation.SetProxy(objectOperation)

	return &logics{
<<<<<<< HEAD
		classification: classificationOperation,
		object:         objectOperation,
		identifier:     IdentifierOperation,
		association:    associationOperation,
		graphics:       graphicsOperation,
		group:          groupOperation,
=======
		classification:  classificationOperation,
		object:          objectOperation,
		identifier:      IdentifierOperation,
		association:     associationOperation,
		instassociation: instAssociationOperation,
		graphics:        graphicsOperation,
>>>>>>> 5f0f2a37
	}
}

// ClassificationOperation return a classification provide ClassificationOperationInterface
func (c *logics) ClassificationOperation() model.ClassificationOperationInterface {
	return c.classification
}

// ObjectOperation return a object provide ObjectOperationInterface
func (c *logics) ObjectOperation() model.ObjectOperationInterface {
	return c.object
}

// IdentifierOperation return a identifier provide IdentifierOperationInterface
func (c *logics) IdentifierOperation() operation.IdentifierOperationInterface {
	return c.identifier
}

// AssociationOperation return a association provide AssociationOperationInterface
func (c *logics) AssociationOperation() model.AssociationOperationInterface {
	return c.association
}

// InstAssociationOperation return a instance association provide AssociationOperationInterface
func (c *logics) InstAssociationOperation() inst.AssociationOperationInterface {
	return c.instassociation
}

// GraphicsOperation return a inst provide GraphicsOperation
func (c *logics) GraphicsOperation() operation.GraphicsOperationInterface {
	return c.graphics
}

// GroupOperation return a inst provide GroupOperationInterface
func (c *logics) GroupOperation() model.GroupOperationInterface {
	return c.group
}<|MERGE_RESOLUTION|>--- conflicted
+++ resolved
@@ -32,21 +32,12 @@
 }
 
 type logics struct {
-<<<<<<< HEAD
-	classification model.ClassificationOperationInterface
-	object         model.ObjectOperationInterface
-	identifier     operation.IdentifierOperationInterface
-	association    model.AssociationOperationInterface
-	graphics       operation.GraphicsOperationInterface
-	group          model.GroupOperationInterface
-=======
 	classification  model.ClassificationOperationInterface
 	object          model.ObjectOperationInterface
 	identifier      operation.IdentifierOperationInterface
 	association     model.AssociationOperationInterface
 	instassociation inst.AssociationOperationInterface
 	graphics        operation.GraphicsOperationInterface
->>>>>>> 5f0f2a37
 }
 
 // New create a logics manager
@@ -61,21 +52,12 @@
 	groupOperation.SetProxy(objectOperation)
 
 	return &logics{
-<<<<<<< HEAD
-		classification: classificationOperation,
-		object:         objectOperation,
-		identifier:     IdentifierOperation,
-		association:    associationOperation,
-		graphics:       graphicsOperation,
-		group:          groupOperation,
-=======
 		classification:  classificationOperation,
 		object:          objectOperation,
 		identifier:      IdentifierOperation,
 		association:     associationOperation,
 		instassociation: instAssociationOperation,
 		graphics:        graphicsOperation,
->>>>>>> 5f0f2a37
 	}
 }
 

/*
 * Tencent is pleased to support the open source community by making 蓝鲸 available.
 * Copyright (C) 2017-2018 THL A29 Limited, a Tencent company. All rights reserved.
 * Licensed under the MIT License (the "License"); you may not use this file except
 * in compliance with the License. You may obtain a copy of the License at
 * http://opensource.org/licenses/MIT
 * Unless required by applicable law or agreed to in writing, software distributed under
 * the License is distributed on an "AS IS" BASIS, WITHOUT WARRANTIES OR CONDITIONS OF ANY KIND,
 * either express or implied. See the License for the specific language governing permissions and
 * limitations under the License.
 */

package logics

import (
	"configcenter/src/ac/extensions"
	"configcenter/src/apimachinery"
	"configcenter/src/common/language"
	"configcenter/src/scene_server/topo_server/logics/inst"
	"configcenter/src/scene_server/topo_server/logics/model"
	"configcenter/src/scene_server/topo_server/logics/operation"
)

// Logics provides management interface for operations of model and instance and related resources like association
type Logics interface {
	ClassificationOperation() model.ClassificationOperationInterface
	AttributeOperation() model.AttributeOperationInterface
	InstOperation() inst.InstOperationInterface
	ObjectOperation() model.ObjectOperationInterface
	IdentifierOperation() operation.IdentifierOperationInterface
	AssociationOperation() model.AssociationOperationInterface
	InstAssociationOperation() inst.AssociationOperationInterface
	ImportAssociationOperation() operation.AssociationOperationInterface
	GraphicsOperation() operation.GraphicsOperationInterface
	GroupOperation() model.GroupOperationInterface
}

type logics struct {
<<<<<<< HEAD
	classification    model.ClassificationOperationInterface
	inst              inst.InstOperationInterface
	object            model.ObjectOperationInterface
	identifier        operation.IdentifierOperationInterface
	association       model.AssociationOperationInterface
	instassociation   inst.AssociationOperationInterface
	importassociation operation.AssociationOperationInterface
	graphics          operation.GraphicsOperationInterface
	group             model.GroupOperationInterface
=======
	classification  model.ClassificationOperationInterface
	attribute       model.AttributeOperationInterface
	inst            inst.InstOperationInterface
	object          model.ObjectOperationInterface
	identifier      operation.IdentifierOperationInterface
	association     model.AssociationOperationInterface
	instassociation inst.AssociationOperationInterface
	graphics        operation.GraphicsOperationInterface
	group           model.GroupOperationInterface
>>>>>>> ab24c5d4
}

// New create a logics manager
func New(client apimachinery.ClientSetInterface, authManager *extensions.AuthManager,
	languageIf language.CCLanguageIf) Logics {
	classificationOperation := model.NewClassificationOperation(client, authManager)
	attributeOperation := model.NewAttributeOperation(client, authManager, languageIf)
	objectOperation := model.NewObjectOperation(client, authManager)
	IdentifierOperation := operation.NewIdentifier(client)
	associationOperation := model.NewAssociationOperation(client, authManager)
	instAssociationOperation := inst.NewAssociationOperation(client, authManager)
	instOperation := inst.NewInstOperation(client, languageIf, authManager, instAssociationOperation)
	importAssociationOperation := operation.NewAssociationOperation(client, authManager)
	graphicsOperation := operation.NewGraphics(client, authManager)
	groupOperation := model.NewGroupOperation(client)
	groupOperation.SetProxy(objectOperation)
	attributeOperation.SetProxy(groupOperation, objectOperation)

	return &logics{
<<<<<<< HEAD
		classification:    classificationOperation,
		inst:              instOperation,
		object:            objectOperation,
		identifier:        IdentifierOperation,
		association:       associationOperation,
		instassociation:   instAssociationOperation,
		importassociation: importAssociationOperation,
		graphics:          graphicsOperation,
		group:             groupOperation,
=======
		classification:  classificationOperation,
		attribute:       attributeOperation,
		inst:            instOperation,
		object:          objectOperation,
		identifier:      IdentifierOperation,
		association:     associationOperation,
		instassociation: instAssociationOperation,
		graphics:        graphicsOperation,
		group:           groupOperation,
>>>>>>> ab24c5d4
	}
}

// AttributeOperation return a attribute provide AttributeOperationInterface
func (l *logics) AttributeOperation() model.AttributeOperationInterface {
	return l.attribute
}

// ClassificationOperation return a classification provide ClassificationOperationInterface
func (c *logics) ClassificationOperation() model.ClassificationOperationInterface {
	return c.classification
}

// ObjectOperation return a object provide ObjectOperationInterface
func (c *logics) ObjectOperation() model.ObjectOperationInterface {
	return c.object
}

// IdentifierOperation return a identifier provide IdentifierOperationInterface
func (c *logics) IdentifierOperation() operation.IdentifierOperationInterface {
	return c.identifier
}

// InstOperation return a inst provide InstOperationInterface
func (c *logics) InstOperation() inst.InstOperationInterface {
	return c.inst
}

// AssociationOperation return a association provide AssociationOperationInterface
func (c *logics) AssociationOperation() model.AssociationOperationInterface {
	return c.association
}

// InstAssociationOperation return a instance association provide AssociationOperationInterface
func (c *logics) InstAssociationOperation() inst.AssociationOperationInterface {
	return c.instassociation
}

// ImportAssociationOperation return a import association provide AssociationOperationInterface
func (c *logics) ImportAssociationOperation() operation.AssociationOperationInterface {
	return c.importassociation
}

// GraphicsOperation return a inst provide GraphicsOperation
func (c *logics) GraphicsOperation() operation.GraphicsOperationInterface {
	return c.graphics
}

// GroupOperation return a inst provide GroupOperationInterface
func (c *logics) GroupOperation() model.GroupOperationInterface {
	return c.group
}<|MERGE_RESOLUTION|>--- conflicted
+++ resolved
@@ -36,8 +36,8 @@
 }
 
 type logics struct {
-<<<<<<< HEAD
 	classification    model.ClassificationOperationInterface
+	attribute         model.AttributeOperationInterface
 	inst              inst.InstOperationInterface
 	object            model.ObjectOperationInterface
 	identifier        operation.IdentifierOperationInterface
@@ -46,17 +46,6 @@
 	importassociation operation.AssociationOperationInterface
 	graphics          operation.GraphicsOperationInterface
 	group             model.GroupOperationInterface
-=======
-	classification  model.ClassificationOperationInterface
-	attribute       model.AttributeOperationInterface
-	inst            inst.InstOperationInterface
-	object          model.ObjectOperationInterface
-	identifier      operation.IdentifierOperationInterface
-	association     model.AssociationOperationInterface
-	instassociation inst.AssociationOperationInterface
-	graphics        operation.GraphicsOperationInterface
-	group           model.GroupOperationInterface
->>>>>>> ab24c5d4
 }
 
 // New create a logics manager
@@ -76,8 +65,8 @@
 	attributeOperation.SetProxy(groupOperation, objectOperation)
 
 	return &logics{
-<<<<<<< HEAD
 		classification:    classificationOperation,
+		attribute:         attributeOperation,
 		inst:              instOperation,
 		object:            objectOperation,
 		identifier:        IdentifierOperation,
@@ -86,17 +75,6 @@
 		importassociation: importAssociationOperation,
 		graphics:          graphicsOperation,
 		group:             groupOperation,
-=======
-		classification:  classificationOperation,
-		attribute:       attributeOperation,
-		inst:            instOperation,
-		object:          objectOperation,
-		identifier:      IdentifierOperation,
-		association:     associationOperation,
-		instassociation: instAssociationOperation,
-		graphics:        graphicsOperation,
-		group:           groupOperation,
->>>>>>> ab24c5d4
 	}
 }
 

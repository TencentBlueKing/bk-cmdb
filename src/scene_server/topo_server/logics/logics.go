--- conflicted
+++ resolved
@@ -23,42 +23,30 @@
 // Logics provides management interface for operations of model and instance and related resources like association
 type Logics interface {
 	ClassificationOperation() model.ClassificationOperationInterface
-<<<<<<< HEAD
 	InstOperation() inst.InstOperationInterface
-=======
 	ObjectOperation() model.ObjectOperationInterface
 	IdentifierOperation() operation.IdentifierOperationInterface
->>>>>>> 9d117d97
 }
 
 type logics struct {
 	classification model.ClassificationOperationInterface
-<<<<<<< HEAD
 	inst           inst.InstOperationInterface
-=======
 	object         model.ObjectOperationInterface
 	identifier     operation.IdentifierOperationInterface
->>>>>>> 9d117d97
 }
 
 // New create a logics manager
 func New(client apimachinery.ClientSetInterface, authManager *extensions.AuthManager) Logics {
 	classificationOperation := model.NewClassificationOperation(client, authManager)
-<<<<<<< HEAD
 	instOperation := inst.NewInstOperation(client, authManager)
-
-	return &logics{
-		classification: classificationOperation,
-		inst:           instOperation,
-=======
 	objectOperation := model.NewObjectOperation(client, authManager)
 	IdentifierOperation := operation.NewIdentifier(client)
 
 	return &logics{
 		classification: classificationOperation,
+		inst:           instOperation,
 		object:         objectOperation,
 		identifier:     IdentifierOperation,
->>>>>>> 9d117d97
 	}
 }
 
@@ -67,16 +55,15 @@
 	return c.classification
 }
 
-<<<<<<< HEAD
-// InstOperation return a inst provide InstOperationInterface
-func (c *logics) InstOperation() inst.InstOperationInterface {
-	return c.inst
-=======
 func (c *logics) ObjectOperation() model.ObjectOperationInterface {
 	return c.object
 }
 
 func (c *logics) IdentifierOperation() operation.IdentifierOperationInterface {
 	return c.identifier
->>>>>>> 9d117d97
+}
+
+// InstOperation return a inst provide InstOperationInterface
+func (c *logics) InstOperation() inst.InstOperationInterface {
+	return c.inst
 }
/*
 * Tencent is pleased to support the open source community by making 蓝鲸 available.
 * Copyright (C) 2017-2018 THL A29 Limited, a Tencent company. All rights reserved.
 * Licensed under the MIT License (the "License"); you may not use this file except
 * in compliance with the License. You may obtain a copy of the License at
 * http://opensource.org/licenses/MIT
 * Unless required by applicable law or agreed to in writing, software distributed under
 * the License is distributed on an "AS IS" BASIS, WITHOUT WARRANTIES OR CONDITIONS OF ANY KIND,
 * either express or implied. See the License for the specific language governing permissions and
 * limitations under the License.
 */

package logics

import (
	"configcenter/src/ac/extensions"
	"configcenter/src/apimachinery"
	"configcenter/src/scene_server/topo_server/logics/model"
	"configcenter/src/scene_server/topo_server/logics/operation"
)

// Logics provides management interface for operations of model and instance and related resources like association
type Logics interface {
	ClassificationOperation() model.ClassificationOperationInterface
<<<<<<< HEAD
	AssociationOperation() model.AssociationOperationInterface
=======
	ObjectOperation() model.ObjectOperationInterface
	IdentifierOperation() operation.IdentifierOperationInterface
>>>>>>> 9d117d97
}

type logics struct {
	classification model.ClassificationOperationInterface
<<<<<<< HEAD
	association    model.AssociationOperationInterface
=======
	object         model.ObjectOperationInterface
	identifier     operation.IdentifierOperationInterface
>>>>>>> 9d117d97
}

// New create a logics manager
func New(client apimachinery.ClientSetInterface, authManager *extensions.AuthManager) Logics {
	classificationOperation := model.NewClassificationOperation(client, authManager)
<<<<<<< HEAD
	associationOperation := model.NewAssociationOperation(client, authManager)

	return &logics{
		classification: classificationOperation,
		association:    associationOperation,
=======
	objectOperation := model.NewObjectOperation(client, authManager)
	IdentifierOperation := operation.NewIdentifier(client)

	return &logics{
		classification: classificationOperation,
		object:         objectOperation,
		identifier:     IdentifierOperation,
>>>>>>> 9d117d97
	}
}

func (c *logics) ClassificationOperation() model.ClassificationOperationInterface {
	return c.classification
}

<<<<<<< HEAD
func (c *logics) AssociationOperation() model.AssociationOperationInterface {
	return c.association
=======
func (c *logics) ObjectOperation() model.ObjectOperationInterface {
	return c.object
}

func (c *logics) IdentifierOperation() operation.IdentifierOperationInterface {
	return c.identifier
>>>>>>> 9d117d97
}<|MERGE_RESOLUTION|>--- conflicted
+++ resolved
@@ -22,42 +22,30 @@
 // Logics provides management interface for operations of model and instance and related resources like association
 type Logics interface {
 	ClassificationOperation() model.ClassificationOperationInterface
-<<<<<<< HEAD
-	AssociationOperation() model.AssociationOperationInterface
-=======
 	ObjectOperation() model.ObjectOperationInterface
 	IdentifierOperation() operation.IdentifierOperationInterface
->>>>>>> 9d117d97
+	AssociationOperation() model.AssociationOperationInterface
 }
 
 type logics struct {
 	classification model.ClassificationOperationInterface
-<<<<<<< HEAD
-	association    model.AssociationOperationInterface
-=======
 	object         model.ObjectOperationInterface
 	identifier     operation.IdentifierOperationInterface
->>>>>>> 9d117d97
+	association    model.AssociationOperationInterface
 }
 
 // New create a logics manager
 func New(client apimachinery.ClientSetInterface, authManager *extensions.AuthManager) Logics {
 	classificationOperation := model.NewClassificationOperation(client, authManager)
-<<<<<<< HEAD
-	associationOperation := model.NewAssociationOperation(client, authManager)
-
-	return &logics{
-		classification: classificationOperation,
-		association:    associationOperation,
-=======
 	objectOperation := model.NewObjectOperation(client, authManager)
 	IdentifierOperation := operation.NewIdentifier(client)
+	associationOperation := model.NewAssociationOperation(client, authManager)
 
 	return &logics{
 		classification: classificationOperation,
 		object:         objectOperation,
 		identifier:     IdentifierOperation,
->>>>>>> 9d117d97
+		association:    associationOperation,
 	}
 }
 
@@ -65,15 +53,14 @@
 	return c.classification
 }
 
-<<<<<<< HEAD
-func (c *logics) AssociationOperation() model.AssociationOperationInterface {
-	return c.association
-=======
 func (c *logics) ObjectOperation() model.ObjectOperationInterface {
 	return c.object
 }
 
 func (c *logics) IdentifierOperation() operation.IdentifierOperationInterface {
 	return c.identifier
->>>>>>> 9d117d97
+}
+
+func (c *logics) AssociationOperation() model.AssociationOperationInterface {
+	return c.association
 }
/*
 * Tencent is pleased to support the open source community by making 蓝鲸 available.
 * Copyright (C) 2017-2018 THL A29 Limited, a Tencent company. All rights reserved.
 * Licensed under the MIT License (the "License"); you may not use this file except
 * in compliance with the License. You may obtain a copy of the License at
 * http://opensource.org/licenses/MIT
 * Unless required by applicable law or agreed to in writing, software distributed under
 * the License is distributed on an "AS IS" BASIS, WITHOUT WARRANTIES OR CONDITIONS OF ANY KIND,
 * either express or implied. See the License for the specific language governing permissions and
 * limitations under the License.
 */

package logics

import (
	"configcenter/src/ac/extensions"
	"configcenter/src/apimachinery"
	"configcenter/src/scene_server/topo_server/logics/inst"
	"configcenter/src/scene_server/topo_server/logics/model"
	"configcenter/src/scene_server/topo_server/logics/operation"
)

// Logics provides management interface for operations of model and instance and related resources like association
type Logics interface {
	ClassificationOperation() model.ClassificationOperationInterface
	ObjectOperation() model.ObjectOperationInterface
	IdentifierOperation() operation.IdentifierOperationInterface
<<<<<<< HEAD
	InstAssociationOperation() inst.AssociationOperationInterface
}

type logics struct {
	classification  model.ClassificationOperationInterface
	object          model.ObjectOperationInterface
	identifier      operation.IdentifierOperationInterface
	instassociation inst.AssociationOperationInterface
=======
	AssociationOperation() model.AssociationOperationInterface
}

type logics struct {
	classification model.ClassificationOperationInterface
	object         model.ObjectOperationInterface
	identifier     operation.IdentifierOperationInterface
	association    model.AssociationOperationInterface
>>>>>>> 0dcc8249
}

// New create a logics manager
func New(client apimachinery.ClientSetInterface, authManager *extensions.AuthManager) Logics {
	classificationOperation := model.NewClassificationOperation(client, authManager)
	objectOperation := model.NewObjectOperation(client, authManager)
	IdentifierOperation := operation.NewIdentifier(client)
<<<<<<< HEAD
	instAssociationOperation := inst.NewAssociationOperation(client, authManager)

	return &logics{
		classification:  classificationOperation,
		object:          objectOperation,
		identifier:      IdentifierOperation,
		instassociation: instAssociationOperation,
=======
	associationOperation := model.NewAssociationOperation(client, authManager)

	return &logics{
		classification: classificationOperation,
		object:         objectOperation,
		identifier:     IdentifierOperation,
		association:    associationOperation,
>>>>>>> 0dcc8249
	}
}

// ClassificationOperation return a classification provide ClassificationOperationInterface
func (c *logics) ClassificationOperation() model.ClassificationOperationInterface {
	return c.classification
}

// ObjectOperation return a object provide ObjectOperationInterface
func (c *logics) ObjectOperation() model.ObjectOperationInterface {
	return c.object
}

// IdentifierOperation return a identifier provide IdentifierOperationInterface
func (c *logics) IdentifierOperation() operation.IdentifierOperationInterface {
	return c.identifier
}

<<<<<<< HEAD
// InstAssociationOperation return a instance association provide AssociationOperationInterface
func (c *logics) InstAssociationOperation() inst.AssociationOperationInterface {
	return c.instassociation
=======
// AssociationOperation return a association provide AssociationOperationInterface
func (c *logics) AssociationOperation() model.AssociationOperationInterface {
	return c.association
>>>>>>> 0dcc8249
}<|MERGE_RESOLUTION|>--- conflicted
+++ resolved
@@ -15,7 +15,6 @@
 import (
 	"configcenter/src/ac/extensions"
 	"configcenter/src/apimachinery"
-	"configcenter/src/scene_server/topo_server/logics/inst"
 	"configcenter/src/scene_server/topo_server/logics/model"
 	"configcenter/src/scene_server/topo_server/logics/operation"
 )
@@ -25,17 +24,8 @@
 	ClassificationOperation() model.ClassificationOperationInterface
 	ObjectOperation() model.ObjectOperationInterface
 	IdentifierOperation() operation.IdentifierOperationInterface
-<<<<<<< HEAD
+	AssociationOperation() model.AssociationOperationInterface
 	InstAssociationOperation() inst.AssociationOperationInterface
-}
-
-type logics struct {
-	classification  model.ClassificationOperationInterface
-	object          model.ObjectOperationInterface
-	identifier      operation.IdentifierOperationInterface
-	instassociation inst.AssociationOperationInterface
-=======
-	AssociationOperation() model.AssociationOperationInterface
 }
 
 type logics struct {
@@ -43,7 +33,10 @@
 	object         model.ObjectOperationInterface
 	identifier     operation.IdentifierOperationInterface
 	association    model.AssociationOperationInterface
->>>>>>> 0dcc8249
+	classification  model.ClassificationOperationInterface
+	object          model.ObjectOperationInterface
+	identifier      operation.IdentifierOperationInterface
+	instassociation inst.AssociationOperationInterface
 }
 
 // New create a logics manager
@@ -51,23 +44,18 @@
 	classificationOperation := model.NewClassificationOperation(client, authManager)
 	objectOperation := model.NewObjectOperation(client, authManager)
 	IdentifierOperation := operation.NewIdentifier(client)
-<<<<<<< HEAD
+	associationOperation := model.NewAssociationOperation(client, authManager)
 	instAssociationOperation := inst.NewAssociationOperation(client, authManager)
-
-	return &logics{
-		classification:  classificationOperation,
-		object:          objectOperation,
-		identifier:      IdentifierOperation,
-		instassociation: instAssociationOperation,
-=======
-	associationOperation := model.NewAssociationOperation(client, authManager)
 
 	return &logics{
 		classification: classificationOperation,
 		object:         objectOperation,
 		identifier:     IdentifierOperation,
 		association:    associationOperation,
->>>>>>> 0dcc8249
+		classification:  classificationOperation,
+		object:          objectOperation,
+		identifier:      IdentifierOperation,
+		instassociation: instAssociationOperation,
 	}
 }
 
@@ -86,13 +74,12 @@
 	return c.identifier
 }
 
-<<<<<<< HEAD
+// AssociationOperation return a association provide AssociationOperationInterface
+func (c *logics) AssociationOperation() model.AssociationOperationInterface {
+	return c.association
+}
+
 // InstAssociationOperation return a instance association provide AssociationOperationInterface
 func (c *logics) InstAssociationOperation() inst.AssociationOperationInterface {
 	return c.instassociation
-=======
-// AssociationOperation return a association provide AssociationOperationInterface
-func (c *logics) AssociationOperation() model.AssociationOperationInterface {
-	return c.association
->>>>>>> 0dcc8249
 }
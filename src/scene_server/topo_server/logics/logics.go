--- conflicted
+++ resolved
@@ -47,30 +47,15 @@
 
 	return &logics{
 		classification: classificationOperation,
+		attribute:      attributeOperation,
 		object:         objectOperation,
 		identifier:     IdentifierOperation,
-<<<<<<< HEAD
-		attribute:      attributeOperation,
+		association:    associationOperation,
 	}
-}
-
-func (l *logics) ClassificationOperation() model.ClassificationOperationInterface {
-	return l.classification
 }
 
 func (l *logics) AttributeOperation() model.AttributeOperationInterface {
 	return l.attribute
-}
-
-func (l *logics) ObjectOperation() model.ObjectOperationInterface {
-	return l.object
-}
-
-func (l *logics) IdentifierOperation() operation.IdentifierOperationInterface {
-	return l.identifier
-=======
-		association:    associationOperation,
-	}
 }
 
 // ClassificationOperation return a classification provide ClassificationOperationInterface
@@ -91,5 +76,4 @@
 // AssociationOperation return a association provide AssociationOperationInterface
 func (c *logics) AssociationOperation() model.AssociationOperationInterface {
 	return c.association
->>>>>>> 0dcc8249
 }
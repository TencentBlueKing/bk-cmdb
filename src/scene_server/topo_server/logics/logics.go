--- conflicted
+++ resolved
@@ -24,11 +24,8 @@
 // Logics provides management interface for operations of model and instance and related resources like association
 type Logics interface {
 	ClassificationOperation() model.ClassificationOperationInterface
-<<<<<<< HEAD
 	ModuleOperation() inst.ModuleOperationInterface
-=======
 	InstOperation() inst.InstOperationInterface
->>>>>>> 31b0a225
 	ObjectOperation() model.ObjectOperationInterface
 	IdentifierOperation() operation.IdentifierOperationInterface
 	AssociationOperation() model.AssociationOperationInterface
@@ -39,11 +36,8 @@
 
 type logics struct {
 	classification  model.ClassificationOperationInterface
-<<<<<<< HEAD
 	module          inst.ModuleOperationInterface
-=======
 	inst            inst.InstOperationInterface
->>>>>>> 31b0a225
 	object          model.ObjectOperationInterface
 	identifier      operation.IdentifierOperationInterface
 	association     model.AssociationOperationInterface
@@ -65,14 +59,12 @@
 	graphicsOperation := operation.NewGraphics(client, authManager)
 	groupOperation := model.NewGroupOperation(client)
 	groupOperation.SetProxy(objectOperation)
+	moduleOperation.SetProxy(instOperation)
 
 	return &logics{
 		classification:  classificationOperation,
-<<<<<<< HEAD
 		module:          moduleOperation,
-=======
 		inst:            instOperation,
->>>>>>> 31b0a225
 		object:          objectOperation,
 		identifier:      IdentifierOperation,
 		association:     associationOperation,

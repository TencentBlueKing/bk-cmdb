--- conflicted
+++ resolved
@@ -22,36 +22,19 @@
 // Logics provides management interface for operations of model and instance and related resources like association
 type Logics interface {
 	ClassificationOperation() model.ClassificationOperationInterface
-<<<<<<< HEAD
-	GraphicsOperation() operation.GraphicsOperationInterface
-=======
 	ObjectOperation() model.ObjectOperationInterface
 	IdentifierOperation() operation.IdentifierOperationInterface
->>>>>>> 9d117d97
 }
 
-// logics logics
 type logics struct {
-<<<<<<< HEAD
-	classification    model.ClassificationOperationInterface
-	graphicsOperation operation.GraphicsOperationInterface
-=======
 	classification model.ClassificationOperationInterface
 	object         model.ObjectOperationInterface
 	identifier     operation.IdentifierOperationInterface
->>>>>>> 9d117d97
 }
 
 // New create a logics manager
 func New(client apimachinery.ClientSetInterface, authManager *extensions.AuthManager) Logics {
 	classificationOperation := model.NewClassificationOperation(client, authManager)
-<<<<<<< HEAD
-	graphicsOperation := operation.NewGraphics(client, authManager)
-
-	return &logics{
-		classification:    classificationOperation,
-		graphicsOperation: graphicsOperation,
-=======
 	objectOperation := model.NewObjectOperation(client, authManager)
 	IdentifierOperation := operation.NewIdentifier(client)
 
@@ -59,25 +42,17 @@
 		classification: classificationOperation,
 		object:         objectOperation,
 		identifier:     IdentifierOperation,
->>>>>>> 9d117d97
 	}
 }
 
-// ClassificationOperation classification operation
 func (c *logics) ClassificationOperation() model.ClassificationOperationInterface {
 	return c.classification
 }
 
-<<<<<<< HEAD
-// GraphicsOperation graphics operation
-func (c logics) GraphicsOperation() operation.GraphicsOperationInterface {
-	return c.graphicsOperation
-=======
 func (c *logics) ObjectOperation() model.ObjectOperationInterface {
 	return c.object
 }
 
 func (c *logics) IdentifierOperation() operation.IdentifierOperationInterface {
 	return c.identifier
->>>>>>> 9d117d97
 }
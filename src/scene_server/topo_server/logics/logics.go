/*
 * Tencent is pleased to support the open source community by making 蓝鲸 available.
 * Copyright (C) 2017-2018 THL A29 Limited, a Tencent company. All rights reserved.
 * Licensed under the MIT License (the "License"); you may not use this file except
 * in compliance with the License. You may obtain a copy of the License at
 * http://opensource.org/licenses/MIT
 * Unless required by applicable law or agreed to in writing, software distributed under
 * the License is distributed on an "AS IS" BASIS, WITHOUT WARRANTIES OR CONDITIONS OF ANY KIND,
 * either express or implied. See the License for the specific language governing permissions and
 * limitations under the License.
 */

package logics

import (
	"configcenter/src/ac/extensions"
	"configcenter/src/apimachinery"
	"configcenter/src/scene_server/topo_server/logics/model"
	"configcenter/src/scene_server/topo_server/logics/operation"
)

// Logics provides management interface for operations of model and instance and related resources like association
type Logics interface {
	ClassificationOperation() model.ClassificationOperationInterface
	ObjectOperation() model.ObjectOperationInterface
	IdentifierOperation() operation.IdentifierOperationInterface
	AssociationOperation() model.AssociationOperationInterface
<<<<<<< HEAD
	GroupOperation() model.GroupOperationInterface
=======
	GraphicsOperation() operation.GraphicsOperationInterface
>>>>>>> 292493ee
}

type logics struct {
	classification model.ClassificationOperationInterface
	object         model.ObjectOperationInterface
	identifier     operation.IdentifierOperationInterface
	association    model.AssociationOperationInterface
<<<<<<< HEAD
	group          model.GroupOperationInterface
=======
	graphics       operation.GraphicsOperationInterface
>>>>>>> 292493ee
}

// New create a logics manager
func New(client apimachinery.ClientSetInterface, authManager *extensions.AuthManager) Logics {
	classificationOperation := model.NewClassificationOperation(client, authManager)
	objectOperation := model.NewObjectOperation(client, authManager)
	IdentifierOperation := operation.NewIdentifier(client)
	associationOperation := model.NewAssociationOperation(client, authManager)
<<<<<<< HEAD
	groupOperation := model.NewGroupOperation(client)
	groupOperation.SetProxy(objectOperation)
=======
	graphicsOperation := operation.NewGraphics(client, authManager)
>>>>>>> 292493ee

	return &logics{
		classification: classificationOperation,
		object:         objectOperation,
		identifier:     IdentifierOperation,
		association:    associationOperation,
<<<<<<< HEAD
		group:          groupOperation,
=======
		graphics:       graphicsOperation,
>>>>>>> 292493ee
	}
}

// ClassificationOperation return a classification provide ClassificationOperationInterface
func (c *logics) ClassificationOperation() model.ClassificationOperationInterface {
	return c.classification
}

// ObjectOperation return a object provide ObjectOperationInterface
func (c *logics) ObjectOperation() model.ObjectOperationInterface {
	return c.object
}

// IdentifierOperation return a identifier provide IdentifierOperationInterface
func (c *logics) IdentifierOperation() operation.IdentifierOperationInterface {
	return c.identifier
}

// AssociationOperation return a association provide AssociationOperationInterface
func (c *logics) AssociationOperation() model.AssociationOperationInterface {
	return c.association
}

<<<<<<< HEAD
// GroupOperation return a inst provide GroupOperationInterface
func (c *logics) GroupOperation() model.GroupOperationInterface {
	return c.group
=======
// GraphicsOperation return a inst provide GraphicsOperation
func (c *logics) GraphicsOperation() operation.GraphicsOperationInterface {
	return c.graphics
>>>>>>> 292493ee
}<|MERGE_RESOLUTION|>--- conflicted
+++ resolved
@@ -25,11 +25,7 @@
 	ObjectOperation() model.ObjectOperationInterface
 	IdentifierOperation() operation.IdentifierOperationInterface
 	AssociationOperation() model.AssociationOperationInterface
-<<<<<<< HEAD
-	GroupOperation() model.GroupOperationInterface
-=======
 	GraphicsOperation() operation.GraphicsOperationInterface
->>>>>>> 292493ee
 }
 
 type logics struct {
@@ -37,11 +33,7 @@
 	object         model.ObjectOperationInterface
 	identifier     operation.IdentifierOperationInterface
 	association    model.AssociationOperationInterface
-<<<<<<< HEAD
-	group          model.GroupOperationInterface
-=======
 	graphics       operation.GraphicsOperationInterface
->>>>>>> 292493ee
 }
 
 // New create a logics manager
@@ -50,23 +42,14 @@
 	objectOperation := model.NewObjectOperation(client, authManager)
 	IdentifierOperation := operation.NewIdentifier(client)
 	associationOperation := model.NewAssociationOperation(client, authManager)
-<<<<<<< HEAD
-	groupOperation := model.NewGroupOperation(client)
-	groupOperation.SetProxy(objectOperation)
-=======
 	graphicsOperation := operation.NewGraphics(client, authManager)
->>>>>>> 292493ee
 
 	return &logics{
 		classification: classificationOperation,
 		object:         objectOperation,
 		identifier:     IdentifierOperation,
 		association:    associationOperation,
-<<<<<<< HEAD
-		group:          groupOperation,
-=======
 		graphics:       graphicsOperation,
->>>>>>> 292493ee
 	}
 }
 
@@ -90,13 +73,7 @@
 	return c.association
 }
 
-<<<<<<< HEAD
-// GroupOperation return a inst provide GroupOperationInterface
-func (c *logics) GroupOperation() model.GroupOperationInterface {
-	return c.group
-=======
 // GraphicsOperation return a inst provide GraphicsOperation
 func (c *logics) GraphicsOperation() operation.GraphicsOperationInterface {
 	return c.graphics
->>>>>>> 292493ee
 }
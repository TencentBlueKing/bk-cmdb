--- conflicted
+++ resolved
@@ -24,11 +24,8 @@
 // Logics provides management interface for operations of model and instance and related resources like association
 type Logics interface {
 	ClassificationOperation() model.ClassificationOperationInterface
-<<<<<<< HEAD
 	AttributeOperation() model.AttributeOperationInterface
-=======
 	InstOperation() inst.InstOperationInterface
->>>>>>> 31b0a225
 	ObjectOperation() model.ObjectOperationInterface
 	IdentifierOperation() operation.IdentifierOperationInterface
 	AssociationOperation() model.AssociationOperationInterface
@@ -39,11 +36,8 @@
 
 type logics struct {
 	classification  model.ClassificationOperationInterface
-<<<<<<< HEAD
 	attribute       model.AttributeOperationInterface
-=======
 	inst            inst.InstOperationInterface
->>>>>>> 31b0a225
 	object          model.ObjectOperationInterface
 	identifier      operation.IdentifierOperationInterface
 	association     model.AssociationOperationInterface
@@ -69,11 +63,8 @@
 
 	return &logics{
 		classification:  classificationOperation,
-<<<<<<< HEAD
 		attribute:       attributeOperation,
-=======
 		inst:            instOperation,
->>>>>>> 31b0a225
 		object:          objectOperation,
 		identifier:      IdentifierOperation,
 		association:     associationOperation,

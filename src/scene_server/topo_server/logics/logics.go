/*
 * Tencent is pleased to support the open source community by making 蓝鲸 available.
 * Copyright (C) 2017-2018 THL A29 Limited, a Tencent company. All rights reserved.
 * Licensed under the MIT License (the "License"); you may not use this file except
 * in compliance with the License. You may obtain a copy of the License at
 * http://opensource.org/licenses/MIT
 * Unless required by applicable law or agreed to in writing, software distributed under
 * the License is distributed on an "AS IS" BASIS, WITHOUT WARRANTIES OR CONDITIONS OF ANY KIND,
 * either express or implied. See the License for the specific language governing permissions and
 * limitations under the License.
 */

package logics

import (
	"configcenter/src/ac/extensions"
	"configcenter/src/apimachinery"
	"configcenter/src/common/language"
	"configcenter/src/scene_server/topo_server/logics/inst"
	"configcenter/src/scene_server/topo_server/logics/model"
	"configcenter/src/scene_server/topo_server/logics/operation"
)

// Logics provides management interface for operations of model and instance and related resources like association
type Logics interface {
	ClassificationOperation() model.ClassificationOperationInterface
	SetOperation() inst.SetOperationInterface
	ModuleOperation() inst.ModuleOperationInterface
	AttributeOperation() model.AttributeOperationInterface
	InstOperation() inst.InstOperationInterface
	ObjectOperation() model.ObjectOperationInterface
	IdentifierOperation() operation.IdentifierOperationInterface
	AssociationOperation() model.AssociationOperationInterface
	InstAssociationOperation() inst.AssociationOperationInterface
	ImportAssociationOperation() operation.AssociationOperationInterface
	GraphicsOperation() operation.GraphicsOperationInterface
	GroupOperation() model.GroupOperationInterface
}

type logics struct {
<<<<<<< HEAD
	classification  model.ClassificationOperationInterface
	set             inst.SetOperationInterface
	object          model.ObjectOperationInterface
	identifier      operation.IdentifierOperationInterface
	module          inst.ModuleOperationInterface
	attribute       model.AttributeOperationInterface
	inst            inst.InstOperationInterface
	association     model.AssociationOperationInterface
	instassociation inst.AssociationOperationInterface
	graphics        operation.GraphicsOperationInterface
	group           model.GroupOperationInterface
=======
	classification    model.ClassificationOperationInterface
	module            inst.ModuleOperationInterface
	attribute         model.AttributeOperationInterface
	inst              inst.InstOperationInterface
	object            model.ObjectOperationInterface
	identifier        operation.IdentifierOperationInterface
	association       model.AssociationOperationInterface
	instassociation   inst.AssociationOperationInterface
	importassociation operation.AssociationOperationInterface
	graphics          operation.GraphicsOperationInterface
	group             model.GroupOperationInterface
>>>>>>> d9594b79
}

// New create a logics manager
func New(client apimachinery.ClientSetInterface, authManager *extensions.AuthManager,
	languageIf language.CCLanguageIf) Logics {
	classificationOperation := model.NewClassificationOperation(client, authManager)
	setOperation := inst.NewSetOperation(client, languageIf)
	moduleOperation := inst.NewModuleOperation(client, authManager)
	attributeOperation := model.NewAttributeOperation(client, authManager, languageIf)
	objectOperation := model.NewObjectOperation(client, authManager)
	IdentifierOperation := operation.NewIdentifier(client)
	associationOperation := model.NewAssociationOperation(client, authManager)
	instAssociationOperation := inst.NewAssociationOperation(client, authManager)
	importAssociationOperation := operation.NewAssociationOperation(client, authManager)
	instOperation := inst.NewInstOperation(client, languageIf, authManager)
	graphicsOperation := operation.NewGraphics(client, authManager)
	groupOperation := model.NewGroupOperation(client)

	instOperation.SetProxy(instAssociationOperation)
	instAssociationOperation.SetProxy(instOperation)
	associationOperation.SetProxy(objectOperation, instOperation, instAssociationOperation)
	groupOperation.SetProxy(objectOperation)
	setOperation.SetProxy(instOperation, moduleOperation)
	moduleOperation.SetProxy(instOperation)
	attributeOperation.SetProxy(groupOperation, objectOperation)
	return &logics{
<<<<<<< HEAD
		classification:  classificationOperation,
		set:             setOperation,
		object:          objectOperation,
		identifier:      IdentifierOperation,
		inst:            instOperation,
		association:     associationOperation,
		module:          moduleOperation,
		attribute:       attributeOperation,
		instassociation: instAssociationOperation,
		graphics:        graphicsOperation,
		group:           groupOperation,
	}
}

// SetOperation return a setOperation provide SetOperationInterface
func (c *logics) SetOperation() inst.SetOperationInterface {
	return c.set
}

=======
		classification:    classificationOperation,
		module:            moduleOperation,
		attribute:         attributeOperation,
		inst:              instOperation,
		object:            objectOperation,
		identifier:        IdentifierOperation,
		association:       associationOperation,
		instassociation:   instAssociationOperation,
		importassociation: importAssociationOperation,
		graphics:          graphicsOperation,
		group:             groupOperation,
	}
}

>>>>>>> d9594b79
// ModuleOperation return a module provide ModuleOperationInterface
func (c *logics) ModuleOperation() inst.ModuleOperationInterface {
	return c.module
}

// AttributeOperation return a attribute provide AttributeOperationInterface
func (c *logics) AttributeOperation() model.AttributeOperationInterface {
	return c.attribute
}

// ClassificationOperation return a classification provide ClassificationOperationInterface
func (c *logics) ClassificationOperation() model.ClassificationOperationInterface {
	return c.classification
}

// ObjectOperation return a object provide ObjectOperationInterface
func (c *logics) ObjectOperation() model.ObjectOperationInterface {
	return c.object
}

// IdentifierOperation return a identifier provide IdentifierOperationInterface
func (c *logics) IdentifierOperation() operation.IdentifierOperationInterface {
	return c.identifier
}

// InstOperation return a inst provide InstOperationInterface
func (c *logics) InstOperation() inst.InstOperationInterface {
	return c.inst
}

// AssociationOperation return a association provide AssociationOperationInterface
func (c *logics) AssociationOperation() model.AssociationOperationInterface {
	return c.association
}

// InstAssociationOperation return a instance association provide AssociationOperationInterface
func (c *logics) InstAssociationOperation() inst.AssociationOperationInterface {
	return c.instassociation
}

// ImportAssociationOperation return a import association provide AssociationOperationInterface
func (c *logics) ImportAssociationOperation() operation.AssociationOperationInterface {
	return c.importassociation
}

// GraphicsOperation return a inst provide GraphicsOperation
func (c *logics) GraphicsOperation() operation.GraphicsOperationInterface {
	return c.graphics
}

// GroupOperation return a inst provide GroupOperationInterface
func (c *logics) GroupOperation() model.GroupOperationInterface {
	return c.group
}<|MERGE_RESOLUTION|>--- conflicted
+++ resolved
@@ -38,7 +38,6 @@
 }
 
 type logics struct {
-<<<<<<< HEAD
 	classification  model.ClassificationOperationInterface
 	set             inst.SetOperationInterface
 	object          model.ObjectOperationInterface
@@ -50,19 +49,7 @@
 	instassociation inst.AssociationOperationInterface
 	graphics        operation.GraphicsOperationInterface
 	group           model.GroupOperationInterface
-=======
-	classification    model.ClassificationOperationInterface
-	module            inst.ModuleOperationInterface
-	attribute         model.AttributeOperationInterface
-	inst              inst.InstOperationInterface
-	object            model.ObjectOperationInterface
-	identifier        operation.IdentifierOperationInterface
-	association       model.AssociationOperationInterface
-	instassociation   inst.AssociationOperationInterface
 	importassociation operation.AssociationOperationInterface
-	graphics          operation.GraphicsOperationInterface
-	group             model.GroupOperationInterface
->>>>>>> d9594b79
 }
 
 // New create a logics manager
@@ -89,7 +76,6 @@
 	moduleOperation.SetProxy(instOperation)
 	attributeOperation.SetProxy(groupOperation, objectOperation)
 	return &logics{
-<<<<<<< HEAD
 		classification:  classificationOperation,
 		set:             setOperation,
 		object:          objectOperation,
@@ -101,6 +87,7 @@
 		instassociation: instAssociationOperation,
 		graphics:        graphicsOperation,
 		group:           groupOperation,
+		importassociation: importAssociationOperation,
 	}
 }
 
@@ -108,23 +95,6 @@
 func (c *logics) SetOperation() inst.SetOperationInterface {
 	return c.set
 }
-
-=======
-		classification:    classificationOperation,
-		module:            moduleOperation,
-		attribute:         attributeOperation,
-		inst:              instOperation,
-		object:            objectOperation,
-		identifier:        IdentifierOperation,
-		association:       associationOperation,
-		instassociation:   instAssociationOperation,
-		importassociation: importAssociationOperation,
-		graphics:          graphicsOperation,
-		group:             groupOperation,
-	}
-}
-
->>>>>>> d9594b79
 // ModuleOperation return a module provide ModuleOperationInterface
 func (c *logics) ModuleOperation() inst.ModuleOperationInterface {
 	return c.module

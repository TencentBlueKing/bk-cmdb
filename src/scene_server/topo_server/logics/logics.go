--- conflicted
+++ resolved
@@ -37,8 +37,8 @@
 }
 
 type logics struct {
-<<<<<<< HEAD
 	classification    model.ClassificationOperationInterface
+	module            inst.ModuleOperationInterface
 	attribute         model.AttributeOperationInterface
 	inst              inst.InstOperationInterface
 	object            model.ObjectOperationInterface
@@ -48,18 +48,6 @@
 	importassociation operation.AssociationOperationInterface
 	graphics          operation.GraphicsOperationInterface
 	group             model.GroupOperationInterface
-=======
-	classification  model.ClassificationOperationInterface
-	module          inst.ModuleOperationInterface
-	attribute       model.AttributeOperationInterface
-	inst            inst.InstOperationInterface
-	object          model.ObjectOperationInterface
-	identifier      operation.IdentifierOperationInterface
-	association     model.AssociationOperationInterface
-	instassociation inst.AssociationOperationInterface
-	graphics        operation.GraphicsOperationInterface
-	group           model.GroupOperationInterface
->>>>>>> a9917144
 }
 
 // New create a logics manager
@@ -72,12 +60,8 @@
 	IdentifierOperation := operation.NewIdentifier(client)
 	associationOperation := model.NewAssociationOperation(client, authManager)
 	instAssociationOperation := inst.NewAssociationOperation(client, authManager)
-<<<<<<< HEAD
-	instOperation := inst.NewInstOperation(client, languageIf, authManager, instAssociationOperation)
 	importAssociationOperation := operation.NewAssociationOperation(client, authManager)
-=======
 	instOperation := inst.NewInstOperation(client, languageIf, authManager)
->>>>>>> a9917144
 	graphicsOperation := operation.NewGraphics(client, authManager)
 	groupOperation := model.NewGroupOperation(client)
 
@@ -89,8 +73,8 @@
 	attributeOperation.SetProxy(groupOperation, objectOperation)
 
 	return &logics{
-<<<<<<< HEAD
 		classification:    classificationOperation,
+		module:            moduleOperation,
 		attribute:         attributeOperation,
 		inst:              instOperation,
 		object:            objectOperation,
@@ -100,26 +84,14 @@
 		importassociation: importAssociationOperation,
 		graphics:          graphicsOperation,
 		group:             groupOperation,
-=======
-		classification:  classificationOperation,
-		module:          moduleOperation,
-		attribute:       attributeOperation,
-		inst:            instOperation,
-		object:          objectOperation,
-		identifier:      IdentifierOperation,
-		association:     associationOperation,
-		instassociation: instAssociationOperation,
-		graphics:        graphicsOperation,
-		group:           groupOperation,
->>>>>>> a9917144
 	}
 }
-
 
 // ModuleOperation return a module provide ModuleOperationInterface
 func (c *logics) ModuleOperation() inst.ModuleOperationInterface {
 	return c.module
 }
+
 // AttributeOperation return a attribute provide AttributeOperationInterface
 func (c *logics) AttributeOperation() model.AttributeOperationInterface {
 	return c.attribute

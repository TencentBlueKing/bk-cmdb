/*
 * Tencent is pleased to support the open source community by making 蓝鲸 available.
 * Copyright (C) 2017-2018 THL A29 Limited, a Tencent company. All rights reserved.
 * Licensed under the MIT License (the "License"); you may not use this file except
 * in compliance with the License. You may obtain a copy of the License at
 * http://opensource.org/licenses/MIT
 * Unless required by applicable law or agreed to in writing, software distributed under
 * the License is distributed on an "AS IS" BASIS, WITHOUT WARRANTIES OR CONDITIONS OF ANY KIND,
 * either express or implied. See the License for the specific language governing permissions and
 * limitations under the License.
 */

package logics

import (
	"configcenter/src/ac/extensions"
	"configcenter/src/apimachinery"
	"configcenter/src/scene_server/topo_server/logics/inst"
	"configcenter/src/scene_server/topo_server/logics/model"
	"configcenter/src/scene_server/topo_server/logics/operation"
)

// Logics provides management interface for operations of model and instance and related resources like association
type Logics interface {
	ClassificationOperation() model.ClassificationOperationInterface
<<<<<<< HEAD
	BusinessOperation() inst.BusinessOperationInterface
}

type logics struct {
	classification    model.ClassificationOperationInterface
	businessOperation inst.BusinessOperationInterface
=======
	ObjectOperation() model.ObjectOperationInterface
	IdentifierOperation() operation.IdentifierOperationInterface
}

type logics struct {
	classification model.ClassificationOperationInterface
	object         model.ObjectOperationInterface
	identifier     operation.IdentifierOperationInterface
>>>>>>> 9d117d97
}

// New create a logics manager
func New(client apimachinery.ClientSetInterface, authManager *extensions.AuthManager) Logics {
	classificationOperation := model.NewClassificationOperation(client, authManager)
	objectOperation := model.NewObjectOperation(client, authManager)
	IdentifierOperation := operation.NewIdentifier(client)

	businessOperation := inst.NewBusinessOperation(client, authManager)

	return &logics{
<<<<<<< HEAD
		classification:    classificationOperation,
		businessOperation: businessOperation,
=======
		classification: classificationOperation,
		object:         objectOperation,
		identifier:     IdentifierOperation,
>>>>>>> 9d117d97
	}
}

// ClassificationOperation return a classification provide ClassificationOperationInterface
func (c *logics) ClassificationOperation() model.ClassificationOperationInterface {
	return c.classification
}

<<<<<<< HEAD
// BusinessOperation return a inst provide InstOperationInterface
func (c *logics) BusinessOperation() inst.BusinessOperationInterface {
	return c.businessOperation
=======
func (c *logics) ObjectOperation() model.ObjectOperationInterface {
	return c.object
}

func (c *logics) IdentifierOperation() operation.IdentifierOperationInterface {
	return c.identifier
>>>>>>> 9d117d97
}<|MERGE_RESOLUTION|>--- conflicted
+++ resolved
@@ -15,7 +15,6 @@
 import (
 	"configcenter/src/ac/extensions"
 	"configcenter/src/apimachinery"
-	"configcenter/src/scene_server/topo_server/logics/inst"
 	"configcenter/src/scene_server/topo_server/logics/model"
 	"configcenter/src/scene_server/topo_server/logics/operation"
 )
@@ -23,14 +22,6 @@
 // Logics provides management interface for operations of model and instance and related resources like association
 type Logics interface {
 	ClassificationOperation() model.ClassificationOperationInterface
-<<<<<<< HEAD
-	BusinessOperation() inst.BusinessOperationInterface
-}
-
-type logics struct {
-	classification    model.ClassificationOperationInterface
-	businessOperation inst.BusinessOperationInterface
-=======
 	ObjectOperation() model.ObjectOperationInterface
 	IdentifierOperation() operation.IdentifierOperationInterface
 }
@@ -39,7 +30,6 @@
 	classification model.ClassificationOperationInterface
 	object         model.ObjectOperationInterface
 	identifier     operation.IdentifierOperationInterface
->>>>>>> 9d117d97
 }
 
 // New create a logics manager
@@ -48,35 +38,21 @@
 	objectOperation := model.NewObjectOperation(client, authManager)
 	IdentifierOperation := operation.NewIdentifier(client)
 
-	businessOperation := inst.NewBusinessOperation(client, authManager)
-
 	return &logics{
-<<<<<<< HEAD
-		classification:    classificationOperation,
-		businessOperation: businessOperation,
-=======
 		classification: classificationOperation,
 		object:         objectOperation,
 		identifier:     IdentifierOperation,
->>>>>>> 9d117d97
 	}
 }
 
-// ClassificationOperation return a classification provide ClassificationOperationInterface
 func (c *logics) ClassificationOperation() model.ClassificationOperationInterface {
 	return c.classification
 }
 
-<<<<<<< HEAD
-// BusinessOperation return a inst provide InstOperationInterface
-func (c *logics) BusinessOperation() inst.BusinessOperationInterface {
-	return c.businessOperation
-=======
 func (c *logics) ObjectOperation() model.ObjectOperationInterface {
 	return c.object
 }
 
 func (c *logics) IdentifierOperation() operation.IdentifierOperationInterface {
 	return c.identifier
->>>>>>> 9d117d97
 }
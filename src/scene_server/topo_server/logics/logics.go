/*
 * Tencent is pleased to support the open source community by making 蓝鲸 available.
 * Copyright (C) 2017-2018 THL A29 Limited, a Tencent company. All rights reserved.
 * Licensed under the MIT License (the "License"); you may not use this file except
 * in compliance with the License. You may obtain a copy of the License at
 * http://opensource.org/licenses/MIT
 * Unless required by applicable law or agreed to in writing, software distributed under
 * the License is distributed on an "AS IS" BASIS, WITHOUT WARRANTIES OR CONDITIONS OF ANY KIND,
 * either express or implied. See the License for the specific language governing permissions and
 * limitations under the License.
 */

package logics

import (
	"configcenter/src/ac/extensions"
	"configcenter/src/apimachinery"
	"configcenter/src/common/language"
	"configcenter/src/scene_server/topo_server/logics/inst"
	"configcenter/src/scene_server/topo_server/logics/model"
	"configcenter/src/scene_server/topo_server/logics/operation"
)

// Logics provides management interface for operations of model and instance and related resources like association
type Logics interface {
	ClassificationOperation() model.ClassificationOperationInterface
	ModuleOperation() inst.ModuleOperationInterface
	AttributeOperation() model.AttributeOperationInterface
	InstOperation() inst.InstOperationInterface
	ObjectOperation() model.ObjectOperationInterface
	IdentifierOperation() operation.IdentifierOperationInterface
	AssociationOperation() model.AssociationOperationInterface
	InstAssociationOperation() inst.AssociationOperationInterface
	ImportAssociationOperation() operation.AssociationOperationInterface
	GraphicsOperation() operation.GraphicsOperationInterface
	GroupOperation() model.GroupOperationInterface
	BusinessOperation() inst.BusinessOperationInterface
}

type logics struct {
<<<<<<< HEAD
	classification  model.ClassificationOperationInterface
	module          inst.ModuleOperationInterface
	attribute       model.AttributeOperationInterface
	inst            inst.InstOperationInterface
	object          model.ObjectOperationInterface
	identifier      operation.IdentifierOperationInterface
	association     model.AssociationOperationInterface
	instassociation inst.AssociationOperationInterface
	graphics        operation.GraphicsOperationInterface
	group           model.GroupOperationInterface
	business        inst.BusinessOperationInterface
=======
	classification    model.ClassificationOperationInterface
	module            inst.ModuleOperationInterface
	attribute         model.AttributeOperationInterface
	inst              inst.InstOperationInterface
	object            model.ObjectOperationInterface
	identifier        operation.IdentifierOperationInterface
	association       model.AssociationOperationInterface
	instassociation   inst.AssociationOperationInterface
	importassociation operation.AssociationOperationInterface
	graphics          operation.GraphicsOperationInterface
	group             model.GroupOperationInterface
>>>>>>> d9594b79
}

// New create a logics manager
func New(client apimachinery.ClientSetInterface, authManager *extensions.AuthManager,
	languageIf language.CCLanguageIf) Logics {
	classificationOperation := model.NewClassificationOperation(client, authManager)
	moduleOperation := inst.NewModuleOperation(client, authManager)
	attributeOperation := model.NewAttributeOperation(client, authManager, languageIf)
	objectOperation := model.NewObjectOperation(client, authManager)
	IdentifierOperation := operation.NewIdentifier(client)
	associationOperation := model.NewAssociationOperation(client, authManager)
	instAssociationOperation := inst.NewAssociationOperation(client, authManager)
	importAssociationOperation := operation.NewAssociationOperation(client, authManager)
	instOperation := inst.NewInstOperation(client, languageIf, authManager)
	graphicsOperation := operation.NewGraphics(client, authManager)
	groupOperation := model.NewGroupOperation(client)

	instOperation.SetProxy(instAssociationOperation)
	instAssociationOperation.SetProxy(instOperation)
	associationOperation.SetProxy(objectOperation, instOperation, instAssociationOperation)
	groupOperation.SetProxy(objectOperation)
	moduleOperation.SetProxy(instOperation)
	attributeOperation.SetProxy(groupOperation, objectOperation)
	businessOperation := inst.NewBusinessOperation(client, authManager)
	businessOperation.SetProxy(objectOperation, instOperation, moduleOperation)

	return &logics{
<<<<<<< HEAD
		classification:  classificationOperation,
		module:          moduleOperation,
		attribute:       attributeOperation,
		inst:            instOperation,
		object:          objectOperation,
		identifier:      IdentifierOperation,
		association:     associationOperation,
		instassociation: instAssociationOperation,
		graphics:        graphicsOperation,
		group:           groupOperation,
		business:        businessOperation,
=======
		classification:    classificationOperation,
		module:            moduleOperation,
		attribute:         attributeOperation,
		inst:              instOperation,
		object:            objectOperation,
		identifier:        IdentifierOperation,
		association:       associationOperation,
		instassociation:   instAssociationOperation,
		importassociation: importAssociationOperation,
		graphics:          graphicsOperation,
		group:             groupOperation,
>>>>>>> d9594b79
	}
}

// ModuleOperation return a module provide ModuleOperationInterface
func (c *logics) ModuleOperation() inst.ModuleOperationInterface {
	return c.module
}

// AttributeOperation return a attribute provide AttributeOperationInterface
func (c *logics) AttributeOperation() model.AttributeOperationInterface {
	return c.attribute
}

// ClassificationOperation return a classification provide ClassificationOperationInterface
func (c *logics) ClassificationOperation() model.ClassificationOperationInterface {
	return c.classification
}

// ObjectOperation return a object provide ObjectOperationInterface
func (c *logics) ObjectOperation() model.ObjectOperationInterface {
	return c.object
}

// IdentifierOperation return a identifier provide IdentifierOperationInterface
func (c *logics) IdentifierOperation() operation.IdentifierOperationInterface {
	return c.identifier
}

// InstOperation return a inst provide InstOperationInterface
func (c *logics) InstOperation() inst.InstOperationInterface {
	return c.inst
}

// AssociationOperation return a association provide AssociationOperationInterface
func (c *logics) AssociationOperation() model.AssociationOperationInterface {
	return c.association
}

// InstAssociationOperation return a instance association provide AssociationOperationInterface
func (c *logics) InstAssociationOperation() inst.AssociationOperationInterface {
	return c.instassociation
}

// ImportAssociationOperation return a import association provide AssociationOperationInterface
func (c *logics) ImportAssociationOperation() operation.AssociationOperationInterface {
	return c.importassociation
}

// GraphicsOperation return a inst provide GraphicsOperation
func (c *logics) GraphicsOperation() operation.GraphicsOperationInterface {
	return c.graphics
}

// GroupOperation return a inst provide GroupOperationInterface
func (c *logics) GroupOperation() model.GroupOperationInterface {
	return c.group
}

// BusinessOperation return a inst provide BusinessOperation
func (c *logics) BusinessOperation() inst.BusinessOperationInterface {
	return c.business
}<|MERGE_RESOLUTION|>--- conflicted
+++ resolved
@@ -34,23 +34,9 @@
 	ImportAssociationOperation() operation.AssociationOperationInterface
 	GraphicsOperation() operation.GraphicsOperationInterface
 	GroupOperation() model.GroupOperationInterface
-	BusinessOperation() inst.BusinessOperationInterface
 }
 
 type logics struct {
-<<<<<<< HEAD
-	classification  model.ClassificationOperationInterface
-	module          inst.ModuleOperationInterface
-	attribute       model.AttributeOperationInterface
-	inst            inst.InstOperationInterface
-	object          model.ObjectOperationInterface
-	identifier      operation.IdentifierOperationInterface
-	association     model.AssociationOperationInterface
-	instassociation inst.AssociationOperationInterface
-	graphics        operation.GraphicsOperationInterface
-	group           model.GroupOperationInterface
-	business        inst.BusinessOperationInterface
-=======
 	classification    model.ClassificationOperationInterface
 	module            inst.ModuleOperationInterface
 	attribute         model.AttributeOperationInterface
@@ -62,7 +48,6 @@
 	importassociation operation.AssociationOperationInterface
 	graphics          operation.GraphicsOperationInterface
 	group             model.GroupOperationInterface
->>>>>>> d9594b79
 }
 
 // New create a logics manager
@@ -86,23 +71,8 @@
 	groupOperation.SetProxy(objectOperation)
 	moduleOperation.SetProxy(instOperation)
 	attributeOperation.SetProxy(groupOperation, objectOperation)
-	businessOperation := inst.NewBusinessOperation(client, authManager)
-	businessOperation.SetProxy(objectOperation, instOperation, moduleOperation)
 
 	return &logics{
-<<<<<<< HEAD
-		classification:  classificationOperation,
-		module:          moduleOperation,
-		attribute:       attributeOperation,
-		inst:            instOperation,
-		object:          objectOperation,
-		identifier:      IdentifierOperation,
-		association:     associationOperation,
-		instassociation: instAssociationOperation,
-		graphics:        graphicsOperation,
-		group:           groupOperation,
-		business:        businessOperation,
-=======
 		classification:    classificationOperation,
 		module:            moduleOperation,
 		attribute:         attributeOperation,
@@ -114,7 +84,6 @@
 		importassociation: importAssociationOperation,
 		graphics:          graphicsOperation,
 		group:             groupOperation,
->>>>>>> d9594b79
 	}
 }
 
@@ -171,9 +140,4 @@
 // GroupOperation return a inst provide GroupOperationInterface
 func (c *logics) GroupOperation() model.GroupOperationInterface {
 	return c.group
-}
-
-// BusinessOperation return a inst provide BusinessOperation
-func (c *logics) BusinessOperation() inst.BusinessOperationInterface {
-	return c.business
 }
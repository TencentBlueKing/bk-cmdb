/*
 * Tencent is pleased to support the open source community by making 蓝鲸 available.
 * Copyright (C) 2017-2018 THL A29 Limited, a Tencent company. All rights reserved.
 * Licensed under the MIT License (the "License"); you may not use this file except
 * in compliance with the License. You may obtain a copy of the License at
 * http://opensource.org/licenses/MIT
 * Unless required by applicable law or agreed to in writing, software distributed under
 * the License is distributed on an "AS IS" BASIS, WITHOUT WARRANTIES OR CONDITIONS OF ANY KIND,
 * either express or implied. See the License for the specific language governing permissions and
 * limitations under the License.
 */

package logics

import (
	"configcenter/src/ac/extensions"
	"configcenter/src/apimachinery"
	"configcenter/src/common/language"
	"configcenter/src/scene_server/topo_server/logics/inst"
	"configcenter/src/scene_server/topo_server/logics/model"
	"configcenter/src/scene_server/topo_server/logics/operation"
)

// Logics provides management interface for operations of model and instance and related resources like association
type Logics interface {
	ClassificationOperation() model.ClassificationOperationInterface
<<<<<<< HEAD
	SetOperation() inst.SetOperationInterface
=======
	ObjectOperation() model.ObjectOperationInterface
	IdentifierOperation() operation.IdentifierOperationInterface
>>>>>>> 9d117d97
}

type logics struct {
	classification model.ClassificationOperationInterface
<<<<<<< HEAD
	set            inst.SetOperationInterface
=======
	object         model.ObjectOperationInterface
	identifier     operation.IdentifierOperationInterface
>>>>>>> 9d117d97
}

// New create a logics manager
func New(client apimachinery.ClientSetInterface, authManager *extensions.AuthManager,
	languageIf language.CCLanguageIf) Logics {
	classificationOperation := model.NewClassificationOperation(client, authManager)
<<<<<<< HEAD
	setOperation := inst.NewSetOperation(client, languageIf)

	return &logics{
		classification: classificationOperation,
		set:            setOperation,
	}
}

func (l *logics) ClassificationOperation() model.ClassificationOperationInterface {
	return l.classification
}

func (l *logics) SetOperation() inst.SetOperationInterface {
	return l.set
=======
	objectOperation := model.NewObjectOperation(client, authManager)
	IdentifierOperation := operation.NewIdentifier(client)

	return &logics{
		classification: classificationOperation,
		object:         objectOperation,
		identifier:     IdentifierOperation,
	}
}

func (c *logics) ClassificationOperation() model.ClassificationOperationInterface {
	return c.classification
}

func (c *logics) ObjectOperation() model.ObjectOperationInterface {
	return c.object
}

func (c *logics) IdentifierOperation() operation.IdentifierOperationInterface {
	return c.identifier
>>>>>>> 9d117d97
}<|MERGE_RESOLUTION|>--- conflicted
+++ resolved
@@ -24,34 +24,31 @@
 // Logics provides management interface for operations of model and instance and related resources like association
 type Logics interface {
 	ClassificationOperation() model.ClassificationOperationInterface
-<<<<<<< HEAD
 	SetOperation() inst.SetOperationInterface
-=======
 	ObjectOperation() model.ObjectOperationInterface
 	IdentifierOperation() operation.IdentifierOperationInterface
->>>>>>> 9d117d97
 }
 
 type logics struct {
 	classification model.ClassificationOperationInterface
-<<<<<<< HEAD
 	set            inst.SetOperationInterface
-=======
 	object         model.ObjectOperationInterface
 	identifier     operation.IdentifierOperationInterface
->>>>>>> 9d117d97
 }
 
 // New create a logics manager
 func New(client apimachinery.ClientSetInterface, authManager *extensions.AuthManager,
 	languageIf language.CCLanguageIf) Logics {
 	classificationOperation := model.NewClassificationOperation(client, authManager)
-<<<<<<< HEAD
 	setOperation := inst.NewSetOperation(client, languageIf)
+	objectOperation := model.NewObjectOperation(client, authManager)
+	IdentifierOperation := operation.NewIdentifier(client)
 
 	return &logics{
 		classification: classificationOperation,
 		set:            setOperation,
+		object:         objectOperation,
+		identifier:     IdentifierOperation,
 	}
 }
 
@@ -61,26 +58,12 @@
 
 func (l *logics) SetOperation() inst.SetOperationInterface {
 	return l.set
-=======
-	objectOperation := model.NewObjectOperation(client, authManager)
-	IdentifierOperation := operation.NewIdentifier(client)
-
-	return &logics{
-		classification: classificationOperation,
-		object:         objectOperation,
-		identifier:     IdentifierOperation,
-	}
 }
 
-func (c *logics) ClassificationOperation() model.ClassificationOperationInterface {
-	return c.classification
+func (l *logics) ObjectOperation() model.ObjectOperationInterface {
+	return l.object
 }
 
-func (c *logics) ObjectOperation() model.ObjectOperationInterface {
-	return c.object
-}
-
-func (c *logics) IdentifierOperation() operation.IdentifierOperationInterface {
-	return c.identifier
->>>>>>> 9d117d97
+func (l *logics) IdentifierOperation() operation.IdentifierOperationInterface {
+	return l.identifier
 }
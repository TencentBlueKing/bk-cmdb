--- conflicted
+++ resolved
@@ -395,13 +395,9 @@
 		return nil
 	}
 
-<<<<<<< HEAD
-	if (isUpdate && data.IsMultiple != nil) || !isUpdate {
-		if err := attrvalid.ValidPropertyTypeIsMultiple(kit, data.PropertyType, *data.IsMultiple); err != nil {
-=======
 	if isUpdate {
 		if data.IsMultiple != nil {
-			if err := valid.ValidPropertyTypeIsMultiple(data.PropertyType, *data.IsMultiple, kit.CCError); err != nil {
+			if err := attrvalid.ValidPropertyTypeIsMultiple(kit,data.PropertyType, *data.IsMultiple); err != nil {
 				return err
 			}
 		}
@@ -421,7 +417,6 @@
 		}
 	} else {
 		if err := a.isCreateDataValid(kit, data); err != nil {
->>>>>>> 49b5de0f
 			return err
 		}
 	}
@@ -444,7 +439,7 @@
 }
 
 func (a *attribute) isCreateDataValid(kit *rest.Kit, data *metadata.Attribute) error {
-	if err := valid.ValidPropertyTypeIsMultiple(data.PropertyType, *data.IsMultiple, kit.CCError); err != nil {
+	if err := attrvalid.ValidPropertyTypeIsMultiple(kit,data.PropertyType, *data.IsMultiple); err != nil {
 		return err
 	}
 
@@ -470,15 +465,9 @@
 
 	// check option validity for creation,
 	// update validation is in coreservice cause property type need to be obtained from db
-<<<<<<< HEAD
-	if !isUpdate && a.isPropertyTypeIntEnumListSingleLong(data.PropertyType) {
-		err := attrvalid.ValidPropertyOption(kit, data.PropertyType, data.Option, *data.IsMultiple, data.Default)
-		if err != nil {
-=======
 	if a.isPropertyTypeIntEnumListSingleLong(data.PropertyType) {
-		if err := valid.ValidPropertyOption(data.PropertyType, data.Option, *data.IsMultiple, data.Default, kit.Rid,
-			kit.CCError); err != nil {
->>>>>>> 49b5de0f
+		err := attrvalid.ValidPropertyOption(kit,data.PropertyType, data.Option, *data.IsMultiple, data.Default)
+		if  err != nil {
 			return err
 		}
 	}

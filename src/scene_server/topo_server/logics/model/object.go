--- conflicted
+++ resolved
@@ -473,30 +473,6 @@
 	return nil
 }
 
-func (o *object) isClassificationValid(kit *rest.Kit, data mapstr.MapStr) error {
-
-	if !data.Exists(metadata.ModelFieldObjCls) {
-		return nil
-	}
-
-	query := &metadata.QueryCondition{
-		Condition: mapstr.MapStr{
-			metadata.ModelFieldObjCls: data[metadata.ModelFieldObjCls],
-		},
-	}
-	rsp, err := o.clientSet.CoreService().Model().ReadModelClassification(kit.Ctx, kit.Header, query)
-	if err != nil {
-		blog.Errorf("failed to read model classification, err: %v, rid: %s", err, kit.Rid)
-		return err
-	}
-	if len(rsp.Info) <= 0 {
-		blog.Errorf("no model classification founded, err: %s, rid: %s",
-			kit.CCError.CCError(common.CCErrorModelClassificationNotFound), kit.Rid)
-		return kit.CCError.CCError(common.CCErrorModelClassificationNotFound)
-	}
-	return nil
-}
-
 // UpdateObject update a common object by id
 func (o *object) UpdateObject(kit *rest.Kit, data mapstr.MapStr, id int64) error {
 
@@ -511,12 +487,6 @@
 	// remove unchangeable fields.
 	data.Remove(metadata.ModelFieldObjectID)
 	data.Remove(metadata.ModelFieldID)
-<<<<<<< HEAD
-	if err := o.isClassificationValid(kit, data); err != nil {
-		return err
-	}
-=======
->>>>>>> 9c8aed56
 
 	if err := o.isClassificationValid(kit, data); err != nil {
 		return err

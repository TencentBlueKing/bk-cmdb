package inst

import (
	"configcenter/src/ac/extensions"
	"configcenter/src/apimachinery"
	"configcenter/src/common"
	"configcenter/src/common/auditlog"
	"configcenter/src/common/blog"
	"configcenter/src/common/http/rest"
	"configcenter/src/common/mapstr"
	"configcenter/src/common/metadata"
)

// AssociationOperationInterface association operation methods
type AssociationOperationInterface interface {
	// SearchInstanceAssociations searches object instance associations.
	SearchInstanceAssociations(kit *rest.Kit, objID string, input *metadata.CommonSearchFilter) (
		[]metadata.InstAsst, error)

	// CountInstanceAssociations counts object instance associations num.
	CountInstanceAssociations(kit *rest.Kit, objID string, input *metadata.CommonCountFilter) (
		*metadata.CommonCountResult, error)

	// SearchInstAssociationUIList instance association data related to instances, return by pagination
	SearchInstAssociationUIList(kit *rest.Kit, objID string, query *metadata.QueryCondition) (
		*metadata.SearchInstAssociationListResult, uint64, error)

	// CreateInstanceAssociation create an association between instances
	CreateInstanceAssociation(kit *rest.Kit, request *metadata.CreateAssociationInstRequest) (
		*metadata.RspID, error)

	// CreateManyInstAssociation create many associations between instances
	CreateManyInstAssociation(kit *rest.Kit, request *metadata.CreateManyInstAsstRequest) (
		*metadata.CreateManyInstAsstResultDetail, error)

	// DeleteInstAssociation delete association between instances
	DeleteInstAssociation(kit *rest.Kit, objID string, asstIDList []int64) (uint64, error)

	// CheckAssociations returns error if the instances has associations with exist instances, clear dirty associations
	CheckAssociations(*rest.Kit, string, []int64) error
}

// NewAssociationOperation create a new association operation instance
func NewAssociationOperation(client apimachinery.ClientSetInterface,
	authManager *extensions.AuthManager) AssociationOperationInterface {

	return &association{
		clientSet:   client,
		authManager: authManager,
	}
}

type association struct {
	clientSet   apimachinery.ClientSetInterface
	authManager *extensions.AuthManager
}

// SearchInstanceAssociations searches object instance associations.
func (assoc *association) SearchInstanceAssociations(kit *rest.Kit, objID string, input *metadata.CommonSearchFilter) (
	[]metadata.InstAsst, error) {

	// search conditions.
	cond, err := input.GetConditions()
	if err != nil {
		return nil, kit.CCError.Errorf(common.CCErrCommParamsInvalid, err)
	}
	cond[common.BKObjIDField] = objID

	conditions := &metadata.InstAsstQueryCondition{
		ObjID: objID,
		Cond: metadata.QueryCondition{
			Fields:         input.Fields,
			Condition:      cond,
			Page:           input.Page,
			DisableCounter: true,
		},
	}

	// search object instance associations.
	resp, err := assoc.clientSet.CoreService().Association().ReadInstAssociation(kit.Ctx, kit.Header, conditions)
	if err != nil {
		blog.Errorf("search instance associations failed, err: %v, rid: %s", err, kit.Rid)
		return nil, err
	}

	return resp.Info, nil
}

// CountInstanceAssociations counts object instance associations num.
func (assoc *association) CountInstanceAssociations(kit *rest.Kit, objID string, input *metadata.CommonCountFilter) (
	*metadata.CommonCountResult, error) {

	// count conditions.
	cond, err := input.GetConditions()
	if err != nil {
		return nil, kit.CCError.Errorf(common.CCErrCommParamsInvalid, err)
	}
	cond[common.BKObjIDField] = objID

	conditions := &metadata.Condition{
		Condition: cond,
	}

	// count object instance associations num.
	resp, err := assoc.clientSet.CoreService().Association().CountInstanceAssociations(kit.Ctx, kit.Header, objID,
		conditions)
	if err != nil {
		blog.Errorf("count instance associations failed, err: %v, rid: %s", err, kit.Rid)
		return nil, err
	}

	return &metadata.CommonCountResult{Count: resp.Count}, nil
}

// SearchInstAssociationUIList 与实例有关系的实例关系数据,以分页的方式返回
func (assoc *association) SearchInstAssociationUIList(kit *rest.Kit, objID string, query *metadata.QueryCondition) (
	*metadata.SearchInstAssociationListResult, uint64, error) {

	queryCond := &metadata.InstAsstQueryCondition{ObjID: objID}
	if query != nil {
		queryCond.Cond = *query
	}

	rsp, err := assoc.clientSet.CoreService().Association().ReadInstAssociation(kit.Ctx, kit.Header, queryCond)
	if err != nil {
		blog.Errorf("search instance association failed, query: %#v, err: %v, rid: %s", query, err, kit.Rid)
		return nil, 0, err
	}

	objIDInstIDMap := make(map[string][]int64, 0)
	objSrcAsstArr := make([]metadata.InstAsst, 0)
	objDstAsstArr := make([]metadata.InstAsst, 0)
	for _, instAsst := range rsp.Info {
		objIDInstIDMap[instAsst.ObjectID] = append(objIDInstIDMap[instAsst.ObjectID], instAsst.InstID)
		objIDInstIDMap[instAsst.AsstObjectID] = append(objIDInstIDMap[instAsst.AsstObjectID], instAsst.AsstInstID)
		if instAsst.ObjectID == objID {
			objSrcAsstArr = append(objSrcAsstArr, instAsst)
		} else {
			objDstAsstArr = append(objDstAsstArr, instAsst)

		}
	}

	instInfo := make(map[string][]mapstr.MapStr, 0)
	for instObjID, instIDArr := range objIDInstIDMap {

		idField := metadata.GetInstIDFieldByObjID(instObjID)
		input := &metadata.QueryCondition{
			Condition: mapstr.MapStr{
				idField: mapstr.MapStr{common.BKDBIN: instIDArr},
			},
			Page: metadata.BasePage{
				Start: 0,
				Limit: common.BKNoLimit,
			},
			Fields: []string{metadata.GetInstNameFieldName(instObjID), idField},
		}
		instResp, err := assoc.clientSet.CoreService().Instance().ReadInstance(kit.Ctx, kit.Header, instObjID, input)
		if err != nil {
			blog.Errorf("search instance failed, query: %#v, err: %v, rid: %s", query, err, kit.Rid)
			return nil, 0, err
		}

		instInfo[instObjID] = instResp.Info

	}

	result := &metadata.SearchInstAssociationListResult{}
	result.Inst = instInfo
	result.Association.Src = objSrcAsstArr
	result.Association.Dst = objDstAsstArr

	return result, rsp.Count, nil
}

<<<<<<< HEAD
// CreateInstanceAssociation create an association between instances
func (assoc *association) CreateInstanceAssociation(kit *rest.Kit, request *metadata.CreateAssociationInstRequest) (
	*metadata.RspID, error) {

	cond := &metadata.QueryCondition{Condition: mapstr.MapStr{common.AssociationObjAsstIDField: request.ObjectAsstID}}
	result, err := assoc.clientSet.CoreService().Association().ReadModelAssociation(kit.Ctx, kit.Header, cond)
	if err != nil {
		blog.Errorf("search object association with cond[%#v] failed, err: %v, rid: %s", cond, err, kit.Rid)
		return nil, err
	}
	if len(result.Info) == 0 {
		blog.Errorf("can not find object association[%s]. rid: %s", request.ObjectAsstID, kit.Rid)
		return nil, kit.CCError.Error(common.CCErrorTopoObjectAssociationNotExist)
	}

	switch result.Info[0].Mapping {
=======
// checkInstAsstMapping use to check if instance association mapping correct, used by CreateInstanceAssociation
func (assoc *association) checkInstAsstMapping(kit *rest.Kit, objID string, mapping metadata.AssociationMapping,
	input *metadata.CreateAssociationInstRequest) error {

	tableName := common.GetObjectInstAsstTableName(objID, kit.SupplierAccount)
	switch mapping {
>>>>>>> 31b0a225
	case metadata.OneToOneMapping:
		// search instances belongs to this association.
		queryFilter := []map[string]interface{}{
<<<<<<< HEAD
			{common.AssociationObjAsstIDField: request.ObjectAsstID, common.BKInstIDField: request.InstID},
			{common.AssociationObjAsstIDField: request.ObjectAsstID, common.BKAsstInstIDField: request.AsstInstID},
=======
			{
				common.AssociationObjAsstIDField: input.ObjectAsstID,
				common.BKInstIDField:             input.InstID,
			},
			{
				common.AssociationObjAsstIDField: input.ObjectAsstID,
				common.BKAsstInstIDField:         input.AsstInstID,
			},
>>>>>>> 31b0a225
		}
		instCnt, e := assoc.clientSet.CoreService().Count().GetCountByFilter(kit.Ctx, kit.Header, tableName, queryFilter)
		if e != nil {
			blog.Errorf("check instance with cond[%#v] failed, err: %v, rid: %s", queryFilter, err, kit.Rid)
			return err
		}

		for _, cnt := range instCnt {
			if cnt >= 1 {
				return kit.CCError.Error(common.CCErrorTopoCreateMultipleInstancesForOneToOneAssociation)
			}
		}
	case metadata.OneToManyMapping:
		queryFilter := []map[string]interface{}{
<<<<<<< HEAD
			{common.AssociationObjAsstIDField: request.ObjectAsstID, common.BKAsstInstIDField: request.AsstInstID},
=======
			{
				common.AssociationObjAsstIDField: input.ObjectAsstID,
				common.BKAsstInstIDField:         input.AsstInstID,
			},
>>>>>>> 31b0a225
		}
		instCnt, e := assoc.clientSet.CoreService().Count().GetCountByFilter(kit.Ctx, kit.Header, tableName, queryFilter)
		if e != nil {
			blog.Errorf("check instance with cond[%#v] failed, err: %v, rid: %s", queryFilter, err, kit.Rid)
			return err
		}
		if instCnt[0] >= 1 {
			return kit.CCError.Error(common.CCErrorTopoCreateMultipleInstancesForOneToOneAssociation)
		}
	default:
		// after all the check, new association instance can be created.
	}

	return nil
}

// CreateInstanceAssociation create an association between instances
func (assoc *association) CreateInstanceAssociation(kit *rest.Kit, request *metadata.CreateAssociationInstRequest) (
	*metadata.RspID, error) {

	cond := &metadata.QueryCondition{Condition: mapstr.MapStr{common.AssociationObjAsstIDField: request.ObjectAsstID}}
	result, err := assoc.clientSet.CoreService().Association().ReadModelAssociation(kit.Ctx, kit.Header, cond)
	if err != nil {
		blog.Errorf("search object association with cond[%#v] failed, err: %v, rid: %s", cond, err, kit.Rid)
		return nil, err
	}

	if len(result.Info) == 0 {
		blog.Errorf("can not find object association[%s]. rid: %s", request.ObjectAsstID, kit.Rid)
		return nil, kit.CCError.Error(common.CCErrorTopoObjectAssociationNotExist)
	}

	if err := assoc.checkInstAsstMapping(kit, result.Info[0].ObjectID, result.Info[0].Mapping, request); err != nil {
		blog.Errorf("check mapping failed, err: %v, rid: %s", err, kit.Rid)
		return nil, err
	}

	input := metadata.CreateOneInstanceAssociation{
		Data: metadata.InstAsst{
			ObjectAsstID:      request.ObjectAsstID,
			InstID:            request.InstID,
			AsstInstID:        request.AsstInstID,
			ObjectID:          result.Info[0].ObjectID,
			AsstObjectID:      result.Info[0].AsstObjID,
			AssociationKindID: result.Info[0].AsstKindID,
		},
	}
	createResult, err := assoc.clientSet.CoreService().Association().CreateInstAssociation(kit.Ctx, kit.Header, &input)
	if err != nil {
		blog.Errorf("create instance association failed, err: %+v, rid: %s", err, kit.Rid)
		return nil, err
	}

	instAssociationID := int64(createResult.Created.ID)
	input.Data.ID = int64(createResult.Created.ID)

	if err := assoc.generateAndSaveAuditLog(kit, instAssociationID, result.Info[0].ObjectID, &input.Data); err != nil {
		blog.Errorf("generate and save audit log failed, err: %+v, rid: %s", err, kit.Rid)
		return nil, err
	}

	return &metadata.RspID{ID: instAssociationID}, err
}

// CreateManyInstAssociation create many associations between instances
func (assoc *association) CreateManyInstAssociation(kit *rest.Kit, request *metadata.CreateManyInstAsstRequest) (
	*metadata.CreateManyInstAsstResultDetail, error) {

	rawErr := request.Validate()
	if rawErr.ErrCode != 0 {
		blog.Errorf("validate parameter failed, err: %v, rid: %s", rawErr.ToCCError(kit.CCError), kit.Rid)
		return nil, rawErr.ToCCError(kit.CCError)
	}

	param := &metadata.CreateManyInstanceAssociation{}
	for _, item := range request.Details {
		param.Datas = append(param.Datas, metadata.InstAsst{
			InstID:       item.InstID,
			ObjectID:     request.ObjectID,
			AsstInstID:   item.AsstInstID,
			AsstObjectID: request.AsstObjectID,
			ObjectAsstID: request.ObjectAsstID,
		})
	}

	res, err := assoc.clientSet.CoreService().Association().CreateManyInstAssociation(kit.Ctx, kit.Header, param)
	if err != nil {
		blog.Errorf("create many instance association failed, err: %v, rid: %s", err, kit.Rid)
		return nil, err
	}

	resp := metadata.NewManyInstAsstResultDetail()
	for _, item := range res.Created {
		resp.SuccessCreated[item.OriginIndex] = int64(item.ID)
	}

	for _, item := range res.Repeated {
		itemObjID, _ := item.Data.Get(common.BKObjIDField)
		itemAsstObjID, _ := item.Data.Get(common.BKAsstObjIDField)
		resp.Error[item.OriginIndex] = kit.CCError.CCErrorf(common.CCErrTopoAssociationAlreadyExist,
			itemObjID, itemAsstObjID).Error()
	}

	for _, item := range res.Exceptions {
		resp.Error[item.OriginIndex] = item.Message
	}

	if len(resp.SuccessCreated) == 0 {
		return resp, nil
	}

	// generate audit log.
	audit := auditlog.NewInstanceAssociationAudit(assoc.clientSet.CoreService())
	generateAuditParameter := auditlog.NewGenerateAuditCommonParameter(kit, metadata.AuditCreate)
	var auditList []metadata.AuditLog
	for _, asstID := range resp.SuccessCreated {
		auditLog, err := audit.GenerateAuditLog(generateAuditParameter, asstID, request.ObjectID, nil)
		if err != nil {
			blog.Errorf("generate audit log failed, err: %s, rid: %s", err.Error(), kit.Rid)
			return nil, kit.CCError.Error(common.CCErrAuditGenerateLogFailed)
		}
		auditList = append(auditList, *auditLog)
	}
	// save audit log.
	err = audit.SaveAuditLog(kit, auditList...)
	if err != nil {
		blog.Errorf("save audit log failed, err: %v, rid: %s", err, kit.Rid)
		return nil, kit.CCError.Error(common.CCErrAuditSaveLogFailed)
	}

	return resp, nil
}

<<<<<<< HEAD
// DeleteInstAssociation method will remove docs from both source-asst-collection and target-asst-collection,
//which is atomicity.
=======
// DeleteInstAssociation method will remove docs from both source-asst-collection and target-asst-collection
// which is atomicity.
>>>>>>> 31b0a225
func (assoc *association) DeleteInstAssociation(kit *rest.Kit, objID string, asstIDList []int64) (uint64, error) {

	if len(asstIDList) == 0 {
		blog.Errorf("association ID list can not be empty, rid: %s", kit.Rid)
		return 0, kit.CCError.CCErrorf(common.CCErrCommParamsIsInvalid, "id")
	}

	// search association Instances
	cond := mapstr.MapStr{common.BKFieldID: mapstr.MapStr{common.BKDBIN: asstIDList}}
	searchCondition := &metadata.InstAsstQueryCondition{
		Cond:  metadata.QueryCondition{Condition: cond, DisableCounter: true},
		ObjID: objID,
	}
	data, err := assoc.clientSet.CoreService().Association().ReadInstAssociation(kit.Ctx, kit.Header, searchCondition)
	if err != nil {
		blog.Errorf("get instance association failed, err: %v, rid: %s", err, kit.Rid)
		return 0, err
	}

	input := metadata.InstAsstDeleteOption{Opt: metadata.DeleteOption{Condition: cond}, ObjID: objID}
	rsp, err := assoc.clientSet.CoreService().Association().DeleteInstAssociation(kit.Ctx, kit.Header, &input)
	if err != nil {
		blog.Errorf("delete instance association failed, err: %s, input: %#v, rid: %s", err, input, kit.Rid)
		return 0, err
	}

	if rsp.Count == 0 {
		return rsp.Count, nil
	}

	// generate audit log.
	audit := auditlog.NewInstanceAssociationAudit(assoc.clientSet.CoreService())
	generateAuditParameter := auditlog.NewGenerateAuditCommonParameter(kit, metadata.AuditDelete)
	auditList := make([]metadata.AuditLog, 0)
	for i, asstID := range asstIDList {
		auditLog, err := audit.GenerateAuditLog(generateAuditParameter, asstID, objID, &data.Info[i])
		if err != nil {
			blog.Errorf("delete instance association failed, generate audit log failed, err: %v, rid: %s", err, kit.Rid)
			return 0, err
		}
		auditList = append(auditList, *auditLog)
	}
	// save audit log.
	err = audit.SaveAuditLog(kit, auditList...)
	if err != nil {
		blog.Errorf("delete instance association failed, save audit log failed, err: %v, rid: %s", err, kit.Rid)
		return 0, kit.CCError.CCError(common.CCErrAuditSaveLogFailed)
	}

	return rsp.Count, nil
}

// CheckAssociations returns error if the instances has associations with exist instances, clear dirty associations
func (assoc *association) CheckAssociations(kit *rest.Kit, objectID string, instIDs []int64) error {
	if len(instIDs) == 0 {
		return nil
	}

	// get all associations for the instances
	instAsstCond := &metadata.InstAsstQueryCondition{
		Cond: metadata.QueryCondition{Condition: mapstr.MapStr{
			common.BKDBOR: []mapstr.MapStr{
				{common.BKObjIDField: objectID, common.BKInstIDField: mapstr.MapStr{common.BKDBIN: instIDs}},
				{common.BKAsstObjIDField: objectID, common.BKAsstInstIDField: mapstr.MapStr{common.BKDBIN: instIDs}},
			},
		}},
		ObjID: objectID,
	}
	associations, err := assoc.clientSet.CoreService().Association().ReadInstAssociation(kit.Ctx, kit.Header,
		instAsstCond)
	if err != nil {
		blog.Errorf("search instance associations failed, condition: %#v, err: %v, rid: %s", instAsstCond, err, kit.Rid)
		return err
	}

	if len(associations.Info) == 0 {
		return nil
	}

	instIDExistsMap := make(map[int64]bool)
	for _, instID := range instIDs {
		instIDExistsMap[instID] = true
	}

	// get all associated inst IDs grouped by object ID, then check if any inst exists, clear not exist one's assts
	asstObjInstIDsMap := make(map[string][]int64)
	for _, asst := range associations.Info {
		if asst.ObjectID == objectID && instIDExistsMap[asst.InstID] {
			asstObjInstIDsMap[asst.AsstObjectID] = append(asstObjInstIDsMap[asst.AsstObjectID], asst.AsstInstID)
		} else if asst.AsstObjectID == objectID && instIDExistsMap[asst.AsstInstID] {
			asstObjInstIDsMap[asst.ObjectID] = append(asstObjInstIDsMap[asst.ObjectID], asst.InstID)
		}
	}

	for asstObjID, asstInstIDs := range asstObjInstIDsMap {
		query := &metadata.Condition{
			Condition: mapstr.MapStr{
				common.GetInstIDField(asstObjID): mapstr.MapStr{common.BKDBIN: asstInstIDs},
			},
		}
		asstInstCnt, err := assoc.clientSet.CoreService().Instance().CountInstances(kit.Ctx, kit.Header, asstObjID,
			query)
		if err != nil {
			blog.ErrorJSON("check instance existence failed, err: %s, query: %s, rid: %s", err, query, kit.Rid)
			return err
		}

		if asstInstCnt.Count > 0 {
			return kit.CCError.CCError(common.CCErrorInstHasAsst)
		}

		delOpt := &metadata.InstAsstDeleteOption{
			Opt: metadata.DeleteOption{Condition: mapstr.MapStr{
				common.BKDBOR: []mapstr.MapStr{
					{common.BKObjIDField: asstObjID, common.BKInstIDField: mapstr.MapStr{common.BKDBIN: asstInstIDs}},
					{common.BKAsstObjIDField: asstObjID, common.BKAsstInstIDField: mapstr.MapStr{common.BKDBIN: asstInstIDs}},
				},
			}},
			ObjID: asstObjID,
		}
		_, err = assoc.clientSet.CoreService().Association().DeleteInstAssociation(kit.Ctx, kit.Header, delOpt)
		if err != nil {
			blog.ErrorJSON("delete dirty assts failed, err: %s, cond: %s, rid: %s", err, delOpt, kit.Rid)
			return err
		}
	}
	return nil
}

func (assoc *association) generateAndSaveAuditLog(kit *rest.Kit, instAssociationID int64, objID string,
	input *metadata.InstAsst) error {
	// generate audit log.
	audit := auditlog.NewInstanceAssociationAudit(assoc.clientSet.CoreService())
	generateAuditParam := auditlog.NewGenerateAuditCommonParameter(kit, metadata.AuditCreate)
	auditLog, err := audit.GenerateAuditLog(generateAuditParam, instAssociationID, objID, input)
	if err != nil {
		blog.Errorf(" delete inst asst, generate audit log failed, err: %v, rid: %s", err, kit.Rid)
		return err
	}

	// save audit log.
	err = audit.SaveAuditLog(kit, *auditLog)
	if err != nil {
		blog.Errorf("delete inst asst, save audit log failed, err: %v, rid: %s", err, kit.Rid)
		return err
	}
	return nil
}<|MERGE_RESOLUTION|>--- conflicted
+++ resolved
@@ -173,38 +173,16 @@
 	return result, rsp.Count, nil
 }
 
-<<<<<<< HEAD
-// CreateInstanceAssociation create an association between instances
-func (assoc *association) CreateInstanceAssociation(kit *rest.Kit, request *metadata.CreateAssociationInstRequest) (
-	*metadata.RspID, error) {
-
-	cond := &metadata.QueryCondition{Condition: mapstr.MapStr{common.AssociationObjAsstIDField: request.ObjectAsstID}}
-	result, err := assoc.clientSet.CoreService().Association().ReadModelAssociation(kit.Ctx, kit.Header, cond)
-	if err != nil {
-		blog.Errorf("search object association with cond[%#v] failed, err: %v, rid: %s", cond, err, kit.Rid)
-		return nil, err
-	}
-	if len(result.Info) == 0 {
-		blog.Errorf("can not find object association[%s]. rid: %s", request.ObjectAsstID, kit.Rid)
-		return nil, kit.CCError.Error(common.CCErrorTopoObjectAssociationNotExist)
-	}
-
-	switch result.Info[0].Mapping {
-=======
+
 // checkInstAsstMapping use to check if instance association mapping correct, used by CreateInstanceAssociation
 func (assoc *association) checkInstAsstMapping(kit *rest.Kit, objID string, mapping metadata.AssociationMapping,
 	input *metadata.CreateAssociationInstRequest) error {
 
 	tableName := common.GetObjectInstAsstTableName(objID, kit.SupplierAccount)
 	switch mapping {
->>>>>>> 31b0a225
 	case metadata.OneToOneMapping:
 		// search instances belongs to this association.
 		queryFilter := []map[string]interface{}{
-<<<<<<< HEAD
-			{common.AssociationObjAsstIDField: request.ObjectAsstID, common.BKInstIDField: request.InstID},
-			{common.AssociationObjAsstIDField: request.ObjectAsstID, common.BKAsstInstIDField: request.AsstInstID},
-=======
 			{
 				common.AssociationObjAsstIDField: input.ObjectAsstID,
 				common.BKInstIDField:             input.InstID,
@@ -213,10 +191,10 @@
 				common.AssociationObjAsstIDField: input.ObjectAsstID,
 				common.BKAsstInstIDField:         input.AsstInstID,
 			},
->>>>>>> 31b0a225
-		}
-		instCnt, e := assoc.clientSet.CoreService().Count().GetCountByFilter(kit.Ctx, kit.Header, tableName, queryFilter)
-		if e != nil {
+		}
+		instCnt, err := assoc.clientSet.CoreService().Count().GetCountByFilter(kit.Ctx, kit.Header, tableName,
+			queryFilter)
+		if err != nil {
 			blog.Errorf("check instance with cond[%#v] failed, err: %v, rid: %s", queryFilter, err, kit.Rid)
 			return err
 		}
@@ -228,23 +206,22 @@
 		}
 	case metadata.OneToManyMapping:
 		queryFilter := []map[string]interface{}{
-<<<<<<< HEAD
-			{common.AssociationObjAsstIDField: request.ObjectAsstID, common.BKAsstInstIDField: request.AsstInstID},
-=======
 			{
 				common.AssociationObjAsstIDField: input.ObjectAsstID,
 				common.BKAsstInstIDField:         input.AsstInstID,
 			},
->>>>>>> 31b0a225
-		}
-		instCnt, e := assoc.clientSet.CoreService().Count().GetCountByFilter(kit.Ctx, kit.Header, tableName, queryFilter)
-		if e != nil {
+		}
+		instCnt, err := assoc.clientSet.CoreService().Count().GetCountByFilter(kit.Ctx, kit.Header, tableName,
+			queryFilter)
+		if err != nil {
 			blog.Errorf("check instance with cond[%#v] failed, err: %v, rid: %s", queryFilter, err, kit.Rid)
 			return err
 		}
+
 		if instCnt[0] >= 1 {
 			return kit.CCError.Error(common.CCErrorTopoCreateMultipleInstancesForOneToOneAssociation)
 		}
+
 	default:
 		// after all the check, new association instance can be created.
 	}
@@ -369,13 +346,9 @@
 	return resp, nil
 }
 
-<<<<<<< HEAD
+
 // DeleteInstAssociation method will remove docs from both source-asst-collection and target-asst-collection,
 //which is atomicity.
-=======
-// DeleteInstAssociation method will remove docs from both source-asst-collection and target-asst-collection
-// which is atomicity.
->>>>>>> 31b0a225
 func (assoc *association) DeleteInstAssociation(kit *rest.Kit, objID string, asstIDList []int64) (uint64, error) {
 
 	if len(asstIDList) == 0 {

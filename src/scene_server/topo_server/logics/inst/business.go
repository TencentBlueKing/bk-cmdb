--- conflicted
+++ resolved
@@ -51,13 +51,9 @@
 	// 2. destination object can be biz. otherwise, src and destination object should be the neighbour.
 	// this api only return business topology relations.
 	GetBriefTopologyNodeRelation(kit *rest.Kit, opts *metadata.GetBriefBizRelationOptions) ([]*metadata.
-<<<<<<< HEAD
 		BriefBizRelations, error)
 	// GetResourcePoolBusinessID search resource pool biz id
 	GetResourcePoolBusinessID(kit *rest.Kit) (int64, error)
-=======
-	BriefBizRelations, error)
->>>>>>> 7144dc1e
 	// SetProxy SetProxy
 	SetProxy(inst InstOperationInterface, module ModuleOperationInterface, set SetOperationInterface)
 
@@ -443,7 +439,6 @@
 	return relations, nil
 }
 
-<<<<<<< HEAD
 // GetResourcePoolBusinessID search resource pool biz id
 func (b *business) GetResourcePoolBusinessID(kit *rest.Kit) (int64, error) {
 
@@ -475,7 +470,8 @@
 	}
 
 	return 0, fmt.Errorf("get resource pool biz id failed")
-=======
+}
+
 // updateIdleModuleConfig update admin module config.
 func (b *business) updateIdleModuleConfig(kit *rest.Kit, option metadata.ModuleOption,
 	config metadata.PlatformSettingConfig) error {
@@ -1013,5 +1009,4 @@
 	}
 
 	return nil
->>>>>>> 7144dc1e
 }
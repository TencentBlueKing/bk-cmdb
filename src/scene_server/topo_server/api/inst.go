--- conflicted
+++ resolved
@@ -155,41 +155,27 @@
 
 	count := 0
 	instRst := make([]inst.Inst, 0)
-<<<<<<< HEAD
-	queryCond := metadata.QueryInput{}
-	queryCond.Condition = data
-	//queryCond.
-
-	for _, objItem := range objs {
-
-		cnt, instItems, err := cli.core.InstOperation().FindInst(params, objItem, cond)
-=======
-	queryCond := &metadata.QueryInput{}
-	if err := data.MarshalJSONInto(queryCond); nil != err {
-		blog.Errorf("[api-inst] failed to parse the data and the condition, the input (%#v), error info is %s", data, err.Error())
-		return nil, err
-	}
-
-	for _, objItem := range objs {
-
-		cnt, instItems, err := cli.core.InstOperation().FindInst(params, objItem, queryCond)
->>>>>>> 1b8f1eb0
-		if nil != err {
-			blog.Errorf("[api-inst] failed to find the objects(%s), error info is %s", pathParams("obj_id"), err.Error())
-			return nil, err
-		}
-		count = count + cnt
-		instRst = append(instRst, instItems...)
-	}
-
-<<<<<<< HEAD
-	return instRst, nil
-=======
-	result := frtypes.MapStr{}
-	result.Set("count", count)
-	result.Set("info", instRst)
-	return result, nil
->>>>>>> 1b8f1eb0
+	queryCond := &metadata.QueryInput{}
+	if err := data.MarshalJSONInto(queryCond); nil != err {
+		blog.Errorf("[api-inst] failed to parse the data and the condition, the input (%#v), error info is %s", data, err.Error())
+		return nil, err
+	}
+
+	for _, objItem := range objs {
+
+		cnt, instItems, err := cli.core.InstOperation().FindInst(params, objItem, queryCond)
+		if nil != err {
+			blog.Errorf("[api-inst] failed to find the objects(%s), error info is %s", pathParams("obj_id"), err.Error())
+			return nil, err
+		}
+		count = count + cnt
+		instRst = append(instRst, instItems...)
+	}
+
+	result := frtypes.MapStr{}
+	result.Set("count", count)
+	result.Set("info", instRst)
+	return result, nil
 }
 
 // SearchInstAndAssociationDetail search the inst with association details
@@ -203,40 +189,36 @@
 	cond.Field(common.BKOwnerIDField).Eq(params.Header.OwnerID)
 	cond.Field(common.BKObjIDField).Eq(objID)
 
-<<<<<<< HEAD
-	return cli.core.InstOperation().FindInst(params, cond)
-=======
-	objs, err := cli.core.ObjectOperation().FindObject(params, cond)
-	if nil != err {
-		blog.Errorf("[api-inst] failed to find the objects(%s), error info is %s", pathParams("obj_id"), err.Error())
-		return nil, err
-	}
-
-	count := 0
-	instRst := make([]inst.Inst, 0)
-	queryCond := &metadata.QueryInput{}
-	if err := data.MarshalJSONInto(queryCond); nil != err {
-		blog.Errorf("[api-inst] failed to parse the data and the condition, the input (%#v), error info is %s", data, err.Error())
-		return nil, err
-	}
-
-	for _, objItem := range objs {
-
-		cnt, instItems, err := cli.core.InstOperation().FindInst(params, objItem, queryCond)
-		if nil != err {
-			blog.Errorf("[api-inst] failed to find the objects(%s), error info is %s", pathParams("obj_id"), err.Error())
-			return nil, err
-		}
-		count = count + cnt
-		instRst = append(instRst, instItems...)
-	}
-
-	result := frtypes.MapStr{}
-	result.Set("count", count)
-	result.Set("info", instRst)
-
-	return result, nil
->>>>>>> 1b8f1eb0
+	objs, err := cli.core.ObjectOperation().FindObject(params, cond)
+	if nil != err {
+		blog.Errorf("[api-inst] failed to find the objects(%s), error info is %s", pathParams("obj_id"), err.Error())
+		return nil, err
+	}
+
+	count := 0
+	instRst := make([]inst.Inst, 0)
+	queryCond := &metadata.QueryInput{}
+	if err := data.MarshalJSONInto(queryCond); nil != err {
+		blog.Errorf("[api-inst] failed to parse the data and the condition, the input (%#v), error info is %s", data, err.Error())
+		return nil, err
+	}
+
+	for _, objItem := range objs {
+
+		cnt, instItems, err := cli.core.InstOperation().FindInst(params, objItem, queryCond)
+		if nil != err {
+			blog.Errorf("[api-inst] failed to find the objects(%s), error info is %s", pathParams("obj_id"), err.Error())
+			return nil, err
+		}
+		count = count + cnt
+		instRst = append(instRst, instItems...)
+	}
+
+	result := frtypes.MapStr{}
+	result.Set("count", count)
+	result.Set("info", instRst)
+
+	return result, nil
 }
 
 // SearchInstByObject search the inst of the object
@@ -250,40 +232,36 @@
 	cond.Field(common.BKOwnerIDField).Eq(params.Header.OwnerID)
 	cond.Field(common.BKObjIDField).Eq(objID)
 
-<<<<<<< HEAD
-	return cli.core.InstOperation().FindInst(params, cond)
-=======
-	objs, err := cli.core.ObjectOperation().FindObject(params, cond)
-	if nil != err {
-		blog.Errorf("[api-inst] failed to find the objects(%s), error info is %s", pathParams("obj_id"), err.Error())
-		return nil, err
-	}
-
-	count := 0
-	instRst := make([]inst.Inst, 0)
-	queryCond := &metadata.QueryInput{}
-	if err := data.MarshalJSONInto(queryCond); nil != err {
-		blog.Errorf("[api-inst] failed to parse the data and the condition, the input (%#v), error info is %s", data, err.Error())
-		return nil, err
-	}
-
-	for _, objItem := range objs {
-
-		cnt, instItems, err := cli.core.InstOperation().FindInst(params, objItem, queryCond)
-		if nil != err {
-			blog.Errorf("[api-inst] failed to find the objects(%s), error info is %s", pathParams("obj_id"), err.Error())
-			return nil, err
-		}
-		count = count + cnt
-		instRst = append(instRst, instItems...)
-	}
-
-	result := frtypes.MapStr{}
-	result.Set("count", count)
-	result.Set("info", instRst)
-
-	return result, nil
->>>>>>> 1b8f1eb0
+	objs, err := cli.core.ObjectOperation().FindObject(params, cond)
+	if nil != err {
+		blog.Errorf("[api-inst] failed to find the objects(%s), error info is %s", pathParams("obj_id"), err.Error())
+		return nil, err
+	}
+
+	count := 0
+	instRst := make([]inst.Inst, 0)
+	queryCond := &metadata.QueryInput{}
+	if err := data.MarshalJSONInto(queryCond); nil != err {
+		blog.Errorf("[api-inst] failed to parse the data and the condition, the input (%#v), error info is %s", data, err.Error())
+		return nil, err
+	}
+
+	for _, objItem := range objs {
+
+		cnt, instItems, err := cli.core.InstOperation().FindInst(params, objItem, queryCond)
+		if nil != err {
+			blog.Errorf("[api-inst] failed to find the objects(%s), error info is %s", pathParams("obj_id"), err.Error())
+			return nil, err
+		}
+		count = count + cnt
+		instRst = append(instRst, instItems...)
+	}
+
+	result := frtypes.MapStr{}
+	result.Set("count", count)
+	result.Set("info", instRst)
+
+	return result, nil
 
 }
 
@@ -298,40 +276,36 @@
 	cond.Field(common.BKOwnerIDField).Eq(params.Header.OwnerID)
 	cond.Field(common.BKObjIDField).Eq(objID)
 
-<<<<<<< HEAD
-	return cli.core.InstOperation().FindInst(params, cond)
-=======
-	objs, err := cli.core.ObjectOperation().FindObject(params, cond)
-	if nil != err {
-		blog.Errorf("[api-inst] failed to find the objects(%s), error info is %s", pathParams("obj_id"), err.Error())
-		return nil, err
-	}
-
-	count := 0
-	instRst := make([]inst.Inst, 0)
-	queryCond := &metadata.QueryInput{}
-	if err := data.MarshalJSONInto(queryCond); nil != err {
-		blog.Errorf("[api-inst] failed to parse the data and the condition, the input (%#v), error info is %s", data, err.Error())
-		return nil, err
-	}
-
-	for _, objItem := range objs {
-
-		cnt, instItems, err := cli.core.InstOperation().FindInst(params, objItem, queryCond)
-		if nil != err {
-			blog.Errorf("[api-inst] failed to find the objects(%s), error info is %s", pathParams("obj_id"), err.Error())
-			return nil, err
-		}
-		count = count + cnt
-		instRst = append(instRst, instItems...)
-	}
-
-	result := frtypes.MapStr{}
-	result.Set("count", count)
-	result.Set("info", instRst)
-
-	return result, nil
->>>>>>> 1b8f1eb0
+	objs, err := cli.core.ObjectOperation().FindObject(params, cond)
+	if nil != err {
+		blog.Errorf("[api-inst] failed to find the objects(%s), error info is %s", pathParams("obj_id"), err.Error())
+		return nil, err
+	}
+
+	count := 0
+	instRst := make([]inst.Inst, 0)
+	queryCond := &metadata.QueryInput{}
+	if err := data.MarshalJSONInto(queryCond); nil != err {
+		blog.Errorf("[api-inst] failed to parse the data and the condition, the input (%#v), error info is %s", data, err.Error())
+		return nil, err
+	}
+
+	for _, objItem := range objs {
+
+		cnt, instItems, err := cli.core.InstOperation().FindInst(params, objItem, queryCond)
+		if nil != err {
+			blog.Errorf("[api-inst] failed to find the objects(%s), error info is %s", pathParams("obj_id"), err.Error())
+			return nil, err
+		}
+		count = count + cnt
+		instRst = append(instRst, instItems...)
+	}
+
+	result := frtypes.MapStr{}
+	result.Set("count", count)
+	result.Set("info", instRst)
+
+	return result, nil
 }
 
 // SearchInstByInstID search the inst by inst ID
@@ -346,40 +320,36 @@
 	cond.Field(common.BKObjIDField).Eq(objID)
 	cond.Field(common.BKInstIDField).Eq(pathParams("inst_id"))
 
-<<<<<<< HEAD
-	return cli.core.InstOperation().FindInst(params, cond)
-=======
-	objs, err := cli.core.ObjectOperation().FindObject(params, cond)
-	if nil != err {
-		blog.Errorf("[api-inst] failed to find the objects(%s), error info is %s", pathParams("obj_id"), err.Error())
-		return nil, err
-	}
-
-	count := 0
-	instRst := make([]inst.Inst, 0)
-	queryCond := &metadata.QueryInput{}
-	if err := data.MarshalJSONInto(queryCond); nil != err {
-		blog.Errorf("[api-inst] failed to parse the data and the condition, the input (%#v), error info is %s", data, err.Error())
-		return nil, err
-	}
-
-	for _, objItem := range objs {
-
-		cnt, instItems, err := cli.core.InstOperation().FindInst(params, objItem, queryCond)
-		if nil != err {
-			blog.Errorf("[api-inst] failed to find the objects(%s), error info is %s", pathParams("obj_id"), err.Error())
-			return nil, err
-		}
-		count = count + cnt
-		instRst = append(instRst, instItems...)
-	}
-
-	result := frtypes.MapStr{}
-	result.Set("count", count)
-	result.Set("info", instRst)
-
-	return result, nil
->>>>>>> 1b8f1eb0
+	objs, err := cli.core.ObjectOperation().FindObject(params, cond)
+	if nil != err {
+		blog.Errorf("[api-inst] failed to find the objects(%s), error info is %s", pathParams("obj_id"), err.Error())
+		return nil, err
+	}
+
+	count := 0
+	instRst := make([]inst.Inst, 0)
+	queryCond := &metadata.QueryInput{}
+	if err := data.MarshalJSONInto(queryCond); nil != err {
+		blog.Errorf("[api-inst] failed to parse the data and the condition, the input (%#v), error info is %s", data, err.Error())
+		return nil, err
+	}
+
+	for _, objItem := range objs {
+
+		cnt, instItems, err := cli.core.InstOperation().FindInst(params, objItem, queryCond)
+		if nil != err {
+			blog.Errorf("[api-inst] failed to find the objects(%s), error info is %s", pathParams("obj_id"), err.Error())
+			return nil, err
+		}
+		count = count + cnt
+		instRst = append(instRst, instItems...)
+	}
+
+	result := frtypes.MapStr{}
+	result.Set("count", count)
+	result.Set("info", instRst)
+
+	return result, nil
 }
 
 // SearchInstChildTopo search the child inst topo for a inst
@@ -393,10 +363,6 @@
 	cond.Field(common.BKOwnerIDField).Eq(params.Header.OwnerID)
 	cond.Field(common.BKObjIDField).Eq(objID)
 
-<<<<<<< HEAD
-	return cli.core.InstOperation().FindInst(params, cond)
-
-=======
 	objs, err := cli.core.ObjectOperation().FindObject(params, cond)
 	if nil != err {
 		blog.Errorf("[api-inst] failed to find the objects(%s), error info is %s", pathParams("obj_id"), err.Error())
@@ -431,7 +397,6 @@
 
 	return result, nil
 
->>>>>>> 1b8f1eb0
 }
 
 // SearchInstTopo search the inst topo
@@ -442,16 +407,8 @@
 	objID := pathParams("object_id")
 
 	cond := condition.CreateCondition()
-<<<<<<< HEAD
-	cond.Field(common.BKOwnerIDField).Eq(params.Header.OwnerID).
-		Field(common.BKObjIDField).Eq(objID).
-		Field(common.BKInstIDField).Eq(pathParams("inst_id"))
-
-	return cli.core.InstOperation().FindInst(params, cond)
-=======
 	cond.Field(common.BKOwnerIDField).Eq(params.Header.OwnerID)
 	cond.Field(common.BKObjIDField).Eq(objID)
 
 	return nil, nil
->>>>>>> 1b8f1eb0
 }
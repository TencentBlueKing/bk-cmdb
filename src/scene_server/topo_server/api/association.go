/*
 * Tencent is pleased to support the open source community by making 蓝鲸 available.
 * Copyright (C) 2017-2018 THL A29 Limited, a Tencent company. All rights reserved.
 * Licensed under the MIT License (the "License"); you may not use this file except
 * in compliance with the License. You may obtain a copy of the License at
 * http://opensource.org/licenses/MIT
 * Unless required by applicable law or agreed to in writing, software distributed under
 * the License is distributed on an "AS IS" BASIS, WITHOUT WARRANTIES OR CONDITIONS OF ANY KIND,
 * either express or implied. See the License for the specific language governing permissions and
 * limitations under the License.
 */

package api

import (
	"fmt"
	"net/http"

	"configcenter/src/common/blog"
	frtypes "configcenter/src/common/mapstr"
	"configcenter/src/common/metadata"
	"configcenter/src/scene_server/topo_server/core/types"
)

func init() {
	apiInst.initFuncs = append(apiInst.initFuncs, apiInst.initAssociation)
}

func (cli *topoAPI) initAssociation() {
	cli.actions = append(cli.actions, action{Method: http.MethodPost, Path: "/model/mainline", HandlerFunc: cli.CreateMainLineObject})
	cli.actions = append(cli.actions, action{Method: http.MethodDelete, Path: "/model/mainline/owners/{owner_id}/objectids/{obj_id}", HandlerFunc: cli.DeleteMainLineObject})
	cli.actions = append(cli.actions, action{Method: http.MethodGet, Path: "/model/{owner_id}", HandlerFunc: cli.SearchMainLineOBjectTopo})
	cli.actions = append(cli.actions, action{Method: http.MethodGet, Path: "/model/{owner_id}/{cls_id}/{obj_id}", HandlerFunc: cli.SearchObjectByClassificationID})
	cli.actions = append(cli.actions, action{Method: http.MethodGet, Path: "/inst/{owner_id}/{app_id}", HandlerFunc: cli.SearchBusinessTopo})
	cli.actions = append(cli.actions, action{Method: http.MethodGet, Path: "/inst/child/{owner_id}/{obj_id}/{app_id}/{inst_id}", HandlerFunc: cli.SearchMainLineChildInstTopo})
}

// CreateMainLineObject create a new object in the main line topo
func (cli *topoAPI) CreateMainLineObject(params types.LogicParams, pathParams, queryParams ParamsGetter, data frtypes.MapStr) (interface{}, error) {

	fmt.Println("serch main line object ")
<<<<<<< HEAD

	asstData := &metadata.Association{}
	_, err := asstData.Parse(data)
	if nil != err {
		blog.Errorf("[api-asst] failed to parse the data(%#v), error info is %s", data, err.Error())
		return nil, err
	}

	_, err = cli.core.AssociationOperation().CreateAssociation(params, asstData)
	return nil, err
=======
	/*
		mainLineAssociation := &metadata.Association{}

		err := mainLineAssociation.Parse(data)
		if nil != err {
			blog.Errorf("[api-asst] failed to parse the data(%#v), error info is %s", data, err.Error())
		}

		_, err = cli.core.AssociationOperation().CreateMainLineAssociation(params, mainLineAssociation)
	*/
	return nil, nil
>>>>>>> e164e630
}

// DeleteMainLineObject delete a object int the main line topo
func (cli *topoAPI) DeleteMainLineObject(params types.LogicParams, pathParams, queryParams ParamsGetter, data frtypes.MapStr) (interface{}, error) {
	fmt.Println("delete mainl line object ")
	return nil, nil
}

// SearchMainLineOBjectTopo search the main line topo
func (cli *topoAPI) SearchMainLineOBjectTopo(params types.LogicParams, pathParams, queryParams ParamsGetter, data frtypes.MapStr) (interface{}, error) {
	fmt.Println("search mainl line object topo")
	return nil, nil
}

// SearchObjectByClassificationID search the object by classification ID
func (cli *topoAPI) SearchObjectByClassificationID(params types.LogicParams, pathParams, queryParams ParamsGetter, data frtypes.MapStr) (interface{}, error) {
	fmt.Println("search object by classification id")
	return nil, nil
}

// SearchBusinessTopo search the business topo
func (cli *topoAPI) SearchBusinessTopo(params types.LogicParams, pathParams, queryParams ParamsGetter, data frtypes.MapStr) (interface{}, error) {

	fmt.Println("search business topo")
	return nil, nil
}

// SearchMainLineChildInstTopo search the child inst topo by a inst
func (cli *topoAPI) SearchMainLineChildInstTopo(params types.LogicParams, pathParams, queryParams ParamsGetter, data frtypes.MapStr) (interface{}, error) {
	fmt.Println("search main line child inst topo")
	return nil, nil
}<|MERGE_RESOLUTION|>--- conflicted
+++ resolved
@@ -39,18 +39,6 @@
 func (cli *topoAPI) CreateMainLineObject(params types.LogicParams, pathParams, queryParams ParamsGetter, data frtypes.MapStr) (interface{}, error) {
 
 	fmt.Println("serch main line object ")
-<<<<<<< HEAD
-
-	asstData := &metadata.Association{}
-	_, err := asstData.Parse(data)
-	if nil != err {
-		blog.Errorf("[api-asst] failed to parse the data(%#v), error info is %s", data, err.Error())
-		return nil, err
-	}
-
-	_, err = cli.core.AssociationOperation().CreateAssociation(params, asstData)
-	return nil, err
-=======
 	/*
 		mainLineAssociation := &metadata.Association{}
 
@@ -62,7 +50,6 @@
 		_, err = cli.core.AssociationOperation().CreateMainLineAssociation(params, mainLineAssociation)
 	*/
 	return nil, nil
->>>>>>> e164e630
 }
 
 // DeleteMainLineObject delete a object int the main line topo

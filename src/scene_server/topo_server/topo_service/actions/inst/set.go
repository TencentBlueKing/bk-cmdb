/*
 * Tencent is pleased to support the open source community by making 蓝鲸 available.
 * Copyright (C) 2017-2018 THL A29 Limited, a Tencent company. All rights reserved.
 * Licensed under the MIT License (the "License"); you may not use this file except
 * in compliance with the License. You may obtain a copy of the License at
 * http://opensource.org/licenses/MIT
 * Unless required by applicable law or agreed to in writing, software distributed under
 * the License is distributed on an "AS IS" BASIS, WITHOUT WARRANTIES OR CONDITIONS OF ANY KIND,
 * either express or implied. See the License for the specific language governing permissions and
 * limitations under the License.
 */

package inst

import (
	"configcenter/src/common"
	"configcenter/src/common/auditoplog"
	"configcenter/src/common/bkbase"
	"configcenter/src/common/blog"
	"configcenter/src/common/core/cc/actions"
	httpcli "configcenter/src/common/http/httpclient"
	"configcenter/src/common/paraparse"
	"configcenter/src/common/util"
	"configcenter/src/scene_server/validator"
	"configcenter/src/source_controller/api/auditlog"
	"configcenter/src/source_controller/api/metadata"
	api "configcenter/src/source_controller/api/object"
	"encoding/json"
	"fmt"
	"github.com/tidwall/gjson"
	"io/ioutil"
	"net/http"
	"strconv"
	"strings"

	simplejson "github.com/bitly/go-simplejson"
	restful "github.com/emicklei/go-restful"
)

var set = &setAction{}

type setAction struct {
	base.BaseAction
}

func init() {

	// init action
	actions.RegisterNewAction(actions.Action{Verb: common.HTTPCreate, Path: "/set/{app_id}", Params: nil, Handler: set.CreateSet})
	actions.RegisterNewAction(actions.Action{Verb: common.HTTPDelete, Path: "/set/{app_id}/{set_id}", Params: nil, Handler: set.DeleteSet})
	actions.RegisterNewAction(actions.Action{Verb: common.HTTPUpdate, Path: "/set/{app_id}/{set_id}", Params: nil, Handler: set.UpdateSet})
	actions.RegisterNewAction(actions.Action{Verb: common.HTTPSelectPost, Path: "/set/search/{owner_id}/{app_id}", Params: nil, Handler: set.SearchSet})

	// set cc interface
	set.CreateAction()
}

// CreateModule
func (cli *setAction) CreateSet(req *restful.Request, resp *restful.Response) {

	blog.Debug("create set")

	// get language
	language := util.GetActionLanguage(req)

	// get the error by language
	defErr := cli.CC.Error.CreateDefaultCCErrorIf(language)

	user := util.GetActionUser(req)

	// logics
	cli.CallResponseEx(func() (int, interface{}, error) {
		forward := &api.ForwardParam{Header: req.Request.Header}
		//create default module
		value, err := ioutil.ReadAll(req.Request.Body)
		if nil != err {
			blog.Error("read request body failed, error:%v", err)
			return http.StatusBadRequest, "", defErr.Error(common.CCErrCommHTTPReadBodyFailed)
		}

		js, err := simplejson.NewJson(value)
		if nil != err {
			blog.Error("failed to unmarshal the data , error info is %s", err.Error())
			return http.StatusInternalServerError, "", defErr.Error(common.CCErrCommJSONUnmarshalFailed)
		}
		input, jsonErr := js.Map()
		if nil != jsonErr {
			blog.Error("failed to unmarshal the data , error info is %s", jsonErr.Error())
			return http.StatusInternalServerError, "", defErr.Error(common.CCErrCommJSONUnmarshalFailed)
		}

		_, setOK := input[common.BKSetNameField]
		if !setOK {
			blog.Errorf("not set '%s'", common.BKSetNameField)
			return http.StatusBadRequest, "", defErr.Errorf(common.CCErrCommParamsLostField, common.BKSetNameField)
		}

		ownerID, ownerOK := input[common.BKOwnerIDField]
		if !ownerOK {
			blog.Error("'%s' field must be setted", common.BKOwnerIDField)
			return http.StatusBadRequest, "", defErr.Errorf(common.CCErrCommParamsLostField, common.BKOwnerIDField)
		}

		_, parentOK := input[common.BKInstParentStr]
		if !parentOK {
			blog.Error("'%s' field must be setted", common.BKInstParentStr)
			return http.StatusBadRequest, "", defErr.Errorf(common.CCErrCommParamsLostField, common.BKInstParentStr)
		}

		appID, convErr := strconv.Atoi(req.PathParameter("app_id"))
		if nil != convErr {
			blog.Error("failed to convert the appid to int, error info is %s", convErr.Error())
			return http.StatusBadRequest, "", defErr.Errorf(common.CCErrCommParamsNeedInt, "app_id")
		}

		tmpID, ok := ownerID.(string)
		if !ok {
			blog.Error("'OwnerID' must be a string value")
			return http.StatusBadRequest, "", defErr.Errorf(common.CCErrCommParamsNeedInt, common.BKOwnerIDField)
		}

		input[common.BKAppIDField] = appID
		// check
<<<<<<< HEAD
		valid := validator.NewValidMapWithKeyFileds(tmpID, common.BKInnerObjIDSet, cli.CC.ObjCtrl(), []string{common.BKInstParentStr, common.BKOwnerIDField}, forward, defErr)
=======
		valid := validator.NewValidMapWithKeyFields(tmpID, common.BKInnerObjIDSet, cli.CC.ObjCtrl(), []string{common.BKInstParentStr, common.BKOwnerIDField}, forward, defErr)
>>>>>>> c50b8044
		_, err = valid.ValidMap(input, common.ValidCreate, 0)
		if nil != err {
			blog.Error("failed to valid the input data, error info is %s", err.Error())
			return http.StatusBadRequest, "", err
		}

		// create
		input[common.BKDefaultField] = 0
		input[common.CreateTimeField] = util.GetCurrentTimeStr()

		inputJSON, jsErr := json.Marshal(input)
		if nil != jsErr {
			blog.Error("failed to marshal the data, error info is %s", jsErr.Error())
			return http.StatusInternalServerError, "", defErr.Error(common.CCErrCommJSONMarshalFailed)
		}

		cModuleURL := cli.CC.ObjCtrl() + "/object/v1/insts/set"
		moduleRes, err := httpcli.ReqHttp(req, cModuleURL, common.HTTPCreate, inputJSON)
		if nil != err {
			blog.Error("failed to create the set, error info is %s", err.Error())
			return http.StatusInternalServerError, "", defErr.Error(common.CCErrTopoSetCreateFailed)
		}

		{
			// save change log
			instID := gjson.Get(moduleRes, "data."+common.BKSetIDField).Int()
			ownerID := fmt.Sprint(input[common.BKOwnerIDField])
			headers, attErr := inst.getHeader(forward, ownerID, common.BKInnerObjIDSet)
			if common.CCSuccess != attErr {
				return http.StatusInternalServerError, "", defErr.Error(common.CCErrTopoSetCreateFailed)
			}

			curData, retStrErr := inst.getInstDetail(req, int(instID), common.BKInnerObjIDSet, ownerID)
			if common.CCSuccess != retStrErr {
				blog.Errorf("get inst detail error: %v", retStrErr)
				return http.StatusInternalServerError, "", defErr.Error(common.CCErrTopoSetCreateFailed)
			}
			auditContent := metadata.Content{
				CurData: curData,
				Headers: headers,
			}
			auditlog.NewClient(cli.CC.AuditCtrl()).AuditSetLog(instID, auditContent, "create set", ownerID, fmt.Sprint(appID), user, auditoplog.AuditOpTypeAdd)
		}

		return http.StatusOK, moduleRes, nil
	}, resp)

}

// DeleteSet delete set by conditions
func (cli *setAction) DeleteSet(req *restful.Request, resp *restful.Response) {

	blog.Debug("delete set")

	// get language
	language := util.GetActionLanguage(req)

	// get the error by language
	defErr := cli.CC.Error.CreateDefaultCCErrorIf(language)

	user := util.GetActionUser(req)
	// logics
	cli.CallResponseEx(func() (int, interface{}, error) {
		forward := &api.ForwardParam{Header: req.Request.Header}
		appID, convErr := strconv.Atoi(req.PathParameter("app_id"))
		if nil != convErr {
			blog.Error("the appid is invalid, error info is %s", convErr.Error())
			return http.StatusBadRequest, "", defErr.Errorf(common.CCErrCommParamsNeedInt, "app_id")
		}

		setID, convErr := strconv.Atoi(req.PathParameter("set_id"))
		if nil != convErr {
			blog.Error("the setid is invalid, error info is %s", convErr.Error())
			return http.StatusBadRequest, "", defErr.Errorf(common.CCErrCommParamsNeedInt, "set_id")
		}

		// check wether it can be delete
		rstOk, rstErr := hasHost(req, cli.CC.HostCtrl(), map[string][]int{
			common.BKAppIDField: []int{appID},
			common.BKSetIDField: []int{setID},
		})
		if nil != rstErr {
			blog.Error("failed to check set wether it has hosts, error info is %s", rstErr.Error())
			return http.StatusBadRequest, "", defErr.Error(common.CCErrTopoHasHostCheckFailed)
		}

		if !rstOk {
			blog.Error("failed to delete set, because of it has some hosts")
			return http.StatusBadRequest, "", defErr.Error(common.CCErrTopoHasHost)
		}

		// take snapshot before operation
		ownerID := app.getOwnerIDByAppID(req, appID)
		if ownerID == "" {
			blog.Errorf("owner id not found")
		}
		preData, retStrErr := inst.getInstDetail(req, setID, common.BKInnerObjIDSet, ownerID)
		if common.CCSuccess != retStrErr {
			blog.Errorf("get inst detail error: %v", retStrErr)
			return http.StatusInternalServerError, "", defErr.Error(retStrErr)
		}

		//delete set
		input := make(map[string]interface{})
		input[common.BKAppIDField] = appID
		input[common.BKSetIDField] = setID

		uURL := cli.CC.ObjCtrl() + "/object/v1/insts/set"

		inputJSON, jsErr := json.Marshal(input)
		if nil != jsErr {
			blog.Error("failed to marshal the data, error info is %s", jsErr.Error())
			return http.StatusInternalServerError, "", defErr.Error(common.CCErrCommJSONMarshalFailed)
		}

		_, err := httpcli.ReqHttp(req, uURL, common.HTTPDelete, []byte(inputJSON))
		if nil != err {
			blog.Error("failed to delete the set, error info is %s", err.Error())
			return http.StatusInternalServerError, "", defErr.Error(common.CCErrTopoSetDeleteFailed)
		}

		//delete module
		input = make(map[string]interface{})
		input[common.BKAppIDField] = appID
		input[common.BKSetIDField] = setID

		uURL = cli.CC.ObjCtrl() + "/object/v1/insts/module"
		inputJSON, jsErr = json.Marshal(input)
		if nil != jsErr {
			blog.Error("failed to marshal the data, error info is %s", jsErr.Error())
			return http.StatusInternalServerError, "", defErr.Error(common.CCErrCommJSONMarshalFailed)
		}

		moduleRes, err := httpcli.ReqHttp(req, uURL, common.HTTPDelete, []byte(inputJSON))
		if nil != err {
			blog.Error("failed to delete the module, error info is %s", err.Error())
			return http.StatusInternalServerError, "", defErr.Error(common.CCErrTopoModuleDeleteFailed)
		}

		{
			// save change log
			instID := gjson.Get(moduleRes, "data.bk_set_id").Int()
			headers, attErr := inst.getHeader(forward, ownerID, common.BKInnerObjIDSet)
			if common.CCSuccess != attErr {
				return http.StatusInternalServerError, "", defErr.Error(common.CCErrTopoSetDeleteFailed)
			}

			auditContent := metadata.Content{
				PreData: preData,
				Headers: headers,
			}
			auditlog.NewClient(cli.CC.AuditCtrl()).AuditSetLog(instID, auditContent, "delete set", ownerID, fmt.Sprint(appID), user, auditoplog.AuditOpTypeDel)
		}
		return http.StatusOK, moduleRes, nil
	}, resp)
}

// UpdateSet update set by condition
func (cli *setAction) UpdateSet(req *restful.Request, resp *restful.Response) {
	blog.Debug("updte set")

	// get language
	language := util.GetActionLanguage(req)

	// get error by language
	defErr := cli.CC.Error.CreateDefaultCCErrorIf(language)

	user := util.GetActionUser(req)

	// logics
	cli.CallResponseEx(func() (int, interface{}, error) {
		forward := &api.ForwardParam{Header: req.Request.Header}
		appID, convErr := strconv.Atoi(req.PathParameter("app_id"))
		if nil != convErr {
			blog.Error("the appid is invalid, error info is %s", convErr.Error())
			return http.StatusBadRequest, "", defErr.Errorf(common.CCErrCommParamsNeedInt, "app_id")
		}

		setID, convErr := strconv.Atoi(req.PathParameter("set_id"))
		if nil != convErr {
			blog.Error("the setid is invalid, error info is %s", convErr.Error())
			return http.StatusBadRequest, "", defErr.Errorf(common.CCErrCommParamsNeedInt, "set_id")
		}

		//update set
		input := make(map[string]interface{})
		condition := make(map[string]interface{})
		condition[common.BKAppIDField] = appID
		condition[common.BKSetIDField] = setID

		value, readErr := ioutil.ReadAll(req.Request.Body)
		if nil != readErr {
			blog.Error("read request body failed, error:%s", readErr.Error())
			return http.StatusBadRequest, "", defErr.Error(common.CCErrCommHTTPReadBodyFailed)
		}

		js, jsErr := simplejson.NewJson([]byte(value))
		if nil != jsErr {
			blog.Error("failed to marshal the data, error info is %s", jsErr.Error())
			return http.StatusInternalServerError, "", defErr.Error(common.CCErrCommJSONMarshalFailed)
		}

		data, jsErr := js.Map()
		data[common.BKAppIDField] = appID
		if nil != jsErr {
			blog.Error("failed to marshal the data, error info is %s", jsErr.Error())
			return http.StatusInternalServerError, "", defErr.Error(common.CCErrCommJSONMarshalFailed)
		}
<<<<<<< HEAD
		valid := validator.NewValidMapWithKeyFileds(common.BKDefaultOwnerID, common.BKInnerObjIDSet, cli.CC.ObjCtrl(), []string{common.BKInstParentStr, common.BKOwnerIDField, common.BKSetNameField}, forward, defErr)
=======
		valid := validator.NewValidMapWithKeyFields(common.BKDefaultOwnerID, common.BKInnerObjIDSet, cli.CC.ObjCtrl(), []string{common.BKInstParentStr, common.BKOwnerIDField, common.BKSetNameField}, forward, defErr)
>>>>>>> c50b8044
		_, err := valid.ValidMap(data, common.ValidUpdate, setID)
		if nil != err {
			blog.Error("failed to valid the input data, error info is %s", err.Error())
			return http.StatusBadRequest, "", err
		}

		// take snapshot before operation
		ownerID := app.getOwnerIDByAppID(req, appID)
		if ownerID == "" {
			blog.Errorf("owner id not found")
		}
		preData, retStrErr := inst.getInstDetail(req, setID, common.BKInnerObjIDSet, ownerID)
		if common.CCSuccess != retStrErr {
			blog.Errorf("get inst detail error: %v", retStrErr)
			return http.StatusInternalServerError, "", defErr.Error(retStrErr)
		}

		input["condition"] = condition
		input["data"] = data

		uURL := cli.CC.ObjCtrl() + "/object/v1/insts/set"

		inputJSON, jsErr := json.Marshal(input)
		if nil != jsErr {
			blog.Error("failed to marshal the data, error info is %s", jsErr.Error())
			return http.StatusInternalServerError, "", defErr.Error(common.CCErrCommJSONMarshalFailed)
		}

		moduleRes, err := httpcli.ReqHttp(req, uURL, "PUT", []byte(inputJSON))
		if nil != err {
			blog.Error("failed to delete the set, error info is %s", err.Error())
			return http.StatusInternalServerError, "", defErr.Error(common.CCErrTopoSetUpdateFailed)
		}

		{
			// save change log
			instID := setID //gjson.Get(moduleRes, "data.bk_set_id").Int()
			//ownerID := fmt.Sprint(input[common.BKOwnerIDField])
			headers, attErr := inst.getHeader(forward, ownerID, common.BKInnerObjIDSet)
			if common.CCSuccess != attErr {
				return http.StatusInternalServerError, "", defErr.Error(common.CCErrTopoSetUpdateFailed)
			}

			curData, retStrErr := inst.getInstDetail(req, int(instID), common.BKInnerObjIDSet, ownerID)
			if common.CCSuccess != retStrErr {
				blog.Errorf("get inst detail error: %v", retStrErr)
				return http.StatusInternalServerError, "", defErr.Error(common.CCErrTopoSetUpdateFailed)
			}
			auditContent := metadata.Content{
				PreData: preData,
				CurData: curData,
				Headers: headers,
			}
			auditlog.NewClient(cli.CC.AuditCtrl()).AuditSetLog(instID, auditContent, "update set", ownerID, fmt.Sprint(appID), user, auditoplog.AuditOpTypeModify)
		}
		return http.StatusOK, moduleRes, nil
	}, resp)

}

// SearfhModule
func (cli *setAction) SearchSet(req *restful.Request, resp *restful.Response) {
	blog.Debug("search set")
	// get language
	language := util.GetActionLanguage(req)

	// get the error by language
	defErr := cli.CC.Error.CreateDefaultCCErrorIf(language)

	// logics
	cli.CallResponseEx(func() (int, interface{}, error) {

		ownerID := req.PathParameter("owner_id")
		appID, convErr := strconv.Atoi(req.PathParameter("app_id"))
		if nil != convErr {
			blog.Error("the appid is invalid, error info is %s", convErr.Error())
			return http.StatusBadRequest, "", defErr.Errorf(common.CCErrCommParamsNeedInt, "app_id")
		}

		value, readErr := ioutil.ReadAll(req.Request.Body)
		if nil != readErr {
			blog.Error("read request body failed, error:%s", readErr.Error())
			return http.StatusBadRequest, "", defErr.Error(common.CCErrCommHTTPReadBodyFailed)
		}

		var js params.SearchParams
		err := json.Unmarshal([]byte(value), &js)
		if nil != err {
			blog.Error("failed to unmarshal the data , error info is %s", err.Error())
			return http.StatusBadRequest, "", defErr.Error(common.CCErrCommJSONUnmarshalFailed)
		}

		condition := params.ParseAppSearchParams(js.Condition)

		condition[common.BKAppIDField] = appID

		page := js.Page

		searchParams := make(map[string]interface{})
		searchParams["condition"] = condition
		searchParams["fields"] = strings.Join(js.Fields, ",")
		searchParams["start"] = page["start"]
		searchParams["limit"] = page["limit"]
		searchParams["sort"] = page["sort"]

		//search
		sURL := cli.CC.ObjCtrl() + "/object/v1/insts/set/search"
		inputJSON, _ := json.Marshal(searchParams)
		moduleRes, err := httpcli.ReqHttp(req, sURL, common.HTTPSelectPost, []byte(inputJSON))
		if nil != err {
			blog.Error("failed to select the set, error info is %s", err.Error())
			return http.StatusInternalServerError, "", defErr.Error(common.CCErrTopoSetSelectFailed)
		}

		// replace the association id into name
		retStr, retStrErr := inst.getInstDetails(req, common.BKInnerObjIDSet, ownerID, moduleRes, map[string]interface{}{
			"start": 0,
			"limit": common.BKNoLimit,
			"sort":  "",
		})
		if common.CCSuccess != retStrErr {
			return http.StatusInternalServerError, "", defErr.Error(retStrErr)
		}

		return http.StatusOK, retStr["data"], nil

	}, resp)

}<|MERGE_RESOLUTION|>--- conflicted
+++ resolved
@@ -121,11 +121,7 @@
 
 		input[common.BKAppIDField] = appID
 		// check
-<<<<<<< HEAD
-		valid := validator.NewValidMapWithKeyFileds(tmpID, common.BKInnerObjIDSet, cli.CC.ObjCtrl(), []string{common.BKInstParentStr, common.BKOwnerIDField}, forward, defErr)
-=======
 		valid := validator.NewValidMapWithKeyFields(tmpID, common.BKInnerObjIDSet, cli.CC.ObjCtrl(), []string{common.BKInstParentStr, common.BKOwnerIDField}, forward, defErr)
->>>>>>> c50b8044
 		_, err = valid.ValidMap(input, common.ValidCreate, 0)
 		if nil != err {
 			blog.Error("failed to valid the input data, error info is %s", err.Error())
@@ -334,11 +330,7 @@
 			blog.Error("failed to marshal the data, error info is %s", jsErr.Error())
 			return http.StatusInternalServerError, "", defErr.Error(common.CCErrCommJSONMarshalFailed)
 		}
-<<<<<<< HEAD
-		valid := validator.NewValidMapWithKeyFileds(common.BKDefaultOwnerID, common.BKInnerObjIDSet, cli.CC.ObjCtrl(), []string{common.BKInstParentStr, common.BKOwnerIDField, common.BKSetNameField}, forward, defErr)
-=======
 		valid := validator.NewValidMapWithKeyFields(common.BKDefaultOwnerID, common.BKInnerObjIDSet, cli.CC.ObjCtrl(), []string{common.BKInstParentStr, common.BKOwnerIDField, common.BKSetNameField}, forward, defErr)
->>>>>>> c50b8044
 		_, err := valid.ValidMap(data, common.ValidUpdate, setID)
 		if nil != err {
 			blog.Error("failed to valid the input data, error info is %s", err.Error())

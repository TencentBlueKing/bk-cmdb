--- conflicted
+++ resolved
@@ -90,6 +90,8 @@
 	}
 	ignorItems = append(ignorItems, common.BKInstParentStr)
 	ignorItems = append(ignorItems, common.BKAppIDField)
+	ignorItems = append(ignorItems, common.BKInstIDField)
+
 	blog.Debug("the ignore items:%+v", ignorItems)
 	valid := validator.NewValidMapWithKeyFields(ownerID, objID, cli.CC.ObjCtrl(), ignorItems, &api.ForwardParam{Header: req.Request.Header}, defErr)
 	user := util.GetActionUser(req)
@@ -138,18 +140,11 @@
 			// if the import data from excel include instid, it will only use the inst id as the condition
 			if id, ok := targetInput[common.BKInstIDField]; ok {
 				condition[common.BKInstIDField] = id
-<<<<<<< HEAD
 				delete(targetInput, common.BKInstIDField)
-=======
->>>>>>> 768281ad
 			} else {
 				condition[common.BKOwnerIDField] = ownerID
 				condition[common.BKObjIDField] = objID
 				condition[InstName] = targetInput[InstName]
-<<<<<<< HEAD
-=======
-
->>>>>>> 768281ad
 			}
 
 			if _, ok := targetInput[InstName]; !ok {

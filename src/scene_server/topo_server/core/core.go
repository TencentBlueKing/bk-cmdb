/*
 * Tencent is pleased to support the open source community by making 蓝鲸 available.
 * Copyright (C) 2017-2018 THL A29 Limited, a Tencent company. All rights reserved.
 * Licensed under the MIT License (the "License"); you may not use this file except
 * in compliance with the License. You may obtain a copy of the License at
 * http://opensource.org/licenses/MIT
 * Unless required by applicable law or agreed to in writing, software distributed under
 * the License is distributed on an "AS IS" BASIS, WITHOUT WARRANTIES OR CONDITIONS OF ANY KIND,
 * either express or implied. See the License for the specific language governing permissions and
 * limitations under the License.
 */

package core

import (
	"configcenter/src/apimachinery"
	"configcenter/src/scene_server/topo_server/core/inst"
	"configcenter/src/scene_server/topo_server/core/model"
	"configcenter/src/scene_server/topo_server/core/operation"
)

// Core Provides management interfaces for models and instances
type Core interface {
	SetOperation() operation.SetOperationInterface
	ModuleOperation() operation.ModuleOperationInterface
	BusinessOperation() operation.BusinessOperationInterface
	AssociationOperation() operation.AssociationOperationInterface
	AttributeOperation() operation.AttributeOperationInterface
	ClassificationOperation() operation.ClassificationOperationInterface
	GroupOperation() operation.GroupOperationInterface
	InstOperation() operation.InstOperationInterface
	ObjectOperation() operation.ObjectOperationInterface
	PermissionOperation() operation.PermissionOperationInterface
	CompatibleV2Operation() operation.CompatibleV2OperationInterface
	GraphicsOperation() operation.GraphicsOperationInterface
	IdentifierOperation() operation.IdentifierOperationInterface
	AuditOperation() operation.AuditOperationInterface
	HealthOperation() operation.HealthOperationInterface
}

type core struct {
	business       operation.BusinessOperationInterface
	set            operation.SetOperationInterface
	module         operation.ModuleOperationInterface
	association    operation.AssociationOperationInterface
	attribute      operation.AttributeOperationInterface
	classification operation.ClassificationOperationInterface
	group          operation.GroupOperationInterface
	inst           operation.InstOperationInterface
	object         operation.ObjectOperationInterface
	permission     operation.PermissionOperationInterface
	compatibleV2   operation.CompatibleV2OperationInterface
	graphics       operation.GraphicsOperationInterface
	audit          operation.AuditOperationInterface
<<<<<<< HEAD
=======
	identifier     operation.IdentifierOperationInterface
>>>>>>> 5ab8229f
	health         operation.HealthOperationInterface
}

// New create a core manager
func New(client apimachinery.ClientSetInterface) Core {

	// health
	healthOpeartion := operation.NewHealthOperation(client)

	// create insts
	attributeOperation := operation.NewAttributeOperation(client)
	classificationOperation := operation.NewClassificationOperation(client)
	groupOperation := operation.NewGroupOperation(client)
	objectOperation := operation.NewObjectOperation(client)
	instOperation := operation.NewInstOperation(client)
	moduleOperation := operation.NewModuleOperation(client)
	setOperation := operation.NewSetOperation(client)
	businessOperation := operation.NewBusinessOperation(client)
	associationOperation := operation.NewAssociationOperation(client)
	permissionOperation := operation.NewPermissionOperation(client)
	compatibleV2Operation := operation.NewCompatibleV2Operation(client)
	graphics := operation.NewGraphics(client)
	identifier := operation.NewIdentifier(client)
	audit := operation.NewAuditOperation(client)

	targetModel := model.New(client)
	targetInst := inst.New(client)

	// set the operation
	objectOperation.SetProxy(targetModel, targetInst, classificationOperation, associationOperation, instOperation, attributeOperation, groupOperation)
	groupOperation.SetProxy(targetModel, targetInst, objectOperation)
	attributeOperation.SetProxy(targetModel, targetInst, objectOperation, associationOperation)
	classificationOperation.SetProxy(targetModel, targetInst, associationOperation, objectOperation)
	associationOperation.SetProxy(classificationOperation, objectOperation, attributeOperation, instOperation, targetModel, targetInst)

	instOperation.SetProxy(targetModel, targetInst, associationOperation, objectOperation)
	moduleOperation.SetProxy(instOperation)
	setOperation.SetProxy(objectOperation, instOperation, moduleOperation)
	businessOperation.SetProxy(setOperation, moduleOperation, instOperation, objectOperation)

	graphics.SetProxy(objectOperation, associationOperation)

	return &core{
		set:            setOperation,
		module:         moduleOperation,
		business:       businessOperation,
		inst:           instOperation,
		association:    associationOperation,
		attribute:      attributeOperation,
		classification: classificationOperation,
		group:          groupOperation,
		object:         objectOperation,
		permission:     permissionOperation,
		compatibleV2:   compatibleV2Operation,
		graphics:       graphics,
		audit:          audit,
<<<<<<< HEAD
=======
		identifier:     identifier,
>>>>>>> 5ab8229f
		health:         healthOpeartion,
	}
}

func (c *core) SetOperation() operation.SetOperationInterface {
	return c.set
}

func (c *core) ModuleOperation() operation.ModuleOperationInterface {
	return c.module
}

func (c *core) BusinessOperation() operation.BusinessOperationInterface {
	return c.business
}

func (c *core) AssociationOperation() operation.AssociationOperationInterface {
	return c.association
}
func (c *core) AttributeOperation() operation.AttributeOperationInterface {
	return c.attribute
}
func (c *core) ClassificationOperation() operation.ClassificationOperationInterface {
	return c.classification
}
func (c *core) GroupOperation() operation.GroupOperationInterface {
	return c.group
}
func (c *core) InstOperation() operation.InstOperationInterface {
	return c.inst
}
func (c *core) ObjectOperation() operation.ObjectOperationInterface {
	return c.object
}
func (c *core) PermissionOperation() operation.PermissionOperationInterface {
	return c.permission
}
func (c *core) CompatibleV2Operation() operation.CompatibleV2OperationInterface {
	return c.compatibleV2
}
func (c *core) GraphicsOperation() operation.GraphicsOperationInterface {
	return c.graphics
}
func (c *core) AuditOperation() operation.AuditOperationInterface {
	return c.audit
}
<<<<<<< HEAD
=======
func (c *core) IdentifierOperation() operation.IdentifierOperationInterface {
	return c.identifier
}
>>>>>>> 5ab8229f
func (c *core) HealthOperation() operation.HealthOperationInterface {
	return c.health
}<|MERGE_RESOLUTION|>--- conflicted
+++ resolved
@@ -52,10 +52,7 @@
 	compatibleV2   operation.CompatibleV2OperationInterface
 	graphics       operation.GraphicsOperationInterface
 	audit          operation.AuditOperationInterface
-<<<<<<< HEAD
-=======
 	identifier     operation.IdentifierOperationInterface
->>>>>>> 5ab8229f
 	health         operation.HealthOperationInterface
 }
 
@@ -112,10 +109,7 @@
 		compatibleV2:   compatibleV2Operation,
 		graphics:       graphics,
 		audit:          audit,
-<<<<<<< HEAD
-=======
 		identifier:     identifier,
->>>>>>> 5ab8229f
 		health:         healthOpeartion,
 	}
 }
@@ -162,12 +156,9 @@
 func (c *core) AuditOperation() operation.AuditOperationInterface {
 	return c.audit
 }
-<<<<<<< HEAD
-=======
 func (c *core) IdentifierOperation() operation.IdentifierOperationInterface {
 	return c.identifier
 }
->>>>>>> 5ab8229f
 func (c *core) HealthOperation() operation.HealthOperationInterface {
 	return c.health
 }
/*
 * Tencent is pleased to support the open source community by making 蓝鲸 available.
 * Copyright (C) 2017-2018 THL A29 Limited, a Tencent company. All rights reserved.
 * Licensed under the MIT License (the "License"); you may not use this file except
 * in compliance with the License. You may obtain a copy of the License at
 * http://opensource.org/licenses/MIT
 * Unless required by applicable law or agreed to in writing, software distributed under
 * the License is distributed on an "AS IS" BASIS, WITHOUT WARRANTIES OR CONDITIONS OF ANY KIND,
 * either express or implied. See the License for the specific language governing permissions and
 * limitations under the License.
 */

package core

import (
	"configcenter/src/apimachinery"
	"configcenter/src/scene_server/topo_server/core/inst"
	"configcenter/src/scene_server/topo_server/core/model"
	"configcenter/src/scene_server/topo_server/core/operation"
)

// Core Provides management interfaces for models and instances
type Core interface {
	SetOperation() operation.SetOperationInterface
	ModuleOperation() operation.ModuleOperationInterface
	BusinessOperation() operation.BusinessOperationInterface
	AssociationOperation() operation.AssociationOperationInterface
	AttributeOperation() operation.AttributeOperationInterface
	ClassificationOperation() operation.ClassificationOperationInterface
	GroupOperation() operation.GroupOperationInterface
	InstOperation() operation.InstOperationInterface
	ObjectOperation() operation.ObjectOperationInterface
	PermissionOperation() operation.PermissionOperationInterface
	CompatibleV2Operation() operation.CompatibleV2OperationInterface
	GraphicsOperation() operation.GraphicsOperationInterface
	IdentifierOperation() operation.IdentifierOperationInterface
	AuditOperation() operation.AuditOperationInterface
	HealthOperation() operation.HealthOperationInterface
}

type core struct {
	business       operation.BusinessOperationInterface
	set            operation.SetOperationInterface
	module         operation.ModuleOperationInterface
	association    operation.AssociationOperationInterface
	attribute      operation.AttributeOperationInterface
	classification operation.ClassificationOperationInterface
	group          operation.GroupOperationInterface
	inst           operation.InstOperationInterface
	object         operation.ObjectOperationInterface
	permission     operation.PermissionOperationInterface
	compatibleV2   operation.CompatibleV2OperationInterface
	graphics       operation.GraphicsOperationInterface
	audit          operation.AuditOperationInterface
<<<<<<< HEAD
	identifier     operation.IdentifierOperationInterface
=======
	health         operation.HealthOperationInterface
>>>>>>> 79b55a33
}

// New create a core manager
func New(client apimachinery.ClientSetInterface) Core {

	// health
	healthOpeartion := operation.NewHealthOperation(client)

	// create insts
	attributeOperation := operation.NewAttributeOperation(client)
	classificationOperation := operation.NewClassificationOperation(client)
	groupOperation := operation.NewGroupOperation(client)
	objectOperation := operation.NewObjectOperation(client)
	instOperation := operation.NewInstOperation(client)
	moduleOperation := operation.NewModuleOperation(client)
	setOperation := operation.NewSetOperation(client)
	businessOperation := operation.NewBusinessOperation(client)
	associationOperation := operation.NewAssociationOperation(client)
	permissionOperation := operation.NewPermissionOperation(client)
	compatibleV2Operation := operation.NewCompatibleV2Operation(client)
	graphics := operation.NewGraphics(client)
	identifier := operation.NewIdentifier(client)
	audit := operation.NewAuditOperation(client)

	targetModel := model.New(client)
	targetInst := inst.New(client)

	// set the operation
	objectOperation.SetProxy(targetModel, targetInst, classificationOperation, associationOperation, instOperation, attributeOperation, groupOperation)
	groupOperation.SetProxy(targetModel, targetInst, objectOperation)
	attributeOperation.SetProxy(targetModel, targetInst, objectOperation, associationOperation)
	classificationOperation.SetProxy(targetModel, targetInst, associationOperation, objectOperation)
	associationOperation.SetProxy(classificationOperation, objectOperation, attributeOperation, instOperation, targetModel, targetInst)

	instOperation.SetProxy(targetModel, targetInst, associationOperation, objectOperation)
	moduleOperation.SetProxy(instOperation)
	setOperation.SetProxy(objectOperation, instOperation, moduleOperation)
	businessOperation.SetProxy(setOperation, moduleOperation, instOperation, objectOperation)

	graphics.SetProxy(objectOperation, associationOperation)

	return &core{
		set:            setOperation,
		module:         moduleOperation,
		business:       businessOperation,
		inst:           instOperation,
		association:    associationOperation,
		attribute:      attributeOperation,
		classification: classificationOperation,
		group:          groupOperation,
		object:         objectOperation,
		permission:     permissionOperation,
		compatibleV2:   compatibleV2Operation,
		graphics:       graphics,
		audit:          audit,
<<<<<<< HEAD
		identifier:     identifier,
=======
		health:         healthOpeartion,
>>>>>>> 79b55a33
	}
}

func (c *core) SetOperation() operation.SetOperationInterface {
	return c.set
}

func (c *core) ModuleOperation() operation.ModuleOperationInterface {
	return c.module
}

func (c *core) BusinessOperation() operation.BusinessOperationInterface {
	return c.business
}

func (c *core) AssociationOperation() operation.AssociationOperationInterface {
	return c.association
}
func (c *core) AttributeOperation() operation.AttributeOperationInterface {
	return c.attribute
}
func (c *core) ClassificationOperation() operation.ClassificationOperationInterface {
	return c.classification
}
func (c *core) GroupOperation() operation.GroupOperationInterface {
	return c.group
}
func (c *core) InstOperation() operation.InstOperationInterface {
	return c.inst
}
func (c *core) ObjectOperation() operation.ObjectOperationInterface {
	return c.object
}
func (c *core) PermissionOperation() operation.PermissionOperationInterface {
	return c.permission
}
func (c *core) CompatibleV2Operation() operation.CompatibleV2OperationInterface {
	return c.compatibleV2
}
func (c *core) GraphicsOperation() operation.GraphicsOperationInterface {
	return c.graphics
}
func (c *core) AuditOperation() operation.AuditOperationInterface {
	return c.audit
}
<<<<<<< HEAD
func (c *core) IdentifierOperation() operation.IdentifierOperationInterface {
	return c.identifier
=======
func (c *core) HealthOperation() operation.HealthOperationInterface {
	return c.health
>>>>>>> 79b55a33
}<|MERGE_RESOLUTION|>--- conflicted
+++ resolved
@@ -52,11 +52,8 @@
 	compatibleV2   operation.CompatibleV2OperationInterface
 	graphics       operation.GraphicsOperationInterface
 	audit          operation.AuditOperationInterface
-<<<<<<< HEAD
 	identifier     operation.IdentifierOperationInterface
-=======
 	health         operation.HealthOperationInterface
->>>>>>> 79b55a33
 }
 
 // New create a core manager
@@ -112,11 +109,8 @@
 		compatibleV2:   compatibleV2Operation,
 		graphics:       graphics,
 		audit:          audit,
-<<<<<<< HEAD
 		identifier:     identifier,
-=======
 		health:         healthOpeartion,
->>>>>>> 79b55a33
 	}
 }
 
@@ -162,11 +156,9 @@
 func (c *core) AuditOperation() operation.AuditOperationInterface {
 	return c.audit
 }
-<<<<<<< HEAD
 func (c *core) IdentifierOperation() operation.IdentifierOperationInterface {
 	return c.identifier
-=======
+}
 func (c *core) HealthOperation() operation.HealthOperationInterface {
 	return c.health
->>>>>>> 79b55a33
 }
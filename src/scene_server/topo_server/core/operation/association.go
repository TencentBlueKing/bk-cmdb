--- conflicted
+++ resolved
@@ -731,20 +731,7 @@
 	return resp, err
 }
 
-<<<<<<< HEAD
-func (assoc *association) CreateInst(params types.ContextParams, request *metadata.CreateAssociationInstRequest) (resp *metadata.CreateAssociationInstResult, err error) {
-=======
 func (assoc *association) CreateInst(kit *rest.Kit, request *metadata.CreateAssociationInstRequest) (resp *metadata.CreateAssociationInstResult, err error) {
-	var bizID int64
-	if request.Metadata != nil {
-		bizID, err = metadata.BizIDFromMetadata(*request.Metadata)
-		if err != nil {
-			blog.Errorf("parse business id from request failed, kit: %+v, err: %+v, rid: %s", kit, err, kit.Rid)
-			return nil, kit.CCError.Error(common.CCErrCommHTTPInputInvalid)
-		}
-	}
-
->>>>>>> 8576bfb5
 	cond := condition.CreateCondition()
 	cond.Field(common.AssociationObjAsstIDField).Eq(request.ObjectAsstID)
 	result, err := assoc.SearchObject(kit, &metadata.SearchAssociationObjectRequest{Condition: cond.ToMapStr()})
@@ -851,14 +838,14 @@
 	curData := mapstr.NewFromStruct(input.Data, "json")
 	curData.Set("name", objectAsst.AssociationAliasName)
 
-	audit := auditlog.NewAudit(assoc.clientSet, params.Context, params.Header)
+	audit := auditlog.NewAudit(assoc.clientSet, kit.Ctx, kit.Header)
 	srcInstName, err := audit.GetInstNameByID(objID, request.InstID)
 	if err != nil {
-		return nil, params.Err.Error(common.CCErrAuditTakeSnapshotFailed)
+		return nil, kit.CCError.CCError(common.CCErrAuditTakeSnapshotFailed)
 	}
 	targetInstName, err := audit.GetInstNameByID(asstObjID, request.AsstInstID)
 	if err != nil {
-		return nil, params.Err.Error(common.CCErrAuditTakeSnapshotFailed)
+		return nil, kit.CCError.CCError(common.CCErrAuditTakeSnapshotFailed)
 	}
 	auditLog := metadata.AuditLog{
 		AuditType:    metadata.ModelInstanceType,
@@ -878,11 +865,7 @@
 		},
 		OperationTime: metadata.Now(),
 	}
-<<<<<<< HEAD
-	auditResp, err := assoc.clientSet.CoreService().Audit().SaveAuditLog(params.Context, params.Header, auditLog)
-=======
-	auditResp, err := assoc.clientSet.CoreService().Audit().SaveAuditLog(kit.Ctx, kit.Header, auditlog)
->>>>>>> 8576bfb5
+	auditResp, err := assoc.clientSet.CoreService().Audit().SaveAuditLog(kit.Ctx, kit.Header, auditLog)
 	if err != nil {
 		blog.Errorf("CreateInst success, but save audit log failed, err: %+v, rid: %s", err, kit.Rid)
 		return nil, kit.CCError.Error(common.CCErrAuditSaveLogFailed)
@@ -895,20 +878,7 @@
 	return resp, err
 }
 
-<<<<<<< HEAD
-func (assoc *association) DeleteInst(params types.ContextParams, assoID int64) (resp *metadata.DeleteAssociationInstResult, err error) {
-=======
 func (assoc *association) DeleteInst(kit *rest.Kit, assoID int64, metaData *metadata.Metadata) (resp *metadata.DeleteAssociationInstResult, err error) {
-	var bizID int64
-	if metaData != nil {
-		bizID, err = metadata.BizIDFromMetadata(*metaData)
-		if err != nil {
-			blog.Errorf("parse business id from request failed, kit: %+v, err: %+v, rid: %s", kit, err, kit.Rid)
-			return nil, kit.CCError.Error(common.CCErrCommHTTPInputInvalid)
-		}
-	}
-
->>>>>>> 8576bfb5
 	// record audit log
 	searchCondition := metadata.QueryCondition{
 		Condition: condition.CreateCondition().Field(common.BKFieldID).Eq(assoID).ToMapStr(),
@@ -937,39 +907,30 @@
 		return nil, kit.CCError.Error(common.CCErrCommHTTPDoRequestFailed)
 	}
 	if !assInfoResult.Result {
-<<<<<<< HEAD
-		blog.Errorf("create association instance, but search object association with cond[%v] failed, err: %s, rid: %s", cond, assInfoResult.ErrMsg, params.ReqID)
+		blog.Errorf("create association instance, but search object association with cond[%v] failed, err: %s, rid: %s", cond, assInfoResult.ErrMsg, kit.Rid)
 		return nil, assInfoResult.CCError()
-=======
-		blog.Errorf("create association instance, but search object association with cond[%v] failed, err: %s, rid: %s", cond, resp.ErrMsg, kit.Rid)
-		return nil, kit.CCError.New(resp.Code, resp.ErrMsg)
->>>>>>> 8576bfb5
 	}
 
 	input := metadata.DeleteOption{
 		Condition: condition.CreateCondition().Field(common.BKFieldID).Eq(assoID).ToMapStr(),
 	}
-<<<<<<< HEAD
-	rsp, err := assoc.clientSet.CoreService().Association().DeleteInstAssociation(context.Background(), params.Header, &input)
-	if err != nil {
-		blog.ErrorJSON("DeleteInstAssociation failed, err: %s, input: %s, rid: %s", err, input, params.ReqID)
-		return nil, params.Err.Error(common.CCErrCommHTTPDoRequestFailed)
-	}
-=======
 	rsp, err := assoc.clientSet.CoreService().Association().DeleteInstAssociation(context.Background(), kit.Header, &input)
->>>>>>> 8576bfb5
+	if err != nil {
+		blog.ErrorJSON("DeleteInstAssociation failed, err: %s, input: %s, rid: %s", err, input, kit.Rid)
+		return nil, kit.CCError.CCError(common.CCErrCommHTTPDoRequestFailed)
+	}
 	resp = &metadata.DeleteAssociationInstResult{
 		BaseResp: rsp.BaseResp,
 	}
 
-	audit := auditlog.NewAudit(assoc.clientSet, params.Context, params.Header)
+	audit := auditlog.NewAudit(assoc.clientSet, kit.Ctx, kit.Header)
 	srcInstName, err := audit.GetInstNameByID(instanceAssociation.ObjectID, instanceAssociation.InstID)
 	if err != nil {
-		return nil, params.Err.Error(common.CCErrAuditTakeSnapshotFailed)
+		return nil, kit.CCError.CCError(common.CCErrAuditTakeSnapshotFailed)
 	}
 	targetInstName, err := audit.GetInstNameByID(instanceAssociation.AsstObjectID, instanceAssociation.AsstInstID)
 	if err != nil {
-		return nil, params.Err.Error(common.CCErrAuditTakeSnapshotFailed)
+		return nil, kit.CCError.CCError(common.CCErrAuditTakeSnapshotFailed)
 	}
 	auditLog := metadata.AuditLog{
 		AuditType:    metadata.ModelInstanceType,
@@ -989,11 +950,7 @@
 		},
 		OperationTime: metadata.Now(),
 	}
-<<<<<<< HEAD
-	auditResp, err := assoc.clientSet.CoreService().Audit().SaveAuditLog(params.Context, params.Header, auditLog)
-=======
-	auditResp, err := assoc.clientSet.CoreService().Audit().SaveAuditLog(kit.Ctx, kit.Header, auditlog)
->>>>>>> 8576bfb5
+	auditResp, err := assoc.clientSet.CoreService().Audit().SaveAuditLog(kit.Ctx, kit.Header, auditLog)
 	if err != nil {
 		blog.Errorf("DeleteInst finished, but save audit log failed, err: %v, rid: %s", err, kit.Rid)
 		return nil, kit.CCError.Error(common.CCErrAuditSaveLogFailed)

/*
 * Tencent is pleased to support the open source community by making 蓝鲸 available.
 * Copyright (C) 2017-2018 THL A29 Limited, a Tencent company. All rights reserved.
 * Licensed under the MIT License (the "License"); you may not use this file except
 * in compliance with the License. You may obtain a copy of the License at
 * http://opensource.org/licenses/MIT
 * Unless required by applicable law or agreed to in writing, software distributed under
 * the License is distributed on an "AS IS" BASIS, WITHOUT WARRANTIES OR CONDITIONS OF ANY KIND,
 * either express or implied. See the License for the specific language governing permissions and
 * limitations under the License.
 */

package operation

import (
	"context"
	"strings"

	"configcenter/src/apimachinery"
	"configcenter/src/common"
	"configcenter/src/common/blog"
	"configcenter/src/common/condition"
	"configcenter/src/common/mapstr"
	"configcenter/src/common/metadata"
	"configcenter/src/scene_server/topo_server/core/inst"
	"configcenter/src/scene_server/topo_server/core/model"
	"configcenter/src/scene_server/topo_server/core/types"
)

// AssociationOperationInterface association operation methods
type AssociationOperationInterface interface {
	CreateMainlineAssociation(params types.ContextParams, data *metadata.Association) (model.Object, error)
	DeleteMainlineAssociaton(params types.ContextParams, objID string) error
	SearchMainlineAssociationTopo(params types.ContextParams, targetObj model.Object) ([]*metadata.MainlineObjectTopo, error)
	SearchMainlineAssociationInstTopo(params types.ContextParams, obj model.Object, instID int64) ([]*metadata.TopoInstRst, error)

	CreateCommonAssociation(params types.ContextParams, data *metadata.Association) (*metadata.Association, error)
	DeleteAssociationWithPreCheck(params types.ContextParams, associationID int64) error
	UpdateAssociation(params types.ContextParams, data mapstr.MapStr, assoID int64) error
	SearchObjectAssociation(params types.ContextParams, objID string) ([]metadata.Association, error)

	DeleteAssociation(params types.ContextParams, cond condition.Condition) error
	SearchInstAssociation(params types.ContextParams, query *metadata.QueryInput) ([]metadata.InstAsst, error)
	CheckBeAssociation(params types.ContextParams, obj model.Object, cond condition.Condition) error
	CreateCommonInstAssociation(params types.ContextParams, data *metadata.InstAsst) error
	DeleteInstAssociation(params types.ContextParams, cond condition.Condition) error

	// 关联关系改造后的接口
	SearchObjectAssoWithAssoKindList(params types.ContextParams, asstKindIDs []string) (resp *metadata.AssociationList, err error)
	SearchType(params types.ContextParams, request *metadata.SearchAssociationTypeRequest) (resp *metadata.SearchAssociationTypeResult, err error)
	CreateType(cparams types.ContextParams, request *metadata.AssociationKind) (resp *metadata.CreateAssociationTypeResult, err error)
	UpdateType(params types.ContextParams, asstTypeID int, request *metadata.UpdateAssociationTypeRequest) (resp *metadata.UpdateAssociationTypeResult, err error)
	DeleteType(params types.ContextParams, asstTypeID int) (resp *metadata.DeleteAssociationTypeResult, err error)

	SearchObject(params types.ContextParams, request *metadata.SearchAssociationObjectRequest) (resp *metadata.SearchAssociationObjectResult, err error)
	CreateObject(params types.ContextParams, request *metadata.Association) (resp *metadata.CreateAssociationObjectResult, err error)
	UpdateObject(params types.ContextParams, asstID int, request *metadata.UpdateAssociationObjectRequest) (resp *metadata.UpdateAssociationObjectResult, err error)
	DeleteObject(params types.ContextParams, asstID int) (resp *metadata.DeleteAssociationObjectResult, err error)

	SearchInst(params types.ContextParams, request *metadata.SearchAssociationInstRequest) (resp *metadata.SearchAssociationInstResult, err error)
	CreateInst(params types.ContextParams, request *metadata.CreateAssociationInstRequest) (resp *metadata.CreateAssociationInstResult, err error)
	DeleteInst(params types.ContextParams, assoID int64) (resp *metadata.DeleteAssociationInstResult, err error)

	ImportInstAssociation(ctx context.Context, params types.ContextParams, objID string, importData map[int]metadata.ExcelAssocation) (resp metadata.ResponeImportAssociationData, err error)

	SetProxy(cls ClassificationOperationInterface, obj ObjectOperationInterface, grp GroupOperationInterface, attr AttributeOperationInterface, inst InstOperationInterface, targetModel model.Factory, targetInst inst.Factory)
}

// NewAssociationOperation create a new association operation instance
func NewAssociationOperation(client apimachinery.ClientSetInterface) AssociationOperationInterface {
	return &association{
		clientSet: client,
	}
}

type association struct {
	clientSet    apimachinery.ClientSetInterface
	cls          ClassificationOperationInterface
	obj          ObjectOperationInterface
	grp          GroupOperationInterface
	attr         AttributeOperationInterface
	inst         InstOperationInterface
	modelFactory model.Factory
	instFactory  inst.Factory
}

func (a *association) SetProxy(cls ClassificationOperationInterface, obj ObjectOperationInterface, grp GroupOperationInterface, attr AttributeOperationInterface, inst InstOperationInterface, targetModel model.Factory, targetInst inst.Factory) {
	a.cls = cls
	a.obj = obj
	a.attr = attr
	a.inst = inst
	a.grp = grp
	a.modelFactory = targetModel
	a.instFactory = targetInst
}

func (a *association) SearchObjectAssociation(params types.ContextParams, objID string) ([]metadata.Association, error) {

	cond := condition.CreateCondition()
	if 0 != len(objID) {
		cond.Field(common.BKObjIDField).Eq(objID)
	}

	fCond := cond.ToMapStr()
	if nil != params.MetaData {
		fCond.Merge(metadata.PublicAndBizCondition(*params.MetaData))
		fCond.Remove(metadata.BKMetadata)
	} else {
		fCond.Merge(metadata.BizLabelNotExist)
	}

	rsp, err := a.clientSet.CoreService().Association().ReadModelAssociation(context.Background(), params.Header, &metadata.QueryCondition{Condition: fCond})
	if nil != err {
		blog.Errorf("[operation-asst] failed to request object controller, err: %s", err.Error())
		return nil, params.Err.New(common.CCErrCommHTTPDoRequestFailed, err.Error())
	}

	if !rsp.Result {
		blog.Errorf("[operation-asst] failed to search the object(%s) association info , err: %s", objID, rsp.ErrMsg)
		return nil, params.Err.New(rsp.Code, rsp.ErrMsg)
	}

	return rsp.Data.Info, nil
}

func (a *association) SearchInstAssociation(params types.ContextParams, query *metadata.QueryInput) ([]metadata.InstAsst, error) {
	intput, err := mapstr.NewFromInterface(query.Condition)
	rsp, err := a.clientSet.CoreService().Association().ReadInstAssociation(context.Background(), params.Header, &metadata.QueryCondition{Condition: intput})
	if nil != err {
		blog.Errorf("[operation-asst] failed to request object controller, err: %s", err.Error())
		return nil, params.Err.New(common.CCErrCommHTTPDoRequestFailed, err.Error())
	}

	if !rsp.Result {
		blog.Errorf("[operation-asst] failed to search the association info, query: %#v, err: %s", query, rsp.ErrMsg)
		return nil, params.Err.New(rsp.Code, rsp.ErrMsg)
	}

	return rsp.Data.Info, nil
}

// CreateCommonAssociation create a common association, in topo model scene, which doesn't include bk_mainline association type
func (a *association) CreateCommonAssociation(params types.ContextParams, data *metadata.Association) (*metadata.Association, error) {

	if len(data.AsstKindID) == 0 || len(data.AsstObjID) == 0 || len(data.ObjectID) == 0 {
		blog.Errorf("[operation-asst] failed to create the association , association kind id associate/object id is required")
		return nil, params.Err.Error(common.CCErrorTopoAssociationMissingParameters)
	}

	// if the on delete action is empty, set none as default.
	if len(data.OnDelete) == 0 {
		data.OnDelete = metadata.NoAction
	}

	//  check the association
	cond := condition.CreateCondition()
	cond.Field(common.AssociatedObjectIDField).Eq(data.AsstObjID)
	cond.Field(common.BKObjIDField).Eq(data.ObjectID)
	cond.Field(common.AssociationKindIDField).Eq(data.AsstKindID)

	rsp, err := a.clientSet.CoreService().Association().ReadModelAssociation(context.Background(), params.Header, &metadata.QueryCondition{Condition: cond.ToMapStr()})
	if nil != err {
		blog.Errorf("[operation-asst] failed to request object controller, err: %s", err.Error())
		return nil, params.Err.New(common.CCErrCommHTTPDoRequestFailed, err.Error())
	}

	if !rsp.Result {
		blog.Errorf("[operation-asst] failed to create the association (%#v) , err: %s", cond.ToMapStr(), rsp.ErrMsg)
		return nil, params.Err.New(rsp.Code, rsp.ErrMsg)
	}
	if len(rsp.Data.Info) > 0 {
		blog.Errorf("[operation-asst] failed to create the association (%#v) , the associations %s->%s already exist ",
			cond.ToMapStr(), data.ObjectID, data.AsstObjID)
		return nil, params.Err.Errorf(common.CCErrTopoAssociationAlreadyExist, data.ObjectID, data.AsstObjID)
	}

	// check source object exists
	if err := a.obj.IsValidObject(params, data.ObjectID); nil != err {
		blog.Errorf("[operation-asst] the object(%s) is invalid, err: %s", data.ObjectID, err.Error())
		return nil, err
	}

	if err := a.obj.IsValidObject(params, data.AsstObjID); nil != err {
		blog.Errorf("[operation-asst] the object(%s) is invalid, err: %s", data.AsstObjID, err.Error())
		return nil, err
	}

	// create a new
	rspAsst, err := a.clientSet.CoreService().Association().CreateModelAssociation(context.Background(), params.Header, &metadata.CreateModelAssociation{Spec: *data})
	if nil != err {
		blog.Errorf("[operation-asst] failed to request object controller, err: %s", err.Error())
		return nil, params.Err.New(common.CCErrCommHTTPDoRequestFailed, err.Error())
	}

	if !rspAsst.Result {
		blog.Errorf("[operation-asst] failed to create the association (%#v) , err: %s", data, rspAsst.ErrMsg)
		return nil, params.Err.New(rspAsst.Code, rspAsst.ErrMsg)
	}

	data.ID = int64(rspAsst.Data.Created.ID)

	return data, nil
}

func (a *association) DeleteInstAssociation(params types.ContextParams, cond condition.Condition) error {

	rsp, err := a.clientSet.CoreService().Association().DeleteInstAssociation(context.Background(), params.Header, &metadata.DeleteOption{Condition: cond.ToMapStr()})
	if nil != err {
		blog.Errorf("[operation-asst] failed to request object controller, err: %s", err.Error())
		return params.Err.New(common.CCErrCommHTTPDoRequestFailed, err.Error())
	}

	if !rsp.Result {
		blog.Errorf("[operation-asst] failed to delete the inst association info , err: %s", rsp.ErrMsg)
		return params.Err.New(rsp.Code, rsp.ErrMsg)
	}

	return nil
}

func (a *association) CreateCommonInstAssociation(params types.ContextParams, data *metadata.InstAsst) error {
	// create a new
	rspAsst, err := a.clientSet.CoreService().Association().CreateInstAssociation(context.Background(), params.Header, &metadata.CreateOneInstanceAssociation{Data: *data})
	if nil != err {
		blog.Errorf("[operation-asst] failed to request object controller, err: %s", err.Error())
		return params.Err.New(common.CCErrCommHTTPDoRequestFailed, err.Error())
	}

	if !rspAsst.Result {
		blog.Errorf("[operation-asst] failed to create the association (%#v) , err: %s", data, rspAsst.ErrMsg)
		return params.Err.New(rspAsst.Code, rspAsst.ErrMsg)
	}

	return nil
}

func (a *association) DeleteAssociationWithPreCheck(params types.ContextParams, associationID int64) error {
	// if this association has already been instantiated, then this association should not be deleted.
	// get the association with id at first.
	cond := condition.CreateCondition()
	cond.Field(metadata.AssociationFieldAssociationId).Eq(associationID)
	result, err := a.clientSet.CoreService().Association().ReadModelAssociation(context.Background(), params.Header, &metadata.QueryCondition{Condition: cond.ToMapStr()})
	if err != nil {
		blog.Errorf("[operation-asst] delete association with id[%d], but get this association for pre check failed, err: %v", associationID, err)
		return params.Err.New(common.CCErrCommHTTPDoRequestFailed, err.Error())
	}

	if !result.Result {
		blog.Errorf("[operation-asst] delete association with id[%d], but get this association for pre check failed, err: %s", associationID, result.ErrMsg)
		return params.Err.New(result.Code, result.ErrMsg)
	}

	if len(result.Data.Info) == 0 {
		blog.Errorf("[operation-asst] delete association with id[%d], but can not find this association, return now.", associationID)
		return nil
	}

	if len(result.Data.Info) > 1 {
		blog.Errorf("[operation-asst] delete association with id[%d], but got multiple association", associationID)
		return params.Err.Error(common.CCErrTopoGotMultipleAssociationInstance)
	}

	// find instance(s) belongs to this association
	cond = condition.CreateCondition()
	cond.Field(common.BKObjIDField).Eq(result.Data.Info[0].ObjectID)
	cond.Field(common.AssociatedObjectIDField).Eq(result.Data.Info[0].AsstObjID)
	query := metadata.QueryInput{Condition: cond.ToMapStr()}
	insts, err := a.SearchInstAssociation(params, &query)
	if err != nil {
		blog.Errorf("[operation-asst] delete association with id[%d], but association instance(s) failed, err: %v", associationID, err)
		return params.Err.New(common.CCErrCommHTTPDoRequestFailed, err.Error())
	}

	if len(insts) != 0 {
		// object association has already been instantiated, association can not be deleted.
		blog.Errorf("[operation-asst] delete association with id[%d], but has multiple instances, can not be deleted.", associationID)
		return params.Err.Error(common.CCErrTopoAssociationHasAlreadyBeenInstantiated)
	}

	// TODO: check association on_delete action before really delete this association.
	// all the pre check has finished, delete the association now.
	cond = condition.CreateCondition()
	cond.Field(metadata.AssociationFieldAssociationId).Eq(associationID)
	return a.DeleteAssociation(params, cond)
}

func (a *association) DeleteAssociation(params types.ContextParams, cond condition.Condition) error {
	rsp, err := a.clientSet.CoreService().Association().ReadModelAssociation(context.Background(), params.Header, &metadata.QueryCondition{Condition: cond.ToMapStr()})
	if nil != err {
		blog.Errorf("delete object association, but get association with cond[%v] failed, err: %v", cond.ToMapStr(), err)
		return params.Err.Error(common.CCErrCommHTTPDoRequestFailed)
	}

	if !rsp.Result {
		blog.Errorf("delete object association, but get association with cond[%v] failed, err: %s", cond.ToMapStr(), rsp.ErrMsg)
		return params.Err.New(rsp.Code, rsp.ErrMsg)
	}

	if len(rsp.Data.Info) < 1 {
		// we assume this association has already been deleted.
		blog.Warnf("delete object association, but can not get association with cond[%v] ", cond.ToMapStr())
		return nil
	}

	// a pre-defined association can not be updated.
	if nil != rsp.Data.Info[0].IsPre && *rsp.Data.Info[0].IsPre {
		blog.Errorf("delete object association with cond[%v], but it's a pre-defined association, can not be deleted.", cond.ToMapStr())
		return params.Err.Error(common.CCErrorTopoDeletePredefinedAssociation)
	}

	// delete the object association
	result, err := a.clientSet.CoreService().Association().DeleteModelAssociation(context.Background(), params.Header, &metadata.DeleteOption{Condition: cond.ToMapStr()})
	if nil != err {
		blog.Errorf("[operation-asst] failed to request object controller, err: %s", err.Error())
		return params.Err.Error(common.CCErrCommHTTPDoRequestFailed)
	}

	if !result.Result {
		blog.Errorf("[operation-asst] failed to create the association (%#v) , err: %s", cond.ToMapStr(), result.ErrMsg)
		return params.Err.Error(result.Code)
	}

	return nil
}

func (a *association) UpdateAssociation(params types.ContextParams, data mapstr.MapStr, assoID int64) error {
	asst := &metadata.Association{}
	err := data.MarshalJSONInto(asst)
	if err != nil {
		blog.Errorf("[operation-asst] update association with  %s", err.Error())
		return params.Err.Error(common.CCErrCommJSONUnmarshalFailed)
	}

	if field, can := asst.CanUpdate(); !can {
		blog.Warnf("update association[%d], but request to update a forbidden update field[%s].", assoID, field)
		return params.Err.Error(common.CCErrorTopoObjectAssociationUpdateForbiddenFields)
	}

	cond := condition.CreateCondition()
	cond.Field(metadata.AssociationFieldAssociationId).Eq(assoID)
	cond.Field(metadata.AssociationFieldSupplierAccount).Eq(params.SupplierAccount)

	rsp, err := a.clientSet.CoreService().Association().ReadModelAssociation(context.Background(), params.Header, &metadata.QueryCondition{Condition: cond.ToMapStr()})
	if nil != err {
		blog.Errorf("[operation-asst] failed to request object controller, err: %s", err.Error())
		return params.Err.Error(common.CCErrCommHTTPDoRequestFailed)
	}

	if !rsp.Result {
		blog.Errorf("[operation-asst] failed to update the association (%#v) , err: %s", cond.ToMapStr(), rsp.ErrMsg)
		return params.Err.New(rsp.Code, rsp.ErrMsg)
	}

	if len(rsp.Data.Info) < 1 {
		blog.Errorf("[operation-asst] failed to update the object association , id %d not found", assoID)
		return params.Err.Error(common.CCErrorTopoObjectAssociationNotExist)
	}

	// a pre-defined association can not be updated.
	if nil != rsp.Data.Info[0].IsPre && *rsp.Data.Info[0].IsPre {
		blog.Errorf("update object association[%d], but it's a pre-defined association, can not be updated.", assoID)
		return params.Err.Error(common.CCErrorTopoUpdatePredefinedAssociation)
	}

	// check object exists
	if err := a.obj.IsValidObject(params, rsp.Data.Info[0].ObjectID); nil != err {
		blog.Errorf("[operation-asst] the object(%s) is invalid, error info is %s", rsp.Data.Info[0].ObjectID, err.Error())
		return err
	}

	if err := a.obj.IsValidObject(params, rsp.Data.Info[0].AsstObjID); nil != err {
		blog.Errorf("[operation-asst] the object(%s) is invalid, error info is %s", rsp.Data.Info[0].AsstObjID, err.Error())
		return err
	}

	updateopt := metadata.UpdateOption{
		Condition: condition.CreateCondition().Field(common.BKFieldID).Eq(assoID).ToMapStr(),
		Data:      data,
	}
	rspAsst, err := a.clientSet.CoreService().Association().UpdateModelAssociation(context.Background(), params.Header, &updateopt)
	if nil != err {
		blog.Errorf("[operation-asst] failed to request object controller, err: %s", err.Error())
		return params.Err.Error(common.CCErrCommHTTPDoRequestFailed)
	}

	if !rspAsst.Result {
		blog.Errorf("[operation-asst] failed to create the association (%#v) , err: %s", data, rspAsst.ErrMsg)
		return params.Err.Error(rspAsst.Code)
	}

	return nil
}

// CheckBeAssociation and return error if the obj has been bind
func (a *association) CheckBeAssociation(params types.ContextParams, obj model.Object, cond condition.Condition) error {
	exists, err := a.SearchInstAssociation(params, &metadata.QueryInput{Condition: cond.ToMapStr()})
	if nil != err {
		return err
	}

	if len(exists) > 0 {
		beAsstObject := []string{}
		for _, asst := range exists {
			beAsstObject = append(beAsstObject, asst.ObjectID)
		}
		return params.Err.Errorf(common.CCErrTopoInstHasBeenAssociation, beAsstObject)
	}
	return nil
}

// 关联关系改造后的接口
func (a *association) SearchObjectAssoWithAssoKindList(params types.ContextParams, asstKindIDs []string) (resp *metadata.AssociationList, err error) {
	if len(asstKindIDs) == 0 {
		return &metadata.AssociationList{Associations: make([]metadata.AssociationDetail, 0)}, nil
	}

	asso := make([]metadata.AssociationDetail, 0)
	for _, id := range asstKindIDs {
		cond := condition.CreateCondition()
		cond.Field(common.AssociationKindIDField).Eq(id)

		r, err := a.clientSet.CoreService().Association().ReadModelAssociation(context.Background(), params.Header, &metadata.QueryCondition{Condition: cond.ToMapStr()})
		if err != nil {
			blog.Errorf("get object association list with association kind[%s] failed, err: %v", id, err)
			return nil, params.Err.Error(common.CCErrCommHTTPDoRequestFailed)
		}

		if !r.Result {
			blog.Errorf("get object association list with association kind[%s] failed, err: %v", id, r.ErrMsg)
			return nil, params.Err.Errorf(r.Code, r.ErrMsg)
		}

		asso = append(asso, metadata.AssociationDetail{AssociationKindID: id, Associations: r.Data.Info})
	}

	return &metadata.AssociationList{Associations: asso}, nil
}

func (a *association) SearchType(params types.ContextParams, request *metadata.SearchAssociationTypeRequest) (resp *metadata.SearchAssociationTypeResult, err error) {
<<<<<<< HEAD
	input := metadata.QueryCondition{
		Condition: request.Condition,
		Limit:     metadata.SearchLimit{Limit: int64(request.Limit), Offset: int64(request.Start)},
	}

	for _, key := range strings.Split(request.Sort, ",") {
		key = strings.TrimSpace(key)
		if key == "" {
			continue
		}
		var isDesc bool
		switch key[0] {
		case '-':
			key = strings.TrimLeft(key, "-")
			isDesc = true
		case '+':
			key = strings.TrimLeft(key, "+")
		}
		input.SortArr = append(input.SortArr, metadata.SearchSort{IsDsc: isDesc, Field: key})
	}

	return a.clientSet.CoreService().Association().ReadAssociation(context.Background(), params.Header, &input)

	needComb := true
	if KindIDCond, ok := request.Condition[common.AssociationKindIDField]; ok {
		if kindIDSearchCond, ok := KindIDCond.(map[string]interface{}); ok {
			needComb = false
			kindIDSearchCond[common.BKDBNE] = common.AssociationKindMainline
			request.Condition[common.AssociationKindIDField] = kindIDSearchCond
		}
	}
	if needComb {
		cond := condition.CreateCondition()
		cond.Field(common.AssociationKindIDField).NotEq(common.AssociationKindMainline)
		nAsstKindCond := cond.ToMapStr()
		if 0 == len(request.Condition) {
			request.Condition = make(map[string]interface{})
		}
		for key, val := range nAsstKindCond {
			request.Condition[key] = val
		}
	}

=======
>>>>>>> a23113f1
	return a.clientSet.ObjectController().Association().SearchType(context.TODO(), params.Header, request)

}

func (a *association) CreateType(params types.ContextParams, request *metadata.AssociationKind) (resp *metadata.CreateAssociationTypeResult, err error) {
	rsp, err := a.clientSet.CoreService().Association().CreateAssociation(context.Background(), params.Header, &metadata.CreateAssociationKind{Data: *request})
	resp = &metadata.CreateAssociationTypeResult{BaseResp: rsp.BaseResp}
	resp.Data.ID = int64(rsp.Data.Created.ID)
	return resp, err

}

func (a *association) UpdateType(params types.ContextParams, asstTypeID int, request *metadata.UpdateAssociationTypeRequest) (resp *metadata.UpdateAssociationTypeResult, err error) {
	input := metadata.UpdateOption{
		Condition: condition.CreateCondition().Field(common.BKFieldID).Eq(asstTypeID).ToMapStr(),
		Data:      mapstr.NewFromStruct(request, "json"),
	}

	rsp, err := a.clientSet.CoreService().Association().UpdateAssociation(context.Background(), params.Header, &input)
	resp = &metadata.UpdateAssociationTypeResult{BaseResp: rsp.BaseResp}
	return resp, err
}

func (a *association) DeleteType(params types.ContextParams, asstTypeID int) (resp *metadata.DeleteAssociationTypeResult, err error) {
	cond := condition.CreateCondition()
	cond.Field("id").Eq(asstTypeID)
	cond.Field(common.BKOwnerIDField).Eq(params.SupplierAccount)
	query := &metadata.SearchAssociationTypeRequest{
		Condition: cond.ToMapStr(),
	}

	result, err := a.SearchType(params, query)
	if err != nil {
		blog.Errorf("delete association kind[%d], but get detailed info failed, err: %v", asstTypeID, err)
		return nil, params.Err.Error(common.CCErrCommHTTPDoRequestFailed)
	}

	if !result.Result {
		blog.Errorf("delete association kind[%d], but get detailed info failed, err: %s", asstTypeID, result.ErrMsg)
		return nil, params.Err.Error(common.CCErrCommHTTPDoRequestFailed)
	}

	if len(result.Data.Info) > 1 {
		blog.Errorf("delete association kind[%d], but get multiple instance", asstTypeID)
		return nil, params.Err.Error(common.CCErrorTopoGetMultipleAssoKindInstWithOneID)
	}

	if len(result.Data.Info) == 0 {
		return &metadata.DeleteAssociationTypeResult{BaseResp: metadata.SuccessBaseResp, Data: common.CCSuccessStr}, nil
	}

	if result.Data.Info[0].IsPre != nil && *result.Data.Info[0].IsPre {
		blog.Errorf("delete association kind[%d], but this is a pre-defined association kind, can not be deleted.", asstTypeID)
		return nil, params.Err.Error(common.CCErrorTopoDeletePredefinedAssociationKind)
	}

	// a already used association kind can not be deleted.
	cond = condition.CreateCondition()
	cond.Field(common.AssociationKindIDField).Eq(result.Data.Info[0].AssociationKindID)
	asso, err := a.clientSet.CoreService().Association().ReadModelAssociation(context.Background(), params.Header, &metadata.QueryCondition{Condition: cond.ToMapStr()})
	if err != nil {
		blog.Errorf("delete association kind[%d], but get objects that used this asso kind failed, err: %v", asstTypeID, err)
		return nil, params.Err.Error(common.CCErrCommHTTPDoRequestFailed)
	}

	if !result.Result {
		blog.Errorf("delete association kind[%d], but get objects that used this asso kind failed, err: %s", asstTypeID, result.ErrMsg)
		return nil, params.Err.Error(common.CCErrCommHTTPDoRequestFailed)
	}

	if len(asso.Data.Info) != 0 {
		blog.Warnf("delete association kind[%d], but it has already been used, can not be deleted.", asstTypeID)
		return nil, params.Err.Error(common.CCErrorTopoAssociationKindHasBeenUsed)
	}

	rsp, err := a.clientSet.CoreService().Association().DeleteAssociation(
		context.Background(), params.Header, &metadata.DeleteOption{
			Condition: condition.CreateCondition().Field(common.BKFieldID).Eq(asstTypeID).ToMapStr(),
		},
	)

	return &metadata.DeleteAssociationTypeResult{BaseResp: rsp.BaseResp}, err
}

func (a *association) SearchObject(params types.ContextParams, request *metadata.SearchAssociationObjectRequest) (resp *metadata.SearchAssociationObjectResult, err error) {
	rsp, err := a.clientSet.CoreService().Association().ReadModelAssociation(context.Background(), params.Header, &metadata.QueryCondition{Condition: request.Condition})

	resp = &metadata.SearchAssociationObjectResult{BaseResp: rsp.BaseResp, Data: []*metadata.Association{}}
	for index := range rsp.Data.Info {
		resp.Data = append(resp.Data, &rsp.Data.Info[index])
	}

	return resp, err
}

func (a *association) CreateObject(params types.ContextParams, request *metadata.Association) (resp *metadata.CreateAssociationObjectResult, err error) {
	rsp, err := a.clientSet.CoreService().Association().CreateModelAssociation(context.Background(), params.Header, &metadata.CreateModelAssociation{Spec: *request})

	resp = &metadata.CreateAssociationObjectResult{
		BaseResp: rsp.BaseResp,
	}
	resp.Data.ID = int64(rsp.Data.Created.ID)
	return resp, err
}

func (a *association) UpdateObject(params types.ContextParams, asstID int, request *metadata.UpdateAssociationObjectRequest) (resp *metadata.UpdateAssociationObjectResult, err error) {
	input := metadata.UpdateOption{
		Condition: condition.CreateCondition().Field(common.BKFieldID).Eq(asstID).ToMapStr(),
		Data:      mapstr.NewFromStruct(request, "json"),
	}

	rsp, err := a.clientSet.CoreService().Association().UpdateModelAssociation(context.Background(), params.Header, &input)
	resp = &metadata.UpdateAssociationObjectResult{
		BaseResp: rsp.BaseResp,
	}
	return resp, err
}

func (a *association) DeleteObject(params types.ContextParams, asstID int) (resp *metadata.DeleteAssociationObjectResult, err error) {

	input := metadata.DeleteOption{
		Condition: condition.CreateCondition().Field(common.BKFieldID).Eq(asstID).ToMapStr(),
	}
	rsp, err := a.clientSet.CoreService().Association().DeleteModelAssociation(context.Background(), params.Header, &input)
	return &metadata.DeleteAssociationObjectResult{BaseResp: rsp.BaseResp}, err

}

func (a *association) SearchInst(params types.ContextParams, request *metadata.SearchAssociationInstRequest) (resp *metadata.SearchAssociationInstResult, err error) {
	rsp, err := a.clientSet.CoreService().Association().ReadInstAssociation(context.Background(), params.Header, &metadata.QueryCondition{Condition: request.Condition})

	resp = &metadata.SearchAssociationInstResult{BaseResp: rsp.BaseResp, Data: []*metadata.InstAsst{}}
	for index := range rsp.Data.Info {
		resp.Data = append(resp.Data, &rsp.Data.Info[index])
	}

	return resp, err
}

func (a *association) CreateInst(params types.ContextParams, request *metadata.CreateAssociationInstRequest) (resp *metadata.CreateAssociationInstResult, err error) {
	cond := condition.CreateCondition()
	cond.Field(common.AssociationObjAsstIDField).Eq(request.ObjectAsstID)
	result, err := a.SearchObject(params, &metadata.SearchAssociationObjectRequest{Condition: cond.ToMapStr()})
	if err != nil {
		blog.Errorf("create association instance, but search object association with cond[%v] failed, err: %v", cond, err)
		return nil, params.Err.Error(common.CCErrCommHTTPDoRequestFailed)
	}

	if !result.Result {
		blog.Errorf("create association instance, but search object association with cond[%v] failed, err: %s", cond, resp.ErrMsg)
		return nil, params.Err.New(resp.Code, resp.ErrMsg)
	}

	if len(result.Data) == 0 {
		blog.Errorf("create instance association, but can not find object association[%s]. ", request.ObjectAsstID)
		return nil, params.Err.Error(common.CCErrorTopoObjectAssociationNotExist)
	}

	objectAsst := result.Data[0]

	objID := objectAsst.ObjectID
	asstObjID := objectAsst.AsstObjID

	switch result.Data[0].Mapping {
	case metadata.OneToOneMapping:
		// search instances belongs to this association.
		cond := condition.CreateCondition()
		cond.Field(common.AssociationObjAsstIDField).Eq(request.ObjectAsstID)
		cond.Field(common.BKInstIDField).Eq(request.InstID)
		inst, err := a.SearchInst(params, &metadata.SearchAssociationInstRequest{Condition: cond.ToMapStr()})
		if err != nil {
			blog.Errorf("create association instance, but check instance with cond[%v] failed, err: %v", cond, err)
			return nil, params.Err.Error(common.CCErrCommHTTPDoRequestFailed)
		}

		if !inst.Result {
			blog.Errorf("create association instance, but check instance with cond[%v] failed, err: %s", cond, resp.ErrMsg)
			return nil, params.Err.New(resp.Code, resp.ErrMsg)
		}
		if len(inst.Data) >= 1 {
			return nil, params.Err.Error(common.CCErrorTopoCreateMultipleInstancesForOneToOneAssociation)
		}

		cond = condition.CreateCondition()
		cond.Field(common.AssociationObjAsstIDField).Eq(request.ObjectAsstID)
		cond.Field(common.BKAsstInstIDField).Eq(request.AsstInstID)

		inst, err = a.SearchInst(params, &metadata.SearchAssociationInstRequest{Condition: cond.ToMapStr()})
		if err != nil {
			blog.Errorf("create association instance, but check instance with cond[%v] failed, err: %v", cond, err)
			return nil, params.Err.Error(common.CCErrCommHTTPDoRequestFailed)
		}

		if !inst.Result {
			blog.Errorf("create association instance, but check instance with cond[%v] failed, err: %s", cond, resp.ErrMsg)
			return nil, params.Err.New(resp.Code, resp.ErrMsg)
		}
		if len(inst.Data) >= 1 {
			return nil, params.Err.Error(common.CCErrorTopoCreateMultipleInstancesForOneToOneAssociation)
		}

	default:
		// after all the check, new association instance can be created.
	}

	input := metadata.CreateOneInstanceAssociation{
		Data: metadata.InstAsst{
			ObjectAsstID:      request.ObjectAsstID,
			InstID:            request.InstID,
			AsstInstID:        request.AsstInstID,
			ObjectID:          objID,
			AsstObjectID:      asstObjID,
			AssociationKindID: objectAsst.AsstKindID,
		},
	}
	rsp, err := a.clientSet.CoreService().Association().CreateInstAssociation(context.Background(), params.Header, &input)

	resp = &metadata.CreateAssociationInstResult{BaseResp: rsp.BaseResp}
	resp.Data.ID = int64(rsp.Data.Created.ID)
	return resp, err
}

func (a *association) DeleteInst(params types.ContextParams, assoID int64) (resp *metadata.DeleteAssociationInstResult, err error) {
	input := metadata.DeleteOption{
		Condition: condition.CreateCondition().Field(common.BKFieldID).Eq(assoID).ToMapStr(),
	}
	rsp, err := a.clientSet.CoreService().Association().DeleteInstAssociation(context.Background(), params.Header, &input)
	resp = &metadata.DeleteAssociationInstResult{
		BaseResp: rsp.BaseResp,
	}

	return resp, err
}<|MERGE_RESOLUTION|>--- conflicted
+++ resolved
@@ -437,7 +437,6 @@
 }
 
 func (a *association) SearchType(params types.ContextParams, request *metadata.SearchAssociationTypeRequest) (resp *metadata.SearchAssociationTypeResult, err error) {
-<<<<<<< HEAD
 	input := metadata.QueryCondition{
 		Condition: request.Condition,
 		Limit:     metadata.SearchLimit{Limit: int64(request.Limit), Offset: int64(request.Start)},
@@ -460,30 +459,6 @@
 	}
 
 	return a.clientSet.CoreService().Association().ReadAssociation(context.Background(), params.Header, &input)
-
-	needComb := true
-	if KindIDCond, ok := request.Condition[common.AssociationKindIDField]; ok {
-		if kindIDSearchCond, ok := KindIDCond.(map[string]interface{}); ok {
-			needComb = false
-			kindIDSearchCond[common.BKDBNE] = common.AssociationKindMainline
-			request.Condition[common.AssociationKindIDField] = kindIDSearchCond
-		}
-	}
-	if needComb {
-		cond := condition.CreateCondition()
-		cond.Field(common.AssociationKindIDField).NotEq(common.AssociationKindMainline)
-		nAsstKindCond := cond.ToMapStr()
-		if 0 == len(request.Condition) {
-			request.Condition = make(map[string]interface{})
-		}
-		for key, val := range nAsstKindCond {
-			request.Condition[key] = val
-		}
-	}
-
-=======
->>>>>>> a23113f1
-	return a.clientSet.ObjectController().Association().SearchType(context.TODO(), params.Header, request)
 
 }
 

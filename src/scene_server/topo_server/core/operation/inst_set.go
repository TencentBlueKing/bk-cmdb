/*
 * Tencent is pleased to support the open source community by making 蓝鲸 available.
 * Copyright (C) 2017-2018 THL A29 Limited, a Tencent company. All rights reserved.
 * Licensed under the MIT License (the "License"); you may not use this file except
 * in compliance with the License. You may obtain a copy of the License at
 * http://opensource.org/licenses/MIT
 * Unless required by applicable law or agreed to in writing, software distributed under
 * the License is distributed on an "AS IS" BASIS, WITHOUT WARRANTIES OR CONDITIONS OF ANY KIND,
 * either express or implied. See the License for the specific language governing permissions and
 * limitations under the License.
 */

package operation

import (
	"context"

	"configcenter/src/apimachinery"
	"configcenter/src/common"
	"configcenter/src/common/blog"
	"configcenter/src/common/condition"
	"configcenter/src/common/mapstr"
	"configcenter/src/common/metadata"
	"configcenter/src/scene_server/topo_server/core/inst"
	"configcenter/src/scene_server/topo_server/core/model"
	"configcenter/src/scene_server/topo_server/core/types"
)

// SetOperationInterface set operation methods
type SetOperationInterface interface {
	CreateSet(params types.ContextParams, obj model.Object, bizID int64, data mapstr.MapStr) (inst.Inst, error)
	DeleteSet(params types.ContextParams, obj model.Object, bizID int64, setIDS []int64) error
	FindSet(params types.ContextParams, obj model.Object, cond *metadata.QueryInput) (count int, results []inst.Inst, err error)
	UpdateSet(params types.ContextParams, data mapstr.MapStr, obj model.Object, bizID, setID int64) error

	SetProxy(obj ObjectOperationInterface, inst InstOperationInterface, module ModuleOperationInterface)
}

// NewSetOperation create a set instance
func NewSetOperation(client apimachinery.ClientSetInterface) SetOperationInterface {
	return &set{
		clientSet: client,
	}
}

type set struct {
	clientSet apimachinery.ClientSetInterface
	inst      InstOperationInterface
	obj       ObjectOperationInterface
	module    ModuleOperationInterface
}

func (s *set) SetProxy(obj ObjectOperationInterface, inst InstOperationInterface, module ModuleOperationInterface) {
	s.inst = inst
	s.obj = obj
	s.module = module
}

func (s *set) hasHost(params types.ContextParams, bizID int64, setIDS []int64) (bool, error) {
	cond := map[string][]int64{
		common.BKAppIDField: []int64{bizID},
		common.BKSetIDField: setIDS,
	}

	rsp, err := s.clientSet.HostController().Module().GetModulesHostConfig(context.Background(), params.Header, cond)
	if nil != err {
		blog.Errorf("[operation-set] failed to request the object controller, error info is %s", err.Error())
		return false, params.Err.Error(common.CCErrCommHTTPDoRequestFailed)
	}

	if !rsp.Result {
		blog.Errorf("[operation-set]  failed to search the host set configures, error info is %s", err.Error())
		return false, params.Err.New(rsp.Code, rsp.ErrMsg)
	}

	return 0 != len(rsp.Data), nil
}

func (s *set) CreateSet(params types.ContextParams, obj model.Object, bizID int64, data mapstr.MapStr) (inst.Inst, error) {

	data.Set(common.BKAppIDField, bizID)
<<<<<<< HEAD
	data.Set(common.BKDefaultField, 0)
=======

	if !data.Exists(common.BKDefaultField) {
		data.Set(common.BKDefaultField, 0)
	}

>>>>>>> a330cbe1
	//data.Set(common.CreateTimeField, util.GetCurrentTimeStr())
	return s.inst.CreateInst(params, obj, data)
}

func (s *set) DeleteSet(params types.ContextParams, obj model.Object, bizID int64, setIDS []int64) error {

	setCond := condition.CreateCondition()

	// clear the sets

	setCond.Field(common.BKAppIDField).Eq(bizID)
	if nil != setIDS {
		setCond.Field(common.BKSetIDField).In(setIDS)
	}

	exists, err := s.hasHost(params, bizID, setIDS)
	if nil != err {
		blog.Errorf("[operation-set] failed to check the host, error info is %s", err.Error())
		return err
	}

	if exists {
		blog.Errorf("[operation-set] the sets(%#v) has some hosts", setIDS)
		return params.Err.Error(common.CCErrTopoHasHostCheckFailed)
	}

	// clear the moudle belong to deleted sets
	moduleObj, err := s.obj.FindSingleObject(params, common.BKInnerObjIDModule)
	if nil != err {
		blog.Errorf("[operation-set] failed to find the object , error info is %s", err.Error())
		return err
	}

	if err = s.module.DeleteModule(params, moduleObj, bizID, setIDS, nil); nil != err {
		blog.Errorf("[operation-set] failed to delete the modules, error info is %s", err.Error())
		return params.Err.New(common.CCErrTopoSetDeleteFailed, err.Error())
	}

	// clear the sets
	return s.inst.DeleteInst(params, obj, setCond)
}

func (s *set) FindSet(params types.ContextParams, obj model.Object, cond *metadata.QueryInput) (count int, results []inst.Inst, err error) {
	return s.inst.FindInst(params, obj, cond, false)
}

func (s *set) UpdateSet(params types.ContextParams, data mapstr.MapStr, obj model.Object, bizID, setID int64) error {

	innerCond := condition.CreateCondition()

	innerCond.Field(common.BKAppIDField).Eq(bizID)
	innerCond.Field(common.BKSetIDField).Eq(setID)

	return s.inst.UpdateInst(params, data, obj, innerCond, setID)
}<|MERGE_RESOLUTION|>--- conflicted
+++ resolved
@@ -79,15 +79,11 @@
 func (s *set) CreateSet(params types.ContextParams, obj model.Object, bizID int64, data mapstr.MapStr) (inst.Inst, error) {
 
 	data.Set(common.BKAppIDField, bizID)
-<<<<<<< HEAD
-	data.Set(common.BKDefaultField, 0)
-=======
 
 	if !data.Exists(common.BKDefaultField) {
 		data.Set(common.BKDefaultField, 0)
 	}
 
->>>>>>> a330cbe1
 	//data.Set(common.CreateTimeField, util.GetCurrentTimeStr())
 	return s.inst.CreateInst(params, obj, data)
 }

--- conflicted
+++ resolved
@@ -132,15 +132,9 @@
 					OwnerID:    att.Attribute().OwnerID,
 					BizID:      modelBizID,
 				}
-<<<<<<< HEAD
-				group.Metadata = *metaData
 
 				data := mapstr.NewFromStruct(group, "field")
-				_, err := a.grp.CreateObjectGroup(kit, data, metaData)
-=======
-				data := mapstr.NewFromStruct(group, "field")
-				grp, err := a.grp.CreateObjectGroup(kit, data, modelBizID)
->>>>>>> 2615b8a7
+				_, err := a.grp.CreateObjectGroup(kit, data, modelBizID)
 				if nil != err {
 					blog.Errorf("[operation-obj] failed to create the default group, err: %s, rid: %s", err.Error(), kit.Rid)
 					return nil, kit.CCError.Error(common.CCErrTopoObjectGroupCreateFailed)

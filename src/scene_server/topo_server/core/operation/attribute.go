/*
 * Tencent is pleased to support the open source community by making 蓝鲸 available.
 * Copyright (C) 2017-2018 THL A29 Limited, a Tencent company. All rights reserved.
 * Licensed under the MIT License (the "License"); you may not use this file except
 * in compliance with the License. You may obtain a copy of the License at
 * http://opensource.org/licenses/MIT
 * Unless required by applicable law or agreed to in writing, software distributed under
 * the License is distributed on an "AS IS" BASIS, WITHOUT WARRANTIES OR CONDITIONS OF ANY KIND,
 * either express or implied. See the License for the specific language governing permissions and
 * limitations under the License.
 */

package operation

import (
	"configcenter/src/ac/extensions"
	"configcenter/src/apimachinery"
	"configcenter/src/common"
	"configcenter/src/common/auditlog"
	"configcenter/src/common/blog"
	"configcenter/src/common/condition"
	"configcenter/src/common/http/rest"
	"configcenter/src/common/mapstr"
	"configcenter/src/common/metadata"
	"configcenter/src/common/util"
	"configcenter/src/scene_server/topo_server/core/inst"
	"configcenter/src/scene_server/topo_server/core/model"
)

// AttributeOperationInterface attribute operation methods
type AttributeOperationInterface interface {
	CreateObjectAttribute(kit *rest.Kit, data mapstr.MapStr, modelBizID int64) (model.AttributeInterface, error)
	DeleteObjectAttribute(kit *rest.Kit, cond condition.Condition, modelBizID int64) error
	FindObjectAttributeWithDetail(kit *rest.Kit, cond condition.Condition, modelBizID int64) ([]*metadata.ObjAttDes, error)
	FindObjectAttribute(kit *rest.Kit, cond condition.Condition, modelBizID int64) ([]model.AttributeInterface, error)
	UpdateObjectAttribute(kit *rest.Kit, data mapstr.MapStr, attID int64, modelBizID int64) error
	UpdateObjectAttributeIndex(kit *rest.Kit, objID string, data mapstr.MapStr, attID int64) (*metadata.UpdateAttrIndexData, error)

	FindBusinessAttribute(kit *rest.Kit, cond mapstr.MapStr) ([]metadata.Attribute, error)

	SetProxy(modelFactory model.Factory, instFactory inst.Factory, obj ObjectOperationInterface, asst AssociationOperationInterface, grp GroupOperationInterface)
}

// NewAttributeOperation create a new attribute operation instance
func NewAttributeOperation(client apimachinery.ClientSetInterface, authManager *extensions.AuthManager) AttributeOperationInterface {
	return &attribute{
		clientSet:   client,
		authManager: authManager,
	}
}

type attribute struct {
	clientSet    apimachinery.ClientSetInterface
	authManager  *extensions.AuthManager
	modelFactory model.Factory
	instFactory  inst.Factory
	obj          ObjectOperationInterface
	asst         AssociationOperationInterface
	grp          GroupOperationInterface
}

func (a *attribute) SetProxy(modelFactory model.Factory, instFactory inst.Factory, obj ObjectOperationInterface, asst AssociationOperationInterface, grp GroupOperationInterface) {
	a.modelFactory = modelFactory
	a.instFactory = instFactory
	a.obj = obj
	a.asst = asst
	a.grp = grp
}

func (a *attribute) CreateObjectAttribute(kit *rest.Kit, data mapstr.MapStr, modelBizID int64) (model.AttributeInterface, error) {

	var err error
	att := a.modelFactory.CreateAttribute(kit)
	err = att.Parse(data)
	if nil != err {
		blog.Errorf("[operation-attr] failed to parse the attribute data (%#v), error info is %s, rid: %s", data, err.Error(), kit.Rid)
		return nil, err
	}

	// check if the object is mainline object, if yes. then user can not create required attribute.
	yes, err := a.isMainlineModel(kit, att.Attribute().ObjectID)
	if err != nil {
		blog.Warnf("add object attribute, but not allow to add required attribute to mainline object: %+v. rid: %d.", data, kit.Rid)
		return nil, kit.CCError.New(common.CCErrTopoObjectAttributeCreateFailed, err.Error())
	}

	if yes {
		if att.Attribute().IsRequired {
			return nil, kit.CCError.Error(common.CCErrTopoCanNotAddRequiredAttributeForMainlineModel)
		}
	}

	// check the object id
	objID := att.Attribute().ObjectID
	err = a.obj.IsValidObject(kit, objID)
	if nil != err {
		return nil, kit.CCError.New(common.CCErrTopoObjectAttributeCreateFailed, err.Error())
	}

	// check is the group exist
	cond := condition.CreateCondition()
	cond.Field(common.BKObjIDField).Eq(att.Attribute().ObjectID)
	cond.Field(common.BKPropertyGroupIDField).Eq(att.Attribute().PropertyGroup)
	groupResult, err := a.grp.FindObjectGroup(kit, cond, modelBizID)
	if nil != err {
		blog.Errorf("[operation-attr] failed to search the attribute group data (%#v), error info is %s, rid: %s", cond.ToMapStr(), err.Error(), kit.Rid)
		return nil, err
	}
	// create the default group
	if 0 == len(groupResult) {
		if modelBizID > 0 {
			cond := condition.CreateCondition()
			cond.Field(common.BKObjIDField).Eq(att.Attribute().ObjectID)
			cond.Field(common.BKPropertyGroupIDField).Eq(common.BKBizDefault)
			groupResult, err := a.grp.FindObjectGroup(kit, cond, modelBizID)
			if nil != err {
				blog.Errorf("[operation-attr] failed to search the attribute group data (%#v), error info is %s, rid: %s", cond.ToMapStr(), err.Error(), kit.Rid)
				return nil, err
			}
			if 0 == len(groupResult) {
				group := metadata.Group{
					IsDefault:  true,
					GroupIndex: -1,
					GroupName:  common.BKBizDefault,
					GroupID:    common.BKBizDefault,
					ObjectID:   att.Attribute().ObjectID,
					OwnerID:    att.Attribute().OwnerID,
					BizID:      modelBizID,
				}

				data := mapstr.NewFromStruct(group, "field")
				_, err := a.grp.CreateObjectGroup(kit, data, modelBizID)
				if nil != err {
					blog.Errorf("[operation-obj] failed to create the default group, err: %s, rid: %s", err.Error(), kit.Rid)
					return nil, kit.CCError.Error(common.CCErrTopoObjectGroupCreateFailed)
				}
			}
			att.Attribute().PropertyGroup = common.BKBizDefault
		} else {
			att.Attribute().PropertyGroup = common.BKDefaultField
		}
	}

	// create a new one
	err = att.Create()
	if nil != err {
		blog.Errorf("[operation-attr] failed to save the attribute data (%#v), error info is %s, rid: %s", data, err.Error(), kit.Rid)
		return nil, err
	}

	// generate audit log of model attribute.
	audit := auditlog.NewObjectAttributeAuditLog(a.clientSet.CoreService())
	generateAuditParameter := auditlog.NewGenerateAuditCommonParameter(kit, metadata.AuditCreate)

	auditLog, err := audit.GenerateAuditLog(generateAuditParameter, att.Attribute().ID, nil)
	if err != nil {
		blog.Errorf("create object attribute %s success, but generate audit log failed, err: %v, rid: %s",
			att.Attribute().PropertyName, err, kit.Rid)
		return nil, err
	}

	// save audit log.
	if err := audit.SaveAuditLog(kit, *auditLog); err != nil {
		blog.Errorf("create object attribute %s success, but save audit log failed, err: %v, rid: %s",
			att.Attribute().PropertyName, err, kit.Rid)
		return nil, err
	}

	return att, nil
}

func (a *attribute) DeleteObjectAttribute(kit *rest.Kit, cond condition.Condition, modelBizID int64) error {

	attrItems, err := a.FindObjectAttribute(kit, cond, modelBizID)
	if nil != err {
		blog.Errorf("[operation-attr] failed to find the attributes by the cond(%v), err: %v, rid: %s", cond.ToMapStr(), err, kit.Rid)
		return kit.CCError.New(common.CCErrTopoObjectAttributeDeleteFailed, err.Error())
	}

	// auth: check authorization
	// var objID string
	// for idx, attrItem := range attrItems {
	// 	oID := attrItem.Attribute().ObjectID
	// 	if idx == 0 && objID != oID {
	// 		return kit.CCError.New(common.CCErrTopoObjectAttributeDeleteFailed, "can't attributes of multiple model per request")
	// 	}
	// }
	// if err := a.authManager.AuthorizeByObjectID(kit.Ctx, kit.Header, meta.Update, objID); err != nil {
	// 	return kit.CCError.New(common.CCErrCommAuthorizeFailed, err.Error())
	// }

	audit := auditlog.NewObjectAttributeAuditLog(a.clientSet.CoreService())
	generateAuditParameter := auditlog.NewGenerateAuditCommonParameter(kit, metadata.AuditDelete)

	for _, attrItem := range attrItems {
		// generate audit log of model attribute.
		auditLog, err := audit.GenerateAuditLog(generateAuditParameter, attrItem.Attribute().ID, attrItem.Attribute())
		if err != nil {
			blog.Errorf("generate audit log failed before delete model attribute %s, err: %v, rid: %s",
				attrItem.Attribute().PropertyName, err, kit.Rid)
			return err
		}

		// delete the attribute.
		rsp, err := a.clientSet.CoreService().Model().DeleteModelAttr(kit.Ctx, kit.Header, attrItem.Attribute().ObjectID, &metadata.DeleteOption{Condition: cond.ToMapStr()})
		if nil != err {
			blog.Errorf("[operation-attr] delete object attribute failed, request object controller with err: %v, rid: %s", err, kit.Rid)
			return kit.CCError.Error(common.CCErrCommHTTPDoRequestFailed)
		}
		if !rsp.Result {
			blog.Errorf("[operation-attr] failed to delete the attribute by condition(%v), err: %s, rid: %s", cond.ToMapStr(), rsp.ErrMsg, kit.Rid)
			return kit.CCError.New(rsp.Code, rsp.ErrMsg)
		}

		// save audit log.
		if err := audit.SaveAuditLog(kit, *auditLog); err != nil {
			blog.Errorf("delete object attribute %s success, but save audit log failed, err: %v, rid: %s",
				attrItem.Attribute().PropertyName, err, kit.Rid)
			return err
		}
	}

	return nil
}

func (a *attribute) FindObjectAttributeWithDetail(kit *rest.Kit, cond condition.Condition, modelBizID int64) ([]*metadata.ObjAttDes, error) {
	attrs, err := a.FindObjectAttribute(kit, cond, modelBizID)
	if nil != err {
		blog.ErrorJSON("FindObjectAttribute failed, err: %s, cond: %s", err, cond.ToMapStr())
		return nil, err
	}
	results := make([]*metadata.ObjAttDes, 0)
	// if can't find any attribute of a obj, to return, for example, when the obj is not exist
	if len(attrs) == 0 {
		return results, nil
	}
	grpCond := condition.CreateCondition()
	grpOrCond := grpCond.NewOR()
	for _, attr := range attrs {
		attribute := attr.Attribute()
		grpOrCond.Item(map[string]interface{}{
			metadata.GroupFieldGroupID:  attribute.PropertyGroup,
			metadata.GroupFieldObjectID: attribute.ObjectID,
		})
	}
	grps, err := a.grp.FindObjectGroup(kit, grpCond, modelBizID)
	if nil != err {
		blog.ErrorJSON("FindObjectGroup failed, err: %s, grpCond: %s", err, grpCond.ToMapStr())
		return nil, err
	}
	grpMap := make(map[string]string)
	for _, grp := range grps {
		grpMap[grp.Group().GroupID] = grp.Group().GroupName
	}
	for _, attr := range attrs {
		attribute := attr.Attribute()
		result := &metadata.ObjAttDes{Attribute: *attribute}
		grpName, ok := grpMap[attribute.PropertyGroup]
		if !ok {
			blog.ErrorJSON("attribute [%s] has an invalid bk_property_group %s", *attribute, attribute.PropertyGroup)
			return nil, kit.CCError.CCErrorf(common.CCErrCommParamsIsInvalid, "attribute.bk_property_group: "+attribute.PropertyGroup)
		}
		result.PropertyGroupName = grpName
		results = append(results, result)
	}

	return results, nil
}

// FindBusinessAttribute search biz attribute
func (a *attribute) FindBusinessAttribute(kit *rest.Kit, cond mapstr.MapStr) ([]metadata.Attribute, error) {
	opt := &metadata.QueryCondition{
		Condition: cond,
	}
	resp, err := a.clientSet.CoreService().Model().ReadModelAttr(kit.Ctx, kit.Header, common.BKInnerObjIDApp, opt)
	if err != nil {
		blog.Errorf("find business attributes failed, err: %v, rid: %s", err, kit.Rid)
		return nil, kit.CCError.Error(common.CCErrCommHTTPDoRequestFailed)
	}

	return resp.Info, nil
}

// FindObjectAttribute search object attribute
func (a *attribute) FindObjectAttribute(kit *rest.Kit, cond condition.Condition, modelBizID int64) (
	[]model.AttributeInterface, error) {
	limits := cond.GetLimit()
	sort := cond.GetSort()
	start := cond.GetStart()
	fCond := cond.ToMapStr()
	util.AddModelBizIDCondition(fCond, modelBizID)

	opt := &metadata.QueryCondition{
		Condition: fCond,
		Page:      metadata.BasePage{Limit: int(limits), Start: int(start), Sort: sort},
	}

	rsp, err := a.clientSet.CoreService().Model().ReadModelAttrByCondition(kit.Ctx, kit.Header, opt)
	if nil != err {
		blog.Errorf("[operation-attr] failed to request object controller, error info is %s, rid: %s", err.Error(),
			kit.Rid)
		return nil, kit.CCError.Error(common.CCErrCommHTTPDoRequestFailed)
	}

	return model.CreateAttribute(kit, a.clientSet, rsp.Info), nil
}

// UpdateObjectAttribute update object attribute
func (a *attribute) UpdateObjectAttribute(kit *rest.Kit, data mapstr.MapStr, attID int64, modelBizID int64) error {
	cond := make(map[string]interface{})
	util.AddModelBizIDCondition(cond, modelBizID)

	// generate audit log of model attribute.
	audit := auditlog.NewObjectAttributeAuditLog(a.clientSet.CoreService())
	generateAuditParameter := auditlog.NewGenerateAuditCommonParameter(kit, metadata.AuditUpdate).WithUpdateFields(data)
	auditLog, err := audit.GenerateAuditLog(generateAuditParameter, attID, nil)
	if err != nil {
		blog.Errorf("generate audit log failed before update model attribute, attID: %d, err: %v, rid: %s",
			attID, err, kit.Rid)
		return err
	}

	// to update.
	cond[common.BKFieldID] = attID
	input := metadata.UpdateOption{
		Condition: cond,
		Data:      data,
	}
	_, err = a.clientSet.CoreService().Model().UpdateModelAttrsByCondition(kit.Ctx, kit.Header, &input)
	if nil != err {
		blog.Errorf("[operation-attr] failed to request object controller, error info is %s, rid: %s", err.Error(),
			kit.Rid)
		return kit.CCError.Error(common.CCErrCommHTTPDoRequestFailed)
	}

	// save audit log.
	if err := audit.SaveAuditLog(kit, *auditLog); err != nil {
		blog.Errorf("update object attribute success, but save audit log failed, attID: %d, err: %v, rid: %s",
			attID, err, kit.Rid)
		return err
	}

	return nil
}

func (a *attribute) isMainlineModel(kit *rest.Kit, modelID string) (bool, error) {
	cond := mapstr.MapStr{common.AssociationKindIDField: common.AssociationKindMainline}
	if _, err := a.clientSet.CoreService().Association().ReadModelAssociation(kit.Ctx, kit.Header,
		&metadata.QueryCondition{Condition: cond}); err != nil {
		return false, err
	}

<<<<<<< HEAD
=======
	if len(asst.Info) <= 0 {
		return false, fmt.Errorf("model association [%+v] not found", cond)
	}

	for _, mainline := range asst.Info {
		if mainline.ObjectID == modelID {
			return true, nil
		}
	}

>>>>>>> 75a4e243
	return false, nil
}

// UpdateObjectAttributeIndex update object attribute index
func (a *attribute) UpdateObjectAttributeIndex(kit *rest.Kit, objID string, data mapstr.MapStr, attID int64) (
	*metadata.UpdateAttrIndexData, error) {
	input := metadata.UpdateOption{
		Condition: condition.CreateCondition().Field(common.BKFieldID).Eq(attID).ToMapStr(),
		Data:      data,
	}

	rsp, err := a.clientSet.CoreService().Model().UpdateModelAttrsIndex(kit.Ctx, kit.Header, objID, &input)
	if nil != err {
		blog.Errorf("[operation-attr] failed to request object CoreService, error info is %s, rid: %s", err.Error(),
			kit.Rid)
		return nil, kit.CCError.Error(common.CCErrCommHTTPDoRequestFailed)
	}

	return rsp, nil
}<|MERGE_RESOLUTION|>--- conflicted
+++ resolved
@@ -343,17 +343,18 @@
 	return nil
 }
 
+// isMainlineModel check is mainline model by module id
 func (a *attribute) isMainlineModel(kit *rest.Kit, modelID string) (bool, error) {
-	cond := mapstr.MapStr{common.AssociationKindIDField: common.AssociationKindMainline}
-	if _, err := a.clientSet.CoreService().Association().ReadModelAssociation(kit.Ctx, kit.Header,
-		&metadata.QueryCondition{Condition: cond}); err != nil {
+	cond := mapstr.MapStr{
+		common.AssociationKindIDField: common.AssociationKindMainline,
+	}
+	queryCond := &metadata.QueryCondition{
+		Condition:      cond,
+		DisableCounter: true,
+	}
+	asst, err := a.clientSet.CoreService().Association().ReadModelAssociation(kit.Ctx, kit.Header, queryCond)
+	if err != nil {
 		return false, err
-	}
-
-<<<<<<< HEAD
-=======
-	if len(asst.Info) <= 0 {
-		return false, fmt.Errorf("model association [%+v] not found", cond)
 	}
 
 	for _, mainline := range asst.Info {
@@ -362,9 +363,9 @@
 		}
 	}
 
->>>>>>> 75a4e243
 	return false, nil
 }
+
 
 // UpdateObjectAttributeIndex update object attribute index
 func (a *attribute) UpdateObjectAttributeIndex(kit *rest.Kit, objID string, data mapstr.MapStr, attID int64) (

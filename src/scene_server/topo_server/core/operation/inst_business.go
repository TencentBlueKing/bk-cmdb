/*
 * Tencent is pleased to support the open source community by making 蓝鲸 available.
 * Copyright (C) 2017-2018 THL A29 Limited, a Tencent company. All rights reserved.
 * Licensed under the MIT License (the "License"); you may not use this file except
 * in compliance with the License. You may obtain a copy of the License at
 * http://opensource.org/licenses/MIT
 * Unless required by applicable law or agreed to in writing, software distributed under
 * the License is distributed on an "AS IS" BASIS, WITHOUT WARRANTIES OR CONDITIONS OF ANY KIND,
 * either express or implied. See the License for the specific language governing permissions and
 * limitations under the License.
 */

package operation

import (
	"context"
	"strings"

	"configcenter/src/apimachinery"
	"configcenter/src/common"
	"configcenter/src/common/blog"
	"configcenter/src/common/condition"
	"configcenter/src/common/mapstr"
	"configcenter/src/common/metadata"
	"configcenter/src/common/util"
	"configcenter/src/scene_server/topo_server/core/inst"
	"configcenter/src/scene_server/topo_server/core/model"
	"configcenter/src/scene_server/topo_server/core/types"
)

// BusinessOperationInterface business operation methods
type BusinessOperationInterface interface {
	CreateBusiness(params types.ContextParams, obj model.Object, data mapstr.MapStr) (inst.Inst, error)
	DeleteBusiness(params types.ContextParams, obj model.Object, bizID int64) error
	FindBusiness(params types.ContextParams, obj model.Object, fields []string, cond condition.Condition) (count int, results []inst.Inst, err error)
	GetInternalModule(params types.ContextParams, obj model.Object, bizID int64) (count int, result *metadata.InnterAppTopo, err error)
	UpdateBusiness(params types.ContextParams, data mapstr.MapStr, obj model.Object, bizID int64) error

	SetProxy(set SetOperationInterface, module ModuleOperationInterface, inst InstOperationInterface, obj ObjectOperationInterface)
}

// NewBusinessOperation create a business instance
func NewBusinessOperation(client apimachinery.ClientSetInterface) BusinessOperationInterface {
	return &business{
		clientSet: client,
	}
}

type business struct {
	clientSet apimachinery.ClientSetInterface
	inst      InstOperationInterface
	set       SetOperationInterface
	module    ModuleOperationInterface
	obj       ObjectOperationInterface
}

func (b *business) SetProxy(set SetOperationInterface, module ModuleOperationInterface, inst InstOperationInterface, obj ObjectOperationInterface) {
	b.inst = inst
	b.set = set
	b.module = module
	b.obj = obj
}
func (b *business) CreateBusiness(params types.ContextParams, obj model.Object, data mapstr.MapStr) (inst.Inst, error) {

	defaulFieldVal, err := data.Int64(common.BKDefaultField)
	if nil != err {
		blog.Errorf("[operation-biz] failed to create business, error info is did not set the default field, %s", err.Error())
		return nil, params.Err.New(common.CCErrTopoAppCreateFailed, err.Error())
	}
	if defaulFieldVal == int64(common.DefaultAppFlag) && params.SupplierAccount != common.BKDefaultOwnerID {
		// this is a new supplier owner and prepare to create a new business.
		asstQuery := map[string]interface{}{
			common.BKOwnerIDField: common.BKDefaultOwnerID,
		}
		defaultOwnerHeader := util.CopyHeader(params.Header)
		defaultOwnerHeader.Set(common.BKHTTPOwnerID, common.BKDefaultOwnerID)

		asstRsp, err := b.clientSet.CoreService().Association().ReadModelAssociation(context.Background(), defaultOwnerHeader, &metadata.QueryCondition{Condition: asstQuery})
		if nil != err {
			blog.Errorf("[operation-biz] failed to get default assts, error info is %s", err.Error())
			return nil, params.Err.New(common.CCErrTopoAppCreateFailed, err.Error())
		}
		if !asstRsp.Result {
			return nil, params.Err.Error(asstRsp.Code)
		}
		expectAssts := asstRsp.Data.Info
		blog.Infof("copy asst for %s, %+v", params.SupplierAccount, expectAssts)

		existAsstRsp, err := b.clientSet.CoreService().Association().ReadModelAssociation(context.Background(), params.Header, &metadata.QueryCondition{Condition: asstQuery})
		if nil != err {
			blog.Errorf("[operation-biz] failed to get default assts, error info is %s", err.Error())
			return nil, params.Err.New(common.CCErrTopoAppCreateFailed, err.Error())
		}
		if !existAsstRsp.Result {
			return nil, params.Err.Error(existAsstRsp.Code)
		}
		existAssts := existAsstRsp.Data.Info

	expectLoop:
		for _, asst := range expectAssts {
			asst.OwnerID = params.SupplierAccount
			for _, existAsst := range existAssts {
				if existAsst.ObjectID == asst.ObjectID &&
					existAsst.AsstObjID == asst.AsstObjID &&
					existAsst.AsstKindID == asst.AsstKindID {
					continue expectLoop
				}
			}

<<<<<<< HEAD
			createAsstRsp, err := b.clientSet.CoreService().Association().CreateModelAssociation(context.Background(), params.Header, &metadata.CreateModelAssociation{Spec: asst})
=======
			var createAsstRsp *metadata.CreateResult
			if asst.AsstKindID == common.AssociationKindMainline {
				// bk_maineline is a inner association type that can only create in special case, so we separate bk_mainline association type creation with a independent method,
				createAsstRsp, err = b.clientSet.ObjectController().Meta().CreateMainlineObjectAssociation(context.Background(), params.Header, &asst)
			} else {
				createAsstRsp, err = b.clientSet.ObjectController().Meta().CreateObjectAssociation(context.Background(), params.Header, &asst)
			}
>>>>>>> a23113f1
			if nil != err {
				blog.Errorf("[operation-biz] failed to copy default assts, error info is %s", err.Error())
				return nil, params.Err.New(common.CCErrTopoAppCreateFailed, err.Error())
			}
			if !createAsstRsp.Result {
				return nil, params.Err.Error(createAsstRsp.Code)
			}

		}
	}

	if util.IsExistSupplierID(params.Header) {
		supplierID, err := util.GetSupplierID(params.Header)
		if err != nil {
			return nil, params.Err.Errorf(common.CCErrCommParamsNeedInt, common.BKSupplierIDField)
		}
		data[common.BKSupplierIDField] = supplierID
	}
	bizInst, err := b.inst.CreateInst(params, obj, data)
	if nil != err {
		blog.Errorf("[opeartion-biz] failed to create business, error info is %s", err.Error())
		return bizInst, err
	}

	bizID, err := bizInst.GetInstID()
	if nil != err {
		blog.Errorf("[operation-biz] failed to create business, error info is %s", err.Error())
		return bizInst, params.Err.New(common.CCErrTopoAppCreateFailed, err.Error())
	}

	// create set
	objSet, err := b.obj.FindSingleObject(params, common.BKInnerObjIDSet)
	if nil != err {
		blog.Errorf("failed to search the set, %s", err.Error())
		return nil, params.Err.New(common.CCErrTopoAppCreateFailed, err.Error())
	}

	setData := mapstr.New()
	setData.Set(common.BKAppIDField, bizID)
	setData.Set(common.BKInstParentStr, bizID)
	setData.Set(common.BKSetNameField, common.DefaultResSetName)
	setData.Set(common.BKDefaultField, common.DefaultResSetFlag)

	setInst, err := b.set.CreateSet(params, objSet, bizID, setData)
	if nil != err {
		blog.Errorf("[operation-biz] failed to create business, error info is %s", err.Error())
		return bizInst, params.Err.New(common.CCErrTopoAppCreateFailed, err.Error())
	}

	setID, err := setInst.GetInstID()
	if nil != err {
		blog.Errorf("[operation-biz] failed to create business, error info is %s", err.Error())
		return bizInst, params.Err.New(common.CCErrTopoAppCreateFailed, err.Error())
	}

	// create module
	objModule, err := b.obj.FindSingleObject(params, common.BKInnerObjIDModule)
	if nil != err {
		blog.Errorf("failed to search the set, %s", err.Error())
		return nil, params.Err.New(common.CCErrTopoAppCreateFailed, err.Error())
	}

	moduleData := mapstr.New()
	moduleData.Set(common.BKSetIDField, setID)
	moduleData.Set(common.BKInstParentStr, setID)
	moduleData.Set(common.BKAppIDField, bizID)
	moduleData.Set(common.BKModuleNameField, common.DefaultResModuleName)
	moduleData.Set(common.BKDefaultField, common.DefaultResModuleFlag)

	_, err = b.module.CreateModule(params, objModule, bizID, setID, moduleData)
	if nil != err {
		blog.Errorf("[operation-biz] failed to create business, error info is %s", err.Error())
		return bizInst, params.Err.New(common.CCErrTopoAppCreateFailed, err.Error())
	}

	// create fault module
	faultModuleData := mapstr.New()
	faultModuleData.Set(common.BKSetIDField, setID)
	faultModuleData.Set(common.BKInstParentStr, setID)
	faultModuleData.Set(common.BKAppIDField, bizID)
	faultModuleData.Set(common.BKModuleNameField, common.DefaultFaultModuleName)
	faultModuleData.Set(common.BKDefaultField, common.DefaultFaultModuleFlag)

	_, err = b.module.CreateModule(params, objModule, bizID, setID, faultModuleData)
	if nil != err {
		blog.Errorf("[operation-biz] failed to create business, error info is %s", err.Error())
		return bizInst, params.Err.New(common.CCErrTopoAppCreateFailed, err.Error())
	}

	return bizInst, nil
}

func (b *business) DeleteBusiness(params types.ContextParams, obj model.Object, bizID int64) error {

	setObj, err := b.obj.FindSingleObject(params, common.BKInnerObjIDSet)
	if nil != err {
		blog.Errorf("failed to search the set, %s", err.Error())
		return err
	}

	bizObj, err := b.obj.FindSingleObject(params, common.BKInnerObjIDApp)
	if nil != err {
		blog.Errorf("failed to search the set, %s", err.Error())
		return err
	}

	if err = b.set.DeleteSet(params, setObj, bizID, nil); nil != err {
		blog.Errorf("[operation-biz] failed to delete the set, error info is %s", err.Error())
		return params.Err.New(common.CCErrTopoAppDeleteFailed, err.Error())
	}

	innerCond := condition.CreateCondition()
	innerCond.Field(common.BKAppIDField).Eq(bizID)

	return b.inst.DeleteInst(params, bizObj, innerCond, true)
}

func (b *business) FindBusiness(params types.ContextParams, obj model.Object, fields []string, cond condition.Condition) (count int, results []inst.Inst, err error) {

	query := &metadata.QueryInput{}
	cond.Field(common.BKDefaultField).Eq(0)
	query.Condition = cond.ToMapStr()
	query.Limit = int(cond.GetLimit())
	query.Fields = strings.Join(fields, ",")
	query.Sort = cond.GetSort()
	query.Start = int(cond.GetStart())

	return b.inst.FindInst(params, obj, query, false)
}

func (b *business) GetInternalModule(params types.ContextParams, obj model.Object, bizID int64) (count int, result *metadata.InnterAppTopo, err error) {

	// search the sets
	cond := condition.CreateCondition()
	cond.Field(common.BKAppIDField).Eq(bizID)
	cond.Field(common.BKDefaultField).Eq(common.DefaultResModuleFlag)
	setObj, err := b.obj.FindSingleObject(params, common.BKInnerObjIDSet)
	if nil != err {
		return 0, nil, params.Err.New(common.CCErrTopoAppSearchFailed, err.Error())
	}

	querySet := &metadata.QueryInput{}
	querySet.Condition = cond.ToMapStr()
	_, sets, err := b.set.FindSet(params, setObj, querySet)
	if nil != err {
		return 0, nil, params.Err.New(common.CCErrTopoAppSearchFailed, err.Error())
	}

	// search modules
	cond.Field(common.BKDefaultField).In([]int{
		common.DefaultResModuleFlag,
		common.DefaultFaultModuleFlag,
	})

	moduleObj, err := b.obj.FindSingleObject(params, common.BKInnerObjIDModule)
	if nil != err {
		return 0, nil, params.Err.New(common.CCErrTopoAppSearchFailed, err.Error())
	}

	queryModule := &metadata.QueryInput{}
	queryModule.Condition = cond.ToMapStr()
	_, modules, err := b.module.FindModule(params, moduleObj, queryModule)
	if nil != err {
		return 0, nil, params.Err.New(common.CCErrTopoAppSearchFailed, err.Error())
	}

	// construct result
	result = &metadata.InnterAppTopo{}
	for _, set := range sets {
		id, err := set.GetInstID()
		if nil != err {
			return 0, nil, params.Err.New(common.CCErrTopoAppSearchFailed, err.Error())
		}
		name, err := set.GetInstName()
		if nil != err {
			return 0, nil, params.Err.New(common.CCErrTopoAppSearchFailed, err.Error())
		}

		result.SetID = id
		result.SetName = name
		break // should be only one set
	}

	for _, module := range modules {
		id, err := module.GetInstID()
		if nil != err {
			return 0, nil, params.Err.New(common.CCErrTopoAppSearchFailed, err.Error())
		}
		name, err := module.GetInstName()
		if nil != err {
			return 0, nil, params.Err.New(common.CCErrTopoAppSearchFailed, err.Error())
		}

		result.Module = append(result.Module, metadata.InnerModule{
			ModuleID:   id,
			ModuleName: name,
		})
	}

	return 0, result, nil
}

func (b *business) UpdateBusiness(params types.ContextParams, data mapstr.MapStr, obj model.Object, bizID int64) error {

	innerCond := condition.CreateCondition()

	innerCond.Field(common.BKAppIDField).Eq(bizID)

	return b.inst.UpdateInst(params, data, obj, innerCond, bizID)
}<|MERGE_RESOLUTION|>--- conflicted
+++ resolved
@@ -107,17 +107,13 @@
 				}
 			}
 
-<<<<<<< HEAD
-			createAsstRsp, err := b.clientSet.CoreService().Association().CreateModelAssociation(context.Background(), params.Header, &metadata.CreateModelAssociation{Spec: asst})
-=======
 			var createAsstRsp *metadata.CreateResult
 			if asst.AsstKindID == common.AssociationKindMainline {
 				// bk_maineline is a inner association type that can only create in special case, so we separate bk_mainline association type creation with a independent method,
-				createAsstRsp, err = b.clientSet.ObjectController().Meta().CreateMainlineObjectAssociation(context.Background(), params.Header, &asst)
+				createAsstRsp, err := b.clientSet.CoreService().Association().CreateMainlineModelAssociation(context.Background(), params.Header, &metadata.CreateModelAssociation{Spec: asst})
 			} else {
-				createAsstRsp, err = b.clientSet.ObjectController().Meta().CreateObjectAssociation(context.Background(), params.Header, &asst)
+				createAsstRsp, err := b.clientSet.CoreService().Association().CreateModelAssociation(context.Background(), params.Header, &metadata.CreateModelAssociation{Spec: asst})
 			}
->>>>>>> a23113f1
 			if nil != err {
 				blog.Errorf("[operation-biz] failed to copy default assts, error info is %s", err.Error())
 				return nil, params.Err.New(common.CCErrTopoAppCreateFailed, err.Error())

/*
 * Tencent is pleased to support the open source community by making 蓝鲸 available.
 * Copyright (C) 2017-2018 THL A29 Limited, a Tencent company. All rights reserved.
 * Licensed under the MIT License (the "License"); you may not use this file except
 * in compliance with the License. You may obtain a copy of the License at
 * http://opensource.org/licenses/MIT
 * Unless required by applicable law or agreed to in writing, software distributed under
 * the License is distributed on an "AS IS" BASIS, WITHOUT WARRANTIES OR CONDITIONS OF ANY KIND,
 * either express or implied. See the License for the specific language governing permissions and
 * limitations under the License.
 */

package operation

import (
	"context"

	"configcenter/src/apimachinery"
	"configcenter/src/common"
	"configcenter/src/common/auditlog"
	"configcenter/src/common/blog"
	"configcenter/src/common/condition"
	"configcenter/src/common/http/rest"
	"configcenter/src/common/mapstr"
	"configcenter/src/common/metadata"
	"configcenter/src/scene_server/topo_server/core/inst"
	"configcenter/src/scene_server/topo_server/core/model"
)

// WrapperResult the data wrapper
type WrapperResult struct {
	datas []inst.Inst
}

// AuditInterface audit log methods
type AuditInterface interface {
	CreateSnapshot(instID int64, cond mapstr.MapStr) *WrapperResult
	CommitCreateLog(preData, currData *WrapperResult, inst inst.Inst, nonInnerAttributes []model.AttributeInterface)
	CommitDeleteLog(preData, currData *WrapperResult, inst inst.Inst)
	CommitUpdateLog(preData, currData *WrapperResult, inst inst.Inst, nonInnerAttributes []model.AttributeInterface)
}

type auditLog struct {
	client apimachinery.ClientSetInterface
	inst   InstOperationInterface
	kit    *rest.Kit
	obj    model.Object
}

// nonInnerAttributes 用于加速，避免不必要的数据查询(批量创建实例时，每次创建实例都会执行nonInnerAttributes)
func (a *auditLog) commitSnapshot(preData, currData *WrapperResult, action metadata.ActionType, nonInnerAttributes []model.AttributeInterface) {
	var targetData *WrapperResult
	isPreItem := false
	if nil != currData {
		targetData = currData
	} else if nil != preData {
		isPreItem = true
		targetData = preData
	} else {
		blog.Errorf("[audit] the curr data is empty, rid: %s", a.kit.Rid)
		return
	}

	if nonInnerAttributes == nil {
		var err error
		nonInnerAttributes, err = a.obj.GetNonInnerAttributes()
		if nil != err {
			blog.Errorf("[audit]failed to get the object(%s)' attribute, error info is %s, rid: %s", a.obj.Object().ObjectID, err.Error(), a.kit.Rid)
			return
		}
	}
	for _, targetItem := range targetData.datas {

		id, err := targetItem.GetInstID()
		if nil != err {
			blog.Errorf("[audit]failed to get the inst id, error info is %s, rid: %s", err.Error(), a.kit.Rid)
			return
		}

		var preDataTmp, currDataTmp mapstr.MapStr
		if !isPreItem {
			currDataTmp = targetItem.GetValues()
		} else {
			preDataTmp = targetItem.GetValues()
		}

		if nil != preData && !isPreItem {
			for _, preItem := range preData.datas {
				preID, err := preItem.GetInstID()
				if nil != err {
					blog.Errorf("[audit]failed to get the inst id, error info is %s, rid: %s", err.Error(), a.kit.Rid)
					continue
				}
				if id == preID {
					preDataTmp = preItem.GetValues()
				}
			}
		}

		properties := make([]metadata.Property, 0)
		for _, attr := range nonInnerAttributes {
			properties = append(properties, metadata.Property{
				PropertyID:   attr.Attribute().PropertyID,
				PropertyName: attr.Attribute().PropertyName,
			})
		}
		var bizID int64
		if targetItem.GetValues() != nil {
			if _, exist := targetItem.GetValues()[common.BKAppIDField]; exist {
				if biz, err := targetItem.GetValues().Int64(common.BKAppIDField); nil != err {
					blog.V(3).Infof("[audit] failed to get the biz id from the data(%#v), error info is %s, rid: %s", targetItem.GetValues(), err.Error(), a.kit.Rid)
					return
				} else {
					bizID = biz
				}
			}
		}
		bizName := ""
		if bizID > 0 {
			bizName, err = auditlog.NewAudit(a.client, a.params.Context, a.params.Header).GetInstNameByID(common.BKInnerObjIDApp, bizID)
			if err != nil {
				return
			}
		}

		objID := targetItem.GetObject().GetObjectID()
		instName, err := targetItem.GetInstName()
		if err != nil {
			blog.V(3).Infof("[audit] failed to get the inst name from the data(%#v), error info is %s, rid: %s", targetItem.GetValues(), err.Error(), a.params.ReqID)
			return
		}
		if action == metadata.AuditUpdate {
			if currDataTmp[common.BKDataStatusField] != preDataTmp[common.BKDataStatusField] {
				switch currDataTmp[common.BKDataStatusField] {
				case string(common.DataStatusDisabled):
					action = metadata.AuditArchive
				case string(common.DataStatusEnable):
					action = metadata.AuditRecover
				}
			}
		}
		auditLog := metadata.AuditLog{
			AuditType:    metadata.GetAuditTypeByObjID(objID),
			ResourceType: metadata.GetResourceTypeByObjID(objID),
			Action:       action,
			OperationDetail: &metadata.InstanceOpDetail{
				BasicOpDetail: metadata.BasicOpDetail{
					BusinessID:   bizID,
					BusinessName: bizName,
					ResourceID:   id,
					ResourceName: instName,
					Details: &metadata.BasicContent{
						PreData:    preDataTmp,
						CurData:    currDataTmp,
						Properties: properties,
					},
				},
				ModelID: objID,
			},
		}

		// add biz topology label for mainline instance
		asst, err := a.client.CoreService().Association().ReadModelAssociation(context.Background(), a.params.Header, &metadata.QueryCondition{Condition: map[string]interface{}{common.AssociationKindIDField: common.AssociationKindMainline}})
		if err != nil || !asst.Result {
			blog.V(3).Infof("[audit] failed to find mainline association, err: %v, resp: %v, rid: %s", err, asst, a.params.ReqID)
			return
		}
		if objID != common.BKInnerObjIDApp {
			for _, mainline := range asst.Data.Info {
				if mainline.ObjectID == objID || mainline.AsstObjID == objID {
					auditLog.Label = map[string]string{
						metadata.LabelBizTopology: "",
					}
					break
				}
			}
		}

		auditResp, err := a.client.CoreService().Audit().SaveAuditLog(context.Background(), a.kit.Header, auditLog)
		if err != nil {
<<<<<<< HEAD
			blog.V(3).Infof("[audit] failed to save audit log(%#v), err: %s, rid: %s", auditLog, err.Error(), a.params.ReqID)
=======
			blog.V(3).Infof("[audit] failed to save audit log(%#v), err: %s, resp: %v, rid: %s", auditLog, err.Error(), a.kit.Rid)
>>>>>>> 8576bfb5
			return
		}
		if !auditResp.Result {
			blog.V(3).Infof("[audit] failed to save audit log(%#v), err: %s, rid: %s", auditLog, auditResp.ErrMsg, a.kit.Rid)
			return
		}
	}
}

func (a *auditLog) CreateSnapshot(instID int64, cond mapstr.MapStr) *WrapperResult {
	query := &metadata.QueryInput{}

	if instID >= 0 {
		innerCond := condition.CreateCondition()
		innerCond.Field(a.obj.GetInstIDFieldName()).Eq(instID)
		cond.Merge(innerCond.ToMapStr())
	}

	query.Condition = cond
	_, insts, err := a.inst.FindInst(a.kit, a.obj, query, false)
	if nil != err {
		blog.Errorf("[audit] failed to create the snapshot, error info is %s, rid: %s", err.Error(), a.kit.Rid)
	}

	result := &WrapperResult{}
	for _, inst := range insts {
		result.datas = append(result.datas, inst)
	}

	return result
}

func (a *auditLog) CommitCreateLog(preData, currData *WrapperResult, inst inst.Inst, nonInnerAttributes []model.AttributeInterface) {
	if nil == currData {
		currData = &WrapperResult{}
		currData.datas = append(currData.datas, inst)
	}
	a.commitSnapshot(preData, currData, metadata.AuditCreate, nonInnerAttributes)
}

func (a *auditLog) CommitDeleteLog(preData, currData *WrapperResult, inst inst.Inst) {
	a.commitSnapshot(preData, currData, metadata.AuditDelete, nil)
}

func (a *auditLog) CommitUpdateLog(preData, currData *WrapperResult, inst inst.Inst, nonInnerAttributes []model.AttributeInterface) {
	a.commitSnapshot(preData, currData, metadata.AuditUpdate, nonInnerAttributes)
}<|MERGE_RESOLUTION|>--- conflicted
+++ resolved
@@ -117,7 +117,7 @@
 		}
 		bizName := ""
 		if bizID > 0 {
-			bizName, err = auditlog.NewAudit(a.client, a.params.Context, a.params.Header).GetInstNameByID(common.BKInnerObjIDApp, bizID)
+			bizName, err = auditlog.NewAudit(a.client, a.kit.Ctx, a.kit.Header).GetInstNameByID(common.BKInnerObjIDApp, bizID)
 			if err != nil {
 				return
 			}
@@ -126,7 +126,7 @@
 		objID := targetItem.GetObject().GetObjectID()
 		instName, err := targetItem.GetInstName()
 		if err != nil {
-			blog.V(3).Infof("[audit] failed to get the inst name from the data(%#v), error info is %s, rid: %s", targetItem.GetValues(), err.Error(), a.params.ReqID)
+			blog.V(3).Infof("[audit] failed to get the inst name from the data(%#v), error info is %s, rid: %s", targetItem.GetValues(), err.Error(), a.kit.Rid)
 			return
 		}
 		if action == metadata.AuditUpdate {
@@ -160,9 +160,9 @@
 		}
 
 		// add biz topology label for mainline instance
-		asst, err := a.client.CoreService().Association().ReadModelAssociation(context.Background(), a.params.Header, &metadata.QueryCondition{Condition: map[string]interface{}{common.AssociationKindIDField: common.AssociationKindMainline}})
+		asst, err := a.client.CoreService().Association().ReadModelAssociation(context.Background(), a.kit.Header, &metadata.QueryCondition{Condition: map[string]interface{}{common.AssociationKindIDField: common.AssociationKindMainline}})
 		if err != nil || !asst.Result {
-			blog.V(3).Infof("[audit] failed to find mainline association, err: %v, resp: %v, rid: %s", err, asst, a.params.ReqID)
+			blog.V(3).Infof("[audit] failed to find mainline association, err: %v, resp: %v, rid: %s", err, asst, a.kit.Rid)
 			return
 		}
 		if objID != common.BKInnerObjIDApp {
@@ -178,11 +178,7 @@
 
 		auditResp, err := a.client.CoreService().Audit().SaveAuditLog(context.Background(), a.kit.Header, auditLog)
 		if err != nil {
-<<<<<<< HEAD
-			blog.V(3).Infof("[audit] failed to save audit log(%#v), err: %s, rid: %s", auditLog, err.Error(), a.params.ReqID)
-=======
-			blog.V(3).Infof("[audit] failed to save audit log(%#v), err: %s, resp: %v, rid: %s", auditLog, err.Error(), a.kit.Rid)
->>>>>>> 8576bfb5
+			blog.V(3).Infof("[audit] failed to save audit log(%#v), err: %s, rid: %s", auditLog, err.Error(), a.kit.Rid)
 			return
 		}
 		if !auditResp.Result {

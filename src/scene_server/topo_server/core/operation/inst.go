/*
 * Tencent is pleased to support the open source community by making 蓝鲸 available.
 * Copyright (C) 2017-2018 THL A29 Limited, a Tencent company. All rights reserved.
 * Licensed under the MIT License (the "License"); you may not use this file except
 * in compliance with the License. You may obtain a copy of the License at
 * http://opensource.org/licenses/MIT
 * Unless required by applicable law or agreed to in writing, software distributed under
 * the License is distributed on an "AS IS" BASIS, WITHOUT WARRANTIES OR CONDITIONS OF ANY KIND,
 * either express or implied. See the License for the specific language governing permissions and
 * limitations under the License.
 */

package operation

import (
	"context"
	"strconv"
	"strings"

	"configcenter/src/apimachinery"
	"configcenter/src/common"
	"configcenter/src/common/blog"
	"configcenter/src/common/condition"
	"configcenter/src/common/errors"
	frtypes "configcenter/src/common/mapstr"
	metatype "configcenter/src/common/metadata"
	gparams "configcenter/src/common/paraparse"
	"configcenter/src/scene_server/topo_server/core/inst"
	"configcenter/src/scene_server/topo_server/core/model"
	"configcenter/src/scene_server/topo_server/core/types"
)

// InstOperationInterface inst operation methods
type InstOperationInterface interface {
	CreateInst(params types.ContextParams, obj model.Object, data frtypes.MapStr) (inst.Inst, error)
	CreateInstBatch(params types.ContextParams, obj model.Object, batchInfo *InstBatchInfo) (*BatchResult, error)
	DeleteInst(params types.ContextParams, obj model.Object, cond condition.Condition, needCheckHost bool) error
	DeleteInstByInstID(params types.ContextParams, obj model.Object, instID []int64, needCheckHost bool) error
	FindOriginInst(params types.ContextParams, obj model.Object, cond *metatype.QueryInput) (*metatype.InstResult, error)
	FindInst(params types.ContextParams, obj model.Object, cond *metatype.QueryInput, needAsstDetail bool) (count int, results []inst.Inst, err error)
	FindInstByAssociationInst(params types.ContextParams, obj model.Object, data frtypes.MapStr) (cont int, results []inst.Inst, err error)
	FindInstChildTopo(params types.ContextParams, obj model.Object, instID int64, query *metatype.QueryInput) (count int, results []interface{}, err error)
	FindInstParentTopo(params types.ContextParams, obj model.Object, instID int64, query *metatype.QueryInput) (count int, results []interface{}, err error)
	FindInstTopo(params types.ContextParams, obj model.Object, instID int64, query *metatype.QueryInput) (count int, results []commonInstTopoV2, err error)
	UpdateInst(params types.ContextParams, data frtypes.MapStr, obj model.Object, cond condition.Condition, instID int64) error

	SetProxy(modelFactory model.Factory, instFactory inst.Factory, asst AssociationOperationInterface, obj ObjectOperationInterface)
}

// NewInstOperation create a new inst operation instance
func NewInstOperation(client apimachinery.ClientSetInterface) InstOperationInterface {
	return &commonInst{
		clientSet: client,
	}
}

type FieldName string
type AssociationObjectID string
type RowIndex int
type InputKey string
type InstID int64

type asstObjectAttribute struct {
	obj   model.Object
	attrs []model.Attribute
}

type BatchResult struct {
	Errors       []string `json:"error"`
	Success      []string `json:"success"`
	UpdateErrors []string `json:"update_error"`
}

type commonInst struct {
	clientSet    apimachinery.ClientSetInterface
	modelFactory model.Factory
	instFactory  inst.Factory
	asst         AssociationOperationInterface
	obj          ObjectOperationInterface
}

func (c *commonInst) SetProxy(modelFactory model.Factory, instFactory inst.Factory, asst AssociationOperationInterface, obj ObjectOperationInterface) {
	c.modelFactory = modelFactory
	c.instFactory = instFactory
	c.asst = asst
	c.obj = obj
}

func (c *commonInst) CreateInstBatch(params types.ContextParams, obj model.Object, batchInfo *InstBatchInfo) (*BatchResult, error) {

	var rowErr map[int64]error
	results := &BatchResult{}
	if common.InputTypeExcel != batchInfo.InputType || nil == batchInfo.BatchInfo {
		return results, nil
	}

	for errIdx, err := range rowErr {
		results.Errors = append(results.Errors, params.Lang.Languagef("import_row_int_error_str", errIdx, err.Error()))
	}

	for colIdx, colInput := range *batchInfo.BatchInfo {
		delete(colInput, "import_from")

		item := c.instFactory.CreateInst(params, obj)
		item.SetValues(colInput)

		if item.GetValues().Exists(obj.GetInstIDFieldName()) {
			// check update
			targetInstID, err := item.GetInstID()
			if nil != err {
				blog.Errorf("[operation-inst] failed to get inst id, err: %s", err.Error())
				results.Errors = append(results.Errors, params.Lang.Languagef("import_row_int_error_str", colIdx, err.Error()))
				continue
			}
			if err = NewSupplementary().Validator(c).ValidatorUpdate(params, obj, item.ToMapStr(), targetInstID, nil); nil != err {
				blog.Errorf("[operation-inst] failed to valid, err: %s", err.Error())
				results.Errors = append(results.Errors, params.Lang.Languagef("import_row_int_error_str", colIdx, err.Error()))
				continue
			}

		} else {
			// check create
			if err := NewSupplementary().Validator(c).ValidatorCreate(params, obj, item.ToMapStr()); nil != err {
				switch tmpErr := err.(type) {
				case errors.CCErrorCoder:
					if tmpErr.GetCode() != common.CCErrCommDuplicateItem {
						blog.Errorf("[operation-inst] failed to valid, input value(%#v) the instname is %s, err: %s", item.GetValues(), obj.GetInstNameFieldName(), err.Error())
						results.Errors = append(results.Errors, params.Lang.Languagef("import_row_int_error_str", colIdx, err.Error()))
						continue
					}
				}

			}
		}

		// set data
		err := item.Save(colInput)
		if nil != err {
			blog.Errorf("[operation-inst] failed to save the object(%s) inst data (%#v), err: %s", obj.GetID(), colInput, err.Error())
			results.Errors = append(results.Errors, params.Lang.Languagef("import_row_int_error_str", colIdx, err.Error()))
			continue
		}
		NewSupplementary().Audit(params, c.clientSet, item.GetObject(), c).CommitCreateLog(nil, nil, item)

	}

	return results, nil
}

func (c *commonInst) isValidInstID(params types.ContextParams, obj metatype.Object, instID int64) error {

	cond := condition.CreateCondition()
	cond.Field(obj.GetInstIDFieldName()).Eq(instID)
	if obj.IsCommon() {
		cond.Field(common.BKObjIDField).Eq(obj.ObjectID)
	}

	query := &metatype.QueryInput{}
	query.Condition = cond.ToMapStr()
	query.Limit = common.BKNoLimit

	rsp, err := c.clientSet.ObjectController().Instance().SearchObjects(context.Background(), obj.GetObjectType(), params.Header, query)
	if nil != err {
		blog.Errorf("[operation-inst] failed to request object controller, err: %s", err.Error())
		return params.Err.Error(common.CCErrCommHTTPDoRequestFailed)
	}

	if common.CCSuccess != rsp.Code {
		blog.Errorf("[operation-inst] faild to delete the object(%s) inst by the condition(%#v), err: %s", obj.ObjectID, cond, rsp.ErrMsg)
		return params.Err.New(rsp.Code, rsp.ErrMsg)
	}

	if rsp.Data.Count > 0 {
		return nil
	}

	return params.Err.Error(common.CCErrTopoInstSelectFailed)
}

<<<<<<< HEAD
func (c *commonInst) setInstAsst(params types.ContextParams, obj model.Object, inst inst.Inst) error {

	currInstID, err := inst.GetInstID()
	if nil != err {
		return err
	}
	attrs, err := obj.GetAttributesExceptInnerFields()
	if nil != err {
		return err
	}

	assts, err := c.asst.SearchObjectAssociation(params, obj.GetID())
	if nil != err {
		return err
	}

	data := inst.GetValues()
	for _, attr := range attrs {
		if !attr.IsAssociationType() {
			continue
		}

		// extract the assocaition insts ids
		asstVal, exists := data.Get(attr.GetID())
		if !exists {
			continue
		}

		asstInstIDS := []int64{}
		switch targetAssts := asstVal.(type) {
		default:
		case string:
			tmpIDS := strings.Split(targetAssts, common.InstAsstIDSplit)
			for _, asstID := range tmpIDS {
				if 0 == len(strings.TrimSpace(asstID)) {
					continue
				}

				id, err := strconv.ParseInt(asstID, 10, 64)
				if nil != err {
					blog.Errorf("[operation-inst] failed to parse  the value(%s), error info is %s", asstID, err.Error())
					return err
				}
				asstInstIDS = append(asstInstIDS, id)
			}

		case []metatype.InstNameAsst:
			for _, item := range targetAssts {
				asstInstIDS = append(asstInstIDS, item.InstID)
			}
		}

		// update the inst association
		for _, asst := range assts {
			if asst.AsstName != attr.GetID() {
				continue
			}

			// delete the inst asst
			innerCond := condition.CreateCondition()
			innerCond.Field(common.BKObjIDField).Eq(obj.GetID())
			innerCond.Field(common.BKAsstObjIDField).Eq(asst.AsstObjID)
			innerCond.Field(common.BKInstIDField).Eq(currInstID)
			if err = c.asst.DeleteInstAssociation(params, innerCond); nil != err {
				blog.Errorf("[operation-inst] failed to delete inst association,by the condition(%#v), error info is %s", innerCond.ToMapStr(), err.Error())
				return err
			}

			// create a new new asst
			validInstIDS := []string{}
			for _, asstInstID := range asstInstIDS {

				// check the inst id
				if err := c.isValidInstID(params, metatype.Object{ObjectID: asst.AsstObjID}, asstInstID); nil != err {
					blog.Warnf("[operation-int] the association object(%s)' instid(%d) is invalid", asst.AsstObjID, asstInstID)
					continue
				}
				validInstIDS = append(validInstIDS, strconv.Itoa(int(asstInstID)))
				// create a new inst in inst asst table
				if err = c.asst.CreateCommonInstAssociation(params, &metatype.InstAsst{InstID: currInstID, ObjectID: obj.GetID(), AsstInstID: asstInstID, AsstObjectID: asst.AsstObjID}); nil != err {
					blog.Errorf("[operation-inst] failed to create inst association, error info is %s", err.Error())
					return err
				}
			}

			// update asst value
			inst.SetValue(attr.GetID(), strings.Join(validInstIDS, common.InstAsstIDSplit))
			break
		} // end foreach assts

	}

	return nil
}
=======
>>>>>>> d47b9274
func (c *commonInst) CreateInst(params types.ContextParams, obj model.Object, data frtypes.MapStr) (inst.Inst, error) {

	// create new insts
	item := c.instFactory.CreateInst(params, obj)
	item.SetValues(data)

	if err := NewSupplementary().Validator(c).ValidatorCreate(params, obj, item.ToMapStr()); nil != err {
		blog.Errorf("[operation-inst] valid is bad, the data is (%#v)  err: %s", item.ToMapStr(), err.Error())
		return nil, err
	}

	if err := item.Create(); nil != err {
		blog.Errorf("[operation-inst] failed to save the object(%s) inst data (%#v), err: %s", obj.GetID(), data, err.Error())
		return nil, err
	}

	NewSupplementary().Audit(params, c.clientSet, item.GetObject(), c).CommitCreateLog(nil, nil, item)

	return item, nil
}

func (c *commonInst) innerHasHost(params types.ContextParams, moduleIDS []int64) (bool, error) {
	cond := map[string][]int64{
		common.BKModuleIDField: moduleIDS,
	}

	rsp, err := c.clientSet.HostController().Module().GetModulesHostConfig(context.Background(), params.Header, cond)
	if nil != err {
		blog.Errorf("[operation-module] failed to request the object controller, err: %s", err.Error())
		return false, params.Err.Error(common.CCErrCommHTTPDoRequestFailed)
	}

	if !rsp.Result {
		blog.Errorf("[operation-module]  failed to search the host module configures, err: %s", err.Error())
		return false, params.Err.New(rsp.Code, rsp.ErrMsg)
	}

	return 0 != len(rsp.Data), nil
}
func (c *commonInst) hasHost(params types.ContextParams, targetInst inst.Inst, checkhost bool) ([]deletedInst, bool, error) {

	id, err := targetInst.GetInstID()
	if nil != err {
		return nil, false, err
	}

	targetObj := targetInst.GetObject()
	// if this is a module object and need to check host, then check.
	if !targetObj.IsCommon() && targetObj.GetObjectType() == common.BKInnerObjIDModule && checkhost {
		exists, err := c.innerHasHost(params, []int64{id})
		if nil != err {
			return nil, false, err
		}

		if exists {
			return nil, true, nil
		}
	}

	instIDS := []deletedInst{}
	instIDS = append(instIDS, deletedInst{instID: id, obj: targetObj})
	childInsts, err := targetInst.GetMainlineChildInst()
	if nil != err {
		return nil, false, err
	}

	for _, childInst := range childInsts {

		ids, exists, err := c.hasHost(params, childInst, checkhost)
		if nil != err {
			return nil, false, err
		}
		if exists {
			return instIDS, true, nil
		}
		instIDS = append(instIDS, ids...)
	}

	return instIDS, false, nil
}

func (c *commonInst) DeleteInstByInstID(params types.ContextParams, obj model.Object, instID []int64, needCheckHost bool) error {

	cond := condition.CreateCondition()
	cond.Field(common.BKOwnerIDField).Eq(params.SupplierAccount)
	cond.Field(obj.GetInstIDFieldName()).In(instID)
	if obj.IsCommon() {
		cond.Field(common.BKObjIDField).Eq(obj.GetID())
	}

	query := &metatype.QueryInput{}
	query.Condition = cond.ToMapStr()

	_, insts, err := c.FindInst(params, obj, query, false)
	if nil != err {
		return err
	}

	deleteIDS := []deletedInst{}
	for _, inst := range insts {
		ids, exists, err := c.hasHost(params, inst, needCheckHost)
		if nil != err {
			return params.Err.Error(common.CCErrTopoHasHostCheckFailed)
		}

		if exists {
			return params.Err.Error(common.CCErrTopoHasHostCheckFailed)
		}

		deleteIDS = append(deleteIDS, ids...)
	}

	for _, delInst := range deleteIDS {
		preAudit := NewSupplementary().Audit(params, c.clientSet, obj, c).CreateSnapshot(delInst.instID, condition.CreateCondition().ToMapStr())
		// if this instance has been bind to a instance by the association, then this instance should not be deleted.
		innerCond := condition.CreateCondition()
		innerCond.Field(common.BKAsstObjIDField).Eq(obj.GetID())
		innerCond.Field(common.BKOwnerIDField).Eq(params.SupplierAccount)
		innerCond.Field(common.BKAsstInstIDField).Eq(delInst.instID)
		err := c.asst.CheckBeAssociation(params, obj, innerCond)
		if nil != err {
			return err
		}

		// this instance has not be bind to another instance, we can delete all the associations it created
		// by the association with other instances.
		innerCond = condition.CreateCondition()
		innerCond.Field(common.BKObjIDField).Eq(obj.GetID())
		innerCond.Field(common.BKOwnerIDField).Eq(params.SupplierAccount)
		innerCond.Field(common.BKInstIDField).Eq(delInst)
		if err := c.asst.DeleteInstAssociation(params, innerCond); nil != err {
			blog.Errorf("[operation-inst] failed to delete the inst asst, err: %s", err.Error())
			return err
		}

		// delete this instance now.
		delCond := condition.CreateCondition()
		delCond.Field(common.BKOwnerIDField).Eq(params.SupplierAccount)
		delCond.Field(obj.GetInstIDFieldName()).In(delInst.instID)
		if obj.IsCommon() {
			delCond.Field(common.BKObjIDField).Eq(obj.GetID())
		}
		// clear association
		rsp, err := c.clientSet.ObjectController().Instance().DelObject(context.Background(), obj.GetObjectType(), params.Header, delCond.ToMapStr())

		if nil != err {
			blog.Errorf("[operation-inst] failed to request object controller, err: %s", err.Error())
			return params.Err.Error(common.CCErrCommHTTPDoRequestFailed)
		}

		if common.CCSuccess != rsp.Code {
			blog.Errorf("[operation-inst] failed to delete the object(%s) inst by the condition(%#v), err: %s", obj.GetID(), delCond.ToMapStr(), rsp.ErrMsg)
			return params.Err.Error(rsp.Code)
		}

		NewSupplementary().Audit(params, c.clientSet, obj, c).CommitDeleteLog(preAudit, nil, nil)
	}
	return nil
}

func (c *commonInst) DeleteInst(params types.ContextParams, obj model.Object, cond condition.Condition, needCheckHost bool) error {

	// clear inst associations
	query := &metatype.QueryInput{}
	query.Limit = common.BKNoLimit
	query.Condition = cond.ToMapStr()

	_, insts, err := c.FindInst(params, obj, query, false)
	instIDs := []int64{}
	for _, inst := range insts {
		instID, _ := inst.GetInstID()
		instIDs = append(instIDs, instID)
	}
	blog.V(4).Infof("[DeleteInst] find inst by %+v, returns %+v", query, instIDs)
	if nil != err {
		blog.Errorf("[operation-inst] failed to search insts by the condition(%#v), err: %s", cond.ToMapStr(), err.Error())
		return err
	}
	for _, inst := range insts {
		targetInstID, err := inst.GetInstID()
		if nil != err {
			return err
		}
		err = c.DeleteInstByInstID(params, obj, []int64{targetInstID}, needCheckHost)
		if nil != err {
			return err
		}

	}

	return nil
}
func (c *commonInst) convertInstIDIntoStruct(params types.ContextParams, asstObj metatype.Association, instIDS []string, needAsstDetail bool) ([]metatype.InstNameAsst, error) {

	obj, err := c.obj.FindSingleObject(params, asstObj.AsstObjID)
	if nil != err {
		return nil, err
	}

	ids := []int64{}
	for _, id := range instIDS {
		if 0 == len(strings.TrimSpace(id)) {
			continue
		}
		idbit, err := strconv.ParseInt(id, 10, 64)
		if nil != err {
			return nil, err
		}

		ids = append(ids, idbit)
	}

	cond := condition.CreateCondition()
	cond.Field(obj.GetInstIDFieldName()).In(ids)

	query := &metatype.QueryInput{}
	query.Condition = cond.ToMapStr()
	query.Limit = common.BKNoLimit
	rsp, err := c.clientSet.ObjectController().Instance().SearchObjects(context.Background(), obj.GetObjectType(), params.Header, query)

	if nil != err {
		blog.Errorf("[operation-inst] failed to request object controller, err: %s", err.Error())
		return nil, params.Err.Error(common.CCErrCommHTTPDoRequestFailed)
	}

	if common.CCSuccess != rsp.Code {
		blog.Errorf("[operation-inst] faild to delete the object(%s) inst by the condition(%#v), err: %s", obj.GetID(), cond, rsp.ErrMsg)
		return nil, params.Err.Error(rsp.Code)
	}

	instAsstNames := []metatype.InstNameAsst{}
	for _, instInfo := range rsp.Data.Info {
		instName, err := instInfo.String(obj.GetInstNameFieldName())
		if nil != err {
			return nil, err
		}
		instID, err := instInfo.Int64(obj.GetInstIDFieldName())
		if nil != err {
			return nil, err
		}

		if needAsstDetail {
			instAsstNames = append(instAsstNames, metatype.InstNameAsst{
				ID:         strconv.Itoa(int(instID)),
				ObjID:      obj.GetID(),
				ObjectName: obj.GetName(),
				ObjIcon:    obj.GetIcon(),
				InstID:     instID,
				InstName:   instName,
				InstInfo:   instInfo,
			})
			continue
		}

		instAsstNames = append(instAsstNames, metatype.InstNameAsst{
			ID:         strconv.Itoa(int(instID)),
			ObjID:      obj.GetID(),
			ObjectName: obj.GetName(),
			ObjIcon:    obj.GetIcon(),
			InstID:     instID,
			InstName:   instName,
		})

	}

	return instAsstNames, nil
}

func (c *commonInst) searchAssociationInst(params types.ContextParams, objID string, query *metatype.QueryInput) ([]int64, error) {

	obj, err := c.obj.FindSingleObject(params, objID)
	if nil != err {
		return nil, err
	}

	_, insts, err := c.FindInst(params, obj, query, false)
	if nil != err {
		return nil, err
	}

	instIDS := make([]int64, 0)
	for _, inst := range insts {
		id, err := inst.GetInstID()
		if nil != err {
			return nil, err
		}
		instIDS = append(instIDS, id)
	}

	return instIDS, nil
}

func (c *commonInst) FindInstChildTopo(params types.ContextParams, obj model.Object, instID int64, query *metatype.QueryInput) (count int, results []interface{}, err error) {
	results = []interface{}{}
	if nil == query {
		query = &metatype.QueryInput{}
		cond := condition.CreateCondition()
		cond.Field(obj.GetInstIDFieldName()).Eq(instID)
		cond.Field(common.BKOwnerIDField).Eq(params.SupplierAccount)
		query.Condition = cond.ToMapStr()
	}

	_, insts, err := c.FindInst(params, obj, query, false)
	if nil != err {
		return 0, nil, err
	}

	tmpResults := map[string]*commonInstTopo{}
	for _, inst := range insts {

		childs, err := inst.GetChildObjectWithInsts()
		if nil != err {
			return 0, nil, err
		}

		for _, child := range childs {
<<<<<<< HEAD

			asstAttributeID := ""
			asstName := ""
			for _, asst := range assts {
				if asst.AsstObjID == child.Object.GetID() {
					//asstAttributeID = asst.ObjectAttID
					asstName = asst.AsstName
					break
				}
			}

=======
>>>>>>> d47b9274
			commonInst, exists := tmpResults[child.Object.GetID()]
			if !exists {
				commonInst = &commonInstTopo{}
				commonInst.ObjectName = child.Object.GetName()
				commonInst.ObjIcon = child.Object.GetIcon()
				commonInst.ObjID = child.Object.GetID()
				commonInst.Children = []metatype.InstNameAsst{}
				tmpResults[child.Object.GetID()] = commonInst
			}

			commonInst.Count = commonInst.Count + len(child.Insts)

			for _, childInst := range child.Insts {

				instAsst := metatype.InstNameAsst{}
				id, err := childInst.GetInstID()
				if nil != err {
					return 0, nil, err
				}

				name, err := childInst.GetInstName()
				if nil != err {
					return 0, nil, err
				}

				instAsst.ID = strconv.Itoa(int(id))
				instAsst.InstID = id
				instAsst.InstName = name
				instAsst.ObjectName = child.Object.GetName()
				instAsst.ObjIcon = child.Object.GetIcon()
				instAsst.ObjID = child.Object.GetID()

				tmpResults[child.Object.GetID()].Children = append(tmpResults[child.Object.GetID()].Children, instAsst)
			}
		}
	}

	for _, subResult := range tmpResults {
		results = append(results, subResult)
	}

	return len(results), results, nil
}

func (c *commonInst) FindInstParentTopo(params types.ContextParams, obj model.Object, instID int64, query *metatype.QueryInput) (count int, results []interface{}, err error) {

	results = []interface{}{}
	if nil == query {
		query = &metatype.QueryInput{}
		cond := condition.CreateCondition()
		cond.Field(obj.GetInstIDFieldName()).Eq(instID)
		cond.Field(common.BKOwnerIDField).Eq(params.SupplierAccount)
		query.Condition = cond.ToMapStr()
	}

	_, insts, err := c.FindInst(params, obj, query, false)
	if nil != err {
		return 0, nil, err
	}

	tmpResults := map[string]*commonInstTopo{}
	for _, inst := range insts {

		parents, err := inst.GetParentObjectWithInsts()
		if nil != err {
			return 0, nil, err
		}

		for _, parent := range parents {
<<<<<<< HEAD
			asstAttributeID := ""
			asstName := ""
			assts, err := c.asst.SearchObjectAssociation(params, parent.Object.GetID())
			if nil != err {
				return 0, nil, err
			}
			for _, asst := range assts {
				if asst.AsstObjID == obj.GetID() {
					//asstAttributeID = asst.ObjectAttID
					asstName = asst.AsstName
					break
				}
			}

=======
>>>>>>> d47b9274
			commonInst, exists := tmpResults[parent.Object.GetID()]
			if !exists {
				commonInst = &commonInstTopo{}
				commonInst.ObjectName = parent.Object.GetName()
				commonInst.ObjIcon = parent.Object.GetIcon()
				commonInst.ObjID = parent.Object.GetID()
				commonInst.Children = []metatype.InstNameAsst{}
				tmpResults[parent.Object.GetID()] = commonInst
			}

			commonInst.Count = commonInst.Count + len(parent.Insts)

			for _, parentInst := range parent.Insts {
				instAsst := metatype.InstNameAsst{}
				id, err := parentInst.GetInstID()
				if nil != err {
					return 0, nil, err
				}

				name, err := parentInst.GetInstName()
				if nil != err {
					return 0, nil, err
				}
				instAsst.ID = strconv.Itoa(int(id))
				instAsst.InstID = id
				instAsst.InstName = name
				instAsst.ObjectName = parent.Object.GetName()
				instAsst.ObjIcon = parent.Object.GetIcon()
				instAsst.ObjID = parent.Object.GetID()

				tmpResults[parent.Object.GetID()].Children = append(tmpResults[parent.Object.GetID()].Children, instAsst)
			}
		}
	}

	for _, subResult := range tmpResults {
		results = append(results, subResult)
	}

	return len(results), results, nil
}

func (c *commonInst) FindInstTopo(params types.ContextParams, obj model.Object, instID int64, query *metatype.QueryInput) (count int, results []commonInstTopoV2, err error) {

	if nil == query {
		query = &metatype.QueryInput{}
		cond := condition.CreateCondition()
		cond.Field(obj.GetInstIDFieldName()).Eq(instID)
		cond.Field(common.BKOwnerIDField).Eq(params.SupplierAccount)
		query.Condition = cond.ToMapStr()
	}

	_, insts, err := c.FindInst(params, obj, query, false)
	if nil != err {
		blog.Errorf("[operation-inst] failed to find the inst, err: %s", err.Error())
		return 0, nil, err
	}

	for _, inst := range insts {
		id, err := inst.GetInstID()
		if nil != err {
			blog.Errorf("[operation-inst] failed to find the inst, err: %s", err.Error())
			return 0, nil, err
		}

		name, err := inst.GetInstName()
		if nil != err {
			blog.Errorf("[operation-inst] failed to find the inst, err: %s", err.Error())
			return 0, nil, err
		}

		commonInst := commonInstTopo{Children: []metatype.InstNameAsst{}}
		commonInst.ObjectName = inst.GetObject().GetName()
		commonInst.ObjID = inst.GetObject().GetID()
		commonInst.ObjIcon = inst.GetObject().GetIcon()
		commonInst.InstID = id
		commonInst.ID = strconv.Itoa(int(id))
		commonInst.InstName = name

		_, parentInsts, err := c.FindInstParentTopo(params, inst.GetObject(), id, nil)
		if nil != err {
			blog.Errorf("[operation-inst] failed to find the inst, err: %s", err.Error())
			return 0, nil, err
		}

		_, childInsts, err := c.FindInstChildTopo(params, inst.GetObject(), id, nil)
		if nil != err {
			blog.Errorf("[operation-inst] failed to find the inst, err: %s", err.Error())
			return 0, nil, err
		}

		results = append(results, commonInstTopoV2{
			Prev: parentInsts,
			Next: childInsts,
			Curr: commonInst,
		})

	}

	return len(results), results, nil
}

func (c *commonInst) FindInstByAssociationInst(params types.ContextParams, obj model.Object, data frtypes.MapStr) (cont int, results []inst.Inst, err error) {

	asstParamCond := &AssociationParams{}
	if err := data.MarshalJSONInto(asstParamCond); nil != err {
		blog.Errorf("[operation-inst] find inst by association inst , err: %s", err.Error())
		return 0, nil, params.Err.Errorf(common.CCErrTopoInstSelectFailed, err.Error())
	}

	instCond := map[string]interface{}{}
	instCond[common.BKOwnerIDField] = params.SupplierAccount
	if obj.IsCommon() {
		instCond[common.BKObjIDField] = obj.GetID()
	}
	targetInstIDS := make([]int64, 0)

	for keyObjID, objs := range asstParamCond.Condition {
		// Extract the ID of the instance according to the associated object.
		cond := map[string]interface{}{}
		if common.GetObjByType(keyObjID) == common.BKInnerObjIDObject {
			cond[common.BKObjIDField] = keyObjID
			cond[common.BKOwnerIDField] = params.SupplierAccount
		}

		for _, objCondition := range objs {
			if objCondition.Operator != common.BKDBEQ {
				if obj.GetID() == keyObjID {
					// deal self condition
					instCond[objCondition.Field] = map[string]interface{}{
						objCondition.Operator: objCondition.Value,
					}
				} else {
					// deal association condition
					cond[objCondition.Field] = map[string]interface{}{
						objCondition.Operator: objCondition.Value,
					}
				}
			} else {
				if obj.GetID() == keyObjID {
					// deal self condition
					switch t := objCondition.Value.(type) {
					case string:
						instCond[objCondition.Field] = map[string]interface{}{
							common.BKDBEQ: gparams.SpeceialCharChange(t),
						}
					default:
						instCond[objCondition.Field] = objCondition.Value
					}

				} else {
					// deal association condition
					cond[objCondition.Field] = objCondition.Value
				}
			}

		}

		if obj.GetID() == keyObjID {
			// no need to search the association objects
			continue
		}

		innerCond := new(metatype.QueryInput)
		if fields, ok := asstParamCond.Fields[keyObjID]; ok {
			innerCond.Fields = strings.Join(fields, ",")
		}
		innerCond.Condition = cond

		asstInstIDS, err := c.searchAssociationInst(params, keyObjID, innerCond)
		if nil != err {
			blog.Errorf("[operation-inst]failed to search the association inst, err: %s", err.Error())
			return 0, nil, err
		}
		blog.V(4).Infof("[FindInstByAssociationInst] search association insts, keyObjID %s, condition: %v, results: %v", keyObjID, innerCond, asstInstIDS)

		query := &metatype.QueryInput{}
		query.Condition = map[string]interface{}{
			"bk_asst_inst_id": map[string]interface{}{
				common.BKDBIN: asstInstIDS,
			},
			"bk_asst_obj_id": keyObjID,
			"bk_obj_id":      obj.GetID(),
		}

		asstInst, err := c.asst.SearchInstAssociation(params, query)
		if nil != err {
			blog.Errorf("[operation-inst] failed to search the association inst, err: %s", err.Error())
			return 0, nil, err
		}

		for _, asst := range asstInst {
			targetInstIDS = append(targetInstIDS, asst.InstID)
		}
		blog.V(4).Infof("[FindInstByAssociationInst] search association, objectID=%s, keyObjID=%s, condition: %v, results: %v", obj.GetID(), keyObjID, query, targetInstIDS)

	}

	if 0 != len(targetInstIDS) {
		instCond[obj.GetInstIDFieldName()] = map[string]interface{}{
			common.BKDBIN: targetInstIDS,
		}
	} else if 0 != len(asstParamCond.Condition) {
		if _, ok := asstParamCond.Condition[obj.GetID()]; !ok {
			instCond[obj.GetInstIDFieldName()] = map[string]interface{}{
				common.BKDBIN: targetInstIDS,
			}
		}
	}

	query := &metatype.QueryInput{}
	query.Condition = instCond
	if fields, ok := asstParamCond.Fields[obj.GetID()]; ok {
		query.Fields = strings.Join(fields, ",")
	}
	query.Limit = asstParamCond.Page.Limit
	query.Sort = asstParamCond.Page.Sort
	query.Start = asstParamCond.Page.Start
	blog.V(4).Infof("[FindInstByAssociationInst] search object[%s] with inst condition: %v", obj.GetID(), instCond)
	return c.FindInst(params, obj, query, false)
}

func (c *commonInst) FindOriginInst(params types.ContextParams, obj model.Object, cond *metatype.QueryInput) (*metatype.InstResult, error) {

	switch obj.GetID() {
	case common.BKInnerObjIDHost:
		rsp, err := c.clientSet.HostController().Host().GetHosts(context.Background(), params.Header, cond)
		if nil != err {
			blog.Errorf("[operation-inst] failed to request object controller, err: %s", err.Error())
			return nil, params.Err.Error(common.CCErrCommHTTPDoRequestFailed)
		}

		if common.CCSuccess != rsp.Code {

			blog.Errorf("[operation-inst] faild to delete the object(%s) inst by the condition(%#v), err: %s", obj.GetID(), cond, rsp.ErrMsg)
			return nil, params.Err.New(rsp.Code, rsp.ErrMsg)
		}

		return &metatype.InstResult{Count: rsp.Data.Count, Info: frtypes.NewArrayFromMapStr(rsp.Data.Info)}, nil

	default:

		rsp, err := c.clientSet.ObjectController().Instance().SearchObjects(context.Background(), obj.GetObjectType(), params.Header, cond)
		if nil != err {
			blog.Errorf("[operation-inst] failed to request object controller, err: %s", err.Error())
			return nil, params.Err.Error(common.CCErrCommHTTPDoRequestFailed)
		}

		if common.CCSuccess != rsp.Code {
			blog.Errorf("[operation-inst] failed to delete the object(%s) inst by the condition(%#v), err: %s", obj.GetID(), cond, rsp.ErrMsg)
			return nil, params.Err.New(rsp.Code, rsp.ErrMsg)
		}
		return &rsp.Data, nil
	}

}
func (c *commonInst) FindInst(params types.ContextParams, obj model.Object, cond *metatype.QueryInput, needAsstDetail bool) (count int, results []inst.Inst, err error) {

	rsp, err := c.FindOriginInst(params, obj, cond)
	if nil != err {
		blog.Errorf("[operation-inst] failed to find origin inst , err: %s", err.Error())
		return 0, nil, err
	}

	// TODO 查看实例数据，通过关联字段查询其他关联值，改为通过关联属性查询
<<<<<<< HEAD

	asstObjAttrs, err := c.asst.SearchObjectAssociation(params, obj.GetID())
	if nil != err {
		blog.Errorf("[operation-inst] failed to search object associations, error info is %s", err.Error())
		return 0, nil, err
	}

	for idx, instInfo := range rsp.Info {

		for _, attrAsst := range asstObjAttrs {
			if attrAsst.AsstName == common.BKChildStr || attrAsst.AsstName == common.BKInstParentStr {
				continue
			}

			if !instInfo.Exists(attrAsst.AsstName) { // the inst data is old, but the attribute is new.
				continue
			}

			asstFieldValue, err := instInfo.String(attrAsst.AsstName)
			if nil != err {
				blog.Errorf("[operation-inst] failed to get the inst'attr(%s) value int the data(%#v), error info is %s", attrAsst.AsstName, instInfo, err.Error())
				return 0, nil, err
			}
			instVals, err := c.convertInstIDIntoStruct(params, attrAsst, strings.Split(asstFieldValue, ","), needAsstDetail)
			if nil != err {
				blog.Errorf("[operation-inst] failed to convert association asst(%#v) origin value(%#v) value(%s), error info is %s", attrAsst, instInfo, asstFieldValue, err.Error())
				return 0, nil, err
			}
			rsp.Info[idx].Set(attrAsst.AsstName, instVals)

		}
	}
=======
	// asstObjAttrs, err := c.asst.SearchObjectAssociation(params, obj.GetID())
	// if nil != err {
	// 	blog.Errorf("[operation-inst] failed to search object associations, err: %s", err.Error())
	// 	return 0, nil, err
	// }
	//
	// for idx, instInfo := range rsp.Info {
	//
	// 	for _, attrAsst := range asstObjAttrs {
	// 		if attrAsst.AsstName == common.BKChildStr || attrAsst.AsstName == common.BKInstParentStr {
	// 			continue
	// 		}
	//
	// 		if !instInfo.Exists(attrAsst.AsstName) { // the inst data is old, but the attribute is new.
	// 			continue
	// 		}
	//
	// 		asstFieldValue, err := instInfo.String(attrAsst.AsstName)
	// 		if nil != err {
	// 			blog.Errorf("[operation-inst] failed to get the inst'attr(%s) value int the data(%#v), err: %s", attrAsst.AsstName, instInfo, err.Error())
	// 			return 0, nil, err
	// 		}
	// 		instVals, err := c.convertInstIDIntoStruct(params, attrAsst, strings.Split(asstFieldValue, ","), needAsstDetail)
	// 		if nil != err {
	// 			blog.Errorf("[operation-inst] failed to convert association asst(%#v) origin value(%#v) value(%s), err: %s", attrAsst, instInfo, asstFieldValue, err.Error())
	// 			return 0, nil, err
	// 		}
	// 		rsp.Info[idx].Set(attrAsst.AsstName, instVals)
	//
	// 	}
	// }
>>>>>>> d47b9274
	return rsp.Count, inst.CreateInst(params, c.clientSet, obj, rsp.Info), nil
}

func (c *commonInst) UpdateInst(params types.ContextParams, data frtypes.MapStr, obj model.Object, cond condition.Condition, instID int64) error {

	if err := NewSupplementary().Validator(c).ValidatorUpdate(params, obj, data, instID, cond); nil != err {
		return err
	}

	// update association
	query := &metatype.QueryInput{}
	query.Condition = cond.ToMapStr()
	query.Limit = common.BKNoLimit
	if 0 < instID {
		innerCond := condition.CreateCondition()
		innerCond.Field(obj.GetInstIDFieldName()).Eq(instID)
		query.Condition = innerCond.ToMapStr()
	}

	// update insts
	inputParams := frtypes.New()
	inputParams.Set("data", data)
	inputParams.Set("condition", cond.ToMapStr())
	preAuditLog := NewSupplementary().Audit(params, c.clientSet, obj, c).CreateSnapshot(-1, cond.ToMapStr())
	rsp, err := c.clientSet.ObjectController().Instance().UpdateObject(context.Background(), obj.GetObjectType(), params.Header, inputParams)

	if nil != err {
		blog.Errorf("[operation-inst] failed to request object controller, err: %s", err.Error())
		return params.Err.Error(common.CCErrCommHTTPDoRequestFailed)
	}

	if common.CCSuccess != rsp.Code {
		blog.Errorf("[operation-inst] faild to set the object(%s) inst by the condition(%#v), err: %s", obj.GetID(), cond.ToMapStr(), rsp.ErrMsg)
		return params.Err.New(rsp.Code, rsp.ErrMsg)
	}
	currAuditLog := NewSupplementary().Audit(params, c.clientSet, obj, c).CreateSnapshot(-1, cond.ToMapStr())
	NewSupplementary().Audit(params, c.clientSet, obj, c).CommitUpdateLog(preAuditLog, currAuditLog, nil)
	return nil
}<|MERGE_RESOLUTION|>--- conflicted
+++ resolved
@@ -177,103 +177,6 @@
 	return params.Err.Error(common.CCErrTopoInstSelectFailed)
 }
 
-<<<<<<< HEAD
-func (c *commonInst) setInstAsst(params types.ContextParams, obj model.Object, inst inst.Inst) error {
-
-	currInstID, err := inst.GetInstID()
-	if nil != err {
-		return err
-	}
-	attrs, err := obj.GetAttributesExceptInnerFields()
-	if nil != err {
-		return err
-	}
-
-	assts, err := c.asst.SearchObjectAssociation(params, obj.GetID())
-	if nil != err {
-		return err
-	}
-
-	data := inst.GetValues()
-	for _, attr := range attrs {
-		if !attr.IsAssociationType() {
-			continue
-		}
-
-		// extract the assocaition insts ids
-		asstVal, exists := data.Get(attr.GetID())
-		if !exists {
-			continue
-		}
-
-		asstInstIDS := []int64{}
-		switch targetAssts := asstVal.(type) {
-		default:
-		case string:
-			tmpIDS := strings.Split(targetAssts, common.InstAsstIDSplit)
-			for _, asstID := range tmpIDS {
-				if 0 == len(strings.TrimSpace(asstID)) {
-					continue
-				}
-
-				id, err := strconv.ParseInt(asstID, 10, 64)
-				if nil != err {
-					blog.Errorf("[operation-inst] failed to parse  the value(%s), error info is %s", asstID, err.Error())
-					return err
-				}
-				asstInstIDS = append(asstInstIDS, id)
-			}
-
-		case []metatype.InstNameAsst:
-			for _, item := range targetAssts {
-				asstInstIDS = append(asstInstIDS, item.InstID)
-			}
-		}
-
-		// update the inst association
-		for _, asst := range assts {
-			if asst.AsstName != attr.GetID() {
-				continue
-			}
-
-			// delete the inst asst
-			innerCond := condition.CreateCondition()
-			innerCond.Field(common.BKObjIDField).Eq(obj.GetID())
-			innerCond.Field(common.BKAsstObjIDField).Eq(asst.AsstObjID)
-			innerCond.Field(common.BKInstIDField).Eq(currInstID)
-			if err = c.asst.DeleteInstAssociation(params, innerCond); nil != err {
-				blog.Errorf("[operation-inst] failed to delete inst association,by the condition(%#v), error info is %s", innerCond.ToMapStr(), err.Error())
-				return err
-			}
-
-			// create a new new asst
-			validInstIDS := []string{}
-			for _, asstInstID := range asstInstIDS {
-
-				// check the inst id
-				if err := c.isValidInstID(params, metatype.Object{ObjectID: asst.AsstObjID}, asstInstID); nil != err {
-					blog.Warnf("[operation-int] the association object(%s)' instid(%d) is invalid", asst.AsstObjID, asstInstID)
-					continue
-				}
-				validInstIDS = append(validInstIDS, strconv.Itoa(int(asstInstID)))
-				// create a new inst in inst asst table
-				if err = c.asst.CreateCommonInstAssociation(params, &metatype.InstAsst{InstID: currInstID, ObjectID: obj.GetID(), AsstInstID: asstInstID, AsstObjectID: asst.AsstObjID}); nil != err {
-					blog.Errorf("[operation-inst] failed to create inst association, error info is %s", err.Error())
-					return err
-				}
-			}
-
-			// update asst value
-			inst.SetValue(attr.GetID(), strings.Join(validInstIDS, common.InstAsstIDSplit))
-			break
-		} // end foreach assts
-
-	}
-
-	return nil
-}
-=======
->>>>>>> d47b9274
 func (c *commonInst) CreateInst(params types.ContextParams, obj model.Object, data frtypes.MapStr) (inst.Inst, error) {
 
 	// create new insts
@@ -590,20 +493,6 @@
 		}
 
 		for _, child := range childs {
-<<<<<<< HEAD
-
-			asstAttributeID := ""
-			asstName := ""
-			for _, asst := range assts {
-				if asst.AsstObjID == child.Object.GetID() {
-					//asstAttributeID = asst.ObjectAttID
-					asstName = asst.AsstName
-					break
-				}
-			}
-
-=======
->>>>>>> d47b9274
 			commonInst, exists := tmpResults[child.Object.GetID()]
 			if !exists {
 				commonInst = &commonInstTopo{}
@@ -673,23 +562,6 @@
 		}
 
 		for _, parent := range parents {
-<<<<<<< HEAD
-			asstAttributeID := ""
-			asstName := ""
-			assts, err := c.asst.SearchObjectAssociation(params, parent.Object.GetID())
-			if nil != err {
-				return 0, nil, err
-			}
-			for _, asst := range assts {
-				if asst.AsstObjID == obj.GetID() {
-					//asstAttributeID = asst.ObjectAttID
-					asstName = asst.AsstName
-					break
-				}
-			}
-
-=======
->>>>>>> d47b9274
 			commonInst, exists := tmpResults[parent.Object.GetID()]
 			if !exists {
 				commonInst = &commonInstTopo{}
@@ -955,40 +827,6 @@
 	}
 
 	// TODO 查看实例数据，通过关联字段查询其他关联值，改为通过关联属性查询
-<<<<<<< HEAD
-
-	asstObjAttrs, err := c.asst.SearchObjectAssociation(params, obj.GetID())
-	if nil != err {
-		blog.Errorf("[operation-inst] failed to search object associations, error info is %s", err.Error())
-		return 0, nil, err
-	}
-
-	for idx, instInfo := range rsp.Info {
-
-		for _, attrAsst := range asstObjAttrs {
-			if attrAsst.AsstName == common.BKChildStr || attrAsst.AsstName == common.BKInstParentStr {
-				continue
-			}
-
-			if !instInfo.Exists(attrAsst.AsstName) { // the inst data is old, but the attribute is new.
-				continue
-			}
-
-			asstFieldValue, err := instInfo.String(attrAsst.AsstName)
-			if nil != err {
-				blog.Errorf("[operation-inst] failed to get the inst'attr(%s) value int the data(%#v), error info is %s", attrAsst.AsstName, instInfo, err.Error())
-				return 0, nil, err
-			}
-			instVals, err := c.convertInstIDIntoStruct(params, attrAsst, strings.Split(asstFieldValue, ","), needAsstDetail)
-			if nil != err {
-				blog.Errorf("[operation-inst] failed to convert association asst(%#v) origin value(%#v) value(%s), error info is %s", attrAsst, instInfo, asstFieldValue, err.Error())
-				return 0, nil, err
-			}
-			rsp.Info[idx].Set(attrAsst.AsstName, instVals)
-
-		}
-	}
-=======
 	// asstObjAttrs, err := c.asst.SearchObjectAssociation(params, obj.GetID())
 	// if nil != err {
 	// 	blog.Errorf("[operation-inst] failed to search object associations, err: %s", err.Error())
@@ -1020,7 +858,6 @@
 	//
 	// 	}
 	// }
->>>>>>> d47b9274
 	return rsp.Count, inst.CreateInst(params, c.clientSet, obj, rsp.Info), nil
 }
 

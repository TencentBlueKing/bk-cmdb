--- conflicted
+++ resolved
@@ -47,14 +47,6 @@
 }
 
 func (a *unique) Create(params types.ContextParams, objectID string, request *metadata.CreateUniqueRequest) (uniqueID *metadata.RspID, err error) {
-
-	// TODO: remove this authorization
-	// auth: check authorization
-	// if err := a.authManager.AuthorizeByObjectID(params.Context, params.Header, meta.Update, objectID); err != nil {
-	// 	blog.V(2).Infof("create unique for model %s failed, authorization failed, err: %+v", objectID, err)
-	// 	return nil, err
-	// }
-
 	unique := metadata.ObjectUnique{
 		ObjID:     request.ObjID,
 		Keys:      request.Keys,
@@ -72,24 +64,10 @@
 	if !resp.Result {
 		return nil, params.Err.New(resp.Code, resp.ErrMsg)
 	}
-
-	// TODO: remove this
-	// auth: register unique to iam
-	// uniqueid := int64(resp.Data.Created.ID)
-	// if err := a.authManager.UpdateRegisteredModelUniqueByID(params.Context, params.Header, uniqueid); err != nil {
-	// 	return nil, fmt.Errorf("register model attribute unique to iam failed, err: %+v", err)
-	// }
 	return &metadata.RspID{ID: int64(resp.Data.Created.ID)}, nil
 }
 
 func (a *unique) Update(params types.ContextParams, objectID string, id uint64, request *metadata.UpdateUniqueRequest) (err error) {
-
-	// auth: check authorization
-	if err := a.authManager.AuthorizeByObjectID(params.Context, params.Header, meta.Update, objectID); err != nil {
-		blog.V(2).Infof("update unique %d for model %s failed, authorization failed, err: %+v", id, objectID, err)
-		return err
-	}
-
 	update := metadata.UpdateModelAttrUnique{
 		Data: *request,
 	}
@@ -111,7 +89,10 @@
 }
 
 func (a *unique) Delete(params types.ContextParams, objectID string, id uint64) (err error) {
-<<<<<<< HEAD
+	metaInfo := metadata.Metadata{}
+	if params.MetaData != nil {
+		metaInfo = *params.MetaData
+	}
 
 	// auth: check authorization
 	if err := a.authManager.AuthorizeByObjectID(params.Context, params.Header, meta.Update, objectID); err != nil {
@@ -119,14 +100,7 @@
 		return err
 	}
 
-	resp, err := a.clientSet.CoreService().Model().DeleteModelAttrUnique(context.Background(), params.Header, objectID, id)
-=======
-	meta := metadata.Metadata{}
-	if params.MetaData != nil {
-		meta = *params.MetaData
-	}
-	resp, err := a.clientSet.CoreService().Model().DeleteModelAttrUnique(context.Background(), params.Header, objectID, id, metadata.DeleteModelAttrUnique{Metadata: meta})
->>>>>>> b7225313
+    resp, err := a.clientSet.CoreService().Model().DeleteModelAttrUnique(context.Background(), params.Header, objectID, id, metadata.DeleteModelAttrUnique{Metadata: metaInfo})
 	if err != nil {
 		blog.Errorf("[UniqueOperation] delete for %s, %d failed %v", objectID, id, err)
 		return params.Err.Error(common.CCErrTopoObjectUniqueDeleteFailed)

--- conflicted
+++ resolved
@@ -46,10 +46,7 @@
 }
 
 func (a *unique) Create(params types.ContextParams, objectID string, request *metadata.CreateUniqueRequest) (uniqueID *metadata.RspID, err error) {
-<<<<<<< HEAD
-=======
 
->>>>>>> 9260b3d8
 	unique := metadata.ObjectUnique{
 		ObjID:     request.ObjID,
 		Keys:      request.Keys,
@@ -67,10 +64,7 @@
 	if !resp.Result {
 		return nil, params.Err.New(resp.Code, resp.ErrMsg)
 	}
-<<<<<<< HEAD
-=======
 
->>>>>>> 9260b3d8
 	return &metadata.RspID{ID: int64(resp.Data.Created.ID)}, nil
 }
 
@@ -87,32 +81,27 @@
 		return params.Err.New(resp.Code, resp.ErrMsg)
 	}
 
+	// auth: update register to iam
+	if err := a.authManager.UpdateRegisteredModelUniqueByID(params.Context, params.Header, int64(id)); err != nil {
+		blog.V(2).Infof("update unique %d for model %s failed, authorization failed, err: %+v", id, objectID, err)
+		return err
+	}
 	return nil
 }
 
 func (a *unique) Delete(params types.ContextParams, objectID string, id uint64) (err error) {
-<<<<<<< HEAD
-	metaInfo := metadata.Metadata{}
-	if params.MetaData != nil {
-		metaInfo = *params.MetaData
-	}
-
-	// auth: check authorization
-	if err := a.authManager.AuthorizeByObjectID(params.Context, params.Header, meta.Update, objectID); err != nil {
-		blog.V(2).Infof("delete unique %d for model %s failed, authorization failed, %+v", id, objectID, err)
-		return err
-	}
-
-    resp, err := a.clientSet.CoreService().Model().DeleteModelAttrUnique(context.Background(), params.Header, objectID, id, metadata.DeleteModelAttrUnique{Metadata: metaInfo})
-=======
 	resp, err := a.clientSet.CoreService().Model().DeleteModelAttrUnique(context.Background(), params.Header, objectID, id)
->>>>>>> 9260b3d8
 	if err != nil {
 		blog.Errorf("[UniqueOperation] delete for %s, %d failed %v", objectID, id, err)
 		return params.Err.Error(common.CCErrTopoObjectUniqueDeleteFailed)
 	}
 	if !resp.Result {
 		return params.Err.New(resp.Code, resp.ErrMsg)
+	}
+	// auth: deregister to iam
+	if err := a.authManager.DeregisterModelUniqueByID(params.Context, params.Header, int64(id)); err != nil {
+		blog.V(2).Infof("deregister unique %d for model %s failed, authorization failed, err: %+v", id, objectID, err)
+		return err
 	}
 	return nil
 }

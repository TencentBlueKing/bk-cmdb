/*
 * Tencent is pleased to support the open source community by making 蓝鲸 available.
 * Copyright (C) 2017-2018 THL A29 Limited, a Tencent company. All rights reserved.
 * Licensed under the MIT License (the "License"); you may not use this file except
 * in compliance with the License. You may obtain a copy of the License at
 * http://opensource.org/licenses/MIT
 * Unless required by applicable law or agreed to in writing, software distributed under
 * the License is distributed on an "AS IS" BASIS, WITHOUT WARRANTIES OR CONDITIONS OF ANY KIND,
 * either express or implied. See the License for the specific language governing permissions and
 * limitations under the License.
 */

package operation

import (
	"context"

	"configcenter/src/common"
	"configcenter/src/common/metadata"

	"configcenter/src/apimachinery"
	"configcenter/src/common/blog"
	"configcenter/src/common/condition"
	frtypes "configcenter/src/common/mapstr"
	"configcenter/src/scene_server/topo_server/core/inst"
	"configcenter/src/scene_server/topo_server/core/model"
	"configcenter/src/scene_server/topo_server/core/types"
)

// ClassificationOperationInterface classification opoeration methods
type ClassificationOperationInterface interface {
	SetProxy(modelFactory model.Factory, instFactory inst.Factory, asst AssociationOperationInterface, obj ObjectOperationInterface)

	FindSingleClassification(params types.ContextParams, classificationID string) (model.Classification, error)
	CreateClassification(params types.ContextParams, data frtypes.MapStr) (model.Classification, error)
	DeleteClassification(params types.ContextParams, id int64, data frtypes.MapStr, cond condition.Condition) error
	FindClassification(params types.ContextParams, cond condition.Condition) ([]model.Classification, error)
	FindClassificationWithObjects(params types.ContextParams, cond condition.Condition) ([]metadata.ClassificationWithObject, error)
	UpdateClassification(params types.ContextParams, data frtypes.MapStr, id int64, cond condition.Condition) error
}

// NewClassificationOperation create a new classification operation instance
func NewClassificationOperation(client apimachinery.ClientSetInterface) ClassificationOperationInterface {
	return &classification{
		clientSet: client,
	}
}

type classification struct {
	clientSet    apimachinery.ClientSetInterface
	asst         AssociationOperationInterface
	obj          ObjectOperationInterface
	modelFactory model.Factory
	instFactory  inst.Factory
}

func (c *classification) SetProxy(modelFactory model.Factory, instFactory inst.Factory, asst AssociationOperationInterface, obj ObjectOperationInterface) {
	c.modelFactory = modelFactory
	c.instFactory = instFactory
	c.asst = asst
	c.obj = obj
}

func (c *classification) FindSingleClassification(params types.ContextParams, classificationID string) (model.Classification, error) {

	cond := condition.CreateCondition()
	cond.Field(metadata.ClassFieldClassificationID).Eq(classificationID)

	objs, err := c.FindClassification(params, cond)
	if nil != err {
		blog.Errorf("[operation-cls] failed to find the supplier account(%s) classification(%s), error info is %s", params.SupplierAccount, classificationID, err.Error())
		return nil, err
	}
	for _, item := range objs {
		return item, nil
	}
	return nil, params.Err.Error(common.CCErrTopoObjectClassificationSelectFailed)
}

func (c *classification) CreateClassification(params types.ContextParams, data frtypes.MapStr) (model.Classification, error) {

	cls := c.modelFactory.CreateClassification(params)

	_, err := cls.Parse(data)
	if nil != err {
		blog.Errorf("[operation-cls]failed to parse the params, error info is %s", err.Error())
		return nil, err
	}

	err = cls.Create()
	if nil != err {
		blog.Errorf("[operation-cls]failed to save the classification(%#v), error info is %s", cls, err.Error())
		return nil, err
	}

	return cls, nil
}

func (c *classification) DeleteClassification(params types.ContextParams, id int64, data frtypes.MapStr, cond condition.Condition) error {

	if 0 < id {
		if nil == cond {
			cond = condition.CreateCondition()
		}
		cond.Field(metadata.ClassificationFieldID).Eq(id)
	}

	clsItems, err := c.FindClassification(params, cond)
	if nil != err {
		return err
	}

	for _, cls := range clsItems {
		objs, err := cls.GetObjects()
		if nil != err {
			return err
		}

		if 0 != len(objs) {
			blog.Errorf("[operation-cls] the classification(%s) has some obejcts, forbidden to delete", cls.Classify().ClassificationID)
			return params.Err.Error(common.CCErrTopoObjectClassificationHasObject)
		}
	}

	rsp, err := c.clientSet.ObjectController().Meta().DeleteClassification(context.Background(), id, params.Header, cond.ToMapStr())
	if nil != err {
		blog.Errorf("[operation-cls]failed to request the object controller, error info is %s", err.Error())
		return err
	}

	if common.CCSuccess != rsp.Code {
		blog.Errorf("failed to delete the classification, error info is %s", rsp.ErrMsg)
		return params.Err.Error(rsp.Code)
	}

	return nil
}

func (c *classification) FindClassificationWithObjects(params types.ContextParams, cond condition.Condition) ([]metadata.ClassificationWithObject, error) {

	rsp, err := c.clientSet.ObjectController().Meta().SelectClassificationWithObject(context.Background(), params.SupplierAccount, params.Header, cond.ToMapStr())
	if nil != err {
		blog.Errorf("[operation-cls]failed to request the object controller, error info is %s", err.Error())
		return nil, err
	}

	if common.CCSuccess != rsp.Code {
		blog.Errorf("[operation-cls] failed to search the classification by the condition(%#v), error info is %s", cond.ToMapStr(), rsp.ErrMsg)
		return nil, params.Err.Error(rsp.Code)
	}

	for idx, clsItem := range rsp.Data {
		rsp.Data[idx].AsstObjects = make(map[string][]metadata.Object)
		for _, objItem := range clsItem.Objects {
			asstItems, err := c.asst.SearchObjectAssociation(params, objItem.ObjectID)
			if nil != err {
				return nil, params.Err.New(common.CCErrTopoObjectClassificationSelectFailed, err.Error())
			}

			for _, asstItem := range asstItems {

				searchObjCond := condition.CreateCondition()
				searchObjCond.Field(common.BKOwnerIDField).Eq(params.SupplierAccount)
				searchObjCond.Field(common.BKObjIDField).Eq(asstItem.AsstObjID)
				asstObjs, err := c.obj.FindObject(params, searchObjCond)
				if nil != err {
					return nil, err
				}

				for _, obj := range asstObjs {
					rsp.Data[idx].AsstObjects[objItem.ObjectID] = append(rsp.Data[idx].AsstObjects[objItem.ObjectID], obj.Object())
				}

			}
		}

	}

	return rsp.Data, nil
}

func (c *classification) FindClassification(params types.ContextParams, cond condition.Condition) ([]model.Classification, error) {

	rsp, err := c.clientSet.ObjectController().Meta().SelectClassifications(context.Background(), params.Header, cond.ToMapStr())
	if nil != err {
		blog.Errorf("[operation-cls]failed to request the object controller, error info is %s", err.Error())
		return nil, err
	}

	if common.CCSuccess != rsp.Code {
		blog.Errorf("[operation-cls] failed to search the clssificaiton by the condition(%#v), error info is %s", cond.ToMapStr(), rsp.ErrMsg)
		return nil, params.Err.Error(rsp.Code)
	}

	clsItems := model.CreateClassification(params, c.clientSet, rsp.Data)
	return clsItems, nil
}

func (c *classification) UpdateClassification(params types.ContextParams, data frtypes.MapStr, id int64, cond condition.Condition) error {

<<<<<<< HEAD
	cls := c.modelFactory.CreaetClassification(params)
	if _, err := cls.Parse(data); err != nil {
		blog.Errorf("update classification, but parse classification failed, err：%v", err)
		return err
	}

=======
	cls := c.modelFactory.CreateClassification(params)
>>>>>>> 3185b329
	data.Set("id", id)

	err := cls.Update(data)
	if nil != err {
		blog.Errorf("[operation-cls]failed to update the classification(%#v), error info is %s", cls, err.Error())
		return err
	}

	return nil
}<|MERGE_RESOLUTION|>--- conflicted
+++ resolved
@@ -198,18 +198,13 @@
 
 func (c *classification) UpdateClassification(params types.ContextParams, data frtypes.MapStr, id int64, cond condition.Condition) error {
 
-<<<<<<< HEAD
-	cls := c.modelFactory.CreaetClassification(params)
+	cls := c.modelFactory.CreateClassification(params)
 	if _, err := cls.Parse(data); err != nil {
 		blog.Errorf("update classification, but parse classification failed, err：%v", err)
 		return err
 	}
 
-=======
-	cls := c.modelFactory.CreateClassification(params)
->>>>>>> 3185b329
 	data.Set("id", id)
-
 	err := cls.Update(data)
 	if nil != err {
 		blog.Errorf("[operation-cls]failed to update the classification(%#v), error info is %s", cls, err.Error())

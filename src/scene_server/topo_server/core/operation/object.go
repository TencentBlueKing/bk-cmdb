--- conflicted
+++ resolved
@@ -355,20 +355,14 @@
 	})
 
 	if err = grp.Save(nil); nil != err {
-<<<<<<< HEAD
-		blog.Errorf("[operation-obj] failed to create the default group, error info is %s", err.Error())
-		return nil, err
-=======
 		blog.Errorf("[operation-obj] failed to create the default group, err: %s", err.Error())
 		return nil, params.Err.Error(common.CCErrTopoObjectGroupCreateFailed)
->>>>>>> 56c432d2
 	}
 
 	keys := make([]metadata.UinqueKey, 0)
 	// create the default inst name
 	group := grp.Group()
 	attr := obj.CreateAttribute()
-<<<<<<< HEAD
 	attr.SetAttribute(metadata.Attribute{
 		IsOnly:            true,
 		IsPre:             true,
@@ -388,54 +382,39 @@
 		return nil, err
 	}
 
-	uni := obj.CreateUnique()
-	uni.SetKeys([]metadata.UinqueKey{{Kind: metadata.UinqueKeyKindProperty, ID: uint64(attr.Attribute().ID)}})
-=======
-	attr.SetIsOnly(true)
-	attr.SetIsPre(true)
-	attr.SetCreator("user")
-	attr.SetIsEditable(true)
-	attr.SetGroupIndex(-1)
-	attr.SetGroup(grp)
-	attr.SetIsRequired(true)
-	attr.SetType(common.FieldTypeSingleChar)
-	attr.SetID(obj.GetInstNameFieldName())
-	attr.SetName(obj.GetDefaultInstPropertyName())
-	if err = attr.Create(); nil != err {
-		blog.Errorf("[operation-obj] failed to create the default inst name field, err: %s", err.Error())
-		return nil, params.Err.Error(common.CCErrTopoObjectAttributeCreateFailed)
-	}
-	keys = append(keys, metadata.UinqueKey{Kind: metadata.UinqueKeyKindProperty, ID: uint64(attr.GetRecordID())})
-
-	if isMainline {
-		pAttr := obj.CreateAttribute()
-		pAttr.SetIsOnly(true)
-		pAttr.SetIsPre(true)
-		pAttr.SetCreator("user")
-		pAttr.SetIsEditable(true)
-		pAttr.SetGroupIndex(-1)
-		pAttr.SetGroup(grp)
-		pAttr.SetIsRequired(true)
-		pAttr.SetIsSystem(true)
-		pAttr.SetType(common.FieldTypeInt)
-		pAttr.SetID(common.BKInstParentStr)
-		pAttr.SetName(obj.GetDefaultInstPropertyName())
-		if err = pAttr.Create(); nil != err {
-			blog.Errorf("[operation-obj] failed to create the default inst name field, err: %s", err.Error())
-			return nil, params.Err.Error(common.CCErrTopoObjectAttributeCreateFailed)
-		}
-		keys = append(keys, metadata.UinqueKey{Kind: metadata.UinqueKeyKindProperty, ID: uint64(pAttr.GetRecordID())})
-	}
-
-	uni := obj.CreateUnique()
-	uni.SetKeys(keys)
->>>>>>> 56c432d2
-	uni.SetIsPre(false)
-	uni.SetMustCheck(true)
-	if err = uni.Save(nil); nil != err {
-		blog.Errorf("[operation-obj] failed to create the default inst name field, err: %s", err.Error())
-		return nil, err
-	}
+    keys = append(keys, metadata.UinqueKey{Kind: metadata.UinqueKeyKindProperty, ID: uint64(attr.Attribute().ID)})
+
+    if isMainline {
+        pAttr := obj.CreateAttribute()
+        pAttr.SetAttribute(metadata.Attribute{
+            IsOnly:            true,
+            IsPre:             true,
+            Creator:           "user",
+            IsEditable:        true,
+            PropertyIndex:     -1,
+            PropertyGroup:     group.GroupID,
+            PropertyGroupName: group.GroupName,
+            IsRequired:        true,
+            PropertyType:      common.FieldTypeInt,
+            PropertyID:        common.BKInstParentStr,
+            PropertyName:      obj.GetDefaultInstPropertyName(),
+        })
+        
+        if err = pAttr.Create(); nil != err {
+            blog.Errorf("[operation-obj] failed to create the default inst name field, err: %s", err.Error())
+            return nil, params.Err.Error(common.CCErrTopoObjectAttributeCreateFailed)
+        }
+        keys = append(keys, metadata.UinqueKey{Kind: metadata.UinqueKeyKindProperty, ID: uint64(pAttr.Attribute().ID)})
+    }
+
+    uni := obj.CreateUnique()
+    uni.SetKeys(keys)
+    uni.SetIsPre(false)
+    uni.SetMustCheck(true)
+    if err = uni.Save(nil); nil != err {
+        blog.Errorf("[operation-obj] failed to create the default inst name field, err: %s", err.Error())
+        return nil, err
+    }
 
 	return obj, nil
 }
@@ -453,11 +432,7 @@
 	query.Condition = cond.ToMapStr()
 	findInstResponse, err := o.inst.FindOriginInst(params, targetObj, query)
 	if nil != err {
-<<<<<<< HEAD
-		blog.Errorf("[operation-obj] failed to check if it (%s) has some insts, error info is %s", tObject.ObjectID, err.Error())
-=======
-		blog.Errorf("[operation-obj] failed to check if it (%s) has some insts, err: %s", targetObj.GetID(), err.Error())
->>>>>>> 56c432d2
+		blog.Errorf("[operation-obj] failed to check if it (%s) has some insts, err: %s", tObject.ObjectID, err.Error())
 		return err
 	}
 	if 0 != findInstResponse.Count {
@@ -519,13 +494,8 @@
 			return err
 		} else {
 			for _, uni := range unis {
-<<<<<<< HEAD
 				if err = o.unique.Delete(params, object.ObjectID, uni.GetRecordID()); err != nil {
-					blog.Errorf("[operation-asst] failed to delete the object's uniques, error info is %s", err.Error())
-=======
-				if err = o.unique.Delete(params, obj.GetID(), uni.GetRecordID()); err != nil {
-					blog.Errorf("[operation-asst] failed to delete the object's uniques, err: %s", err.Error())
->>>>>>> 56c432d2
+					blog.Errorf("[operation-asst] failed to delete the object's uniques, %s", err.Error())
 					return err
 				}
 			}
@@ -545,13 +515,8 @@
 			return err
 		} else {
 			for _, group := range groups {
-<<<<<<< HEAD
 				if err = o.grp.DeleteObjectGroup(params, group.Group().ID); err != nil {
-					blog.Errorf("[operation-asst] failed to delete the object's groups, error info is %s", err.Error())
-=======
-				if err = o.grp.DeleteObjectGroup(params, group.GetRecordID()); err != nil {
 					blog.Errorf("[operation-asst] failed to delete the object's groups, err: %s", err.Error())
->>>>>>> 56c432d2
 					return err
 				}
 			}
@@ -729,7 +694,7 @@
 }
 
 func (o *object) CreateOneObject(params types.ContextParams, data frtypes.MapStr) (model.Object, error) {
-	obj := o.modelFactory.CreaetObject(params)
+	obj := o.modelFactory.CreateObject(params)
 
 	err := obj.Parse(data)
 	if nil != err {

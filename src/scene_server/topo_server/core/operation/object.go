--- conflicted
+++ resolved
@@ -553,14 +553,8 @@
 	cond.Field(metadata.ModelFieldID).Eq(id)
 	objs, err := o.FindObject(kit, cond)
 	if nil != err {
-<<<<<<< HEAD
-		blog.Errorf("[operation-obj] failed to find objects, the condition is (%v) err: %s, rid: %s", cond, err.Error(), kit.Rid)
-		return nil, err
-=======
-		blog.Errorf("[operation-obj] failed to find objects, the condition is (%v) err: %s, rid: %s", cond,
-			err.Error(), kit.Rid)
-		return err
->>>>>>> b1be034e
+		blog.Errorf("failed to find objects, the condition is (%v) err: %s, rid: %s", cond, err.Error(), kit.Rid)
+		return nil, err
 	}
 	// shouldn't return 404 error here, legacy implements just ignore not found error
 	if len(objs) == 0 {
@@ -593,29 +587,16 @@
 	// DeleteModelCascade 将会删除模型/模型属性/属性分组/唯一校验
 	_, err = o.clientSet.CoreService().Model().DeleteModelCascade(kit.Ctx, kit.Header, id)
 	if nil != err {
-		blog.Errorf("[operation-obj] failed to request the object controller, err: %s, rid: %s", err.Error(), kit.Rid)
-<<<<<<< HEAD
+		blog.Errorf("failed to request the object controller, err: %s, rid: %s", err.Error(), kit.Rid)
 		return nil, kit.CCError.Error(common.CCErrCommHTTPDoRequestFailed)
-	}
-	if !rsp.Result {
-		blog.Errorf("[operation-obj] failed to delete the object by the id(%d), rid: %s", id, kit.Rid)
-		return nil, kit.CCError.New(rsp.Code, rsp.ErrMsg)
-=======
-		return err
->>>>>>> b1be034e
 	}
 
 	// save audit log.
 	if err := audit.SaveAuditLog(kit, *auditLog); err != nil {
-<<<<<<< HEAD
-		blog.Errorf("delete object %s success, save audit log failed, err: %v, rid: %s", object.ObjectName, err, kit.Rid)
-		return nil, err
-=======
-		blog.Errorf("delete object %s success, save audit log failed, err: %v, rid: %s", object.ObjectName, err,
-			kit.Rid)
-		return err
->>>>>>> b1be034e
-	}
+		blog.Errorf("delete object %s success, save audit failed, err: %v, rid: %s", object.ObjectName, err, kit.Rid)
+		return nil, err
+	}
+	
 	return &object, nil
 }
 

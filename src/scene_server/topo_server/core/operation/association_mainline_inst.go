/*
 * Tencent is pleased to support the open source community by making 蓝鲸 available.
 * Copyright (C) 2017-2018 THL A29 Limited, a Tencent company. All rights reserved.
 * Licensed under the MIT License (the "License"); you may not use this file except
 * in compliance with the License. You may obtain a copy of the License at
 * http://opensource.org/licenses/MIT
 * Unless required by applicable law or agreed to in writing, software distributed under
 * the License is distributed on an "AS IS" BASIS, WITHOUT WARRANTIES OR CONDITIONS OF ANY KIND,
 * either express or implied. See the License for the specific language governing permissions and
 * limitations under the License.
 */

package operation

import (
	"fmt"
	"io"
	"regexp"
	"sync"

	"configcenter/src/common"
	"configcenter/src/common/blog"
	"configcenter/src/common/condition"
	"configcenter/src/common/errors"
	"configcenter/src/common/http/rest"
	"configcenter/src/common/mapstr"
	"configcenter/src/common/metadata"
	"configcenter/src/common/util"
	"configcenter/src/scene_server/topo_server/core/inst"
	"configcenter/src/scene_server/topo_server/core/model"
)

// checkInstNameRepeat 检查如果将 currentInsts 都删除之后，拥有共同父节点的孩子结点会不会出现名字冲突
// 如果有冲突，返回 (false, 冲突实例名, nil)
func (assoc *association) checkInstNameRepeat(kit *rest.Kit, currentInsts []inst.Inst) (canReset bool, repeatedInstName string, err error) {
	// TODO: 返回值将bool值与出错情况分开 (bool, error)
	instNames := map[string]bool{}
	for _, currInst := range currentInsts {
		currInstParentID, err := currInst.GetParentID()
		if nil != err {
			return false, "", err
		}

		children, err := currInst.GetMainlineChildInst()
		if nil != err {
			return false, "", err
		}

		for _, child := range children {
			instName, err := child.GetInstName()
			if nil != err {
				return false, "", err
			}
			key := fmt.Sprintf("%d_%s", currInstParentID, instName)
			if _, ok := instNames[key]; ok {
				return false, instName, nil
			}

			instNames[key] = true
		}
	}

	return true, "", nil
}

func (assoc *association) ResetMainlineInstAssociation(kit *rest.Kit, current model.Object) error {
	rid := kit.Rid

	cObj := current.Object()
	cond := condition.CreateCondition()
	if current.IsCommon() {
		cond.Field(common.BKObjIDField).Eq(cObj.ObjectID)
	}
	defaultCond := &metadata.QueryInput{}
	defaultCond.Condition = cond.ToMapStr()

	// 获取 current 模型的所有实例
	_, currentInsts, err := assoc.inst.FindInst(kit, current, defaultCond, false)
	if nil != err {
		blog.Errorf("[operation-asst] failed to find current object(%s) inst, err: %+v, rid: %s", cObj.ObjectID, err, rid)
		return err
	}

	// 检查实例删除后，会不会出现重名冲突
	var canReset bool
	var repeatedInstName string
	if canReset, repeatedInstName, err = assoc.checkInstNameRepeat(kit, currentInsts); nil != err {
		blog.Errorf("[operation-asst] can not be reset, err: %+v, rid: %s", err, rid)
		return err
	}
	if canReset == false {
		blog.Errorf("[operation-asst] can not be reset, inst name repeated, inst: %s, rid: %s", repeatedInstName, rid)
		errMsg := kit.CCError.Error(common.CCErrTopoDeleteMainLineObjectAndInstNameRepeat).Error() + " " + repeatedInstName
		return kit.CCError.New(common.CCErrTopoDeleteMainLineObjectAndInstNameRepeat, errMsg)
	}

	// NEED FIX: 下面循环中的continue ，会在处理实例异常的时候跳过当前拓扑的处理，此方式可能会导致某个业务拓扑失败，但是不会影响所有。
	// 修改 currentInsts 所有孩子结点的父节点，为 currentInsts 的父节点，并删除 currentInsts
	for _, currentInst := range currentInsts {
		instID, err := currentInst.GetInstID()
		if nil != err {
			blog.Errorf("[operation-asst] failed to get the inst id from the inst(%#v), rid: %s", currentInst.ToMapStr(), rid)
			continue
		}

		parentID, err := currentInst.GetParentID()
		if nil != err {
			blog.Errorf("[operation-asst] failed to get the object(%s) mainline parent id, the current inst(%v), err: %+v, rid: %s", cObj.ObjectID, currentInst.GetValues(), err, rid)
			continue
		}

		// reset the child's parent
		children, err := currentInst.GetMainlineChildInst()
		if nil != err {
			blog.Errorf("[operation-asst] failed to get the object(%s) mainline child inst, err: %+v, rid: %s", cObj.ObjectID, err, rid)
			continue
		}
		for _, child := range children {
			// set the child's parent
			if err = child.SetMainlineParentInst(parentID); nil != err {
				blog.Errorf("[operation-asst] failed to set the object(%s) mainline child inst, err: %+v, rid: %s", child.GetObject().Object().ObjectID, err, rid)
				continue
			}
		}

		// delete the current inst
		if err := assoc.inst.DeleteMainlineInstWithID(kit, current, instID); nil != err {
			blog.Errorf("[operation-asst] failed to delete the current inst(%#v), err: %+v, rid: %s", currentInst.ToMapStr(), err, rid)
			continue
		}
	}

	return nil
}

func (assoc *association) SetMainlineInstAssociation(kit *rest.Kit, parent, current, child model.Object) ([]int64, error) {
	defaultCond := &metadata.QueryInput{}
	cond := condition.CreateCondition()
	if parent.IsCommon() {
		cond.Field(common.BKObjIDField).Eq(parent.Object().ObjectID)
	}
	defaultCond.Condition = cond.ToMapStr()
	// fetch all parent instances.
	_, parentInsts, err := assoc.inst.FindInst(kit, parent, defaultCond, false)
	if nil != err {
		blog.Errorf("[operation-asst] failed to find parent object(%s) inst, err: %s, rid: %s", parent.Object().ObjectID, err.Error(), kit.Rid)
		return nil, err
	}

	createdInstIDs := make([]int64, len(parentInsts))
	expectParent2Children := map[int64][]inst.Inst{}
	// filters out special character for mainline instances
	re, _ := regexp.Compile(`[#/,><|]`)
	instanceName := re.ReplaceAllString(current.Object().ObjectName, "")
	// create current object instance for each parent instance and insert the current instance to
	for _, parent := range parentInsts {
		id, err := parent.GetInstID()
		if nil != err {
			blog.Errorf("[operation-asst] failed to find the inst id, err: %s, rid: %s", err.Error(), kit.Rid)
			return nil, err
		}

		// we create the current object's instance for each parent instance belongs to the parent object.
		currentInst := assoc.instFactory.CreateInst(kit, current)
		currentInst.SetValue(current.GetInstNameFieldName(), instanceName)
		// set current instance's parent id to parent instance's id, so that they can be chained.
		currentInst.SetValue(common.BKInstParentStr, id)
		object := parent.GetObject()
		if object.GetObjectID() == common.BKInnerObjIDApp {
			currentInst.SetValue(common.BKAppIDField, id)
		} else {
			if bizID, ok := parent.GetValues().Get(common.BKAppIDField); ok {
				currentInst.SetValue(common.BKAppIDField, bizID)
			}
		}

		// create the instance now.
		if err = currentInst.Create(); nil != err {
			blog.Errorf("[operation-asst] failed to create object(%s) default inst, err: %s, rid: %s", current.Object().ObjectID, err.Error(), kit.Rid)
			return nil, err
		}
		instID, err := currentInst.GetInstID()
		if err != nil {
			blog.Errorf("create mainline instance for obj: %s, but got invalid instance id, err :%v, rid: %s", current.Object().ObjectID, err, kit.Rid)
			return nil, err
		}
		createdInstIDs = append(createdInstIDs, instID)

		// reset the child's parent instance's parent id to current instance's id.
		children, err := parent.GetMainlineChildInst()
		if nil != err {
			if io.EOF == err {
				continue
			}
			blog.Errorf("[operation-asst] failed to get the object(%s) mainline child inst, err: %s, rid: %s", parent.GetObject().Object().ObjectID, err.Error(), kit.Rid)
			return nil, err
		}

		expectParent2Children[instID] = children
	}

	for parentID, children := range expectParent2Children {
		for _, child := range children {
			// set the child's parent
			if err = child.SetMainlineParentInst(parentID); nil != err {
				blog.Errorf("[operation-asst] failed to set the object(%s) mainline child inst, err: %s, rid: %s", child.GetObject().Object().ObjectID, err.Error(), kit.Rid)
				return nil, err
			}
		}
	}
	return createdInstIDs, nil
}

func (assoc *association) SearchMainlineAssociationInstTopo(kit *rest.Kit, objID string, instID int64,
	withStatistics bool, withDefault bool) ([]*metadata.TopoInstRst, errors.CCError) {
	// read mainline object association and construct child relation map excluding host
	mainlineAsstRsp, err := assoc.clientSet.CoreService().Association().ReadModelAssociation(kit.Ctx, kit.Header,
		&metadata.QueryCondition{Condition: map[string]interface{}{common.AssociationKindIDField: common.AssociationKindMainline}})
	if nil != err {
		blog.Errorf("search mainline association failed, error: %s, rid: %s", err.Error(), kit.Rid)
		return nil, err
	}
	mainlineObjectChildMap := make(map[string]string)
	isMainline := false
	for _, asst := range mainlineAsstRsp.Data.Info {
		if asst.ObjectID == common.BKInnerObjIDHost {
			continue
		}
		mainlineObjectChildMap[asst.AsstObjID] = asst.ObjectID
		if asst.AsstObjID == objID {
			isMainline = true
		}
	}
	if !isMainline {
		return nil, nil
	}

	// get all mainline object name map
	objectIDs := make([]string, 0)
	for objectID := objID; len(objectID) != 0; objectID = mainlineObjectChildMap[objectID] {
		objectIDs = append(objectIDs, objectID)
	}
	objectNameMap := make(map[string]string)
	objects, err := assoc.obj.FindObject(kit, condition.CreateCondition().Field(common.BKObjIDField).In(objectIDs))
	if nil != err {
		blog.ErrorJSON("search mainline objects(%s) failed, error: %s, rid: %s", objectIDs, err.Error(), kit.Rid)
		return nil, err
	}
	for _, object := range objects {
		objectNameMap[object.GetObjectID()] = object.Object().ObjectName
	}

	// traverse and fill instance topology data
	results := make([]*metadata.TopoInstRst, 0)
	var parents []*metadata.TopoInstRst
	instCond := map[string]interface{}{
		metadata.GetInstIDFieldByObjID(objID): instID,
	}
	var bizID int64
	moduleIDs := make([]int64, 0)
	for objectID := objID; len(objectID) != 0; objectID = mainlineObjectChildMap[objectID] {
		filter := &metadata.QueryInput{Condition: instCond}
		if objectID != objID {
			filter.Sort = common.BKDefaultField
		}
		instanceRsp, err := assoc.inst.FindOriginInst(kit, objectID, filter)
		if err != nil {
			blog.ErrorJSON("search inst failed, err: %s, cond:%s, rid: %s", err, instCond, kit.Rid)
			return nil, err
		}
		// already reached the deepest level, stop the loop
		if len(instanceRsp.Info) == 0 {
			break
		}
		instIDs := make([]int64, 0)
		objectName := objectNameMap[objectID]
		instances := make([]*metadata.TopoInstRst, 0)
		// map parentID to its children, not including default set
		childInstMap := make(map[int64][]*metadata.TopoInstRst)
		// map parentID to its default set children, default sets are children of biz
		childDefaultSetMap := make(map[int64][]*metadata.TopoInstRst)
		for _, instance := range instanceRsp.Info {
			instID, err := instance.Int64(metadata.GetInstIDFieldByObjID(objectID))
			if nil != err {
				blog.ErrorJSON("get instance %s id failed, err: %s, rid: %s", instance, err, kit.Rid)
				return nil, err
			}
			instIDs = append(instIDs, instID)
			instName, err := instance.String(metadata.GetInstNameFieldName(objectID))
			if nil != err {
				blog.ErrorJSON("get instance %s name failed, err: %s, rid: %s", instance, err, kit.Rid)
				return nil, err
			}
			defaultValue := 0
			if defaultFieldValue, exist := instance[common.BKDefaultField]; exist {
				defaultValue, err = util.GetIntByInterface(defaultFieldValue)
				if err != nil {
					blog.ErrorJSON("get instance %s default failed, err: %s, rid: %s", instance, err, kit.Rid)
					return nil, err
				}
			}
			topoInst := &metadata.TopoInstRst{
				TopoInst: metadata.TopoInst{
					InstID:   instID,
					InstName: instName,
					ObjID:    objectID,
					ObjName:  objectName,
					Default:  defaultValue,
				},
				Child: []*metadata.TopoInstRst{},
			}
			if withStatistics {
				if objectID == common.BKInnerObjIDSet {
					topoInst.SetTemplateID, _ = instance.Int64(common.BKSetTemplateIDField)
				}
				if objectID == common.BKInnerObjIDModule {
					topoInst.ServiceTemplateID, _ = instance.Int64(common.BKServiceTemplateIDField)
					topoInst.SetTemplateID, _ = instance.Int64(common.BKSetTemplateIDField)
					enabled, _ := instance.Bool(common.HostApplyEnabledField)
					topoInst.HostApplyEnabled = &enabled
					moduleIDs = append(moduleIDs, instID)
				}
				if bizID == 0 {
					bizID, err = instance.Int64(common.BKAppIDField)
					if err != nil {
						blog.ErrorJSON("get instance %s biz id failed, err: %s, rid: %s", instance, err, kit.Rid)
						return nil, err
					}
				}
			}
			if objectID == objID {
				results = append(results, topoInst)
			} else {
				parentID, err := instance.Int64(common.BKParentIDField)
				if err != nil {
					blog.ErrorJSON("get instance %s parent id failed, err: %s, rid: %s", instance, err, kit.Rid)
					return nil, err
				}
				if objectID == common.BKInnerObjIDSet && defaultValue == common.DefaultResSetFlag {
					childDefaultSetMap[parentID] = append(childDefaultSetMap[parentID], topoInst)
				} else {
					childInstMap[parentID] = append(childInstMap[parentID], topoInst)
				}
			}
			instances = append(instances, topoInst)
		}
		// set children for parents, default sets are children of biz
		for _, parentInst := range parents {
			parentInst.Child = append(parentInst.Child, childInstMap[parentInst.InstID]...)
		}
		if objectID == common.BKInnerObjIDSet && objID == common.BKInnerObjIDApp {
			for _, parentInst := range results {
				parentInst.Child = append(parentInst.Child, childDefaultSetMap[parentInst.InstID]...)
			}
		}
		// set current instances as parents and generate condition for next level
		instCond = make(map[string]interface{})
		if mainlineObjectChildMap[objectID] == common.BKInnerObjIDSet {
			if withDefault {
				// default sets are children of biz, so need to add biz into parent condition
				instIDs = append(instIDs, bizID)
			} else {
				instCond[common.BKDefaultField] = map[string]interface{}{
					common.BKDBNE: common.DefaultResSetFlag,
				}
			}
		}
		parents = instances
		instCond[common.BKInstParentStr] = map[string]interface{}{
			common.BKDBIN: instIDs,
		}
	}

	if withStatistics && len(results) > 0 {
		if err := assoc.fillStatistics(kit, bizID, moduleIDs, results); err != nil {
			blog.Errorf("[SearchMainlineAssociationInstTopo] fill statistics data failed, bizID: %d, err: %v, rid: %s", bizID, err, kit.Rid)
			return nil, err
		}
	}
	return results, nil
}

// TopoNodeHostAndSerInstCount get topo node host and service instance count
func (assoc *association) TopoNodeHostAndSerInstCount(kit *rest.Kit, instID int64,
	input *metadata.HostAndSerInstCountOption) ([]*metadata.TopoNodeHostAndSerInstCount, errors.CCError) {
	var bizID int64
	setIDs := make([]int64, 0)
	moduleIDs := make([]int64, 0)
	customLevels := make(map[int64]string, 0)
	for _, obj := range input.Condition {
		switch obj.ObjID {
		case common.BKInnerObjIDSet:
			setIDs = append(setIDs, obj.InstID)
		case common.BKInnerObjIDModule:
			moduleIDs = append(moduleIDs, obj.InstID)
		case common.BKInnerObjIDApp:
			bizID = obj.InstID
		default:
			customLevels[obj.InstID] = obj.ObjID
		}
	}

	results := make([]*metadata.TopoNodeHostAndSerInstCount, 0)
	// handle module host number and service instance count
	if len(moduleIDs) > 0 {
		res, err := assoc.getHostSvcInstCountByModuleIDs(kit, moduleIDs)
		if err != nil {
			blog.Errorf("get module host and service instance count failed, err: %v, moduleIDs: %s, rid: %s", err,
				moduleIDs, kit.Rid)
			return nil, err
		}
		results = append(results, res...)
	}

	// handle set host number and service instance count
	if len(setIDs) > 0 {
		res, err := assoc.getHostSvcInstCountBySetIDs(kit, setIDs)
		if err != nil {
			blog.Errorf("get set host and service instance count failed, err: %v, setIDs: %s, rid: %s", err,
				setIDs, kit.Rid)
			return nil, err
		}
		results = append(results, res...)
	}

	// handle biz host and service instance count
	if bizID > 0 {
		res, err := assoc.getHostSvcInstCountByBizID(kit, bizID)
		if err != nil {
			blog.Errorf("get biz host and service instance count failed, err: %v, bizID: %s, rid: %s", err, bizID,
				kit.Rid)
			return nil, err
		}
		results = append(results, res)
	}

	// handle custom level host count
	if len(customLevels) > 0 {
		res, err := assoc.getCustomLevHostSvcInstCount(kit, customLevels)
		if err != nil {
			blog.Errorf("get custom level host and service instance count failed, err: %v, rid: %s", err, kit.Rid)
			return nil, err
		}
		results = append(results, res...)
	}

	return results, nil
}

// getHostSvcInstCountByModuleIDs get host and service instace count by module ids
func (assoc *association) getHostSvcInstCountByModuleIDs(kit *rest.Kit,
	moduleIDs []int64) ([]*metadata.TopoNodeHostAndSerInstCount, error) {
	moduleArr := make([][]int64, 0)
	for _, moduleID := range moduleIDs {
		moduleArr = append(moduleArr, []int64{moduleID})
	}

	svcInstCounts, e := assoc.getServiceInstCount(kit, common.BKModuleIDField, moduleArr)
	if e != nil {
		blog.Errorf("get service instance count failed, err: %v, objID: %s, instIDs: %s, rid: %s", e,
			common.BKModuleIDField, moduleIDs, kit.Rid)
		return nil, e
	}

	var wg sync.WaitGroup
	var lock sync.RWMutex
	var firstErr errors.CCErrorCoder
	pipeline := make(chan bool, 5)
	results := make([]*metadata.TopoNodeHostAndSerInstCount, len(moduleIDs))
	for idx, moduleID := range moduleIDs {
		pipeline <- true
		wg.Add(1)
		go func(idx int, moduleID int64) {
			defer func() {
				wg.Done()
				<-pipeline
			}()
			moduleArr := []int64{moduleID}
			hostCount, err := assoc.getDistinctHostCount(kit, common.BKModuleIDField, moduleArr)
			if err != nil {
				blog.Errorf("get distinct host count failed, err: %v, objID: %s, instID: %s, rid: %s", err,
					common.BKModuleIDField, moduleID, kit.Rid)
				firstErr = kit.CCError.CCError(common.CCErrCommDBSelectFailed)

				return
			}

			topoNodeHostCount := &metadata.TopoNodeHostAndSerInstCount{
				ObjID:     common.BKInnerObjIDModule,
				InstID:    moduleID,
				HostCount: hostCount,
			}

			lock.Lock()
			results[idx] = topoNodeHostCount
			lock.Unlock()
		}(idx, moduleID)
	}
	wg.Wait()

	if firstErr != nil {
		return nil, firstErr
	}

	for idx, count := range svcInstCounts {
		results[idx].ServiceInstanceCount = count
	}

	return results, nil
}

// getHostSvcInstCountBySetIDs get host and service instace count by set ids
func (assoc *association) getHostSvcInstCountBySetIDs(kit *rest.Kit,
	setIDs []int64) ([]*metadata.TopoNodeHostAndSerInstCount, error) {
	setRelModuleMap, e := assoc.getSetRelationModule(kit, setIDs)
	if e != nil {
		blog.Errorf("get set module rel map failed, err: %s, rid: %s", e.Error(), kit.Rid)
		return nil, e
	}

	var wg sync.WaitGroup
	var lock sync.RWMutex
	var firstErr errors.CCErrorCoder
	moduleIDs := make([][]int64, 0)
	pipeline := make(chan bool, 5)
	results := make([]*metadata.TopoNodeHostAndSerInstCount, len(setIDs))
	for idx, setID := range setIDs {
		moduleIDs = append(moduleIDs, setRelModuleMap[setID])
		pipeline <- true
		wg.Add(1)
		go func(idx int, setID int64) {
			defer func() {
				wg.Done()
				<-pipeline
			}()
			setArr := []int64{setID}
			hostCount, err := assoc.getDistinctHostCount(kit, common.BKSetIDField, setArr)
			if err != nil {
				blog.Errorf("get distinct host count failed, err: %v, objID: %s, instID: %s, rid: %s", err,
					common.BKSetIDField, setID, kit.Rid)
				firstErr = kit.CCError.CCError(common.CCErrCommDBSelectFailed)

				return
			}

			topoNodeHostCount := &metadata.TopoNodeHostAndSerInstCount{
				ObjID:     common.BKInnerObjIDSet,
				InstID:    setID,
				HostCount: hostCount,
			}
			lock.Lock()
			results[idx] = topoNodeHostCount
			lock.Unlock()
		}(idx, setID)
	}
	wg.Wait()

	if firstErr != nil {
		return nil, firstErr
	}

	svcInstCounts, e := assoc.getServiceInstCount(kit, common.BKModuleIDField, moduleIDs)
	if e != nil {
		blog.Errorf("get service instance count failed, err: %v, objID: %s, instID: %s, rid: %s", e,
			common.BKSetIDField, moduleIDs, kit.Rid)
		return nil, e
	}

	for idx, count := range svcInstCounts {
		results[idx].ServiceInstanceCount = count
	}

	return results, nil
}

<<<<<<< HEAD
// getCustomLevHostSvcInstCount get custom level host and service instance count
=======
// getCustomLevHostSvcInstCount get coustom level host and service instace
>>>>>>> d074f3cd
func (assoc *association) getCustomLevHostSvcInstCount(kit *rest.Kit, customLevels map[int64]string) (
	[]*metadata.TopoNodeHostAndSerInstCount, error) {

	var wg sync.WaitGroup
	var lock sync.RWMutex
	var firstErr errors.CCErrorCoder
	pipeline := make(chan bool, 5)
	results := make([]*metadata.TopoNodeHostAndSerInstCount, 0)

	for instID, objID := range customLevels {
		pipeline <- true
		wg.Add(1)
		go func(instID int64, objID string) {
			defer func() {
				wg.Done()
				<-pipeline
			}()

			setIDArr, err := assoc.getSetIDsByTopo(kit, objID, []int64{instID})
			if err != nil {
				blog.Errorf("get set ID by topo err: %v, objID: %s, instID: %d, rid:%s", err, objID, instID, kit.Rid)
				firstErr = kit.CCError.CCError(common.CCErrCommDBSelectFailed)
				return
			}

			if len(setIDArr) == 0 {
				topoNodeCount := &metadata.TopoNodeHostAndSerInstCount{
					ObjID:                objID,
					InstID:               instID,
				}

				lock.Lock()
				results = append(results, topoNodeCount)
				lock.Unlock()
				return
			}

			// get host count by set ids
			hostCount, err := assoc.getDistinctHostCount(kit, common.BKSetIDField, setIDArr)
			if err != nil {
<<<<<<< HEAD
				blog.Errorf("get distinct host count by set ids(%+v) failed, err: %v, rid: %s", setIDArr, err, kit.Rid)
=======
				blog.Errorf("get distinct host count err: %v, objID: %s, instIDs: %, rid: %s", err, common.BKSetIDField,
					setIDArr, kit.Rid)
>>>>>>> d074f3cd
				firstErr = kit.CCError.CCError(common.CCErrCommDBSelectFailed)
				return
			}

			// get service instance count by set ids
			setRelModuleMap, e := assoc.getSetRelationModule(kit, setIDArr)
			if e != nil {
				blog.Errorf("get set module rel map failed, err: %s, rid: %s", e.Error(), kit.Rid)
				firstErr = kit.CCError.CCError(common.CCErrCommDBSelectFailed)
				return
			}
			moduleIDs := make([]int64, 0)
			for _, moduleSlice := range setRelModuleMap {
				moduleIDs = append(moduleIDs, moduleSlice...)
			}

			svcInstCount := int64(0)
			if len(moduleIDs) > 0 {
				moduleIDs = util.IntArrayUnique(moduleIDs)

				cond := make([][]int64, 0)
				cond = append(cond, moduleIDs)
				svcInstCounts, e := assoc.getServiceInstCount(kit, common.BKModuleIDField, cond)
				if e != nil {
					blog.Errorf("get svc inst count by modules(%+v) failed, err: %v, rid: %s", moduleIDs, e, kit.Rid)
					firstErr = kit.CCError.CCError(common.CCErrCommDBSelectFailed)
					return
				}

				svcInstCount = svcInstCounts[0]
			}

			topoNodeCount := &metadata.TopoNodeHostAndSerInstCount{
				ObjID:                objID,
				InstID:               instID,
				HostCount:            hostCount,
				ServiceInstanceCount: svcInstCount,
			}

			lock.Lock()
			results = append(results, topoNodeCount)
			lock.Unlock()
		}(instID, objID)
	}
	wg.Wait()

	return results, firstErr
}

// getHostSvcInstCountByBizID get host and service instace count by biz id
func (assoc *association) getHostSvcInstCountByBizID(kit *rest.Kit,
	bizID int64) (*metadata.TopoNodeHostAndSerInstCount, error) {

	bizArr := make([][]int64, 0)
	bizArr = append(bizArr, []int64{bizID})
	hostCount, err := assoc.getDistinctHostCount(kit, common.BKAppIDField, []int64{bizID})
	if err != nil {
		blog.Errorf("get distinct host count failed, err: %v, objID: %s, instIDs: %, rid: %s", err,
			common.BKAppIDField, bizArr, kit.Rid)
		return nil, err
	}

	svcInstCount, e := assoc.getServiceInstCount(kit, common.BKAppIDField, bizArr)
	if e != nil {
		blog.Errorf("get service instance count failed, err: %v, objID: %s, instID: %s, rid: %s", e,
			common.BKAppIDField, bizID, kit.Rid)
		return nil, e
	}

	bizHostSvcInstCount := &metadata.TopoNodeHostAndSerInstCount{
		ObjID:                common.BKInnerObjIDApp,
		InstID:               bizID,
		HostCount:            hostCount,
		ServiceInstanceCount: svcInstCount[0],
	}

	return bizHostSvcInstCount, nil
}

// getServiceInstCount get toponode service instance count
func (assoc *association) getServiceInstCount(kit *rest.Kit, objID string, instIDs [][]int64) ([]int64, error) {
	filters := make([]map[string]interface{}, 0)
	results := make([]int64, len(instIDs))
	zeroIndexMap := make(map[int]struct{})

	for idx, instID := range instIDs {
		if len(instID) == 0 {
			zeroIndexMap[idx] = struct{}{}
			continue
		}
		filters = append(filters, mapstr.MapStr{objID: mapstr.MapStr{common.BKDBIN: instID}})
	}

	svcInstCount, err := assoc.clientSet.CoreService().Count().GetCountByFilter(kit.Ctx, kit.Header,
		common.BKTableNameServiceInstance, filters)
	if err != nil {
		blog.Errorf("find service instance count failed, err: %v, objID: %s, instIDs: %, rid: %s", err,
			objID, instIDs, kit.Rid)
		return svcInstCount, err
	}

	if len(zeroIndexMap) == 0 {
		return svcInstCount, nil
	}

	index := 0
	for i := 0; i < len(instIDs); i++ {
		if _, exists := zeroIndexMap[i]; exists {
			results[i] = 0
			continue
		}
		results[i] = svcInstCount[index]
		index++
	}
	return results, nil
}

// getDistinctHostCount get distinct host count
func (assoc *association) getDistinctHostCount(kit *rest.Kit, objID string, instIDs []int64) (int64, error) {
	opt := &metadata.DistinctFieldOption{
		TableName: common.BKTableNameModuleHostConfig,
		Field:     common.BKHostIDField,
		Filter:    mapstr.MapStr{objID: mapstr.MapStr{common.BKDBIN: instIDs}},
	}

	count, err := assoc.clientSet.CoreService().Common().GetDistinctCount(kit.Ctx, kit.Header, opt)
	if err != nil {
		blog.Errorf("find distinct host count failed, err: %v, objID: %s, instIDs: %, rid: %s", err,
			objID, instIDs, kit.Rid)
		return count, err
	}

	return count, nil
}

// getSetIDsByTopo get set IDs by custom layer node
func (assoc *association) getSetIDsByTopo(kit *rest.Kit, objID string, instIDs []int64) ([]int64, error) {
	if objID == common.BKInnerObjIDApp || objID == common.BKInnerObjIDSet || objID == common.BKInnerObjIDModule {
		blog.Errorf("get set IDs by topo failed, obj(%s) is a inner object, rid: %s", objID, kit.Rid)
		return nil, kit.CCError.CCErrorf(common.CCErrCommParamsInvalid, common.BKObjIDField)
	}

	// get mainline association, generate map of object and its child
	asstRes, err := assoc.clientSet.CoreService().Association().ReadModelAssociation(kit.Ctx, kit.Header,
		&metadata.QueryCondition{
			Condition: map[string]interface{}{common.AssociationKindIDField: common.AssociationKindMainline}})
	if err != nil {
		blog.Errorf("get set IDs by topo failed, get mainline association err: %s, rid: %s", err.Error(), kit.Rid)
		return nil, err
	}

	if !asstRes.Result {
		blog.Errorf("get set IDs by topo failed, get mainline association err: %s, rid: %s", asstRes.ErrMsg,
			kit.Rid)
		return nil, asstRes.CCError()
	}

	childObjMap := make(map[string]string)
	for _, asst := range asstRes.Data.Info {
		childObjMap[asst.AsstObjID] = asst.ObjectID
	}

	childObj := childObjMap[objID]
	if childObj == "" {
		blog.Errorf("get set IDs by topo failed, obj(%s) is not a mainline object, rid: %s", objID, kit.Rid)
		return nil, kit.CCError.CCErrorf(common.CCErrCommParamsInvalid, common.BKObjIDField)
	}

	// traverse down topo till set, get set ids
	for {
		idField := common.GetInstIDField(childObj)
		instCond := make(map[string]interface{})
		instCond[common.BKParentIDField] = map[string]interface{}{
			common.BKDBIN: instIDs,
		}
		// exclude default sets
		if childObj == common.BKInnerObjIDSet {
			instCond[common.BKDefaultField] = map[string]interface{}{
				common.BKDBNE: common.DefaultResSetFlag,
			}
		}
		query := &metadata.QueryCondition{
			Condition: instCond,
			Fields:    []string{idField},
			Page:      metadata.BasePage{Limit: common.BKNoLimit},
		}

		instRes, err := assoc.clientSet.CoreService().Instance().ReadInstance(kit.Ctx, kit.Header, childObj, query)
		if err != nil {
			blog.Errorf("get set IDs by topo failed, read instance err: %s, objID: %s, instIDs: %+v, rid: %s",
				err.Error(), childObj, instIDs, kit.Rid)
			return nil, kit.CCError.Error(common.CCErrCommHTTPDoRequestFailed)
		}

		if !instRes.Result {
			blog.Errorf("get set IDs by topo failed, read instance err: %s, objID: %s, instIDs: %+v, rid: %s",
				instRes.ErrMsg, childObj, instIDs, kit.Rid)
			return nil, kit.CCError.New(instRes.Code, instRes.ErrMsg)
		}

		if len(instRes.Data.Info) == 0 {
			return []int64{}, nil
		}

		instIDs = make([]int64, len(instRes.Data.Info))
		for index, insts := range instRes.Data.Info {
			id, err := insts.Int64(idField)
			if err != nil {
				blog.Errorf("get set IDs by topo failed, parse inst id err: %s, inst: %#v, rid: %s", err.Error(),
					insts, kit.Rid)
				return nil, err
			}
			instIDs[index] = id
		}

		if childObj == common.BKInnerObjIDSet {
			break
		}
		childObj = childObjMap[childObj]
	}

	return instIDs, nil
}

// getSetRelationModule get set relation module by set ids
func (assoc *association) getSetRelationModule(kit *rest.Kit, setIDs []int64) (map[int64][]int64, error) {
	queryCond := &metadata.QueryCondition{
		Fields:         []string{common.BKSetIDField, common.BKModuleIDField},
		Condition:      mapstr.MapStr{common.BKSetIDField: mapstr.MapStr{common.BKDBIN: setIDs}},
		DisableCounter: true,
		Page: metadata.BasePage{
			Limit: common.BKNoLimit,
		},
	}

	resp, err := assoc.clientSet.CoreService().Instance().ReadInstance(kit.Ctx, kit.Header, common.BKInnerObjIDModule,
		queryCond)
	if err != nil {
		blog.Errorf("get instance data failed, error info is %s , rid: %s", err.Error(), kit.Rid)
		return nil, err
	}

	setRelModuleMap := make(map[int64][]int64, 0)
	for _, mapStr := range resp.Data.Info {
		setID, err := mapStr.Int64(common.BKSetIDField)
		if err != nil {
			blog.Errorf("failed to parse the interface to int64, error info is %s , rid: %s",
				err.Error(), kit.Rid)
			return nil, err
		}

		moduleID, err := mapStr.Int64(common.BKModuleIDField)
		if err != nil {
			blog.Errorf("failed to parse the interface to int64, error info is %s , rid: %s",
				err.Error(), kit.Rid)
			return nil, err
		}

		setRelModuleMap[setID] = append(setRelModuleMap[setID], moduleID)
	}

	return setRelModuleMap, nil
}

func (assoc *association) fillStatistics(kit *rest.Kit, bizID int64, moduleIDs []int64,
	topoInsts []*metadata.TopoInstRst) errors.CCError {
	// get host apply rule count
	listApplyRuleOption := metadata.ListHostApplyRuleOption{
		ModuleIDs: moduleIDs,
		Page: metadata.BasePage{
			Limit: common.BKNoLimit,
		},
	}
	hostApplyRules, err := assoc.clientSet.CoreService().HostApplyRule().ListHostApplyRule(kit.Ctx, kit.Header,
		bizID, listApplyRuleOption)
	if err != nil {
		blog.Errorf("fillStatistics failed, list host apply rule failed, bizID: %s, option: %s, err: %s, rid: %s",
			bizID, listApplyRuleOption, err, kit.Rid)
		return err
	}
	moduleRuleCount := make(map[int64]int64)
	for _, item := range hostApplyRules.Info {
		moduleRuleCount[item.ModuleID]++
	}

	// fill hosts
	for _, tir := range topoInsts {
		tir.DeepFirstTraverse(func(node *metadata.TopoInstRst) {
			if node.ObjID == common.BKInnerObjIDModule {
				node.HostApplyRuleCount = new(int64)
				*node.HostApplyRuleCount, _ = moduleRuleCount[node.InstID]
			}

			if len(node.Child) == 0 {
				return
			}
		})
	}
	return nil
}<|MERGE_RESOLUTION|>--- conflicted
+++ resolved
@@ -573,11 +573,7 @@
 	return results, nil
 }
 
-<<<<<<< HEAD
 // getCustomLevHostSvcInstCount get custom level host and service instance count
-=======
-// getCustomLevHostSvcInstCount get coustom level host and service instace
->>>>>>> d074f3cd
 func (assoc *association) getCustomLevHostSvcInstCount(kit *rest.Kit, customLevels map[int64]string) (
 	[]*metadata.TopoNodeHostAndSerInstCount, error) {
 
@@ -618,12 +614,7 @@
 			// get host count by set ids
 			hostCount, err := assoc.getDistinctHostCount(kit, common.BKSetIDField, setIDArr)
 			if err != nil {
-<<<<<<< HEAD
 				blog.Errorf("get distinct host count by set ids(%+v) failed, err: %v, rid: %s", setIDArr, err, kit.Rid)
-=======
-				blog.Errorf("get distinct host count err: %v, objID: %s, instIDs: %, rid: %s", err, common.BKSetIDField,
-					setIDArr, kit.Rid)
->>>>>>> d074f3cd
 				firstErr = kit.CCError.CCError(common.CCErrCommDBSelectFailed)
 				return
 			}

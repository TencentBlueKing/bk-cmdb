/*
 * Tencent is pleased to support the open source community by making 蓝鲸 available.
 * Copyright (C) 2017-2018 THL A29 Limited, a Tencent company. All rights reserved.
 * Licensed under the MIT License (the "License"); you may not use this file except
 * in compliance with the License. You may obtain a copy of the License at
 * http://opensource.org/licenses/MIT
 * Unless required by applicable law or agreed to in writing, software distributed under
 * the License is distributed on an "AS IS" BASIS, WITHOUT WARRANTIES OR CONDITIONS OF ANY KIND,
 * either express or implied. See the License for the specific language governing permissions and
 * limitations under the License.
 */

package operation

import (
	"configcenter/src/apimachinery"
	"configcenter/src/scene_server/topo_server/core/privilege"
	"configcenter/src/scene_server/topo_server/core/types"
)

// PermissionOperationInterface the permission interface
type PermissionOperationInterface interface {
	Permission(params types.LogicParams) privilege.PermissionInterface
	UserGroup(params types.LogicParams) privilege.UserGroupInterface
	Role(params types.LogicParams) privilege.RolePermission
}

// NewPermissionOperation create the permission operation
func NewPermissionOperation(client apimachinery.ClientSetInterface) PermissionOperationInterface {
	return &permissionOperation{}
}

type permissionOperation struct {
}

func (p *permissionOperation) Permission(params types.LogicParams) privilege.PermissionInterface {
<<<<<<< HEAD
	return nil
}

func (p *permissionOperation) UserGroup(params types.LogicParams) privilege.UserGroupInterface {
	return nil
}

=======
	return privilege.NewPermission()
}

func (p *permissionOperation) UserGroup(params types.LogicParams) privilege.UserGroupInterface {
	return nil
}

>>>>>>> 9b5a317e
func (p *permissionOperation) Role(params types.LogicParams) privilege.RolePermission {
	return nil
}<|MERGE_RESOLUTION|>--- conflicted
+++ resolved
@@ -34,15 +34,6 @@
 }
 
 func (p *permissionOperation) Permission(params types.LogicParams) privilege.PermissionInterface {
-<<<<<<< HEAD
-	return nil
-}
-
-func (p *permissionOperation) UserGroup(params types.LogicParams) privilege.UserGroupInterface {
-	return nil
-}
-
-=======
 	return privilege.NewPermission()
 }
 
@@ -50,7 +41,6 @@
 	return nil
 }
 
->>>>>>> 9b5a317e
 func (p *permissionOperation) Role(params types.LogicParams) privilege.RolePermission {
 	return nil
 }
/*
 * Tencent is pleased to support the open source community by making 蓝鲸 available.
 * Copyright (C) 2017-2018 THL A29 Limited, a Tencent company. All rights reserved.
 * Licensed under the MIT License (the "License"); you may not use this file except
 * in compliance with the License. You may obtain a copy of the License at
 * http://opensource.org/licenses/MIT
 * Unless required by applicable law or agreed to in writing, software distributed under
 * the License is distributed on an "AS IS" BASIS, WITHOUT WARRANTIES OR CONDITIONS OF ANY KIND,
 * either express or implied. See the License for the specific language governing permissions and
 * limitations under the License.
 */

package service

import (
	"fmt"

	"configcenter/src/ac/iam"
	"configcenter/src/common"
	"configcenter/src/common/blog"
	"configcenter/src/common/http/rest"
	"configcenter/src/common/metadata"
	"configcenter/src/scene_server/auth_server/types"
)

// genResourcePullMethod generate iam callback methods for input resource type,
// method not set means not related to this kind of instances
func (s *AuthService) genResourcePullMethod(kit *rest.Kit, resourceType iam.TypeID) (types.ResourcePullMethod, error) {
	switch resourceType {
	case iam.Host:
		return types.ResourcePullMethod{
			ListAttr:             s.lgc.ListAttr,
			ListAttrValue:        s.lgc.ListAttrValue,
			ListInstance:         s.lgc.ListHostInstance,
			FetchInstanceInfo:    s.lgc.FetchHostInfo,
			ListInstanceByPolicy: s.lgc.ListHostByPolicy,
		}, nil

	case iam.Business, iam.BusinessForHostTrans:

		// business instances should not include resource pool business
		extraCond := map[string]interface{}{
			common.BKDefaultField: map[string]interface{}{
				common.BKDBNE: common.DefaultAppFlag,
			},
		}

		return types.ResourcePullMethod{
			ListAttr:      s.lgc.ListAttr,
			ListAttrValue: s.lgc.ListAttrValue,
			ListInstance: func(kit *rest.Kit, resourceType iam.TypeID, filter *types.ListInstanceFilter,
				page types.Page) (*types.ListInstanceResult, error) {
				return s.lgc.ListSystemInstance(kit, resourceType, filter, page, extraCond)
			},
			FetchInstanceInfo: func(kit *rest.Kit, resourceType iam.TypeID, filter *types.FetchInstanceInfoFilter) (
				[]map[string]interface{}, error) {
				return s.lgc.FetchInstanceInfo(kit, resourceType, filter, extraCond)
			},
			ListInstanceByPolicy: func(kit *rest.Kit, resourceType iam.TypeID, filter *types.ListInstanceByPolicyFilter,
				page types.Page) (result *types.ListInstanceResult, e error) {
				return s.lgc.ListInstanceByPolicy(kit, resourceType, filter, page, extraCond)
			},
		}, nil

	case iam.SysCloudArea:

		// cloud area instances should not include default cloud area, since it can't be operated
		extraCond := map[string]interface{}{
			common.BKCloudIDField: map[string]interface{}{
				common.BKDBNE: common.BKDefaultDirSubArea,
			},
		}

		return types.ResourcePullMethod{
			ListAttr:      s.lgc.ListAttr,
			ListAttrValue: s.lgc.ListAttrValue,
			ListInstance: func(kit *rest.Kit, resourceType iam.TypeID, filter *types.ListInstanceFilter,
				page types.Page) (*types.ListInstanceResult, error) {
				return s.lgc.ListSystemInstance(kit, resourceType, filter, page, extraCond)
			},
			FetchInstanceInfo: func(kit *rest.Kit, resourceType iam.TypeID, filter *types.FetchInstanceInfoFilter) (
				[]map[string]interface{}, error) {
				return s.lgc.FetchInstanceInfo(kit, resourceType, filter, extraCond)
			},
			ListInstanceByPolicy: func(kit *rest.Kit, resourceType iam.TypeID, filter *types.ListInstanceByPolicyFilter,
				page types.Page) (result *types.ListInstanceResult, e error) {
				return s.lgc.ListInstanceByPolicy(kit, resourceType, filter, page, extraCond)
			},
		}, nil

<<<<<<< HEAD
=======
	case iam.SysInstance:
		return types.ResourcePullMethod{
			ListAttr:          s.lgc.ListAttr,
			ListAttrValue:     s.lgc.ListAttrValue,
			ListInstance:      s.lgc.ListModelInstance,
			FetchInstanceInfo: s.lgc.FetchObjInstInfo,
			ListInstanceByPolicy: func(kit *rest.Kit, resourceType iam.TypeID, filter *types.ListInstanceByPolicyFilter,
				page types.Page) (result *types.ListInstanceResult, e error) {
				return s.lgc.ListInstanceByPolicy(kit, resourceType, filter, page, nil)
			},
		}, nil

>>>>>>> b1be034e
	case iam.BizCustomQuery, iam.BizProcessServiceTemplate, iam.BizSetTemplate:
		return types.ResourcePullMethod{
			ListInstance: s.lgc.ListBusinessInstance,
			FetchInstanceInfo: func(kit *rest.Kit, resourceType iam.TypeID, filter *types.FetchInstanceInfoFilter) (
				[]map[string]interface{}, error) {
				return s.lgc.FetchInstanceInfo(kit, resourceType, filter, nil)
			},
			ListInstanceByPolicy: func(kit *rest.Kit, resourceType iam.TypeID, filter *types.ListInstanceByPolicyFilter,
				page types.Page) (result *types.ListInstanceResult, e error) {
				return s.lgc.ListInstanceByPolicy(kit, resourceType, filter, page, nil)
			},
		}, nil

	case iam.SysModelGroup, iam.SysCloudAccount, iam.SysCloudResourceTask:
		return types.ResourcePullMethod{
			ListInstance: func(kit *rest.Kit, resourceType iam.TypeID, filter *types.ListInstanceFilter,
				page types.Page) (*types.ListInstanceResult, error) {
				return s.lgc.ListSystemInstance(kit, resourceType, filter, page, nil)
			},
			FetchInstanceInfo: func(kit *rest.Kit, resourceType iam.TypeID, filter *types.FetchInstanceInfoFilter) (
				[]map[string]interface{}, error) {
				return s.lgc.FetchInstanceInfo(kit, resourceType, filter, nil)
			},
			ListInstanceByPolicy: func(kit *rest.Kit, resourceType iam.TypeID, filter *types.ListInstanceByPolicyFilter,
				page types.Page) (result *types.ListInstanceResult, e error) {
				return s.lgc.ListInstanceByPolicy(kit, resourceType, filter, page, nil)
			},
		}, nil

	case iam.SysModel, iam.SysInstanceModel, iam.SysModelEvent, iam.MainlineModelEvent:

		// get mainline objects
		mainlineOpt := &metadata.QueryCondition{
			Condition: map[string]interface{}{common.AssociationKindIDField: common.AssociationKindMainline},
		}
		asstRes, err := s.lgc.CoreAPI.CoreService().Association().ReadModelAssociation(kit.Ctx, kit.Header, mainlineOpt)
		if err != nil {
			blog.Errorf("search mainline association failed, err: %v, rid: %s", err, kit.Rid)
			return types.ResourcePullMethod{}, err
		}

		mainlineObjIDs := make([]string, 0)
		for _, asst := range asstRes.Info {
			if metadata.IsCommon(asst.ObjectID) {
				mainlineObjIDs = append(mainlineObjIDs, asst.ObjectID)
			}
		}

		// process and cloud area are temporarily excluded TODO: remove this restriction when they are available for user
		// instance model is used as parent layer of instances, should exclude host model and mainline model as
		// they use separate operations
		excludedObjIDs := []string{common.BKInnerObjIDProc, common.BKInnerObjIDPlat}

		var extraCond map[string]interface{}
		switch resourceType {
		case iam.SysModelEvent, iam.SysInstanceModel:
			excludedObjIDs = append(excludedObjIDs, common.BKInnerObjIDHost, common.BKInnerObjIDApp,
				common.BKInnerObjIDSet, common.BKInnerObjIDModule)
			excludedObjIDs = append(excludedObjIDs, mainlineObjIDs...)
			extraCond = map[string]interface{}{
				common.BKObjIDField: map[string]interface{}{
					common.BKDBNIN: excludedObjIDs,
				},
			}
		case iam.MainlineModelEvent:
			extraCond = map[string]interface{}{
				common.BKObjIDField: map[string]interface{}{
					common.BKDBIN: mainlineObjIDs,
				},
			}
		default:
			extraCond = map[string]interface{}{
				common.BKObjIDField: map[string]interface{}{
					common.BKDBNIN: excludedObjIDs,
				},
			}
		}

		return types.ResourcePullMethod{
			ListInstance: func(kit *rest.Kit, resourceType iam.TypeID, filter *types.ListInstanceFilter,
				page types.Page) (*types.ListInstanceResult, error) {
				return s.lgc.ListSystemInstance(kit, resourceType, filter, page, extraCond)
			},
			FetchInstanceInfo: func(kit *rest.Kit, resourceType iam.TypeID, filter *types.FetchInstanceInfoFilter) (
				[]map[string]interface{}, error) {
				return s.lgc.FetchInstanceInfo(kit, resourceType, filter, extraCond)
			},
			ListInstanceByPolicy: func(kit *rest.Kit, resourceType iam.TypeID, filter *types.ListInstanceByPolicyFilter,
				page types.Page) (result *types.ListInstanceResult, e error) {
				return s.lgc.ListInstanceByPolicy(kit, resourceType, filter, page, extraCond)
			},
		}, nil

	case iam.SysAssociationType:

		// association types should not include preset ones, since they can't be operated
		extraCond := map[string]interface{}{
			common.BKIsPre: map[string]interface{}{
				common.BKDBNE: true,
			},
		}

		return types.ResourcePullMethod{
			ListInstance: func(kit *rest.Kit, resourceType iam.TypeID, filter *types.ListInstanceFilter,
				page types.Page) (*types.ListInstanceResult, error) {
				return s.lgc.ListSystemInstance(kit, resourceType, filter, page, extraCond)
			},
			FetchInstanceInfo: func(kit *rest.Kit, resourceType iam.TypeID, filter *types.FetchInstanceInfoFilter) (
				[]map[string]interface{}, error) {
				return s.lgc.FetchInstanceInfo(kit, resourceType, filter, extraCond)
			},
			ListInstanceByPolicy: func(kit *rest.Kit, resourceType iam.TypeID, filter *types.ListInstanceByPolicyFilter,
				page types.Page) (result *types.ListInstanceResult, e error) {
				return s.lgc.ListInstanceByPolicy(kit, resourceType, filter, page, extraCond)
			},
		}, nil

	case iam.SysResourcePoolDirectory, iam.SysHostRscPoolDirectory:
		resourcePoolBizID, err := s.lgc.GetResourcePoolBizID(kit)
		if err != nil {
			return types.ResourcePullMethod{}, err
		}

		// resource pool directory must be in the resource pool business
		extraCond := map[string]interface{}{
			common.BKAppIDField: resourcePoolBizID,
		}

		return types.ResourcePullMethod{
			ListInstance: func(kit *rest.Kit, resourceType iam.TypeID, filter *types.ListInstanceFilter,
				page types.Page) (*types.ListInstanceResult, error) {
				return s.lgc.ListSystemInstance(kit, resourceType, filter, page, extraCond)
			},
			FetchInstanceInfo: func(kit *rest.Kit, resourceType iam.TypeID, filter *types.FetchInstanceInfoFilter) (
				[]map[string]interface{}, error) {
				return s.lgc.FetchInstanceInfo(kit, resourceType, filter, extraCond)
			},
			ListInstanceByPolicy: func(kit *rest.Kit, resourceType iam.TypeID, filter *types.ListInstanceByPolicyFilter,
				page types.Page) (result *types.ListInstanceResult, e error) {
				return s.lgc.ListInstanceByPolicy(kit, resourceType, filter, page, extraCond)
			},
		}, nil

	case iam.SysOperationStatistic, iam.SysAuditLog, iam.BizCustomField, iam.BizHostApply,
		iam.BizTopology, iam.SysEventWatch, iam.BizProcessServiceCategory, iam.BizProcessServiceInstance:
		return types.ResourcePullMethod{}, nil

	default:
		if iam.IsIAMSysInstance(resourceType) {
			return types.ResourcePullMethod{
				ListAttr:          s.lgc.ListAttr,
				ListAttrValue:     s.lgc.ListAttrValue,
				ListInstance:      s.lgc.ListModelInstance,
				FetchInstanceInfo: s.lgc.FetchObjInstInfo,
				ListInstanceByPolicy: func(kit *rest.Kit, resourceType iam.TypeID, filter *types.ListInstanceByPolicyFilter, page types.Page) (result *types.ListInstanceResult, e error) {
					return s.lgc.ListInstanceByPolicy(kit, resourceType, filter, page, nil)
				},
			}, nil
		}
		return types.ResourcePullMethod{}, fmt.Errorf("gen method failed: unsupported resource type: %s", resourceType)
	}
}<|MERGE_RESOLUTION|>--- conflicted
+++ resolved
@@ -88,21 +88,6 @@
 			},
 		}, nil
 
-<<<<<<< HEAD
-=======
-	case iam.SysInstance:
-		return types.ResourcePullMethod{
-			ListAttr:          s.lgc.ListAttr,
-			ListAttrValue:     s.lgc.ListAttrValue,
-			ListInstance:      s.lgc.ListModelInstance,
-			FetchInstanceInfo: s.lgc.FetchObjInstInfo,
-			ListInstanceByPolicy: func(kit *rest.Kit, resourceType iam.TypeID, filter *types.ListInstanceByPolicyFilter,
-				page types.Page) (result *types.ListInstanceResult, e error) {
-				return s.lgc.ListInstanceByPolicy(kit, resourceType, filter, page, nil)
-			},
-		}, nil
-
->>>>>>> b1be034e
 	case iam.BizCustomQuery, iam.BizProcessServiceTemplate, iam.BizSetTemplate:
 		return types.ResourcePullMethod{
 			ListInstance: s.lgc.ListBusinessInstance,

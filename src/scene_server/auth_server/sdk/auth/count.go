--- conflicted
+++ resolved
@@ -140,21 +140,13 @@
 func (a *Authorize) countContent(ctx context.Context, op operator.OperType, content *operator.Content,
 	resourceType types.ResourceType) (idList *types.AuthorizeList, err error) {
 
-<<<<<<< HEAD
-=======
-	allAttrFieldValue := make([]*operator.FieldValue, 0)
-	allList := make([]types.AuthorizeList, 0)
-
-	// initialize the returned struct to prevent pointer panic
-	idList = new(types.AuthorizeList)
-
->>>>>>> ab17c06d
 	err = preAnalyzeContent(op, content)
 	if err != nil {
 		return nil, err
 	}
 	allAttrPolicies := make([]*operator.Policy, 0)
 	allList := make([]types.AuthorizeList, 0)
+	idList = new(types.AuthorizeList)
 
 	for _, policy := range content.Content {
 		switch policy.Operator {

/*
 * Tencent is pleased to support the open source community by making 蓝鲸 available.
 * Copyright (C) 2017-2019 THL A29 Limited, a Tencent company. All rights reserved.
 * Licensed under the MIT License (the "License"); you may not use this file except
 * in compliance with the License. You may obtain a copy of the License at
 * http://opensource.org/licenses/MIT
 * Unless required by applicable law or agreed to in writing, software distributed under
 * the License is distributed on an "AS IS" BASIS, WITHOUT WARRANTIES OR CONDITIONS OF ANY KIND,
 * either express or implied. See the License for the specific language governing permissions and
 * limitations under the License.
 */

package logics

import (
	"context"
	"fmt"
	"net/http"
	"reflect"
	"strconv"
	"strings"

	"configcenter/src/ac/iam"
	"configcenter/src/common"
	"configcenter/src/common/blog"
	"configcenter/src/common/metadata"
	"configcenter/src/common/util"
	"configcenter/src/scene_server/auth_server/sdk/operator"
	sdktypes "configcenter/src/scene_server/auth_server/sdk/types"
	"configcenter/src/scene_server/auth_server/types"
)

const (
	numericType = "numeric"
	booleanType = "boolean"
	stringType  = "string"
)

// parse filter expression to corresponding resource type's mongo query condition,
// nil means having no query condition for the resource type, and using this filter can't get any resource of this type
func (lgc *Logics) parseFilterToMongo(ctx context.Context, header http.Header, filter *operator.Policy, resourceType iam.TypeID) (map[string]interface{}, error) {
	if filter == nil || filter.Operator == "" {
		return nil, nil
	}

	op := filter.Operator

	if op == operator.Any {
		// op any means having all permissions of this resource
		return make(map[string]interface{}), nil
	}

	// parse filter which is composed of multiple sub filters
	if op == operator.And || op == operator.Or {
		content, ok := filter.Element.(*operator.Content)
		if !ok {
			return nil, fmt.Errorf("invalid policy with unknown element type: %s", reflect.TypeOf(filter.Element).String())
		}
		if content == nil || len(content.Content) == 0 {
			return nil, fmt.Errorf("filter op %s content can't be empty", op)
		}
		mongoFilters := make([]map[string]interface{}, 0)
		for _, content := range content.Content {
			mongoFilter, err := lgc.parseFilterToMongo(ctx, header, content, resourceType)
			if err != nil {
				return nil, err
			}
			// ignore other resource filter
			if mongoFilter != nil {
				mongoFilters = append(mongoFilters, mongoFilter)
			}
		}
		if len(mongoFilters) == 0 {
			return nil, nil
		}
		return map[string]interface{}{
			operatorMap[op]: mongoFilters,
		}, nil
	}

	// parse single attribute filter field to [ resourceType, attribute ]
	fieldValue, ok := filter.Element.(*operator.FieldValue)
	if !ok {
		return nil, fmt.Errorf("invalid policy with unknown element type: %s", reflect.TypeOf(filter.Element).String())
	}
	field := fieldValue.Field
	// if field is another resource's attribute, then the filter isn't for this resource, ignore it
	if field.Resource != string(resourceType) {
		return nil, nil
	}
	attribute := field.Attribute
	value := fieldValue.Value
	if attribute == types.IDField {
		attribute = GetResourceIDField(resourceType)
	}
	if attribute == "display_name" {
		attribute = GetResourceNameField(resourceType)
	}
	if attribute == sdktypes.IamPathKey {
		return lgc.parseIamPathToMongo(ctx, header, resourceType, op, value)
	}

	switch op {
	case operator.Equal, operator.NEqual:
		if getValueType(value) == "" {
			return nil, fmt.Errorf("filter op %s value %#v isn't string, numeric or boolean type", op, value)
		}
		return map[string]interface{}{
			attribute: map[string]interface{}{
				operatorMap[op]: value,
			},
		}, nil
	case operator.In, operator.Nin:
		valueArr, ok := value.([]interface{})
		if !ok || len(valueArr) == 0 {
			return nil, fmt.Errorf("filter op %s value %#v isn't array type or is empty", op, value)
		}
		valueType := getValueType(valueArr[0])
		if valueType == "" {
			return nil, fmt.Errorf("filter op %s value %#v isn't string, numeric or boolean array type", op, value)
		}
		for _, val := range valueArr {
			if getValueType(val) != valueType {
				return nil, fmt.Errorf("filter op %s value %#v contains values with different types", op, valueArr)
			}
		}
		return map[string]interface{}{
			attribute: map[string]interface{}{
				operatorMap[op]: valueArr,
			},
		}, nil
	case operator.LessThan, operator.LessThanEqual, operator.GreaterThan, operator.GreaterThanEqual:
		if !util.IsNumeric(value) {
			return nil, fmt.Errorf("filter op %s value %#v isn't numeric type", op, value)
		}
		return map[string]interface{}{
			attribute: map[string]interface{}{
				operatorMap[op]: value,
			},
		}, nil
	case operator.Contains, operator.StartWith, operator.EndWith:
		valueStr, ok := value.(string)
		if !ok {
			return nil, fmt.Errorf("filter op %s value %#v isn't string type", op, value)
		}
		return map[string]interface{}{
			attribute: map[string]interface{}{
				common.BKDBLIKE: fmt.Sprintf(operatorRegexFmtMap[op], valueStr),
			},
		}, nil
	case operator.NContains, operator.NStartWith, operator.NEndWith:
		valueStr, ok := value.(string)
		if !ok {
			return nil, fmt.Errorf("filter op %s value %#v isn't string type", op, value)
		}
		return map[string]interface{}{
			attribute: map[string]interface{}{
				common.BKDBNot: map[string]interface{}{common.BKDBLIKE: fmt.Sprintf(operatorRegexFmtMap[op], valueStr)},
			},
		}, nil
	default:
		return nil, fmt.Errorf("filter op %s not supported", op)
	}
}

// parse iam path filter expression to corresponding resource type's mongo query condition
func (lgc *Logics) parseIamPathToMongo(ctx context.Context, header http.Header, resourceType iam.TypeID, op operator.OperType, value interface{}) (map[string]interface{}, error) {
	// generate path condition
	cond := make(map[string]interface{}, 0)
	var err error
	switch op {
	case operator.Equal, operator.Contains, operator.StartWith, operator.EndWith:
		valueStr, ok := value.(string)
		if !ok {
			return nil, fmt.Errorf("filter op %s value %#v isn't string type", op, value)
		}
		cond, err = parseIamPathToMongo(valueStr, common.BKDBEQ)
		if err != nil {
			return nil, err
		}
	case operator.In:
		pathArr, ok := value.([]interface{})
		if !ok || len(pathArr) == 0 {
			return nil, fmt.Errorf("filter op %s value %#v isn't array type or is empty", op, value)
		}
		condArr := make([]map[string]interface{}, len(pathArr))
		for index, path := range pathArr {
			pathStr, ok := path.(string)
			if !ok {
				return nil, fmt.Errorf("filter op %s value %#v isn't string type", op, value)
			}
			subCond, err := parseIamPathToMongo(pathStr, common.BKDBEQ)
			if err != nil {
				return nil, err
			}
			condArr[index] = subCond
		}
		cond[common.BKDBOR] = condArr
	case operator.Nin:
		pathArr, ok := value.([]interface{})
		if !ok || len(pathArr) == 0 {
			return nil, fmt.Errorf("filter op %s value %#v isn't array type or is empty", op, value)
		}
		condArr := make([]map[string]interface{}, len(pathArr))
		for index, path := range pathArr {
			pathStr, ok := path.(string)
			if !ok {
				return nil, fmt.Errorf("filter op %s value %#v isn't string type", op, value)
			}
			subCond, err := parseIamPathToMongo(pathStr, common.BKDBNE)
			if err != nil {
				return nil, err
			}
			condArr[index] = subCond
		}
		cond[common.BKDBAND] = condArr
	case operator.NEqual, operator.NContains, operator.NStartWith, operator.NEndWith:
		valueStr, ok := value.(string)
		if !ok {
			return nil, fmt.Errorf("filter op %s value %#v isn't string type", op, value)
		}
		cond, err = parseIamPathToMongo(valueStr, common.BKDBNE)
		if err != nil {
			return nil, err
		}
	case operator.Any:
		// op any means having all permissions of this resource
		return make(map[string]interface{}), nil
	default:
		return nil, fmt.Errorf("filter op %s not supported", op)
	}

	// resources except for host has their parent id stored in their instance table(currently all resources only have one layer TODO support multiple layers if needed)
	if resourceType != iam.Host {
		return cond, nil
	}

	// get host ids by path condition from host module config table
	param := metadata.PullResourceParam{
		Collection: common.BKTableNameModuleHostConfig,
		Condition:  cond,
		Fields:     []string{common.BKHostIDField},
		Limit:      common.BKNoLimit,
	}
	res, err := lgc.CoreAPI.CoreService().Auth().SearchAuthResource(ctx, header, param)
	if err != nil {
		blog.ErrorJSON("search auth resource failed, error: %s, param: %s", err.Error(), param)
		return nil, err
	}
	if !res.Result {
		blog.ErrorJSON("search auth resource failed, error code: %s, error message: %s, param: %s", res.Code, res.ErrMsg, param)
		return nil, res.Error()
	}
	if len(res.Data.Info) == 0 {
		return nil, nil
	}
	hostIDs := make([]int64, len(res.Data.Info))
	for index, data := range res.Data.Info {
		hostID, err := util.GetInt64ByInterface(data[common.BKHostIDField])
		if err != nil {
			return nil, err
		}
		hostIDs[index] = hostID
	}
	return map[string]interface{}{
		common.BKHostIDField: map[string]interface{}{
			common.BKDBIN: hostIDs,
		},
	}, nil
}

// parse string format iam path to mongo condition
func parseIamPathToMongo(iamPath string, op string) (map[string]interface{}, error) {
	pathItemArr := strings.Split(strings.Trim(iamPath, "/"), "/")
	cond := make(map[string]interface{}, 0)

	for _, pathItem := range pathItemArr {
		typeAndID := strings.Split(pathItem, ",")
		if len(typeAndID) != 2 {
			return nil, fmt.Errorf("pathItem %s invalid", pathItem)
		}
		idStr := typeAndID[1]
		if idStr == "*" {
			continue
		}
		resourceType := iam.TypeID(typeAndID[0])
		idField := GetResourceIDField(resourceType)
		if isResourceIDStringType(resourceType) {
			cond[idField] = map[string]interface{}{
				op: idStr,
			}
			continue
		}
		id, err := strconv.ParseInt(idStr, 10, 64)
		if err != nil {
			return nil, fmt.Errorf("id %s parse int failed, error: %s", idStr, err.Error())
		}
		cond[idField] = map[string]interface{}{
			op: id,
		}
	}
	return cond, nil
}

var (
	operatorMap = map[operator.OperType]string{
		operator.And:              common.BKDBAND,
		operator.Or:               common.BKDBOR,
		operator.Equal:            common.BKDBEQ,
		operator.NEqual:           common.BKDBNE,
		operator.In:               common.BKDBIN,
		operator.Nin:              common.BKDBNIN,
		operator.LessThan:         common.BKDBLT,
		operator.LessThanEqual:    common.BKDBLTE,
		operator.GreaterThan:      common.BKDBGT,
		operator.GreaterThanEqual: common.BKDBGTE,
	}

	operatorRegexFmtMap = map[operator.OperType]string{
		operator.Contains:   "%s",
		operator.NContains:  "%s",
		operator.StartWith:  "^%s",
		operator.NStartWith: "^%s",
		operator.EndWith:    "%s$",
		operator.NEndWith:   "%s$",
	}
)

func getValueType(value interface{}) string {
	if util.IsNumeric(value) {
		return numericType
	}
	switch value.(type) {
	case string:
		return stringType
	case bool:
		return booleanType
	}
	return ""
}

// get resource id's actual field
func GetResourceIDField(resourceType iam.TypeID) string {
	switch resourceType {
	case iam.Host:
		return common.BKHostIDField
	case iam.SysModelGroup:
		return common.BKFieldID
	case iam.SysModel:
		return common.BKFieldID
	case iam.SysInstanceModel:
		return common.BKFieldID
<<<<<<< HEAD
	case iam.SysModelEvent:
		return common.BKFieldID
	case iam.MainlineModelEvent:
		return common.BKFieldID
	case iam.SysInstance:
		return common.BKInstIDField
=======
>>>>>>> 2d14b192
	case iam.SysAssociationType:
		return common.BKFieldID
	case iam.SysResourcePoolDirectory, iam.SysHostRscPoolDirectory:
		return common.BKModuleIDField
	case iam.SysCloudArea:
		return common.BKCloudIDField
	case iam.SysCloudAccount:
		return common.BKCloudAccountID
	case iam.SysCloudResourceTask:
		return common.BKCloudTaskID
	case iam.Business, iam.BusinessForHostTrans:
		return common.BKAppIDField
	case iam.BizCustomQuery, iam.BizProcessServiceTemplate, iam.BizProcessServiceCategory, iam.BizProcessServiceInstance, iam.BizSetTemplate:
		return common.BKFieldID
	//case iam.Set:
	//	return common.BKSetIDField
	//case iam.Module:
	//	return common.BKModuleIDField
	default:
		if iam.IsIAMSysInstance(resourceType) {
			return common.BKInstIDField
		}
		return ""
	}
}

// get resource display name's actual field
func GetResourceNameField(resourceType iam.TypeID) string {
	switch resourceType {
	case iam.Host:
		return common.BKHostInnerIPField
	case iam.SysModelGroup:
		return common.BKClassificationNameField
	case iam.SysModel, iam.SysInstanceModel, iam.SysModelEvent, iam.MainlineModelEvent:
		return common.BKObjNameField
	case iam.SysAssociationType:
		return common.AssociationKindNameField
	case iam.SysResourcePoolDirectory, iam.SysHostRscPoolDirectory:
		return common.BKModuleNameField
	case iam.SysCloudArea:
		return common.BKCloudNameField
	case iam.SysCloudAccount:
		return common.BKCloudAccountName
	case iam.SysCloudResourceTask:
		return common.BKCloudSyncTaskName
	case iam.Business, iam.BusinessForHostTrans:
		return common.BKAppNameField
	case iam.BizCustomQuery, iam.BizProcessServiceTemplate, iam.BizProcessServiceCategory, iam.BizProcessServiceInstance, iam.BizSetTemplate:
		return common.BKFieldName
	//case iam.Set:
	//	return common.BKSetNameField
	//case iam.Module:
	//	return common.BKModuleNameField
	default:
		if iam.IsIAMSysInstance(resourceType) {
			return common.BKInstNameField
		}
		return ""
	}
}<|MERGE_RESOLUTION|>--- conflicted
+++ resolved
@@ -350,15 +350,12 @@
 		return common.BKFieldID
 	case iam.SysInstanceModel:
 		return common.BKFieldID
-<<<<<<< HEAD
 	case iam.SysModelEvent:
 		return common.BKFieldID
 	case iam.MainlineModelEvent:
 		return common.BKFieldID
 	case iam.SysInstance:
 		return common.BKInstIDField
-=======
->>>>>>> 2d14b192
 	case iam.SysAssociationType:
 		return common.BKFieldID
 	case iam.SysResourcePoolDirectory, iam.SysHostRscPoolDirectory:

--- conflicted
+++ resolved
@@ -323,15 +323,9 @@
 		blog.Errorf("read object %s instances by ids(%+v) failed, err: %v, rid: %s", objID, ids, err, kit.Rid)
 		return nil, err
 	}
-
-	if err = result.CCError(); err != nil {
-		blog.Errorf("read object %s instances by ids(%+v) failed, err: %v, rid: %s", objID, ids, err, kit.Rid)
-		return nil, err
-	}
-
-<<<<<<< HEAD
+	
 	// covert id and display_name field
-	for _, instance := range result.Data.Info {
+	for _, instance := range result.Info {
 		instance[types.IDField] = util.GetStrByInterface(instance[common.BKInstIDField])
 		if instance[common.BKInstNameField] != nil {
 			instance[types.NameField] = util.GetStrByInterface(instance[common.BKInstNameField])
@@ -342,20 +336,6 @@
 			if err != nil {
 				blog.ErrorJSON("get iam path failed, err: %s, instance: %s, rid: %s", err, instance, kit.Rid)
 				return nil, err
-=======
-		// covert id and display_name field
-		for _, instance := range result.Info {
-			instance[types.IDField] = util.GetStrByInterface(instance[common.BKInstIDField])
-			if instance[common.BKInstNameField] != nil {
-				instance[types.NameField] = util.GetStrByInterface(instance[common.BKInstNameField])
-			}
-			if needPath {
-				instance[sdktypes.IamPathKey], err = lgc.getResourceIamPath(kit, resourceType, instance)
-				if err != nil {
-					blog.ErrorJSON("get iam path failed, err: %s, instance: %s, rid: %s", err, instance, kit.Rid)
-					return nil, err
-				}
->>>>>>> b1be034e
 			}
 		}
 		instances = append(instances, instance)

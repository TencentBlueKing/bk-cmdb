--- conflicted
+++ resolved
@@ -301,7 +301,6 @@
 		ids[idx] = id
 	}
 
-<<<<<<< HEAD
 	instances := make([]map[string]interface{}, 0)
 	query := &metadata.QueryCondition{
 		Condition: map[string]interface{}{
@@ -313,25 +312,16 @@
 		},
 	}
 	objID, err := lgc.GetObjIDFromRerouceType(kit.Ctx, kit.Header, resourceType)
-=======
-	instObjIDMapping, err := lgc.CoreAPI.CoreService().Instance().GetInstanceObjectMapping(kit.Ctx, kit.Header, ids)
->>>>>>> 3c7b81f6
+
 	if err != nil {
 		blog.ErrorJSON("get object id from resource type failed, error: %s, resource type: %s, rid: %s",
 			err, resourceType, kit.Rid)
 		return nil, err
 	}
-<<<<<<< HEAD
 	result, err := lgc.CoreAPI.CoreService().Instance().ReadInstance(kit.Ctx, kit.Header, objID, query)
 	if err != nil {
 		blog.Errorf("read object %s instances by ids(%+v) failed, err: %v, rid: %s", objID, ids, err, kit.Rid)
 		return nil, err
-=======
-
-	objIDInstIDsMap := make(map[string][]int64)
-	for _, row := range instObjIDMapping {
-		objIDInstIDsMap[row.ObjectID] = append(objIDInstIDsMap[row.ObjectID], row.ID)
->>>>>>> 3c7b81f6
 	}
 
 	if err = result.CCError(); err != nil {

/*
 * Tencent is pleased to support the open source community by making 蓝鲸 available.
 * Copyright (C) 2017-2018 THL A29 Limited, a Tencent company. All rights reserved.
 * Licensed under the MIT License (the "License"); you may not use this file except
 * in compliance with the License. You may obtain a copy of the License at
 * http://opensource.org/licenses/MIT
 * Unless required by applicable law or agreed to in writing, software distributed under
 * the License is distributed on an "AS IS" BASIS, WITHOUT WARRANTIES OR CONDITIONS OF ANY KIND,
 * either express or implied. See the License for the specific language governing permissions and
 * limitations under the License.
 */

package configures

import (
	"context"
	"encoding/json"
	"fmt"
	"io/ioutil"
	"os"
	"path/filepath"

	"configcenter/src/common/backbone/service_mange/zk"
	"configcenter/src/common/blog"
	"configcenter/src/common/confregdiscover"
	"configcenter/src/common/errors"
	"configcenter/src/common/language"
	"configcenter/src/common/types"
)

// ConfCenter discover configure changed. get, update configures
type ConfCenter struct {
	confRegDiscv confregdiscover.ConfRegDiscvIf
	ctx          context.Context
}

// NewConfCenter create a ConfCenter object
func NewConfCenter(ctx context.Context, client *zk.ZkClient) *ConfCenter {
	return &ConfCenter{
		ctx:          ctx,
		confRegDiscv: confregdiscover.NewZkRegDiscover(client),
	}
}

// Ping to ping server
func (cc *ConfCenter) Ping() error {
	return cc.confRegDiscv.Ping()
}

// Start the configure center module service
func (cc *ConfCenter) Start(confDir, errRes, languageRes string) error {

	// save configures
	if err := cc.writeConfs2Center(confDir); err != nil {
		blog.Errorf("fail to write configures to center, err:%s", err.Error())
		return err
	} else {
		blog.Infof("write all configures resource to center %v success", types.CC_SERVCONF_BASEPATH)
	}

	if err := cc.writeErrorRes2Center(errRes); err != nil {
		blog.Errorf("fail to write error resource to center, err:%s", err.Error())
		return err
	} else {
		blog.Infof("write error resource to center %v success", types.CC_SERVERROR_BASEPATH)
	}

	if err := cc.writeLanguageRes2Center(languageRes); err != nil {
		blog.Errorf("fail to write language packages to center, err:%s", err.Error())
		return err
	} else {
		blog.Infof("write language packages to center %v success", types.CC_SERVLANG_BASEPATH)
	}

	// TODO discover config file change
	go func() {
		select {
		case <-cc.ctx.Done():
		}
	}()
	return nil
}

func (cc *ConfCenter) writeErrorRes2Center(errorres string) error {
	info, err := os.Stat(errorres)
	if os.ErrNotExist == err {
		return fmt.Errorf("directory %s not exists", errorres)
	}
	if err != nil {
		return fmt.Errorf("stat directory %s faile, %s", errorres, err.Error())
	}
	if !info.IsDir() {
		return fmt.Errorf("%s is not directory", errorres)
	}

	errcode, err := errors.LoadErrorResourceFromDir(errorres)
	if err != nil {
		return fmt.Errorf("load error resource error: %s", err)
	}

	data, err := json.Marshal(errcode)
	if err != nil {
		return fmt.Errorf("unmarshal resource failed, err: %s", err)
	}
	key := types.CC_SERVERROR_BASEPATH
	return cc.confRegDiscv.Write(key, data)
}

func (cc *ConfCenter) writeLanguageRes2Center(languageres string) error {
	info, err := os.Stat(languageres)
	if os.ErrNotExist == err {
		return fmt.Errorf("directory %s not exists", languageres)
	}
	if err != nil {
		return err
	}
	if !info.IsDir() {
		return fmt.Errorf("%s is not directory", languageres)
	}

	languagepack, err := language.LoadLanguageResourceFromDir(languageres)
	if err != nil {
		return fmt.Errorf("load language resource error: %s", err)
	}

	data, err := json.Marshal(languagepack)
	if err != nil {
		return err
	}
	key := types.CC_SERVLANG_BASEPATH
	return cc.confRegDiscv.Write(key, data)
}

// WriteConfs2Center save configures into center.
// parameter[confRootPath] define the configure's root path, the configure files are
// redis.conf, mongodb.conf，common.conf，extra.conf
func (cc *ConfCenter) writeConfs2Center(confRootPath string) error {
<<<<<<< HEAD
	modules := make([]string, 0)
	confFileSuffix := ".conf"

	modules = append(modules, types.CC_MODULE_APISERVER)
	modules = append(modules, types.CC_MODULE_DATACOLLECTION)
	modules = append(modules, types.CC_MODULE_HOST)
	// modules = append(modules, types.CC_MODULE_MIGRATE)
	modules = append(modules, types.CC_MODULE_PROC)
	modules = append(modules, types.CC_MODULE_TOPO)
	modules = append(modules, types.CC_MODULE_WEBSERVER)
	modules = append(modules, types.CC_MODULE_EVENTSERVER)
	modules = append(modules, types.CC_MODULE_TXC)
	modules = append(modules, types.CC_MODULE_CORESERVICE)
	modules = append(modules, types.CC_MODULE_SYNCHRONZESERVER)
	modules = append(modules, types.CC_MODULE_OPERATION)
	modules = append(modules, types.CC_MODULE_TASK)
	modules = append(modules, types.CC_MODULE_CLOUD)
	modules = append(modules, types.CC_MODULE_AUTH)

	dirSubList, err := ioutil.ReadDir(confRootPath)
	if err != nil {
		blog.Errorf("get configure directory file error. err:%s", confRootPath)
		return err
=======
	configs := []string{
		types.CCConfigureRedis,
		types.CCConfigureMongo,
		types.CCConfigureCommon,
		types.CCConfigureExtra,
>>>>>>> fdda7034
	}
	confFileSuffix := ".conf"

	for _, configName := range configs {
		filePath := filepath.Join(confRootPath, configName+confFileSuffix)
		key := types.CC_SERVCONF_BASEPATH + "/" + configName
		if err := cc.writeConfigure(filePath, key); err != nil {
			blog.Warnf("fail to write configure of %s into center", configName)
			continue
		} else {
			blog.Infof("write configure to center %s success", key)
		}
	}

	return nil
}

func (cc *ConfCenter) writeConfigure(confFilePath, key string) error {
	confFile, err := os.Open(confFilePath)
	if err != nil {
		blog.Errorf("fail to open file(%s), err(%s)", confFilePath, err.Error())
		return err
	}
	defer confFile.Close()

	data, err := ioutil.ReadAll(confFile)
	if err != nil {
		blog.Errorf("fail to read all data from config file(%s), err:%s", confFilePath, err.Error())
		return err
	}

	blog.V(3).Infof("write configure(%s), key(%s), data(%s)", confFilePath, key, data)
	if err := cc.confRegDiscv.Write(key, data); err != nil {
		blog.Errorf("fail to write configure(%s) data into center. err:%s", key, err.Error())
		return err
	}

	return nil
}<|MERGE_RESOLUTION|>--- conflicted
+++ resolved
@@ -135,37 +135,11 @@
 // parameter[confRootPath] define the configure's root path, the configure files are
 // redis.conf, mongodb.conf，common.conf，extra.conf
 func (cc *ConfCenter) writeConfs2Center(confRootPath string) error {
-<<<<<<< HEAD
-	modules := make([]string, 0)
-	confFileSuffix := ".conf"
-
-	modules = append(modules, types.CC_MODULE_APISERVER)
-	modules = append(modules, types.CC_MODULE_DATACOLLECTION)
-	modules = append(modules, types.CC_MODULE_HOST)
-	// modules = append(modules, types.CC_MODULE_MIGRATE)
-	modules = append(modules, types.CC_MODULE_PROC)
-	modules = append(modules, types.CC_MODULE_TOPO)
-	modules = append(modules, types.CC_MODULE_WEBSERVER)
-	modules = append(modules, types.CC_MODULE_EVENTSERVER)
-	modules = append(modules, types.CC_MODULE_TXC)
-	modules = append(modules, types.CC_MODULE_CORESERVICE)
-	modules = append(modules, types.CC_MODULE_SYNCHRONZESERVER)
-	modules = append(modules, types.CC_MODULE_OPERATION)
-	modules = append(modules, types.CC_MODULE_TASK)
-	modules = append(modules, types.CC_MODULE_CLOUD)
-	modules = append(modules, types.CC_MODULE_AUTH)
-
-	dirSubList, err := ioutil.ReadDir(confRootPath)
-	if err != nil {
-		blog.Errorf("get configure directory file error. err:%s", confRootPath)
-		return err
-=======
 	configs := []string{
 		types.CCConfigureRedis,
 		types.CCConfigureMongo,
 		types.CCConfigureCommon,
 		types.CCConfigureExtra,
->>>>>>> fdda7034
 	}
 	confFileSuffix := ".conf"
 

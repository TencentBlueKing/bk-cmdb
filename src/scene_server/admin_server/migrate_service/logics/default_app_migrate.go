/*
 * Tencent is pleased to support the open source community by making 蓝鲸 available.
 * Copyright (C) 2017-2018 THL A29 Limited, a Tencent company. All rights reserved.
 * Licensed under the MIT License (the "License"); you may not use this file except
 * in compliance with the License. You may obtain a copy of the License at
 * http://opensource.org/licenses/MIT
 * Unless required by applicable law or agreed to in writing, software distributed under
 * the License is distributed on an "AS IS" BASIS, WITHOUT WARRANTIES OR CONDITIONS OF ANY KIND,
 * either express or implied. See the License for the specific language governing permissions and
 * limitations under the License.
 */

package logics

import (
	"configcenter/src/common"
	"configcenter/src/common/blog"
	"configcenter/src/common/core/cc/api"
	"configcenter/src/common/util"
	"configcenter/src/scene_server/admin_server/migrate_service/data"
	"configcenter/src/scene_server/validator"
	"encoding/json"
	"errors"
	"fmt"

	httpcli "configcenter/src/common/http/httpclient"

	simplejson "github.com/bitly/go-simplejson"
	restful "github.com/emicklei/go-restful"
)

func DefaultAppMigrate(req *restful.Request, cc *api.APIResource, ownerID string) error {
	isExist, err := defaultAppIsExist(req, cc, ownerID)
	if nil != err {
		return err
	}
	if !isExist {
		return addDefaultApp(req, cc, ownerID)
	}
	return nil

}

func addDefaultApp(req *restful.Request, cc *api.APIResource, ownerID string) error {
	params, err := getObjectFields(cc.TopoAPI(), req, common.BKInnerObjIDApp)
	if err != nil {
		blog.Errorf("get app fields %s", err.Error())
		return err
	}
	params[common.BKAppNameField] = common.DefaultAppName
	params[common.BKMaintainersField] = "admin"
	params[common.BKProductPMField] = "admin"

	if data.Distribution == common.RevisionEnterprise {
		params[common.BKTimeZoneField] = "Asia/Shanghai"
		params[common.BKLanguageField] = "1" //中文
	} else {
		delete(params, common.BKTimeZoneField)
		delete(params, common.BKLanguageField)
	}
	params[common.BKLifeCycleField] = common.DefaultAppLifeCycleNormal

	byteParams, _ := json.Marshal(params)
	url := cc.TopoAPI() + "/topo/v1/app/default/" + ownerID
	blog.Info("migrate add default app url :%s", url)
	blog.Info("migrate add default app content :%s", string(byteParams))
	reply, err := httpcli.ReqHttp(req, url, common.HTTPCreate, byteParams)
	blog.Info("migrate add default app return :%s", string(reply))
	if err != nil {
		return err
	}
	js, _ := simplejson.NewJson([]byte(reply))
	output, _ := js.Map()

	code, err := util.GetIntByInterface(output[common.HTTPBKAPIErrorCode])
	if err != nil {
		return errors.New(reply)
	}
	if 0 != code {
		return errors.New(fmt.Sprint(output[common.HTTPBKAPIErrorMessage]))
	}

	return nil
}

func defaultAppIsExist(req *restful.Request, cc *api.APIResource, ownerID string) (bool, error) {

	params := make(map[string]interface{})

	params["condition"] = make(map[string]interface{})
	params["fields"] = []string{common.BKAppIDField}
	params["start"] = 0
	params["limit"] = 20

	byteParams, _ := json.Marshal(params)
	url := cc.TopoAPI() + "/topo/v1/app/default/" + ownerID + "/search"
	blog.Info("migrate get default app url :%s", url)
	blog.Info("migrate get default app content :%s", string(byteParams))
	reply, err := httpcli.ReqHttp(req, url, common.HTTPSelectPost, byteParams)
	blog.Info("migrate get default app return :%s", string(reply))
	if err != nil {
		return false, err
	}
	js, _ := simplejson.NewJson([]byte(reply))
	output, _ := js.Map()

	code, err := util.GetIntByInterface(output["bk_error_code"])
	if err != nil {
		return false, errors.New(reply)
	}
	if 0 != code {
		return false, errors.New(output["message"].(string))
	}
	cnt, err := js.Get("data").Get("count").Int()
	if err != nil {
		return false, errors.New(reply)
	}
	if 0 == cnt {
		return false, nil
	}
	return true, nil
}

func getObjectFields(url string, req *restful.Request, objID string) (common.KvMap, error) {
	url = url + "/topo/v1/objectattr/search"
	conds := common.KvMap{common.BKObjIDField: objID, common.BKOwnerIDField: common.BKDefaultOwnerID, "page": common.KvMap{"skip": 0, "limit": common.BKNoLimit}}
	byteParams, _ := json.Marshal(conds)
	blog.Info("migrate get object fields url :%s", url)
	blog.Info("migrate get object fields content :%s", string(byteParams))
	reply, err := httpcli.ReqHttp(req, url, common.HTTPCreate, byteParams)
	blog.Info("migrate get object fileds return :%s", string(reply))
	if err != nil {
		return nil, err
	}
	js, _ := simplejson.NewJson([]byte(reply))
	hostFields, _ := js.Map()
	fields, _ := hostFields["data"].([]interface{})
	ret := common.KvMap{}
	type intOptionType struct {
		Min int
		Max int
	}
	type EnumOptionType struct {
		Name string
		Type string
	}

	for _, field := range fields {
		mapField, _ := field.(map[string]interface{})
		fieldName, _ := mapField["bk_property_id"].(string)
		fieldType, _ := mapField["bk_property_type"].(string)
		option, _ := mapField["option"].(string)
		switch fieldType {
		case common.FieldTypeSingleChar:
			ret[fieldName] = ""
		case common.FieldTypeLongChar:
			ret[fieldName] = ""
		case common.FieldTypeInt:
			ret[fieldName] = nil
<<<<<<< HEAD
		case common.FiledTypeEnum:
=======
		case common.FieldTypeEnum:
>>>>>>> 026eaa4c
			enumOptions := validator.ParseEnumOption(option)
			v := ""
			if len(enumOptions) > 0 {
				var defaultOption *validator.EnumVal
				for _, k := range enumOptions {
					if k.IsDefault {
						defaultOption = &k
						break
					}
				}
				if nil != defaultOption {
					v = defaultOption.ID
				}
			}
			ret[fieldName] = v
		case common.FieldTypeDate:
			ret[fieldName] = ""
		case common.FieldTypeTime:
			ret[fieldName] = ""
		case common.FieldTypeUser:
			ret[fieldName] = ""
		case common.FieldTypeMultiAsst:
			ret[fieldName] = nil
		case common.FieldTypeTimeZone:
			ret[fieldName] = nil
		case common.FieldTypeBool:
			ret[fieldName] = false
		default:
			ret[fieldName] = nil
			continue
		}

	}
	return ret, nil
}<|MERGE_RESOLUTION|>--- conflicted
+++ resolved
@@ -157,11 +157,7 @@
 			ret[fieldName] = ""
 		case common.FieldTypeInt:
 			ret[fieldName] = nil
-<<<<<<< HEAD
-		case common.FiledTypeEnum:
-=======
 		case common.FieldTypeEnum:
->>>>>>> 026eaa4c
 			enumOptions := validator.ParseEnumOption(option)
 			v := ""
 			if len(enumOptions) > 0 {

--- conflicted
+++ resolved
@@ -14,7 +14,6 @@
 
 import (
 	"context"
-	"errors"
 	"fmt"
 	"net/http"
 	"strings"
@@ -51,11 +50,7 @@
 		return err
 	}
 	if blog.V(5) {
-<<<<<<< HEAD
-		blog.InfoJSON("ih.authManager.Authorize.ListResources result: %s", iamResources)
-=======
 		blog.InfoJSON("ih.authManager.Authorize.ListResources, count: %d,  result: %v", len(iamResources), iamResources)
->>>>>>> 2d5d4e86
 	}
 	realResources := make([]authmeta.BackendResource, 0)
 	for _, iamResource := range iamResources {
@@ -67,11 +62,7 @@
 		}
 	}
 	if blog.V(5) {
-<<<<<<< HEAD
-		blog.InfoJSON("task: %s, realResources is: %s", taskName, realResources)
-=======
 		blog.InfoJSON("task: %s, count: %d, iam realResources is: %v", taskName, len(realResources), realResources)
->>>>>>> 2d5d4e86
 	}
 	return ih.diffAndSyncCore(taskName, realResources, iamIDPrefix, resources, skipDeregister)
 }
@@ -92,19 +83,9 @@
 	// check final resource type related with resourceID
 	dryRunResources, err := ih.authManager.Authorize.DryRunRegisterResource(context.Background(), resources...)
 	if err != nil {
-<<<<<<< HEAD
-		blog.ErrorJSON("diffAndSyncCore failed, DryRunRegisterResource failed, resources: %s, err: %s", resources, err)
-		return nil
-	}
-	if dryRunResources == nil {
-		blog.ErrorJSON("diffAndSyncCore failed, DryRunRegisterResource success, but result is nil, resources: %s", resources)
-		return errors.New("dry run result in unexpected nil")
-	}
-=======
 		blog.ErrorJSON("diffAndSyncCore failed, DryRunRegisterResource failed, %s, resources: %s, err: %s", taskName, resources, err)
 		return nil
 	}
->>>>>>> 2d5d4e86
 	if len(dryRunResources.Resources) == 0 {
 		if blog.V(5) {
 			blog.InfoJSON("no cmdb resource found, skip sync for safe, %s", resources)
@@ -112,11 +93,7 @@
 		return nil
 	}
 	resourceType := dryRunResources.Resources[0].ResourceType
-<<<<<<< HEAD
-	if authcenter.IsRelatedToResourceID(resourceType) {
-=======
 	if !authcenter.IsRelatedToResourceID(resourceType) {
->>>>>>> 2d5d4e86
 		blog.V(5).Infof("skip-sync for resourceType: %s, as it doesn't related to resourceID", resourceType)
 		return nil
 	}
@@ -166,20 +143,9 @@
             blog.Infof("need register resource, type: %s, name: %s, id: %d", resource.Type, resource.Name, resource.InstanceID)
 		}
 	}
-<<<<<<< HEAD
-	if blog.V(5) {
-		blog.InfoJSON("task: %s, iamResourceKeyMap: %s, needRegister: %s", taskName, iamResourceKeyMap, needRegister)
-	}
-
-	if len(needRegister) > 0 {
-		if blog.V(5) {
-			blog.InfoJSON("synchronize register resource that only in cmdb, resources: %s", needRegister)
-		}
-=======
 
 	if len(needRegister) > 0 {
 		blog.InfoJSON("synchronize register %d resource that only in cmdb, resources: %s", len(needRegister), needRegister)
->>>>>>> 2d5d4e86
 		err := ih.authManager.Authorize.RegisterResource(context.Background(), needRegister...)
 		if err != nil {
 			blog.ErrorJSON("synchronize register %d resource that only in cmdb failed, resources: %s, err: %+v", len(needRegister), needRegister, err)
@@ -218,13 +184,7 @@
 	}
 
 	if len(needDeregister) != 0 {
-<<<<<<< HEAD
-		if blog.V(5) {
-			blog.InfoJSON("task: %s, synchronize deregister resource that only in iam, resources: %s", taskName, needDeregister)
-		}
-=======
 		blog.InfoJSON("task: %s, synchronize deregister %d resource that only in iam, resources: %s", taskName, len(needDeregister), needDeregister)
->>>>>>> 2d5d4e86
 		err := ih.authManager.Authorize.RawDeregisterResource(context.Background(), scope, needDeregister...)
 		if err != nil {
 			blog.ErrorJSON("task: %s, synchronize deregister resource that only in iam failed, resources: %s, err: %+v", taskName, needDeregister, err)

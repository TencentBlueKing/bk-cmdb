/*
 * Tencent is pleased to support the open source community by making 蓝鲸 available.
 * Copyright (C) 2017-2018 THL A29 Limited, a Tencent company. All rights reserved.
 * Licensed under the MIT License (the "License"); you may not use this file except
 * in compliance with the License. You may obtain a copy of the License at
 * http://opensource.org/licenses/MIT
 * Unless required by applicable law or agreed to in writing, software distributed under
 * the License is distributed on an "AS IS" BASIS, WITHOUT WARRANTIES OR CONDITIONS OF ANY KIND,
 * either express or implied. See the License for the specific language governing permissions and
 * limitations under the License.
 */

package app

import (
	"context"
	"fmt"
	"time"

	iamcli "configcenter/src/ac/iam"
	"configcenter/src/common/auth"
	"configcenter/src/common/backbone"
	cc "configcenter/src/common/backbone/configcenter"
	"configcenter/src/common/blog"
	"configcenter/src/common/errors"
	"configcenter/src/common/resource/esb"
	"configcenter/src/common/types"
	"configcenter/src/scene_server/admin_server/app/options"
	"configcenter/src/scene_server/admin_server/configures"
	"configcenter/src/scene_server/admin_server/iam"
	"configcenter/src/scene_server/admin_server/logics"
	svc "configcenter/src/scene_server/admin_server/service"
	"configcenter/src/storage/dal/mongo/local"
	"configcenter/src/storage/dal/redis"
	"configcenter/src/storage/driver/mongodb"
	"configcenter/src/thirdparty/monitor"
)

// Run admin server
func Run(ctx context.Context, cancel context.CancelFunc, op *options.ServerOption) error {
	process, err := parseSeverConfig(ctx, op)
	if err != nil {
		return err
	}

	// adminserver conf not depend discovery
	err = process.ConfigCenter.Start(process.Config.Configures.Dir, process.Config.Errors.Res,
		process.Config.Language.Res)

	if err != nil {
		return err
	}

	service := svc.NewService(ctx)
	service.Engine = process.Core
	service.Config = *process.Config
	service.ConfigCenter = process.ConfigCenter
	process.Service = service

	if dbErr := mongodb.InitClient("", &process.Config.MongoDB); dbErr != nil {
		return fmt.Errorf("connect mongo server failed %s", dbErr.Error())
	}
	db := mongodb.Client()
	process.Service.SetDB(db)

	watchDB, err := local.NewMgo(process.Config.WatchDB.GetMongoConf(), time.Minute)
	if err != nil {
		return fmt.Errorf("connect watch mongo server failed, err: %v", err)
	}
	process.Service.SetWatchDB(watchDB)

	cache, err := redis.NewFromConfig(process.Config.Redis)
	if err != nil {
		return fmt.Errorf("connect redis server failed, err: %s", err.Error())
	}
	process.Service.SetCache(cache)

	if auth.EnableAuthorize() {
		blog.Info("enable auth center access.")

		iamCli, err := iamcli.NewIAM(process.Config.IAM, process.Core.Metric().Registry())
		if err != nil {
			return fmt.Errorf("new iam client failed: %v", err)
		}
		process.Service.SetIam(iamCli)

		syncor := iam.NewSyncor()
		syncor.SetDB(mongodb.Client())
		syncor.SetSyncIAMPeriod(process.Config.SyncIAMPeriodMinutes)
		go syncor.SyncIAM(iamCli, service.Logics)
	} else {
		blog.Infof("disable auth center access.")
	}

	if esbConfig, err := esb.ParseEsbConfig(); err == nil {
		esb.UpdateEsbConfig(*esbConfig)
	}

	process.Service.Logics = logics.NewLogics(process.Core)

	// init esb client
	esb.InitEsbClient(nil)

	if err := service.BackgroundTask(*process.Config); err != nil {
		return err
	}
	err = backbone.StartServer(ctx, cancel, process.Core, service.WebService(), true)
	if err != nil {
		return err
	}

	errors.SetGlobalCCError(process.Core.CCErr)

	select {
	case <-ctx.Done():
	}
	blog.V(0).Info("process stopped")
	return nil
}

func parseSeverConfig(ctx context.Context, op *options.ServerOption) (*MigrateServer, error) {
	process := new(MigrateServer)
	process.Config = new(options.Config)
	if err := cc.SetMigrateFromFile(op.ServConf.ExConfig); err != nil {
		return nil, fmt.Errorf("parse config file error %s", err.Error())
	}

	svrInfo, err := types.NewServerInfo(op.ServConf)
	if err != nil {
		return nil, fmt.Errorf("wrap server info failed, err: %v", err)
	}

	process.Config.Errors.Res, _ = cc.String("errors.res")
	process.Config.Language.Res, _ = cc.String("language.res")
	process.Config.Configures.Dir, _ = cc.String("confs.dir")
	process.Config.Register.Address, _ = cc.String("registerServer.addrs")
	snapDataID, _ := cc.Int("hostsnap.dataID")
	process.Config.SnapDataID = int64(snapDataID)
	process.Config.SyncIAMPeriodMinutes, _ = cc.Int("adminServer.syncIAMPeriodMinutes")

	// load mongodb, redis and common config from configure directory
	mongodbPath := process.Config.Configures.Dir + "/" + types.CCConfigureMongo
	if err := cc.SetMongodbFromFile(mongodbPath); err != nil {
		return nil, fmt.Errorf("parse mongodb config from file[%s] failed, err: %v", mongodbPath, err)
	}

	redisPath := process.Config.Configures.Dir + "/" + types.CCConfigureRedis
	if err := cc.SetRedisFromFile(redisPath); err != nil {
		return nil, fmt.Errorf("parse redis config from file[%s] failed, err: %v", redisPath, err)
	}

	commonPath := process.Config.Configures.Dir + "/" + types.CCConfigureCommon
	if err := cc.SetCommonFromFile(commonPath); err != nil {
		return nil, fmt.Errorf("parse common config from file[%s] failed, err: %v", commonPath, err)
	}

	process.Config.SnapReportMode, _ = cc.String("datacollection.hostsnap.reportMode")
	process.Config.SnapKafka, _ = cc.Kafka("kafka.snap")

	if err := monitor.InitMonitor(); err != nil {
		return nil, fmt.Errorf("init monitor failed, err: %v", err)
	}

	mongoConf, err := cc.Mongo("mongodb")
	if err != nil {
		return nil, err
	}
	process.Config.MongoDB = mongoConf

	watchDBConf, err := cc.Mongo("watch")
	if err != nil {
		return nil, err
	}
	process.Config.WatchDB = watchDBConf

	redisConf, err := cc.Redis("redis")
	if err != nil {
		return nil, err
	}
	process.Config.Redis = redisConf

	snapRedisConf, err := cc.Redis("redis.snap")
	if err != nil {
		return nil, fmt.Errorf("get host snapshot redis configuration failed, err: %v", err)
	}
	process.Config.SnapRedis = snapRedisConf

	process.Config.IAM, err = iamcli.ParseConfigFromKV("authServer", nil)
	if err != nil && auth.EnableAuthorize() {
		blog.Errorf("parse iam error: %v", err)
		return nil, err
	}

	if err = parseShardingTableConfig(process); err != nil {
		return nil, err
	}

	input := &backbone.BackboneParameter{
		ConfigUpdate: process.onMigrateConfigUpdate,
		ConfigPath:   op.ServConf.ExConfig,
		Regdiscv:     process.Config.Register.Address,
		SrvInfo:      svrInfo,
	}
	engine, err := backbone.NewBackbone(ctx, input)
	if err != nil {
		return nil, fmt.Errorf("new backbone failed, err: %v", err)
	}

	process.Core = engine
	process.ConfigCenter = configures.NewConfCenter(ctx, engine.ServiceManageClient())
<<<<<<< HEAD

	// adminserver conf not depend discovery
	err = process.ConfigCenter.Start(
		process.Config.Configures.Dir,
		process.Config.Errors.Res,
		process.Config.Language.Res,
	)

	if err != nil {
		return err
	}

	service := svc.NewService(ctx)
	service.Engine = engine
	service.Config = *process.Config
	service.ConfigCenter = process.ConfigCenter
	process.Service = service
	var iamCli *iamcli.IAM
	var redisCli redis.Client

	for {
		if process.Config == nil {
			time.Sleep(time.Second * 2)
			blog.V(3).Info("config not found, retry 2s later")
			continue
		}

		dbErr := mongodb.InitClient("", &process.Config.MongoDB)
		if dbErr != nil {
			return fmt.Errorf("connect mongo server failed %s", dbErr.Error())
		}
		db := mongodb.Client()
		process.Service.SetDB(db)

		watchDB, err := local.NewMgo(process.Config.WatchDB.GetMongoConf(), time.Minute)
		if err != nil {
			return fmt.Errorf("connect watch mongo server failed, err: %v", err)
		}
		process.Service.SetWatchDB(watchDB)

		cache, err := redis.NewFromConfig(process.Config.Redis)
		if err != nil {
			return fmt.Errorf("connect redis server failed, err: %s", err.Error())
		}
		process.Service.SetCache(cache)
		redisCli = cache

		if auth.EnableAuthorize() {
			blog.Info("enable auth center access.")

			iamCli, err = iamcli.NewIAM(process.Config.IAM, engine.Metric().Registry())
			if err != nil {
				return fmt.Errorf("new iam client failed: %v", err)
			}
			process.Service.SetIam(iamCli)
		} else {
			blog.Infof("disable auth center access.")
		}

		if esbConfig, err := esb.ParseEsbConfig(); err == nil {
			esb.UpdateEsbConfig(*esbConfig)
		}

		process.Service.Logics = logics.NewLogics(engine)
		break
	}

	// init esb client
	esb.InitEsbClient(nil)

	if err := service.BackgroundTask(*process.Config); err != nil {
		return err
	}
	err = backbone.StartServer(ctx, cancel, engine, service.WebService(), true)
	if err != nil {
		return err
	}

	errors.SetGlobalCCError(engine.CCErr)

	syncor := iam.NewSyncor()
	syncor.SetDB(mongodb.Client())
	syncor.SetSyncIAMPeriod(process.Config.SyncIAMPeriodMinutes)
	go syncor.SyncIAM(iamCli, redisCli, service.Logics)

	select {
	case <-ctx.Done():
	}
	blog.V(0).Info("process stopped")
	return nil
=======
	return process, nil
>>>>>>> 171c2967
}

// MigrateServer TODO
type MigrateServer struct {
	Core         *backbone.Engine
	Config       *options.Config
	Service      *svc.Service
	ConfigCenter *configures.ConfCenter
}

func (h *MigrateServer) onMigrateConfigUpdate(previous, current cc.ProcessConfig) {}

func parseShardingTableConfig(process *MigrateServer) error {
	if cc.IsExist("shardingTable.indexInterval") {
		val, err := cc.Int64("shardingTable.indexInterval")
		if err != nil {
			blog.Errorf("config shardingTable.indexInterval parse error. err: %s", err)
			return fmt.Errorf("config shardingTable.indexInterval parse error. err: %s", err)
		}
		if val < 30 || val > 720 {
			blog.Errorf("config shardingTable.indexInterval value illegal. must be in 20-720(minute), "+
				"but now val is %d", val)
			return fmt.Errorf("config shardingTable.indexInterval parse error. err: %s", err)
		}
		process.Config.ShardingTable.IndexesInterval = val
	} else {
		blog.Infof("config shardingTable.index not set. use default value(30m)")
		// IndexesInterval 表中同步索引间隔时间，单位分钟， 最小30分钟， 默认60分钟， 最大720分钟
		process.Config.ShardingTable.IndexesInterval = 60
	}

	// TableInterval模型shardingTable 对比和处理， 单位秒， 最小60秒，默认 120秒， 最大1800s
	if cc.IsExist("shardingTable.tableInterval") {
		val, err := cc.Int64("shardingTable.tableInterval")
		if err != nil {
			blog.Errorf("config shardingTable.tableInterval parse error. err: %s", err)
			return fmt.Errorf("config shardingTable.tableInterval parse error. err: %s", err)
		}
		if val < 30 || val > 720 {
			blog.Errorf("config shardingTable.tableInterval value illegal. must be in 60-1800(second), "+
				"but now val is %d", val)
			return fmt.Errorf("config shardingTable.tableInterval parse error. err: %s", err)
		}
		process.Config.ShardingTable.TableInterval = val

	} else {
		blog.Infof("config shardingTable.tableInterval not set. use default value(120s)")
		// TableInterval模型shardingTable 对比和处理， 单位秒， 最小60秒，默认 120秒， 最大1800s
		process.Config.ShardingTable.TableInterval = 120

	}

	return nil
}<|MERGE_RESOLUTION|>--- conflicted
+++ resolved
@@ -87,7 +87,7 @@
 		syncor := iam.NewSyncor()
 		syncor.SetDB(mongodb.Client())
 		syncor.SetSyncIAMPeriod(process.Config.SyncIAMPeriodMinutes)
-		go syncor.SyncIAM(iamCli, service.Logics)
+		go syncor.SyncIAM(iamCli, cache, service.Logics)
 	} else {
 		blog.Infof("disable auth center access.")
 	}
@@ -208,100 +208,7 @@
 
 	process.Core = engine
 	process.ConfigCenter = configures.NewConfCenter(ctx, engine.ServiceManageClient())
-<<<<<<< HEAD
-
-	// adminserver conf not depend discovery
-	err = process.ConfigCenter.Start(
-		process.Config.Configures.Dir,
-		process.Config.Errors.Res,
-		process.Config.Language.Res,
-	)
-
-	if err != nil {
-		return err
-	}
-
-	service := svc.NewService(ctx)
-	service.Engine = engine
-	service.Config = *process.Config
-	service.ConfigCenter = process.ConfigCenter
-	process.Service = service
-	var iamCli *iamcli.IAM
-	var redisCli redis.Client
-
-	for {
-		if process.Config == nil {
-			time.Sleep(time.Second * 2)
-			blog.V(3).Info("config not found, retry 2s later")
-			continue
-		}
-
-		dbErr := mongodb.InitClient("", &process.Config.MongoDB)
-		if dbErr != nil {
-			return fmt.Errorf("connect mongo server failed %s", dbErr.Error())
-		}
-		db := mongodb.Client()
-		process.Service.SetDB(db)
-
-		watchDB, err := local.NewMgo(process.Config.WatchDB.GetMongoConf(), time.Minute)
-		if err != nil {
-			return fmt.Errorf("connect watch mongo server failed, err: %v", err)
-		}
-		process.Service.SetWatchDB(watchDB)
-
-		cache, err := redis.NewFromConfig(process.Config.Redis)
-		if err != nil {
-			return fmt.Errorf("connect redis server failed, err: %s", err.Error())
-		}
-		process.Service.SetCache(cache)
-		redisCli = cache
-
-		if auth.EnableAuthorize() {
-			blog.Info("enable auth center access.")
-
-			iamCli, err = iamcli.NewIAM(process.Config.IAM, engine.Metric().Registry())
-			if err != nil {
-				return fmt.Errorf("new iam client failed: %v", err)
-			}
-			process.Service.SetIam(iamCli)
-		} else {
-			blog.Infof("disable auth center access.")
-		}
-
-		if esbConfig, err := esb.ParseEsbConfig(); err == nil {
-			esb.UpdateEsbConfig(*esbConfig)
-		}
-
-		process.Service.Logics = logics.NewLogics(engine)
-		break
-	}
-
-	// init esb client
-	esb.InitEsbClient(nil)
-
-	if err := service.BackgroundTask(*process.Config); err != nil {
-		return err
-	}
-	err = backbone.StartServer(ctx, cancel, engine, service.WebService(), true)
-	if err != nil {
-		return err
-	}
-
-	errors.SetGlobalCCError(engine.CCErr)
-
-	syncor := iam.NewSyncor()
-	syncor.SetDB(mongodb.Client())
-	syncor.SetSyncIAMPeriod(process.Config.SyncIAMPeriodMinutes)
-	go syncor.SyncIAM(iamCli, redisCli, service.Logics)
-
-	select {
-	case <-ctx.Done():
-	}
-	blog.V(0).Info("process stopped")
-	return nil
-=======
 	return process, nil
->>>>>>> 171c2967
 }
 
 // MigrateServer TODO

--- conflicted
+++ resolved
@@ -45,20 +45,6 @@
 }
 
 type Config struct {
-<<<<<<< HEAD
-	MongoDB    mongo.Config
-	WatchDB    mongo.Config
-	Errors     ErrorConfig
-	Language   LanguageConfig
-	Configures ConfConfig
-	Register   RegisterConfig
-	Redis      redis.Config
-	SnapRedis  redis.Config
-	IAM        iam.AuthConfig
-	SnapDataID int64
-	// SyncIAMPeriodMinutes the period for sync IAM resources
-	SyncIAMPeriodMinutes int
-=======
 	MongoDB       mongo.Config
 	WatchDB       mongo.Config
 	Errors        ErrorConfig
@@ -67,10 +53,11 @@
 	Register      RegisterConfig
 	Redis         redis.Config
 	SnapRedis     redis.Config
-	Iam           iam.AuthConfig
+	IAM           iam.AuthConfig
 	SnapDataID    int64
 	ShardingTable ShardingTableConfig
->>>>>>> 88946448
+	// SyncIAMPeriodMinutes the period for sync IAM resources
+	SyncIAMPeriodMinutes int
 }
 
 type LanguageConfig struct {

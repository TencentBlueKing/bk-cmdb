/*
 * Tencent is pleased to support the open source community by making 蓝鲸 available.
 * Copyright (C) 2017-2018 THL A29 Limited, a Tencent company. All rights reserved.
 * Licensed under the MIT License (the "License"); you may not use this file except
 * in compliance with the License. You may obtain a copy of the License at
 * http://opensource.org/licenses/MIT
 * Unless required by applicable law or agreed to in writing, software distributed under
 * the License is distributed on an "AS IS" BASIS, WITHOUT WARRANTIES OR CONDITIONS OF ANY KIND,
 * either express or implied. See the License for the specific language governing permissions and
 * limitations under the License.
 */

package options

import (
	"configcenter/src/common/core/cc/config"
	"configcenter/src/storage/dal/mongo"

	"github.com/spf13/pflag"
)

//ServerOption define option of server in flags
type ServerOption struct {
	ServConf *config.CCAPIConfig
}

//NewServerOption create a ServerOption object
func NewServerOption() *ServerOption {
	s := ServerOption{
		ServConf: config.NewCCAPIConfig(),
	}

	return &s
}

//AddFlags add flags
func (s *ServerOption) AddFlags(fs *pflag.FlagSet) {
	fs.StringVar(&s.ServConf.AddrPort, "addrport", "127.0.0.1:60005", "The ip address and port for the serve on")
	fs.StringVar(&s.ServConf.ExConfig, "config", "conf/api.conf", "The config path. e.g conf/api.conf")
}

type Config struct {
<<<<<<< HEAD
	MongoDB    mongo.Config
	Errors     ErrorConfig
	Language   LanguageConfig
	Configures ConfConfig
	Register   RegisterConfig
=======
	MongoDB       mgoclient.MongoConfig
	Errors        ErrorConfig
	Language      LanguageConfig
	Configures    ConfConfig
	Register      RegisterConfig
	ProcSrvConfig ProcSrvConfig
>>>>>>> d3962729
}

type LanguageConfig struct {
	Res string
}

type ErrorConfig struct {
	Res string
}

type ConfConfig struct {
	Dir string
}

type RegisterConfig struct {
	Address string
}

type ProcSrvConfig struct {
	CCApiSrvAddr string
}<|MERGE_RESOLUTION|>--- conflicted
+++ resolved
@@ -40,20 +40,12 @@
 }
 
 type Config struct {
-<<<<<<< HEAD
-	MongoDB    mongo.Config
-	Errors     ErrorConfig
-	Language   LanguageConfig
-	Configures ConfConfig
-	Register   RegisterConfig
-=======
-	MongoDB       mgoclient.MongoConfig
+	MongoDB       mongo.Config
 	Errors        ErrorConfig
 	Language      LanguageConfig
 	Configures    ConfConfig
 	Register      RegisterConfig
 	ProcSrvConfig ProcSrvConfig
->>>>>>> d3962729
 }
 
 type LanguageConfig struct {

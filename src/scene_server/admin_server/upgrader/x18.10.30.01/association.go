--- conflicted
+++ resolved
@@ -43,7 +43,6 @@
 func addPresetAssociationType(ctx context.Context, db dal.RDB, conf *upgrader.Config) error {
 	tablename := common.BKTableNameAsstDes
 
-	var pretrue = true
 	asstTypes := []metadata.AssociationKind{
 		{
 			AssociationKindID:       "belong",
@@ -52,11 +51,7 @@
 			SourceToDestinationNote: "属于",
 			DestinationToSourceNote: "包含",
 			Direction:               metadata.DestinationToSource,
-<<<<<<< HEAD
-			IsPre:                   &pretrue,
-=======
-			IsPre:                   ptrue(),
->>>>>>> dc41c335
+			IsPre:                   ptrue(),
 		},
 		{
 			AssociationKindID:       "group",
@@ -65,11 +60,7 @@
 			SourceToDestinationNote: "组成",
 			DestinationToSourceNote: "组成于",
 			Direction:               metadata.DestinationToSource,
-<<<<<<< HEAD
-			IsPre:                   &pretrue,
-=======
-			IsPre:                   ptrue(),
->>>>>>> dc41c335
+			IsPre:                   ptrue(),
 		},
 		{
 			AssociationKindID:       "bk_mainline",
@@ -78,11 +69,7 @@
 			SourceToDestinationNote: "组成",
 			DestinationToSourceNote: "组成于",
 			Direction:               metadata.DestinationToSource,
-<<<<<<< HEAD
-			IsPre:                   &pretrue,
-=======
-			IsPre:                   ptrue(),
->>>>>>> dc41c335
+			IsPre:                   ptrue(),
 		},
 		{
 			AssociationKindID:       "run",
@@ -91,11 +78,7 @@
 			SourceToDestinationNote: "运行于",
 			DestinationToSourceNote: "运行",
 			Direction:               metadata.DestinationToSource,
-<<<<<<< HEAD
-			IsPre:                   &pretrue,
-=======
-			IsPre:                   ptrue(),
->>>>>>> dc41c335
+			IsPre:                   ptrue(),
 		},
 		{
 			AssociationKindID:       "connect",
@@ -104,11 +87,7 @@
 			SourceToDestinationNote: "上联",
 			DestinationToSourceNote: "下联",
 			Direction:               metadata.DestinationToSource,
-<<<<<<< HEAD
-			IsPre:                   &pretrue,
-=======
-			IsPre:                   ptrue(),
->>>>>>> dc41c335
+			IsPre:                   ptrue(),
 		},
 		{
 			AssociationKindID:       "default",
@@ -117,11 +96,7 @@
 			SourceToDestinationNote: "关联",
 			DestinationToSourceNote: "关联",
 			Direction:               metadata.DestinationToSource,
-<<<<<<< HEAD
-			IsPre:                   &pretrue,
-=======
-			IsPre:                   ptrue(),
->>>>>>> dc41c335
+			IsPre:                   ptrue(),
 		},
 	}
 
@@ -214,35 +189,23 @@
 	cloudIDUpdateData := mapstr.New()
 	cloudIDUpdateData.Set(common.BKPropertyTypeField, common.FieldTypeForeignKey)
 	cloudIDUpdateData.Set(common.BKOptionField, nil)
-<<<<<<< HEAD
-
-=======
->>>>>>> dc41c335
 	err = db.Table(common.BKTableNameObjAttDes).Update(ctx, cloudIDUpdateCond.ToMapStr(), cloudIDUpdateData)
 	if err != nil {
 		return err
 	}
-<<<<<<< HEAD
-
-=======
 	deleteHostCloudAssociation := condition.CreateCondition()
 	deleteHostCloudAssociation.Field("bk_obj_id").Eq(common.BKInnerObjIDHost)
 	deleteHostCloudAssociation.Field("bk_asst_obj_id").Eq(common.BKInnerObjIDPlat)
 	err = db.Table(common.BKTableNameObjAsst).Delete(ctx, deleteHostCloudAssociation.ToMapStr())
 
 	// drop outdate propertys
->>>>>>> dc41c335
 	err = db.Table(common.BKTableNameObjAttDes).Delete(ctx, propertyCond.ToMapStr())
 	if err != nil {
 		return err
 	}
 
 	// drop outdate column
-<<<<<<< HEAD
-	outdateColumns := []string{"bk_object_att_id", "bk_asst_forward"}
-=======
 	outdateColumns := []string{"bk_object_att_id", "bk_asst_forward", "bk_asst_name"}
->>>>>>> dc41c335
 	for _, column := range outdateColumns {
 		if err = db.Table(common.BKTableNameObjAsst).DropColumn(ctx, column); err != nil {
 			return err

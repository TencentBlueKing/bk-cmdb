--- conflicted
+++ resolved
@@ -189,11 +189,7 @@
 
 	cmdbVersion, err := getVersion(ctx, db)
 	if err != nil {
-<<<<<<< HEAD
-		return fmt.Errorf("getVersion failed, err: %s", err.Error())
-=======
-		return "", nil, err
->>>>>>> 14d4a13a
+		return "", nil, fmt.Errorf("getVersion failed, err: %s", err.Error())
 	}
 	cmdbVersion.Distro = ccversion.CCDistro
 	cmdbVersion.DistroVersion = ccversion.CCDistroVersion
@@ -211,21 +207,13 @@
 		err = v.do(ctx, db, conf)
 		if err != nil {
 			blog.Errorf("upgrade version %s error: %s", v.version, err.Error())
-<<<<<<< HEAD
-			return fmt.Errorf("run migration %s failed, err: %s", v.version, err.Error())
-=======
-			return currentVersion, finishedMigrations, err
->>>>>>> 14d4a13a
+			return currentVersion, finishedMigrations, fmt.Errorf("run migration %s failed, err: %s", v.version, err.Error())
 		}
 		cmdbVersion.CurrentVersion = v.version
 		err = saveVersion(ctx, db, cmdbVersion)
 		if err != nil {
 			blog.Errorf("save version %s error: %s", v.version, err.Error())
-<<<<<<< HEAD
-			return fmt.Errorf("saveVersion failed, err: %s", err.Error())
-=======
-			return currentVersion, finishedMigrations, err
->>>>>>> 14d4a13a
+			return currentVersion, finishedMigrations, fmt.Errorf("saveVersion failed, err: %s", err.Error())
 		}
 		finishedMigrations = append(finishedMigrations, v.version)
 		blog.Infof("upgrade to version %s success", v.version)
@@ -235,11 +223,7 @@
 		cmdbVersion.InitVersion = lastVersion
 		cmdbVersion.InitDistroVersion = ccversion.CCDistroVersion
 		if err := saveVersion(ctx, db, cmdbVersion); err != nil {
-<<<<<<< HEAD
-			return fmt.Errorf("saveVersion failed, err: %s", err.Error())
-=======
-			return currentVersion, finishedMigrations, err
->>>>>>> 14d4a13a
+			return currentVersion, finishedMigrations, fmt.Errorf("saveVersion failed, err: %s", err.Error())
 		}
 	}
 	return currentVersion, finishedMigrations, nil

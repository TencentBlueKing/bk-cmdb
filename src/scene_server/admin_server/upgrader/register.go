--- conflicted
+++ resolved
@@ -50,13 +50,10 @@
 }
 
 // Upgrade uprade the db datas to newest verison
-<<<<<<< HEAD
-func Upgrade(ctx context.Context, db dal.RDB, conf *Config) (err error) {
-=======
 // we use date instead of version later since 2018.09.04, because the version wasn't manage by the developer
 // ps: when use date instead of version, the date should add x prefix cause x > v
-func Upgrade(db storage.DI, conf *Config) (err error) {
->>>>>>> e117c3a5
+func Upgrade(ctx context.Context, db dal.RDB, conf *Config) (err error) {
+
 	sort.Slice(upgraderPool, func(i, j int) bool {
 		return upgraderPool[i].version < upgraderPool[j].version
 	})

/*
 * Tencent is pleased to support the open source community by making 蓝鲸 available.
 * Copyright (C) 2017-2018 THL A29 Limited, a Tencent company. All rights reserved.
 * Licensed under the MIT License (the "License"); you may not use this file except
 * in compliance with the License. You may obtain a copy of the License at
 * http://opensource.org/licenses/MIT
 * Unless required by applicable law or agreed to in writing, software distributed under
 * the License is distributed on an "AS IS" BASIS, WITHOUT WARRANTIES OR CONDITIONS OF ANY KIND,
 * either express or implied. See the License for the specific language governing permissions and
 * limitations under the License.
 */

package x19_05_16_01

import (
	"context"
	"fmt"
	"strconv"
	"time"

	"configcenter/src/common"
	"configcenter/src/common/blog"
	"configcenter/src/common/condition"
	"configcenter/src/common/mapstr"
	"configcenter/src/common/metadata"
	"configcenter/src/scene_server/admin_server/upgrader"
	"configcenter/src/storage/dal"
)

func upgradeServiceTemplate(ctx context.Context, db dal.RDB, conf *upgrader.Config) (err error) {
	categoryID, err := addDefaultCategory(ctx, db, conf)
	if err != nil {
		return fmt.Errorf("addDefaultCategory failed: %v", err)
	}
	if err = backupProcessBase(ctx, db, conf); err != nil {
		return fmt.Errorf("backupProcessBase failed: %v", err)
	}

	allmodules := []metadata.ModuleInst{}
	if err = db.Table(common.BKTableNameBaseModule).Find(condition.CreateCondition().
		Field(common.BKDefaultField).NotGt(0).ToMapStr()).
		All(ctx, &allmodules); err != nil {
		return err
	}

	// bizID:modulename:modules
	biz2Module := map[int64]map[string][]metadata.ModuleInst{}
	for _, module := range allmodules {
		_, ok := biz2Module[module.BizID]
		if !ok {
			biz2Module[module.BizID] = map[string][]metadata.ModuleInst{}
		}
		biz2Module[module.BizID][module.ModuleName] = append(biz2Module[module.BizID][module.ModuleName], module)
	}

	for bizID, bizModules := range biz2Module {
		ownerID := ""
		for modulename, modules := range bizModules {
			// modules would always more than 0, so would never panic here
			ownerID = modules[0].SupplierAccount
			// build service template
			svcTemplateID, err := db.NextSequence(ctx, common.BKTableNameServiceTemplate)
			if err != nil {
				return err
			}
			serviceTemplate := metadata.ServiceTemplate{
				Metadata:          metadata.NewMetaDataFromBusinessID(strconv.FormatInt(bizID, 10)),
				ID:                int64(svcTemplateID),
				Name:              modulename,
				ServiceCategoryID: categoryID,
				Creator:           conf.User,
				Modifier:          conf.User,
				CreateTime:        time.Now(),
				LastTime:          time.Now(),
				SupplierAccount:   ownerID,
			}
			blog.InfoJSON("serviceTemplate: %s", serviceTemplate)
			if err = db.Table(common.BKTableNameServiceTemplate).Insert(ctx, serviceTemplate); err != nil {
				return err
			}

			// set module template
			moduleFilter := map[string]interface{}{
				common.BKModuleIDField: modules[0].ModuleID,
			}
			moduleUpdateData := map[string]interface{}{
				common.BKServiceCategoryIDField: categoryID,
				common.BKServiceTemplateIDField: svcTemplateID,
			}
			if err = db.Table(common.BKTableNameBaseModule).Update(ctx, moduleFilter, moduleUpdateData); err != nil {
				return err
			}

			// build process template
			processMappingInModuleCond := mapstr.MapStr{common.BKAppIDField: bizID, common.BKModuleNameField: modulename}
			processMappingInModule := []metadata.ProcessModule{}
			if err = db.Table(common.BKTableNameProcModule).Find(processMappingInModuleCond).All(ctx, &processMappingInModule); err != nil {
				return err
			}
			if len(processMappingInModule) <= 0 {
				continue
			}

			processIDInModule := []int64{}
			for _, mapping := range processMappingInModule {
				processIDInModule = append(processIDInModule, mapping.ProcessID)
			}
			oldProcess := []metadata.Process{}
			processBaseCond := condition.CreateCondition().Field(common.BKProcessIDField).In(processIDInModule).
				Field(common.BKAppIDField).Eq(bizID).ToMapStr()
			if err = db.Table(common.BKTableNameBaseProcess).Find(processBaseCond).All(ctx, &oldProcess); err != nil {
				blog.Errorf("find process failed: %v %v", processBaseCond, err)
				return err
			}
			if len(oldProcess) <= 0 {
				continue
			}

			inst2ProcessInstTemplate := map[int64]metadata.ProcessTemplate{}
			for _, oldInst := range oldProcess {
				procTemplateID, err := db.NextSequence(ctx, common.BKTableNameProcessTemplate)
				if err != nil {
					return err
				}

				procTemplate := metadata.ProcessTemplate{
					Metadata:          metadata.NewMetaDataFromBusinessID(strconv.FormatInt(bizID, 10)),
					ID:                int64(procTemplateID),
					ServiceTemplateID: serviceTemplate.ID,
					Property:          procInstToProcTemplate(oldInst),
					Creator:           conf.User,
					Modifier:          conf.User,
					CreateTime:        time.Now(),
					LastTime:          time.Now(),
				}
				inst2ProcessInstTemplate[oldInst.ProcessID] = procTemplate
				blog.InfoJSON("procTemplate: %s", procTemplate)
				if err = db.Table(common.BKTableNameProcessTemplate).Insert(ctx, procTemplate); err != nil {
					return err
				}
			}

			// build service instance
			for _, module := range modules {
				moduleHosts := []metadata.ModuleHost{}
				if err = db.Table(common.BKTableNameModuleHostConfig).Find(
					condition.CreateCondition().Field(common.BKModuleIDField).Eq(module.ModuleID).ToMapStr(),
				).All(ctx, &moduleHosts); err != nil {
					return err
				}

				for _, moduleHost := range moduleHosts {
					srvInstID, err := db.NextSequence(ctx, common.BKTableNameServiceInstance)
					if err != nil {
						return err
					}
					srvInst := metadata.ServiceInstance{
						Metadata:          metadata.NewMetaDataFromBusinessID(strconv.FormatInt(bizID, 10)),
						ID:                int64(srvInstID),
						Name:              modulename,
						ServiceTemplateID: serviceTemplate.ID,
						HostID:            moduleHost.HostID,
						ModuleID:          module.ModuleID,
						SupplierAccount:   ownerID,
						Creator:           conf.User,
						Modifier:          conf.User,
						CreateTime:        time.Now(),
						LastTime:          time.Now(),
					}
					blog.InfoJSON("srvInst: %s", srvInst)
					if err = db.Table(common.BKTableNameServiceInstance).Insert(ctx, srvInst); err != nil {
						return err
					}

					// build process instance
					for _, inst := range oldProcess {
						processTemplateID := inst2ProcessInstTemplate[inst.ProcessID].ID
						procInstID, err := db.NextSequence(ctx, common.BKTableNameBaseProcess)
						if err != nil {
							return err
						}
						inst.ProcessID = int64(procInstID)
						inst.Metadata = metadata.NewMetaDataFromBusinessID(strconv.FormatInt(bizID, 10))
						inst.CreateTime = time.Now()
						inst.LastTime = time.Now()
						if inst.BindIP != nil {
							tplBindIP := metadata.SocketBindType(*inst.BindIP)
							*inst.BindIP = tplBindIP.IP()
						} else {
							inst.BindIP = new(string)
						}
						blog.InfoJSON("procInst: %s", inst)
						if err = db.Table(common.BKTableNameBaseProcess).Insert(ctx, inst); err != nil {
							return err
						}

						// build service instance relation
						relateion := metadata.ProcessInstanceRelation{
							Metadata:          metadata.NewMetaDataFromBusinessID(strconv.FormatInt(bizID, 10)),
							ProcessID:         inst.ProcessID,
							ServiceInstanceID: srvInst.ID,
							ProcessTemplateID: processTemplateID,
							HostID:            moduleHost.HostID,
							SupplierAccount:   ownerID,
						}
						blog.InfoJSON("relation: %s", relateion)
						if err = db.Table(common.BKTableNameProcessInstanceRelation).Insert(ctx, relateion); err != nil {
							return err
						}
					}
				}
			}
			blog.Info("done \n")
		}
	}

	// 填充默认值：service_template_id, service_category_id
	notSetFilter := map[string]interface{}{
		common.BKServiceCategoryIDField: map[string]interface{}{
			common.BKDBExists: false,
		},
	}
	defaultData := map[string]interface{}{
		common.BKServiceCategoryIDField: categoryID,
		common.BKServiceTemplateIDField: 0,
	}
	if err = db.Table(common.BKTableNameBaseModule).Update(ctx, notSetFilter, defaultData); err != nil {
		return err
	}

	return db.Table(common.BKTableNameBaseProcess).Delete(ctx, mapstr.MapStr{"old_flag": true})
}

func backupProcessBase(ctx context.Context, db dal.RDB, conf *upgrader.Config) (err error) {
	start := uint64(0)
	limit := uint64(100)
	for {
		process := []mapstr.MapStr{}
		if err := db.Table(common.BKTableNameBaseProcess).Find(nil).Start(start).Limit(limit).
			All(ctx, &process); err != nil {
			return err
		}
		if len(process) <= 0 {
			break
		}
		if err := db.Table("cc_Process_backup").Insert(ctx, process); err != nil {
			return err
		}
		start += limit
	}
	return db.Table(common.BKTableNameBaseProcess).Update(ctx, nil, mapstr.MapStr{"old_flag": true})
}

func procInstToProcTemplate(inst metadata.Process) *metadata.ProcessProperty {
	var True = true
	template := metadata.ProcessProperty{}
	if inst.ProcNum != nil && *inst.ProcNum > 0 {
		template.ProcNum.Value = inst.ProcNum
		template.ProcNum.AsDefaultValue = &True
	}
	if inst.StopCmd != nil && len(*inst.StopCmd) > 0 {
		template.StopCmd.Value = inst.StopCmd
		template.StopCmd.AsDefaultValue = &True
	}
	if inst.RestartCmd != nil && len(*inst.RestartCmd) > 0 {
		template.RestartCmd.Value = inst.RestartCmd
		template.RestartCmd.AsDefaultValue = &True
	}
	if inst.ForceStopCmd != nil && len(*inst.ForceStopCmd) > 0 {
		template.ForceStopCmd.Value = inst.ForceStopCmd
		template.ForceStopCmd.AsDefaultValue = &True
	}
	if inst.FuncName != nil && len(*inst.FuncName) > 0 {
		template.FuncName.Value = inst.FuncName
		template.FuncName.AsDefaultValue = &True
	}
	if inst.WorkPath != nil && len(*inst.WorkPath) > 0 {
		template.WorkPath.Value = inst.WorkPath
		template.WorkPath.AsDefaultValue = &True
	}
<<<<<<< HEAD
	if inst.BindIP != nil {
		template.BindIP.Value = new(metadata.SocketBindType)
		*template.BindIP.Value = metadata.SocketBindType(*inst.BindIP)
=======
	if inst.BindIP != nil && len(inst.BindIP.String()) > 0 {
		template.BindIP.Value = inst.BindIP
>>>>>>> 539a7ad3
		template.BindIP.AsDefaultValue = &True
	}
	if inst.Priority != nil && *inst.Priority > 0 {
		template.Priority.Value = inst.Priority
		template.Priority.AsDefaultValue = &True
	}
	if inst.ReloadCmd != nil && len(*inst.ReloadCmd) > 0 {
		template.ReloadCmd.Value = inst.ReloadCmd
		template.ReloadCmd.AsDefaultValue = &True
	}
	if inst.ProcessName != nil && len(*inst.ProcessName) > 0 {
		template.ProcessName.Value = inst.ProcessName
		template.ProcessName.AsDefaultValue = &True
	}
	if inst.Port != nil && len(*inst.Port) > 0 {
		template.Port.Value = inst.Port
		template.Port.AsDefaultValue = &True
	}
	if inst.PidFile != nil && len(*inst.PidFile) > 0 {
		template.PidFile.Value = inst.PidFile
		template.PidFile.AsDefaultValue = &True
	}
	if inst.AutoStart != nil {
		template.AutoStart.Value = inst.AutoStart
		template.AutoStart.AsDefaultValue = &True
	}
	if inst.AutoTimeGap != nil && *inst.AutoTimeGap > 0 {
		template.AutoTimeGapSeconds.Value = inst.AutoTimeGap
		template.AutoTimeGapSeconds.AsDefaultValue = &True
	}
	if inst.StartCmd != nil && len(*inst.StartCmd) > 0 {
		template.StartCmd.Value = inst.StartCmd
		template.StartCmd.AsDefaultValue = &True
	}
	if inst.FuncID != nil && len(*inst.FuncID) > 0 {
		template.FuncID.Value = inst.FuncID
		template.FuncID.AsDefaultValue = &True
	}
	if inst.User != nil && len(*inst.User) > 0 {
		template.User.Value = inst.User
		template.User.AsDefaultValue = &True
	}
	if inst.TimeoutSeconds != nil && *inst.TimeoutSeconds > 0 {
		template.TimeoutSeconds.Value = inst.TimeoutSeconds
		template.TimeoutSeconds.AsDefaultValue = &True
	}
	if inst.Protocol != nil && inst.Protocol.String() != "" {
		template.Protocol.Value = inst.Protocol
		template.Protocol.AsDefaultValue = &True
	}
	if inst.Description != nil && len(*inst.Description) > 0 {
		template.Description.Value = inst.Description
		template.Description.AsDefaultValue = &True
	}
	if inst.StartParamRegex != nil && len(*inst.StartParamRegex) > 0 {
		template.StartParamRegex.Value = inst.StartParamRegex
		template.StartParamRegex.AsDefaultValue = &True
	}

	return &template
}<|MERGE_RESOLUTION|>--- conflicted
+++ resolved
@@ -278,14 +278,9 @@
 		template.WorkPath.Value = inst.WorkPath
 		template.WorkPath.AsDefaultValue = &True
 	}
-<<<<<<< HEAD
 	if inst.BindIP != nil {
 		template.BindIP.Value = new(metadata.SocketBindType)
 		*template.BindIP.Value = metadata.SocketBindType(*inst.BindIP)
-=======
-	if inst.BindIP != nil && len(inst.BindIP.String()) > 0 {
-		template.BindIP.Value = inst.BindIP
->>>>>>> 539a7ad3
 		template.BindIP.AsDefaultValue = &True
 	}
 	if inst.Priority != nil && *inst.Priority > 0 {

--- conflicted
+++ resolved
@@ -14,10 +14,7 @@
 import (
 	"context"
 	"fmt"
-<<<<<<< HEAD
-=======
 	"time"
->>>>>>> 61348cbe
 
 	"configcenter/src/common"
 	"configcenter/src/common/blog"
@@ -68,13 +65,8 @@
 		Option:        true,
 		Description:   "",
 		Creator:       common.CCSystemOperatorUserName,
-<<<<<<< HEAD
-		LastTime:      &now,
-		CreateTime:    &now,
-=======
 		LastTime:      &metadata.Time{Time: time.Now()},
 		CreateTime:    &metadata.Time{Time: time.Now()},
->>>>>>> 61348cbe
 	}
 
 	err = db.Table(common.BKTableNameObjAttDes).Insert(ctx, addPortEnable)

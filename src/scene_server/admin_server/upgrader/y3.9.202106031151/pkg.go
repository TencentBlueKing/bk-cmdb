/*
 * Tencent is pleased to support the open source community by making 蓝鲸 available.
 * Copyright (C) 2017-2018 THL A29 Limited, a Tencent company. All rights reserved.
 * Licensed under the MIT License (the "License"); you may not use this file except
 * in compliance with the License. You may obtain a copy of the License at
 * http://opensource.org/licenses/MIT
 * Unless required by applicable law or agreed to in writing, software distributed under
 * the License is distributed on an "AS IS" BASIS, WITHOUT WARRANTIES OR CONDITIONS OF ANY KIND,
 * either express or implied. See the License for the specific language governing permissions and
 * limitations under the License.
 */
package y3_9_202106031151

import (
	"context"

	"configcenter/src/common/blog"
	"configcenter/src/scene_server/admin_server/upgrader"
	"configcenter/src/storage/dal"
)

func init() {
	upgrader.RegistUpgrader("y3.9.202106031151", upgrade)
}

func upgrade(ctx context.Context, db dal.RDB, conf *upgrader.Config) (err error) {
	err = addUnixProperty(ctx, db, conf)
	if err != nil {
		blog.Errorf("[upgrade y3.9.202106031151] addUnixProperty error  %s", err.Error())
<<<<<<< HEAD
=======
		return err
	}
	err = updatePriorityProperty(ctx, db, conf)
	if err != nil {
		blog.Errorf("[upgrade y3.9.202106031151] addUnixProperty error  %s", err.Error())
>>>>>>> 17b915ad
		return err
	}
	return
}<|MERGE_RESOLUTION|>--- conflicted
+++ resolved
@@ -27,14 +27,11 @@
 	err = addUnixProperty(ctx, db, conf)
 	if err != nil {
 		blog.Errorf("[upgrade y3.9.202106031151] addUnixProperty error  %s", err.Error())
-<<<<<<< HEAD
-=======
 		return err
 	}
 	err = updatePriorityProperty(ctx, db, conf)
 	if err != nil {
-		blog.Errorf("[upgrade y3.9.202106031151] addUnixProperty error  %s", err.Error())
->>>>>>> 17b915ad
+		blog.Errorf("[upgrade y3.9.202106031151] updatePriorityProperty error  %s", err.Error())
 		return err
 	}
 	return

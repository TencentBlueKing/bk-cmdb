/*
 * Tencent is pleased to support the open source community by making 蓝鲸 available.
 * Copyright (C) 2017-2018 THL A29 Limited, a Tencent company. All rights reserved.
 * Licensed under the MIT License (the "License"); you may not use this file except
 * in compliance with the License. You may obtain a copy of the License at
 * http://opensource.org/licenses/MIT
 * Unless required by applicable law or agreed to in writing, software distributed under
 * the License is distributed on an "AS IS" BASIS, WITHOUT WARRANTIES OR CONDITIONS OF ANY KIND,
 * either express or implied. See the License for the specific language governing permissions and
 * limitations under the License.
 */
package x18_10_10_01

import (
	"context"
	"fmt"
	"strings"

	"configcenter/src/common"
	"configcenter/src/common/mapstr"
	"configcenter/src/common/metadata"
	"configcenter/src/scene_server/admin_server/upgrader"
	"configcenter/src/storage/dal"

	"gopkg.in/mgo.v2"
)

func addProcOpTaskTable(ctx context.Context, db dal.RDB, conf *upgrader.Config) error {
	tableName := common.BKTableNameProcOperateTask
	exists, err := db.HasTable(ctx, tableName)
	if err != nil {
		return err
	}
	if !exists {
		if err = db.CreateTable(ctx, tableName); err != nil && !mgo.IsDup(err) {
			return err
		}
	}
	indexs := []dal.Index{
		dal.Index{Name: "idx_taskID_gseTaskID", Keys: map[string]int32{common.BKTaskIDField: 1, common.BKGseOpTaskIDField: 1}, Background: true},
	}
	for _, index := range indexs {

		if err = db.Table(tableName).CreateIndex(ctx, index); err != nil && !db.IsDuplicatedError(err) {
			return err
		}

	}
	return nil
}
func addProcInstanceModelTable(ctx context.Context, db dal.RDB, conf *upgrader.Config) error {
	tableName := common.BKTableNameProcInstanceModel
	exists, err := db.HasTable(ctx, tableName)
	if err != nil {
		return err
	}
	if !exists {
		if err = db.CreateTable(ctx, tableName); err != nil && !mgo.IsDup(err) {
			return err
		}
	}
	indexs := []dal.Index{
		dal.Index{Name: "idx_bkBizID_bkSetID_bkModuleID_bkHostInstanceID", Keys: map[string]int32{common.BKAppIDField: 1, common.BKSetIDField: 1, common.BKModuleIDField: 1, "bk_host_instance_id": 1}, Background: true},
		dal.Index{Name: "idx_bkBizID_bkHostID", Keys: map[string]int32{common.BKAppIDField: 1, common.BKHostIDField: 1}, Background: true},
		dal.Index{Name: "idx_bkBizID_bkProcessID", Keys: map[string]int32{common.BKAppIDField: 1, common.BKProcessIDField: 1}, Background: true},
	}
	for _, index := range indexs {
		if err = db.Table(tableName).CreateIndex(ctx, index); err != nil && !db.IsDuplicatedError(err) {
			return err
		}
	}
	return nil
}
func addProcInstanceDetailTable(ctx context.Context, db dal.RDB, conf *upgrader.Config) error {
<<<<<<< HEAD
	tableName := common.BKTableNameProcInstanceDetail
	exists, err := db.HasTable(tableName)
=======
	tableName := common.BKTableNameProcInstaceDetail
	exists, err := db.HasTable(ctx, tableName)
>>>>>>> 97d932e2
	if err != nil {
		return err
	}
	if !exists {
		if err = db.CreateTable(ctx, tableName); err != nil && !mgo.IsDup(err) {
			return err
		}
	}
	indexs := []dal.Index{
		dal.Index{Name: "idx_bkBizID_bkModuleID_bkProcessID", Keys: map[string]int32{common.BKAppIDField: 1, common.BKModuleIDField: 1, common.BKProcessIDField: 1}, Background: true},
		dal.Index{Name: "idx_bkBizID_status", Keys: map[string]int32{common.BKAppIDField: 1, common.BKStatusField: 1}, Background: true},
		dal.Index{Name: "idx_bkBizID_bkHostID", Keys: map[string]int32{common.BKAppIDField: 1, common.BKHostIDField: 1}, Background: true},
	}
	for _, index := range indexs {
		if err = db.Table(tableName).CreateIndex(ctx, index); err != nil && !db.IsDuplicatedError(err) {
			return err
		}
	}
	return nil
}
func addProcFreshInstance(ctx context.Context, db dal.RDB, conf *upgrader.Config) error {
	if "" != conf.CCApiSrvAddr {
		tableName := common.BKTableNameSubscription
		sID, err := db.NextSequence(ctx, tableName)
		if nil != err {
			return err
		}
		SubscriptionName := "process instance refresh [Do not remove it]"
		cnt, err := db.Table(tableName).Find(mapstr.MapStr{common.BKSubscriptionNameField: SubscriptionName, common.BKOperatorField: conf.User}).Count(ctx)
		if nil != err {
			return err
		}
		if 0 < cnt {
			return nil
		}
		subscription := metadata.Subscription{
			SubscriptionID:   int64(sID),
			SubscriptionName: SubscriptionName,
			SystemName:       "cmdb",
			CallbackURL:      fmt.Sprintf("http://%s/api/v3/proc/process/refresh/hostinstnum", strings.Trim(conf.CCApiSrvAddr, "/")),
			ConfirmMode:      metadata.ConfirmModeHTTPStatus,
			ConfirmPattern:   "200",
			TimeOutSeconds:   120,
			SubscriptionForm: "hostupdate,moduletransfer,update,processmodule,processupdate",
			OwnerID:          common.BKDefaultOwnerID,
			Operator:         conf.User,
			LastTime:         metadata.Now(),
		}
		return db.Table(tableName).Insert(ctx, subscription)
	}
	return nil
}<|MERGE_RESOLUTION|>--- conflicted
+++ resolved
@@ -72,13 +72,8 @@
 	return nil
 }
 func addProcInstanceDetailTable(ctx context.Context, db dal.RDB, conf *upgrader.Config) error {
-<<<<<<< HEAD
 	tableName := common.BKTableNameProcInstanceDetail
-	exists, err := db.HasTable(tableName)
-=======
-	tableName := common.BKTableNameProcInstaceDetail
 	exists, err := db.HasTable(ctx, tableName)
->>>>>>> 97d932e2
 	if err != nil {
 		return err
 	}

/*
 * Tencent is pleased to support the open source community by making 蓝鲸 available.
 * Copyright (C) 2017-2018 THL A29 Limited, a Tencent company. All rights reserved.
 * Licensed under the MIT License (the "License"); you may not use this file except
 * in compliance with the License. You may obtain a copy of the License at
 * http://opensource.org/licenses/MIT
 * Unless required by applicable law or agreed to in writing, software distributed under
 * the License is distributed on an "AS IS" BASIS, WITHOUT WARRANTIES OR CONDITIONS OF ANY KIND,
 * either express or implied. See the License for the specific language governing permissions and
 * limitations under the License.
 */

package y3_10_202104221702

import (
	"context"
	"fmt"
	"time"

	"configcenter/src/common"
	"configcenter/src/common/blog"
	commIdx "configcenter/src/common/index"
	"configcenter/src/scene_server/admin_server/upgrader"
	"configcenter/src/storage/dal"
	"configcenter/src/storage/dal/types"

	"go.mongodb.org/mongo-driver/bson"
	"go.mongodb.org/mongo-driver/bson/primitive"
)

var (
	oldInstTable        = "cc_ObjectBase"
	oldInstAsstTable    = "cc_InstAsst"
	instAsstTableFormat = "cc_InstAsst_%v_pub_%v"
	objectBaseMapping   = "cc_ObjectBaseMapping"
	maxWorkNumber       = 200
	pageSize            = uint64(5000)
)

func splitTable(ctx context.Context, db dal.RDB, conf *upgrader.Config) (err error) {
	objs := make([]object, 0)
	if err = db.Table(common.BKTableNameObjDes).Find(nil).Fields(common.BKObjIDField,
		common.BKIsPre, common.BKOwnerIDField).All(ctx, &objs); err != nil {
		blog.Errorf("list all object id from db error. err: %s", err.Error())
		return
	}

	instIdxs := instanceDefaultIndexes
	instAsstIdxs := associationDefaultIndexes

	var objectIDs []string
	for _, obj := range objs {
		objInstTable := buildInstTableName(obj.ObjectID, obj.OwnerID)         // instTablePrefix + obj.ObjectID
		objInstAsstTable := buildInstAsstTableName(obj.ObjectID, obj.OwnerID) // instAsstTablePrefix + obj.ObjectID

		objectIDs = append(objectIDs, obj.ObjectID)
		if err = createTableFunc(ctx, objInstAsstTable, db); err != nil {
			blog.Errorf("create obj(%s) inst asst table error. err: %s", obj.ObjectID, err.Error())
			return
		}

		if err = createTableIndex(ctx, objInstAsstTable, instAsstIdxs, db); err != nil {
			blog.Errorf("create obj(%s) inst asst table index error. err: %s", obj.ObjectID, err.Error())
			return
		}

		if obj.IsPre {
			objInstTable := innerObjIDTableNameRelation[obj.ObjectID]
			if objInstTable != "" {
				if err = createTableLogicUniqueIndex(ctx, obj.ObjectID, objInstTable, db); err != nil {
					blog.Errorf("create obj(%s) inst unique table index error. err: %s", obj.ObjectID, err.Error())
					return
				}
			}

			// 内置模型只创建关联关系表
			continue
		}

		if err = createTableFunc(ctx, objInstTable, db); err != nil {
			blog.Errorf("create obj(%s) inst table error. err: %s", obj.ObjectID, err.Error())
			return
		}

		if err = createTableIndex(ctx, objInstTable, instIdxs, db); err != nil {
			blog.Errorf("create obj(%s) inst table index error. err: %s", obj.ObjectID, err.Error())
			return
		}

		if err = createTableLogicUniqueIndex(ctx, obj.ObjectID, objInstTable, db); err != nil {
			blog.Errorf("create obj(%s) inst unique table index error. err: %s", obj.ObjectID, err.Error())
			return
		}

	}

	blog.Info("start copy instance to sharding table")
	if err = splitInstTable(ctx, db); err != nil {
		return err
	}

	blog.Info("start copy instance association to sharding table")
	if err = splitInstAsstTable(ctx, db); err != nil {
		return err
	}

	return nil
}

func initWorkerChn(workerNum int) chan struct{} {
	workerNumCtlChn := make(chan struct{}, workerNum)
	for idx := 0; idx < workerNum; idx++ {
		workerNumCtlChn <- struct{}{}
	}
	return workerNumCtlChn
}

func splitInstAsstTable(ctx context.Context, db dal.RDB) error {
	filter := map[string]interface{}{}
	opts := types.NewFindOpts().SetWithObjectID(true)
	start := uint64(0)
	query := db.Table(oldInstAsstTable).Find(filter, opts).Limit(pageSize).Sort("id")
	workerChn := initWorkerChn(maxWorkNumber)
	errChn := make(chan error, maxWorkNumber)
	for {
		blog.Infof("find instance association detail info list. start: %d", start)
		asstList := make([]map[string]interface{}, pageSize)
		if err := query.Start(start).All(ctx, &asstList); err != nil {
			return fmt.Errorf("find inst association list error. err: %s", err.Error())
		}

		if len(asstList) == 0 {
			// 没有数据了，
			break
		}

		for _, asst := range asstList {
			if len(errChn) > 0 {
				return <-errChn
			}
			<-workerChn
			go func(copyAsst map[string]interface{}) {
				defer func() {
					workerChn <- struct{}{}
				}()
				if err := copyInstanceAssociationToShardingTable(ctx, copyAsst, db); err != nil {
					errChn <- err
				}
			}(asst)
		}
		start += pageSize

	}

	// 等待所有任务的结束
	for idx := 0; idx < maxWorkNumber; idx++ {
		<-workerChn
	}

	// 避免最后一个任务的时候出现错误
	if len(errChn) > 0 {
		return <-errChn
	}

	return nil

}

func buildInstTableName(objID, supplierAccount interface{}) string {
	return fmt.Sprintf("cc_ObjectBase_%v_pub_%v", supplierAccount, objID)
}

func buildInstAsstTableName(objID, supplierAccount interface{}) string {
	return fmt.Sprintf("cc_InstAsst_%v_pub_%v", supplierAccount, objID)
}

func copyInstanceAssociationToShardingTable(ctx context.Context, association map[string]interface{}, db dal.RDB) error {

	objTableName := buildInstAsstTableName(association[common.BKObjIDField], association[common.BKOwnerIDField])
	asstObjTableName := buildInstAsstTableName(association[common.BKAsstObjIDField], association[common.BKOwnerIDField])

	filter := map[string]interface{}{
		"_id": association["_id"],
	}

	if err := db.Table(objTableName).Upsert(ctx, filter, association); err != nil {
		blog.ErrorJSON("copy instance association error. association: %s, err: %s", association, err.Error())
		return fmt.Errorf("copy instance association error . err: %s", err.Error())
	}
	if err := db.Table(asstObjTableName).Upsert(ctx, filter, association); err != nil {
		blog.ErrorJSON("copy instance association error. association: %s, err: %s", association, err.Error())
		return fmt.Errorf("copy instance association error . err: %s", err.Error())
	}

	return nil

}

func splitInstTable(ctx context.Context, db dal.RDB) error {
	filter := map[string]interface{}{}
	opts := types.NewFindOpts().SetWithObjectID(true)
	start := uint64(0)
	query := db.Table(oldInstTable).Find(filter, opts).Limit(pageSize).Sort("bk_inst_id")

	workerChn := initWorkerChn(maxWorkNumber)
	errChn := make(chan error, maxWorkNumber)

	for {
		blog.Infof("find instance detail info list. start: %d", start)
		insts := make([]map[string]interface{}, pageSize)
		if err := query.Start(start).All(ctx, &insts); err != nil {
			return fmt.Errorf("find inst list error. err: %s", err.Error())
		}
		if len(insts) == 0 {
			// 没有数据了
			break
		}
		for _, inst := range insts {
			if len(errChn) > 0 {
				return <-errChn
			}
			<-workerChn
			go func(copyInst map[string]interface{}) {
				defer func() {
					workerChn <- struct{}{}
				}()
				if err := copyInstanceToShardingTable(ctx, copyInst, db); err != nil {
					errChn <- err
				}
			}(inst)
		}
		start += pageSize

	}

	// 等待所有任务的结束
	for idx := 0; idx < maxWorkNumber; idx++ {
		<-workerChn
	}

	// 避免最后一个任务的时候出现错误
	if len(errChn) > 0 {
		return <-errChn
	}
	return nil
}

func copyInstanceToShardingTable(ctx context.Context, inst map[string]interface{}, db dal.RDB) error {

	objID := fmt.Sprintf("%v", inst[common.BKObjIDField])
	tableName := buildInstTableName(objID, inst[common.BKOwnerIDField]) // instTablePrefix + objID

	mappingFilter := map[string]interface{}{
		common.BKInstIDField: inst[common.BKInstIDField],
	}
	doc := map[string]interface{}{
		common.BKObjIDField:   objID,
		common.BKOwnerIDField: inst[common.BKOwnerIDField],
	}

	if err := db.Table(objectBaseMapping).Upsert(ctx, mappingFilter, doc); err != nil {
		return fmt.Errorf("upsert instance id and object id mapping error. row object id: %v, err: %s",
			inst["_id"], err.Error())
	}

	filter := map[string]interface{}{
		"_id": inst["_id"],
	}
	if err := db.Table(tableName).Upsert(ctx, filter, inst); err != nil {
		return fmt.Errorf("insert obj(%s) inst  error. err: %s", objID, err.Error())
	}

	return nil
}

func createTableFunc(ctx context.Context, tableName string, db dal.DB) error {
	exist, err := db.HasTable(ctx, tableName)
	if err != nil {
		return err
	}
	if exist {
		return nil
	}
	return db.CreateTable(ctx, tableName)
}

func createTableIndex(ctx context.Context, tableName string, idxs []types.Index, db dal.RDB) error {
	alreadyIdxNameMap, dbIndexList, err := getTableAlreadyIndexes(ctx, tableName, db)
	if err != nil {
		return err
	}

	isIDUniqueFunc := func(idx types.Index) bool {
		if len(idx.Keys) != 1 {
			return false
		}

		idxKeyMap := idx.Keys.Map()
		if _, exist := idxKeyMap["id"]; exist {
			return true
		}
		return false
	}

	for _, idx := range idxs {
		idxKeyMap := idx.Keys.Map()
		_, idExist := idxKeyMap["_id"]
		if len(idx.Keys) == 1 && idExist {
			// create table index already exist
			continue
		}
		alreadyIdx, ok := alreadyIdxNameMap[idx.Name]
		if ok {
			if commIdx.IndexEqual(idx, alreadyIdx) {
				continue
			} else {
				if err := db.Table(tableName).DropIndex(ctx, idx.Name); err != nil {
					return fmt.Errorf("delete index(%s) error. err: %s", idx.Name, err.Error())
				}
			}
		}
		alreadyIdx, ok = FindIndexByIndexFields(idx.Keys, dbIndexList)
		if ok {

			if isIDUniqueFunc(idx) {
				continue
			} else {
				if err := db.Table(tableName).DropIndex(ctx, alreadyIdx.Name); err != nil {
					return fmt.Errorf("delete index(%s) error. err: %s", alreadyIdx.Name, err.Error())
				}
			}
		}

		if err := db.Table(tableName).CreateIndex(ctx, idx); err != nil && !db.IsDuplicatedError(err) {
			return fmt.Errorf("create index(%s) error. err: %s", idx.Name, err.Error())
		}
	}

	return nil
}

func getTableAlreadyIndexes(ctx context.Context, tableName string,
	db dal.RDB) (map[string]types.Index, []types.Index, error) {
	alreadyIdxs, err := db.Table(tableName).Indexes(ctx)
	if err != nil {
		return nil, nil, fmt.Errorf("get collection(%s) index error. err: %s", tableName, err.Error())
	}
	alreadyIdxNameMap := make(map[string]types.Index, len(alreadyIdxs))
	for _, idx := range alreadyIdxs {
		alreadyIdxNameMap[idx.Name] = idx
	}
	return alreadyIdxNameMap, alreadyIdxs, nil
}

func createTableLogicUniqueIndex(ctx context.Context, objID string, tableName string, db dal.RDB) error {

	filter := map[string]interface{}{
		common.BKObjIDField: objID,
	}
	uniqueIdxs := make([]objectUnique, 0)
	if err := db.Table(common.BKTableNameObjUnique).Find(filter).All(ctx, &uniqueIdxs); err != nil {
		return fmt.Errorf("get obj(%s) logic unique index error. err: %s", objID, err.Error())
	}

	alreadyIdxNameMap, dbTableIndexes, err := getTableAlreadyIndexes(ctx, tableName, db)
	if err != nil {
		return err
	}

	// 返回的数据只有common.BKPropertyIDField, common.BKPropertyTypeField, common.BKFieldID 三个字段
	propertyIDTypeRelation, err := findObjAttrsIDRelation(ctx, objID, db)
	if err != nil {
		return err
	}

	for _, idx := range uniqueIdxs {
		newDBIndex, err := toDBUniqueIdx(idx, propertyIDTypeRelation)
		if err != nil {
			return fmt.Errorf("obj(%s). %s", objID, err.Error())
		}
		blog.InfoJSON("create unique index table, table: %s, index: %s", tableName, newDBIndex)

		dbTableIndex, exist := FindIndexByIndexFields(newDBIndex.Keys, dbTableIndexes)
		if exist {
			if dbTableIndex.Name == newDBIndex.Name {
				continue
			}
			if err := db.Table(tableName).DropIndex(ctx, dbTableIndex.Name); err != nil {
				return fmt.Errorf("delete unique index(%s) error. err: %s", dbTableIndex.Name, err.Error())
			}
		}

		// 升级版本程序不考虑，数据不一致的情况
		if _, exists := alreadyIdxNameMap[newDBIndex.Name]; !exists {
			if err := db.Table(tableName).CreateIndex(ctx, newDBIndex); err != nil && !db.IsDuplicatedError(err) {
				return fmt.Errorf("create unique index(%s) error. err: %s", newDBIndex.Name, err.Error())
			}
		}
	}

	return nil
}

// findObjAttrsIDRelation 返回的数据只有common.BKPropertyIDField, common.BKPropertyTypeField, common.BKFieldID 三个字段
func findObjAttrsIDRelation(ctx context.Context, objID string, db dal.RDB) (map[int64]Attribute, error) {
	// 获取字段类型,只需要共有字段
	attrFilter := map[string]interface{}{
		common.BKObjIDField: objID,
		common.BKAppIDField: 0,
	}
	attrs := make([]Attribute, 0)
	fields := []string{common.BKPropertyIDField, common.BKPropertyTypeField, common.BKFieldID}
	if err := db.Table(common.BKTableNameObjAttDes).Find(attrFilter).Fields(fields...).All(ctx, &attrs); err != nil {
		return nil, fmt.Errorf("get obj(%s) property error. err: %s", objID, err.Error())
	}

	attrIDMap := make(map[int64]Attribute, 0)
	for _, attr := range attrs {
		attrIDMap[attr.ID] = attr
	}

	return attrIDMap, nil
}

// CCLogicUniqueIdxNamePrefix TODO
const CCLogicUniqueIdxNamePrefix = "bkcc_unique_"

func toDBUniqueIdx(idx objectUnique, attrIDMap map[int64]Attribute) (types.Index, error) {

	dbIdx := types.Index{
		Name:                    fmt.Sprintf("%s%d", CCLogicUniqueIdxNamePrefix, idx.ID),
		Unique:                  true,
		Background:              true,
		Keys:                    make(bson.D, 0),
		PartialFilterExpression: make(map[string]interface{}, len(idx.Keys)),
	}

	// attrIDMap数据只有common.BKPropertyIDField, common.BKPropertyTypeField, common.BKFieldID 三个字段
	for _, key := range idx.Keys {
		attr := attrIDMap[int64(key.ID)]
		if idx.ObjID == common.BKInnerObjIDHost && attr.PropertyID == common.BKCloudIDField {
			// NOTEICE: 2021年03月12日 特殊逻辑。 现在主机的字段中类型未foreignkey 特殊的类型
			attr.PropertyType = common.FieldTypeInt
		}
		if idx.ObjID == common.BKInnerObjIDHost &&
			(attr.PropertyID == common.BKHostInnerIPField || attr.PropertyID == common.BKHostOuterIPField ||
				attr.PropertyID == common.BKOperatorField || attr.PropertyID == common.BKBakOperatorField) {
			// NOTEICE: 2021年03月12日 特殊逻辑。 现在主机的字段中类型未innerIP,OuterIP 特殊的类型
			attr.PropertyType = common.FieldTypeList
		}
		dbType := convFieldTypeToDBType(attr.PropertyType)
		if dbType == "" {
			blog.ErrorJSON("build unique index property id: %s type: %s not support.", key.Kind, attr.PropertyType)
			return dbIdx, fmt.Errorf("build unique index property(%s) type(%s) not support.",
				key.Kind, attr.PropertyType)
		}
		dbIdx.Keys = append(dbIdx.Keys, primitive.E{
			Key:   attr.PropertyID,
			Value: 1,
		})
		dbIdx.PartialFilterExpression[attr.PropertyID] = map[string]interface{}{common.BKDBType: dbType}
	}

	return dbIdx, nil
}

type object struct {
	ID int64 `field:"id" json:"id" bson:"id"`

	ObjectID   string `field:"bk_obj_id" json:"bk_obj_id" bson:"bk_obj_id"`
	ObjectName string `field:"bk_obj_name" json:"bk_obj_name" bson:"bk_obj_name"`

	// IsHidden front-end don't display the object if IsHidden is true
	IsHidden bool `field:"bk_ishidden" json:"bk_ishidden" bson:"bk_ishidden"`

	IsPre    bool   `field:"ispre" json:"ispre" bson:"ispre"`
	IsPaused bool   `field:"bk_ispaused" json:"bk_ispaused" bson:"bk_ispaused"`
	OwnerID  string `field:"bk_supplier_account" json:"bk_supplier_account" bson:"bk_supplier_account"`
}

type objectUnique struct {
	ID        uint64      `json:"id" bson:"id"`
	ObjID     string      `json:"bk_obj_id" bson:"bk_obj_id"`
	MustCheck bool        `json:"must_check" bson:"must_check"`
	Keys      []uniqueKey `json:"keys" bson:"keys"`
	Ispre     bool        `json:"ispre" bson:"ispre"`
	OwnerID   string      `json:"bk_supplier_account" bson:"bk_supplier_account"`
	LastTime  *time.Time  `json:"last_time" bson:"last_time"`
}

type uniqueKey struct {
	Kind string `json:"key_kind" bson:"key_kind"`
	ID   uint64 `json:"key_id" bson:"key_id"`
}

func convFieldTypeToDBType(typ string) string {
	switch typ {
	case FieldTypeSingleChar, FieldTypeEnum, FieldTypeDate, FieldTypeList:
		return "string"
	case FieldTypeInt, FieldTypeFloat:
		return "number"
	}

	// other type not support
	return ""
}

const (
	// FieldTypeSingleChar the single char filed type
	FieldTypeSingleChar string = "singlechar"

	// FieldTypeLongChar the long char field type
	FieldTypeLongChar string = "longchar"

	// FieldTypeInt the int field type
	FieldTypeInt string = "int"

	// FieldTypeFloat the float field type
	FieldTypeFloat string = "float"

	// FieldTypeEnum the enum field type
	FieldTypeEnum string = "enum"

	// FieldTypeDate the date field type
	FieldTypeDate string = "date"

	// FieldTypeTime the time field type
	FieldTypeTime string = "time"

	// FieldTypeUser the user field type
	FieldTypeUser string = "objuser"

	// FieldTypeTimeZone the timezone field type
	FieldTypeTimeZone string = "timezone"

	// FieldTypeBool the bool type
	FieldTypeBool string = "bool"

	// FieldTypeList the list type
	FieldTypeList string = "list"

	// FieldTypeOrganization the organization field type
	FieldTypeOrganization string = "organization"
)

var associationDefaultIndexes = []types.Index{
	{
		Name: common.CCLogicIndexNamePrefix + "bkObjId_bkInstID",
		Keys: bson.D{
			{"bk_obj_id", 1},
			{"bk_inst_id", 1},
		},
		Background: true,
	},
	{
		Name: common.CCLogicUniqueIdxNamePrefix + "id",
		Keys: bson.D{
			{"id", 1},
		},
		Unique:     true,
		Background: true,
	},
	{
		Name: common.CCLogicIndexNamePrefix + "bkInstId_bkObjId",
		Keys: bson.D{
			{"bk_inst_id", 1},
			{"bk_obj_id", 1},
		},
		Background: true,
	},
	{
		Name: common.CCLogicIndexNamePrefix + "bkAsstObjId_bkAsstInstId",
		Keys: bson.D{
			{"bk_asst_obj_id", 1},
			{"bk_asst_inst_id", 1},
		},
		Background: true,
	},
}

var instanceDefaultIndexes = []types.Index{
	{
		Name: common.CCLogicIndexNamePrefix + "bkObjId",
		Keys: bson.D{
			{"bk_obj_id", 1},
		},
		Background: true,
	},
	{
		Name: common.CCLogicIndexNamePrefix + "bkSupplierAccount",
		Keys: bson.D{
			{"bk_supplier_account", 1},
		},
		Background: true,
	},
	{
		Name: common.CCLogicIndexNamePrefix + "bkInstId",
		Keys: bson.D{
			{"bk_inst_id", 1},
		},
		Background: true,
		// 新加 2021年03月11日
		Unique: true,
	},
	{
		Name: common.CCLogicIndexNamePrefix + "bkInstName",
		Keys: bson.D{
			{"bk_inst_name", 1},
		},
		Background: false,
	},
}

// Attribute attribute metadata definition
type Attribute struct {
	BizID             int64       `field:"bk_biz_id" json:"bk_biz_id" bson:"bk_biz_id"`
	ID                int64       `field:"id" json:"id" bson:"id"`
	OwnerID           string      `field:"bk_supplier_account" json:"bk_supplier_account" bson:"bk_supplier_account"`
	ObjectID          string      `field:"bk_obj_id" json:"bk_obj_id" bson:"bk_obj_id"`
	PropertyID        string      `field:"bk_property_id" json:"bk_property_id" bson:"bk_property_id"`
	PropertyName      string      `field:"bk_property_name" json:"bk_property_name" bson:"bk_property_name"`
	PropertyGroup     string      `field:"bk_property_group" json:"bk_property_group" bson:"bk_property_group"`
	PropertyGroupName string      `field:"bk_property_group_name,ignoretomap" json:"bk_property_group_name" bson:"-"`
	PropertyIndex     int64       `field:"bk_property_index" json:"bk_property_index" bson:"bk_property_index"`
	Unit              string      `field:"unit" json:"unit" bson:"unit"`
	Placeholder       string      `field:"placeholder" json:"placeholder" bson:"placeholder"`
	IsEditable        bool        `field:"editable" json:"editable" bson:"editable"`
	IsPre             bool        `field:"ispre" json:"ispre" bson:"ispre"`
	IsRequired        bool        `field:"isrequired" json:"isrequired" bson:"isrequired"`
	IsReadOnly        bool        `field:"isreadonly" json:"isreadonly" bson:"isreadonly"`
	IsOnly            bool        `field:"isonly" json:"isonly" bson:"isonly"`
	IsSystem          bool        `field:"bk_issystem" json:"bk_issystem" bson:"bk_issystem"`
	IsAPI             bool        `field:"bk_isapi" json:"bk_isapi" bson:"bk_isapi"`
	PropertyType      string      `field:"bk_property_type" json:"bk_property_type" bson:"bk_property_type"`
	Option            interface{} `field:"option" json:"option" bson:"option"`
	Description       string      `field:"description" json:"description" bson:"description"`
	Creator           string      `field:"creator" json:"creator" bson:"creator"`
}

<<<<<<< HEAD
// FindIndexByIndexFields TODO
func FindIndexByIndexFields(keys map[string]int32, indexList []types.Index) (dbIndex types.Index, exists bool) {
=======
func FindIndexByIndexFields(keys bson.D, indexList []types.Index) (dbIndex types.Index, exists bool) {
	targetIdxMap := keys.Map()
>>>>>>> 06e1d25a
	for _, idx := range indexList {
		idxMap := idx.Keys.Map()
		if len(targetIdxMap) != len(idxMap) {
			continue
		}
		exists = true
		for key := range idxMap {
			if _, keyExists := targetIdxMap[key]; !keyExists {
				exists = false
				break
			}
		}
		if exists {
			return idx, exists
		}

	}

	return types.Index{}, false
}<|MERGE_RESOLUTION|>--- conflicted
+++ resolved
@@ -637,13 +637,9 @@
 	Creator           string      `field:"creator" json:"creator" bson:"creator"`
 }
 
-<<<<<<< HEAD
-// FindIndexByIndexFields TODO
-func FindIndexByIndexFields(keys map[string]int32, indexList []types.Index) (dbIndex types.Index, exists bool) {
-=======
+// FindIndexByIndexFields find index by index fields
 func FindIndexByIndexFields(keys bson.D, indexList []types.Index) (dbIndex types.Index, exists bool) {
 	targetIdxMap := keys.Map()
->>>>>>> 06e1d25a
 	for _, idx := range indexList {
 		idxMap := idx.Keys.Map()
 		if len(targetIdxMap) != len(idxMap) {

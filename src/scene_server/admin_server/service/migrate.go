/*
 * Tencent is pleased to support the open source community by making 蓝鲸 available.
 * Copyright (C) 2017-2018 THL A29 Limited, a Tencent company. All rights reserved.
 * Licensed under the MIT License (the "License"); you may not use this file except
 * in compliance with the License. You may obtain a copy of the License at
 * http://opensource.org/licenses/MIT
 * Unless required by applicable law or agreed to in writing, software distributed under
 * the License is distributed on an "AS IS" BASIS, WITHOUT WARRANTIES OR CONDITIONS OF ANY KIND,
 * either express or implied. See the License for the specific language governing permissions and
 * limitations under the License.
 */

package service

import (
	"net/http"

	"github.com/emicklei/go-restful"

	"configcenter/src/common"
	"configcenter/src/common/blog"
	"configcenter/src/common/metadata"
	"configcenter/src/common/util"
	"configcenter/src/scene_server/admin_server/upgrader"
)

func (s *Service) migrate(req *restful.Request, resp *restful.Response) {
	pheader := req.Request.Header
	defErr := s.CCErr.CreateDefaultCCErrorIf(util.GetLanguage(pheader))
	ownerID := common.BKDefaultOwnerID

<<<<<<< HEAD
	err := upgrader.Upgrade(s.ctx, s.db, &upgrader.Config{
		OwnerID:    ownerID,
		SupplierID: common.BKDefaultSupplierID,
		User:       "migrate",
=======
	err := upgrader.Upgrade(s.db, &upgrader.Config{
		OwnerID:      ownerID,
		SupplierID:   common.BKDefaultSupplierID,
		User:         "migrate",
		CCApiSrvAddr: s.ccApiSrvAddr,
>>>>>>> 6e84e4e0
	})

	if nil != err {
		blog.Errorf("db upgrade error: %v", err)
		resp.WriteError(http.StatusInternalServerError, &metadata.RespError{Msg: defErr.Error(common.CCErrCommMigrateFailed)})
		return
	}

	resp.WriteEntity(metadata.NewSuccessResp("migrate success"))
}<|MERGE_RESOLUTION|>--- conflicted
+++ resolved
@@ -29,18 +29,11 @@
 	defErr := s.CCErr.CreateDefaultCCErrorIf(util.GetLanguage(pheader))
 	ownerID := common.BKDefaultOwnerID
 
-<<<<<<< HEAD
 	err := upgrader.Upgrade(s.ctx, s.db, &upgrader.Config{
-		OwnerID:    ownerID,
-		SupplierID: common.BKDefaultSupplierID,
-		User:       "migrate",
-=======
-	err := upgrader.Upgrade(s.db, &upgrader.Config{
 		OwnerID:      ownerID,
 		SupplierID:   common.BKDefaultSupplierID,
 		User:         "migrate",
 		CCApiSrvAddr: s.ccApiSrvAddr,
->>>>>>> 6e84e4e0
 	})
 
 	if nil != err {

--- conflicted
+++ resolved
@@ -136,9 +136,6 @@
 		return
 	}
 
-<<<<<<< HEAD
-	err := s.updatePlatformSetting(config, rid)
-=======
 	if err := s.validateIDGenConf(&config.IDGenerator, rid); err != nil {
 		_ = resp.WriteError(http.StatusOK, &metadata.RespError{Msg: err})
 		return
@@ -150,8 +147,7 @@
 		return
 	}
 
-	err = s.updatePlatformSetting(config)
->>>>>>> ec9d06eb
+	err = s.updatePlatformSetting(config, rid)
 	if err != nil {
 		blog.Errorf("update config admin failed, err: %v, rid: %s", err, rid)
 		result := &metadata.RespError{
@@ -255,8 +251,8 @@
 }
 
 // updatePlatformSetting update current configuration to database.
-<<<<<<< HEAD
 func (s *Service) updatePlatformSetting(config *metadata.PlatformSettingConfig, rid string) error {
+	config.IDGenerator.CurrentID = nil
 
 	// 校验业务是否存在
 	bizCountCond := map[string]interface{}{
@@ -272,10 +268,6 @@
 		blog.Errorf("update config to db failed, can not find biz, condition: %v, rid: %s", bizCountCond, rid)
 		return errors.New(common.CCErrCommParamsIsInvalid, "snapshot_biz_id")
 	}
-=======
-func (s *Service) updatePlatformSetting(config *metadata.PlatformSettingConfig) error {
-	config.IDGenerator.CurrentID = nil
->>>>>>> ec9d06eb
 
 	bytes, err := json.Marshal(config)
 	if err != nil {

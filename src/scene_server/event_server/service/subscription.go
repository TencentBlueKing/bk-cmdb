--- conflicted
+++ resolved
@@ -57,37 +57,17 @@
 	sub.OwnerID = ownerID
 
 	sub.SubscriptionForm = strings.Replace(sub.SubscriptionForm, " ", "", 0)
-	nid, err := s.db.NextSequence(s.ctx, common.BKTableNameSubscription)
+
 	events := strings.Split(sub.SubscriptionForm, ",")
 	sort.Strings(events)
 	sub.SubscriptionForm = strings.Join(events, ",")
 
-<<<<<<< HEAD
-	if nil != err {
-		resp.WriteError(http.StatusInternalServerError, &metadata.RespError{Msg: defErr.Error(common.CCErrEventSubscribeInsertFailed)})
-		return
-	}
-	sub.SubscriptionID = int64(nid)
-
-	count, err := s.db.Table(common.BKTableNameSubscription).Find(map[string]interface{}{common.BKSubscriptionNameField: sub.SubscriptionName, common.BKOwnerIDField: ownerID}).Count(s.ctx)
-	if err != nil || count > 0 {
+	exists := []metadata.Subscription{}
+	err = s.db.Table(common.BKTableNameSubscription).Find(map[string]interface{}{common.BKSubscriptionNameField: sub.SubscriptionName, common.BKOwnerIDField: ownerID}).All(s.ctx, &exists)
+	if err != nil {
 		resp.WriteError(http.StatusInternalServerError, &metadata.RespError{Msg: defErr.Error(common.CCErrCommDuplicateItem)})
 		return
 	}
-	// save to the storage
-	if err := s.db.Table(common.BKTableNameSubscription).Insert(s.ctx, sub); err != nil {
-		blog.Errorf("create subscription failed, error:%s", err.Error())
-		resp.WriteError(http.StatusInternalServerError, &metadata.RespError{Msg: defErr.Error(common.CCErrEventSubscribeInsertFailed)})
-		return
-	}
-=======
-	exists := []metadata.Subscription{}
-	err = s.db.GetMutilByCondition(common.BKTableNameSubscription, nil, map[string]interface{}{common.BKSubscriptionNameField: sub.SubscriptionName, common.BKOwnerIDField: ownerID}, &exists, "", 0, 0)
-	if err != nil {
-		resp.WriteError(http.StatusInternalServerError, &metadata.RespError{Msg: defErr.Error(common.CCErrCommDuplicateItem)})
-		return
-	}
->>>>>>> c9048022
 
 	if len(exists) > 0 {
 		if err = s.rebook(exists[0].SubscriptionID, ownerID, sub); err != nil {
@@ -95,13 +75,14 @@
 			return
 		}
 	} else {
-		sub.SubscriptionID, err = s.db.GetIncID(common.BKTableNameSubscription)
+		nid, err := s.db.NextSequence(s.ctx, common.BKTableNameSubscription)
+		sub.SubscriptionID = int64(nid)
 		if nil != err {
 			resp.WriteError(http.StatusInternalServerError, &metadata.RespError{Msg: defErr.Error(common.CCErrEventSubscribeInsertFailed)})
 			return
 		}
 		// save to the storage
-		if _, err := s.db.Insert(common.BKTableNameSubscription, sub); err != nil {
+		if err := s.db.Table(common.BKTableNameSubscription).Insert(s.ctx, sub); err != nil {
 			blog.Errorf("create subscription failed, error:%s", err.Error())
 			resp.WriteError(http.StatusInternalServerError, &metadata.RespError{Msg: defErr.Error(common.CCErrEventSubscribeInsertFailed)})
 			return
@@ -236,12 +217,7 @@
 	sort.Strings(events)
 	sub.SubscriptionForm = strings.Join(events, ",")
 
-<<<<<<< HEAD
-	sub.Operator = util.GetUser(req.Request.Header)
 	if updateerr := s.db.Table(common.BKTableNameSubscription).Update(s.ctx, util.NewMapBuilder(common.BKSubscriptionIDField, id, common.BKOwnerIDField, ownerID).Build(), sub); nil != updateerr {
-=======
-	if updateerr := s.db.UpdateByCondition(common.BKTableNameSubscription, sub, util.NewMapBuilder(common.BKSubscriptionIDField, id, common.BKOwnerIDField, ownerID).Build()); nil != updateerr {
->>>>>>> c9048022
 		blog.Errorf("fail update subscription by condition, error information is %s", updateerr.Error())
 		return updateerr
 	}

--- conflicted
+++ resolved
@@ -138,10 +138,7 @@
 		}
 	}()
 	sub := param
-<<<<<<< HEAD
-=======
 	ticker := time.NewTicker(time.Minute)
->>>>>>> 01ea133f
 	defer blog.Infof("ended handle dist %v", sub.SubscriptionID)
 	for {
 		select {
@@ -152,8 +149,6 @@
 			} else {
 				blog.Infof("refresh ignore, subcriber cache key not change\nold:%s\nnew:%s ", sub.GetCacheKey(), nsub.GetCacheKey())
 			}
-<<<<<<< HEAD
-=======
 		case <-ticker.C:
 			count, counterr := dh.db.GetCntByCondition(common.BKTableNameSubscription, condition.CreateCondition().Field(common.BKSubscriptionIDField).Eq(sub.SubscriptionID).ToMapStr())
 			if counterr != nil {
@@ -164,7 +159,6 @@
 				ticker.Stop()
 				return
 			}
->>>>>>> 01ea133f
 		case <-done:
 			return
 		default:

--- conflicted
+++ resolved
@@ -17,13 +17,6 @@
 	"sync"
 	"time"
 
-<<<<<<< HEAD
-	"configcenter/src/common/mapstr"
-	"gopkg.in/redis.v5"
-
-	"configcenter/src/common"
-=======
->>>>>>> 224ba7f9
 	"configcenter/src/common/blog"
 	"configcenter/src/common/util"
 	"configcenter/src/scene_server/event_server/identifier"
@@ -65,43 +58,6 @@
 	return <-chErr
 }
 
-<<<<<<< HEAD
-func migrateIDToMongo(ctx context.Context, cache *redis.Client, db dal.RDB) error {
-	sid, err := cache.Get(common.EventCacheEventIDKey).Result()
-	if redis.Nil == err {
-		return nil
-	}
-	if err != nil {
-		return err
-	}
-	if sid == "" {
-		return nil
-	}
-
-	id, err := strconv.ParseUint(sid, 10, 64)
-	if err != nil {
-		return err
-	}
-
-	docs := map[string]interface{}{
-		"_id":        common.EventCacheEventIDKey,
-		"SequenceID": id,
-	}
-
-	filter := mapstr.MapStr{
-		"_id": common.EventCacheEventIDKey,
-	}
-
-	err = db.Table(common.BKTableNameIDgenerator).Upsert(ctx, filter, docs)
-	if err != nil {
-		return err
-	}
-
-	return cache.Del(common.EventCacheEventIDKey).Err()
-}
-
-=======
->>>>>>> 224ba7f9
 type EventHandler struct{ cache *redis.Client }
 type DistHandler struct {
 	cache *redis.Client

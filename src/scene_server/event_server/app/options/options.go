--- conflicted
+++ resolved
@@ -47,14 +47,7 @@
 type Config struct {
 	// MongoDB is mongodb configs.
 	MongoDB mongo.Config
-<<<<<<< HEAD
-	Redis   redis.Config
-=======
 
 	// Redis is cc redis configs.
 	Redis redis.Config
-
-	// Auth is authcenter config.
-	Auth authcenter.AuthConfig
->>>>>>> efdaa2f3
 }
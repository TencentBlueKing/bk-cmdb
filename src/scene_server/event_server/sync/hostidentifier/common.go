/*
 * Tencent is pleased to support the open source community by making 蓝鲸 available.
 * Copyright (C) 2017-2018 THL A29 Limited, a Tencent company. All rights reserved.
 * Licensed under the MIT License (the "License"); you may not use this file except
 * in compliance with the License. You may obtain a copy of the License at
 * http://opensource.org/licenses/MIT
 * Unless required by applicable law or agreed to in writing, software distributed under
 * the License is distributed on an "AS IS" BASIS, WITHOUT WARRANTIES OR CONDITIONS OF ANY KIND,
 * either express or implied. See the License for the specific language governing permissions and
 * limitations under the License.
 */

package hostidentifier

import (
	"crypto/md5"
	"encoding/hex"
	"fmt"
	"net/http"
	"strings"
	"time"

	"configcenter/src/common"
	"configcenter/src/common/blog"
	"configcenter/src/common/util"
	"configcenter/src/thirdparty/apigw/gse"
	getstatus "configcenter/src/thirdparty/gse/get_agent_state_forsyncdata"
	pushfile "configcenter/src/thirdparty/gse/push_file_forsyncdata"

	"github.com/tidwall/gjson"
)

<<<<<<< HEAD
const (
	// maxSecondForSleep is the maximum number of seconds of sleep
	maxSecondForSleep = 60

	// fileLimit 100 * 1024 字节 = 100KB
	fileLimit = 102400
)

=======
>>>>>>> 3dfdd38b
func strMd5(str string) (retMd5 string) {
	h := md5.New()
	h.Write([]byte(str))
	return hex.EncodeToString(h.Sum(nil))
}

// sleepForFail sleep due to failure
func sleepForFail(failCount int) {
	time.Sleep(time.Duration(failCount) * time.Second)
}

func newHeaderWithRid() (http.Header, string) {
	header := http.Header{}
	header.Add(common.BKHTTPOwnerID, common.BKDefaultOwnerID)
	header.Add(common.BKHTTPHeaderUser, common.CCSystemOperatorUserName)
	rid := util.GenerateRID()
	header.Add(common.BKHTTPCCRequestID, rid)
	return header, rid
}

// buildForStatus 构造查询agent状态的主机信息
func buildForStatus(cloudID, innerIP string) []*getstatus.CacheIPInfo {
	var hostInfos []*getstatus.CacheIPInfo
	// 对于多ip的情况需要特殊处理，agent可能仅有一个ip处于on状态，需要将ip数组里的ip分别查询
	ips := strings.Split(innerIP, ",")
	for _, ip := range ips {
		hostInfos = append(hostInfos, &getstatus.CacheIPInfo{
			GseCompositeID: cloudID,
			IP:             ip,
		})
	}
	return hostInfos
}

// buildV2ForStatus 构造查询通过api gataway新接口查询agent状态的主机id
func buildV2ForStatus(cloudID, innerIP string) []string {
	agentIDList := make([]string, 0)
	// 对于多ip的情况需要特殊处理，agent可能仅有一个ip处于on状态，需要将ip数组里的ip分别查询
	ips := strings.Split(innerIP, ",")
	for _, ip := range ips {
		agentIDList = append(agentIDList, CloudIDIPToAgentID(cloudID, ip))
	}
	return agentIDList
}

// 只需要拿到主机的其中一个处于on状态的ip即可
func getStatusOnAgentIP(cloudID, innerIP string, agentStatus map[string]string) (bool, string) {
	ips := strings.Split(innerIP, ",")
	for _, ip := range ips {
		key := HostKey(cloudID, ip)
		if gjson.Get(agentStatus[key], "bk_agent_alive").Int() == agentOnStatus {
			return true, ip
		}
	}
	return false, ""
}

// 根据与gse约定，需要根据content的内容拿到对应的ip和cloudID，但是现在接口还未提供相关内容，这里作兼容，如果拿不到，就从key中截取相关的信息
func buildV1TaskResultMap(originMap map[string]string) map[string]int64 {
	taskResultMap := make(map[string]int64)
	for key, val := range originMap {
		if gjson.Get(val, "content.dest").Exists() && gjson.Get(val, "content.dest_cloudid").Exists() {
			key = HostKey(gjson.Get(val, "content.dest_cloudid").String(), gjson.Get(val, "content.dest").String())
			code := gjson.Get(val, "error_code").Int()
			taskResultMap[key] = code
			continue
		}

		split := strings.Split(key, ":")
		if len(split) < 2 {
			continue
		}
		key = HostKey(split[len(split)-2], split[len(split)-1])
		code := gjson.Get(val, "error_code").Int()
		taskResultMap[key] = code
		if code != common.CCSuccess && code != Handling {
			blog.Errorf("task execution failed, cloudID:innerIP: %s, code: %d, msg: %s", key, code,
				gjson.Get(val, "error_msg").String())
		}
	}
	return taskResultMap
}

func buildV2TaskResultMap(dataList []gse.GetTransferFileResult) map[string]int64 {
	taskResultMap := make(map[string]int64)
	for _, data := range dataList {
		taskResultMap[data.Content.DestAgentID] = data.ErrorCode
		if data.ErrorCode != common.CCSuccess && data.ErrorCode != Handling {
			blog.Errorf("task execution failed, agent id: %s, code: %d, msg: %s", data.Content.DestAgentID,
				data.ErrorCode, data.ErrorMsg)
		}
	}

	return taskResultMap
}

// HostKey return the host key to represent a unique host
func HostKey(cloudID, hostIP string) string {
	return fmt.Sprintf("%s:%s", cloudID, hostIP)
}

// StatusReq find agent status request
type StatusReq struct {
	CloudID      string `json:"cloud_id"`
	InnerIP      string `json:"inner_ip"`
	AgentID      string `json:"bk_agent_id"`
	BKAddressing string `json:"bk_addressing"`
}

// TaskInfo push identifier task info
type TaskInfo struct {
	V1Task []*pushfile.API_FileInfoV2
	V2Task []*gse.Task
}

// CloudIDIPToAgentID get agentID from ip and cloudID
func CloudIDIPToAgentID(cloudID, innerIP string) string {
	return cloudID + ":" + innerIP
}

func isFileExceedLimit(str string) bool {
	bytes := []byte(str)
	length := len(bytes)

	if length > fileLimit {
		return true
	}

	return false
}<|MERGE_RESOLUTION|>--- conflicted
+++ resolved
@@ -30,17 +30,11 @@
 	"github.com/tidwall/gjson"
 )
 
-<<<<<<< HEAD
 const (
-	// maxSecondForSleep is the maximum number of seconds of sleep
-	maxSecondForSleep = 60
-
 	// fileLimit 100 * 1024 字节 = 100KB
 	fileLimit = 102400
 )
 
-=======
->>>>>>> 3dfdd38b
 func strMd5(str string) (retMd5 string) {
 	h := md5.New()
 	h.Write([]byte(str))

/*
 * Tencent is pleased to support the open source community by making 蓝鲸 available.
 * Copyright (C) 2017-2018 THL A29 Limited, a Tencent company. All rights reserved.
 * Licensed under the MIT License (the "License"); you may not use this file except
 * in compliance with the License. You may obtain a copy of the License at
 * http://opensource.org/licenses/MIT
 * Unless required by applicable law or agreed to in writing, software distributed under
 * the License is distributed on an "AS IS" BASIS, WITHOUT WARRANTIES OR CONDITIONS OF ANY KIND,
 * either express or implied. See the License for the specific language governing permissions and
 * limitations under the License.
 */

package service

import (
	"context"
	"net/http"

	"configcenter/src/common/backbone"
	"configcenter/src/common/cryptor"
	"configcenter/src/common/errors"
	"configcenter/src/common/http/rest"
	"configcenter/src/common/rdapi"
	"configcenter/src/scene_server/cloud_server/logics"
	"configcenter/src/storage/dal"

	"github.com/emicklei/go-restful"
	"gopkg.in/redis.v5"
)

type Service struct {
	*backbone.Engine
<<<<<<< HEAD
	db        dal.RDB
	cache     *redis.Client
	auth      auth.Authorize
	cryptor cryptor.Cryptor
	ctx       context.Context
=======
	db    dal.RDB
	cache *redis.Client
	ctx   context.Context
>>>>>>> 5ca5f72f
	*logics.Logics
}

func NewService(ctx context.Context) *Service {
	return &Service{
		ctx: ctx,
	}
}

func (s *Service) SetDB(db dal.RDB) {
	s.db = db
}

func (s *Service) SetCache(db *redis.Client) {
	s.cache = db
}

<<<<<<< HEAD
func (s *Service) SetAuth(auth auth.Authorize) {
	s.auth = auth
}

func (s *Service) SetEncryptor(cryptor cryptor.Cryptor) {
	s.cryptor = cryptor
}

=======
>>>>>>> 5ca5f72f
func (s *Service) WebService() *restful.Container {

	api := new(restful.WebService)
	api.Path("/cloud/v3")
	api.Filter(s.Engine.Metric().RestfulMiddleWare)
	getErrFunc := func() errors.CCErrorIf {
		return s.Engine.CCErr
	}
	api.Filter(rdapi.AllGlobalFilter(getErrFunc))
	api.Produces(restful.MIME_JSON)

	s.initRoute(api)
	container := restful.NewContainer()
	container.Add(api)

	healthzAPI := new(restful.WebService).Produces(restful.MIME_JSON)
	healthzAPI.Route(healthzAPI.GET("/healthz").To(s.Healthz))
	container.Add(healthzAPI)

	return container
}

func (s *Service) initRoute(api *restful.WebService) {
	utility := rest.NewRestUtility(rest.Config{
		ErrorIf:  s.Engine.CCErr,
		Language: s.Engine.Language,
	})

	// cloud account
	utility.AddHandler(rest.Action{Verb: http.MethodPost, Path: "/cloud/account/verify", Handler: s.VerifyConnectivity})
	utility.AddHandler(rest.Action{Verb: http.MethodPost, Path: "/create/cloud/account", Handler: s.CreateAccount})
	utility.AddHandler(rest.Action{Verb: http.MethodPost, Path: "/findmany/cloud/account", Handler: s.SearchAccount})
	utility.AddHandler(rest.Action{Verb: http.MethodPut, Path: "/update/cloud/account/{bk_account_id}", Handler: s.UpdateAccount})
	utility.AddHandler(rest.Action{Verb: http.MethodDelete, Path: "/delete/cloud/account/{bk_account_id}", Handler: s.DeleteAccount})

	// cloud sync task
	utility.AddHandler(rest.Action{Verb: http.MethodPost, Path: "/findmany/cloud/account/vpc/{bk_account_id}", Handler: s.SearchVpc})
	utility.AddHandler(rest.Action{Verb: http.MethodPost, Path: "/create/cloud/sync/task", Handler: s.CreateSyncTask})
	utility.AddHandler(rest.Action{Verb: http.MethodPost, Path: "/findmany/cloud/sync/task", Handler: s.SearchSyncTask})
	utility.AddHandler(rest.Action{Verb: http.MethodPut, Path: "/update/cloud/sync/task/{bk_task_id}", Handler: s.UpdateSyncTask})
	utility.AddHandler(rest.Action{Verb: http.MethodDelete, Path: "/delete/cloud/sync/task/{bk_task_id}", Handler: s.DeleteSyncTask})
	utility.AddHandler(rest.Action{Verb: http.MethodPost, Path: "/findmany/cloud/sync/history", Handler: s.SearchSyncHistory})
	utility.AddHandler(rest.Action{Verb: http.MethodPost, Path: "/findmany/cloud/sync/region", Handler: s.SearchSyncRegion})

	utility.AddToRestfulWebService(api)
}<|MERGE_RESOLUTION|>--- conflicted
+++ resolved
@@ -30,17 +30,10 @@
 
 type Service struct {
 	*backbone.Engine
-<<<<<<< HEAD
-	db        dal.RDB
-	cache     *redis.Client
-	auth      auth.Authorize
-	cryptor cryptor.Cryptor
-	ctx       context.Context
-=======
 	db    dal.RDB
 	cache *redis.Client
 	ctx   context.Context
->>>>>>> 5ca5f72f
+	cryptor cryptor.Cryptor
 	*logics.Logics
 }
 
@@ -58,17 +51,10 @@
 	s.cache = db
 }
 
-<<<<<<< HEAD
-func (s *Service) SetAuth(auth auth.Authorize) {
-	s.auth = auth
-}
-
 func (s *Service) SetEncryptor(cryptor cryptor.Cryptor) {
 	s.cryptor = cryptor
 }
 
-=======
->>>>>>> 5ca5f72f
 func (s *Service) WebService() *restful.Container {
 
 	api := new(restful.WebService)

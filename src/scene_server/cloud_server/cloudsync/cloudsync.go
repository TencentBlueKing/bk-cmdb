--- conflicted
+++ resolved
@@ -25,13 +25,6 @@
 	"configcenter/src/scene_server/cloud_server/logics"
 	"configcenter/src/storage/dal"
 	"configcenter/src/storage/dal/mongo/local"
-<<<<<<< HEAD
-	"configcenter/src/storage/reflector"
-	stypes "configcenter/src/storage/stream/types"
-
-	"stathat.com/c/consistent"
-=======
->>>>>>> 0d660a79
 )
 
 const (
@@ -40,15 +33,8 @@
 )
 
 var (
-<<<<<<< HEAD
-	// mongo server对于满足change stream查询的最大等待时间
-	maxAwaitTime = time.Second * 10
-	header       = ccom.GetHeader()
-	kit          = ccom.GetKit(header)
-=======
 	header http.Header
 	kit    *rest.Kit
->>>>>>> 0d660a79
 )
 
 type SyncConf struct {
@@ -128,105 +114,4 @@
 			}
 		}
 	}()
-<<<<<<< HEAD
-
-	// 云主机同步器处理同步任务
-	for i := 1; i <= syncorNum; i++ {
-		syncor := NewHostSyncor(i, t.logics, t.db)
-		go func(syncor *HostSyncor) {
-			for {
-				task := <-hostChan
-				syncor.Sync(task)
-			}
-		}(syncor)
-	}
-}
-
-// 获取资源同步任务表的所有任务
-func (t *taskProcessor) getTasksFromTable() ([]*metadata.CloudSyncTask, error) {
-	option := &metadata.SearchCloudOption{Page: metadata.BasePage{
-		Limit: common.BKNoLimit,
-	}}
-	result, err := t.logics.CoreAPI.CoreService().Cloud().SearchSyncTask(context.Background(), header, option)
-	if err != nil {
-		blog.Errorf("getTasksFromTable failed, err: %v", err)
-		return nil, err
-	}
-	res := make([]*metadata.CloudSyncTask, 0)
-	for i, _ := range result.Info {
-		res = append(res, &result.Info[i])
-	}
-	blog.V(3).Infof("getTasksFromTable len(tasks):%d", len(res))
-	return res, nil
-}
-
-// 根据服务节点设置哈希环
-func (t *taskProcessor) setHashring(serversAddrs []string) {
-	// 清空哈希环
-	t.hashring.Set([]string{})
-	// 添加所有子节点
-	for _, addr := range serversAddrs {
-		t.hashring.Add(addr)
-	}
-}
-
-// 分配任务，清空任务列表后，将表中所有任务里属于自己的放入任务队列
-func (t *taskProcessor) dispatchTasks() error {
-	t.clearTaskList()
-	tasks, err := t.getTasksFromTable()
-	if err != nil {
-		blog.Errorf("getTasksFromTable err:%s", err.Error())
-		return err
-	}
-	for i, _ := range tasks {
-		t.addTask(tasks[i])
-	}
-	blog.V(3).Infof("dispatchTasks is done, taskids:%#v", t.getTaskids())
-	return nil
-}
-
-// 添加属于自己的任务到当前任务队列
-func (t *taskProcessor) addTask(task *metadata.CloudSyncTask) error {
-	if node, err := t.hashring.Get(fmt.Sprintf("%d", task.TaskID)); err != nil {
-		blog.Errorf("hashring Get err:%s", err.Error())
-		return err
-	} else {
-		if node == t.addrport {
-			t.mu.Lock()
-			defer t.mu.Unlock()
-			t.tasklist[task.TaskID] = task
-		}
-	}
-	return nil
-}
-
-// 获取任务列表的所有任务
-func (t *taskProcessor) getTaskList() []*metadata.CloudSyncTask {
-	tasks := []*metadata.CloudSyncTask{}
-	t.mu.RLock()
-	defer t.mu.RUnlock()
-	for taskid, _ := range t.tasklist {
-		tasks = append(tasks, t.tasklist[taskid])
-	}
-	return tasks
-}
-
-// 清空任务列表
-func (t *taskProcessor) clearTaskList() {
-	t.mu.Lock()
-	defer t.mu.Unlock()
-	t.tasklist = map[int64]*metadata.CloudSyncTask{}
-}
-
-// 获取任务列表的所有任务id
-func (t *taskProcessor) getTaskids() []int64 {
-	taskids := []int64{}
-	t.mu.RLock()
-	defer t.mu.RUnlock()
-	for taskid, _ := range t.tasklist {
-		taskids = append(taskids, taskid)
-	}
-	return taskids
-=======
->>>>>>> 0d660a79
 }
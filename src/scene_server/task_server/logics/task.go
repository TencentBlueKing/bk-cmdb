/*
 * Tencent is pleased to support the open source community by making 蓝鲸 available.
 * Copyright (C) 2017-2018 THL A29 Limited, a Tencent company. All rights reserved.
 * Licensed under the MIT License (the "License"); you may not use this file except
 * in compliance with the License. You may obtain a copy of the License at
 * http://opensource.org/licenses/MIT
 * Unless required by applicable law or agreed to in writing, software distributed under
 * the License is distributed on an "AS IS" BASIS, WITHOUT WARRANTIES OR CONDITIONS OF ANY KIND,
 * either express or implied. See the License for the specific language governing permissions and
 * limitations under the License.
 */

package logics

import (
	"context"
	"fmt"
	"net/http"
	"strings"
	"time"

	"configcenter/src/common"
	"configcenter/src/common/blog"
	"configcenter/src/common/http/rest"
	"configcenter/src/common/mapstr"
	"configcenter/src/common/metadata"
	"configcenter/src/common/util"

	"github.com/rs/xid"
)

// Create add task
func (lgc *Logics) Create(kit *rest.Kit, input *metadata.CreateTaskRequest) (metadata.APITaskDetail, error) {
	dbTask := metadata.APITaskDetail{}
	input.TaskType = strings.TrimSpace(input.TaskType)

	if input.TaskType == "" {
		return dbTask, kit.CCError.Errorf(common.CCErrCommParamsNeedString, "name")
	}

	if len(input.Data) == 0 {
		return dbTask, kit.CCError.Errorf(common.CCErrCommParamsNeedString, "data")
	}

	// check if there is another unfinished task already created, forbidden create duplicate tasks
	// TODO: replace with index when partial filter supports $in operator
	duplicateCond := mapstr.MapStr{
		common.BKTaskTypeField: input.TaskType,
		common.BKInstIDField:   input.InstID,
		common.BKStatusField: map[string]interface{}{
			common.BKDBIN: []metadata.APITaskStatus{metadata.APITaskStatusNew, metadata.APITaskStatusWaitExecute,
				metadata.APITaskStatusExecute},
		},
	}

	duplicateTasks := make([]metadata.APITaskDetail, 0)
	err := lgc.db.Table(common.BKTableNameAPITask).Find(duplicateCond).All(kit.Ctx, &duplicateTasks)
	if err != nil {
		blog.Errorf("get duplicate tasks failed, err: %v, cond: %#v, rid: %s", err, duplicateCond, kit.Rid)
		return dbTask, kit.CCError.Error(common.CCErrCommDBSelectFailed)
	}

	duplicateTaskIDs, err := lgc.CompensateStatus(kit.Ctx, duplicateTasks, kit.Rid)
	if err != nil {
		blog.Errorf("compensate duplicate tasks failed, tasks: %#v, err: %v, rid: %s", err, duplicateTasks, kit.Rid)
		return dbTask, err
	}

	if len(duplicateTaskIDs) > 0 {
		return dbTask, kit.CCError.Errorf(common.CCErrTaskCreateConflict, input.InstID)
	}

	dbTask.TaskID = getStrTaskID("id")
	dbTask.User = kit.User
	dbTask.TaskType = input.TaskType
	dbTask.InstID = input.InstID
	dbTask.Header = GetDBHTTPHeader(kit.Header)
	dbTask.Status = metadata.APITaskStatusNew
	dbTask.Extra = input.Extra
	dbTask.CreateTime = time.Now()
	dbTask.LastTime = time.Now()
	dbTask.SupplierAccount = kit.SupplierAccount
	for _, taskItem := range input.Data {
		dbTask.Detail = append(dbTask.Detail, metadata.APISubTaskDetail{
			SubTaskID: getStrTaskID("sid"),
			Data:      taskItem,
			Status:    metadata.APITaskStatusNew,
		})
	}
	err = lgc.db.Table(common.BKTableNameAPITask).Insert(kit.Ctx, dbTask)
	if err != nil {
		blog.Errorf("create task failed, data: %#v, err: %v, rid: %s", dbTask, err, kit.Rid)
		return dbTask, kit.CCError.Error(common.CCErrCommDBInsertFailed)
	}

	taskHistory := metadata.APITaskSyncStatus{
		TaskID:          dbTask.TaskID,
		TaskType:        input.TaskType,
		InstID:          input.InstID,
		Status:          metadata.APITaskStatusNew,
		Creator:         kit.User,
		CreateTime:      dbTask.CreateTime,
		LastTime:        dbTask.LastTime,
		Extra:           input.Extra,
		SupplierAccount: kit.SupplierAccount,
	}

	if err := lgc.db.Table(common.BKTableNameAPITaskSyncHistory).Insert(kit.Ctx, taskHistory); err != nil {
		blog.Errorf("create task sync history failed, data: %#v, err: %v, rid: %s", taskHistory, err, kit.Rid)
		return dbTask, kit.CCError.Error(common.CCErrCommDBInsertFailed)
	}
	return dbTask, nil
}

// CreateBatch create task batch
func (lgc *Logics) CreateBatch(kit *rest.Kit, tasks []metadata.CreateTaskRequest) ([]metadata.APITaskDetail, error) {

	if len(tasks) == 0 {
		return make([]metadata.APITaskDetail, 0), nil
	}

	now := time.Now()
	dbTask := metadata.APITaskDetail{
		User:            kit.User,
		Header:          GetDBHTTPHeader(kit.Header),
		Status:          metadata.APITaskStatusNew,
		CreateTime:      now,
		LastTime:        now,
		SupplierAccount: kit.SupplierAccount,
	}

	taskHistory := metadata.APITaskSyncStatus{
		Status:          metadata.APITaskStatusNew,
		Creator:         kit.User,
		CreateTime:      now,
		LastTime:        now,
		SupplierAccount: kit.SupplierAccount,
	}

	dbTasks := make([]metadata.APITaskDetail, len(tasks))
	taskHistories := make([]metadata.APITaskSyncStatus, len(tasks))
	taskTypes := make([]string, len(tasks))
	instIDs := make([]int64, len(tasks))
	for index, task := range tasks {
		task.TaskType = strings.TrimSpace(task.TaskType)
		if task.TaskType == "" {
			return nil, kit.CCError.Errorf(common.CCErrCommParamsNeedSet, common.BKTaskTypeField)
		}

		if len(task.Data) == 0 {
			return nil, kit.CCError.Errorf(common.CCErrCommParamsNeedSet, "data")
		}

		taskTypes[index] = task.TaskType
		instIDs[index] = task.InstID

		dbTask.TaskID = getStrTaskID("id")
		dbTask.TaskType = task.TaskType
		dbTask.InstID = task.InstID
		dbTask.Detail = make([]metadata.APISubTaskDetail, 0)
		for _, taskItem := range task.Data {
			dbTask.Detail = append(dbTask.Detail, metadata.APISubTaskDetail{
				SubTaskID: getStrTaskID("sid"),
				Data:      taskItem,
				Status:    metadata.APITaskStatusNew,
			})
		}
		dbTasks[index] = dbTask

		taskHistory.TaskID = dbTask.TaskID
		taskHistory.TaskType = task.TaskType
		taskHistory.InstID = task.InstID
		taskHistories[index] = taskHistory
	}

	if err := lgc.isDuplicateTaskInProgress(kit, taskTypes, instIDs); err != nil {
		return nil, err
	}
	if err := lgc.db.Table(common.BKTableNameAPITask).Insert(kit.Ctx, dbTasks); err != nil {
		blog.Errorf("create tasks(%#v) failed, err: %v, rid: %s", dbTasks, err, kit.Rid)
		return nil, kit.CCError.Error(common.CCErrCommDBInsertFailed)
	}

	if err := lgc.db.Table(common.BKTableNameAPITaskSyncHistory).Insert(kit.Ctx, taskHistories); err != nil {
		blog.Errorf("create task sync history failed, data: %#v, err: %v, rid: %s", taskHistories, err, kit.Rid)
		return nil, kit.CCError.Error(common.CCErrCommDBInsertFailed)
	}
	return dbTasks, nil
}

// CreateFieldTemplateBatch create field template task batch
func (lgc *Logics) CreateFieldTemplateBatch(kit *rest.Kit, tasks []metadata.CreateTaskRequest) (
	[]metadata.APITaskDetail, error) {

	if len(tasks) == 0 {
		return make([]metadata.APITaskDetail, 0), nil
	}

	now := time.Now()
	dbTask := metadata.APITaskDetail{
		User:            kit.User,
		Header:          GetDBHTTPHeader(kit.Header),
		Status:          metadata.APITaskStatusNew,
		CreateTime:      now,
		LastTime:        now,
		SupplierAccount: kit.SupplierAccount,
	}

	taskHistory := metadata.APITaskSyncStatus{
		Status:          metadata.APITaskStatusNew,
		Creator:         kit.User,
		CreateTime:      now,
		LastTime:        now,
		SupplierAccount: kit.SupplierAccount,
	}

	dbTasks := make([]metadata.APITaskDetail, len(tasks))
	taskHistories := make([]metadata.APITaskSyncStatus, len(tasks))
	for index, task := range tasks {
		task.TaskType = strings.TrimSpace(task.TaskType)
		if task.TaskType == "" {
			return nil, kit.CCError.Errorf(common.CCErrCommParamsNeedSet, common.BKTaskTypeField)
		}

		if len(task.Data) == 0 {
			return nil, kit.CCError.Errorf(common.CCErrCommParamsNeedSet, "data")
		}

		dbTask.TaskID = getStrTaskID("id")
		dbTask.TaskType = task.TaskType
		dbTask.InstID = task.InstID
		dbTask.Extra = task.Extra
		dbTask.Detail = make([]metadata.APISubTaskDetail, 0)
		for _, taskItem := range task.Data {
			dbTask.Detail = append(dbTask.Detail, metadata.APISubTaskDetail{
				SubTaskID: getStrTaskID("sid"),
				Data:      taskItem,
				Status:    metadata.APITaskStatusNew,
			})
		}
		dbTasks[index] = dbTask

		taskHistory.TaskID = dbTask.TaskID
		taskHistory.TaskType = task.TaskType
		taskHistory.InstID = task.InstID
		taskHistory.Extra = task.Extra
		taskHistories[index] = taskHistory

		if err := lgc.isDuplicateFieldTmplTaskInProgress(kit, task.TaskType, task.InstID, task.Extra); err != nil {
			return nil, err
		}
	}

	if err := lgc.db.Table(common.BKTableNameAPITask).Insert(kit.Ctx, dbTasks); err != nil {
		blog.Errorf("create tasks(%#v) failed, err: %v, rid: %s", dbTasks, err, kit.Rid)
		return nil, kit.CCError.Error(common.CCErrCommDBInsertFailed)
	}

	if err := lgc.db.Table(common.BKTableNameAPITaskSyncHistory).Insert(kit.Ctx, taskHistories); err != nil {
		blog.Errorf("create task sync history failed, data: %#v, err: %v, rid: %s", taskHistories, err, kit.Rid)
		return nil, kit.CCError.Error(common.CCErrCommDBInsertFailed)
	}
	return dbTasks, nil
}

func (lgc *Logics) isDuplicateFieldTmplTaskInProgress(kit *rest.Kit, taskType string, instID int64,
	extra interface{}) error {

	cond := mapstr.MapStr{
		common.BKTaskTypeField:     taskType,
		common.BKInstIDField:       instID,
		metadata.APITaskExtraField: extra,
		common.BKStatusField: map[string]interface{}{
			common.BKDBIN: []metadata.APITaskStatus{metadata.APITaskStatusNew, metadata.APITaskStatusWaitExecute,
				metadata.APITaskStatusExecute},
		},
	}

	cnt, err := lgc.db.Table(common.BKTableNameAPITask).Find(cond).Count(kit.Ctx)
	if err != nil {
		blog.Errorf("get duplicate tasks failed, err: %v, cond: %#v, rid: %s", err, cond, kit.Rid)
		return kit.CCError.Error(common.CCErrCommDBSelectFailed)
	}

	if cnt > metadata.APITaskFieldTemplateMaxNum {
		return kit.CCError.Errorf(common.CCErrTaskCreateConflict,
			fmt.Sprintf("template id: %d,object id:%v", instID, extra))
	}
	return nil
}

func (lgc *Logics) isDuplicateTaskInProgress(kit *rest.Kit, taskTypes []string, instIDs []int64) error {
	// check if there is another unfinished task already created, forbidden create duplicate tasks
	// TODO: replace with index when partial filter supports $in operator
	duplicateCond := mapstr.MapStr{
		common.BKTaskTypeField: map[string]interface{}{common.BKDBIN: taskTypes},
		common.BKInstIDField:   map[string]interface{}{common.BKDBIN: instIDs},
		common.BKStatusField: map[string]interface{}{
			common.BKDBIN: []metadata.APITaskStatus{metadata.APITaskStatusNew, metadata.APITaskStatusWaitExecute,
				metadata.APITaskStatusExecute},
		},
	}

	duplicateIDs, err := lgc.db.Table(common.BKTableNameAPITask).Distinct(kit.Ctx, common.BKInstIDField, duplicateCond)
	if err != nil {
		blog.Errorf("get duplicate tasks failed, err: %v, cond: %#v, rid: %s", err, duplicateCond, kit.Rid)
		return kit.CCError.Error(common.CCErrCommDBInsertFailed)
	}

	if len(duplicateIDs) > 0 {
		return kit.CCError.Errorf(common.CCErrTaskCreateConflict, duplicateIDs)
	}
	return nil
}

// List list task
func (lgc *Logics) List(kit *rest.Kit, name string, input *metadata.ListAPITaskRequest) ([]metadata.APITaskDetail,
	uint64, error) {

	if input == nil {
		input = new(metadata.ListAPITaskRequest)
	}
	if input.Condition == nil {
		input.Condition = mapstr.New()
	}
	input.Condition.Set("name", name)
	if input.Page.IsIllegal() {
		return nil, 0, kit.CCError.Errorf(common.CCErrCommPageLimitIsExceeded)
	}
	cnt, err := lgc.db.Table(common.BKTableNameAPITask).Find(input.Condition).Count(kit.Ctx)
	if err != nil {
		blog.Errorf("list task failed, data: %#v, err: %v, rid: %s", input, err, kit.Rid)
		return nil, 0, kit.CCError.Error(common.CCErrCommDBSelectFailed)
	}

	rows := make([]metadata.APITaskDetail, 0)
	err = lgc.db.Table(common.BKTableNameAPITask).Find(input.Condition).Start(uint64(input.Page.Start)).
		Limit(uint64(input.Page.Limit)).Sort(input.Page.Sort).All(kit.Ctx, &rows)

	return rows, cnt, nil
}

// ListLatestTask list latest task
func (lgc *Logics) ListLatestTask(kit *rest.Kit, name string,
	input *metadata.ListAPITaskLatestRequest) ([]metadata.APITaskDetail, error) {
	/*
		aggregateCond parameter of aggregate to search the latest created task in input.Condition need.
		because multiple results of the same task may be at the front end of sorting by
		create_time field, use group to get the first result of each task
	*/
	aggregateCond := []map[string]interface{}{
		{common.BKDBSort: map[string]interface{}{common.CreateTimeField: -1}},
		{common.BKDBGroup: map[string]interface{}{
			"_id": "$bk_inst_id",
			"doc": map[string]interface{}{"$first": "$$ROOT"},
		}},
		{common.BKDBReplaceRoot: map[string]interface{}{"newRoot": "$doc"}},
	}

	if input == nil {
		input = &metadata.ListAPITaskLatestRequest{}
	}

	if input.Condition == nil {
		input.Condition = mapstr.New()
	}

	if len(name) != 0 {
		input.Condition.Set("name", name)
	}

	if len(input.Condition) != 0 {
		aggregateCond = append([]map[string]interface{}{{common.BKDBMatch: input.Condition}}, aggregateCond...)
	}

	if len(input.Fields) != 0 {
		cond := map[string]int64{}
		for _, field := range input.Fields {
			cond[field] = 1
		}
		aggregateCond = append(aggregateCond, map[string]interface{}{
			common.BKDBProject: cond,
		})
	}

	result := make([]metadata.APITaskDetail, 0)
	if err := lgc.db.Table(common.BKTableNameAPITask).AggregateAll(kit.Ctx, aggregateCond, &result); err != nil {
		blog.Errorf("list latest task failed, aggregateCond: %v, err: %v, rid: %v", aggregateCond, err, kit.Rid)
		return nil, err
	}

	return result, nil
}

// Detail  task detail
func (lgc *Logics) Detail(kit *rest.Kit, taskID string) (*metadata.APITaskDetail, error) {

	condition := mapstr.New()
	condition.Set("task_id", taskID)

	rows := make([]metadata.APITaskDetail, 0)
	err := lgc.db.Table(common.BKTableNameAPITask).Find(condition).All(kit.Ctx, &rows)
	if err != nil {
		blog.Errorf("get task detail failed, data: %#v, err: %v, rid: %s", condition, err, kit.Rid)
		return nil, kit.CCError.Error(common.CCErrCommDBSelectFailed)
	}
	if len(rows) == 0 {
		return nil, nil
	}
	return &rows[0], nil
}

// DeleteTask delete task
func (lgc *Logics) DeleteTask(kit *rest.Kit, taskCond *metadata.DeleteOption) error {
	if len(taskCond.Condition) == 0 {
		blog.Errorf("task condition is empty, rid: %s", kit.Rid)
		return kit.CCError.CCErrorf(common.CCErrCommInstDataNil, "task condition")
	}

	err := lgc.db.Table(common.BKTableNameAPITask).Delete(kit.Ctx, taskCond.Condition)
	if err != nil {
		blog.Errorf("delete task failed, err: %v, cond: %#v, rid: %s", err, taskCond, kit.Rid)
		return err
	}

	return nil
}

// GetDBHTTPHeader TODO
func GetDBHTTPHeader(header http.Header) http.Header {

	newHeader := make(http.Header, 0)
	newHeader.Add(common.BKHTTPCCRequestID, header.Get(common.BKHTTPCCRequestID))
	newHeader.Add(common.BKHTTPCookieLanugageKey, header.Get(common.BKHTTPCookieLanugageKey))
	newHeader.Add(common.BKHTTPHeaderUser, header.Get(common.BKHTTPHeaderUser))
	newHeader.Add(common.BKHTTPLanguage, header.Get(common.BKHTTPLanguage))
	newHeader.Add(common.BKHTTPOwner, header.Get(common.BKHTTPOwner))
	newHeader.Add(common.BKHTTPOwnerID, header.Get(common.BKHTTPOwnerID))
	newHeader.Add(common.BKHTTPRequestAppCode, header.Get(common.BKHTTPRequestAppCode))
	newHeader.Add(common.BKHTTPRequestRealIP, header.Get(common.BKHTTPRequestRealIP))

	return newHeader
}

func getStrTaskID(prefix string) string {
	prefix = strings.TrimSpace(prefix)
	if prefix != "" {
		prefix = prefix + ":"
	}
	return prefix + xid.New().String()
}

// ListLatestSyncStatus list latest api task sync status
func (lgc *Logics) ListLatestSyncStatus(kit *rest.Kit, input *metadata.ListLatestSyncStatusRequest) (
	[]metadata.APITaskSyncStatus, error) {

	aggrCond := []map[string]interface{}{
		{common.BKDBSort: map[string]interface{}{common.CreateTimeField: -1}},
		{common.BKDBGroup: map[string]interface{}{
			"_id": "$bk_inst_id",
			"doc": map[string]interface{}{"$first": "$$ROOT"},
		}},
		{common.BKDBReplaceRoot: map[string]interface{}{"newRoot": "$doc"}},
	}
	input.Condition = util.SetQueryOwner(input.Condition, kit.SupplierAccount)

	var err error
	if input.TimeCondition != nil {
		input.Condition, err = input.TimeCondition.MergeTimeCondition(input.Condition)
		if err != nil {
			blog.Errorf("merge time condition failed, err: %#v, input: %s, rid: %s", err, input, kit.Rid)
			return nil, err
		}
	}
	if len(input.Condition) != 0 {
		aggrCond = append([]map[string]interface{}{{common.BKDBMatch: input.Condition}}, aggrCond...)
	}

	if len(input.Fields) != 0 {
		cond := map[string]int64{}
		for _, field := range input.Fields {
			cond[field] = 1
		}
		aggrCond = append(aggrCond, map[string]interface{}{
			common.BKDBProject: cond,
		})
	}

	result := make([]metadata.APITaskSyncStatus, 0)
	if err := lgc.db.Table(common.BKTableNameAPITaskSyncHistory).AggregateAll(kit.Ctx, aggrCond, &result); err != nil {
		blog.Errorf("list latest sync status failed, cond: %#v, err: %v, rid: %v", aggrCond, err, kit.Rid)
		return nil, err
	}

	return result, nil
}

<<<<<<< HEAD
=======
// ListFieldTemplateSyncStatus this function is used in the field template scenario
// to obtain the latest two task statuses of the specified model ID
func (lgc *Logics) ListFieldTemplateSyncStatus(kit *rest.Kit, input mapstr.MapStr) (
	[]metadata.APITaskSyncStatus, error) {

	aggrCond := []map[string]interface{}{
		{common.BKDBSort: map[string]interface{}{metadata.APITaskExtraField: 1, common.CreateTimeField: -1}},
		{common.BKDBGroup: map[string]interface{}{
			"_id":  "$extra",
			"docs": map[string]interface{}{common.BKDBPush: "$$ROOT"},
		}},
		{common.BKDBProject: map[string]interface{}{
			"_id": 1,
			"docs": map[string]interface{}{
				"$slice": []interface{}{
					"$docs", 2,
				},
			},
		}},
		{common.BKDBUnwind: "$docs"},
		{common.BKDBReplaceRoot: map[string]interface{}{"newRoot": "$docs"}},
	}

	input = util.SetQueryOwner(input, kit.SupplierAccount)
	aggrCond = append([]map[string]interface{}{{common.BKDBMatch: input}}, aggrCond...)

	result := make([]metadata.APITaskSyncStatus, 0)
	if err := lgc.db.Table(common.BKTableNameAPITaskSyncHistory).AggregateAll(kit.Ctx, aggrCond, &result); err != nil {
		blog.Errorf("list sync status failed, cond: %#v, err: %v, rid: %v", aggrCond, err, kit.Rid)
		return nil, err
	}
	return result, nil
}

// ListFieldTemplateSyncResult list field template sync result, if the task can be queried in the cc_APITask table,
// cc_APITaskSyncHistory table will not be queried.
func (lgc *Logics) ListFieldTemplateSyncResult(kit *rest.Kit, templateID int64, objIDs []int64) (
	map[int64]metadata.APITaskDetail, map[int64]metadata.APITaskSyncStatus, error) {

	objIDMap := make(map[int64]struct{})
	extraIDs := make([]int64, 0)
	for _, objID := range objIDs {
		if _, exist := objIDMap[objID]; exist {
			continue
		}
		extraIDs = append(extraIDs, objID)
		objIDMap[objID] = struct{}{}
	}

	query := mapstr.MapStr{
		common.BKInstIDField:       templateID,
		metadata.APITaskExtraField: mapstr.MapStr{common.BKDBIN: extraIDs},
		common.BKTaskTypeField:     common.SyncFieldTemplateTaskFlag,
	}
	aggrCond := []map[string]interface{}{
		{common.BKDBSort: map[string]interface{}{metadata.APITaskExtraField: 1, common.CreateTimeField: -1}},
		{common.BKDBGroup: map[string]interface{}{
			"_id":  "$extra",
			"docs": map[string]interface{}{common.BKDBPush: "$$ROOT"},
		}},
		{common.BKDBProject: map[string]interface{}{
			"_id": 1,
			"docs": map[string]interface{}{
				"$slice": []interface{}{
					"$docs", 2,
				},
			},
		}},
		{common.BKDBUnwind: "$docs"},
		{common.BKDBReplaceRoot: map[string]interface{}{"newRoot": "$docs"}},
	}

	query = util.SetQueryOwner(query, kit.SupplierAccount)

	return lgc.listFieldTemplateSyncResult(kit, aggrCond, query, objIDMap)
}

func (lgc *Logics) listFieldTemplateSyncResult(kit *rest.Kit, aggrCond []map[string]interface{}, query mapstr.MapStr,
	objIDMap map[int64]struct{}) (map[int64]metadata.APITaskDetail, map[int64]metadata.APITaskSyncStatus, error) {

	taskAggrCond := append([]map[string]interface{}{{common.BKDBMatch: query}}, aggrCond...)
	taskDetails := make([]metadata.APITaskDetail, 0)
	if err := lgc.db.Table(common.BKTableNameAPITask).AggregateAll(kit.Ctx, taskAggrCond, &taskDetails); err != nil {
		blog.Errorf("list sync result failed, cond: %#v, err: %v, rid: %v", taskAggrCond, err, kit.Rid)
		return nil, nil, err
	}

	taskDetailMap := make(map[int64]metadata.APITaskDetail)
	for _, task := range taskDetails {
		objID, err := util.GetInt64ByInterface(task.Extra)
		if err != nil {
			blog.Errorf("get instance id failed, objID: %+v, err: %v, rid: %s", objID, err, kit.Rid)
			return nil, nil, err
		}
		_, ok := taskDetailMap[objID]
		if ok && task.Status != metadata.APITaskStatusExecute {
			continue
		}
		delete(objIDMap, objID)
		taskDetailMap[objID] = task
	}

	extraIDs := make([]int64, 0)
	for id := range objIDMap {
		extraIDs = append(extraIDs, id)
	}
	query[metadata.APITaskExtraField] = mapstr.MapStr{common.BKDBIN: extraIDs}
	taskHistoryCond := append([]map[string]interface{}{{common.BKDBMatch: query}}, aggrCond...)
	taskHistories := make([]metadata.APITaskSyncStatus, 0)
	err := lgc.db.Table(common.BKTableNameAPITaskSyncHistory).AggregateAll(kit.Ctx, taskHistoryCond, &taskHistories)
	if err != nil {
		blog.Errorf("list sync status failed, cond: %#v, err: %v, rid: %v", taskHistoryCond, err, kit.Rid)
		return nil, nil, err
	}

	taskHistoryMap := make(map[int64]metadata.APITaskSyncStatus)
	for _, task := range taskHistories {
		objID, err := util.GetInt64ByInterface(task.Extra)
		if err != nil {
			blog.Errorf("get instance id failed, objID: %+v, err: %v, rid: %s", objID, err, kit.Rid)
			return nil, nil, err
		}
		_, ok := taskHistoryMap[objID]
		if ok && task.Status != metadata.APITaskStatusExecute {
			continue
		}
		delete(objIDMap, objID)
		taskHistoryMap[objID] = task
	}

	return taskDetailMap, taskHistoryMap, nil
}

>>>>>>> 596a8840
// ListSyncStatusHistory list api task sync status history
func (lgc *Logics) ListSyncStatusHistory(kit *rest.Kit, input *metadata.QueryCondition) (
	*metadata.ListAPITaskSyncStatusResult, error) {

	var err error
	if input.TimeCondition != nil {
		input.Condition, err = input.TimeCondition.MergeTimeCondition(input.Condition)
		if err != nil {
			blog.Errorf("merge time condition failed, err: %#v, input: %s, rid: %s", err, input, kit.Rid)
			return nil, err
		}
	}

	input.Condition = util.SetQueryOwner(input.Condition, kit.SupplierAccount)
	dbQuery := lgc.db.Table(common.BKTableNameAPITaskSyncHistory).Find(input.Condition)

	if input.Page.Start != 0 {
		dbQuery.Start(uint64(input.Page.Start))
	}

	if input.Page.Limit != 0 {
		dbQuery.Limit(uint64(input.Page.Limit))
	}

	if len(input.Page.Sort) != 0 {
		dbQuery.Sort(input.Page.Sort)
	}

	result := &metadata.ListAPITaskSyncStatusResult{
		Count: 0,
		Info:  make([]metadata.APITaskSyncStatus, 0),
	}
	if !input.DisableCounter {
		count, err := dbQuery.Count(kit.Ctx)
		if err != nil {
			blog.Errorf("get sync status history count failed, input: %#v, err: %v, rid: %v", input, err, kit.Rid)
			return nil, err
		}
		if count == 0 {
			return result, nil
		}
		result.Count = int64(count)
	}

	if len(input.Fields) != 0 {
		dbQuery.Fields(input.Fields...)
	}

	if err := dbQuery.All(kit.Ctx, &result.Info); err != nil {
		blog.Errorf("list sync status history failed, input: %#v, err: %v, rid: %v", input, err, kit.Rid)
		return nil, err
	}

	return result, nil
}

// CompensateStatus compensate status for tasks whose subtasks are all executed, returns not finished task ids.
func (lgc *Logics) CompensateStatus(ctx context.Context, tasks []metadata.APITaskDetail, rid string) ([]string, error) {
	var unfinishedTaskIDs, failedTaskIDs, successTaskIDs []string

	for _, task := range tasks {
		allSuccess := true
		for _, subTask := range task.Detail {
			if subTask.Status == metadata.APITAskStatusFail {
				allSuccess = false
				failedTaskIDs = append(failedTaskIDs, task.TaskID)
				break
			}

			if subTask.Status != metadata.APITaskStatusSuccess {
				allSuccess = false
				unfinishedTaskIDs = append(unfinishedTaskIDs, task.TaskID)
				break
			}
		}

		if allSuccess {
			successTaskIDs = append(successTaskIDs, task.TaskID)
		}
	}

	if len(successTaskIDs) > 0 {
		updateCond := mapstr.MapStr{
			common.BKTaskIDField: mapstr.MapStr{common.BKDBIN: successTaskIDs},
		}

		if err := lgc.UpdateTaskStatus(ctx, updateCond, metadata.APITaskStatusSuccess, rid); err != nil {
			return nil, err
		}
	}

	if len(failedTaskIDs) > 0 {
		updateCond := mapstr.MapStr{
			common.BKTaskIDField: mapstr.MapStr{common.BKDBIN: failedTaskIDs},
		}

		if err := lgc.UpdateTaskStatus(ctx, updateCond, metadata.APITAskStatusFail, rid); err != nil {
			return nil, err
		}
	}

	return unfinishedTaskIDs, nil
}

// UpdateTaskStatus update finished task status, will update its corresponding history as well.
func (lgc *Logics) UpdateTaskStatus(ctx context.Context, cond mapstr.MapStr, status metadata.APITaskStatus,
	rid string) error {

	updateData := mapstr.MapStr{
		common.BKStatusField: status,
		common.LastTimeField: time.Now(),
	}

	err := lgc.db.Table(common.BKTableNameAPITask).Update(ctx, cond, updateData)
	if err != nil {
		blog.Errorf("update task status failed, cond: %#v, data: %#v, err: %v, rid: %s", cond, updateData, err, rid)
		return err
	}

	err = lgc.db.Table(common.BKTableNameAPITaskSyncHistory).Update(ctx, cond, updateData)
	if err != nil {
		blog.Errorf("update task history status failed, cond: %#v, data: %#v, err: %v, rid: %s", cond, updateData, err,
			rid)
		return err
	}

	return nil
}<|MERGE_RESOLUTION|>--- conflicted
+++ resolved
@@ -495,8 +495,6 @@
 	return result, nil
 }
 
-<<<<<<< HEAD
-=======
 // ListFieldTemplateSyncStatus this function is used in the field template scenario
 // to obtain the latest two task statuses of the specified model ID
 func (lgc *Logics) ListFieldTemplateSyncStatus(kit *rest.Kit, input mapstr.MapStr) (
@@ -630,7 +628,6 @@
 	return taskDetailMap, taskHistoryMap, nil
 }
 
->>>>>>> 596a8840
 // ListSyncStatusHistory list api task sync status history
 func (lgc *Logics) ListSyncStatusHistory(kit *rest.Kit, input *metadata.QueryCondition) (
 	*metadata.ListAPITaskSyncStatusResult, error) {

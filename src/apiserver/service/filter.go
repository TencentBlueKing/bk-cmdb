/*
 * Tencent is pleased to support the open source community by making 蓝鲸 available.
 * Copyright (C) 2017-2018 THL A29 Limited, a Tencent company. All rights reserved.
 * Licensed under the MIT License (the "License"); you may not use this file except
 * in compliance with the License. You may obtain a copy of the License at
 * http://opensource.org/licenses/MIT
 * Unless required by applicable law or agreed to in writing, software distributed under
 * the License is distributed on an "AS IS" BASIS, WITHOUT WARRANTIES OR CONDITIONS OF ANY KIND,
 * either express or implied. See the License for the specific language governing permissions and
 * limitations under the License.
 */

package service

import (
	"context"
	"fmt"
	"net/http"
	"strings"

	"configcenter/src/ac/parser"
	"configcenter/src/apimachinery/discovery"
	"configcenter/src/common"
	"configcenter/src/common/auth"
	"configcenter/src/common/blog"
	"configcenter/src/common/errors"
	httpheader "configcenter/src/common/http/header"
	"configcenter/src/common/metadata"
	"configcenter/src/common/metrics"
	"configcenter/src/common/resource/jwt"

	"github.com/emicklei/go-restful/v3"
	"github.com/prometheus/client_golang/prometheus"
)

// RequestType TODO
type RequestType string

const (
	// UnknownType TODO
	UnknownType RequestType = "unknown"
	// TopoType TODO
	TopoType RequestType = "topo"
	// HostType TODO
	HostType RequestType = "host"
	// ProcType TODO
	ProcType RequestType = "proc"
	// EventType TODO
	EventType RequestType = "event"
	// DataCollectType TODO
	DataCollectType RequestType = "collect"
	// OperationType TODO
	OperationType RequestType = "operation"
	// TaskType TODO
	TaskType RequestType = "task"
	// AdminType TODO
	AdminType RequestType = "admin"
	// CloudType TODO
	CloudType RequestType = "cloud"
	// CacheType TODO
	CacheType RequestType = "cache"
)

// URLFilterChan url filter chan
func (s *service) URLFilterChan(req *restful.Request, resp *restful.Response, chain *restful.FilterChain) {
	rid := httpheader.GetRid(req.Request.Header)

	var kind RequestType
	var err error
	kind, err = URLPath(req.Request.RequestURI).FilterChain(req)
	if err != nil {
		blog.Errorf("rewrite request url[%s] failed, err: %v, rid: %s", req.Request.RequestURI, err, rid)
		if err := resp.WriteError(http.StatusInternalServerError, &metadata.RespError{
			Msg:     fmt.Errorf("rewrite request failed, %s", err.Error()),
			ErrCode: common.CCErrRewriteRequestUriFailed,
			Data:    nil,
		}); err != nil {
			blog.Errorf("response request[url: %s] failed, err: %v, rid: %s", req.Request.RequestURI, err, rid)
			return
		}
		return
	}

	defer func() {
		if err != nil {
			blog.Errorf("proxy request url[%s] failed, err: %v, rid: %s", req.Request.RequestURI, err, rid)
			if rerr := resp.WriteError(http.StatusInternalServerError, &metadata.RespError{
				Msg:     fmt.Errorf("rewrite request failed, %s", err.Error()),
				ErrCode: common.CCErrRewriteRequestUriFailed,
				Data:    nil,
			}); rerr != nil {
				blog.Errorf("proxy request[url: %s] failed, err: %v, rid: %s", req.Request.RequestURI, rerr, rid)
				return
			}
			return
		}
	}()

	servers := make([]string, 0)
	switch kind {
	case TopoType:
		servers, err = s.discovery.TopoServer().GetServers()

	case ProcType:
		servers, err = s.discovery.ProcServer().GetServers()

	case EventType:
		servers, err = s.discovery.EventServer().GetServers()

	case HostType:
		servers, err = s.discovery.HostServer().GetServers()

	case DataCollectType:
		servers, err = s.discovery.DataCollect().GetServers()

	case OperationType:
		servers, err = s.discovery.OperationServer().GetServers()

	case TaskType:
		servers, err = s.discovery.TaskServer().GetServers()

	case AdminType:
		servers, err = s.discovery.MigrateServer().GetServers()

	case CloudType:
		servers, err = s.discovery.CloudServer().GetServers()

	case CacheType:
		servers, err = s.discovery.CacheService().GetServers()

	default:
		name := string(kind)
		if name != "" {
			servers, err = s.discovery.Server(name).GetServers()
		}
	}

	if err != nil {
		return
	}

	if strings.HasPrefix(servers[0], "https://") {
		req.Request.URL.Host = servers[0][8:]
		req.Request.URL.Scheme = "https"
	} else {
		req.Request.URL.Host = servers[0][7:]
		req.Request.URL.Scheme = "http"
	}

	chain.ProcessFilter(req, resp)
}

// BizFilterChan biz api filter chan
func (s *service) BizFilterChan(req *restful.Request, resp *restful.Response, chain *restful.FilterChain) {
	s.urlFilterChan(req, resp, chain, s.discovery.TopoServer(), rootPath+"/biz", "/topo/v3/app")
}

// HostFilterChan host server api filter chan
func (s *service) HostFilterChan(req *restful.Request, resp *restful.Response, chain *restful.FilterChain) {
	s.urlFilterChan(req, resp, chain, s.discovery.HostServer(), rootPath, "/host/v3")
}

// urlFilterChan url filter chan, modify the request to dispatch it to specific sever
func (s *service) urlFilterChan(req *restful.Request, resp *restful.Response, chain *restful.FilterChain,
	discovery discovery.Interface, prevRoot, root string) {

	rid := util.GetHTTPCCRequestID(req.Request.Header)

	var err error

	defer func() {
		if err != nil {
			blog.Errorf("proxy request url[%s] failed, err: %v, rid: %s", req.Request.RequestURI, err, rid)
			respErr := resp.WriteError(http.StatusInternalServerError, &metadata.RespError{
				Msg:     fmt.Errorf("rewrite request failed, %s", err.Error()),
				ErrCode: common.CCErrRewriteRequestUriFailed,
				Data:    nil,
			})
			if respErr != nil {
				blog.Errorf("proxy request[url: %s] failed, err: %v, rid: %s", req.Request.RequestURI, respErr, rid)
				return
			}
			return
		}
	}()

	servers, err := discovery.GetServers()
	if err != nil {
		return
	}

	// set the request server address through discovery
	if strings.HasPrefix(servers[0], "https://") {
		req.Request.URL.Host = servers[0][8:]
		req.Request.URL.Scheme = "https"
	} else {
		req.Request.URL.Host = servers[0][7:]
		req.Request.URL.Scheme = "http"
	}

	// set the request server root path instead of previous api serverS root path
	req.Request.RequestURI = root + strings.TrimPrefix(req.Request.RequestURI, prevRoot)
	req.Request.URL.Path = root + strings.TrimPrefix(req.Request.URL.Path, prevRoot)

	chain.ProcessFilter(req, resp)
}

func (s *service) authFilter(errFunc func() errors.CCErrorIf) restful.FilterFunction {
	return func(req *restful.Request, resp *restful.Response, fchain *restful.FilterChain) {
		if !auth.EnableAuthorize() {
			fchain.ProcessFilter(req, resp)
			return
		}

		rsp, success := s.verifyAuthorizeStatus(req, errFunc)
		if !success {
			_ = resp.WriteAsJson(rsp)
			return
		}

		fchain.ProcessFilter(req, resp)
		return
	}
}

<<<<<<< HEAD
func (s *service) verifyAuthorizeStatus(req *restful.Request,
	errFunc func() errors.CCErrorIf) (*metadata.BaseResp, bool) {
	rid := httpheader.GetRid(req.Request.Header)
=======
func (s *service) verifyAuthorizeStatus(req *restful.Request, errFunc func() errors.CCErrorIf) (*metadata.BaseResp,
	bool) {

	rid := util.GetHTTPCCRequestID(req.Request.Header)
>>>>>>> 86d61132
	path := req.Request.URL.Path
	language := httpheader.GetLanguage(req.Request.Header)
	attribute, err := parser.ParseAttribute(req, s.engine)
	if err != nil {
		blog.Errorf("authFilter failed, caller: %s, parse auth attribute for %s %s failed, err: %v, rid: %s",
			req.Request.RemoteAddr, req.Request.Method, req.Request.URL.Path, err, rid)
		return &metadata.BaseResp{
			Code:   common.CCErrCommParseAuthAttributeFailed,
			ErrMsg: err.Error(),
			Result: false,
		}, false
	}

	if blog.V(5) {
		blog.InfoJSON("auth filter parsed attribute: %s, rid: %s", attribute, rid)
	}

	decisions, err := s.authorizer.AuthorizeBatch(req.Request.Context(), req.Request.Header, attribute.User,
		attribute.Resources...)
	if err != nil {
		blog.Errorf("authFilter failed, authorized request failed, url: %s, err: %v, rid: %s",
			path, err, rid)
		return &metadata.BaseResp{
			Code:   common.CCErrCommCheckAuthorizeFailed,
			ErrMsg: errFunc().CreateDefaultCCErrorIf(language).Error(common.CCErrCommCheckAuthorizeFailed).Error(),
			Result: false,
		}, false
	}

	authorized := true
	for _, decision := range decisions {
		if !decision.Authorized {
			authorized = false
			break
		}
	}

	if !authorized {
		s.noPermissionRequestTotal.With(
			prometheus.Labels{
				metrics.LabelHandler: path,
				metrics.LabelAppCode: httpheader.GetAppCode(req.Request.Header),
			},
		).Inc()

		permission, err := s.authorizer.GetPermissionToApply(req.Request.Context(), req.Request.Header,
			attribute.Resources)
		if err != nil {
			blog.Errorf("get permission to apply failed, err: %v, rid: %s", err, rid)
			return &metadata.BaseResp{
				Code:   common.CCErrCommCheckAuthorizeFailed,
				ErrMsg: errFunc().CreateDefaultCCErrorIf(language).Error(common.CCErrCommCheckAuthorizeFailed).Error(),
				Result: false,
			}, false
		}

		blog.WarnJSON("authFilter failed, url: %s, attribute: %s, permission: %s, rid: %s", path, attribute,
			permission, rid)

		return &metadata.BaseResp{
			Code:        common.CCNoPermission,
			ErrMsg:      errFunc().CreateDefaultCCErrorIf(language).Error(common.CCErrCommAuthNotHavePermission).Error(),
			Result:      false,
			Permissions: permission,
		}, false
	}

	return nil, true
}

// KEYS[1] is the redis key to incr and expire
// ARGV[1] is the ttl
const setRequestCntTTLScript = `
local cnt = redis.pcall('INCR', KEYS[1]);
if type(cnt) ~= "number"
then
	return cnt
end

local rs = redis.pcall('TTL', KEYS[1]);
if type(rs) ~= "number"
then
	return rs
end

if rs == -1
then
	rs = redis.pcall('EXPIRE', KEYS[1], ARGV[1]);
	if type(rs) ~= "number"
	then
		return rs
	end
end

return cnt
`

// LimiterFilter limit on a api request according to limiter rules
func (s *service) LimiterFilter() func(req *restful.Request, resp *restful.Response, fchain *restful.FilterChain) {
	return func(req *restful.Request, resp *restful.Response, fchain *restful.FilterChain) {
		rid := httpheader.GetRid(req.Request.Header)
		if s.limiter.LenOfRules() == 0 {
			fchain.ProcessFilter(req, resp)
			return
		}

		rule := s.limiter.GetMatchedRule(req)
		if rule == nil {
			fchain.ProcessFilter(req, resp)
			return
		}

		if rule.DenyAll {
			blog.Errorf("too many requests, matched rule is %#v, rid: %s", *rule, rid)
			rsp := metadata.BaseResp{
				Code:   common.CCErrTooManyRequestErr,
				ErrMsg: "too many requests",
				Result: false,
			}
			resp.WriteAsJson(rsp)
			return
		}

		key := common.ApiCacheLimiterRulePrefix + rule.RuleName
		result, err := s.cache.Eval(context.Background(), setRequestCntTTLScript, []string{key}, rule.TTL).Result()
		if err != nil {
			blog.Errorf("redis Eval failed, key:%s, rule:%#v, err: %v, rid: %s", key, *rule, err, rid)
			fchain.ProcessFilter(req, resp)
			return
		}
		cnt, ok := result.(int64)
		if !ok {
			blog.Errorf("execute setRequestCntTTLScript failed, key:%s, rule:%#v, err: %v, rid: %s",
				key, *rule, result, rid)
			fchain.ProcessFilter(req, resp)
			return
		}

		if cnt > rule.Limit {
			blog.Errorf("too many requests, matched rule is %#v, rid: %s", *rule, rid)
			rsp := metadata.BaseResp{
				Code:   common.CCErrTooManyRequestErr,
				ErrMsg: "too many requests",
				Result: false,
			}
			resp.WriteAsJson(rsp)
			return
		}

		fchain.ProcessFilter(req, resp)
		return
	}
}

// JwtFilter the filter that handles the source of the jwt request
func (s *service) JwtFilter() func(req *restful.Request, resp *restful.Response, fchain *restful.FilterChain) {
	return func(req *restful.Request, resp *restful.Response, fchain *restful.FilterChain) {
		header, err := jwt.GetHandler().Parse(req.Request.Header)
		if err != nil {
			rsp := metadata.BaseResp{
				Code:   common.CCErrAPINoPassSourceCertification,
				ErrMsg: err.Error(),
				Result: false,
			}
			_ = resp.WriteAsJson(rsp)
			return
		}
		req.Request.Header = header

		fchain.ProcessFilter(req, resp)
		return
	}
}<|MERGE_RESOLUTION|>--- conflicted
+++ resolved
@@ -164,7 +164,7 @@
 func (s *service) urlFilterChan(req *restful.Request, resp *restful.Response, chain *restful.FilterChain,
 	discovery discovery.Interface, prevRoot, root string) {
 
-	rid := util.GetHTTPCCRequestID(req.Request.Header)
+	rid := httpheader.GetRid(req.Request.Header)
 
 	var err error
 
@@ -223,16 +223,10 @@
 	}
 }
 
-<<<<<<< HEAD
-func (s *service) verifyAuthorizeStatus(req *restful.Request,
-	errFunc func() errors.CCErrorIf) (*metadata.BaseResp, bool) {
-	rid := httpheader.GetRid(req.Request.Header)
-=======
 func (s *service) verifyAuthorizeStatus(req *restful.Request, errFunc func() errors.CCErrorIf) (*metadata.BaseResp,
 	bool) {
 
-	rid := util.GetHTTPCCRequestID(req.Request.Header)
->>>>>>> 86d61132
+	rid := httpheader.GetRid(req.Request.Header)
 	path := req.Request.URL.Path
 	language := httpheader.GetLanguage(req.Request.Header)
 	attribute, err := parser.ParseAttribute(req, s.engine)

--- conflicted
+++ resolved
@@ -90,12 +90,8 @@
 		blog.Errorf("response request[url: %s] failed, err: %v", req.Request.RequestURI, err)
 		return
 	}
-<<<<<<< HEAD
 	response.Body.Close()
 	blog.V(4).Infof("request id: %s, cost: %dms, action: %s, status code: %d, url: %s",
-=======
-	blog.V(4).Infof("request id: %s, cost: %dms, action: %s, status code: %d, url: %s, user: %s, app code: %s",
->>>>>>> 5c43962c
 		req.Request.Header.Get(common.BKHTTPCCRequestID),
 		time.Since(start).Nanoseconds()/int64(time.Millisecond),
 		req.Request.Method, response.StatusCode, url,

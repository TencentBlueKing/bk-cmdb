/*
 * Tencent is pleased to support the open source community by making 蓝鲸 available.,
 * Copyright (C) 2017-2018 THL A29 Limited, a Tencent company. All rights reserved.
 * Licensed under the MIT License (the ",License",); you may not use this file except
 * in compliance with the License. You may obtain a copy of the License at
 * http://opensource.org/licenses/MIT
 * Unless required by applicable law or agreed to in writing, software distributed under
 * the License is distributed on an ",AS IS" BASIS, WITHOUT WARRANTIES OR CONDITIONS OF ANY KIND,
 * either express or implied. See the License for the specific language governing permissions and
 * limitations under the License.
 */

package service

import (
	"fmt"
	"io"
	"net/http"
	"time"

	"configcenter/src/common"
	"configcenter/src/common/blog"
	"configcenter/src/common/metadata"

	"github.com/emicklei/go-restful"
)

func (s *service) Get(req *restful.Request, resp *restful.Response) {
	s.Do(req, resp)
}

func (s *service) Put(req *restful.Request, resp *restful.Response) {
	s.Do(req, resp)
}

func (s *service) Post(req *restful.Request, resp *restful.Response) {
	s.Do(req, resp)
}

func (s *service) Delete(req *restful.Request, resp *restful.Response) {
	s.Do(req, resp)
}

func (s *service) Do(req *restful.Request, resp *restful.Response) {
	start := time.Now()
	url := req.Request.URL.Scheme + "://" + req.Request.URL.Host + req.Request.RequestURI
	proxyReq, err := http.NewRequest(req.Request.Method, url, req.Request.Body)
	if err != nil {
		blog.Errorf("new proxy request[%s] failed, err: %v", url, err)
		if err := resp.WriteError(http.StatusInternalServerError, &metadata.RespError{
			Msg:     fmt.Errorf("proxy request failed, %s", err.Error()),
			ErrCode: common.CCErrProxyRequestFailed,
			Data:    nil,
		}); err != nil {
			blog.Errorf("response request[url: %s] failed, err: %v", req.Request.RequestURI, err)
		}
		return
	}

	for k, v := range req.Request.Header {
		if len(v) > 0 {
			proxyReq.Header.Set(k, v[0])
		}
	}

	response, err := s.client.Do(proxyReq)
	if err != nil {
		blog.Errorf("*failed do request[%s url: %s] , err: %v", req.Request.Method, url, err)

		if err := resp.WriteError(http.StatusInternalServerError, &metadata.RespError{
			Msg:     fmt.Errorf("proxy request failed, %s", err.Error()),
			ErrCode: common.CCErrProxyRequestFailed,
			Data:    nil,
		}); err != nil {
			blog.Errorf("response request[%s url: %s] failed, err: %v", req.Request.Method, url, err)
		}
		return
	}

	for k, v := range response.Header {
		if len(v) > 0 {
			resp.Header().Set(k, v[0])
		}
	}

	resp.ResponseWriter.WriteHeader(response.StatusCode)

	if _, err := io.Copy(resp, response.Body); err != nil {
		response.Body.Close()
		blog.Errorf("response request[url: %s] failed, err: %v", req.Request.RequestURI, err)
		return
	}
	response.Body.Close()
<<<<<<< HEAD
	blog.V(4).Infof("request id: %s, cost: %dms, action: %s, status code: %d, user: %s, app code: %s, url: %s",
		req.Request.Header.Get(common.BKHTTPCCRequestID),
		time.Since(start).Nanoseconds()/int64(time.Millisecond),
		req.Request.Method, response.StatusCode,
		req.Request.Header.Get(common.BKHTTPHeaderUser),
		req.Request.Header.Get(common.BKHTTPRequestAppCode), url)
=======
	blog.V(4).Infof("cost: %dms, action: %s, status code: %d, user: %s, app code: %s, url: %s, rid: %s",
		time.Since(start).Nanoseconds()/int64(time.Millisecond),
		req.Request.Method, response.StatusCode,
		req.Request.Header.Get(common.BKHTTPHeaderUser),
		req.Request.Header.Get(common.BKHTTPRequestAppCode), url,
		req.Request.Header.Get(common.BKHTTPCCRequestID),
	)
>>>>>>> 3cd93fad
	return
}<|MERGE_RESOLUTION|>--- conflicted
+++ resolved
@@ -91,14 +91,6 @@
 		return
 	}
 	response.Body.Close()
-<<<<<<< HEAD
-	blog.V(4).Infof("request id: %s, cost: %dms, action: %s, status code: %d, user: %s, app code: %s, url: %s",
-		req.Request.Header.Get(common.BKHTTPCCRequestID),
-		time.Since(start).Nanoseconds()/int64(time.Millisecond),
-		req.Request.Method, response.StatusCode,
-		req.Request.Header.Get(common.BKHTTPHeaderUser),
-		req.Request.Header.Get(common.BKHTTPRequestAppCode), url)
-=======
 	blog.V(4).Infof("cost: %dms, action: %s, status code: %d, user: %s, app code: %s, url: %s, rid: %s",
 		time.Since(start).Nanoseconds()/int64(time.Millisecond),
 		req.Request.Method, response.StatusCode,
@@ -106,6 +98,5 @@
 		req.Request.Header.Get(common.BKHTTPRequestAppCode), url,
 		req.Request.Header.Get(common.BKHTTPCCRequestID),
 	)
->>>>>>> 3cd93fad
 	return
 }
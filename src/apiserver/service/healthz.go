--- conflicted
+++ resolved
@@ -58,14 +58,12 @@
 	}
 	meta.Items = append(meta.Items, procSrv)
 
-<<<<<<< HEAD
 	// container server
 	containerSrv := metric.HealthItem{IsHealthy: true, Name: types.CC_MODULE_CONTAINERSERVER}
 	if _, err := s.engine.CoreAPI.Healthz().HealthCheck(types.CC_MODULE_CONTAINERSERVER); err != nil {
 		containerSrv.IsHealthy = false
 		containerSrv.Message = err.Error()
 	}
-=======
 	// event server
 	eventSrv := metric.HealthItem{IsHealthy: true, Name: types.CC_MODULE_EVENTSERVER}
 	if _, err := s.engine.CoreAPI.Healthz().HealthCheck(types.CC_MODULE_EVENTSERVER); err != nil {
@@ -97,7 +95,6 @@
 		taskSrv.Message = err.Error()
 	}
 	meta.Items = append(meta.Items, taskSrv)
->>>>>>> 9a90c3bc
 
 	for _, item := range meta.Items {
 		if item.IsHealthy == false {

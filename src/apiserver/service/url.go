--- conflicted
+++ resolved
@@ -48,13 +48,10 @@
 		return OperationType, nil
 	case u.WithTask(req):
 		return TaskType, nil
-<<<<<<< HEAD
+	case u.WithAdmin(req):
+		return AdminType, nil
 	case u.WithCloud(req):
 		return CloudType, nil
-=======
-	case u.WithAdmin(req):
-		return AdminType, nil
->>>>>>> 194ae9b4
 	default:
 		serverType = UnknownType
 		err = errors.New("unknown requested with backend process")
@@ -350,7 +347,26 @@
 	return false
 }
 
-<<<<<<< HEAD
+// WithAdmin transform admin server url
+func (u *URLPath) WithAdmin(req *restful.Request) (isHit bool) {
+	adminRoot := "/migrate/v3"
+	from, to := rootPath, adminRoot
+
+	switch {
+	case strings.HasPrefix(string(*u), rootPath+"/admin/"):
+		from, to, isHit = rootPath+"/admin", adminRoot, true
+
+	default:
+		isHit = false
+	}
+
+	if isHit {
+		u.revise(req, from, to)
+		return true
+	}
+	return false
+}
+
 var cloudUrlRegexp = regexp.MustCompile(fmt.Sprintf("^/api/v3/(%s)/cloud/.*$", verbs))
 
 // WithCloud transform cloud's url
@@ -363,17 +379,6 @@
 		from, to, isHit = rootPath, cloudRoot, true
 	case cloudUrlRegexp.MatchString(string(*u)):
 		from, to, isHit = rootPath, cloudRoot, true
-=======
-// WithAdmin transform admin server url
-func (u *URLPath) WithAdmin(req *restful.Request) (isHit bool) {
-	adminRoot := "/migrate/v3"
-	from, to := rootPath, adminRoot
-
-	switch {
-	case strings.HasPrefix(string(*u), rootPath+"/admin/"):
-		from, to, isHit = rootPath+"/admin", adminRoot, true
-
->>>>>>> 194ae9b4
 	default:
 		isHit = false
 	}

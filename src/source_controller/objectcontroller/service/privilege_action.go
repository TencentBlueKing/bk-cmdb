/*
 * Tencent is pleased to support the open source community by making 蓝鲸 available.
 * Copyright (C) 2017-2018 THL A29 Limited, a Tencent company. All rights reserved.
 * Licensed under the MIT License (the "License"); you may not use this file except
 * in compliance with the License. You may obtain a copy of the License at
 * http://opensource.org/licenses/MIT
 * Unless required by applicable law or agreed to in writing, software distributed under
 * the License is distributed on an "AS IS" BASIS, WITHOUT WARRANTIES OR CONDITIONS OF ANY KIND,
 * either express or implied. See the License for the specific language governing permissions and
 * limitations under the License.
 */

package service

import (
	"io/ioutil"
	"net/http"

	simplejson "github.com/bitly/go-simplejson"
	"github.com/emicklei/go-restful"

	"configcenter/src/common"
	"configcenter/src/common/blog"
	meta "configcenter/src/common/metadata"
	"configcenter/src/common/util"
)

//CreateUserGroupPrivi create group privi
func (cli *Service) CreateUserGroupPrivi(req *restful.Request, resp *restful.Response) {
	blog.V(3).Infof("create user group privi")
	// get the language
	language := util.GetActionLanguage(req)
	ownerID := util.GetOwnerID(req.Request.Header)
	// get the error factory by the language
	defErr := cli.Core.CCErr.CreateDefaultCCErrorIf(language)

	pathParams := req.PathParameters()
	groupID := pathParams["group_id"]
	value, err := ioutil.ReadAll(req.Request.Body)
	if err != nil {
		blog.Error("read json data error :%v", err)
		resp.WriteError(http.StatusBadRequest, &meta.RespError{Msg: defErr.New(common.CCErrCommHTTPReadBodyFailed, err.Error())})
		return
	}
	js, err := simplejson.NewJson([]byte(value))
	if err != nil {
		blog.Error("insert user group privi failed, err msg : %v", err)
		resp.WriteError(http.StatusBadRequest, &meta.RespError{Msg: defErr.New(common.CCErrCommJSONUnmarshalFailed, err.Error())})
		return
	}
	info, err := js.Map()
	if err != nil {
		blog.Error("insert user group privi failed, err msg : %v", err)
		resp.WriteError(http.StatusBadRequest, &meta.RespError{Msg: defErr.New(common.CCErrCommJSONUnmarshalFailed, err.Error())})
		return
	}
	data := make(map[string]interface{})
	data[common.BKUserGroupIDField] = groupID
	data[common.BKPrivilegeField] = info
	data = util.SetModOwner(data, ownerID)
	_, err = cli.Instance.Insert(common.BKTableNameUserGroupPrivilege, data)
	if nil != err {
		blog.Error("insert user group privi error :%v", err)
		resp.WriteError(http.StatusBadRequest, &meta.RespError{Msg: defErr.New(common.CCErrObjectDBOpErrno, err.Error())})
		return
	}

	resp.WriteEntity(meta.Response{BaseResp: meta.SuccessBaseResp})
}

//UpdateUserGroupPrivi update group privi
func (cli *Service) UpdateUserGroupPrivi(req *restful.Request, resp *restful.Response) {

	blog.V(3).Infof("update user group privi")

	// get the language
	language := util.GetActionLanguage(req)
	ownerID := util.GetOwnerID(req.Request.Header)
	// get the error factory by the language
	defErr := cli.Core.CCErr.CreateDefaultCCErrorIf(language)

	pathParams := req.PathParameters()
	groupID := pathParams["group_id"]
	value, err := ioutil.ReadAll(req.Request.Body)
	if err != nil {
		blog.Error("read json data error :%v", err)
		resp.WriteError(http.StatusBadRequest, &meta.RespError{Msg: defErr.New(common.CCErrCommHTTPReadBodyFailed, err.Error())})
		return
	}
	js, err := simplejson.NewJson([]byte(value))
	if err != nil {
		blog.Error("update user group privi failed, err msg : %v", err)
		resp.WriteError(http.StatusBadRequest, &meta.RespError{Msg: defErr.New(common.CCErrCommJSONUnmarshalFailed, err.Error())})
		return
	}
	info, err := js.Map()
	if err != nil {
		blog.Error("update user group privi failed, err msg : %v", err)
		resp.WriteError(http.StatusBadRequest, &meta.RespError{Msg: defErr.New(common.CCErrCommJSONUnmarshalFailed, err.Error())})
		return
	}
	cond := make(map[string]interface{})
	data := make(map[string]interface{})
	cond[common.BKUserGroupIDField] = groupID
	data[common.BKPrivilegeField] = info
	cond = util.SetModOwner(cond, ownerID)
	err = cli.Instance.UpdateByCondition(common.BKTableNameUserGroupPrivilege, data, cond)
	if nil != err {
		blog.Error("update user group privi error :%v", err)
		resp.WriteError(http.StatusBadRequest, &meta.RespError{Msg: defErr.New(common.CCErrObjectDBOpErrno, err.Error())})
		return
	}
	resp.WriteEntity(meta.Response{BaseResp: meta.SuccessBaseResp})
}

//GetUserGroupPrivi get group privi
func (cli *Service) GetUserGroupPrivi(req *restful.Request, resp *restful.Response) {
	blog.V(3).Infof("get user group privi")
	//get the language
	language := util.GetActionLanguage(req)
	ownerID := util.GetOwnerID(req.Request.Header)
	//get the error factory by the language
	defErr := cli.Core.CCErr.CreateDefaultCCErrorIf(language)

	pathParams := req.PathParameters()
	groupID := pathParams["group_id"]

	cond := make(map[string]interface{})
	cond[common.BKOwnerIDField] = ownerID
	cond[common.BKUserGroupIDField] = groupID
<<<<<<< HEAD
	cond = util.SetModOwner(cond, ownerID)
=======
	cnt, err := cli.Instance.GetCntByCondition(common.BKTableNameUserGroupPrivilege, cond)
	if nil != err {
		blog.Error("get user group privi error :%v", err)
		resp.WriteError(http.StatusBadRequest, &meta.RespError{Msg: defErr.New(common.CCErrObjectDBOpErrno, err.Error())})
		return
	}
	if 0 == cnt { // TODO: 兼容老的逻辑
		resp.WriteEntity(meta.Response{BaseResp: meta.SuccessBaseResp, Data: nil})
		return
	}

>>>>>>> 8dbcdc98
	var result interface{}
	err = cli.Instance.GetOneByCondition(common.BKTableNameUserGroupPrivilege, []string{}, cond, &result)
	if nil != err {
		blog.Error("get user group privi error :%v", err)
		resp.WriteError(http.StatusBadRequest, &meta.RespError{Msg: defErr.New(common.CCErrObjectDBOpErrno, err.Error())})
		return
	}

	resp.WriteEntity(meta.Response{BaseResp: meta.SuccessBaseResp, Data: result})
}<|MERGE_RESOLUTION|>--- conflicted
+++ resolved
@@ -128,9 +128,7 @@
 	cond := make(map[string]interface{})
 	cond[common.BKOwnerIDField] = ownerID
 	cond[common.BKUserGroupIDField] = groupID
-<<<<<<< HEAD
 	cond = util.SetModOwner(cond, ownerID)
-=======
 	cnt, err := cli.Instance.GetCntByCondition(common.BKTableNameUserGroupPrivilege, cond)
 	if nil != err {
 		blog.Error("get user group privi error :%v", err)
@@ -142,7 +140,6 @@
 		return
 	}
 
->>>>>>> 8dbcdc98
 	var result interface{}
 	err = cli.Instance.GetOneByCondition(common.BKTableNameUserGroupPrivilege, []string{}, cond, &result)
 	if nil != err {

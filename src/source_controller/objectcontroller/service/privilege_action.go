--- conflicted
+++ resolved
@@ -28,11 +28,8 @@
 
 //CreateUserGroupPrivi create group privi
 func (cli *Service) CreateUserGroupPrivi(req *restful.Request, resp *restful.Response) {
-<<<<<<< HEAD
 
-=======
 	// get the language
->>>>>>> cf4fc893
 	language := util.GetActionLanguage(req)
 	ownerID := util.GetOwnerID(req.Request.Header)
 	defErr := cli.Core.CCErr.CreateDefaultCCErrorIf(language)
@@ -63,23 +60,20 @@
 	data[common.BKUserGroupIDField] = groupID
 	data[common.BKPrivilegeField] = info
 	data = util.SetModOwner(data, ownerID)
-<<<<<<< HEAD
-	err = db.Table(common.BKTableNameUserGroupPrivilege).Insert(ctx, data)
-=======
 
 	cond := make(map[string]interface{})
 	cond[common.BKOwnerIDField] = ownerID
 	cond[common.BKUserGroupIDField] = groupID
 	cond = util.SetModOwner(cond, ownerID)
-	cnt, err := cli.Instance.GetCntByCondition(common.BKTableNameUserGroupPrivilege, cond)
-	if nil != err && !cli.Instance.IsNotFoundErr(err) {
+	cnt, err := db.Table(common.BKTableNameUserGroupPrivilege).Find(cond).Count(ctx)
+	if nil != err && !db.IsNotFoundError(err) {
 		blog.Error("get user group privi error :%v", err)
 		resp.WriteError(http.StatusBadRequest, &meta.RespError{Msg: defErr.New(common.CCErrObjectDBOpErrno, err.Error())})
 		return
 	}
 	if cnt > 0 {
 		blog.V(3).Infof("update user group privi: %+v, by condition %+v ", data, cond)
-		err = cli.Instance.UpdateByCondition(common.BKTableNameUserGroupPrivilege, data, cond)
+		err = db.Table(common.BKTableNameUserGroupPrivilege).Update(ctx, cond, data)
 		if nil != err {
 			blog.Error("update user group privi error :%v", err)
 			resp.WriteError(http.StatusBadRequest, &meta.RespError{Msg: defErr.New(common.CCErrObjectDBOpErrno, err.Error())})
@@ -90,8 +84,7 @@
 	}
 
 	blog.V(3).Infof("create user group privi: %+v", data)
-	_, err = cli.Instance.Insert(common.BKTableNameUserGroupPrivilege, data)
->>>>>>> cf4fc893
+	err = db.Table(common.BKTableNameUserGroupPrivilege).Insert(ctx, data)
 	if nil != err {
 		blog.Error("insert user group privi error :%v", err)
 		resp.WriteError(http.StatusBadRequest, &meta.RespError{Msg: defErr.New(common.CCErrObjectDBOpErrno, err.Error())})
@@ -135,12 +128,8 @@
 	cond[common.BKUserGroupIDField] = groupID
 	data[common.BKPrivilegeField] = info
 	cond = util.SetModOwner(cond, ownerID)
-<<<<<<< HEAD
+	blog.V(3).Infof("update user group privi: %+v, by condition %+v ", data, cond)
 	err = db.Table(common.BKTableNameUserGroupPrivilege).Update(ctx, cond, data)
-=======
-	blog.V(3).Infof("update user group privi: %+v, by condition %+v ", data, cond)
-	err = cli.Instance.UpdateByCondition(common.BKTableNameUserGroupPrivilege, data, cond)
->>>>>>> cf4fc893
 	if nil != err {
 		blog.Error("update user group privi error :%v", err)
 		resp.WriteError(http.StatusBadRequest, &meta.RespError{Msg: defErr.New(common.CCErrObjectDBOpErrno, err.Error())})
@@ -151,11 +140,8 @@
 
 //GetUserGroupPrivi get group privi
 func (cli *Service) GetUserGroupPrivi(req *restful.Request, resp *restful.Response) {
-<<<<<<< HEAD
 
-=======
 	//get the language
->>>>>>> cf4fc893
 	language := util.GetActionLanguage(req)
 	ownerID := util.GetOwnerID(req.Request.Header)
 	defErr := cli.Core.CCErr.CreateDefaultCCErrorIf(language)
@@ -170,14 +156,9 @@
 	cond[common.BKUserGroupIDField] = groupID
 	cond = util.SetModOwner(cond, ownerID)
 
-<<<<<<< HEAD
+	blog.V(3).Infof("get user group privi by condition %+v", cond)
 	cnt, err := db.Table(common.BKTableNameUserGroupPrivilege).Find(cond).Count(ctx)
-	if nil != err {
-=======
-	blog.V(3).Infof("get user group privi by condition %+v", cond)
-	cnt, err := cli.Instance.GetCntByCondition(common.BKTableNameUserGroupPrivilege, cond)
-	if nil != err && !cli.Instance.IsNotFoundErr(err) {
->>>>>>> cf4fc893
+	if nil != err && !db.IsNotFoundError(err) {
 		blog.Error("get user group privi error :%v", err)
 		resp.WriteError(http.StatusBadRequest, &meta.RespError{Msg: defErr.New(common.CCErrObjectDBOpErrno, err.Error())})
 		return

--- conflicted
+++ resolved
@@ -241,11 +241,7 @@
 		// translate language
 		for index := range result {
 			result[index].PropertyName = commondata.TranslatePropertyName(defLang, &result[index])
-<<<<<<< HEAD
-			if result[index].PropertyType == common.FiledTypeEnum {
-=======
 			if result[index].PropertyType == common.FieldTypeEnum {
->>>>>>> 026eaa4c
 				result[index].Option = commondata.TranslateEnumName(defLang, &result[index], result[index].Option)
 			}
 		}
@@ -295,11 +291,7 @@
 		// translate language
 		for index := range results {
 			results[index].PropertyName = commondata.TranslatePropertyName(defLang, &results[index])
-<<<<<<< HEAD
-			if results[index].PropertyType == common.FiledTypeEnum {
-=======
 			if results[index].PropertyType == common.FieldTypeEnum {
->>>>>>> 026eaa4c
 				results[index].Option = commondata.TranslateEnumName(defLang, &results[index], results[index].Option)
 			}
 		}

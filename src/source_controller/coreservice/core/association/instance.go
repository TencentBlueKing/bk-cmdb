/*
 * Tencent is pleased to support the open source community by making 蓝鲸 available.,
 * Copyright (C) 2017-2018 THL A29 Limited, a Tencent company. All rights reserved.
 * Licensed under the MIT License (the ",License",); you may not use this file except
 * in compliance with the License. You may obtain a copy of the License at
 * http://opensource.org/licenses/MIT
 * Unless required by applicable law or agreed to in writing, software distributed under
 * the License is distributed on an ",AS IS" BASIS, WITHOUT WARRANTIES OR CONDITIONS OF ANY KIND,
 * either express or implied. See the License for the specific language governing permissions and
 * limitations under the License.
 */

package association

import (
	"fmt"
	"time"

	"configcenter/src/common"
	"configcenter/src/common/blog"
	"configcenter/src/common/errors"
	"configcenter/src/common/http/rest"
	"configcenter/src/common/lock"
	"configcenter/src/common/mapstr"
	"configcenter/src/common/metadata"
	"configcenter/src/common/universalsql/mongo"
	"configcenter/src/common/util"
	"configcenter/src/storage/driver/mongodb"
	driverRedis "configcenter/src/storage/driver/redis"
)

type associationInstance struct {
	*associationKind
	*associationModel
	dependent OperationDependencies
}

func (m *associationInstance) isExists(kit *rest.Kit, instID, asstInstID int64, objAsstID, objID string, bizID int64) (
	bool, error) {

	cond := map[string]interface{}{
		common.BKInstIDField:             instID,
		common.BKAsstInstIDField:         asstInstID,
		common.AssociationObjAsstIDField: objAsstID,
	}

	if bizID > 0 {
		cond[common.BKAppIDField] = bizID
	}

	count, err := m.countInstanceAssociation(kit, objID, cond)
	if err != nil {
		return false, err
	}

	return count > 0, nil
}

func (m *associationInstance) searchInstanceAssociation(kit *rest.Kit, objID string, param metadata.QueryCondition) (
	[]metadata.InstAsst, error) {

	param.Condition = util.SetQueryOwner(param.Condition, kit.SupplierAccount)

	results := make([]metadata.InstAsst, 0)
	asstTableName := common.GetObjectInstAsstTableName(objID, kit.SupplierAccount)
	instHandler := mongodb.Client().Table(asstTableName).Find(param.Condition).Fields(param.Fields...)
	err := instHandler.Start(uint64(param.Page.Start)).Limit(uint64(param.Page.Limit)).
		Sort(param.Page.Sort).All(kit.Ctx, &results)
	return results, err
}

func (m *associationInstance) countInstanceAssociation(kit *rest.Kit, objID string, cond mapstr.MapStr) (uint64, error) {
	cond = util.SetQueryOwner(cond, kit.SupplierAccount)
	asstTableName := common.GetObjectInstAsstTableName(objID, kit.SupplierAccount)
	return mongodb.Client().Table(asstTableName).Find(cond).Count(kit.Ctx)
}

func (m *associationInstance) checkAssociationMapping(kit *rest.Kit, objAsstID string, instID int64, asstInstID int64) error {
	cond := metadata.QueryCondition{Condition: map[string]interface{}{common.AssociationObjAsstIDField: objAsstID}}
	asst, err := m.SearchModelAssociation(kit, cond)
	if err != nil {
		return err
	}

	if asst.Count == 0 {
		return kit.CCError.CCError(common.CCErrorTopoAssociationDoNotExist)
	}

	if asst.Count > 1 {
		return kit.CCError.CCError(common.CCErrTopoGotMultipleAssociationInstance)
	}

	asstMapping, ok := asst.Info[0].Get("mapping")
	if !ok {
		return kit.CCError.CCError(common.CCErrorTopoAssociationDoNotExist)
	}

	objectID, err := asst.Info[0].String(common.BKObjIDField)
	if err != nil {
		return err
	}
	asstObjectID, err := asst.Info[0].String(common.BKAsstObjIDField)
	if err != nil {
		return err
	}

	switch asstMapping {
	case string(metadata.OneToOneMapping):
		instCount, err := m.countInstanceAssociation(kit, objectID, mapstr.MapStr{
			common.AssociationObjAsstIDField: objAsstID,
			common.BKInstIDField:             instID,
		})
		if err != nil {
			return err
		}

		asstInstCount, err := m.countInstanceAssociation(kit, asstObjectID, mapstr.MapStr{
			common.AssociationObjAsstIDField: objAsstID,
			common.BKAsstInstIDField:         asstInstID,
		})
		if err != nil {
			return err
		}

		if instCount > 0 || asstInstCount > 0 {
			return kit.CCError.CCError(common.CCErrorTopoCreateMultipleInstancesForOneToOneAssociation)
		}
	case string(metadata.OneToManyMapping):
		asstInstCount, err := m.countInstanceAssociation(kit, asstObjectID, mapstr.MapStr{
			common.AssociationObjAsstIDField: objAsstID,
			common.BKAsstInstIDField:         asstInstID,
		})
		if err != nil {
			return err
		}

		if asstInstCount > 0 {
			return kit.CCError.CCError(common.CCErrorTopoCreateMultipleInstancesForOneToManyAssociation)
		}
	}
	return nil
}

func (m *associationInstance) save(kit *rest.Kit, asstInst metadata.InstAsst) (id uint64, err error) {
	id, err = mongodb.Client().NextSequence(kit.Ctx, common.BKTableNameInstAsst)
	if err != nil {
		return id, kit.CCError.New(common.CCErrObjectDBOpErrno, err.Error())
	}

	asstInst.ID = int64(id)
	asstInst.OwnerID = kit.SupplierAccount

	objInstAsstTableName := common.GetObjectInstAsstTableName(asstInst.ObjectID, kit.SupplierAccount)
	err = mongodb.Client().Table(objInstAsstTableName).Insert(kit.Ctx, asstInst)
	if err != nil {
		return id, err
	}

	// do not insert twice for self related association
	if asstInst.ObjectID == asstInst.AsstObjectID {
		return id, nil
	}

	asstObjInstAsstTableName := common.GetObjectInstAsstTableName(asstInst.AsstObjectID, kit.SupplierAccount)
	err = mongodb.Client().Table(asstObjInstAsstTableName).Insert(kit.Ctx, asstInst)
	return id, err
}

<<<<<<< HEAD
func (m *associationInstance) deleteInstanceAssociation(kit *rest.Kit, objID string,
	cond mapstr.MapStr) (uint64, error) {
	asstInstTableName := common.GetObjectInstAsstTableName(objID, kit.SupplierAccount)
	associations := make([]metadata.InstAsst, 0)
	if err := mongodb.Client().Table(asstInstTableName).Find(cond).Fields(common.BKObjIDField, common.BKAsstObjIDField).
		All(kit.Ctx, &associations); err != nil {
		blog.ErrorJSON("delete instance association error. objID: %s, cond: %s, err: %s, rid: %s",
			objID, cond, err.Error(), kit.Rid)
		return 0, err
	}

	objIDMap := make(map[string]struct{})
	for _, asst := range associations {
		var asstObjID string
		if asst.ObjectID != objID {
			asstObjID = asst.ObjectID
		} else if asst.AsstObjectID != objID {
			asstObjID = asst.AsstObjectID
		} else {
			// 自关联在循环外处理
			continue
		}

		if _, exists := objIDMap[asstObjID]; exists {
			continue
		}
		objIDMap[asstObjID] = struct{}{}

		asstTableName := common.GetObjectInstAsstTableName(asstObjID, kit.SupplierAccount)
		err := mongodb.Client().Table(asstTableName).Delete(kit.Ctx, cond)
		if err != nil {
			blog.ErrorJSON("delete instance association error. objID: %s, cond: %s, err: %s, rid: %s",
				asstObjID, cond, err.Error(), kit.Rid)
			return 0, err
		}
	}

	cnt, err := mongodb.Client().Table(asstInstTableName).DeleteMany(kit.Ctx, cond)
	if err != nil {
		blog.ErrorJSON("delete instance association error. objID: %s, cond: %s, err: %s, rid: %s",
			objID, cond, err.Error(), kit.Rid)
		return 0, err
	}
	return cnt, nil
=======
func genAssoInstLockKey(id int64, objectAsstID string) string {
	lockKey := fmt.Sprintf("%d_%s", id, objectAsstID)
	return lockKey
>>>>>>> db905767
}

func (m *associationInstance) CreateOneInstanceAssociation(kit *rest.Kit, inputParam metadata.CreateOneInstanceAssociation) (*metadata.CreateOneDataResult, error) {
	inputParam.Data.OwnerID = kit.SupplierAccount
	exists, err := m.isExists(kit, inputParam.Data.InstID, inputParam.Data.AsstInstID, inputParam.Data.ObjectAsstID,
		inputParam.Data.ObjectID, inputParam.Data.BizID)
	if nil != err {
		blog.Errorf("check instance (%#v)is duplicated error, rid: %s", inputParam.Data, kit.Rid)
		return nil, err
	}
	if exists {
		blog.Errorf("association instance (%#v)is duplicated, rid: %s", inputParam.Data, kit.Rid)
		return nil, kit.CCError.Errorf(common.CCErrCommDuplicateItem, "association")
	}
	// check association kind
	cond := mongo.NewCondition()
	cond.Element(&mongo.Eq{Key: common.AssociationObjAsstIDField, Val: inputParam.Data.ObjectAsstID})
	_, exists, err = m.associationModel.isExists(kit, cond)
	if nil != err {
		blog.Errorf("check asst kind(%#v)is not exist, rid: %s", inputParam.Data.ObjectAsstID, kit.Rid)
		return nil, err
	}
	if !exists {
		blog.Errorf("association asst kind(%#v)is not exist, rid: %s", inputParam.Data.ObjectAsstID, kit.Rid)
		return nil, kit.CCError.Error(common.CCErrorTopoAsstKindIsNotExist)
	}
	// check association inst
	exists, err = m.dependent.IsInstanceExist(kit, inputParam.Data.ObjectID, uint64(inputParam.Data.InstID))
	if nil != err {
		return nil, err
	}

	if !exists {
		blog.Errorf("inst to asst is not exist objid(%#v), instid(%#v), rid: %s", inputParam.Data.ObjectID, inputParam.Data.InstID, kit.Rid)
		return nil, kit.CCError.Error(common.CCErrorAsstInstIsNotExist)
	}
	// check inst to asst
	exists, err = m.dependent.IsInstanceExist(kit, inputParam.Data.AsstObjectID, uint64(inputParam.Data.AsstInstID))
	if nil != err {
		return nil, err
	}

	if !exists {
		blog.Errorf("asst inst is not exist objid(%#v), instid(%#v), rid: %s", inputParam.Data.ObjectID, inputParam.Data.InstID, kit.Rid)
		return nil, kit.CCError.Error(common.CCErrorInstToAsstIsNotExist)
	}

	checkAssoCond := mongo.NewCondition()
	checkAssoCond.Element(&mongo.Eq{Key: common.AssociationObjAsstIDField, Val: inputParam.Data.ObjectAsstID})
	checkAssoCond.Element(&mongo.Eq{Key: common.BKOwnerIDField, Val: kit.SupplierAccount})
	assoItems, err := m.search(kit, checkAssoCond)
	if err != nil {
		blog.ErrorJSON("search associations with condition: %s failed, err: %s, rid: %s",
			checkAssoCond.ToMapStr(), err.Error(), kit.Rid)
		return nil, err
	}

	if len(assoItems) != 1 {
		blog.ErrorJSON("association with cond: %s not exist, rid: %s", checkAssoCond.ToMapStr(), kit.Rid)
		return nil, kit.CCError.CCErrorf(common.CCERrrCoreServiceConcurrent)
	}

	mappingType := assoItems[0].Mapping
	switch mappingType {
	case metadata.OneToOneMapping:
		mlocker := lock.NewMLocker(driverRedis.Client())
		instkey := genAssoInstLockKey(inputParam.Data.InstID, inputParam.Data.ObjectAsstID)
		asstInstkey := genAssoInstLockKey(inputParam.Data.AsstInstID, inputParam.Data.ObjectAsstID)
		locked, err := mlocker.MLock(kit.Rid, 10, time.Minute, lock.StrFormat(instkey), lock.StrFormat(asstInstkey))
		if err != nil {
			blog.Errorf("obtain lock failed. err: %v, rid: %s", err, kit.Rid)
			return nil, kit.CCError.CCErrorf(common.CCERrrCoreServiceConcurrent)
		}

		if !locked {
			blog.Errorf("create one to one inst association, but get lock failed, rid: %s", kit.Rid)
			return nil, kit.CCError.CCErrorf(common.CCERrrCoreServiceConcurrent)
		}

		defer func() {
			if err := mlocker.MUnlock(); err != nil {
				blog.Errorf("release lock failed, err: %v, rid: %s", err, kit.Rid)
			}
		}()

		id, err := m.save(kit, inputParam.Data)
		if err != nil {
			blog.Errorf("create one to one instance association failed, err: %v, rid: %s", err, kit.Rid)
			return nil, err
		}

		return &metadata.CreateOneDataResult{Created: metadata.CreatedDataResult{ID: id}}, nil

	case metadata.OneToManyMapping:
		locker := lock.NewLocker(driverRedis.Client())
		asstInstManyKey := genAssoInstLockKey(inputParam.Data.AsstInstID, inputParam.Data.ObjectAsstID)
		locked, err := locker.Lock(lock.StrFormat(asstInstManyKey), time.Minute)
		if err != nil {
			blog.Errorf("create one to many instance association, get lock failed, err: %v, rid: %s", kit.Rid)
			return nil, kit.CCError.CCErrorf(common.CCERrrCoreServiceConcurrent)
		}
		if !locked {
			blog.Errorf("create one to many instance association, but get lock failed, rid: %s", kit.Rid)
			return nil, kit.CCError.CCErrorf(common.CCERrrCoreServiceConcurrent)
		}

		defer func() {
			if err := locker.Unlock(); err != nil {
				blog.Errorf("release lock failed, err: %v,rid: %s", err, kit.Rid)
			}
		}()

		id, err := m.save(kit, inputParam.Data)
		if err != nil {
			blog.Errorf("create one to one instance association failed, err: %v, rid: %s", err, kit.Rid)
			return nil, err
		}

		return &metadata.CreateOneDataResult{Created: metadata.CreatedDataResult{ID: id}}, nil

	default:
		id, err := m.save(kit, inputParam.Data)
		if err != nil {
			blog.Errorf("create one to one instance association failed, err: %v, rid: %s", err, kit.Rid)
			return nil, err
		}

		return &metadata.CreateOneDataResult{Created: metadata.CreatedDataResult{ID: id}}, nil
	}
}
func (m *associationInstance) CreateManyInstanceAssociation(kit *rest.Kit, inputParam metadata.CreateManyInstanceAssociation) (*metadata.CreateManyDataResult, error) {
	dataResult := &metadata.CreateManyDataResult{}
	for itemIdx, item := range inputParam.Datas {
		item.OwnerID = kit.SupplierAccount
		//check is exist
		exists, err := m.isExists(kit, item.InstID, item.AsstInstID, item.ObjectAsstID, item.ObjectID, item.BizID)
		if nil != err {
			dataResult.Exceptions = append(dataResult.Exceptions, metadata.ExceptionResult{
				Message:     err.Error(),
				Code:        int64(err.(errors.CCErrorCoder).GetCode()),
				Data:        item,
				OriginIndex: int64(itemIdx),
			})
			continue
		}

		if exists {
			dataResult.Repeated = append(dataResult.Repeated, metadata.RepeatedDataResult{OriginIndex: int64(itemIdx), Data: mapstr.NewFromStruct(item, "field")})
			continue
		}

		//check asst inst exist
		exists, err = m.dependent.IsInstanceExist(kit, item.ObjectID, uint64(item.InstID))
		if nil != err {
			dataResult.Exceptions = append(dataResult.Exceptions, metadata.ExceptionResult{
				Message:     err.Error(),
				Code:        int64(err.(errors.CCErrorCoder).GetCode()),
				Data:        item,
				OriginIndex: int64(itemIdx),
			})
			continue
		}

		if !exists {
			dataResult.Exceptions = append(dataResult.Exceptions, metadata.ExceptionResult{
				Message:     kit.CCError.Error(common.CCErrorAsstInstIsNotExist).Error(),
				Code:        int64(common.CCErrorAsstInstIsNotExist),
				Data:        item,
				OriginIndex: int64(itemIdx),
			})
			continue
		}

		//check  inst to asst exist
		exists, err = m.dependent.IsInstanceExist(kit, item.AsstObjectID, uint64(item.AsstInstID))
		if nil != err {
			dataResult.Exceptions = append(dataResult.Exceptions, metadata.ExceptionResult{
				Message:     err.Error(),
				Code:        int64(err.(errors.CCErrorCoder).GetCode()),
				Data:        item,
				OriginIndex: int64(itemIdx),
			})
			continue
		}

		if !exists {
			dataResult.Exceptions = append(dataResult.Exceptions, metadata.ExceptionResult{
				Message:     kit.CCError.Error(common.CCErrorInstToAsstIsNotExist).Error(),
				Code:        int64(common.CCErrorInstToAsstIsNotExist),
				Data:        item,
				OriginIndex: int64(itemIdx),
			})
			continue
		}

		err = m.checkAssociationMapping(kit, item.ObjectAsstID, item.InstID, item.AsstInstID)
		if err != nil {
			dataResult.Exceptions = append(dataResult.Exceptions, metadata.ExceptionResult{
				Message:     err.Error(),
				Code:        int64(err.(errors.CCErrorCoder).GetCode()),
				Data:        item,
				OriginIndex: int64(itemIdx),
			})
			continue
		}

		//save asst inst
		id, err := m.save(kit, item)
		if nil != err {
			dataResult.Exceptions = append(dataResult.Exceptions, metadata.ExceptionResult{
				Message:     err.Error(),
				Code:        int64(err.(errors.CCErrorCoder).GetCode()),
				Data:        item,
				OriginIndex: int64(itemIdx),
			})
			continue
		}

		dataResult.Created = append(dataResult.Created, metadata.CreatedDataResult{
			ID:          id,
			OriginIndex: int64(itemIdx),
		})

	}

	return dataResult, nil
}

func (m *associationInstance) SearchInstanceAssociation(kit *rest.Kit, objID string, param metadata.QueryCondition) (
	*metadata.QueryResult, error) {

	if len(objID) == 0 {
		return nil, kit.CCError.CCErrorf(common.CCErrCommParamsNeedSet, common.BKObjIDField)
	}

	instAsstItems, err := m.searchInstanceAssociation(kit, objID, param)
	if nil != err {
		blog.ErrorJSON("search inst association err: %s, objID: %s, param: %s, rid: %s", err, objID, param, kit.Rid)
		return nil, err
	}

	dataResult := new(metadata.QueryResult)

	// the InstAsst number will be counted by default.
	if !param.DisableCounter {
		count, err := m.countInstanceAssociation(kit, objID, param.Condition)
		if nil != err {
			blog.Errorf("search model instance associations count err: %s, rid: %s", err.Error(), kit.Rid)
			return nil, err
		}
		dataResult.Count = count
	}
	dataResult.Info = make([]mapstr.MapStr, 0)
	for _, item := range instAsstItems {
		dataResult.Info = append(dataResult.Info, mapstr.NewFromStruct(item, "field"))
	}

	return dataResult, nil
}

// CountInstanceAssociations counts target model instance associations num.
func (m *associationInstance) CountInstanceAssociations(kit *rest.Kit,
	objID string, input *metadata.Condition) (*metadata.CommonCountResult, error) {

	if len(objID) == 0 {
		return nil, kit.CCError.CCErrorf(common.CCErrCommParamsNeedSet, common.BKObjIDField)
	}

	count, err := m.countInstanceAssociation(kit, objID, input.Condition)
	if err != nil {
		blog.Errorf("count model instance associations failed, err: %s, rid: %s", err.Error(), kit.Rid)
		return nil, err
	}
	result := &metadata.CommonCountResult{Count: count}

	return result, nil
}

func (m *associationInstance) DeleteInstanceAssociation(kit *rest.Kit, objID string, inputParam metadata.DeleteOption) (
	*metadata.DeletedCount, error) {

	if len(objID) == 0 {
		return nil, kit.CCError.CCErrorf(common.CCErrCommParamsNeedSet, common.BKObjIDField)
	}

	inputParam.Condition = util.SetModOwner(inputParam.Condition, kit.SupplierAccount)

	cnt, err := m.deleteInstanceAssociation(kit, objID, inputParam.Condition)
	if nil != err {
		blog.Errorf("delete inst association [%#v] err [%#v], rid: %s", inputParam.Condition, err, kit.Rid)
		return nil, err
	}
	return &metadata.DeletedCount{Count: cnt}, nil
}<|MERGE_RESOLUTION|>--- conflicted
+++ resolved
@@ -166,7 +166,6 @@
 	return id, err
 }
 
-<<<<<<< HEAD
 func (m *associationInstance) deleteInstanceAssociation(kit *rest.Kit, objID string,
 	cond mapstr.MapStr) (uint64, error) {
 	asstInstTableName := common.GetObjectInstAsstTableName(objID, kit.SupplierAccount)
@@ -211,11 +210,11 @@
 		return 0, err
 	}
 	return cnt, nil
-=======
+}
+
 func genAssoInstLockKey(id int64, objectAsstID string) string {
 	lockKey := fmt.Sprintf("%d_%s", id, objectAsstID)
 	return lockKey
->>>>>>> db905767
 }
 
 func (m *associationInstance) CreateOneInstanceAssociation(kit *rest.Kit, inputParam metadata.CreateOneInstanceAssociation) (*metadata.CreateOneDataResult, error) {
@@ -346,6 +345,7 @@
 		return &metadata.CreateOneDataResult{Created: metadata.CreatedDataResult{ID: id}}, nil
 	}
 }
+
 func (m *associationInstance) CreateManyInstanceAssociation(kit *rest.Kit, inputParam metadata.CreateManyInstanceAssociation) (*metadata.CreateManyDataResult, error) {
 	dataResult := &metadata.CreateManyDataResult{}
 	for itemIdx, item := range inputParam.Datas {
@@ -367,7 +367,7 @@
 			continue
 		}
 
-		//check asst inst exist
+		// check asst inst exist
 		exists, err = m.dependent.IsInstanceExist(kit, item.ObjectID, uint64(item.InstID))
 		if nil != err {
 			dataResult.Exceptions = append(dataResult.Exceptions, metadata.ExceptionResult{
@@ -389,7 +389,7 @@
 			continue
 		}
 
-		//check  inst to asst exist
+		// check  inst to asst exist
 		exists, err = m.dependent.IsInstanceExist(kit, item.AsstObjectID, uint64(item.AsstInstID))
 		if nil != err {
 			dataResult.Exceptions = append(dataResult.Exceptions, metadata.ExceptionResult{
@@ -422,7 +422,7 @@
 			continue
 		}
 
-		//save asst inst
+		// save asst inst
 		id, err := m.save(kit, item)
 		if nil != err {
 			dataResult.Exceptions = append(dataResult.Exceptions, metadata.ExceptionResult{

--- conflicted
+++ resolved
@@ -538,23 +538,6 @@
 }
 
 // DoTransferToInnerCheck check whether could be transfer to inner module
-<<<<<<< HEAD
-func (t *transferHostModule) DoTransferToInnerCheck(ctx core.ContextParams) error {
-	innerModuleIDArr, err := t.GetInnerModuleIDArr(ctx)
-	if err != nil {
-		return err
-	}
-	if len(innerModuleIDArr) == 0 {
-		return nil
-	}
-
-	// check 1: 不能有服务实例/进程实例
-	filter := map[string]interface{}{
-		common.BKHostIDField: map[string][]int64{"$in": innerModuleIDArr},
-	}
-	var count uint64
-	if count, err = t.mh.dbProxy.Table(common.BKTableNameServiceInstance).Find(filter).Count(ctx.Context); nil != err {
-=======
 func (t *transferHostModule) DoTransferToInnerCheck(ctx core.ContextParams, hostIDs []int64) error {
 	if len(hostIDs) == 0 {
 		return nil
@@ -567,7 +550,6 @@
 	var count uint64
 	count, err := t.mh.dbProxy.Table(common.BKTableNameServiceInstance).Find(filter).Count(ctx.Context)
 	if err != nil {
->>>>>>> 74aac018
 		blog.Errorf("DoTransferToInnerCheck failed, mongodb failed, table: %s, err: %+v, rid: %s", common.BKTableNameServiceInstance, err, ctx.ReqID)
 		return ctx.Error.CCErrorf(common.CCErrCommDBSelectFailed)
 	}

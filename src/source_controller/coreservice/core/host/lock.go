/*
 * Tencent is pleased to support the open source community by making 蓝鲸 available.
 * Copyright (C) 2017-2018 THL A29 Limited, a Tencent company. All rights reserved.
 * Licensed under the MIT License (the "License"); you may not use this file except
 * in compliance with the License. You may obtain a copy of the License at
 * http://opensource.org/licenses/MIT
 * Unless required by applicable law or agreed to in writing, software distributed under
 * the License is distributed on an "AS IS" BASIS, WITHOUT WARRANTIES OR CONDITIONS OF ANY KIND,
 * either express or implied. See the License for the specific language governing permissions and
 * limitations under the License.
 */

package host

import (
	"fmt"
	"time"

	"configcenter/src/common"
	"configcenter/src/common/blog"
	"configcenter/src/common/errors"
	"configcenter/src/common/http/rest"
	"configcenter/src/common/mapstr"
	"configcenter/src/common/metadata"
	"configcenter/src/common/util"
)

func (hm *hostManager) LockHost(kit *rest.Kit, input *metadata.HostLockRequest) errors.CCError {
	input.IDS = util.IntArrayUnique(input.IDS)
	condition := mapstr.MapStr{
		common.BKHostIDField: mapstr.MapStr{common.BKDBIN: input.IDS},
	}
	condition = util.SetQueryOwner(condition, kit.SupplierAccount)
<<<<<<< HEAD
	hostInfos := make([]mapstr.MapStr, 0)
	limit := uint64(len(input.IDS))
	err := hm.DbProxy.Table(common.BKTableNameBaseHost).Find(condition).Fields(common.BKHostIDField).Limit(limit).All(kit.Ctx, &hostInfos)
=======
	hostInfos := make([]metadata.HostMapStr, 0)
	limit := uint64(len(input.IPS))
	err := hm.DbProxy.Table(common.BKTableNameBaseHost).Find(condition).Fields(fields...).Limit(limit).All(kit.Ctx, &hostInfos)
>>>>>>> 6605eda4
	if nil != err {
		blog.Errorf("lock host, query host from db error, condition: %+v, err: %+v, rid: %s", condition, err, kit.Rid)
		return kit.CCError.Errorf(common.CCErrCommDBSelectFailed)
	}

	diffID := diffHostLockID(input.IDS, hostInfos, kit.Rid)
	if 0 != len(diffID) {
		blog.Errorf("lock host, not found, id: %+v, rid: %s", diffID, kit.Rid)
		return kit.CCError.Errorf(common.CCErrCommParamsIsInvalid, fmt.Sprintf(" id_list %v", diffID))
	}

	user := util.GetUser(kit.Header)
	var insertDataArr []interface{}
	ts := time.Now().UTC()
	for _, id := range input.IDS {
		conds := mapstr.MapStr{
			common.BKHostIDField: id,
		}
		conds = util.SetQueryOwner(conds, kit.SupplierAccount)
		cnt, err := hm.DbProxy.Table(common.BKTableNameHostLock).Find(conds).Count(kit.Ctx)
		if nil != err {
			blog.Errorf("lock host, query host lock from db failed, err:%+v, rid:%s", err, kit.Rid)
			return kit.CCError.Errorf(common.CCErrCommDBSelectFailed)
		}
		if 0 == cnt {
			insertDataArr = append(insertDataArr, metadata.HostLockData{
				User:       user,
				ID:         id,
				CreateTime: ts,
				OwnerID:    util.GetOwnerID(kit.Header),
			})
		}
	}

	if 0 < len(insertDataArr) {
		err := hm.DbProxy.Table(common.BKTableNameHostLock).Insert(kit.Ctx, insertDataArr)
		if nil != err {
			blog.Errorf("lock host, save host lock to db failed, err: %+v, rid:%s", err, kit.Rid)
			return kit.CCError.Errorf(common.CCErrCommDBInsertFailed)
		}
	}
	return nil
}

func (hm *hostManager) UnlockHost(kit *rest.Kit, input *metadata.HostLockRequest) errors.CCError {
	conds := mapstr.MapStr{
		common.BKHostIDField: mapstr.MapStr{common.BKDBIN: input.IDS},
	}
	conds = util.SetModOwner(conds, kit.SupplierAccount)
	err := hm.DbProxy.Table(common.BKTableNameHostLock).Delete(kit.Ctx, conds)
	if nil != err {
		blog.Errorf("unlock host, delete host lock from db error, err: %+v, rid:%s", err, kit.Rid)
		return kit.CCError.CCErrorf(common.CCErrCommDBDeleteFailed)
	}

	return nil
}

func (hm *hostManager) QueryHostLock(kit *rest.Kit, input *metadata.QueryHostLockRequest) ([]metadata.HostLockData, errors.CCError) {
	hostLockInfoArr := make([]metadata.HostLockData, 0)
	conds := mapstr.MapStr{
		common.BKHostIDField: mapstr.MapStr{common.BKDBIN: input.IDS},
	}
	conds = util.SetModOwner(conds, kit.SupplierAccount)
	limit := uint64(len(input.IDS))
	err := hm.DbProxy.Table(common.BKTableNameHostLock).Find(conds).Limit(limit).All(kit.Ctx, &hostLockInfoArr)
	if nil != err {
		blog.Errorf("query lock host, query host lock from db error, err: %+v, rid:%s", err, kit.Rid)
		return nil, kit.CCError.CCErrorf(common.CCErrCommDBSelectFailed)
	}
	return hostLockInfoArr, nil
}

<<<<<<< HEAD
func diffHostLockID(ids []int64, hostInfos []mapstr.MapStr, rid string) []int64 {
	mapInnerID := make(map[int64]bool)
	for _, hostInfo := range hostInfos {
		id, err := hostInfo.Int64(common.BKHostIDField)
		if nil != err {
			blog.ErrorJSON("different host lock ID not valid, hostInfo: %s, rid: %s", hostInfo, rid)
=======
func diffHostLockIP(ips []string, hostInfos []metadata.HostMapStr, rid string) []string {
	mapInnerIP := make(map[string]bool)
	for _, hostInfo := range hostInfos {
		innerIP, ok := hostInfo[common.BKHostInnerIPField].(string)
		if !ok {
			blog.ErrorJSON("different host lock IP not inner ip, %s, rid: %s", hostInfo, rid)
>>>>>>> 6605eda4
			continue
		}
		mapInnerID[id] = true
	}
	var diffIDS []int64
	for _, id := range ids {
		_, exist := mapInnerID[id]
		if !exist {
			diffIDS = append(diffIDS, id)
		}
	}
	return diffIDS
}<|MERGE_RESOLUTION|>--- conflicted
+++ resolved
@@ -31,15 +31,9 @@
 		common.BKHostIDField: mapstr.MapStr{common.BKDBIN: input.IDS},
 	}
 	condition = util.SetQueryOwner(condition, kit.SupplierAccount)
-<<<<<<< HEAD
-	hostInfos := make([]mapstr.MapStr, 0)
+	hostInfos := make([]metadata.HostMapStr, 0)
 	limit := uint64(len(input.IDS))
 	err := hm.DbProxy.Table(common.BKTableNameBaseHost).Find(condition).Fields(common.BKHostIDField).Limit(limit).All(kit.Ctx, &hostInfos)
-=======
-	hostInfos := make([]metadata.HostMapStr, 0)
-	limit := uint64(len(input.IPS))
-	err := hm.DbProxy.Table(common.BKTableNameBaseHost).Find(condition).Fields(fields...).Limit(limit).All(kit.Ctx, &hostInfos)
->>>>>>> 6605eda4
 	if nil != err {
 		blog.Errorf("lock host, query host from db error, condition: %+v, err: %+v, rid: %s", condition, err, kit.Rid)
 		return kit.CCError.Errorf(common.CCErrCommDBSelectFailed)
@@ -113,21 +107,12 @@
 	return hostLockInfoArr, nil
 }
 
-<<<<<<< HEAD
-func diffHostLockID(ids []int64, hostInfos []mapstr.MapStr, rid string) []int64 {
+func diffHostLockID(ids []int64, hostInfos []metadata.HostMapStr, rid string) []int64 {
 	mapInnerID := make(map[int64]bool)
 	for _, hostInfo := range hostInfos {
-		id, err := hostInfo.Int64(common.BKHostIDField)
+		id, err := util.GetInt64ByInterface(hostInfo[common.BKHostIDField])
 		if nil != err {
 			blog.ErrorJSON("different host lock ID not valid, hostInfo: %s, rid: %s", hostInfo, rid)
-=======
-func diffHostLockIP(ips []string, hostInfos []metadata.HostMapStr, rid string) []string {
-	mapInnerIP := make(map[string]bool)
-	for _, hostInfo := range hostInfos {
-		innerIP, ok := hostInfo[common.BKHostInnerIPField].(string)
-		if !ok {
-			blog.ErrorJSON("different host lock IP not inner ip, %s, rid: %s", hostInfo, rid)
->>>>>>> 6605eda4
 			continue
 		}
 		mapInnerID[id] = true

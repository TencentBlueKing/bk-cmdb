/*
 * Tencent is pleased to support the open source community by making 蓝鲸 available.,
 * Copyright (C) 2017-2018 THL A29 Limited, a Tencent company. All rights reserved.
 * Licensed under the MIT License (the ",License",); you may not use this file except
 * in compliance with the License. You may obtain a copy of the License at
 * http://opensource.org/licenses/MIT
 * Unless required by applicable law or agreed to in writing, software distributed under
 * the License is distributed on an ",AS IS" BASIS, WITHOUT WARRANTIES OR CONDITIONS OF ANY KIND,
 * either express or implied. See the License for the specific language governing permissions and
 * limitations under the License.
 */

package transfer

import (
	"configcenter/src/common"
	"configcenter/src/common/blog"
	"configcenter/src/common/condition"
	"configcenter/src/common/errors"
	"configcenter/src/common/eventclient"
	"configcenter/src/common/http/rest"
	"configcenter/src/common/mapstr"
	"configcenter/src/common/metadata"
	"configcenter/src/common/util"
	"configcenter/src/storage/dal"
<<<<<<< HEAD
	"gopkg.in/redis.v5"
=======
    "configcenter/src/storage/dal/types"

    "gopkg.in/redis.v5"
>>>>>>> fbaec7a4
)

type TransferManager struct {
	dbProxy             dal.RDB
	eventCli            eventclient.Client
	cache               *redis.Client
	dependence          OperationDependence
	hostApplyDependence HostApplyRuleDependence
}

type OperationDependence interface {
	AutoCreateServiceInstanceModuleHost(kit *rest.Kit, hostID int64, moduleID int64) (*metadata.ServiceInstance, errors.CCErrorCoder)
	SelectObjectAttWithParams(kit *rest.Kit, objID string, bizID int64) (attribute []metadata.Attribute, err error)
	UpdateModelInstance(kit *rest.Kit, objID string, param metadata.UpdateOption) (*metadata.UpdatedCount, error)
}

type HostApplyRuleDependence interface {
	RunHostApplyOnHosts(kit *rest.Kit, bizID int64, option metadata.UpdateHostByHostApplyRuleOption) (metadata.MultipleHostApplyResult, errors.CCErrorCoder)
}

func New(db dal.RDB, cache *redis.Client, ec eventclient.Client, dependence OperationDependence, hostApplyDependence HostApplyRuleDependence) *TransferManager {
	return &TransferManager{
		dbProxy:             db,
		cache:               cache,
		eventCli:            ec,
		dependence:          dependence,
		hostApplyDependence: hostApplyDependence,
	}
}

// NewHostModuleTransfer business normal module transfer
func (manager *TransferManager) NewHostModuleTransfer(kit *rest.Kit, bizID int64, moduleIDArr []int64, isIncr bool) *genericTransfer {
	return &genericTransfer{
		dbProxy:     manager.dbProxy,
		eventCli:    manager.eventCli,
		dependent:   manager.dependence,
		moduleIDArr: moduleIDArr,
		bizID:       bizID,
		isIncrement: isIncr,
	}
}

// TransferHostToInnerModule transfer host to inner module, default module contain(idle module, fault module)
func (manager *TransferManager) TransferToInnerModule(kit *rest.Kit, input *metadata.TransferHostToInnerModule) ([]metadata.ExceptionResult, error) {

	transfer := manager.NewHostModuleTransfer(kit, input.ApplicationID, []int64{input.ModuleID}, false)

	exit, err := transfer.HasInnerModule(kit)
	if err != nil {
		blog.ErrorJSON("TransferHostToInnerModule failed, HasInnerModule failed, input:%s, err:%s, rid:%s", input, err.Error(), kit.Rid)
		return nil, err
	}
	if !exit {
		blog.ErrorJSON("TransferHostToInnerModule validate module failed, module ID is not default module. input:%s, rid:%s", input, kit.Rid)
		return nil, kit.CCError.CCErrorf(common.CCErrCoreServiceModuleNotDefaultModuleErr, input.ModuleID, input.ApplicationID)
	}
	if err := transfer.DoTransferToInnerCheck(kit, input.HostID); err != nil {
		blog.ErrorJSON("TransferHostToInnerModule failed, DoTransferToInnerCheck failed, err: %s, rid:%s", err.Error(), kit.Rid)
		return nil, err
	}
	err = transfer.ValidParameter(kit)
	if err != nil {
		blog.ErrorJSON("TransferHostToInnerModule failed, ValidParameter failed, input:%s, err:%s, rid:%s", input, err.Error(), kit.Rid)
		return nil, err
	}

	var exceptionArr []metadata.ExceptionResult
	for _, hostID := range input.HostID {
		err := transfer.Transfer(kit, hostID)
		if err != nil {
			blog.ErrorJSON("TransferHostToInnerModule failed, Transfer module host relation failed, input:%s, hostID:%s, err:%s, rid:%s", input, hostID, err.Error(), kit.Rid)
			exceptionArr = append(exceptionArr, metadata.ExceptionResult{
				Message:     err.Error(),
				Code:        int64(err.GetCode()),
				OriginIndex: hostID,
			})
		}
	}
	updateHostOption := metadata.UpdateHostByHostApplyRuleOption{
		HostIDs: input.HostID,
	}
	if _, err := manager.hostApplyDependence.RunHostApplyOnHosts(kit, input.ApplicationID, updateHostOption); err != nil {
		blog.Warnf("TransferHostToInnerModule success, but RunHostApplyOnHosts failed, bizID: %d, option: %+v, err: %+v, rid: %s", input.ApplicationID, updateHostOption, err, kit.Rid)
	}
	if len(exceptionArr) > 0 {
		return exceptionArr, kit.CCError.CCError(common.CCErrCoreServiceTransferHostModuleErr)
	}

	return nil, nil
}

// TransferHostModule transfer host to use add module
// 目标模块不能为空闲机模块
func (manager *TransferManager) TransferToNormalModule(kit *rest.Kit, input *metadata.HostsModuleRelation) ([]metadata.ExceptionResult, error) {
	// 确保目标模块不能为空闲机模块
	defaultModuleFilter := map[string]interface{}{
		common.BKDefaultField: map[string]interface{}{
			common.BKDBNE: common.DefaultFlagDefaultValue,
		},
		common.BKModuleIDField: map[string]interface{}{
			common.BKDBIN: input.ModuleID,
		},
	}
	defaultModuleCount, err := manager.dbProxy.Table(common.BKTableNameBaseModule).Find(defaultModuleFilter).Count(kit.Ctx)
	if err != nil {
		blog.ErrorJSON("TransferToNormalModule failed, filter default module failed, filter:%s, err:%s, rid:%s", defaultModuleFilter, common.BKTableNameBaseModule, err.Error(), kit.Rid)
		return nil, kit.CCError.CCError(common.CCErrCommDBSelectFailed)
	}
	if defaultModuleCount > 0 {
		blog.ErrorJSON("TransferToNormalModule failed, target module shouldn't be default module, input:%s, defaultModuleCount:%s, rid:%s", input, defaultModuleCount, kit.Rid)
		return nil, kit.CCError.CCError(common.CCErrCoreServiceTransferToDefaultModuleUseWrongMethod)
	}

	var exceptionArr []metadata.ExceptionResult

	// 检查主机从哪个模块移除，并且确认主机可以从该模块移除
	if input.IsIncrement == false {
		hostConfigFilter := map[string]interface{}{
			common.BKHostIDField: map[string]interface{}{
				common.BKDBIN: input.HostID,
			},
		}
		hostModuleConfigs := make([]metadata.ModuleHost, 0)
		if err := manager.dbProxy.Table(common.BKTableNameModuleHostConfig).Find(hostConfigFilter).All(kit.Ctx, &hostModuleConfigs); err != nil {
			blog.ErrorJSON("TransferToNormalModule failed, find default module failed, filter:%s, hostID:%s, err:%s, rid:%s", defaultModuleFilter, common.BKTableNameBaseModule, err.Error(), kit.Rid)
			return nil, kit.CCError.CCError(common.CCErrCommDBSelectFailed)
		}
		hostModuleMap := make(map[int64][]int64)
		for _, hostConfig := range hostModuleConfigs {
			if _, exist := hostModuleMap[hostConfig.HostID]; exist == false {
				hostModuleMap[hostConfig.HostID] = make([]int64, 0)
			}
			hostModuleMap[hostConfig.HostID] = append(hostModuleMap[hostConfig.HostID], hostConfig.ModuleID)
		}

		for hostID, originalModuleIDs := range hostModuleMap {
			removedModuleIDs := make([]int64, 0)
			for _, moduleID := range originalModuleIDs {
				if util.InArray(moduleID, input.ModuleID) == false {
					removedModuleIDs = append(removedModuleIDs, moduleID)
				}
			}
			if len(removedModuleIDs) == 0 {
				continue
			}
			serviceInstanceFilter := map[string]interface{}{
				common.BKHostIDField: hostID,
				common.BKModuleIDField: map[string]interface{}{
					common.BKDBIN: removedModuleIDs,
				},
			}
			instanceCount, err := manager.dbProxy.Table(common.BKTableNameServiceInstance).Find(serviceInstanceFilter).Count(kit.Ctx)
			if err != nil {
				blog.ErrorJSON("TransferToNormalModule failed, find service instance failed, filter:%s, hostID:%s, err:%s, rid:%s", serviceInstanceFilter, common.BKTableNameServiceInstance, err.Error(), kit.Rid)
				return nil, kit.CCError.CCError(common.CCErrCommDBSelectFailed)
			}
			if instanceCount > 0 {
				err := kit.CCError.CCError(common.CCErrCoreServiceForbiddenReleaseHostReferencedByServiceInstance)
				exceptionArr = append(exceptionArr, metadata.ExceptionResult{
					Message:     err.Error(),
					Code:        int64(err.GetCode()),
					OriginIndex: hostID,
				})
			}
		}
	}
	if len(exceptionArr) > 0 {
		return exceptionArr, kit.CCError.CCError(common.CCErrCoreServiceForbiddenReleaseHostReferencedByServiceInstance)
	}

	transfer := manager.NewHostModuleTransfer(kit, input.ApplicationID, input.ModuleID, input.IsIncrement)

	err = transfer.ValidParameter(kit)
	if err != nil {
		blog.ErrorJSON("TransferToNormalModule failed, ValidParameter failed, input:%s, err:%s, rid:%s", input, err, kit.Rid)
		return nil, err
	}
	for _, hostID := range input.HostID {
		err := transfer.Transfer(kit, hostID)
		if err != nil {
			blog.ErrorJSON("TransferToNormalModule failed, Transfer module host relation failed. input:%s, hostID:%s, err:%s, rid:%s", input, hostID, err, kit.Rid)
			exceptionArr = append(exceptionArr, metadata.ExceptionResult{
				Message:     err.Error(),
				Code:        int64(err.GetCode()),
				OriginIndex: hostID,
			})
		}
	}
	updateHostOption := metadata.UpdateHostByHostApplyRuleOption{
		HostIDs: input.HostID,
	}
	if _, err := manager.hostApplyDependence.RunHostApplyOnHosts(kit, input.ApplicationID, updateHostOption); err != nil {
		blog.Warnf("TransferToNormalModule success, but RunHostApplyOnHosts failed, bizID: %d, option: %+v, err: %+v, rid: %s", input.ApplicationID, updateHostOption, err, kit.Rid)
	}
	if len(exceptionArr) > 0 {
		return exceptionArr, kit.CCError.CCError(common.CCErrCoreServiceTransferHostModuleErr)
	}

	return nil, nil
}

// RemoveHostFromModule 将主机从模块中移出
// 如果主机属于n+1个模块（n>0），操作之后，主机属于n个模块
// 如果主机属于1个模块, 且非空闲机模块，操作之后，主机属于空闲机模块
// 如果主机属于空闲机模块，操作失败
// 如果主机属于故障机模块，操作失败
// 如果主机不在参数指定的模块中，操作失败
func (manager *TransferManager) RemoveFromModule(kit *rest.Kit, input *metadata.RemoveHostsFromModuleOption) ([]metadata.ExceptionResult, error) {
	hostConfigFilter := map[string]interface{}{
		common.BKHostIDField: input.HostID,
		common.BKAppIDField:  input.ApplicationID,
	}
	hostConfigs := make([]metadata.ModuleHost, 0)
	if err := manager.dbProxy.Table(common.BKTableNameModuleHostConfig).Find(hostConfigFilter).All(kit.Ctx, &hostConfigs); err != nil {
		blog.ErrorJSON("RemoveFromModule failed, find host module config failed, filter:%s, hostID:%s, err:%s, rid:%s", hostConfigFilter, common.BKTableNameModuleHostConfig, err, kit.Rid)
		return nil, kit.CCError.CCErrorf(common.CCErrHostModuleConfigFailed, err.Error())
	}

	// 如果主机不在参数指定的模块中，操作失败
	if len(hostConfigs) == 0 {
		blog.ErrorJSON("RemoveFromModule failed, host invalid, host module config not found, input:%s, rid:%s", input, kit.Rid)
		return nil, kit.CCError.CCErrorf(common.CCErrHostModuleNotExist)
	}

	moduleIDs := make([]int64, 0)
	for _, hostConfig := range hostConfigs {
		moduleIDs = append(moduleIDs, hostConfig.ModuleID)
	}

	// 检查 moduleIDs 是否有空闲机或故障机模块
	// 如果主机属于空闲机模块，操作失败
	// 如果主机属于故障机模块，操作失败
	defaultModuleFilter := map[string]interface{}{
		common.BKModuleIDField: map[string]interface{}{
			common.BKDBIN: moduleIDs,
		},
		common.BKDefaultField: map[string]interface{}{
			common.BKDBNE: common.DefaultFlagDefaultValue,
		},
	}
	defaultModuleCount, err := manager.dbProxy.Table(common.BKTableNameBaseModule).Find(defaultModuleFilter).Count(kit.Ctx)
	if err != nil {
		blog.ErrorJSON("RemoveFromModule failed, filter default module failed, filter:%s, hostID:%s, err:%s, rid:%s", defaultModuleFilter, common.BKTableNameBaseModule, err, kit.Rid)
		return nil, kit.CCError.CCErrorf(common.CCErrHostGetModuleFail, err.Error())
	}
	if defaultModuleCount > 0 {
		blog.ErrorJSON("RemoveFromModule failed, default module shouldn't in target modules, input:%s, rid:%s", input, kit.Rid)
		return nil, kit.CCError.CCError(common.CCErrHostRemoveFromDefaultModuleFailed)
	}

	targetModuleIDs := make([]int64, 0)
	for _, moduleID := range moduleIDs {
		if moduleID != input.ModuleID {
			targetModuleIDs = append(targetModuleIDs, moduleID)
		}
	}
	if len(targetModuleIDs) > 0 {
		option := metadata.HostsModuleRelation{
			ApplicationID: input.ApplicationID,
			HostID:        []int64{input.HostID},
			ModuleID:      targetModuleIDs,
			IsIncrement:   false,
		}
		result, err := manager.TransferToNormalModule(kit, &option)
		if err != nil {
			blog.ErrorJSON("RemoveFromModule failed, TransferToNormalModule failed, input:%s, option:%s, err:%s, rid:%s", input, option, err.Error(), kit.Rid)
			return nil, err
		}
		return result, nil
	}

	// transfer host to idle module
	idleModuleFilter := map[string]interface{}{
		common.BKAppIDField:   input.ApplicationID,
		common.BKDefaultField: common.DefaultResModuleFlag,
	}
	idleModule := metadata.ModuleHost{}
	if err := manager.dbProxy.Table(common.BKTableNameBaseModule).Find(idleModuleFilter).One(kit.Ctx, &idleModule); err != nil {
		return nil, kit.CCError.CCErrorf(common.CCErrHostGetModuleFail, err.Error())
	}
	innerModuleOption := metadata.TransferHostToInnerModule{
		ApplicationID: input.ApplicationID,
		ModuleID:      idleModule.ModuleID,
		HostID:        []int64{input.HostID},
	}
	result, err := manager.TransferToInnerModule(kit, &innerModuleOption)
	if err != nil {
		blog.ErrorJSON("RemoveFromModule failed, TransferToInnerModule failed, filter:%s, option:%s, err:%s, rid:%s", input, innerModuleOption, err.Error(), kit.Rid)
		return nil, err
	}
	return result, nil
}

// TransferHostCrossBusiness Host cross-business transfer
func (manager *TransferManager) TransferToAnotherBusiness(kit *rest.Kit, input *metadata.TransferHostsCrossBusinessRequest) ([]metadata.ExceptionResult, error) {
	// check whether there is service instance bound to hosts
	serviceInstanceFilter := map[string]interface{}{
		common.BKHostIDField: map[string]interface{}{
			common.BKDBIN: input.HostIDArr,
		},
	}
	serviceInstanceCount, err := manager.dbProxy.Table(common.BKTableNameServiceInstance).Find(serviceInstanceFilter).Count(kit.Ctx)
	if err != nil {
		blog.Errorf("TransferToAnotherBusiness failed, query host related service instances failed, filter: %s, err: %s, rid: %s", serviceInstanceFilter, err.Error(), kit.Rid)
		return nil, kit.CCError.Error(common.CCErrCommDBSelectFailed)
	}
	if serviceInstanceCount > 0 {
		blog.InfoJSON("RemoveFromModule forbidden, %d service instances bound to hosts, input:%s, rid:%s", serviceInstanceCount, input, kit.Rid)
		return nil, kit.CCError.CCError(common.CCErrCoreServiceForbiddenReleaseHostReferencedByServiceInstance)
	}

	transfer := manager.NewHostModuleTransfer(kit, input.DstApplicationID, input.DstModuleIDArr, false)
	transfer.SetCrossBusiness(kit, input.SrcApplicationID)

	err = transfer.ValidParameter(kit)
	if err != nil {
		blog.ErrorJSON("TransferToAnotherBusiness failed, ValidParameter failed, err:%s, input:%s, rid:%s", err.Error(), input, kit.Rid)
		return nil, err
	}

	// attributes in legacy business
	legacyAttributes, err := transfer.dependent.SelectObjectAttWithParams(kit, common.BKInnerObjIDHost, input.SrcApplicationID)
	if err != nil {
		blog.ErrorJSON("TransferToAnotherBusiness failed, SelectObjectAttWithParams failed, bizID: %s, err:%s, rid:%s", input.SrcApplicationID, err.Error(), kit.Rid)
		return nil, err
	}

	// attributes in new business
	newAttributes, err := transfer.dependent.SelectObjectAttWithParams(kit, common.BKInnerObjIDHost, input.DstApplicationID)
	if err != nil {
		blog.ErrorJSON("TransferToAnotherBusiness failed, SelectObjectAttWithParams failed, bizID: %s, err:%s, rid:%s", input.DstApplicationID, err.Error(), kit.Rid)
		return nil, err
	}

	var exceptionArr []metadata.ExceptionResult
	successHostIDs := make([]int64, 0)
	for _, hostID := range input.HostIDArr {
		err := transfer.Transfer(kit, hostID)
		if err != nil {
			blog.ErrorJSON("TransferToAnotherBusiness failed, Transfer module host relation error. err:%s, input:%s, hostID:%s, rid:%s", err.Error(), input, hostID, kit.Rid)
			exceptionArr = append(exceptionArr, metadata.ExceptionResult{
				Message:     err.Error(),
				Code:        int64(err.GetCode()),
				OriginIndex: hostID,
			})
			continue
		}
		successHostIDs = append(successHostIDs, hostID)
	}

	if len(successHostIDs) > 0 {
		// reset private field in legacy business
		if err := manager.clearLegacyPrivateField(kit, legacyAttributes, successHostIDs...); err != nil {
			blog.ErrorJSON("TransferToAnotherBusiness failed, clearLegacyPrivateField failed, hostID:%s, attributes:%s, err:%s, rid:%s", successHostIDs, legacyAttributes, err.Error(), kit.Rid)
			// we should go on setting default value for new private field
		}

		// set default value for private field in new business
		if err := manager.setDefaultPrivateField(kit, newAttributes, successHostIDs...); err != nil {
			blog.ErrorJSON("TransferToAnotherBusiness failed, setDefaultPrivateField failed, hostID:%s, attributes:%s, err:%s, rid:%s", successHostIDs, newAttributes, err.Error(), kit.Rid)
			for _, hostID := range successHostIDs {
				exceptionArr = append(exceptionArr, metadata.ExceptionResult{
					Message:     err.Error(),
					Code:        int64(err.GetCode()),
					OriginIndex: hostID,
				})
			}
		}
	}

	updateHostOption := metadata.UpdateHostByHostApplyRuleOption{
		HostIDs: input.HostIDArr,
	}
	if hostApplyResult, err := manager.hostApplyDependence.RunHostApplyOnHosts(kit, input.DstApplicationID, updateHostOption); err != nil {
		blog.Warnf("TransferToAnotherBusiness success, but RunHostApplyOnHosts failed, bizID: %d, option: %+v, hostApplyResult: %+v, err: %+v, rid: %s", input.DstApplicationID, updateHostOption, hostApplyResult, err, kit.Rid)
	}
	if len(exceptionArr) > 0 {
		return exceptionArr, kit.CCError.CCError(common.CCErrCoreServiceTransferHostModuleErr)
	}

	return nil, nil
}

func (manager *TransferManager) clearLegacyPrivateField(kit *rest.Kit, attributes []metadata.Attribute, hostIDs ...int64) errors.CCErrorCoder {
	doc := make(map[string]interface{}, 0)
	for _, attribute := range attributes {
		bizID, err := attribute.Metadata.ParseBizID()
		if err != nil {
			blog.Warnf("clearLegacyPrivateField, parse bizID from attribute failed, attribute: %+v, err: %s, rid: %s", attribute, err.Error(), kit.Rid)
			continue
		}
		if bizID == 0 {
			continue
		}
		doc[attribute.PropertyID] = nil
	}
	if len(doc) == 0 {
		return nil
	}
	reset := types.ModeUpdate{
		Op:  "unset",
		Doc: doc,
	}
	filter := map[string]interface{}{
		common.BKHostIDField: map[string]interface{}{
			common.BKDBIN: hostIDs,
		},
	}
	if err := manager.dbProxy.Table(common.BKTableNameBaseHost).UpdateMultiModel(kit.Ctx, filter, reset); err != nil {
		blog.ErrorJSON("clearLegacyPrivateField failed. table: %s, filter: %s, doc: %s, err: %s, rid:%s", common.BKTableNameBaseHost, filter, doc, err.Error(), kit.Rid)
		return kit.CCError.CCErrorf(common.CCErrCommDBUpdateFailed)
	}
	return nil
}

func (manager *TransferManager) setDefaultPrivateField(kit *rest.Kit, attributes []metadata.Attribute, hostID ...int64) errors.CCErrorCoder {
	doc := make(map[string]interface{})
	for _, attribute := range attributes {
		bizID, err := attribute.Metadata.ParseBizID()
		if err != nil {
			blog.Warnf("clearLegacyPrivateField, parse bizID from attribute failed, attribute: %+v, err: %s, rid: %s", attribute, err.Error(), kit.Rid)
			continue
		}
		if bizID == 0 {
			continue
		}
		doc[attribute.PropertyID] = nil
	}
	if len(doc) == 0 {
		return nil
	}
	updateOption := metadata.UpdateOption{
		Data: doc,
		Condition: map[string]interface{}{
			common.BKHostIDField: map[string]interface{}{
				common.BKDBIN: hostID,
			},
		},
	}
	_, err := manager.dependence.UpdateModelInstance(kit, common.BKInnerObjIDHost, updateOption)
	if err != nil {
		blog.ErrorJSON("setDefaultPrivateField failed. UpdateModelInstance failed, option: %s, err: %s, rid:%s", common.BKTableNameBaseHost, updateOption, err.Error(), kit.Rid)
		return kit.CCError.CCErrorf(common.CCErrCommDBUpdateFailed)
	}
	return nil
}

// GetHostModuleRelation get host module relation
func (manager *TransferManager) GetHostModuleRelation(kit *rest.Kit, input *metadata.HostModuleRelationRequest) (*metadata.HostConfigData, error) {
	if input.Empty() {
		blog.Errorf("GetHostModuleRelation input empty. input:%#v, rid:%s", input, kit.Rid)
		return nil, kit.CCError.Errorf(common.CCErrCommParamsNeedSet, common.BKAppIDField)
	}
	moduleHostCond := condition.CreateCondition()
	if input.ApplicationID > 0 {
		moduleHostCond.Field(common.BKAppIDField).Eq(input.ApplicationID)
	}
	if len(input.HostIDArr) > 0 {
		moduleHostCond.Field(common.BKHostIDField).In(input.HostIDArr)
	}
	if len(input.ModuleIDArr) > 0 {
		moduleHostCond.Field(common.BKModuleIDField).In(input.ModuleIDArr)
	}
	if len(input.SetIDArr) > 0 {
		moduleHostCond.Field(common.BKSetIDField).In(input.SetIDArr)
	}
	cond := moduleHostCond.ToMapStr()
	if len(cond) == 0 {
		return nil, nil
	}
	cond = util.SetQueryOwner(moduleHostCond.ToMapStr(), kit.SupplierAccount)

	cnt, err := manager.dbProxy.Table(common.BKTableNameModuleHostConfig).Find(cond).Count(kit.Ctx)
	if err != nil {
		blog.Errorf("get module host config count failed, err: %v, cond:%#v, rid: %s", err, cond, kit.Rid)
		return nil, kit.CCError.CCError(common.CCErrCommDBSelectFailed)
	}

	hostModuleArr := make([]metadata.ModuleHost, 0)
	db := manager.dbProxy.Table(common.BKTableNameModuleHostConfig).
		Find(cond).
		Start(uint64(input.Page.Start)).
		Sort(input.Page.Sort)

	if input.Page.Limit > 0 {
		db = db.Limit(uint64(input.Page.Limit))
	}

	err = db.All(kit.Ctx, &hostModuleArr)
	if err != nil {
		blog.Errorf("get module host config failed, err: %v, cond:%#v, rid: %s", err, cond, kit.Rid)
		return nil, kit.CCError.CCError(common.CCErrCommDBSelectFailed)
	}

	return &metadata.HostConfigData{
		Count: int64(cnt),
		Info:  hostModuleArr,
		Page:  input.Page,
	}, nil
}

// DeleteHost delete host module relation and host info
func (manager *TransferManager) DeleteFromSystem(kit *rest.Kit, input *metadata.DeleteHostRequest) ([]metadata.ExceptionResult, error) {

	transfer := manager.NewHostModuleTransfer(kit, input.ApplicationID, nil, false)
	transfer.SetDeleteHost(kit)

	err := transfer.ValidParameter(kit)
	if err != nil {
		blog.ErrorJSON("DeleteFromSystem failed, ValidParameter failed, err:%s, input:%s, rid:%s", err.Error(), input, kit.Rid)
		return nil, err
	}

	var exceptionArr []metadata.ExceptionResult
	for _, hostID := range input.HostIDArr {
		err := transfer.Transfer(kit, hostID)
		if err != nil {
			blog.ErrorJSON("DeleteFromSystem failed, Transfer module host relation failed. err:%s, input:%s, hostID:%s, rid:%s", err.Error(), input, hostID, kit.Rid)
			exceptionArr = append(exceptionArr, metadata.ExceptionResult{
				Message:     err.Error(),
				Code:        int64(err.GetCode()),
				OriginIndex: hostID,
			})
		}
	}
	if len(exceptionArr) > 0 {
		return exceptionArr, kit.CCError.CCError(common.CCErrCoreServiceTransferHostModuleErr)
	}

	return nil, nil
}

func (manager *TransferManager) getHostIDModuleMapByHostID(kit *rest.Kit, appID int64, hostIDArr []int64) (map[int64][]metadata.ModuleHost, errors.CCErrorCoder) {
	moduleHostCond := condition.CreateCondition()
	moduleHostCond.Field(common.BKAppIDField).Eq(appID)
	moduleHostCond.Field(common.BKHostIDField).In(hostIDArr)
	cond := util.SetQueryOwner(moduleHostCond.ToMapStr(), kit.SupplierAccount)

	var dataArr []metadata.ModuleHost
	err := manager.dbProxy.Table(common.BKTableNameModuleHostConfig).Find(cond).All(kit.Ctx, &dataArr)
	if err != nil {
		blog.ErrorJSON("getHostIDModuleMapByHostID query db error. err:%s, cond:%s,rid:%s", err.Error(), cond, kit.Rid)
		return nil, kit.CCError.CCError(common.CCErrCommDBSelectFailed)
	}
	result := make(map[int64][]metadata.ModuleHost, 0)
	for _, item := range dataArr {
		result[item.HostID] = append(result[item.HostID], item)
	}
	return result, nil
}

func (manager *TransferManager) TransferResourceDirectory(kit *rest.Kit, input *metadata.TransferHostResourceDirectory) errors.CCErrorCoder {
	// validate input bk_module_id
	errHostID, err := manager.validTransferResourceDirParams(kit, input)
	if err != nil {
		blog.ErrorJSON("TransferResourceDirectory fail with validTransferResourceDirParams failed, err: %v, rid: %v", err, kit.Rid)
		return err
	}
	updateHosts := make([]int64, 0)
	if 0 != len(errHostID) {
		for _, id := range input.HostID {
			if !util.ContainsInt64(errHostID, id) {
				updateHosts = append(updateHosts, id)
			}
		}
	}

	cond := map[string]interface{}{
		common.BKHostIDField: map[string]interface{}{
			common.BKDBIN: updateHosts,
		},
	}
	data := map[string]interface{}{
		common.BKModuleIDField: input.ModuleID,
	}
	updateErr := manager.dbProxy.Table(common.BKTableNameModuleHostConfig).Update(kit.Ctx, cond, data)
	if updateErr != nil {
		blog.ErrorJSON("TransferResourceDirectory fail with update table error: %v, cond: %v, data: %v, rid: %v", updateErr, cond, data, kit.Rid)
		return kit.CCError.CCErrorf(common.CCErrCommDBSelectFailed)
	}

	if len(errHostID) > 0 {
		return kit.CCError.CCErrorf(common.CCErrCoreServiceHostNotUnderAnyResourceDirectory, errHostID)
	}

	return nil
}

func (manager *TransferManager) validTransferResourceDirParams(kit *rest.Kit, input *metadata.TransferHostResourceDirectory) ([]int64, errors.CCErrorCoder) {
	// valid bk_module_id
	cond := mapstr.MapStr{}
	cond[common.BKModuleIDField] = input.ModuleID
	cond[common.BKDefaultField] = 4
	count, err := manager.dbProxy.Table(common.BKTableNameBaseModule).Find(cond).Count(kit.Ctx)
	if err != nil {
		blog.ErrorJSON("validTransferResourceDirParams find data error, err: %s, cond:%v, rid: %s", err.Error(), cond, kit.Rid)
		return nil, kit.CCError.CCErrorf(common.CCErrCommDBSelectFailed)
	}
	if count <= 0 {
		blog.ErrorJSON("validTransferResourceDirParams bk_module_id bind resource directory not exist")
		return nil, kit.CCError.CCError(common.CCErrCoreServiceResourceDirectoryNotExistErr)
	}

	// 确保主机在资源池目录下(default=1的业务)
	bizInfo := &metadata.BizInst{}
	filter := mapstr.MapStr{common.BKDefaultField: 1}
	err = manager.dbProxy.Table(common.BKTableNameBaseApp).Find(filter).One(kit.Ctx, bizInfo)
	if err != nil {
		blog.ErrorJSON("validTransferResourceDirParams find data error, err: %s, cond:%v, rid: %s", err.Error(), cond, kit.Rid)
		return nil, kit.CCError.CCErrorf(common.CCErrCommDBSelectFailed)
	}

	opt := mapstr.MapStr{common.BKHostIDField: mapstr.MapStr{common.BKDBIN: input.HostID}}
	moduleHost := make([]metadata.ModuleHost, 0)
	if err := manager.dbProxy.Table(common.BKTableNameModuleHostConfig).Find(opt).All(kit.Ctx, &moduleHost); err != nil {
		blog.ErrorJSON("validTransferResourceDirParams failed, find %s failed, filter: %s, err: %s, rid: %s", common.BKTableNameModuleHostConfig, opt, err.Error(), kit.Rid)
		return nil, kit.CCError.CCError(common.CCErrCommDBSelectFailed)
	}

	wrongHostID := make([]int64, 0)
	for _, host := range moduleHost {
		if host.AppID != bizInfo.BizID {
			wrongHostID = append(wrongHostID, host.HostID)
		}
	}

	return wrongHostID, nil
}<|MERGE_RESOLUTION|>--- conflicted
+++ resolved
@@ -23,13 +23,9 @@
 	"configcenter/src/common/metadata"
 	"configcenter/src/common/util"
 	"configcenter/src/storage/dal"
-<<<<<<< HEAD
+	"configcenter/src/storage/dal/types"
+
 	"gopkg.in/redis.v5"
-=======
-    "configcenter/src/storage/dal/types"
-
-    "gopkg.in/redis.v5"
->>>>>>> fbaec7a4
 )
 
 type TransferManager struct {

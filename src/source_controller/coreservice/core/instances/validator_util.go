/*
 * Tencent is pleased to support the open source community by making 蓝鲸 available.,
 * Copyright (C) 2017-2018 THL A29 Limited, a Tencent company. All rights reserved.
 * Licensed under the MIT License (the ",License",); you may not use this file except
 * in compliance with the License. You may obtain a copy of the License at
 * http://opensource.org/licenses/MIT
 * Unless required by applicable law or agreed to in writing, software distributed under
 * the License is distributed on an ",AS IS" BASIS, WITHOUT WARRANTIES OR CONDITIONS OF ANY KIND,
 * either express or implied. See the License for the specific language governing permissions and
 * limitations under the License.
 */

package instances

import (
	"context"

	"configcenter/src/common"
	"configcenter/src/common/blog"
	"configcenter/src/common/mapstr"
	"configcenter/src/common/metadata"
	"configcenter/src/common/util"
<<<<<<< HEAD

	"github.com/tidwall/gjson"
	"go.mongodb.org/mongo-driver/bson"
)

// EnumOption enum option
type EnumOption []EnumVal

// IntOption integer option
type IntOption struct {
	Min string `bson:"min" json:"min"`
	Max string `bson:"max" json:"max"`
}

// FloatOption float option
type FloatOption struct {
	Min string `bson:"min" json:"min"`
	Max string `bson:"max" json:"max"`
}

func getString(val interface{}) string {
	if val == nil {
		return ""
	}
	if ret, ok := val.(string); ok {
		return ret
	}
	return ""
}

func getBool(val interface{}) bool {
	if val == nil {
		return false
	}
	if ret, ok := val.(bool); ok {
		return ret
	}
	return false
}

// GetDefault returns EnumOption's default value
func (opt EnumOption) GetDefault() *EnumVal {
	for index := range opt {
		if opt[index].IsDefault {
			return &opt[index]
		}
	}
	return nil
}

// EnumVal enum option val
type EnumVal struct {
	ID        string `bson:"id"           json:"id"`
	Name      string `bson:"name"         json:"name"`
	Type      string `bson:"type"         json:"type"`
	IsDefault bool   `bson:"is_default"   json:"is_default"`
}

// ParseEnumOption convert val to []EnumVal
func ParseEnumOption(ctx context.Context, val interface{}) (EnumOption, error) {
	rid := util.ExtractRequestIDFromContext(ctx)
	enumOptions := []EnumVal{}
	if nil == val || "" == val {
		return enumOptions, nil
	}
	switch options := val.(type) {
	case []EnumVal:
		return options, nil
	case string:
		err := json.Unmarshal([]byte(options), &enumOptions)
		if nil != err {
			blog.Errorf("ParseEnumOption error : %s, rid: %s", err.Error(), rid)
			return nil, err
		}
	case []interface{}:
		for _, optionVal := range options {
			if option, ok := optionVal.(map[string]interface{}); ok {
				enumOption := EnumVal{}
				enumOption.ID = getString(option["id"])
				enumOption.Name = getString(option["name"])
				enumOption.Type = getString(option["type"])
				enumOption.IsDefault = getBool(option["is_default"])
				enumOptions = append(enumOptions, enumOption)
			} else {
				return nil, fmt.Errorf("unknow val type: %#v", val)
			}
		}
	case bson.A:
		for _, optionVal := range options {
			if option, ok := optionVal.(map[string]interface{}); ok {
				enumOption := EnumVal{}
				enumOption.ID = getString(option["id"])
				enumOption.Name = getString(option["name"])
				enumOption.Type = getString(option["type"])
				enumOption.IsDefault = getBool(option["is_default"])
				enumOptions = append(enumOptions, enumOption)
			} else if option, ok := optionVal.(bson.D); ok {
				opt := option.Map()
				enumOption := EnumVal{}
				enumOption.ID = getString(opt["id"])
				enumOption.Name = getString(opt["name"])
				enumOption.Type = getString(opt["type"])
				enumOption.IsDefault = getBool(opt["is_default"])
				enumOptions = append(enumOptions, enumOption)
			} else {
				return nil, fmt.Errorf("unknow val type: %#v", val)
			}
		}
	default:
		return nil, fmt.Errorf("unknow val type: %#v", val)
	}
	return enumOptions, nil
}

// parseIntOption  parse int data in option
func parseIntOption(ctx context.Context, val interface{}) IntOption {
	rid := util.ExtractRequestIDFromContext(ctx)
	intOption := IntOption{}
	if nil == val || "" == val {
		return intOption
	}
	switch option := val.(type) {
	case string:
		intOption.Min = gjson.Get(option, "min").Raw
		intOption.Max = gjson.Get(option, "max").Raw
	case map[string]interface{}:
		intOption.Min = getString(option["min"])
		intOption.Max = getString(option["max"])
	case bson.M:
		intOption.Min = getString(option["min"])
		intOption.Max = getString(option["max"])
	case bson.D:
		opt := option.Map()
		intOption.Min = getString(opt["min"])
		intOption.Max = getString(opt["max"])
	default:
		blog.Warnf("unknow val type: %#v, rid: %s", val, rid)
	}
	return intOption
}

// parseFloatOption  parse float data in option
func parseFloatOption(ctx context.Context, val interface{}) FloatOption {
	rid := util.ExtractRequestIDFromContext(ctx)
	floatOption := FloatOption{}
	if nil == val || "" == val {
		return floatOption
	}
	switch option := val.(type) {
	case string:
		floatOption.Min = gjson.Get(option, "min").Raw
		floatOption.Max = gjson.Get(option, "max").Raw
	case map[string]interface{}:
		floatOption.Min = getString(option["min"])
		floatOption.Max = getString(option["max"])
	case bson.M:
		floatOption.Min = getString(option["min"])
		floatOption.Max = getString(option["max"])
	case bson.D:
		opt := option.Map()
		floatOption.Min = getString(opt["min"])
		floatOption.Max = getString(opt["max"])
	default:
		blog.Warnf("unknow val type: %#v, rid: %s", val, rid)
	}
	return floatOption
}

=======
)

>>>>>>> 43002e18
// FillLostedFieldValue fill the value in inst map data
func FillLostedFieldValue(ctx context.Context, valData mapstr.MapStr, propertys []metadata.Attribute) {
	rid := util.ExtractRequestIDFromContext(ctx)
	for _, field := range propertys {
		if field.PropertyID == common.BKChildStr || field.PropertyID == common.BKParentStr {
			continue
		}
		_, ok := valData[field.PropertyID]
		if !ok {
			switch field.PropertyType {
			case common.FieldTypeSingleChar:
				valData[field.PropertyID] = ""
			case common.FieldTypeLongChar:
				valData[field.PropertyID] = ""
			case common.FieldTypeInt:
				valData[field.PropertyID] = nil
			case common.FieldTypeEnum:
				enumOptions, err := metadata.ParseEnumOption(ctx, field.Option)
				if err != nil {
					blog.Warnf("ParseEnumOption failed: %v, rid: %s", err, rid)
					valData[field.PropertyID] = nil
					continue
				}
				if len(enumOptions) > 0 {
					var defaultOption *metadata.EnumVal
					for _, k := range enumOptions {
						if k.IsDefault {
							defaultOption = &k
							break
						}
					}
					if nil != defaultOption {
						valData[field.PropertyID] = defaultOption.ID
					} else {
						valData[field.PropertyID] = nil
					}
				} else {
					valData[field.PropertyID] = nil
				}
			case common.FieldTypeDate:
				valData[field.PropertyID] = nil
			case common.FieldTypeTime:
				valData[field.PropertyID] = nil
			case common.FieldTypeUser:
				valData[field.PropertyID] = nil
			case common.FieldTypeTimeZone:
				valData[field.PropertyID] = nil
			case common.FieldTypeBool:
				valData[field.PropertyID] = false
			default:
				valData[field.PropertyID] = nil
			}
		}
	}
}

func isEmpty(value interface{}) bool {
	return value == nil || value == ""
}<|MERGE_RESOLUTION|>--- conflicted
+++ resolved
@@ -14,13 +14,14 @@
 
 import (
 	"context"
+	"encoding/json"
+	"fmt"
 
 	"configcenter/src/common"
 	"configcenter/src/common/blog"
 	"configcenter/src/common/mapstr"
 	"configcenter/src/common/metadata"
 	"configcenter/src/common/util"
-<<<<<<< HEAD
 
 	"github.com/tidwall/gjson"
 	"go.mongodb.org/mongo-driver/bson"
@@ -189,10 +190,6 @@
 	return floatOption
 }
 
-=======
-)
-
->>>>>>> 43002e18
 // FillLostedFieldValue fill the value in inst map data
 func FillLostedFieldValue(ctx context.Context, valData mapstr.MapStr, propertys []metadata.Attribute) {
 	rid := util.ExtractRequestIDFromContext(ctx)

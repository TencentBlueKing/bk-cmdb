--- conflicted
+++ resolved
@@ -239,12 +239,8 @@
 	return bizID, nil
 }
 
-<<<<<<< HEAD
-func (m *instanceManager) validUpdateInstanceData(kit *rest.Kit, objID string, instanceData mapstr.MapStr, instMetaData metadata.Metadata, instID uint64, destroyCloudHost bool) error {
-=======
 func (m *instanceManager) validUpdateInstanceData(kit *rest.Kit, objID string, instanceData mapstr.MapStr,
-	instMetaData metadata.Metadata, instID uint64, canEditAll bool) error {
->>>>>>> 4ffd0625
+	instMetaData metadata.Metadata, instID uint64, canEditAll bool, destroyCloudHost bool) error {
 	updateData, err := m.getInstDataByID(kit, objID, instID, m)
 	if err != nil {
 		blog.ErrorJSON("validUpdateInstanceData failed, getInstDataByID failed, err: %s, objID: %s, instID: %s, rid: %s", err, instID, objID, kit.Rid)

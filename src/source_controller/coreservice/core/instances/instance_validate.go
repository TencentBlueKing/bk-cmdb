/*
 * Tencent is pleased to support the open source community by making 蓝鲸 available.,
 * Copyright (C) 2017-2018 THL A29 Limited, a Tencent company. All rights reserved.
 * Licensed under the MIT License (the ",License",); you may not use this file except
 * in compliance with the License. You may obtain a copy of the License at
 * http://opensource.org/licenses/MIT
 * Unless required by applicable law or agreed to in writing, software distributed under
 * the License is distributed on an ",AS IS" BASIS, WITHOUT WARRANTIES OR CONDITIONS OF ANY KIND,
 * either express or implied. See the License for the specific language governing permissions and
 * limitations under the License.
 */

package instances

import (
	"configcenter/src/common"
	"configcenter/src/common/blog"
	"configcenter/src/common/mapstr"
	"configcenter/src/common/metadata"
	"configcenter/src/common/util"
	"configcenter/src/source_controller/coreservice/core"
)

var updateIgnoreKeys = []string{
	common.BKOwnerIDField,
	common.BKDefaultField,
	common.BKInstParentStr,
	common.BKAppIDField,
	common.BKDataStatusField,
	common.BKSupplierIDField,
	common.BKInstIDField,
}

var createIgnoreKeys = []string{
	common.BKOwnerIDField,
	common.BKDefaultField,
	common.BKInstParentStr,
	common.BKAppIDField,
	common.BKSupplierIDField,
	common.BKInstIDField,
	common.BKDataStatusField,
	common.CreateTimeField,
	common.LastTimeField,
	common.BKProcIDField,
}

func FetchBizIDFromInstance(objID string, instanceData mapstr.MapStr) (int64, error) {
	switch objID {
	case common.BKInnerObjIDApp, common.BKInnerObjIDSet, common.BKInnerObjIDModule, common.BKInnerObjIDProc:
		biz, exist := instanceData[common.BKAppIDField]
		if exist == false {
			return 0, nil
		}
		bizID, err := util.GetInt64ByInterface(biz)
		if err != nil {
			return 0, err
		}
		return bizID, nil
	case common.BKInnerObjIDPlat:
		return 0, nil
	default:
		if _, exist := instanceData[common.MetadataField]; exist == false {
			return 0, nil
		}
		return metadata.ParseBizIDFromData(instanceData)
	}
}

func (m *instanceManager) validBizID(ctx core.ContextParams, bizID int64) error {
	if bizID == 0 {
		return nil
	}
	cond := map[string]interface{}{
		common.BKAppIDField: bizID,
	}
	cnt, err := m.countInstance(ctx, common.BKInnerObjIDApp, cond)
	if err != nil {
		blog.Errorf("search instance biz error %v, rid: %s", err, ctx.ReqID)
		return err
	}
	if cnt != 1 {
		blog.Errorf("biz %d invalid, rid: %s", bizID, ctx.ReqID)
		return ctx.Error.Errorf(common.CCErrCommParamsIsInvalid, "bk_biz_id")
	}
	return nil
}

func (m *instanceManager) validCreateInstanceData(ctx core.ContextParams, objID string, instanceData mapstr.MapStr) error {
	bizID, err := FetchBizIDFromInstance(objID, instanceData)
	if err != nil {
		blog.Errorf("validCreateInstanceData failed, FetchBizIDFromInstance failed, err: %+v, rid: %s", err, ctx.ReqID)
		return ctx.Error.Errorf(common.CCErrCommParamsIsInvalid, "bk_biz_id")
	}

	err = m.validBizID(ctx, bizID)
	if err != nil {
		blog.Errorf("valid biz id error %v, rid: %s", err, ctx.ReqID)
		return err
	}
	valid, err := NewValidator(ctx, m.dependent, objID, bizID)
	if nil != err {
		blog.Errorf("init validator failed %s, rid: %s", err.Error(), ctx.ReqID)
		return err
	}
	for _, key := range valid.requirefields {
		if _, ok := instanceData[key]; !ok {
			blog.Errorf("field [%s] in required for model [%s], input data: %+v, rid: %s", key, objID, instanceData, ctx.ReqID)
			return valid.errif.Errorf(common.CCErrCommParamsNeedSet, key)
		}
	}
	FillLostedFieldValue(ctx.Context, instanceData, valid.propertyslice)
	var instMedataData metadata.Metadata
	instMedataData.Label = make(metadata.Label)
	for key, val := range instanceData {
		if key == common.BKObjIDField {
			// common instance always has no property bk_obj_id, but this field need save to db
			blog.V(9).Infof("skip verify filed: %s, rid: %s", key, ctx.ReqID)
			continue
		}
		if metadata.BKMetadata == key {
			bizID := metadata.GetBusinessIDFromMeta(val)
			if "" != bizID {
				instMedataData.Label.Set(metadata.LabelBusinessID, bizID)
			}
			continue
		}
		if util.InStrArr(createIgnoreKeys, key) {
			// ignore the key field
			continue
		}
		property, ok := valid.propertys[key]
		if !ok {
			delete(instanceData, key)
			continue
			// blog.Errorf("field [%s] is not a valid property for model [%s], rid: %s", key, objID, ctx.ReqID)
			// return valid.errif.CCErrorf(common.CCErrCommParamsIsInvalid, key)
		}
		fieldType := property.PropertyType
		switch fieldType {
		case common.FieldTypeSingleChar:
			err = valid.validChar(ctx.Context, val, key)
		case common.FieldTypeLongChar:
			err = valid.validLongChar(ctx.Context, val, key)
		case common.FieldTypeInt:
			err = valid.validInt(ctx.Context, val, key)
		case common.FieldTypeFloat:
			err = valid.validFloat(ctx.Context, val, key)
		case common.FieldTypeEnum:
			err = valid.validEnum(ctx.Context, val, key)
		case common.FieldTypeDate:
			err = valid.validDate(ctx.Context, val, key)
		case common.FieldTypeTime:
			err = valid.validTime(ctx.Context, val, key)
		case common.FieldTypeTimeZone:
			err = valid.validTimeZone(ctx.Context, val, key)
		case common.FieldTypeBool:
			err = valid.validBool(ctx.Context, val, key)
<<<<<<< HEAD
		case common.FieldTypeForeignKey:
			err = valid.validForeignKey(ctx.Context, val, key)
		case common.FieldTypeList:
			err = valid.validList(ctx.Context, val, key)
=======
>>>>>>> 4544b571
		default:
			continue
		}
		if nil != err {
			return err
		}
	}
	if instanceData.Exists(metadata.BKMetadata) {
		instanceData.Set(metadata.BKMetadata, instMedataData)
	}

	// module instance's name must coincide with template
	if objID == common.BKInnerObjIDModule {
		if err := m.validateModuleCreate(ctx, instanceData, valid); err != nil {
			if blog.V(9) {
				blog.InfoJSON("validateModuleCreate failed, module: %s, err: %s, rid: %s", instanceData, err, ctx.ReqID)
			}
			return err
		}
	}
	return valid.validCreateUnique(ctx, instanceData, instMedataData, m)
}

func (m *instanceManager) validateModuleCreate(ctx core.ContextParams, instanceData mapstr.MapStr, valid *validator) error {
	svcTplIDIf, exist := instanceData[common.BKServiceTemplateIDField]
	if exist == false {
		return valid.errif.Errorf(common.CCErrCommParamsNeedSet, common.BKServiceTemplateIDField)
	}
	svcTplID, err := util.GetInt64ByInterface(svcTplIDIf)
	if err != nil {
		return valid.errif.Errorf(common.CCErrCommParamsNeedInt, common.BKServiceTemplateIDField)
	}
	if svcTplID == common.ServiceTemplateIDNotSet {
		return nil
	}
	svcCategoryIDIf, exist := instanceData[common.BKServiceCategoryIDField]
	if exist == false {
		return valid.errif.Errorf(common.CCErrCommParamsNeedSet, common.BKServiceCategoryIDField)
	}
	svcCategoryID, err := util.GetInt64ByInterface(svcCategoryIDIf)
	if err != nil {
		return valid.errif.Errorf(common.CCErrCommParamsNeedInt, common.BKServiceCategoryIDField)
	}
	bizIDIf, exist := instanceData[common.BKAppIDField]
	if exist == false {
		return valid.errif.Errorf(common.CCErrCommParamsNeedSet, common.BKAppIDField)
	}
	bizID, err := util.GetInt64ByInterface(bizIDIf)
	if err != nil {
		return valid.errif.Errorf(common.CCErrCommParamsNeedInt, common.MetadataLabelBiz)
	}
	tpl := metadata.ServiceTemplate{}
	filter := map[string]interface{}{
		common.BKFieldID:                svcTplID,
		common.BKServiceCategoryIDField: svcCategoryID,
		common.BKAppIDField:             bizID,
	}
	if err := m.dbProxy.Table(common.BKTableNameServiceTemplate).Find(filter).One(ctx.Context, &tpl); err != nil {
		return valid.errif.Errorf(common.CCErrCommParamsInvalid, common.BKServiceTemplateIDField)
	}
	instanceData[common.BKModuleNameField] = tpl.Name

	return nil
}

func (m *instanceManager) validUpdateInstanceData(ctx core.ContextParams, objID string, instanceData mapstr.MapStr, instMetaData metadata.Metadata, instID uint64) error {
	updateData, err := m.getInstDataByID(ctx, objID, instID, m)
	if err != nil {
		blog.ErrorJSON("validUpdateInstanceData failed, getInstDataByID failed, err: %s, objID: %s, instID: %s, rid: %s", err, instID, objID, ctx.ReqID)
		return err
	}
	bizID, err := FetchBizIDFromInstance(objID, updateData)
	if err != nil {
		blog.ErrorJSON("validUpdateInstanceData failed, FetchBizIDFromInstance failed, err: %s, data: %s, rid: %s", err, updateData, ctx.ReqID)
		return ctx.Error.Errorf(common.CCErrCommParamsIsInvalid, "bk_biz_id")
	}

	valid, err := NewValidator(ctx, m.dependent, objID, bizID)
	if nil != err {
		blog.Errorf("init validator failed %s, rid: %s", err.Error(), ctx.ReqID)
		return err
	}

	for key, val := range instanceData {

		if util.InStrArr(updateIgnoreKeys, key) {
			// ignore the key field
			continue
		}

		property, ok := valid.propertys[key]
		if !ok {
			delete(instanceData, key)
			continue
		}
		fieldType := property.PropertyType
		switch fieldType {
		case common.FieldTypeSingleChar:
			err = valid.validChar(ctx.Context, val, key)
		case common.FieldTypeLongChar:
			err = valid.validLongChar(ctx.Context, val, key)
		case common.FieldTypeInt:
			err = valid.validInt(ctx.Context, val, key)
		case common.FieldTypeFloat:
			err = valid.validFloat(ctx.Context, val, key)
		case common.FieldTypeEnum:
			err = valid.validEnum(ctx.Context, val, key)
		case common.FieldTypeDate:
			err = valid.validDate(ctx.Context, val, key)
		case common.FieldTypeTime:
			err = valid.validTime(ctx.Context, val, key)
		case common.FieldTypeTimeZone:
			err = valid.validTimeZone(ctx.Context, val, key)
		case common.FieldTypeBool:
			err = valid.validBool(ctx.Context, val, key)
<<<<<<< HEAD
		case common.FieldTypeForeignKey:
			err = valid.validForeignKey(ctx.Context, val, key)
		case common.FieldTypeList:
			err = valid.validList(ctx.Context, val, key)
=======
>>>>>>> 4544b571
		default:
			continue
		}
		if nil != err {
			return err
		}
	}

	for key, val := range instanceData {
		updateData[key] = val
	}
	bizID, err = FetchBizIDFromInstance(objID, updateData)
	if err != nil {
		blog.ErrorJSON("validUpdateInstanceData failed, FetchBizIDFromInstance failed, err: %s, data: %s, rid: %s", err, updateData, ctx.ReqID)
		return ctx.Error.Errorf(common.CCErrCommParamsIsInvalid, "bk_biz_id")
	}
	if bizID != 0 {
		err = m.validBizID(ctx, bizID)
		if err != nil {
			blog.Errorf("valid biz id error %v, rid: %s", err, ctx.ReqID)
			return err
		}
	}

	return valid.validUpdateUnique(ctx, updateData, instMetaData, instID, m)
}<|MERGE_RESOLUTION|>--- conflicted
+++ resolved
@@ -155,13 +155,8 @@
 			err = valid.validTimeZone(ctx.Context, val, key)
 		case common.FieldTypeBool:
 			err = valid.validBool(ctx.Context, val, key)
-<<<<<<< HEAD
-		case common.FieldTypeForeignKey:
-			err = valid.validForeignKey(ctx.Context, val, key)
-		case common.FieldTypeList:
+	    case common.FieldTypeList:
 			err = valid.validList(ctx.Context, val, key)
-=======
->>>>>>> 4544b571
 		default:
 			continue
 		}
@@ -277,13 +272,8 @@
 			err = valid.validTimeZone(ctx.Context, val, key)
 		case common.FieldTypeBool:
 			err = valid.validBool(ctx.Context, val, key)
-<<<<<<< HEAD
-		case common.FieldTypeForeignKey:
-			err = valid.validForeignKey(ctx.Context, val, key)
 		case common.FieldTypeList:
 			err = valid.validList(ctx.Context, val, key)
-=======
->>>>>>> 4544b571
 		default:
 			continue
 		}

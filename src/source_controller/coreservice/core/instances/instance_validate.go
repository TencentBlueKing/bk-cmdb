/*
 * Tencent is pleased to support the open source community by making 蓝鲸 available.,
 * Copyright (C) 2017-2018 THL A29 Limited, a Tencent company. All rights reserved.
 * Licensed under the MIT License (the ",License",); you may not use this file except
 * in compliance with the License. You may obtain a copy of the License at
 * http://opensource.org/licenses/MIT
 * Unless required by applicable law or agreed to in writing, software distributed under
 * the License is distributed on an ",AS IS" BASIS, WITHOUT WARRANTIES OR CONDITIONS OF ANY KIND,
 * either express or implied. See the License for the specific language governing permissions and
 * limitations under the License.
 */

package instances

import (
	"configcenter/src/common"
	"configcenter/src/common/blog"
	"configcenter/src/common/mapstr"
	"configcenter/src/common/metadata"
	"configcenter/src/common/util"
	"configcenter/src/source_controller/coreservice/core"
)

var updateIgnoreKeys = []string{
	common.BKOwnerIDField,
	common.BKDefaultField,
	common.BKInstParentStr,
	common.BKAppIDField,
	common.BKDataStatusField,
	common.BKSupplierIDField,
	common.BKInstIDField,
}

var createIgnoreKeys = []string{
	common.BKOwnerIDField,
	common.BKDefaultField,
	common.BKInstParentStr,
	common.BKAppIDField,
	common.BKSupplierIDField,
	common.BKInstIDField,
	common.BKDataStatusField,
	common.CreateTimeField,
	common.LastTimeField,
	common.BKProcIDField,
}

func FetchBizIDFromInstance(objID string, instanceData mapstr.MapStr) (int64, error) {
	switch objID {
	case common.BKInnerObjIDApp, common.BKInnerObjIDSet, common.BKInnerObjIDModule, common.BKInnerObjIDProc:
		biz, exist := instanceData[common.BKAppIDField]
		if exist == false {
			return 0, nil
		}
		bizID, err := util.GetInt64ByInterface(biz)
		if err != nil {
			return 0, err
		}
		return bizID, nil
	case common.BKInnerObjIDPlat:
		return 0, nil
	default:
		if _, exist := instanceData[common.MetadataField]; exist == false {
			return 0, nil
		}
		return metadata.ParseBizIDFromData(instanceData)
	}
	return 0, nil
}

func (m *instanceManager) validCreateInstanceData(ctx core.ContextParams, objID string, instanceData mapstr.MapStr) error {
	bizID, err := FetchBizIDFromInstance(objID, instanceData)
	if err != nil {
		blog.Errorf("validCreateInstanceData failed, FetchBizIDFromInstance failed, err: %+v", err)
		return ctx.Error.Errorf(common.CCErrCommParamsIsInvalid, "bk_biz_id")
	}

	valid, err := NewValidator(ctx, m.dependent, objID, bizID)
	if nil != err {
		blog.Errorf("init validator failed %s", err.Error())
		return err
	}
	FillLostedFieldValue(instanceData, valid.propertyslice, valid.requirefields)
	for _, key := range valid.requirefields {
		if _, ok := instanceData[key]; !ok {
			blog.Errorf("field [%s] in required for model [%s], input data: %+v", key, objID, instanceData)
			return valid.errif.Errorf(common.CCErrCommParamsNeedSet, key)
		}
	}
	var instMedataData metadata.Metadata
	instMedataData.Label = make(metadata.Label)
	for key, val := range instanceData {
		if key == common.BKObjIDField {
			// common instance always has no property bk_obj_id, but this field need save to db
			blog.V(9).Infof("skip verify filed: %s", key)
			continue
		}
		if metadata.BKMetadata == key {
			bizID := metadata.GetBusinessIDFromMeta(val)
			if "" != bizID {
				instMedataData.Label.Set(metadata.LabelBusinessID, metadata.GetBusinessIDFromMeta(val))
			}
			continue
		}
		if util.InStrArr(createIgnoreKeys, key) {
			// ignore the key field
			continue
		}
		property, ok := valid.propertys[key]
		if !ok {
			blog.Errorf("field [%s] is not a valid property for model [%s]", key, objID)
			return valid.errif.CCErrorf(common.CCErrCommParamsIsInvalid, key)
		}
		fieldType := property.PropertyType
		switch fieldType {
		case common.FieldTypeSingleChar:
			err = valid.validChar(val, key)
		case common.FieldTypeLongChar:
			err = valid.validLongChar(val, key)
		case common.FieldTypeInt:
			err = valid.validInt(val, key)
		case common.FieldTypeFloat:
			err = valid.validFloat(val, key)
		case common.FieldTypeEnum:
			err = valid.validEnum(val, key)
		case common.FieldTypeDate:
			err = valid.validDate(val, key)
		case common.FieldTypeTime:
			err = valid.validTime(val, key)
		case common.FieldTypeTimeZone:
			err = valid.validTimeZone(val, key)
		case common.FieldTypeBool:
			err = valid.validBool(val, key)
		case common.FieldTypeForeignKey:
			err = valid.validForeignKey(val, key)
		default:
			continue
		}
		if nil != err {
			return err
		}
	}
	return valid.validCreateUnique(ctx, instanceData, instMedataData, m)
}

func (m *instanceManager) validUpdateInstanceData(ctx core.ContextParams, objID string, instanceData mapstr.MapStr, instMetaData metadata.Metadata, instID uint64) error {
	originData, err := m.getInstDataByID(ctx, objID, instID, m)
	if err != nil {
		blog.Errorf("validUpdateInstanceData failed, FetchBizIDFromInstance failed, err: %+v", err)
		return err
	}
	bizID, err := FetchBizIDFromInstance(objID, originData)
	if err != nil {
		blog.Errorf("validUpdateInstanceData failed, FetchBizIDFromInstance failed, err: %+v", err)
		return ctx.Error.Errorf(common.CCErrCommParamsIsInvalid, "bk_biz_id")
	}

	valid, err := NewValidator(ctx, m.dependent, objID, bizID)
	if nil != err {
		blog.Errorf("init validator failed %s", err.Error())
		return err
	}

	for key, val := range instanceData {

		if util.InStrArr(updateIgnoreKeys, key) {
			// ignore the key field
			continue
		}

		property, ok := valid.propertys[key]
		if !ok {
<<<<<<< HEAD
			blog.Errorf("parameter field `%s` is unexpected, rid: %s", key, ctx.ReqID)
			return valid.errif.Errorf(common.CCErrCommUnexpectedParameterField, key)
=======
			delete(instanceData, key)
>>>>>>> 655a473e
		}
		fieldType := property.PropertyType
		switch fieldType {
		case common.FieldTypeSingleChar:
			err = valid.validChar(val, key)
		case common.FieldTypeLongChar:
			err = valid.validLongChar(val, key)
		case common.FieldTypeInt:
			err = valid.validInt(val, key)
		case common.FieldTypeFloat:
			err = valid.validFloat(val, key)
		case common.FieldTypeEnum:
			err = valid.validEnum(val, key)
		case common.FieldTypeDate:
			err = valid.validDate(val, key)
		case common.FieldTypeTime:
			err = valid.validTime(val, key)
		case common.FieldTypeTimeZone:
			err = valid.validTimeZone(val, key)
		case common.FieldTypeBool:
			err = valid.validBool(val, key)
		case common.FieldTypeForeignKey:
			err = valid.validForeignKey(val, key)
		default:
			continue
		}
		if nil != err {
			return err
		}
	}
	return valid.validUpdateUnique(ctx, instanceData, instMetaData, instID, m)
}<|MERGE_RESOLUTION|>--- conflicted
+++ resolved
@@ -169,12 +169,7 @@
 
 		property, ok := valid.propertys[key]
 		if !ok {
-<<<<<<< HEAD
-			blog.Errorf("parameter field `%s` is unexpected, rid: %s", key, ctx.ReqID)
-			return valid.errif.Errorf(common.CCErrCommUnexpectedParameterField, key)
-=======
 			delete(instanceData, key)
->>>>>>> 655a473e
 		}
 		fieldType := property.PropertyType
 		switch fieldType {

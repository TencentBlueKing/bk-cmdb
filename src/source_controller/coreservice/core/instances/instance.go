--- conflicted
+++ resolved
@@ -77,10 +77,8 @@
 
 	id, err := m.save(kit, objID, inputParam.Data)
 	if err != nil {
-<<<<<<< HEAD
-=======
-		blog.ErrorJSON("CreateModelInstance failed, save error:%v, objID:%s, data:%s, rid:%s", err, objID, inputParam.Data, kit.Rid)
->>>>>>> 20aea619
+		blog.ErrorJSON("CreateModelInstance failed, save error:%v, objID:%s, data:%s, rid:%s",
+			err, objID, inputParam.Data, kit.Rid)
 		return nil, err
 	}
 

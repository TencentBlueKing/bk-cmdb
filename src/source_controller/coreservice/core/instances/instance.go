/*
 * Tencent is pleased to support the open source community by making 蓝鲸 available.,
 * Copyright (C) 2017-2018 THL A29 Limited, a Tencent company. All rights reserved.
 * Licensed under the MIT License (the ",License",); you may not use this file except
 * in compliance with the License. You may obtain a copy of the License at
 * http://opensource.org/licenses/MIT
 * Unless required by applicable law or agreed to in writing, software distributed under
 * the License is distributed on an ",AS IS" BASIS, WITHOUT WARRANTIES OR CONDITIONS OF ANY KIND,
 * either express or implied. See the License for the specific language governing permissions and
 * limitations under the License.
 */

package instances

import (
	"strconv"
	"strings"

	"configcenter/src/common"
	"configcenter/src/common/blog"
	"configcenter/src/common/errors"
	"configcenter/src/common/http/rest"
	"configcenter/src/common/language"
	"configcenter/src/common/mapstr"
	"configcenter/src/common/metadata"
	"configcenter/src/common/util"
	"configcenter/src/source_controller/coreservice/core"
	"configcenter/src/storage/driver/mongodb"
)

var _ core.InstanceOperation = (*instanceManager)(nil)

type instanceManager struct {
	dependent OperationDependences
	language  language.CCLanguageIf
}

// New create a new instance manager instance
func New(dependent OperationDependences, language language.CCLanguageIf) core.InstanceOperation {
	return &instanceManager{
		dependent: dependent,
		language:  language,
	}
}

func (m *instanceManager) instCnt(kit *rest.Kit, objID string, cond mapstr.MapStr) (cnt uint64, exists bool, err error) {
	tableName := common.GetInstTableName(objID)
	cnt, err = mongodb.Client().Table(tableName).Find(cond).Count(kit.Ctx)
	exists = 0 != cnt
	return cnt, exists, err
}

func (m *instanceManager) CreateModelInstance(kit *rest.Kit, objID string, inputParam metadata.CreateModelInstance) (*metadata.CreateOneDataResult, error) {
	rid := util.ExtractRequestIDFromContext(kit.Ctx)

	inputParam.Data.Set(common.BKOwnerIDField, kit.SupplierAccount)
	err := m.validCreateInstanceData(kit, objID, inputParam.Data)
	if nil != err {
		blog.Errorf("CreateModelInstance failed, valid error: %+v, rid: %s", err, rid)
		return nil, err
	}
	id, err := m.save(kit, objID, inputParam.Data)
	if err != nil {
		blog.ErrorJSON("CreateModelInstance create objID(%s) instance error. err:%s, data:%s, rid:%s", objID, err.Error(), inputParam.Data, kit.Rid)
		return nil, err
	}

	return &metadata.CreateOneDataResult{Created: metadata.CreatedDataResult{ID: id}}, err
}

func (m *instanceManager) CreateManyModelInstance(kit *rest.Kit, objID string, inputParam metadata.CreateManyModelInstance) (*metadata.CreateManyDataResult, error) {
	var newIDs []uint64
	dataResult := &metadata.CreateManyDataResult{}
	for itemIdx, item := range inputParam.Datas {
		item.Set(common.BKOwnerIDField, kit.SupplierAccount)
		err := m.validCreateInstanceData(kit, objID, item)
		if nil != err {
			dataResult.Exceptions = append(dataResult.Exceptions, metadata.ExceptionResult{
				Message:     err.Error(),
				Code:        int64(err.(errors.CCErrorCoder).GetCode()),
				Data:        item,
				OriginIndex: int64(itemIdx),
			})
			continue
		}
		item.Set(common.BKOwnerIDField, kit.SupplierAccount)
		id, err := m.save(kit, objID, item)
		if nil != err {
			dataResult.Exceptions = append(dataResult.Exceptions, metadata.ExceptionResult{
				Message:     err.Error(),
				Code:        int64(err.(errors.CCErrorCoder).GetCode()),
				Data:        item,
				OriginIndex: int64(itemIdx),
			})
			continue
		}

		dataResult.Created = append(dataResult.Created, metadata.CreatedDataResult{
			ID: id,
		})
		newIDs = append(newIDs, id)

	}

	return dataResult, nil
}

func (m *instanceManager) UpdateModelInstance(kit *rest.Kit, objID string, inputParam metadata.UpdateOption) (*metadata.UpdatedCount, error) {
	instIDFieldName := common.GetInstIDField(objID)
	inputParam.Condition = util.SetModOwner(inputParam.Condition, kit.SupplierAccount)
	origins, _, err := m.getInsts(kit, objID, inputParam.Condition)
	if nil != err {
		blog.Errorf("UpdateModelInstance failed, get inst failed, err: %v, rid:%s", err, kit.Rid)
		return nil, err
	}

	if len(origins) == 0 {
		blog.Errorf("UpdateModelInstance failed, no instance found. model: %s, condition:%+v, rid:%s", objID, inputParam.Condition, kit.Rid)
		return nil, kit.CCError.Error(common.CCErrCommNotFound)
	}

	for _, origin := range origins {
<<<<<<< HEAD
		instIDI := origin[instIDFieldName]
		instID, _ := util.GetInt64ByInterface(instIDI)
		err := m.validUpdateInstanceData(kit, objID, inputParam.Data, uint64(instID), inputParam.CanEditAll)
=======
		originCopy := origin.Clone()
		err := m.validUpdateInstanceData(kit, objID, inputParam.Data, instMedataData, originCopy, inputParam.CanEditAll)
>>>>>>> 763b4c64
		if nil != err {
			blog.Errorf("update model instance validate error :%v ,rid:%s", err, kit.Rid)
			return nil, err
		}
	}

	err = m.update(kit, objID, inputParam.Data, inputParam.Condition)
	if err != nil {
		blog.ErrorJSON("UpdateModelInstance update objID(%s) inst error. err:%s, condition:%s, rid:%s", objID, inputParam.Condition, kit.Rid)
		return nil, err
	}

	if objID == common.BKInnerObjIDHost {
		if err := m.updateHostProcessBindIP(kit, inputParam.Data, origins); err != nil {
			return nil, err
		}
	}

	return &metadata.UpdatedCount{Count: uint64(len(origins))}, nil
}

// updateHostProcessBindIP if hosts' ips are updated, update processes which binds the changed ip
func (m *instanceManager) updateHostProcessBindIP(kit *rest.Kit, updateData mapstr.MapStr, origins []mapstr.MapStr) error {
	innerIP, innerIPExist := updateData[common.BKHostInnerIPField]
	outerIP, outerIPExist := updateData[common.BKHostOuterIPField]

	firstInnerIP := getFirstIP(innerIP)
	firstOuterIP := getFirstIP(outerIP)

	// get all hosts whose first ip changes
	innerIPUpdatedHostMap := make(map[int64]bool)
	outerIPUpdatedHostMap := make(map[int64]bool)
	hostIDs := make([]int64, 0)
	var err error

	for _, origin := range origins {
		var hostID int64

		if innerIPExist && getFirstIP(origin[common.BKHostInnerIPField]) != firstInnerIP {
			hostID, err = util.GetInt64ByInterface(origin[common.BKHostIDField])
			if err != nil {
				blog.Errorf("host ID invalid, err: %v, host: %+v, rid: %s", err, origin, kit.Rid)
				return err
			}
			innerIPUpdatedHostMap[hostID] = true
		}

		if outerIPExist && getFirstIP(origin[common.BKHostOuterIPField]) != firstOuterIP {
			if hostID == 0 {
				hostID, err = util.GetInt64ByInterface(origin[common.BKHostIDField])
				if err != nil {
					blog.Errorf("host ID invalid, err: %v, host: %+v, rid: %s", err, origin, kit.Rid)
					return err
				}
			}
			outerIPUpdatedHostMap[hostID] = true
		}

		if hostID != 0 {
			hostIDs = append(hostIDs, hostID)
		}
	}

	if len(hostIDs) == 0 {
		return nil
	}

	// get hosts related process and template relations
	processRelations := make([]metadata.ProcessInstanceRelation, 0)
	processRelationFilter := map[string]interface{}{common.BKHostIDField: map[string]interface{}{common.BKDBIN: hostIDs}}

	err = m.dbProxy.Table(common.BKTableNameProcessInstanceRelation).Find(processRelationFilter).Fields(
		common.BKHostIDField, common.BKProcessIDField, common.BKProcessTemplateIDField).All(kit.Ctx, &processRelations)
	if err != nil {
		blog.Errorf("get process relation failed, err: %v, hostIDs: %+v, rid: %s", err, hostIDs, kit.Rid)
		return err
	}

	if len(processRelations) == 0 {
		return nil
	}

	processTemplateIDs := make([]int64, len(processRelations))
	processTemplateMap := make(map[int64][]int64)
	for index, relation := range processRelations {
		processTemplateIDs[index] = relation.ProcessTemplateID
		processTemplateMap[relation.ProcessTemplateID] = append(processTemplateMap[relation.ProcessTemplateID], relation.ProcessID)
	}

	// get all processes whose templates has corresponding bind ip
	processTemplates := make([]metadata.ProcessTemplate, 0)
	processTemplateFilter := map[string]interface{}{
		common.BKFieldID:                      map[string]interface{}{common.BKDBIN: processTemplateIDs},
		"property.bind_info.as_default_value": true,
	}

	err = m.dbProxy.Table(common.BKTableNameProcessTemplate).Find(processTemplateFilter).Fields(
		common.BKFieldID, "property.bind_info").All(kit.Ctx, &processTemplates)
	if err != nil {
		blog.Errorf("get process template failed, err: %v, processTemplateIDs: %+v, rid: %s", err, processTemplateIDs, kit.Rid)
		return err
	}

	for _, processTemplate := range processTemplates {
		data := make(map[string]interface{})

		for index, value := range processTemplate.Property.BindInfo.Value {
			if value.Std == nil {
				continue
			}

			ip := value.Std.IP
			if !metadata.IsAsDefaultValue(ip.AsDefaultValue) {
				continue
			}

			if ip.Value != nil {
				if innerIPExist && *ip.Value == metadata.BindInnerIP {
					data[common.BKProcBindInfo+"."+strconv.Itoa(index)+"."+common.BKIP] = firstInnerIP
				}

				if outerIPExist && *ip.Value == metadata.BindOuterIP {
					data[common.BKProcBindInfo+"."+strconv.Itoa(index)+"."+common.BKIP] = firstOuterIP
				}
			}
		}

		if len(data) != 0 {
			if err := m.updateProcessBindIP(kit, data, processTemplateMap[processTemplate.ID]); err != nil {
				blog.Errorf("update process bind ip failed, err: %v, rid: %s", err, kit.Rid)
				return err
			}
		}
	}

	return nil
}

func getFirstIP(ip interface{}) string {
	switch t := ip.(type) {
	case string:
		index := strings.Index(t, ",")
		if index == -1 {
			return t
		}

		return t[:index]
	case []string:
		if len(t) == 0 {
			return ""
		}

		return t[0]
	case []interface{}:
		if len(t) == 0 {
			return ""
		}

		return util.GetStrByInterface(t[0])
	}
	return util.GetStrByInterface(ip)
}

// updateHostProcessBindIP update processes using changed ip
func (m *instanceManager) updateProcessBindIP(kit *rest.Kit, data map[string]interface{}, processIDs []int64) error {
	processFilter := map[string]interface{}{common.BKProcessIDField: map[string]interface{}{common.BKDBIN: processIDs}}

	if err := m.dbProxy.Table(common.BKTableNameBaseProcess).Update(kit.Ctx, processFilter, data); err != nil {
		blog.Errorf("update process failed, err: %v, processIDs: %+v, data: %+v, rid: %s", err, processIDs, data, kit.Rid)
		return err
	}

	return nil
}

func (m *instanceManager) SearchModelInstance(kit *rest.Kit, objID string, inputParam metadata.QueryCondition) (*metadata.QueryResult, error) {
	blog.V(9).Infof("search instance with parameter: %+v, rid: %s", inputParam, kit.Rid)

	tableName := common.GetInstTableName(objID)
	if tableName == common.BKTableNameBaseInst {
		if inputParam.Condition == nil {
			inputParam.Condition = mapstr.MapStr{}
		}
		objIDCond, ok := inputParam.Condition[common.BKObjIDField]
		if ok && objIDCond != objID {
			blog.V(9).Infof("searchInstance condition's bk_obj_id: %s not match objID: %s, rid: %s", objIDCond, objID, kit.Rid)
			return nil, nil
		}
		inputParam.Condition[common.BKObjIDField] = objID
	}
	inputParam.Condition = util.SetQueryOwner(inputParam.Condition, kit.SupplierAccount)

	instItems := make([]mapstr.MapStr, 0)
	query := mongodb.Client().Table(tableName).Find(inputParam.Condition).Start(uint64(inputParam.Page.Start)).
		Limit(uint64(inputParam.Page.Limit)).
		Sort(inputParam.Page.Sort).
		Fields(inputParam.Fields...)
	var instErr error
	if objID == common.BKInnerObjIDHost {
		hosts := make([]metadata.HostMapStr, 0)
		instErr = query.All(kit.Ctx, &hosts)
		for _, host := range hosts {
			instItems = append(instItems, mapstr.MapStr(host))
		}
	} else {
		instErr = query.All(kit.Ctx, &instItems)
	}
	if instErr != nil {
		blog.Errorf("search instance error [%v], rid: %s", instErr, kit.Rid)
		return nil, instErr
	}

	count, countErr := mongodb.Client().Table(tableName).Find(inputParam.Condition).Count(kit.Ctx)
	if countErr != nil {
		blog.Errorf("count instance error [%v], rid: %s", countErr, kit.Rid)
		return nil, countErr
	}

	dataResult := &metadata.QueryResult{
		Count: count,
		Info:  instItems,
	}

	return dataResult, nil
}

func (m *instanceManager) DeleteModelInstance(kit *rest.Kit, objID string, inputParam metadata.DeleteOption) (*metadata.DeletedCount, error) {
	tableName := common.GetInstTableName(objID)
	instIDFieldName := common.GetInstIDField(objID)
	inputParam.Condition.Set(common.BKOwnerIDField, kit.SupplierAccount)
	inputParam.Condition = util.SetModOwner(inputParam.Condition, kit.SupplierAccount)

	origins, _, err := m.getInsts(kit, objID, inputParam.Condition)
	if nil != err {
		return &metadata.DeletedCount{}, err
	}

	for _, origin := range origins {
		instID, err := util.GetInt64ByInterface(origin[instIDFieldName])
		if nil != err {
			return nil, err
		}
		exists, err := m.dependent.IsInstAsstExist(kit, objID, uint64(instID))
		if nil != err {
			return nil, err
		}
		if exists {
			return &metadata.DeletedCount{}, kit.CCError.Error(common.CCErrorInstHasAsst)
		}
	}

	err = mongodb.Client().Table(tableName).Delete(kit.Ctx, inputParam.Condition)
	if nil != err {
		blog.ErrorJSON("DeleteModelInstance delete objID(%s) instance error. err:%s, coniditon:%s, rid:%s", objID, err.Error(), inputParam.Condition, kit.Rid)
		return &metadata.DeletedCount{}, err
	}

	return &metadata.DeletedCount{Count: uint64(len(origins))}, nil
}

func (m *instanceManager) CascadeDeleteModelInstance(kit *rest.Kit, objID string, inputParam metadata.DeleteOption) (*metadata.DeletedCount, error) {
	tableName := common.GetInstTableName(objID)
	instIDFieldName := common.GetInstIDField(objID)
	origins, _, err := m.getInsts(kit, objID, inputParam.Condition)
	blog.V(5).Infof("cascade delete model instance get inst error:%v, rid: %s", origins, kit.Rid)
	if nil != err {
		blog.Errorf("cascade delete model instance get inst error:%v, rid: %s", err, kit.Rid)
		return &metadata.DeletedCount{}, err
	}

	for _, origin := range origins {
		instID, err := util.GetInt64ByInterface(origin[instIDFieldName])
		if nil != err {
			return &metadata.DeletedCount{}, err
		}
		err = m.dependent.DeleteInstAsst(kit, objID, uint64(instID))
		if nil != err {
			return &metadata.DeletedCount{}, err
		}
	}
	inputParam.Condition = util.SetModOwner(inputParam.Condition, kit.SupplierAccount)
	err = mongodb.Client().Table(tableName).Delete(kit.Ctx, inputParam.Condition)
	if nil != err {
		return &metadata.DeletedCount{}, err
	}
	return &metadata.DeletedCount{Count: uint64(len(origins))}, nil
}<|MERGE_RESOLUTION|>--- conflicted
+++ resolved
@@ -120,14 +120,9 @@
 	}
 
 	for _, origin := range origins {
-<<<<<<< HEAD
 		instIDI := origin[instIDFieldName]
 		instID, _ := util.GetInt64ByInterface(instIDI)
 		err := m.validUpdateInstanceData(kit, objID, inputParam.Data, uint64(instID), inputParam.CanEditAll)
-=======
-		originCopy := origin.Clone()
-		err := m.validUpdateInstanceData(kit, objID, inputParam.Data, instMedataData, originCopy, inputParam.CanEditAll)
->>>>>>> 763b4c64
 		if nil != err {
 			blog.Errorf("update model instance validate error :%v ,rid:%s", err, kit.Rid)
 			return nil, err
@@ -199,7 +194,7 @@
 	processRelations := make([]metadata.ProcessInstanceRelation, 0)
 	processRelationFilter := map[string]interface{}{common.BKHostIDField: map[string]interface{}{common.BKDBIN: hostIDs}}
 
-	err = m.dbProxy.Table(common.BKTableNameProcessInstanceRelation).Find(processRelationFilter).Fields(
+	err = mongodb.Client().Table(common.BKTableNameProcessInstanceRelation).Find(processRelationFilter).Fields(
 		common.BKHostIDField, common.BKProcessIDField, common.BKProcessTemplateIDField).All(kit.Ctx, &processRelations)
 	if err != nil {
 		blog.Errorf("get process relation failed, err: %v, hostIDs: %+v, rid: %s", err, hostIDs, kit.Rid)
@@ -224,7 +219,7 @@
 		"property.bind_info.as_default_value": true,
 	}
 
-	err = m.dbProxy.Table(common.BKTableNameProcessTemplate).Find(processTemplateFilter).Fields(
+	err = mongodb.Client().Table(common.BKTableNameProcessTemplate).Find(processTemplateFilter).Fields(
 		common.BKFieldID, "property.bind_info").All(kit.Ctx, &processTemplates)
 	if err != nil {
 		blog.Errorf("get process template failed, err: %v, processTemplateIDs: %+v, rid: %s", err, processTemplateIDs, kit.Rid)
@@ -295,7 +290,7 @@
 func (m *instanceManager) updateProcessBindIP(kit *rest.Kit, data map[string]interface{}, processIDs []int64) error {
 	processFilter := map[string]interface{}{common.BKProcessIDField: map[string]interface{}{common.BKDBIN: processIDs}}
 
-	if err := m.dbProxy.Table(common.BKTableNameBaseProcess).Update(kit.Ctx, processFilter, data); err != nil {
+	if err := mongodb.Client().Table(common.BKTableNameBaseProcess).Update(kit.Ctx, processFilter, data); err != nil {
 		blog.Errorf("update process failed, err: %v, processIDs: %+v, data: %+v, rid: %s", err, processIDs, data, kit.Rid)
 		return err
 	}

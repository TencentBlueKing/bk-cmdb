/*
 * Tencent is pleased to support the open source community by making 蓝鲸 available.,
 * Copyright (C) 2017-2018 THL A29 Limited, a Tencent company. All rights reserved.
 * Licensed under the MIT License (the ",License",); you may not use this file except
 * in compliance with the License. You may obtain a copy of the License at
 * http://opensource.org/licenses/MIT
 * Unless required by applicable law or agreed to in writing, software distributed under
 * the License is distributed on an ",AS IS" BASIS, WITHOUT WARRANTIES OR CONDITIONS OF ANY KIND,
 * either express or implied. See the License for the specific language governing permissions and
 * limitations under the License.
 */

package instances

import (
	"strconv"
	"strings"

	"configcenter/src/apimachinery"
	"configcenter/src/common"
	"configcenter/src/common/blog"
	"configcenter/src/common/errors"
	"configcenter/src/common/http/rest"
	"configcenter/src/common/language"
	"configcenter/src/common/mapstr"
	"configcenter/src/common/metadata"
	"configcenter/src/common/util"
	"configcenter/src/source_controller/coreservice/core"
	"configcenter/src/storage/driver/mongodb"
	"configcenter/src/storage/driver/mongodb/instancemapping"
	"configcenter/src/thirdparty/hooks"
)

var _ core.InstanceOperation = (*instanceManager)(nil)

type instanceManager struct {
	dependent OperationDependences
	language  language.CCLanguageIf
	clientSet apimachinery.ClientSetInterface
}

// New create a new instance manager instance
func New(dependent OperationDependences, language language.CCLanguageIf, clientSet apimachinery.ClientSetInterface) core.InstanceOperation {
	return &instanceManager{
		dependent: dependent,
		language:  language,
		clientSet: clientSet,
	}
}

func (m *instanceManager) instCnt(kit *rest.Kit, objID string, cond mapstr.MapStr) (cnt uint64, exists bool, err error) {
	tableName := common.GetInstTableName(objID, kit.SupplierAccount)
	cnt, err = mongodb.Client().Table(tableName).Find(cond).Count(kit.Ctx)
	exists = 0 != cnt
	return cnt, exists, err
}

// CreateModelInstance TODO
func (m *instanceManager) CreateModelInstance(kit *rest.Kit, objID string, inputParam metadata.CreateModelInstance) (*metadata.CreateOneDataResult, error) {
	rid := util.ExtractRequestIDFromContext(kit.Ctx)

	inputParam.Data.Set(common.BKOwnerIDField, kit.SupplierAccount)
	bizID, err := m.getBizIDFromInstance(kit, objID, inputParam.Data, common.ValidCreate, 0)
	if err != nil {
		blog.Errorf("CreateModelInstance failed, getBizIDFromInstance err:%v, objID:%s, data:%#v, rid:%s", err, objID, inputParam.Data, kit.Rid)
		return nil, err
	}
	validator, err := m.newValidator(kit, objID, bizID)
	if err != nil {
		blog.Errorf("CreateModelInstance failed, newValidator err:%v, objID:%s, data:%#v, rid:%s", err, objID, inputParam.Data, kit.Rid)
		return nil, err
	}

	err = m.validCreateInstanceData(kit, objID, inputParam.Data, validator)
	if nil != err {
		blog.Errorf("CreateModelInstance failed, validCreateInstanceData error:%v, objID:%s, data:%#v, rid:%s", err, objID, inputParam.Data, rid)
		return nil, err
	}

	id, err := m.save(kit, objID, inputParam.Data)
	if err != nil {
		blog.ErrorJSON("CreateModelInstance failed, save error:%v, objID:%s, data:%s, rid:%s",
			err, objID, inputParam.Data, kit.Rid)
		return nil, err
	}

	return &metadata.CreateOneDataResult{Created: metadata.CreatedDataResult{ID: id}}, err
}

// CreateManyModelInstance create model instances
func (m *instanceManager) CreateManyModelInstance(kit *rest.Kit, objID string,
	inputParam metadata.CreateManyModelInstance) (*metadata.CreateManyDataResult, error) {

	dataResult := new(metadata.CreateManyDataResult)
	if len(inputParam.Datas) == 0 {
		return dataResult, nil
	}

	instValidators, err := m.getValidatorsFromInstances(kit, objID, inputParam.Datas, common.ValidCreate)
	if err != nil {
		blog.Errorf("get inst(%#v) validators failed, err: %v, obj: %s, rid:%s", err, objID, inputParam.Datas, kit.Rid)
		return nil, err
	}

	for index, item := range inputParam.Datas {
		if item == nil {
			blog.ErrorJSON("the model instance data can't be empty, input data: %s rid: %s", inputParam.Datas, kit.Rid)
			return nil, kit.CCError.Errorf(common.CCErrCommInstDataNil, "modelInstance")
		}
		item.Set(common.BKOwnerIDField, kit.SupplierAccount)

		validator := instValidators[index]
		if validator == nil {
			blog.Errorf("get validator failed, objID: %s, inst: %#v, rid: %s", err, objID, item, kit.Rid)
			return nil, kit.CCError.CCErrorf(common.CCErrCommNotFound)
		}

		err = m.validCreateInstanceData(kit, objID, item, validator)
		if err != nil {
			blog.Errorf("valid create instance data(%#v) failed, err: %v, obj: %s, rid: %s", err, item, objID, kit.Rid)
			// 由于此err返回的类型可能是mongo返回的error，也可能是经过转化之后的CCError，当返回值是mongo返回的error的场景下没有
			// GetCode方法。
			var errCode int64
			if errInfo, ok := err.(errors.CCErrorCoder); ok {
				errCode = int64(errInfo.GetCode())
			} else {
				errCode = common.CCErrorUnknownOrUnrecognizedError
			}

			dataResult.Exceptions = append(dataResult.Exceptions, metadata.ExceptionResult{
				Message:     err.Error(),
				Code:        errCode,
				Data:        item,
				OriginIndex: int64(index),
			})
			continue
		}

		id, err := m.save(kit, objID, item)
		if err != nil {
			blog.Errorf("create instance failed, err: %v, objID: %s, item: %#v, rid: %s", err, objID, item, kit.Rid)
			if id != 0 {
				dataResult.Repeated = append(dataResult.Repeated, metadata.RepeatedDataResult{
					Data:        mapstr.MapStr{"err_msg": err.Error()},
					OriginIndex: int64(index),
				})
			} else {
				var errCode int64
				if errInfo, ok := err.(errors.CCErrorCoder); ok {
					errCode = int64(errInfo.GetCode())
				} else {
					errCode = common.CCErrorUnknownOrUnrecognizedError
				}

				dataResult.Exceptions = append(dataResult.Exceptions, metadata.ExceptionResult{
					Message:     err.Error(),
					Code:        errCode,
					Data:        item,
					OriginIndex: int64(index),
				})
			}
			continue
		}

		dataResult.Created = append(dataResult.Created, metadata.CreatedDataResult{
			ID:          id,
			OriginIndex: int64(index),
		})
	}

	return dataResult, nil
}

// UpdateModelInstance update model instances
func (m *instanceManager) UpdateModelInstance(kit *rest.Kit, objID string, inputParam metadata.UpdateOption) (
	*metadata.UpdatedCount, error) {

	inputParam.Condition = util.SetModOwner(inputParam.Condition, kit.SupplierAccount)
	origins, _, err := m.getInsts(kit, objID, inputParam.Condition)
	if err != nil {
		blog.Errorf("get inst failed, err: %v, objID: %s, data: %#v, rid: %s", err, objID, inputParam.Data, kit.Rid)
		return nil, err
	}

	if len(origins) == 0 {
		blog.Errorf("Update model instance failed, no instance found, condition: %#v, objID: %s, data: %#v, rid: %s",
			inputParam.Condition, objID, inputParam.Data, kit.Rid)
		return nil, kit.CCError.Error(common.CCErrCommNotFound)
	}

	instValidators, err := m.getValidatorsFromInstances(kit, objID, origins, common.ValidUpdate)
	if err != nil {
		blog.Errorf("get inst validators failed, err: %v, objID: %s, data: %#v, rid:%s", err, objID, origins, kit.Rid)
		return nil, err
	}

	isMainline, err := m.isMainlineObject(kit, objID)
	if err != nil {
		return nil, err
	}

	instIDFieldName := common.GetInstIDField(objID)
	for index, origin := range origins {
		instID, err := util.GetInt64ByInterface(origin[instIDFieldName])
		if err != nil {
			blog.Errorf("parse inst id failed, err: %v, objID: %s, data: %#v, rid: %s", err, objID, origin, kit.Rid)
			return nil, err
		}

		validator := instValidators[index]
		if validator == nil {
			blog.Errorf("get validator failed, objID: %s, inst: %#v, rid: %s", err, objID, origin, kit.Rid)
			return nil, kit.CCError.CCErrorf(common.CCErrCommNotFound)
		}

		// it is not allowed to update multiple records if the updateData has a unique field
		if index == 0 && len(origins) > 1 {
			if err := validator.validUpdateUniqFieldInMulti(kit, inputParam.Data, m); err != nil {
				blog.Errorf("update unique field in multiple records, err: %v, updateData: %#v, rid:%s",
					err, inputParam.Data, kit.Rid)
				return nil, err
			}
		}

		if err := hooks.UpdateProcessBindInfoHook(kit, objID, origin, inputParam.Data); err != nil {
			return nil, err
		}

		if err = m.validUpdateInstanceData(kit, objID, inputParam.Data, origin, validator, instID,
			inputParam.CanEditAll, isMainline); err != nil {
			blog.Errorf("update instance validation failed, err: %v, objID: %s, update data: %#v, inst: %#v, rid: %s",
				err, objID, inputParam.Data, origin, kit.Rid)
			return nil, err
		}
	}

	err = m.update(kit, objID, inputParam.Data, inputParam.Condition)
	if err != nil {
		blog.Errorf("update objID(%s) inst failed, err: %v, condition: %#v, data: %#v rid: %s", objID, err,
			inputParam.Condition, inputParam.Data, kit.Rid)
		return nil, err
	}

	if objID == common.BKInnerObjIDHost {
		if err := m.updateHostProcessBindIP(kit, inputParam.Data, origins); err != nil {
			return nil, err
		}
	}

	return &metadata.UpdatedCount{Count: uint64(len(origins))}, nil
}

// updateHostProcessBindIP if hosts' ips are updated, update processes which binds the changed ip
func (m *instanceManager) updateHostProcessBindIP(kit *rest.Kit, data mapstr.MapStr, origins []mapstr.MapStr) error {
	updatedHostFirstIPMap := make(map[string]string)
	for _, hostField := range metadata.ProcBindIPHostFieldMap {
		ip, ipExist := data[hostField]
		if ipExist {
			updatedHostFirstIPMap[hostField] = getFirstIP(ip)
		}
	}

	// get all hosts whose first ip changes
	hostIDs := make([]int64, 0)

	for _, origin := range origins {
		for field, updatedFirstIP := range updatedHostFirstIPMap {
			if getFirstIP(origin[field]) == updatedFirstIP {
				continue
			}

			hostID, err := util.GetInt64ByInterface(origin[common.BKHostIDField])
			if err != nil {
				blog.Errorf("host ID invalid, err: %v, host: %+v, rid: %s", err, origin, kit.Rid)
				return err
			}
			hostIDs = append(hostIDs, hostID)
			break
		}
	}

	if len(hostIDs) == 0 {
		return nil
	}

	// get process templates and their relation to process ids
	procTempMap, processTemplates, err := m.getUpdateIPHostProcTempInfo(kit, hostIDs)
	if err != nil {
		return err
	}

	if len(procTempMap) == 0 || len(processTemplates) == 0 {
		return nil
	}

	// update process whose process template has the bind ip that is changed
	for _, processTemplate := range processTemplates {
		updateProc := make(map[string]interface{})

		for index, value := range processTemplate.Property.BindInfo.Value {
			if value.Std == nil {
				continue
			}

			ip := value.Std.IP
			if !metadata.IsAsDefaultValue(ip.AsDefaultValue) {
				continue
			}

			if ip.Value != nil {
				updatedIP, exist := updatedHostFirstIPMap[metadata.ProcBindIPHostFieldMap[*ip.Value]]
				if exist {
					updateProc[common.BKProcBindInfo+"."+strconv.Itoa(index)+"."+common.BKIP] = updatedIP
				}
			}
		}

		if len(updateProc) != 0 {
			if err := m.updateProcessBindIP(kit, updateProc, procTempMap[processTemplate.ID]); err != nil {
				blog.Errorf("update process bind ip failed, err: %v, rid: %s", err, kit.Rid)
				return err
			}
		}
	}

	return nil
}

func getFirstIP(ip interface{}) string {
	switch t := ip.(type) {
	case string:
		index := strings.Index(t, ",")
		if index == -1 {
			return t
		}

		return t[:index]
	case []string:
		if len(t) == 0 {
			return ""
		}

		return t[0]
	case []interface{}:
		if len(t) == 0 {
			return ""
		}

		return util.GetStrByInterface(t[0])
	}
	return util.GetStrByInterface(ip)
}

<<<<<<< HEAD
// getUpdateIPHostProcTempInfo get update ip host related process and template info to update process bind ip
func (m *instanceManager) getUpdateIPHostProcTempInfo(kit *rest.Kit, hostIDs []int64) (map[int64][]int64,
	[]metadata.ProcessTemplate, error) {

	// get hosts related process and template relations
	procRelations := make([]metadata.ProcessInstanceRelation, 0)
	procRelationFilter := mapstr.MapStr{common.BKHostIDField: mapstr.MapStr{common.BKDBIN: hostIDs}}

	err := mongodb.Client().Table(common.BKTableNameProcessInstanceRelation).Find(procRelationFilter).Fields(
		common.BKHostIDField, common.BKProcessIDField, common.BKProcessTemplateIDField).All(kit.Ctx, &procRelations)
	if err != nil {
		blog.Errorf("get process relation failed, err: %v, hostIDs: %+v, rid: %s", err, hostIDs, kit.Rid)
		return nil, nil, err
	}

	if len(procRelations) == 0 {
		return make(map[int64][]int64), make([]metadata.ProcessTemplate, 0), nil
	}

	procTemplateIDs := make([]int64, len(procRelations))
	procTempMap := make(map[int64][]int64)
	for index, relation := range procRelations {
		procTemplateIDs[index] = relation.ProcessTemplateID
		procTempMap[relation.ProcessTemplateID] = append(procTempMap[relation.ProcessTemplateID], relation.ProcessID)
	}

	// get all processes whose template has corresponding bind info
	processTemplates := make([]metadata.ProcessTemplate, 0)
	processTemplateFilter := map[string]interface{}{
		common.BKFieldID:                      map[string]interface{}{common.BKDBIN: procTemplateIDs},
		"property.bind_info.as_default_value": true,
	}

	err = mongodb.Client().Table(common.BKTableNameProcessTemplate).Find(processTemplateFilter).Fields(
		common.BKFieldID, "property.bind_info").All(kit.Ctx, &processTemplates)
	if err != nil {
		blog.Errorf("get process template failed, ids: %+v, err: %v, rid: %s", err, procTemplateIDs, kit.Rid)
		return nil, nil, err
	}

	return procTempMap, processTemplates, nil
}

// updateHostProcessBindIP update processes using changed ip
=======
// updateProcessBindIP update processes using changed ip
>>>>>>> 85640d42
func (m *instanceManager) updateProcessBindIP(kit *rest.Kit, data map[string]interface{}, processIDs []int64) error {
	processFilter := map[string]interface{}{common.BKProcessIDField: map[string]interface{}{common.BKDBIN: processIDs}}

	if err := mongodb.Client().Table(common.BKTableNameBaseProcess).Update(kit.Ctx, processFilter, data); err != nil {
		blog.Errorf("update process failed, err: %v, processIDs: %+v, data: %+v, rid: %s", err, processIDs, data, kit.Rid)
		return err
	}

	return nil
}

// SearchModelInstance TODO
func (m *instanceManager) SearchModelInstance(kit *rest.Kit, objID string, inputParam metadata.QueryCondition) (*metadata.QueryResult, error) {
	blog.V(9).Infof("search instance with parameter: %+v, rid: %s", inputParam, kit.Rid)

	tableName := common.GetInstTableName(objID, kit.SupplierAccount)
	if common.IsObjectInstShardingTable(tableName) {
		if inputParam.Condition == nil {
			inputParam.Condition = mapstr.MapStr{}
		}
		objIDCond, ok := inputParam.Condition[common.BKObjIDField]
		if ok && objIDCond != objID {
			blog.V(9).Infof("searchInstance condition's bk_obj_id: %s not match objID: %s, rid: %s", objIDCond, objID, kit.Rid)
			return nil, nil
		}
		inputParam.Condition[common.BKObjIDField] = objID
	}
	inputParam.Condition = util.SetQueryOwner(inputParam.Condition, kit.SupplierAccount)

	if inputParam.TimeCondition != nil {
		var err error
		inputParam.Condition, err = inputParam.TimeCondition.MergeTimeCondition(inputParam.Condition)
		if err != nil {
			blog.ErrorJSON("merge time condition failed, error: %s, input: %s, rid: %s", err, inputParam, kit.Rid)
			return nil, err
		}
	}

	// parse vip fields for processes
	fields, vipFields := hooks.ParseVIPFieldsForProcessHook(inputParam.Fields, tableName)

	instItems := make([]mapstr.MapStr, 0)
	query := mongodb.Client().Table(tableName).Find(inputParam.Condition).Start(uint64(inputParam.Page.Start)).
		Limit(uint64(inputParam.Page.Limit)).
		Sort(inputParam.Page.Sort).
		Fields(fields...)
	var instErr error
	if objID == common.BKInnerObjIDHost {
		hosts := make([]metadata.HostMapStr, 0)
		instErr = query.All(kit.Ctx, &hosts)
		for _, host := range hosts {
			instItems = append(instItems, mapstr.MapStr(host))
		}
	} else {
		instErr = query.All(kit.Ctx, &instItems)
	}
	if instErr != nil {
		blog.Errorf("search instance error [%v], rid: %s", instErr, kit.Rid)
		return nil, instErr
	}

	var finalCount uint64

	if !inputParam.DisableCounter {
		count, err := m.countInstance(kit, objID, inputParam.Condition)
		if err != nil {
			blog.Errorf("search model instances count err: %s, rid: %s", err.Error(), kit.Rid)
			return nil, err
		}
		finalCount = count
	}

	// set vip info for processes
	instItems, instErr = hooks.SetVIPInfoForProcessHook(kit, instItems, vipFields, tableName, mongodb.Client())
	if instErr != nil {
		return nil, instErr
	}

	dataResult := &metadata.QueryResult{
		Count: finalCount,
		Info:  instItems,
	}

	return dataResult, nil
}

// CountModelInstances counts target model instances num.
func (m *instanceManager) CountModelInstances(kit *rest.Kit,
	objID string, input *metadata.Condition) (*metadata.CommonCountResult, error) {

	if len(objID) == 0 {
		return nil, kit.CCError.CCErrorf(common.CCErrCommParamsNeedSet, common.BKObjIDField)
	}

	if input.TimeCondition != nil {
		var err error
		input.Condition, err = input.TimeCondition.MergeTimeCondition(input.Condition)
		if err != nil {
			blog.Errorf("merge time condition failed, error: %v, input: %s, rid: %s", err, input, kit.Rid)
			return nil, err
		}
	}

	count, err := m.countInstance(kit, objID, input.Condition)
	if err != nil {
		blog.Errorf("count model instances failed, err: %s, rid: %s", err.Error(), kit.Rid)
		return nil, err
	}
	result := &metadata.CommonCountResult{Count: count}

	return result, nil
}

// DeleteModelInstance TODO
func (m *instanceManager) DeleteModelInstance(kit *rest.Kit, objID string, inputParam metadata.DeleteOption) (*metadata.DeletedCount, error) {
	instIDs := []int64{}
	tableName := common.GetInstTableName(objID, kit.SupplierAccount)
	instIDFieldName := common.GetInstIDField(objID)

	inputParam.Condition.Set(common.BKOwnerIDField, kit.SupplierAccount)
	inputParam.Condition = util.SetModOwner(inputParam.Condition, kit.SupplierAccount)

	origins, _, err := m.getInsts(kit, objID, inputParam.Condition)
	if nil != err {
		return &metadata.DeletedCount{}, err
	}

	for _, origin := range origins {
		instID, err := util.GetInt64ByInterface(origin[instIDFieldName])
		if nil != err {
			return nil, err
		}
		if metadata.IsCommon(objID) {
			instIDs = append(instIDs, instID)
		}

		exists, err := m.dependent.IsInstAsstExist(kit, objID, uint64(instID))
		if nil != err {
			return nil, err
		}
		if exists {
			return &metadata.DeletedCount{}, kit.CCError.Error(common.CCErrorInstHasAsst)
		}
	}

	// delete object instance data.
	err = mongodb.Client().Table(tableName).Delete(kit.Ctx, inputParam.Condition)
	if nil != err {
		blog.ErrorJSON("DeleteModelInstance delete objID(%s) instance error. err:%s, coniditon:%s, rid:%s", objID, err.Error(), inputParam.Condition, kit.Rid)
		return &metadata.DeletedCount{}, err
	}

	// delete object instance mapping.
	if metadata.IsCommon(objID) {
		if err := instancemapping.Delete(kit.Ctx, instIDs); err != nil {
			blog.Errorf("delete object %s instance mapping failed, err: %s, instance: %v, rid: %s",
				objID, err.Error(), instIDs, kit.Rid)
			return nil, err
		}
	}

	return &metadata.DeletedCount{Count: uint64(len(origins))}, nil
}

// CascadeDeleteModelInstance TODO
func (m *instanceManager) CascadeDeleteModelInstance(kit *rest.Kit, objID string, inputParam metadata.DeleteOption) (*metadata.DeletedCount, error) {
	instIDs := []int64{}
	tableName := common.GetInstTableName(objID, kit.SupplierAccount)
	instIDFieldName := common.GetInstIDField(objID)

	origins, _, err := m.getInsts(kit, objID, inputParam.Condition)
	if nil != err {
		blog.Errorf("cascade delete model instance get inst error:%v, rid: %s", err, kit.Rid)
		return &metadata.DeletedCount{}, err
	}

	for _, origin := range origins {
		instID, err := util.GetInt64ByInterface(origin[instIDFieldName])
		if nil != err {
			return &metadata.DeletedCount{}, err
		}
		if metadata.IsCommon(objID) {
			instIDs = append(instIDs, instID)
		}

		err = m.dependent.DeleteInstAsst(kit, objID, uint64(instID))
		if nil != err {
			return &metadata.DeletedCount{}, err
		}
	}

	// delete object instance data.
	inputParam.Condition = util.SetModOwner(inputParam.Condition, kit.SupplierAccount)
	err = mongodb.Client().Table(tableName).Delete(kit.Ctx, inputParam.Condition)
	if nil != err {
		return &metadata.DeletedCount{}, err
	}

	// delete object instance mapping.
	if metadata.IsCommon(objID) {
		if err := instancemapping.Delete(kit.Ctx, instIDs); err != nil {
			blog.Errorf("delete object %s instance mapping failed, err: %s, instance: %v, rid: %s",
				objID, err.Error(), instIDs, kit.Rid)
			return nil, err
		}
	}

	return &metadata.DeletedCount{Count: uint64(len(origins))}, nil
}<|MERGE_RESOLUTION|>--- conflicted
+++ resolved
@@ -351,7 +351,6 @@
 	return util.GetStrByInterface(ip)
 }
 
-<<<<<<< HEAD
 // getUpdateIPHostProcTempInfo get update ip host related process and template info to update process bind ip
 func (m *instanceManager) getUpdateIPHostProcTempInfo(kit *rest.Kit, hostIDs []int64) (map[int64][]int64,
 	[]metadata.ProcessTemplate, error) {
@@ -395,10 +394,7 @@
 	return procTempMap, processTemplates, nil
 }
 
-// updateHostProcessBindIP update processes using changed ip
-=======
 // updateProcessBindIP update processes using changed ip
->>>>>>> 85640d42
 func (m *instanceManager) updateProcessBindIP(kit *rest.Kit, data map[string]interface{}, processIDs []int64) error {
 	processFilter := map[string]interface{}{common.BKProcessIDField: map[string]interface{}{common.BKDBIN: processIDs}}
 

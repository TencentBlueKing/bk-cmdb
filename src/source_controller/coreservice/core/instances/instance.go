/*
 * Tencent is pleased to support the open source community by making 蓝鲸 available.,
 * Copyright (C) 2017-2018 THL A29 Limited, a Tencent company. All rights reserved.
 * Licensed under the MIT License (the ",License",); you may not use this file except
 * in compliance with the License. You may obtain a copy of the License at
 * http://opensource.org/licenses/MIT
 * Unless required by applicable law or agreed to in writing, software distributed under
 * the License is distributed on an ",AS IS" BASIS, WITHOUT WARRANTIES OR CONDITIONS OF ANY KIND,
 * either express or implied. See the License for the specific language governing permissions and
 * limitations under the License.
 */

package instances

import (
	"configcenter/src/common"
	"configcenter/src/common/blog"
	"configcenter/src/common/errors"
	"configcenter/src/common/http/rest"
	"configcenter/src/common/language"
	"configcenter/src/common/mapstr"
	"configcenter/src/common/metadata"
	"configcenter/src/common/util"
	"configcenter/src/source_controller/coreservice/core"
	"configcenter/src/storage/dal"

	redis "gopkg.in/redis.v5"
)

var _ core.InstanceOperation = (*instanceManager)(nil)

type instanceManager struct {
	dbProxy   dal.RDB
	dependent OperationDependences
	language  language.CCLanguageIf
	Cache     *redis.Client
}

// New create a new instance manager instance
func New(dbProxy dal.RDB, dependent OperationDependences, cache *redis.Client, language language.CCLanguageIf) core.InstanceOperation {
	return &instanceManager{
		dbProxy:   dbProxy,
		dependent: dependent,
		language:  language,
	}
}

func (m *instanceManager) instCnt(kit *rest.Kit, objID string, cond mapstr.MapStr) (cnt uint64, exists bool, err error) {
	tableName := common.GetInstTableName(objID)
	cnt, err = m.dbProxy.Table(tableName).Find(cond).Count(kit.Ctx)
	exists = 0 != cnt
	return cnt, exists, err
}

func (m *instanceManager) CreateModelInstance(kit *rest.Kit, objID string, inputParam metadata.CreateModelInstance) (*metadata.CreateOneDataResult, error) {
	rid := util.ExtractRequestIDFromContext(kit.Ctx)

	inputParam.Data.Set(common.BKOwnerIDField, kit.SupplierAccount)
	err := m.validCreateInstanceData(kit, objID, inputParam.Data)
	if nil != err {
		blog.Errorf("CreateModelInstance failed, valid error: %+v, rid: %s", err, rid)
		return nil, err
	}
	id, err := m.save(kit, objID, inputParam.Data)
	if err != nil {
		blog.ErrorJSON("CreateModelInstance create objID(%s) instance error. err:%s, data:%s, rid:%s", objID, err.Error(), inputParam.Data, kit.Rid)
		return nil, err
	}

	return &metadata.CreateOneDataResult{Created: metadata.CreatedDataResult{ID: id}}, err
}

func (m *instanceManager) CreateManyModelInstance(kit *rest.Kit, objID string, inputParam metadata.CreateManyModelInstance) (*metadata.CreateManyDataResult, error) {
	var newIDs []uint64
	dataResult := &metadata.CreateManyDataResult{}
	for itemIdx, item := range inputParam.Datas {
		item.Set(common.BKOwnerIDField, kit.SupplierAccount)
		err := m.validCreateInstanceData(kit, objID, item)
		if nil != err {
			dataResult.Exceptions = append(dataResult.Exceptions, metadata.ExceptionResult{
				Message:     err.Error(),
				Code:        int64(err.(errors.CCErrorCoder).GetCode()),
				Data:        item,
				OriginIndex: int64(itemIdx),
			})
			continue
		}
		item.Set(common.BKOwnerIDField, kit.SupplierAccount)
		id, err := m.save(kit, objID, item)
		if nil != err {
			dataResult.Exceptions = append(dataResult.Exceptions, metadata.ExceptionResult{
				Message:     err.Error(),
				Code:        int64(err.(errors.CCErrorCoder).GetCode()),
				Data:        item,
				OriginIndex: int64(itemIdx),
			})
			continue
		}

		dataResult.Created = append(dataResult.Created, metadata.CreatedDataResult{
			ID: id,
		})
		newIDs = append(newIDs, id)

	}

	return dataResult, nil
}

func (m *instanceManager) UpdateModelInstance(kit *rest.Kit, objID string, inputParam metadata.UpdateOption) (*metadata.UpdatedCount, error) {
	instIDFieldName := common.GetInstIDField(objID)
	inputParam.Condition = util.SetModOwner(inputParam.Condition, kit.SupplierAccount)
	origins, _, err := m.getInsts(kit, objID, inputParam.Condition)
	if nil != err {
		blog.Errorf("UpdateModelInstance failed, get inst failed, err: %v, rid:%s", err, kit.Rid)
		return nil, err
	}

	if len(origins) == 0 {
		blog.Errorf("UpdateModelInstance failed, no instance found. model: %s, condition:%+v, rid:%s", objID, inputParam.Condition, kit.Rid)
		return nil, kit.CCError.Error(common.CCErrCommNotFound)
	}

<<<<<<< HEAD
	// 处理事件数据的
	eh := m.NewEventClient(objID)
=======
	var instMedataData metadata.Metadata
	instMedataData.Label = make(metadata.Label)
	for key, val := range inputParam.Condition {
		if metadata.BKMetadata == key {
			bizID := metadata.GetBusinessIDFromMeta(val)
			if "" != bizID {
				instMedataData.Label.Set(metadata.LabelBusinessID, bizID)
			}
			continue
		}
	}
	if inputParam.Condition.Exists(metadata.BKMetadata) {
		inputParam.Condition.Set(metadata.BKMetadata, instMedataData)
	}
>>>>>>> efdaa2f3

	for _, origin := range origins {
		instIDI := origin[instIDFieldName]
		instID, _ := util.GetInt64ByInterface(instIDI)
		err := m.validUpdateInstanceData(kit, objID, inputParam.Data, uint64(instID), inputParam.CanEditAll)
		if nil != err {
			blog.Errorf("update model instance validate error :%v ,rid:%s", err, kit.Rid)
			return nil, err
		}
	}

	err = m.update(kit, objID, inputParam.Data, inputParam.Condition)
	if err != nil {
		blog.ErrorJSON("UpdateModelInstance update objID(%s) inst error. err:%s, condition:%s, rid:%s", objID, inputParam.Condition, kit.Rid)
		return nil, err
	}

	return &metadata.UpdatedCount{Count: uint64(len(origins))}, nil
}

func (m *instanceManager) SearchModelInstance(kit *rest.Kit, objID string, inputParam metadata.QueryCondition) (*metadata.QueryResult, error) {
	blog.V(9).Infof("search instance with parameter: %+v, rid: %s", inputParam, kit.Rid)

	tableName := common.GetInstTableName(objID)
	if tableName == common.BKTableNameBaseInst {
		if inputParam.Condition == nil {
			inputParam.Condition = mapstr.MapStr{}
		}
		objIDCond, ok := inputParam.Condition[common.BKObjIDField]
		if ok && objIDCond != objID {
			blog.V(9).Infof("searchInstance condition's bk_obj_id: %s not match objID: %s, rid: %s", objIDCond, objID, kit.Rid)
			return nil, nil
		}
		inputParam.Condition[common.BKObjIDField] = objID
	}
	inputParam.Condition = util.SetQueryOwner(inputParam.Condition, kit.SupplierAccount)

	instItems := make([]mapstr.MapStr, 0)
	query := m.dbProxy.Table(tableName).Find(inputParam.Condition).Start(uint64(inputParam.Page.Start)).
		Limit(uint64(inputParam.Page.Limit)).
		Sort(inputParam.Page.Sort).
		Fields(inputParam.Fields...)
	var instErr error
	if objID == common.BKInnerObjIDHost {
		hosts := make([]metadata.HostMapStr, 0)
		instErr = query.All(kit.Ctx, &hosts)
		for _, host := range hosts {
			instItems = append(instItems, mapstr.MapStr(host))
		}
	} else {
		instErr = query.All(kit.Ctx, &instItems)
	}
	if instErr != nil {
		blog.Errorf("search instance error [%v], rid: %s", instErr, kit.Rid)
		return nil, instErr
	}

	count, countErr := m.dbProxy.Table(tableName).Find(inputParam.Condition).Count(kit.Ctx)
	if countErr != nil {
		blog.Errorf("count instance error [%v], rid: %s", countErr, kit.Rid)
		return nil, countErr
	}

	dataResult := &metadata.QueryResult{
		Count: count,
		Info:  instItems,
	}

	return dataResult, nil
}

func (m *instanceManager) DeleteModelInstance(kit *rest.Kit, objID string, inputParam metadata.DeleteOption) (*metadata.DeletedCount, error) {
	tableName := common.GetInstTableName(objID)
	instIDFieldName := common.GetInstIDField(objID)
	inputParam.Condition.Set(common.BKOwnerIDField, kit.SupplierAccount)
	inputParam.Condition = util.SetModOwner(inputParam.Condition, kit.SupplierAccount)

	origins, _, err := m.getInsts(kit, objID, inputParam.Condition)
	if nil != err {
		return &metadata.DeletedCount{}, err
	}

	for _, origin := range origins {
		instID, err := util.GetInt64ByInterface(origin[instIDFieldName])
		if nil != err {
			return nil, err
		}
		exists, err := m.dependent.IsInstAsstExist(kit, objID, uint64(instID))
		if nil != err {
			return nil, err
		}
		if exists {
			return &metadata.DeletedCount{}, kit.CCError.Error(common.CCErrorInstHasAsst)
		}
	}

	err = m.dbProxy.Table(tableName).Delete(kit.Ctx, inputParam.Condition)
	if nil != err {
		blog.ErrorJSON("DeleteModelInstance delete objID(%s) instance error. err:%s, coniditon:%s, rid:%s", objID, err.Error(), inputParam.Condition, kit.Rid)
		return &metadata.DeletedCount{}, err
	}

	return &metadata.DeletedCount{Count: uint64(len(origins))}, nil
}

func (m *instanceManager) CascadeDeleteModelInstance(kit *rest.Kit, objID string, inputParam metadata.DeleteOption) (*metadata.DeletedCount, error) {
	tableName := common.GetInstTableName(objID)
	instIDFieldName := common.GetInstIDField(objID)
	origins, _, err := m.getInsts(kit, objID, inputParam.Condition)
	blog.V(5).Infof("cascade delete model instance get inst error:%v, rid: %s", origins, kit.Rid)
	if nil != err {
		blog.Errorf("cascade delete model instance get inst error:%v, rid: %s", err, kit.Rid)
		return &metadata.DeletedCount{}, err
	}

	for _, origin := range origins {
		instID, err := util.GetInt64ByInterface(origin[instIDFieldName])
		if nil != err {
			return &metadata.DeletedCount{}, err
		}
		err = m.dependent.DeleteInstAsst(kit, objID, uint64(instID))
		if nil != err {
			return &metadata.DeletedCount{}, err
		}
	}
	inputParam.Condition = util.SetModOwner(inputParam.Condition, kit.SupplierAccount)
	err = m.dbProxy.Table(tableName).Delete(kit.Ctx, inputParam.Condition)
	if nil != err {
		return &metadata.DeletedCount{}, err
	}
	return &metadata.DeletedCount{Count: uint64(len(origins))}, nil
}<|MERGE_RESOLUTION|>--- conflicted
+++ resolved
@@ -121,26 +121,6 @@
 		return nil, kit.CCError.Error(common.CCErrCommNotFound)
 	}
 
-<<<<<<< HEAD
-	// 处理事件数据的
-	eh := m.NewEventClient(objID)
-=======
-	var instMedataData metadata.Metadata
-	instMedataData.Label = make(metadata.Label)
-	for key, val := range inputParam.Condition {
-		if metadata.BKMetadata == key {
-			bizID := metadata.GetBusinessIDFromMeta(val)
-			if "" != bizID {
-				instMedataData.Label.Set(metadata.LabelBusinessID, bizID)
-			}
-			continue
-		}
-	}
-	if inputParam.Condition.Exists(metadata.BKMetadata) {
-		inputParam.Condition.Set(metadata.BKMetadata, instMedataData)
-	}
->>>>>>> efdaa2f3
-
 	for _, origin := range origins {
 		instIDI := origin[instIDFieldName]
 		instID, _ := util.GetInt64ByInterface(instIDI)

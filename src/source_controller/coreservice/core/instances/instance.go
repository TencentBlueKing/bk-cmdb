--- conflicted
+++ resolved
@@ -167,11 +167,7 @@
 	for _, origin := range origins {
 		instIDI := origin[instIDFieldName]
 		instID, _ := util.GetInt64ByInterface(instIDI)
-<<<<<<< HEAD
-		err := m.validUpdateInstanceData(kit, objID, inputParam.Data, instMedataData, uint64(instID), destroyCloudHost)
-=======
-		err := m.validUpdateInstanceData(kit, objID, inputParam.Data, instMedataData, uint64(instID), inputParam.CanEditAll)
->>>>>>> 4ffd0625
+		err := m.validUpdateInstanceData(kit, objID, inputParam.Data, instMedataData, uint64(instID), inputParam.CanEditAll, destroyCloudHost)
 		if nil != err {
 			blog.Errorf("update model instance validate error :%v ,rid:%s", err, kit.Rid)
 			return nil, err

/*
 * Tencent is pleased to support the open source community by making 蓝鲸 available.,
 * Copyright (C) 2017-2018 THL A29 Limited, a Tencent company. All rights reserved.
 * Licensed under the MIT License (the ",License",); you may not use this file except
 * in compliance with the License. You may obtain a copy of the License at
 * http://opensource.org/licenses/MIT
 * Unless required by applicable law or agreed to in writing, software distributed under
 * the License is distributed on an ",AS IS" BASIS, WITHOUT WARRANTIES OR CONDITIONS OF ANY KIND,
 * either express or implied. See the License for the specific language governing permissions and
 * limitations under the License.
 */

package instances

import (
	redis "gopkg.in/redis.v5"

	"configcenter/src/common"
	"configcenter/src/common/blog"
	"configcenter/src/common/condition"
	"configcenter/src/common/errors"
	"configcenter/src/common/eventclient"
	"configcenter/src/common/mapstr"
	"configcenter/src/common/metadata"
	"configcenter/src/common/universalsql/mongo"
	"configcenter/src/common/util"
	"configcenter/src/source_controller/coreservice/core"
	"configcenter/src/storage/dal"
)

var _ core.InstanceOperation = (*instanceManager)(nil)

type instanceManager struct {
	dbProxy   dal.RDB
	dependent OperationDependences
	validator validator
	Cache     *redis.Client
	EventCli  eventclient.Client
}

// New create a new instance manager instance
func New(dbProxy dal.RDB, dependent OperationDependences, cache *redis.Client) core.InstanceOperation {
	return &instanceManager{
		dbProxy:   dbProxy,
		dependent: dependent,
		EventCli:  eventclient.NewClientViaRedis(cache, dbProxy),
	}
}

func (m *instanceManager) instCnt(ctx core.ContextParams, objID string, cond mapstr.MapStr) (cnt uint64, exists bool, err error) {
	tableName := common.GetInstTableName(objID)
	cnt, err = m.dbProxy.Table(tableName).Find(cond).Count(ctx)
	exists = 0 != cnt
	return cnt, exists, err
}

func (m *instanceManager) CreateModelInstance(ctx core.ContextParams, objID string, inputParam metadata.CreateModelInstance) (*metadata.CreateOneDataResult, error) {
	rid := util.ExtractRequestIDFromContext(ctx)

	err := m.validCreateInstanceData(ctx, objID, inputParam.Data)
	if nil != err {
		blog.Errorf("CreateModelInstance failed, valid error: %+v, rid: %s", err, rid)
		return nil, err
	}
	id, err := m.save(ctx, objID, inputParam.Data)
	if err != nil {
		blog.ErrorJSON("CreateModelInstance create objID(%s) instance error. err:%s, data:%s, rid:%s", objID, err.Error(), inputParam.Data, ctx.ReqID)
		return nil, err
	}

	instIDFieldName := common.GetInstIDField(objID)
	// 处理事件数据的
	eh := m.NewEventClient(objID)
	err = eh.SetCurDataAndPush(ctx, objID, metadata.EventActionCreate, mapstr.MapStr{instIDFieldName: id})
	if err != nil {
		blog.ErrorJSON("CreateModelInstance  event push instance current data error. err:%s, objID:%s inst id:%s, rid:%s", err, objID, id, ctx.ReqID)
		return &metadata.CreateOneDataResult{Created: metadata.CreatedDataResult{ID: id}}, err
	}
	return &metadata.CreateOneDataResult{Created: metadata.CreatedDataResult{ID: id}}, err
}

func (m *instanceManager) CreateManyModelInstance(ctx core.ContextParams, objID string, inputParam metadata.CreateManyModelInstance) (*metadata.CreateManyDataResult, error) {
	var newIDs []uint64
	dataResult := &metadata.CreateManyDataResult{}
	for itemIdx, item := range inputParam.Datas {
		item.Set(common.BKOwnerIDField, ctx.SupplierAccount)
		err := m.validCreateInstanceData(ctx, objID, item)
		if nil != err {
			dataResult.Exceptions = append(dataResult.Exceptions, metadata.ExceptionResult{
				Message:     err.Error(),
				Code:        int64(err.(errors.CCErrorCoder).GetCode()),
				Data:        item,
				OriginIndex: int64(itemIdx),
			})
			continue
		}
		item.Set(common.BKOwnerIDField, ctx.SupplierAccount)
		id, err := m.save(ctx, objID, item)
		if nil != err {
			dataResult.Exceptions = append(dataResult.Exceptions, metadata.ExceptionResult{
				Message:     err.Error(),
				Code:        int64(err.(errors.CCErrorCoder).GetCode()),
				Data:        item,
				OriginIndex: int64(itemIdx),
			})
			continue
		}

		dataResult.Created = append(dataResult.Created, metadata.CreatedDataResult{
			ID: id,
		})
		newIDs = append(newIDs, id)

	}
	instIDFieldName := common.GetInstIDField(objID)
	// 处理事件数据的
	eh := m.NewEventClient(objID)
	err := eh.SetCurDataAndPush(ctx, objID, metadata.EventActionCreate, condition.CreateCondition().Field(instIDFieldName).In(newIDs).ToMapStr())
	if err != nil {
		blog.ErrorJSON("CreateManyModelInstance  event push instance current data error. err:%s, objID:%s inst id:%s, rid:%s", err, objID, newIDs, ctx.ReqID)
		return dataResult, err
	}
	return dataResult, nil
}

func (m *instanceManager) UpdateModelInstance(ctx core.ContextParams, objID string, inputParam metadata.UpdateOption) (*metadata.UpdatedCount, error) {
	instIDFieldName := common.GetInstIDField(objID)
	inputParam.Condition.Set(common.BKOwnerIDField, ctx.SupplierAccount)
	origins, _, err := m.getInsts(ctx, objID, inputParam.Condition)
	if nil != err {
		blog.Errorf("UpdateModelInstance failed, get inst failed, err: %v, rid:%s", err, ctx.ReqID)
		return nil, err
	}

	if len(origins) == 0 {
		blog.Errorf("UpdateModelInstance failed, no instance found. model: %s, condition:%+v, rid:%s", objID, inputParam.Condition, ctx.ReqID)
		return nil, ctx.Error.Error(common.CCErrCommNotFound)
	}

	// 处理事件数据的
	eh := m.NewEventClient(objID)

	var instMedataData metadata.Metadata
	instMedataData.Label = make(metadata.Label)
	for key, val := range inputParam.Condition {
		if metadata.BKMetadata == key {
			bizID := metadata.GetBusinessIDFromMeta(val)
			if "" != bizID {
				instMedataData.Label.Set(metadata.LabelBusinessID, bizID)
			}
			continue
		}
	}
	if inputParam.Condition.Exists(metadata.BKMetadata) {
		inputParam.Condition.Set(metadata.BKMetadata, instMedataData)
	}

	for _, origin := range origins {
		instIDI := origin[instIDFieldName]
		instID, _ := util.GetInt64ByInterface(instIDI)
		err := m.validUpdateInstanceData(ctx, objID, inputParam.Data, instMedataData, uint64(instID))
		if nil != err {
			blog.Errorf("update model instance validate error :%v ,rid:%s", err, ctx.ReqID)
			return nil, err
		}
		// 设置实例变更前数据
		eh.SetPreData(instID, origin)
	}
<<<<<<< HEAD
	err = m.update(ctx, objID, inputParam.Data, inputParam.Condition)
=======

	cnt, err := m.update(ctx, objID, inputParam.Data, inputParam.Condition)
>>>>>>> e1c33844
	if err != nil {
		blog.ErrorJSON("UpdateModelInstance update objID(%s) inst error. err:%s, condition:%s, rid:%s", objID, inputParam.Condition, ctx.ReqID)
		return nil, err
	}
	err = eh.SetCurDataAndPush(ctx, objID, metadata.EventActionUpdate, inputParam.Condition)
	if err != nil {
		blog.ErrorJSON("UpdateModelInstance  event push instance current data error. err:%s, condition:%s, rid:%s", err, inputParam.Condition, ctx.ReqID)
		return nil, err
	}

	return &metadata.UpdatedCount{Count: uint64(len(origins))}, nil
}

func (m *instanceManager) SearchModelInstance(ctx core.ContextParams, objID string, inputParam metadata.QueryCondition) (*metadata.QueryResult, error) {
	condition, err := mongo.NewConditionFromMapStr(inputParam.Condition)
	if nil != err {
		blog.Errorf("SearchModelInstance failed, parse condition failed, inputParam: %+v, err: %+v, rid: %s", inputParam, err, ctx.ReqID)
		return &metadata.QueryResult{}, err
	}
	ownerIDArr := []string{ctx.SupplierAccount, common.BKDefaultOwnerID}
	condition.Element(&mongo.In{Key: common.BKOwnerIDField, Val: ownerIDArr})
	inputParam.Condition = condition.ToMapStr()

	blog.V(9).Infof("search instance with parameter: %+v, rid: %s", inputParam, ctx.ReqID)
	instItems, err := m.searchInstance(ctx, objID, inputParam)
	if nil != err {
		blog.Errorf("search instance error [%v], rid: %s", err, ctx.ReqID)
		return &metadata.QueryResult{}, err
	}

	dataResult := &metadata.QueryResult{}
	dataResult.Count, err = m.countInstance(ctx, objID, inputParam.Condition)
	if nil != err {
		blog.Errorf("count instance error [%v], rid: %s", err, ctx.ReqID)
		return &metadata.QueryResult{}, err
	}
	dataResult.Info = instItems

	return dataResult, nil
}

func (m *instanceManager) DeleteModelInstance(ctx core.ContextParams, objID string, inputParam metadata.DeleteOption) (*metadata.DeletedCount, error) {
	tableName := common.GetInstTableName(objID)
	instIDFieldName := common.GetInstIDField(objID)
	inputParam.Condition.Set(common.BKOwnerIDField, ctx.SupplierAccount)
	origins, _, err := m.getInsts(ctx, objID, inputParam.Condition)
	if nil != err {
		return &metadata.DeletedCount{}, err
	}

	// 处理事件数据的
	eh := m.NewEventClient(objID)

	for _, origin := range origins {
		instID, err := util.GetInt64ByInterface(origin[instIDFieldName])
		if nil != err {
			return nil, err
		}
		exists, err := m.dependent.IsInstAsstExist(ctx, objID, uint64(instID))
		if nil != err {
			return nil, err
		}
		if exists {
			return &metadata.DeletedCount{}, ctx.Error.Error(common.CCErrorInstHasAsst)
		}
		eh.SetPreData(instID, origin)
	}
	err = m.dbProxy.Table(tableName).Delete(ctx, inputParam.Condition)
	if nil != err {
		blog.ErrorJSON("DeleteModelInstance delete objID(%s) instance error. err:%s, coniditon:%s, rid:%s", objID, err.Error(), inputParam.Condition, ctx.ReqID)
		return &metadata.DeletedCount{}, err
	}
	err = eh.Push(ctx, objID, metadata.EventActionDelete)
	if err != nil {
		blog.ErrorJSON("DeleteModelInstance push delete objType(%s) instance to event server error. data:%s, rid:%s", objID, origins, ctx.ReqID)
		return &metadata.DeletedCount{Count: uint64(len(origins))}, ctx.Error.CCErrorf(common.CCErrCoreServiceEventPushEventFailed)

	}
	return &metadata.DeletedCount{Count: uint64(len(origins))}, nil
}

func (m *instanceManager) CascadeDeleteModelInstance(ctx core.ContextParams, objID string, inputParam metadata.DeleteOption) (*metadata.DeletedCount, error) {
	tableName := common.GetInstTableName(objID)
	instIDFieldName := common.GetInstIDField(objID)
	origins, _, err := m.getInsts(ctx, objID, inputParam.Condition)
	blog.V(5).Infof("cascade delete model instance get inst error:%v, rid: %s", origins, ctx.ReqID)
	if nil != err {
		blog.Errorf("cascade delete model instance get inst error:%v, rid: %s", err, ctx.ReqID)
		return &metadata.DeletedCount{}, err
	}

	for _, origin := range origins {
		instID, err := util.GetInt64ByInterface(origin[instIDFieldName])
		if nil != err {
			return &metadata.DeletedCount{}, err
		}
		err = m.dependent.DeleteInstAsst(ctx, objID, uint64(instID))
		if nil != err {
			return &metadata.DeletedCount{}, err
		}
	}
	inputParam.Condition.Set(common.BKOwnerIDField, ctx.SupplierAccount)
	err = m.dbProxy.Table(tableName).Delete(ctx, inputParam.Condition)
	if nil != err {
		return &metadata.DeletedCount{}, err
	}
	return &metadata.DeletedCount{Count: uint64(len(origins))}, nil
}<|MERGE_RESOLUTION|>--- conflicted
+++ resolved
@@ -166,12 +166,8 @@
 		// 设置实例变更前数据
 		eh.SetPreData(instID, origin)
 	}
-<<<<<<< HEAD
+
 	err = m.update(ctx, objID, inputParam.Data, inputParam.Condition)
-=======
-
-	cnt, err := m.update(ctx, objID, inputParam.Data, inputParam.Condition)
->>>>>>> e1c33844
 	if err != nil {
 		blog.ErrorJSON("UpdateModelInstance update objID(%s) inst error. err:%s, condition:%s, rid:%s", objID, inputParam.Condition, ctx.ReqID)
 		return nil, err

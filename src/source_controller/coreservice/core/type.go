--- conflicted
+++ resolved
@@ -21,11 +21,7 @@
 	"configcenter/src/common/language"
 )
 
-<<<<<<< HEAD
-// ContextParams the logics function params
-=======
 // ContextParams the core function params
->>>>>>> ca4a85c2
 type ContextParams struct {
 	context.Context
 	Header          http.Header

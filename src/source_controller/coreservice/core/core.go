--- conflicted
+++ resolved
@@ -272,11 +272,7 @@
 // New create core
 func New(model ModelOperation, instance InstanceOperation, association AssociationOperation,
 	dataSynchronize DataSynchronizeOperation, topo TopoOperation, host HostOperation,
-<<<<<<< HEAD
-	audit AuditOperation, process ProcessOperation, operation StatisticOperation, label LabelOperation) Core {
-=======
-	audit AuditOperation, process ProcessOperation, label LabelOperation, setTemplate SetTemplateOperation) Core {
->>>>>>> a93306cd
+	audit AuditOperation, process ProcessOperation, label LabelOperation, setTemplate SetTemplateOperation, operation StatisticOperation) Core {
 	return &core{
 		model:           model,
 		instance:        instance,

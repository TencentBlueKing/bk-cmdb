--- conflicted
+++ resolved
@@ -68,11 +68,7 @@
 	}
 
 	properties, err := m.getUniqueProperties(kit, objID, inputParam.Data.Keys)
-<<<<<<< HEAD
-	if nil != err {
-=======
 	if nil != err || len(properties) <= 0 {
->>>>>>> 6dd5a95f
 		blog.ErrorJSON("[CreateObjectUnique] getUniqueProperties for %s with %s err: %s, rid: %s", objID, inputParam, err, kit.Rid)
 		return 0, kit.CCError.Errorf(common.CCErrCommParamsIsInvalid, "keys")
 	}
@@ -101,12 +97,8 @@
 		if err := mongodb.Table(objInstTable).CreateIndex(context.Background(), dbIndex); err != nil {
 			blog.ErrorJSON("[CreateObjectUnique] create unique index for %s with %s err: %s, index: %s, rid: %s",
 				objID, inputParam, err, dbIndex, kit.Rid)
-<<<<<<< HEAD
-			return 0, kit.CCError.CCError(common.CCErrCoreServiceCreateDBUniqueIndex)
-=======
 			return 0, kit.CCError.CCErrorf(common.CCErrCoreServiceCreateDBUniqueIndexDuplicateValue,
 				mongodb.GetDuplicateValue(properties[0].PropertyID, err))
->>>>>>> 6dd5a95f
 		}
 	}
 

/*
 * Tencent is pleased to support the open source community by making 蓝鲸 available.,
 * Copyright (C) 2017-2018 THL A29 Limited, a Tencent company. All rights reserved.
 * Licensed under the MIT License (the ",License",); you may not use this file except
 * in compliance with the License. You may obtain a copy of the License at
 * http://opensource.org/licenses/MIT
 * Unless required by applicable law or agreed to in writing, software distributed under
 * the License is distributed on an ",AS IS" BASIS, WITHOUT WARRANTIES OR CONDITIONS OF ANY KIND,
 * either express or implied. See the License for the specific language governing permissions and
 * limitations under the License.
 */

package model

import (
	"configcenter/src/common"
	"configcenter/src/common/blog"
	"configcenter/src/common/condition"
	"configcenter/src/common/mapstr"
	"configcenter/src/common/metadata"
	"configcenter/src/source_controller/coreservice/core"
	"configcenter/src/storage/dal"
)

func (m *modelAttrUnique) searchModelAttrUnique(ctx core.ContextParams, inputParam metadata.QueryCondition) (results []metadata.ObjectUnique, err error) {
	results = []metadata.ObjectUnique{}
	instHandler := m.dbProxy.Table(common.BKTableNameObjUnique).Find(inputParam.Condition)
	for _, sort := range inputParam.SortArr {
		fileld := sort.Field
		if sort.IsDsc {
			fileld = "-" + fileld
		}
		instHandler = instHandler.Sort(fileld)
	}
	err = instHandler.Start(uint64(inputParam.Limit.Offset)).Limit(uint64(inputParam.Limit.Limit)).All(ctx, &results)

	return results, err
}

func (m *modelAttrUnique) countModelAttrUnique(ctx core.ContextParams, cond mapstr.MapStr) (count uint64, err error) {

	count, err = m.dbProxy.Table(common.BKTableNameObjUnique).Find(cond).Count(ctx)

	return count, err
}

func (m *modelAttrUnique) createModelAttrUnique(ctx core.ContextParams, objID string, inputParam metadata.CreateModelAttrUnique) (uint64, error) {
	for _, key := range inputParam.Data.Keys {
		switch key.Kind {
		case metadata.UniqueKeyKindProperty:
		default:
			blog.Errorf("[CreateObjectUnique] invalid key kind: %s, rid: %s", key.Kind, ctx.ReqID)
			return 0, ctx.Error.Errorf(common.CCErrTopoObjectUniqueKeyKindInvalid, key.Kind)
		}
	}

	if inputParam.Data.MustCheck {
		cond := condition.CreateCondition()
		cond.Field(common.BKObjIDField).Eq(objID)
		cond.Field("must_check").Eq(true)
		count, err := m.dbProxy.Table(common.BKTableNameObjUnique).Find(cond.ToMapStr()).Count(ctx)
		if nil != err {
			blog.Errorf("[CreateObjectUnique] check must check error: %#v, rid: %s", err, ctx.ReqID)
			return 0, ctx.Error.Error(common.CCErrObjectDBOpErrno)
		}
		if count > 0 {
			blog.Errorf("[CreateObjectUnique] model could not have multiple must check unique, rid: %s", ctx.ReqID)
			return 0, ctx.Error.Error(common.CCErrTopoObjectUniqueCanNotHasMutiMustCheck)
		}
	}

	err := m.recheckUniqueForExistsInsts(ctx, objID, inputParam.Data.Keys, inputParam.Data.MustCheck, inputParam.Data.Metadata)
	if nil != err {
<<<<<<< HEAD
		blog.Errorf("[CreateObjectUnique] recheckUniqueForExistsInsts for %s with %#v error: %#v, rid: %s", objID, inputParam, err, ctx.ReqID)
		return 0, ctx.Error.Errorf(common.CCErrCommDuplicateItem, "")
=======
		blog.Errorf("[CreateObjectUnique] recheckUniqueForExistsInsts for %s with %#v error: %#v", objID, inputParam, err)
		return 0, ctx.Error.Errorf(common.CCErrCommDuplicateItem, "instance")
>>>>>>> ca797c79
	}

	id, err := m.dbProxy.NextSequence(ctx, common.BKTableNameObjUnique)
	if nil != err {
		blog.Errorf("[CreateObjectUnique] NextSequence error: %#v, rid: %s", err, ctx.ReqID)
		return 0, ctx.Error.Error(common.CCErrObjectDBOpErrno)
	}

	unique := metadata.ObjectUnique{
		ID:        id,
		ObjID:     objID,
		MustCheck: inputParam.Data.MustCheck,
		Keys:      inputParam.Data.Keys,
		Ispre:     false,
		OwnerID:   ctx.SupplierAccount,
		LastTime:  metadata.Now(),
	}
	_, err = inputParam.Data.Metadata.Label.GetBusinessID()
	if nil == err {
		unique.Metadata = inputParam.Data.Metadata
	}
	err = m.dbProxy.Table(common.BKTableNameObjUnique).Insert(ctx, &unique)
	if nil != err {
		blog.Errorf("[CreateObjectUnique] Insert error: %#v, raw: %#v, rid: %s", err, &unique, ctx.ReqID)
		return 0, ctx.Error.Error(common.CCErrObjectDBOpErrno)
	}

	return id, nil
}

func (m *modelAttrUnique) updateModelAttrUnique(ctx core.ContextParams, objID string, id uint64, data metadata.UpdateModelAttrUnique) error {

	unique := data.Data
	unique.LastTime = metadata.Now()

	for _, key := range unique.Keys {
		switch key.Kind {
		case metadata.UniqueKeyKindProperty:
		default:
			blog.Errorf("[UpdateObjectUnique] invalid key kind: %s, rid: %s", key.Kind, ctx.ReqID)
			return ctx.Error.Errorf(common.CCErrTopoObjectUniqueKeyKindInvalid, key.Kind)
		}
	}

	if unique.MustCheck {
		cond := condition.CreateCondition()
		cond.Field(common.BKObjIDField).Eq(objID)
		cond.Field("must_check").Eq(true)
		cond.Field("id").NotEq(id)
		count, err := m.dbProxy.Table(common.BKTableNameObjUnique).Find(cond.ToMapStr()).Count(ctx)
		if nil != err {
			blog.Errorf("[UpdateObjectUnique] check must check  error: %#v, rid: %s", err, ctx.ReqID)
			return ctx.Error.Error(common.CCErrObjectDBOpErrno)
		}
		if count > 0 {
			blog.Errorf("[UpdateObjectUnique] model could not have multiple must check unique, rid: %s", ctx.ReqID)
			return ctx.Error.Error(common.CCErrTopoObjectUniqueCanNotHasMutiMustCheck)
		}
	}

	err := m.recheckUniqueForExistsInsts(ctx, objID, unique.Keys, unique.MustCheck, unique.Metadata)
	if nil != err {
<<<<<<< HEAD
		blog.Errorf("[UpdateObjectUnique] recheckUniqueForExistsInsts for %s with %#v error: %#v, rid: %s", objID, unique, err, ctx.ReqID)
		return ctx.Error.Errorf(common.CCErrCommDuplicateItem, "")
=======
		blog.Errorf("[UpdateObjectUnique] recheckUniqueForExistsInsts for %s with %#v error: %#v", objID, unique, err)
		return ctx.Error.Errorf(common.CCErrCommDuplicateItem, "instance")
>>>>>>> ca797c79
	}

	cond := condition.CreateCondition()
	cond.Field("id").Eq(id)
	cond.Field(common.BKObjIDField).Eq(objID)
	cond.Field(common.BKOwnerIDField).Eq(ctx.SupplierAccount)
	if len(unique.Metadata.Label) > 0 {
		cond.Field(metadata.BKMetadata).Eq(unique.Metadata)
	}

	oldunique := metadata.ObjectUnique{}
	err = m.dbProxy.Table(common.BKTableNameObjUnique).Find(cond.ToMapStr()).One(ctx, &oldunique)
	if nil != err {
		blog.Errorf("[UpdateObjectUnique] find error: %s, raw: %#v, rid: %s", err, cond.ToMapStr(), ctx.ReqID)
		return ctx.Error.Error(common.CCErrObjectDBOpErrno)
	}

	if oldunique.Ispre {
		blog.Errorf("[UpdateObjectUnique] could not update preset constrain: %+v %v, rid: %s", oldunique, err, ctx.ReqID)
		return ctx.Error.Error(common.CCErrTopoObjectUniquePresetCouldNotDelOrEdit)
	}

	err = m.dbProxy.Table(common.BKTableNameObjUnique).Update(ctx, cond.ToMapStr(), &unique)
	if nil != err {
		blog.Errorf("[UpdateObjectUnique] Update error: %s, raw: %#v, rid: %s", err, &unique, ctx.ReqID)
		return ctx.Error.Error(common.CCErrObjectDBOpErrno)
	}
	return nil
}

func (m *modelAttrUnique) deleteModelAttrUnique(ctx core.ContextParams, objID string, id uint64, meta metadata.DeleteModelAttrUnique) error {
	cond := condition.CreateCondition()
	cond.Field("id").Eq(id)
	cond.Field(common.BKObjIDField).Eq(objID)
	cond.Field(common.BKOwnerIDField).Eq(ctx.SupplierAccount)

	unique := metadata.ObjectUnique{}
	err := m.dbProxy.Table(common.BKTableNameObjUnique).Find(cond.ToMapStr()).One(ctx, &unique)
	if nil != err {
		blog.Errorf("[DeleteObjectUnique] find error: %s, raw: %#v, rid: %s", err, cond.ToMapStr(), ctx.ReqID)
		return ctx.Error.Error(common.CCErrObjectDBOpErrno)
	}

	if unique.Ispre {
		blog.Errorf("[DeleteObjectUnique] could not delete preset constrain: %+v, %v, rid: %s", unique, err, ctx.ReqID)
		return ctx.Error.Error(common.CCErrTopoObjectUniquePresetCouldNotDelOrEdit)
	}

	fCond := cond.ToMapStr()
	if len(meta.Label) > 0 {
		fCond.Merge(metadata.PublicAndBizCondition(meta.Metadata))
		fCond.Remove(metadata.BKMetadata)
	} else {
		fCond.Merge(metadata.BizLabelNotExist)
	}

	err = m.dbProxy.Table(common.BKTableNameObjUnique).Delete(ctx, fCond)
	if nil != err {
		blog.Errorf("[DeleteObjectUnique] Delete error: %s, raw: %#v, rid: %s", err, fCond, ctx.ReqID)
		return ctx.Error.Error(common.CCErrObjectDBOpErrno)
	}

	return nil
}

func (m *modelAttrUnique) recheckUniqueForExistsInsts(ctx core.ContextParams, objID string, keys []metadata.UniqueKey, mustCheck bool, meta metadata.Metadata) error {
	propertyIDs := []uint64{}
	for _, key := range keys {
		switch key.Kind {
		case metadata.UniqueKeyKindProperty:
			propertyIDs = append(propertyIDs, key.ID)
		default:
			return ctx.Error.Errorf(common.CCErrTopoObjectUniqueKeyKindInvalid, key.Kind)
		}
	}

	propertys := []metadata.Attribute{}
	attcond := condition.CreateCondition()
	attcond.Field(common.BKObjIDField).Eq(objID)
	attcond.Field(common.BKOwnerIDField).Eq(ctx.SupplierAccount)
	attcond.Field(common.BKFieldID).In(propertyIDs)
	fCond := attcond.ToMapStr()
	if len(meta.Label) > 0 {
		fCond.Merge(metadata.PublicAndBizCondition(meta))
		fCond.Remove(metadata.BKMetadata)
	} else {
		fCond.Merge(metadata.BizLabelNotExist)
	}

	err := m.dbProxy.Table(common.BKTableNameObjAttDes).Find(fCond).All(ctx, &propertys)
	if err != nil {
		blog.ErrorJSON("[ObjectUnique] recheckUniqueForExistsInsts find propertys for %s failed %s: %s, rid: %s", objID, err, ctx.ReqID)
		return err
	}

	keynames := []string{}
	for _, property := range propertys {
		keynames = append(keynames, property.PropertyID)
	}
	if len(keynames) <= 0 {
		blog.Warnf("[ObjectUnique] recheckUniqueForExistsInsts keys empty for [%s] %+v, rid: %s", objID, keys, ctx.ReqID)
		return nil
	}

	pipeline := []interface{}{}

	instcond := mapstr.MapStr{}
	if len(meta.Label) > 0 {
		instcond.Merge(metadata.PublicAndBizCondition(meta))
		instcond.Remove(metadata.BKMetadata)
	} else {
		instcond.Merge(metadata.BizLabelNotExist)
	}
	if common.GetObjByType(objID) == common.BKInnerObjIDObject {
		instcond.Set(common.BKObjIDField, objID)
	}

	if !mustCheck {
		for _, key := range keynames {
			instcond.Set(key, mapstr.MapStr{common.BKDBNE: nil})
		}
	}

	pipeline = append(pipeline, mapstr.MapStr{common.BKDBMatch: instcond})

	group := mapstr.MapStr{}
	for _, key := range keynames {
		group.Set(key, "$"+key)
	}
	pipeline = append(pipeline, mapstr.MapStr{
		common.BKDBGroup: mapstr.MapStr{
			"_id":   group,
			"total": mapstr.MapStr{common.BKDBSum: 1},
		},
	})

	pipeline = append(pipeline, mapstr.MapStr{common.BKDBMatch: mapstr.MapStr{
		"_id":   mapstr.MapStr{common.BKDBNE: nil},
		"total": mapstr.MapStr{common.BKDBGT: 1},
	}})

	pipeline = append(pipeline, mapstr.MapStr{common.BKDBCount: "finded"})

	result := struct {
		Finded uint64 `bson:"finded"`
	}{}
	err = m.dbProxy.Table(common.GetInstTableName(objID)).AggregateOne(ctx, pipeline, &result)
	if err != nil && !m.dbProxy.IsNotFoundError(err) {
		blog.ErrorJSON("[ObjectUnique] recheckUniqueForExistsInsts failed %s, pipeline: %s, rid: %s", err, pipeline, ctx.ReqID)
		return err
	}

	if result.Finded > 0 {
		return dal.ErrDuplicated
	}

	return nil
}<|MERGE_RESOLUTION|>--- conflicted
+++ resolved
@@ -71,13 +71,8 @@
 
 	err := m.recheckUniqueForExistsInsts(ctx, objID, inputParam.Data.Keys, inputParam.Data.MustCheck, inputParam.Data.Metadata)
 	if nil != err {
-<<<<<<< HEAD
-		blog.Errorf("[CreateObjectUnique] recheckUniqueForExistsInsts for %s with %#v error: %#v, rid: %s", objID, inputParam, err, ctx.ReqID)
-		return 0, ctx.Error.Errorf(common.CCErrCommDuplicateItem, "")
-=======
-		blog.Errorf("[CreateObjectUnique] recheckUniqueForExistsInsts for %s with %#v error: %#v", objID, inputParam, err)
+		blog.Errorf("[CreateObjectUnique] recheckUniqueForExistsInsts for %s with %#v err: %#v, rid: %s", objID, inputParam, err, ctx.ReqID)
 		return 0, ctx.Error.Errorf(common.CCErrCommDuplicateItem, "instance")
->>>>>>> ca797c79
 	}
 
 	id, err := m.dbProxy.NextSequence(ctx, common.BKTableNameObjUnique)
@@ -140,13 +135,8 @@
 
 	err := m.recheckUniqueForExistsInsts(ctx, objID, unique.Keys, unique.MustCheck, unique.Metadata)
 	if nil != err {
-<<<<<<< HEAD
 		blog.Errorf("[UpdateObjectUnique] recheckUniqueForExistsInsts for %s with %#v error: %#v, rid: %s", objID, unique, err, ctx.ReqID)
-		return ctx.Error.Errorf(common.CCErrCommDuplicateItem, "")
-=======
-		blog.Errorf("[UpdateObjectUnique] recheckUniqueForExistsInsts for %s with %#v error: %#v", objID, unique, err)
 		return ctx.Error.Errorf(common.CCErrCommDuplicateItem, "instance")
->>>>>>> ca797c79
 	}
 
 	cond := condition.CreateCondition()

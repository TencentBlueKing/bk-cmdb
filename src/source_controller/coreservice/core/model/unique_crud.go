--- conflicted
+++ resolved
@@ -104,15 +104,7 @@
 		OwnerID:   kit.SupplierAccount,
 		LastTime:  metadata.Now(),
 	}
-<<<<<<< HEAD
-	err = m.dbProxy.Table(common.BKTableNameObjUnique).Insert(kit.Ctx, &unique)
-=======
-	_, err = inputParam.Data.Metadata.Label.GetBusinessID()
-	if nil == err {
-		unique.Metadata = inputParam.Data.Metadata
-	}
 	err = mongodb.Client().Table(common.BKTableNameObjUnique).Insert(kit.Ctx, &unique)
->>>>>>> 763b4c64
 	if nil != err {
 		blog.Errorf("[CreateObjectUnique] Insert error: %#v, raw: %#v, rid: %s", err, &unique, kit.Rid)
 		return 0, kit.CCError.Error(common.CCErrObjectDBOpErrno)
@@ -227,18 +219,7 @@
 	}
 
 	fCond := cond.ToMapStr()
-<<<<<<< HEAD
-	err = m.dbProxy.Table(common.BKTableNameObjUnique).Delete(kit.Ctx, fCond)
-=======
-	if len(meta.Label) > 0 {
-		fCond.Merge(metadata.PublicAndBizCondition(meta.Metadata))
-		fCond.Remove(metadata.BKMetadata)
-	} else {
-		fCond.Merge(metadata.BizLabelNotExist)
-	}
-
 	err = mongodb.Client().Table(common.BKTableNameObjUnique).Delete(kit.Ctx, fCond)
->>>>>>> 763b4c64
 	if nil != err {
 		blog.Errorf("[DeleteObjectUnique] Delete error: %s, raw: %#v, rid: %s", err, fCond, kit.Rid)
 		return kit.CCError.Error(common.CCErrObjectDBOpErrno)

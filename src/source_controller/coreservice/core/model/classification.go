/*
 * Tencent is pleased to support the open source community by making 蓝鲸 available.,
 * Copyright (C) 2017-2018 THL A29 Limited, a Tencent company. All rights reserved.
 * Licensed under the MIT License (the ",License",); you may not use this file except
 * in compliance with the License. You may obtain a copy of the License at
 * http://opensource.org/licenses/MIT
 * Unless required by applicable law or agreed to in writing, software distributed under
 * the License is distributed on an ",AS IS" BASIS, WITHOUT WARRANTIES OR CONDITIONS OF ANY KIND,
 * either express or implied. See the License for the specific language governing permissions and
 * limitations under the License.
 */

package model

import (
	"strings"

	"configcenter/src/common"
	"configcenter/src/common/blog"
	"configcenter/src/common/errors"
	"configcenter/src/common/http/rest"
	"configcenter/src/common/mapstr"
	"configcenter/src/common/metadata"
	"configcenter/src/common/universalsql/mongo"
	"configcenter/src/common/util"
	"configcenter/src/storage/driver/mongodb"
)

type modelClassification struct {
	model *modelManager
}

func (m *modelClassification) CreateOneModelClassification(kit *rest.Kit, inputParam metadata.CreateOneModelClassification) (*metadata.CreateOneDataResult, error) {

	if 0 == len(inputParam.Data.ClassificationID) {
		blog.Errorf("request(%s): it is failed to create the model classification, because of the classificationID (%#v) is not set", kit.Rid, inputParam.Data)
		return &metadata.CreateOneDataResult{}, kit.CCError.Errorf(common.CCErrCommParamsNeedSet, metadata.ClassFieldClassificationID)
	}

<<<<<<< HEAD
=======
	// It is forbidden to create a model group starting with bk or BK, to prevent the subsequent creation of built-in
	// model group conflicts. Note that the upper topo server has this id check, which is used here as a bottom line to
	// prevent direct calls to core service without interception.
	if strings.HasPrefix(strings.ToLower(inputParam.Data.ClassificationID), "bk") {
		return &metadata.CreateOneDataResult{}, kit.CCError.Errorf(common.CCErrCommParamsIsInvalid,
			"bk_classification_id can not start with bk or BK")
	}

	_, exists, err := m.isExists(kit, inputParam.Data.ClassificationID)
	if nil != err {
		blog.Errorf("request(%s): it is failed to check if the classification ID (%s)is exists, error info is %s", kit.Rid, inputParam.Data.ClassificationID, err.Error())
		return nil, err
	}
	if exists {
		blog.Errorf("classification (%#v)is duplicated, rid: %s", inputParam.Data, kit.Rid)
		return nil, kit.CCError.Errorf(common.CCErrCommDuplicateItem, inputParam.Data.ClassificationID)
	}

>>>>>>> 4aff9972
	inputParam.Data.OwnerID = kit.SupplierAccount

	id, err := m.save(kit, inputParam.Data)
	if nil != err {
		blog.Errorf("request(%s): it is failed to save the classification(%#v), error info is %s", kit.Rid, inputParam.Data, err.Error())
		if mongodb.Client().IsDuplicatedError(err) {
			dupErr := kit.CCError.CCErrorf(common.CCErrCommDuplicateItem, mongodb.GetDuplicateKey(err))
			return &metadata.CreateOneDataResult{}, dupErr
		}
		return &metadata.CreateOneDataResult{}, err
	}
	return &metadata.CreateOneDataResult{Created: metadata.CreatedDataResult{ID: id}}, err
}

func (m *modelClassification) CreateManyModelClassification(kit *rest.Kit, inputParam metadata.CreateManyModelClassifiaction) (*metadata.CreateManyDataResult, error) {

	dataResult := &metadata.CreateManyDataResult{
		CreateManyInfoResult: metadata.CreateManyInfoResult{
			Created:    []metadata.CreatedDataResult{},
			Repeated:   []metadata.RepeatedDataResult{},
			Exceptions: []metadata.ExceptionResult{},
		},
	}

	addExceptionFunc := func(idx int64, err errors.CCErrorCoder, classification *metadata.Classification) {
		dataResult.CreateManyInfoResult.Exceptions = append(dataResult.CreateManyInfoResult.Exceptions, metadata.ExceptionResult{
			OriginIndex: idx,
			Message:     err.Error(),
			Code:        int64(err.GetCode()),
			Data:        classification,
		})
	}

	for itemIdx, item := range inputParam.Data {

		if 0 == len(item.ClassificationID) {
			blog.Errorf("request(%s): it is failed to create the model classification, because of the classificationID (%#v) is not set", kit.Rid, item.ClassificationID)
			addExceptionFunc(int64(itemIdx), kit.CCError.Errorf(common.CCErrCommParamsNeedSet, metadata.ClassFieldClassificationID).(errors.CCErrorCoder), &item)
			continue
		}

		_, exists, err := m.isExists(kit, item.ClassificationID)
		if nil != err {
			blog.Errorf("request(%s): it is failed to check the classification ID (%s) is exists, error info is %s", kit.Rid, item.ClassificationID, err.Error())
			addExceptionFunc(int64(itemIdx), err.(errors.CCErrorCoder), &item)
			continue
		}

		if exists {
			dataResult.Repeated = append(dataResult.Repeated, metadata.RepeatedDataResult{OriginIndex: int64(itemIdx), Data: mapstr.NewFromStruct(item, "field")})
			continue
		}

		item.OwnerID = kit.SupplierAccount
		id, err := m.save(kit, item)
		if nil != err {
			blog.Errorf("request(%s): it is failed to save the classification(%#v), error info is %s", kit.Rid, item, err.Error())
			addExceptionFunc(int64(itemIdx), err.(errors.CCErrorCoder), &item)
			continue
		}

		dataResult.Created = append(dataResult.Created, metadata.CreatedDataResult{
			ID: id,
		})

	}

	return dataResult, nil
}
func (m *modelClassification) SetManyModelClassification(kit *rest.Kit, inputParam metadata.SetManyModelClassification) (*metadata.SetDataResult, error) {

	dataResult := &metadata.SetDataResult{
		Created:    []metadata.CreatedDataResult{},
		Updated:    []metadata.UpdatedDataResult{},
		Exceptions: []metadata.ExceptionResult{},
	}

	addExceptionFunc := func(idx int64, err errors.CCErrorCoder, classification *metadata.Classification) {
		dataResult.Exceptions = append(dataResult.Exceptions, metadata.ExceptionResult{
			OriginIndex: idx,
			Message:     err.Error(),
			Code:        int64(err.GetCode()),
			Data:        classification,
		})
	}

	for itemIdx, item := range inputParam.Data {

		if 0 == len(item.ClassificationID) {
			blog.Errorf("request(%s): it is failed to create the model classification, because of the classificationID (%#v) is not set", kit.Rid, item.ClassificationID)
			addExceptionFunc(int64(itemIdx), kit.CCError.Errorf(common.CCErrCommParamsNeedSet, metadata.ClassFieldClassificationID).(errors.CCErrorCoder), &item)
			continue
		}

		origin, exists, err := m.isExists(kit, item.ClassificationID)
		if nil != err {
			blog.Errorf("request(%s): it is failed to check the classification ID (%s) is exists, error info is %s", kit.Rid, item.ClassificationID, err.Error())
			addExceptionFunc(int64(itemIdx), err.(errors.CCErrorCoder), &item)
			continue
		}

		if exists {

			cond := mongo.NewCondition()
			cond.Element(&mongo.Eq{Key: metadata.ClassificationFieldID, Val: origin.ID})
			if _, err := m.update(kit, mapstr.NewFromStruct(item, "field"), cond); nil != err {
				blog.Errorf("request(%s): it is failed to update some fields(%#v) of the classification by the condition(%#v), error info is %s", kit.Rid, item, cond.ToMapStr(), err.Error())
				addExceptionFunc(int64(itemIdx), err.(errors.CCErrorCoder), &item)
				continue
			}

			dataResult.UpdatedCount.Count++
			dataResult.Updated = append(dataResult.Updated, metadata.UpdatedDataResult{
				OriginIndex: int64(itemIdx),
				ID:          uint64(origin.ID),
			})
			continue
		}

		item.OwnerID = kit.SupplierAccount

		id, err := m.save(kit, item)
		if nil != err {
			blog.Errorf("request(%s): it is failed to save the classification(%#v), error info is %s", kit.Rid, item, err.Error())
			addExceptionFunc(int64(itemIdx), err.(errors.CCErrorCoder), &item)
			continue
		}

		dataResult.CreatedCount.Count++
		dataResult.Created = append(dataResult.Created, metadata.CreatedDataResult{
			ID: id,
		})

	}

	return dataResult, nil
}

func (m *modelClassification) SetOneModelClassification(kit *rest.Kit, inputParam metadata.SetOneModelClassification) (*metadata.SetDataResult, error) {

	dataResult := &metadata.SetDataResult{
		Created:    []metadata.CreatedDataResult{},
		Updated:    []metadata.UpdatedDataResult{},
		Exceptions: []metadata.ExceptionResult{},
	}

	if 0 == len(inputParam.Data.ClassificationID) {
		blog.Errorf("request(%s): it is failed to set the model classification, because of the classificationID (%#v) is not set", kit.Rid, inputParam.Data)
		return dataResult, kit.CCError.Errorf(common.CCErrCommParamsNeedSet, metadata.ClassFieldClassificationID)
	}

	origin, exists, err := m.isExists(kit, inputParam.Data.ClassificationID)
	if nil != err {
		blog.Errorf("request(%s): it is failed to check the classification ID (%s) is exists, error info is %s", kit.Rid, inputParam.Data.ClassificationID, err.Error())
		return dataResult, err
	}

	addExceptionFunc := func(idx int64, err errors.CCErrorCoder, classification *metadata.Classification) {
		dataResult.Exceptions = append(dataResult.Exceptions, metadata.ExceptionResult{
			OriginIndex: idx,
			Message:     err.Error(),
			Code:        int64(err.GetCode()),
			Data:        classification,
		})
	}
	if exists {

		cond := mongo.NewCondition()
		cond.Element(&mongo.Eq{Key: metadata.ClassificationFieldID, Val: origin.ID})
		if _, err := m.update(kit, mapstr.NewFromStruct(inputParam.Data, "field"), cond); nil != err {
			blog.Errorf("request(%s): it is failed to update some fields(%#v) for a classification by the condition(%#v), error info is %s", kit.Rid, inputParam.Data, cond.ToMapStr(), err.Error())
			addExceptionFunc(0, err.(errors.CCErrorCoder), &inputParam.Data)
			return dataResult, nil
		}
		dataResult.UpdatedCount.Count++
		dataResult.Updated = append(dataResult.Updated, metadata.UpdatedDataResult{ID: uint64(origin.ID)})
		return dataResult, err
	}

	inputParam.Data.OwnerID = kit.SupplierAccount
	id, err := m.save(kit, inputParam.Data)
	if nil != err {
		blog.Errorf("request(%s): it is failed to save the classification(%#v), error info is %s", kit.Rid, inputParam.Data, err.Error())
		addExceptionFunc(0, err.(errors.CCErrorCoder), origin)
		return dataResult, err
	}
	dataResult.CreatedCount.Count++
	dataResult.Created = append(dataResult.Created, metadata.CreatedDataResult{ID: id})
	return dataResult, err
}

func (m *modelClassification) UpdateModelClassification(kit *rest.Kit, inputParam metadata.UpdateOption) (*metadata.UpdatedCount, error) {

	cond, err := mongo.NewConditionFromMapStr(util.SetModOwner(inputParam.Condition.ToMapInterface(), kit.SupplierAccount))
	if nil != err {
		blog.Errorf("request(%s): it is failed to convert the condition(%#v) from mapstr into condition object, error info is %s", kit.Rid, inputParam.Condition, err.Error())
		return &metadata.UpdatedCount{}, err
	}

	cnt, err := m.update(kit, inputParam.Data, cond)
	if nil != err {
		blog.Errorf("request(%s): it is failed to update some fields(%#v) for some classifications by the condition(%#v), error info is %s", kit.Rid, inputParam.Data, inputParam.Condition, err.Error())
		if mongodb.Client().IsDuplicatedError(err) {
			dupErr := kit.CCError.CCErrorf(common.CCErrCommDuplicateItem, mongodb.GetDuplicateKey(err))
			return &metadata.UpdatedCount{}, dupErr
		}
		return &metadata.UpdatedCount{}, err
	}
	return &metadata.UpdatedCount{Count: cnt}, nil
}

func (m *modelClassification) DeleteModelClassification(kit *rest.Kit, inputParam metadata.DeleteOption) (*metadata.DeletedCount, error) {

	deleteCond, err := mongo.NewConditionFromMapStr(util.SetModOwner(inputParam.Condition.ToMapInterface(), kit.SupplierAccount))
	if nil != err {
		blog.Errorf("request(%s): it is failed to convert the condition (%#v) from mapstr into condition object, error info is %s", kit.Rid, inputParam.Condition, err.Error())
		return &metadata.DeletedCount{}, kit.CCError.New(common.CCErrCommHTTPInputInvalid, err.Error())
	}

	cnt, exists, err := m.hasModel(kit, deleteCond)
	if nil != err {
		blog.Errorf("request(%s): it is failed to check whether the classifications which are marked by the condition (%#v) have some models, error info is %s", kit.Rid, deleteCond.ToMapStr(), err.Error())
		return &metadata.DeletedCount{}, err
	}
	if exists {
		return &metadata.DeletedCount{}, kit.CCError.Error(common.CCErrTopoObjectClassificationHasObject)
	}

	cnt, err = m.delete(kit, deleteCond)
	if nil != err {
		blog.Errorf("request(%s): it is failed to delete the classification whci are marked by the condition(%#v), error info is %s", kit.Rid, deleteCond.ToMapStr(), err.Error())
		return &metadata.DeletedCount{}, err
	}

	return &metadata.DeletedCount{Count: cnt}, nil
}

func (m *modelClassification) SearchModelClassification(kit *rest.Kit, inputParam metadata.QueryCondition) (*metadata.QueryModelClassificationDataResult, error) {

	dataResult := &metadata.QueryModelClassificationDataResult{
		Info: []metadata.Classification{},
	}
	searchCond, err := mongo.NewConditionFromMapStr(inputParam.Condition.ToMapInterface())
	if nil != err {
		blog.Errorf("request(%s): it is failed to convert the condition (%#v) from mapstr into condition object, error info is %s", kit.Rid, inputParam.Condition, err.Error())
		return dataResult, err
	}

	totalCount, err := m.count(kit, searchCond)
	if nil != err {
		blog.Errorf("request(%s): it is failed to get the count by the condition (%#v), error info is %s", kit.Rid, searchCond.ToMapStr(), err.Error())
		return dataResult, err
	}

	classificationItems, err := m.search(kit, searchCond)
	if nil != err {
		blog.Errorf("request(%s): it is failed to search some classifications by the condition (%#v), error info is %s", kit.Rid, searchCond.ToMapStr(), err.Error())
		return dataResult, err
	}

	dataResult.Count = int64(totalCount)
	dataResult.Info = classificationItems
	return dataResult, nil
}<|MERGE_RESOLUTION|>--- conflicted
+++ resolved
@@ -37,8 +37,6 @@
 		return &metadata.CreateOneDataResult{}, kit.CCError.Errorf(common.CCErrCommParamsNeedSet, metadata.ClassFieldClassificationID)
 	}
 
-<<<<<<< HEAD
-=======
 	// It is forbidden to create a model group starting with bk or BK, to prevent the subsequent creation of built-in
 	// model group conflicts. Note that the upper topo server has this id check, which is used here as a bottom line to
 	// prevent direct calls to core service without interception.
@@ -47,17 +45,6 @@
 			"bk_classification_id can not start with bk or BK")
 	}
 
-	_, exists, err := m.isExists(kit, inputParam.Data.ClassificationID)
-	if nil != err {
-		blog.Errorf("request(%s): it is failed to check if the classification ID (%s)is exists, error info is %s", kit.Rid, inputParam.Data.ClassificationID, err.Error())
-		return nil, err
-	}
-	if exists {
-		blog.Errorf("classification (%#v)is duplicated, rid: %s", inputParam.Data, kit.Rid)
-		return nil, kit.CCError.Errorf(common.CCErrCommDuplicateItem, inputParam.Data.ClassificationID)
-	}
-
->>>>>>> 4aff9972
 	inputParam.Data.OwnerID = kit.SupplierAccount
 
 	id, err := m.save(kit, inputParam.Data)

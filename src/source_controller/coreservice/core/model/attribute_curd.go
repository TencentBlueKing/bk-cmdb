/*
 * Tencent is pleased to support the open source community by making 蓝鲸 available.,
 * Copyright (C) 2017-2018 THL A29 Limited, a Tencent company. All rights reserved.
 * Licensed under the MIT License (the ",License",); you may not use this file except
 * in compliance with the License. You may obtain a copy of the License at
 * http://opensource.org/licenses/MIT
 * Unless required by applicable law or agreed to in writing, software distributed under
 * the License is distributed on an ",AS IS" BASIS, WITHOUT WARRANTIES OR CONDITIONS OF ANY KIND,
 * either express or implied. See the License for the specific language governing permissions and
 * limitations under the License.
 */

package model

import (
	"context"
	"fmt"
	"regexp"
	"strings"
	"sync"
	"time"
	"unicode/utf8"

	"configcenter/src/common"
	"configcenter/src/common/blog"
	"configcenter/src/common/http/rest"
	"configcenter/src/common/language"
	"configcenter/src/common/mapstr"
	"configcenter/src/common/metadata"
	"configcenter/src/common/universalsql"
	"configcenter/src/common/universalsql/mongo"
	"configcenter/src/common/util"
	"configcenter/src/common/valid"
	attrvalid "configcenter/src/common/valid/attribute"
	"configcenter/src/storage/dal/types"
	"configcenter/src/storage/driver/mongodb"
)

var (
	// notAddAttrModel 不允许新加属性的模型
	notAddAttrModel = map[string]bool{
		common.BKInnerObjIDPlat: true,
		common.BKInnerObjIDProc: true,
	}

	// RequiredFieldUnchangeableModels 模型的属性描述，的必填字段不允许修改
	// example: 禁止如下修改
	// db.getCollection('cc_ObjAttDes').update(
	//     {bk_obj_id: {$in: ['biz', 'host', 'set', 'module', 'plat', 'process']}},
	//     {$set: {isrequired: true}}
	// )
	RequiredFieldUnchangeableModels = map[string]bool{
		common.BKInnerObjIDApp:    true,
		common.BKInnerObjIDHost:   true,
		common.BKInnerObjIDSet:    true,
		common.BKInnerObjIDModule: true,
		common.BKInnerObjIDPlat:   true,
		common.BKInnerObjIDProc:   true,
	}
)

// Count TODO
func (m *modelAttribute) Count(kit *rest.Kit, cond universalsql.Condition) (cnt uint64, err error) {
	cnt, err = mongodb.Client().Table(common.BKTableNameObjAttDes).Find(cond.ToMapStr()).Count(kit.Ctx)
	return cnt, err
}

func (m *modelAttribute) saveTableAttr(kit *rest.Kit, attribute metadata.Attribute) (id uint64, err error) {

	id, err = mongodb.Client().NextSequence(kit.Ctx, common.BKTableNameObjAttDes)
	if err != nil {
		return id, kit.CCError.New(common.CCErrObjectDBOpErrno, err.Error())
	}

	index, err := m.GetAttrLastIndex(kit, attribute)
	if err != nil {
		return id, err
	}

	attribute.PropertyIndex = index
	attribute.ID = int64(id)
	attribute.OwnerID = kit.SupplierAccount

	if attribute.CreateTime == nil {
		attribute.CreateTime = &metadata.Time{}
		attribute.CreateTime.Time = time.Now()
	}

	if attribute.LastTime == nil {
		attribute.LastTime = &metadata.Time{}
		attribute.LastTime.Time = time.Now()
	}

	if attribute.IsMultiple == nil {
		isMultiple := false
		attribute.IsMultiple = &isMultiple
	}

	if err = m.saveTableAttrCheck(kit, attribute); err != nil {
		blog.Errorf("save table attr failed, attribute: %v, err: %v, rid: %s", attribute, err, kit.Rid)
		return 0, err
	}
	if err = mongodb.Client().Table(common.BKTableNameObjAttDes).Insert(kit.Ctx, attribute); err != nil {
		blog.Errorf("save table attr failed, attr: %v, err: %v, rid: %s", attribute, err, kit.Rid)
		return id, err
	}

	return id, nil
}

func (m *modelAttribute) save(kit *rest.Kit, attribute metadata.Attribute) (id uint64, err error) {

	id, err = mongodb.Client().NextSequence(kit.Ctx, common.BKTableNameObjAttDes)
	if err != nil {
		return id, kit.CCError.New(common.CCErrObjectDBOpErrno, err.Error())
	}

	index, err := m.GetAttrLastIndex(kit, attribute)
	if err != nil {
		return id, err
	}

	attribute.PropertyIndex = index
	attribute.ID = int64(id)
	attribute.OwnerID = kit.SupplierAccount

	if attribute.CreateTime == nil {
		attribute.CreateTime = &metadata.Time{}
		attribute.CreateTime.Time = time.Now()
	}

	if attribute.LastTime == nil {
		attribute.LastTime = &metadata.Time{}
		attribute.LastTime.Time = time.Now()
	}

	if attribute.IsMultiple == nil {
		switch attribute.PropertyType {
		case common.FieldTypeSingleChar, common.FieldTypeLongChar, common.FieldTypeInt, common.FieldTypeFloat,
			common.FieldTypeEnum, common.FieldTypeDate, common.FieldTypeTime, common.FieldTypeTimeZone,
			common.FieldTypeBool, common.FieldTypeList:
			isMultiple := false
			attribute.IsMultiple = &isMultiple
		case common.FieldTypeUser, common.FieldTypeOrganization, common.FieldTypeEnumQuote, common.FieldTypeEnumMulti:
			isMultiple := true
			attribute.IsMultiple = &isMultiple
		default:
			return 0, kit.CCError.Errorf(common.CCErrCommParamsInvalid, metadata.AttributeFieldPropertyType)
		}
	}

	// 对于枚举，枚举多选，枚举引用字段, 默认值是放在option中的，需要将default置为nil
	if attribute.Default != nil && (attribute.PropertyType == common.FieldTypeEnum ||
		attribute.PropertyType == common.FieldTypeEnumMulti || attribute.PropertyType == common.FieldTypeEnumQuote) {

		attribute.Default = nil
	}

	if err = m.saveCheck(kit, attribute); err != nil {
		return 0, err
	}

	err = mongodb.Client().Table(common.BKTableNameObjAttDes).Insert(kit.Ctx, attribute)
	return id, err
}

func (m *modelAttribute) checkUnique(kit *rest.Kit, isCreate bool, objID, propertyID, propertyName string,
	modelBizID int64) error {
	cond := map[string]interface{}{
		common.BKObjIDField: objID,
	}

	andCond := make([]map[string]interface{}, 0)
	if isCreate {
		nameFieldCond := map[string]interface{}{common.BKPropertyNameField: propertyName}
		idFieldCond := map[string]interface{}{common.BKPropertyIDField: propertyID}
		andCond = append(andCond, map[string]interface{}{
			common.BKDBOR: []map[string]interface{}{nameFieldCond, idFieldCond},
		})
	} else {
		// update attribute. not change name, 无需判断
		if propertyName == "" {
			return nil
		}
		cond[common.BKPropertyIDField] = map[string]interface{}{common.BKDBNE: propertyID}
		cond[common.BKPropertyNameField] = propertyName
	}

	if modelBizID > 0 {
		// search special business model and global shared model
		andCond = append(andCond, map[string]interface{}{
			common.BKDBOR: []map[string]interface{}{
				{common.BKAppIDField: modelBizID},
				{common.BKAppIDField: 0},
				{common.BKAppIDField: map[string]interface{}{common.BKDBExists: false}},
			},
		})
	}

	if len(andCond) > 0 {
		cond[common.BKDBAND] = andCond
	}
	util.SetModOwner(cond, kit.SupplierAccount)

	resultAttrs := make([]metadata.Attribute, 0)
	err := mongodb.Client().Table(common.BKTableNameObjAttDes).Find(cond).All(kit.Ctx, &resultAttrs)
	blog.V(5).Infof("checkUnique db cond:%#v, result:%#v, rid:%s", cond, resultAttrs, kit.Rid)
	if err != nil {
		blog.ErrorJSON("checkUnique select error. err:%s, cond:%s, rid:%s", err.Error(), cond, kit.Rid)
		return kit.CCError.Error(common.CCErrCommDBSelectFailed)
	}

	language := util.GetLanguage(kit.Header)
	lang := m.language.CreateDefaultCCLanguageIf(language)
	for _, attrItem := range resultAttrs {
		if attrItem.PropertyID == propertyID {
			blog.ErrorJSON("check unique attribute id duplicate. attr: %s, rid: %s", attrItem, kit.Rid)
			return kit.CCError.Errorf(common.CCErrCommDuplicateItem, lang.Language("model_attr_bk_property_id"))
		}
		if attrItem.PropertyName == propertyName {
			blog.ErrorJSON("check unique attribute id duplicate. attr: %s, rid: %s", attrItem, kit.Rid)
			return kit.CCError.Errorf(common.CCErrCommDuplicateItem, lang.Language("model_attr_bk_property_name"))
		}
	}

	return nil
}

func (m *modelAttribute) checkTableAttributeMustNotEmpty(kit *rest.Kit, attribute metadata.Attribute) error {
	if attribute.PropertyID == "" {
		return kit.CCError.Errorf(common.CCErrCommParamsNeedSet, metadata.AttributeFieldPropertyID)
	}
	if attribute.PropertyName == "" {
		return kit.CCError.Errorf(common.CCErrCommParamsNeedSet, metadata.AttributeFieldPropertyName)
	}
	if attribute.PropertyType != common.FieldTypeInnerTable {
		return kit.CCError.Errorf(common.CCErrCommParamsInvalid, metadata.AttributeFieldPropertyType)
	}
	return nil
}

func (m *modelAttribute) checkAttributeMustNotEmpty(kit *rest.Kit, attribute metadata.Attribute) error {
	if attribute.PropertyID == "" {
		return kit.CCError.Errorf(common.CCErrCommParamsNeedSet, metadata.AttributeFieldPropertyID)
	}
	if attribute.PropertyName == "" {
		return kit.CCError.Errorf(common.CCErrCommParamsNeedSet, metadata.AttributeFieldPropertyName)
	}
	if attribute.PropertyType == "" {
		return kit.CCError.Errorf(common.CCErrCommParamsNeedSet, metadata.AttributeFieldPropertyType)
	}

	return nil
}

func (m *modelAttribute) checkTableAttributeValidity(kit *rest.Kit, attribute metadata.Attribute) error {

	lang := m.language.CreateDefaultCCLanguageIf(util.GetLanguage(kit.Header))

	if attribute.PropertyID != "" {
		attribute.PropertyID = strings.TrimSpace(attribute.PropertyID)
		if common.AttributeIDMaxLength < utf8.RuneCountInString(attribute.PropertyID) {

			return kit.CCError.Errorf(common.CCErrCommValExceedMaxFailed, lang.Language("model_attr_bk_property_id"),
				common.AttributeIDMaxLength)
		}

		if !SatisfyMongoFieldLimit(attribute.PropertyID) {
			blog.Errorf("attribute property id:(%s) not satisfy mongo field limit, rid: %s",
				attribute.PropertyID, kit.Rid)
			return kit.CCError.Errorf(common.CCErrCommParamsIsInvalid, metadata.AttributeFieldPropertyID)
		}

		// check only preset attribute's property id can start with bk_ or _bk
		if !attribute.IsPre {
			if strings.HasPrefix(attribute.PropertyID, "bk_") ||
				strings.HasPrefix(attribute.PropertyID, "_bk") {
				return kit.CCError.CCErrorf(common.CCErrCommParamsIsInvalid, metadata.AttributeFieldPropertyID)
			}
		}
	}

	attribute.PropertyName = strings.TrimSpace(attribute.PropertyName)
	if common.AttributeNameMaxLength < utf8.RuneCountInString(attribute.PropertyName) {
		blog.Errorf("attribute property name is exceed max limit:(%d), rid: %s", common.AttributeNameMaxLength, kit.Rid)
		return kit.CCError.Errorf(common.CCErrCommValExceedMaxFailed, lang.Language("model_attr_bk_property_name"),
			common.AttributeNameMaxLength)
	}

	if attribute.Placeholder != "" {
		attribute.Placeholder = strings.TrimSpace(attribute.Placeholder)

		if common.AttributePlaceHolderMaxLength < utf8.RuneCountInString(attribute.Placeholder) {
			return kit.CCError.Errorf(common.CCErrCommValExceedMaxFailed, lang.Language("model_attr_placeholder"),
				common.AttributePlaceHolderMaxLength)
		}
		match, err := regexp.MatchString(common.FieldTypeLongCharRegexp, attribute.Placeholder)
		if nil != err || !match {
			return kit.CCError.Errorf(common.CCErrCommParamsIsInvalid, metadata.AttributeFieldPlaceHolder)
		}
	}

	if attribute.Unit != "" {
		attribute.Unit = strings.TrimSpace(attribute.Unit)
		if common.AttributeUnitMaxLength < utf8.RuneCountInString(attribute.Unit) {
			return kit.CCError.Errorf(common.CCErrCommValExceedMaxFailed, lang.Language("model_attr_uint"),
				common.AttributeUnitMaxLength)
		}
	}

	if attribute.PropertyType != common.FieldTypeInnerTable {
		blog.Errorf("attr property type is error, property is : %s", attribute.PropertyType, kit.Rid)
		return kit.CCError.Errorf(common.CCErrCommParamsIsInvalid, metadata.AttributeFieldPropertyType)
	}

	tableOption, err := metadata.ParseTableAttrOption(attribute.Option)
	if err != nil {
		blog.Errorf("get attribute option failed, error: %v, option: %v, rid: %s", err, kit.Rid)
		return err
	}

	if len(tableOption.Header) == 0 {
		blog.Errorf("table attribute option invalid, header is nil, tableOption: %+v, rid: %s", tableOption, kit.Rid)
		return kit.CCError.Errorf(common.CCErrCommParamsNeedSet, "table header")
	}

	if err := m.checkTableAttr(kit, attribute.PropertyID, attribute.ObjectID, tableOption); err != nil {
		blog.Errorf("check table attribute failed, tableOption: %+v, err: %v, rid: %s", tableOption, err, kit.Rid)
		return err
	}
	return nil
}

func (m *modelAttribute) validAndGetTableAttrHeaderDetail(kit *rest.Kit, header []metadata.Attribute) (
	map[string]*metadata.Attribute, error) {

	if len(header) == 0 {
		return nil, kit.CCError.Errorf(common.CCErrCommParamsNeedSet, "table header")
	}

	if len(header) > metadata.TableHeaderMaxNum {
		return nil, kit.CCError.Errorf(common.CCErrCommXXExceedLimit, "table header", metadata.TableHeaderMaxNum)
	}

	propertyAttr := make(map[string]*metadata.Attribute)
	var longCharNum int
	for index := range header {
		// determine whether the underlying type is legal
		if !metadata.ValidTableFieldBaseType(header[index].PropertyType) {
			return nil, kit.CCError.Errorf(common.CCErrCommParamsIsInvalid, header[index].PropertyType)
		}
		// the number of long characters in the basic type of the table
		// field type cannot exceed the maximum value supported by the system.
		if header[index].PropertyType == common.FieldTypeLongChar {
			longCharNum++
		}
		if longCharNum > metadata.TableLongCharMaxNum {
			return nil, kit.CCError.Errorf(common.CCErrCommXXExceedLimit, "table header long char",
				metadata.TableLongCharMaxNum)
		}

		// check if property type for creation is valid, can't update property type
		if header[index].PropertyType == "" {
			return nil, kit.CCError.Errorf(common.CCErrCommParamsNeedSet, metadata.AttributeFieldPropertyType)
		}

		if header[index].PropertyID == "" {
			return nil, kit.CCError.Errorf(common.CCErrCommParamsNeedSet, metadata.AttributeFieldPropertyID)
		}

		if common.AttributeIDMaxLength < utf8.RuneCountInString(header[index].PropertyID) {
			return nil, kit.CCError.Errorf(common.CCErrCommValExceedMaxFailed, common.AttributeIDMaxLength)
		}

		match, err := regexp.MatchString(common.FieldTypeStrictCharRegexp, header[index].PropertyID)
		if err != nil {
			return nil, err
		}

		if !match {
			return nil, kit.CCError.Errorf(common.CCErrCommParamsIsInvalid, header[index].PropertyID)
		}
		if header[index].PropertyName == "" {
			return nil, kit.CCError.Errorf(common.CCErrCommParamsNeedSet, metadata.AttributeFieldPropertyName)
		}

		if common.AttributeNameMaxLength < utf8.RuneCountInString(header[index].PropertyName) {
			return nil, kit.CCError.Errorf(common.CCErrCommValExceedMaxFailed, common.AttributeNameMaxLength)
		}

		if err = attrvalid.ValidTableFieldOption(kit, header[index].PropertyType, header[index].Option,
			header[index].Default, header[index].IsMultiple); err != nil {
			return nil, err
		}
		propertyAttr[header[index].PropertyID] = &header[index]
	}
	return propertyAttr, nil
}

func (m *modelAttribute) checkTableAttr(kit *rest.Kit, propertyID, objectID string,
	tableOption *metadata.TableAttributesOption) error {

	if len(tableOption.Header) == 0 {
		blog.Errorf("table attribute option invalid, header is nil, tableOption: %+v, rid: %s", tableOption, kit.Rid)
		return kit.CCError.Errorf(common.CCErrCommParamsNeedSet, "table header")
	}

	headerMap, err := m.validAndGetTableAttrHeaderDetail(kit, tableOption.Header)
	if err != nil {
		blog.Errorf("failed to valid the header of the table, err: %v, rid: %s", err, kit.Rid)
		return err
	}

	// 这里还得获取一下数据库中的内容 因为可能这个header只是新加的，在更新场景下还得把以前的header内容拿出来 没有加进来
	input := mapstr.MapStr{
		common.BKPropertyIDField:   propertyID,
		common.BKObjIDField:        objectID,
		common.BKPropertyTypeField: common.FieldTypeInnerTable,
	}
	attrResult, err := m.newSearch(kit, input)
	if err != nil {
		blog.Errorf("failed to search the attr of the model, input: %+v, err: %v, rid: %s", input, err, kit.Rid)
		return err
	}

	if len(attrResult) != 1 {
		blog.Errorf("failed to search the attributes of the model, input: %+v, err: %v, rid: %s", input, err, kit.Rid)
		return err
	}

	op, err := metadata.ParseTableAttrOption(attrResult[0].Option)
	if err != nil {
		blog.Errorf("get attribute option failed, error: %v, option: %v, rid: %s", err, kit.Rid)
		return err
	}

	for index := range op.Header {
		if _, ok := headerMap[op.Header[index].PropertyID]; !ok {
			headerMap[op.Header[index].PropertyID] = &op.Header[index]
		}
	}

	if tableOption.Default != nil {
		for _, value := range tableOption.Default {
			for k, v := range value {
				if err := m.checkTableAttributeDefaultValue(kit, headerMap[k].Option, v,
					headerMap[k].PropertyType); err != nil {
					return err
				}
			}
		}
	}
	return nil
}

var validAttrPropertyTypes = map[string]struct{}{
	common.FieldTypeSingleChar:   {},
	common.FieldTypeLongChar:     {},
	common.FieldTypeInt:          {},
	common.FieldTypeFloat:        {},
	common.FieldTypeEnum:         {},
	common.FieldTypeEnumMulti:    {},
	common.FieldTypeDate:         {},
	common.FieldTypeTime:         {},
	common.FieldTypeUser:         {},
	common.FieldTypeOrganization: {},
	common.FieldTypeTimeZone:     {},
	common.FieldTypeBool:         {},
	common.FieldTypeList:         {},
	common.FieldTypeEnumQuote:    {},
}

func (m *modelAttribute) checkAttributeValidity(kit *rest.Kit, attribute metadata.Attribute,
	propertyType string) error {
	language := util.GetLanguage(kit.Header)
	lang := m.language.CreateDefaultCCLanguageIf(language)
	if attribute.PropertyID != "" {
		if err := m.validateAttrPropertyID(kit, attribute, lang); err != nil {
			return err
		}
	}

	if attribute.PropertyName = strings.TrimSpace(attribute.PropertyName); common.AttributeNameMaxLength <
		utf8.RuneCountInString(attribute.PropertyName) {
		return kit.CCError.Errorf(common.CCErrCommValExceedMaxFailed, lang.Language("model_attr_bk_property_name"),
			common.AttributeNameMaxLength)
	}

	if attribute.Placeholder != "" {
		attribute.Placeholder = strings.TrimSpace(attribute.Placeholder)

		if common.AttributePlaceHolderMaxLength < utf8.RuneCountInString(attribute.Placeholder) {
			return kit.CCError.Errorf(common.CCErrCommValExceedMaxFailed, lang.Language("model_attr_placeholder"),
				common.AttributePlaceHolderMaxLength)
		}
		match, err := regexp.MatchString(common.FieldTypeLongCharRegexp, attribute.Placeholder)
		if err != nil || !match {
			return kit.CCError.Errorf(common.CCErrCommParamsIsInvalid, metadata.AttributeFieldPlaceHolder)

		}
	}

	if attribute.Unit != "" {
		attribute.Unit = strings.TrimSpace(attribute.Unit)
		if common.AttributeUnitMaxLength < utf8.RuneCountInString(attribute.Unit) {
			return kit.CCError.Errorf(common.CCErrCommValExceedMaxFailed, lang.Language("model_attr_uint"),
				common.AttributeUnitMaxLength)
		}
	}

	if attribute.PropertyType != "" {
		if _, exists := validAttrPropertyTypes[attribute.PropertyType]; !exists {
			return kit.CCError.Errorf(common.CCErrCommParamsIsInvalid, metadata.AttributeFieldPropertyType)
		}
	}

	if attribute.Default != nil && propertyType != common.FieldTypeEnum && propertyType != common.FieldTypeEnumMulti &&
		propertyType != common.FieldTypeEnumQuote {

		if err := m.checkAttributeDefaultValue(kit, attribute, propertyType); err != nil {
			return err
		}
	}

	if opt, ok := attribute.Option.(string); ok && opt != "" {
		if common.AttributeOptionMaxLength < utf8.RuneCountInString(opt) {
			return kit.CCError.Errorf(common.CCErrCommValExceedMaxFailed, lang.Language("model_attr_option_regex"),
				common.AttributeOptionMaxLength)
		}
	}

	return nil
}

func (m *modelAttribute) validateAttrPropertyID(kit *rest.Kit, attribute metadata.Attribute,
	lang language.DefaultCCLanguageIf) error {

	attribute.PropertyID = strings.TrimSpace(attribute.PropertyID)
	if common.AttributeIDMaxLength < utf8.RuneCountInString(attribute.PropertyID) {
		return kit.CCError.Errorf(common.CCErrCommValExceedMaxFailed, lang.Language("model_attr_bk_property_id"),
			common.AttributeIDMaxLength)
	}

	if !SatisfyMongoFieldLimit(attribute.PropertyID) {
		blog.Errorf("attribute.PropertyID: %s not satisfy mongo field limit", attribute.PropertyID)
		return kit.CCError.Errorf(common.CCErrCommParamsIsInvalid, metadata.AttributeFieldPropertyID)
	}

	// check only preset attribute's property id can start with bk_ or _bk
	if !attribute.IsPre {
		if strings.HasPrefix(attribute.PropertyID, "bk_") || strings.HasPrefix(attribute.PropertyID, "_bk") {
			return kit.CCError.CCErrorf(common.CCErrCommParamsIsInvalid, metadata.AttributeFieldPropertyID)
		}
	}
	return nil
}

func (m *modelAttribute) checkTableAttributeDefaultValue(kit *rest.Kit, option, defautValue interface{},
	propertyType string) error {

	switch propertyType {
	case common.FieldTypeSingleChar, common.FieldTypeLongChar:
		if err := attrvalid.ValidFieldTypeString(kit, option, defautValue); err != nil {
			return err
		}
	case common.FieldTypeInt:
		if err := attrvalid.ValidFieldTypeInt(kit, option, defautValue); err != nil {
			return err
		}
	case common.FieldTypeFloat:
		if err := attrvalid.ValidFieldTypeFloat(kit, option, defautValue); err != nil {
			return err
		}
	case common.FieldTypeBool:
		if err := valid.ValidateBoolType(defautValue); err != nil {
			blog.Errorf("bool type default value not bool, err: %v, rid: %s", err, kit.Rid)
			return err
		}
	case common.FieldTypeEnumMulti:
		// 默认值相关的检查都是按照最宽松的进行校验
		if err := attrvalid.ValidFieldTypeEnumOption(kit, option, true); err != nil {
			blog.Errorf("enum multi type default value not enum multi, err: %v, rid: %s", err, kit.Rid)
			return err
		}
	default:
		blog.Errorf("property type is error, propertyType: %v, rid: %s", propertyType, kit.Rid)
		return kit.CCError.Errorf(common.CCErrCommParamsIsInvalid, metadata.AttributeFieldPropertyType)
	}

	return nil
}

// checkAttributeDefaultValue 校验属性的default字段，对于枚举，枚举多选，枚举引用字段, 默认值是放在option中的，不能调用该函数校验
func (m *modelAttribute) checkAttributeDefaultValue(kit *rest.Kit, attribute metadata.Attribute,
	propertyType string) error {

	var err error
	switch propertyType {
	case common.FieldTypeSingleChar, common.FieldTypeLongChar:
<<<<<<< HEAD
		if err := attrvalid.ValidFieldTypeString(kit, attribute.Option, attribute.Default); err != nil {
			return err
		}
	case common.FieldTypeInt:
		if err := attrvalid.ValidFieldTypeInt(kit, attribute.Option, attribute.Default); err != nil {
			return err
		}
	case common.FieldTypeFloat:
		if err := attrvalid.ValidFieldTypeFloat(kit, attribute.Option, attribute.Default); err != nil {
			return err
		}
=======
		err = valid.ValidFieldTypeString(attribute.Option, attribute.Default, kit.Rid, kit.CCError)
	case common.FieldTypeInt:
		err = valid.ValidFieldTypeInt(attribute.Option, attribute.Default, kit.Rid, kit.CCError)
	case common.FieldTypeFloat:
		err = valid.ValidFieldTypeFloat(attribute.Option, attribute.Default, kit.Rid, kit.CCError)
>>>>>>> 49b5de0f
	case common.FieldTypeDate:
		if ok := util.IsDate(attribute.Default); !ok {
			return fmt.Errorf("date default value is not date type, type: %T", attribute.Default)
		}
	case common.FieldTypeTime:
		if _, ok := util.IsTime(attribute.Default); !ok {
			return fmt.Errorf("time default value formart is not time string, type: %T", attribute.Default)
		}
	case common.FieldTypeUser:
		err = m.checkUserTypeDefaultValue(kit, attribute)
	case common.FieldTypeOrganization:
		err = m.checkOrganizationTypeDefaultValue(kit, attribute)
	case common.FieldTypeTimeZone:
		if ok := util.IsTimeZone(attribute.Default); !ok {
			return fmt.Errorf("time zone default value is not time zone type, type: %T", attribute.Default)
		}
	case common.FieldTypeBool:
		err = valid.ValidateBoolType(attribute.Default)
		blog.Errorf("bool type default value not bool, err: %v, rid: %s", err, kit.Rid)

	case common.FieldTypeList:
<<<<<<< HEAD
		if err := attrvalid.ValidFieldTypeList(kit, attribute.Option, attribute.Default); err != nil {
			return err
		}
=======
		err = valid.ValidFieldTypeList(attribute.Option, attribute.Default, kit.Rid, kit.CCError)

>>>>>>> 49b5de0f
	default:
		if propertyType == common.FieldTypeEnum || propertyType == common.FieldTypeEnumMulti ||
			propertyType == common.FieldTypeEnumQuote {
			return fmt.Errorf("enum, enummulti, enumquote type default field is nil")
		}
		return kit.CCError.Errorf(common.CCErrCommParamsIsInvalid, metadata.AttributeFieldPropertyType)
	}

	if err != nil {
		return err
	}

	return nil
}

func (m *modelAttribute) checkUserTypeDefaultValue(kit *rest.Kit, attribute metadata.Attribute) error {
	switch value := attribute.Default.(type) {
	case string:
		value = strings.TrimSpace(value)
		if len(value) > common.FieldTypeUserLenChar {
			blog.Errorf("params over length %d, rid: %s", common.FieldTypeUserLenChar, kit.Rid)
			return kit.CCError.Errorf(common.CCErrCommParamsIsInvalid, metadata.AttributeFieldDefault)
		}

		if len(value) == 0 {
			return kit.CCError.Errorf(common.CCErrCommParamsIsInvalid, metadata.AttributeFieldDefault)
		}

		// regex check
		match := util.IsUser(value)
		if !match {
			blog.Errorf(`value "%s" not match regexp, rid: %s`, value, kit.Rid)
			return kit.CCError.Errorf(common.CCErrCommParamsIsInvalid, metadata.AttributeFieldDefault)
		}
	default:
		blog.Errorf("user type default value is invalid, defaultVal: %+v, rid: %s", attribute.Default, kit.Rid)
		return kit.CCError.Errorf(common.CCErrCommParamsIsInvalid, metadata.AttributeFieldDefault)
	}
	return nil
}

func (m *modelAttribute) checkOrganizationTypeDefaultValue(kit *rest.Kit, attribute metadata.Attribute) error {
	switch org := attribute.Default.(type) {
	case []interface{}:
		if len(org) == 0 {
			return kit.CCError.Errorf(common.CCErrCommParamsIsInvalid, metadata.AttributeFieldDefault)
		}

		for _, orgID := range org {
			if !util.IsInteger(orgID) {
				blog.Errorf("orgID params not int, type: %T, rid: %s", orgID, kit.Rid)
				return kit.CCError.Errorf(common.CCErrCommParamsIsInvalid, metadata.AttributeFieldDefault)
			}
		}
	default:
		blog.Errorf("org type default value is invalid, defaultVal: %+v, rid: %s", attribute.Default, kit.Rid)
		return kit.CCError.Errorf(common.CCErrCommParamsIsInvalid, metadata.AttributeFieldDefault)
	}
	return nil
}

func (m *modelAttribute) update(kit *rest.Kit, data mapstr.MapStr, cond universalsql.Condition, isSync bool) (
	cnt uint64, err error) {

	err = m.checkUpdate(kit, data, cond, isSync)
	if err != nil {
		blog.ErrorJSON("checkUpdate error. data:%s, cond:%s, rid:%s", data, cond, kit.Rid)
		return cnt, err
	}
	cnt, err = mongodb.Client().Table(common.BKTableNameObjAttDes).UpdateMany(kit.Ctx, cond.ToMapStr(), data)
	if nil != err {
		blog.Errorf("request(%s): database operation is failed, error info is %s", kit.Rid, err.Error())
		return 0, err
	}

	return cnt, err
}

func (m *modelAttribute) newSearch(kit *rest.Kit, cond mapstr.MapStr) (resultAttrs []metadata.Attribute, err error) {
	resultAttrs = []metadata.Attribute{}
	err = mongodb.Client().Table(common.BKTableNameObjAttDes).Find(cond).All(kit.Ctx, &resultAttrs)
	return resultAttrs, err
}

func (m *modelAttribute) search(kit *rest.Kit, cond universalsql.Condition) (resultAttrs []metadata.Attribute,
	err error) {
	resultAttrs = []metadata.Attribute{}
	err = mongodb.Client().Table(common.BKTableNameObjAttDes).Find(cond.ToMapStr()).All(kit.Ctx, &resultAttrs)
	return resultAttrs, err
}

func (m *modelAttribute) searchWithSort(kit *rest.Kit, cond metadata.QueryCondition) (resultAttrs []metadata.Attribute,
	err error) {
	resultAttrs = []metadata.Attribute{}

	instHandler := mongodb.Client().Table(common.BKTableNameObjAttDes).Find(cond.Condition)
	err = instHandler.Start(uint64(cond.Page.Start)).Limit(uint64(cond.Page.Limit)).Sort(cond.Page.Sort).All(kit.Ctx,
		&resultAttrs)

	return resultAttrs, err
}

func (m *modelAttribute) searchReturnMapStr(kit *rest.Kit, cond universalsql.Condition) (resultAttrs []mapstr.MapStr,
	err error) {

	resultAttrs = []mapstr.MapStr{}
	err = mongodb.Client().Table(common.BKTableNameObjAttDes).Find(cond.ToMapStr()).All(kit.Ctx, &resultAttrs)
	return resultAttrs, err
}

// delete delete the model scene isMode is true, no need to check whether
// the isFromModel field inherits from the field template
func (m *modelAttribute) delete(kit *rest.Kit, cond universalsql.Condition, isFromModel bool) (cnt uint64, err error) {

	resultAttrs := make([]metadata.Attribute, 0)
	fields := []string{common.BKFieldID, common.BKPropertyIDField, common.BKPropertyTypeField,
		common.BKObjIDField, common.BKAppIDField}

	condMap := util.SetQueryOwner(cond.ToMapStr(), kit.SupplierAccount)
	err = mongodb.Client().Table(common.BKTableNameObjAttDes).Find(condMap).Fields(fields...).All(kit.Ctx, &resultAttrs)
	if nil != err {
		blog.Errorf("request(%s): database count operation is failed, error info is %s", kit.Rid, err.Error())
		return 0, err
	}

	cnt = uint64(len(resultAttrs))
	if cnt == 0 {
		return cnt, nil
	}

	objIDArrMap := make(map[string][]int64, 0)
	for _, attr := range resultAttrs {
		if attr.PropertyType == common.FieldTypeInnerTable {
			blog.Errorf("property is error, attrItem: %+v, rid: %s", attr, kit.Rid)
			return 0, kit.CCError.New(common.CCErrTopoObjectSelectFailed, common.BKPropertyTypeField)
		}

		if !isFromModel && attr.TemplateID != 0 {
			return 0, kit.CCError.CCErrorf(common.CCErrorTopoFieldTemplateForbiddenDeleteAttr, attr.ID, attr.TemplateID)
		}
		objIDArrMap[attr.ObjectID] = append(objIDArrMap[attr.ObjectID], attr.ID)
	}

	if err := m.cleanAttributeFieldInInstances(kit, resultAttrs); err != nil {
		blog.Errorf("delete object attributes with cond: %v, but delete these attribute in instance failed, "+
			"err: %v, rid: %s", condMap, err, kit.Rid)
		return 0, err
	}

	// delete template attribute when delete model attribute
	if err := m.cleanAttrTemplateRelation(kit, resultAttrs); err != nil {
		blog.Errorf("delete the relation between attributes and templates failed, attr: %v, err: %v, rid: %s",
			resultAttrs, err, kit.Rid)
		return 0, err
	}

	exist, err := m.checkAttributeInUnique(kit, objIDArrMap)
	if err != nil {
		blog.ErrorJSON("check attribute in unique error. err:%s, input:%s, rid:%s", err.Error(), condMap, kit.Rid)
		return 0, err
	}
	// delete field in module unique. not allow delete
	if exist {
		blog.ErrorJSON("delete field in unique. delete cond:%s, field:%s, rid:%s", condMap, resultAttrs, kit.Rid)
		return 0, kit.CCError.Error(common.CCErrCoreServiceNotAllowUniqueAttr)
	}

	deleteCnt, err := mongodb.Client().Table(common.BKTableNameObjAttDes).DeleteMany(kit.Ctx, condMap)
	if nil != err {
		blog.Errorf("request(%s): database deletion operation is failed, error info is %s", kit.Rid, err.Error())
		return deleteCnt, err
	}

	return cnt, err
}

type bizObjectFields struct {
	bizID  int64
	fields []string
}

// cleanAttributeFieldInInstances remove attribute filed in this object's instances
func (m *modelAttribute) cleanAttributeFieldInInstances(kit *rest.Kit, attrs []metadata.Attribute) error {
	// this operation may take a long time, do not use transaction
	kit.Ctx = context.Background()

	objectFields, hostApplyFields, err := m.getObjAndHostApplyFields(kit, attrs)
	if err != nil {
		return err
	}

	// delete these attribute's fields in the model instance
	var hitError error
	wg := sync.WaitGroup{}
	for object, objFields := range objectFields {
		if len(objFields) == 0 {
			// no fields need to be removed, skip directly.
			continue
		}

		for _, objField := range objFields {
			fields := objField.fields
			existConds := make([]map[string]interface{}, len(fields))

			for index, field := range fields {
				existConds[index] = map[string]interface{}{
					field: map[string]interface{}{
						common.BKDBExists: true,
					},
				}
			}

			cond := map[string]interface{}{common.BKDBOR: existConds}

			if objField.bizID > 0 {
				if !isBizObject(object) {
					return fmt.Errorf("unsupported object %s's clean instance field operation", object)
				}

				if object == common.BKInnerObjIDHost {
					if err := m.cleanHostAttributeField(kit.Ctx, kit.SupplierAccount, objField); err != nil {
						return err
					}
					continue
				}

				cond[common.BKAppIDField] = objField.bizID
			} else {
				if isBizObject(object) {
					if object == common.BKInnerObjIDHost {
						ele := bizObjectFields{
							bizID:  0,
							fields: fields,
						}
						if err := m.cleanHostAttributeField(kit.Ctx, kit.SupplierAccount, ele); err != nil {
							return err
						}
						continue
					}
				} else {
					cond[common.BKObjIDField] = object
				}
			}

			cond = util.SetQueryOwner(cond, kit.SupplierAccount)

			collectionName := common.GetInstTableName(object, kit.SupplierAccount)
			wg.Add(1)
			go func(collName string, filter types.Filter, fields []string) {
				defer wg.Done()
				hitError = m.dropColumns(kit, object, collName, filter, fields)

			}(collectionName, cond, fields)
		}
	}
	// wait for all the public object routine is done.
	wg.Wait()
	if hitError != nil {
		return hitError
	}

	// wait for all the public object routine is done.
	wg.Wait()
	if hitError != nil {
		return hitError
	}

	// step 3: clean host apply fields
	if err := m.cleanHostApplyField(kit.Ctx, kit.SupplierAccount, hostApplyFields); err != nil {
		return err
	}

	return nil
}

// getObjAndHostApplyFields TODO: now, we only support set, module, host model's biz attribute clean operation.
func (m *modelAttribute) getObjAndHostApplyFields(kit *rest.Kit, attrs []metadata.Attribute) (
	map[string][]bizObjectFields, map[int64][]int64, error) {
	objectFields := make(map[string][]bizObjectFields, 0)
	hostApplyFields := make(map[int64][]int64)
	for _, attr := range attrs {
		if attr.PropertyType == common.FieldTypeInnerTable {
			blog.Errorf("property is error, attrItem: %+v, rid: %s", attr, kit.Rid)
			return nil, nil, kit.CCError.New(common.CCErrTopoObjectSelectFailed, common.BKPropertyTypeField)
		}
		biz := attr.BizID
		if biz != 0 {
			if !isBizObject(attr.ObjectID) {
				return nil, nil, fmt.Errorf("unsupported object %s's clean instance field operation", attr.ObjectID)
			}
		}

		_, exist := objectFields[attr.ObjectID]
		if !exist {
			objectFields[attr.ObjectID] = make([]bizObjectFields, 0)
		}
		objectFields[attr.ObjectID] = append(objectFields[attr.ObjectID], bizObjectFields{
			bizID:  biz,
			fields: []string{attr.PropertyID},
		})

		if attr.ObjectID == common.BKInnerObjIDHost {
			hostApplyFields[biz] = append(hostApplyFields[biz], attr.ID)
		}
	}
	return objectFields, hostApplyFields, nil
}

func (m *modelAttribute) dropColumns(kit *rest.Kit, object, collName string, filter types.Filter,
	fields []string) error {
	instCount, err := mongodb.Client().Table(collName).Find(filter).Count(kit.Ctx)
	if err != nil {
		blog.Errorf("count instances with the attribute to delete failed, table: %s, cond: %v, fields: %v, err: %v, "+
			"rid: %s", collName, filter, fields, err, kit.Rid)
		return err
	}

	instIDField := common.GetInstIDField(object)
	for start := uint64(0); start < instCount; start += pageSize {
		insts := make([]map[string]interface{}, 0)
		err := mongodb.Client().Table(collName).Find(filter).Start(0).Limit(pageSize).Fields(instIDField).
			All(kit.Ctx, &insts)
		if err != nil {
			blog.Errorf("get instance ids with the attr to delete failed, table: %s, cond: %v, fields: %v, err: %v, "+
				"rid: %s", collName, filter, fields, err, kit.Rid)
			return err
		}

		if len(insts) == 0 {
			return nil
		}

		instIDs := make([]int64, len(insts))
		for index, inst := range insts {
			instID, err := util.GetInt64ByInterface(inst[instIDField])
			if err != nil {
				blog.Errorf("get instance id failed, inst: %+v, err: %v, rid: %s", inst, err, kit.Rid)
				return err
			}
			instIDs[index] = instID
		}

		instFilter := map[string]interface{}{
			instIDField: map[string]interface{}{
				common.BKDBIN: instIDs,
			},
		}

		if err := mongodb.Client().Table(collName).DropColumns(kit.Ctx, instFilter, fields); err != nil {
			blog.Error("delete object's attribute from instance failed, table: %s, cond: %v, fields: %v, err: %v, "+
				"rid: %s", collName, instFilter, fields, err, kit.Rid)
			return err
		}
	}
	return nil
}

func (m *modelAttribute) cleanAttrTemplateRelation(kit *rest.Kit, attrs []metadata.Attribute) error {

	if len(attrs) == 0 {
		return nil
	}

	attrMap := make(map[string][]int64)
	for _, attr := range attrs {
		if attr.PropertyType == common.FieldTypeInnerTable {
			blog.Errorf("property is error, attrItem: %+v, rid: %s", attr, kit.Rid)
			return kit.CCError.New(common.CCErrTopoObjectSelectFailed, common.BKPropertyTypeField)
		}
		attrMap[attr.ObjectID] = append(attrMap[attr.ObjectID], attr.ID)
	}

	for objID, attrIDs := range attrMap {
		cond := mapstr.MapStr{
			common.BKAttributeIDField: mapstr.MapStr{common.BKDBIN: attrIDs},
		}
		cond = util.SetQueryOwner(cond, kit.SupplierAccount)
		switch objID {
		case common.BKInnerObjIDSet:
			if err := mongodb.Client().Table(common.BKTableNameSetTemplateAttr).Delete(kit.Ctx, cond); err != nil {
				return err
			}

		case common.BKInnerObjIDModule:
			if err := mongodb.Client().Table(common.BKTableNameServiceTemplateAttr).Delete(kit.Ctx, cond); err != nil {
				return err
			}
		}
	}

	return nil
}

const pageSize = 2000

func (m *modelAttribute) cleanHostAttributeField(ctx context.Context, ownerID string, info bizObjectFields) error {
	cond := mapstr.MapStr{}
	cond = util.SetQueryOwner(cond, ownerID)
	// biz id = 0 means all the hosts.
	// TODO: optimize when the filed is a public filed in all the host instances. handle with page
	if info.bizID != 0 {
		// find hosts in this biz
		cond = mapstr.MapStr{
			common.BKAppIDField: info.bizID,
		}
	}

	hostCount, err := mongodb.Client().Table(common.BKTableNameModuleHostConfig).Find(cond).Count(ctx)
	if err != nil {
		return err
	}

	type hostInst struct {
		HostID int64 `bson:"bk_host_id"`
	}

	fields := info.fields
	existConds := make([]map[string]interface{}, len(fields))

	for index, field := range fields {
		existConds[index] = map[string]interface{}{
			field: map[string]interface{}{
				common.BKDBExists: true,
			},
		}
	}

	for start := uint64(0); start < hostCount; start += pageSize {
		hostList := make([]hostInst, 0)
		err := mongodb.Client().Table(common.BKTableNameModuleHostConfig).Find(cond).Start(start).Limit(pageSize).Fields(common.BKHostIDField).All(ctx,
			&hostList)
		if err != nil {
			return err
		}

		if len(hostList) == 0 {
			return nil
		}

		ids := make([]int64, len(hostList))
		for index, host := range hostList {
			ids[index] = host.HostID
		}

		hostFilter := mapstr.MapStr{
			common.BKHostIDField: mapstr.MapStr{common.BKDBIN: ids},
			common.BKDBOR:        existConds,
		}
		if err := mongodb.Client().Table(common.BKTableNameBaseHost).DropColumns(ctx, hostFilter,
			info.fields); err != nil {
			return fmt.Errorf("clean host biz attribute %v failed, err: %v", info.fields, err)
		}
	}

	return nil

}

func (m *modelAttribute) cleanHostApplyField(ctx context.Context, ownerID string,
	hostApplyFields map[int64][]int64) error {
	orCond := make([]map[string]interface{}, 0)
	for bizID, attrIDs := range hostApplyFields {
		attrCond := map[string]interface{}{
			common.BKAttributeIDField: map[string]interface{}{
				common.BKDBIN: attrIDs,
			},
		}
		// global attribute requires removing host apply rules for all biz
		if bizID != 0 {
			attrCond[common.BKAppIDField] = bizID
		}
		orCond = append(orCond, attrCond)
	}
	if len(orCond) == 0 {
		return nil
	}
	cond := make(map[string]interface{})
	cond = util.SetQueryOwner(cond, ownerID)
	cond[common.BKDBOR] = orCond
	if err := mongodb.Client().Table(common.BKTableNameHostApplyRule).Delete(ctx, cond); err != nil {
		blog.ErrorJSON("cleanHostApplyField failed, err: %s, cond: %s", err, cond)
		return err
	}
	return nil

}

// isBizObject TODO
// now, we only support set, module, host model's biz attribute clean operation.
func isBizObject(objectID string) bool {
	switch objectID {
	// biz is a special object, but it can not have biz attribute obviously.
	case common.BKInnerObjIDApp:
		return true
	case common.BKInnerObjIDHost:
		return true
	case common.BKInnerObjIDModule:
		return true
	case common.BKInnerObjIDSet:
		return true
	default:
		// TODO: remove this when the common object support biz attribute and biz instance field.
		return false

	}
}

//  saveTableAttrCheck form new field check
func (m *modelAttribute) saveTableAttrCheck(kit *rest.Kit, attribute metadata.Attribute) error {
	if err := m.checkTableAttributeMustNotEmpty(kit, attribute); err != nil {
		return err
	}
	if err := m.checkTableAttributeValidity(kit, attribute); err != nil {
		return err
	}
	return nil
}

//  saveCheck 新加字段检查
func (m *modelAttribute) saveCheck(kit *rest.Kit, attribute metadata.Attribute) error {

	if err := m.checkAddField(kit, attribute); err != nil {
		return err
	}

	if err := m.checkAttributeMustNotEmpty(kit, attribute); err != nil {
		return err
	}
	if err := m.checkAttributeValidity(kit, attribute, attribute.PropertyType); err != nil {
		return err
	}

	// check name duplicate
	if err := m.checkUnique(kit, true, attribute.ObjectID, attribute.PropertyID, attribute.PropertyName,
		attribute.BizID); err != nil {
		blog.Errorf("save attribute check unique input: %+v, err: %v, rid: %s", attribute, err, kit.Rid)
		return err
	}

	return nil
}

// checkTableAttrUpdate delete the field that cannot be updated, check whether the field is repeated
func (m *modelAttribute) checkTableAttrUpdate(kit *rest.Kit, data mapstr.MapStr,
	cond universalsql.Condition) (err error) {

	dbAttributeArr, err := m.search(kit, cond)
	if err != nil {
		blog.Errorf("find nothing by the condition: %+v, err: %v, rid: %s", cond.ToMapStr(), err, kit.Rid)
		return err
	}
	if len(dbAttributeArr) == 0 {
		blog.Errorf("find nothing by the condition(%#v), rid: %s", cond.ToMapStr(), kit.Rid)
		return nil
	}

	// is there a predefined field for the updated attribute
	hasIsPreProperty := false
	for _, dbAttribute := range dbAttributeArr {
		if dbAttribute.IsPre {
			hasIsPreProperty = true
			break
		}
	}

	// 预定义字段，只能更新分组、分组内排序、单位、提示语和option
	if hasIsPreProperty {
		_ = data.ForEach(func(key string, val interface{}) error {
			if key != metadata.AttributeFieldPropertyGroup &&
				key != metadata.AttributeFieldPropertyIndex &&
				key != metadata.AttributeFieldUnit &&
				key != metadata.AttributeFieldPlaceHolder &&
				key != metadata.AttributeFieldOption {
				data.Remove(key)
			}
			return nil
		})
	}

	if err := checkAttrOption(kit, data, dbAttributeArr); err != nil {
		return err
	}

	if err = checkPropertyGroup(kit, data, dbAttributeArr); err != nil {
		return err
	}

	attr := metadata.Attribute{}
	if err = data.MarshalJSONInto(&attr); err != nil {
		blog.Errorf("marshal json into attribute failed, data: %+v, err: %v, rid: %s", data, err, kit.Rid)
		return err
	}

	if err = m.checkTableAttributeValidity(kit, attr); err != nil {
		blog.Errorf("check attribute validity failed, err: %v, rid: %s", err, kit.Rid)
		return err
	}

	for _, dbAttr := range dbAttributeArr {
		if err = m.checkChangeField(kit, dbAttr, data); err != nil {
			return err
		}
	}

	// 删除不可更新字段， 避免由于传入数据，修改字段
	data.Remove(metadata.AttributeFieldPropertyID)
	data.Remove(metadata.AttributeFieldSupplierAccount)
	data.Remove(metadata.AttributeFieldPropertyType)
	data.Remove(metadata.AttributeFieldCreateTime)
	data.Remove(metadata.AttributeFieldIsPre)
	data.Remove(common.BKTemplateID)

	data.Set(metadata.AttributeFieldLastTime, time.Now())
	return err
}

func getObjectAttrTemplateID(kit *rest.Kit, attrID int64) (int64, error) {
	cond := mapstr.MapStr{
		common.BKFieldID: attrID,
	}
	cond = util.SetQueryOwner(cond, kit.SupplierAccount)
	attrs := make([]metadata.Attribute, 0)

	if err := mongodb.Client().Table(common.BKTableNameObjAttDes).Find(cond).Fields(common.BKTemplateID).
		All(kit.Ctx, &attrs); err != nil {
		blog.Errorf("find attrs failed, attrID: %d, err: %v, rid: %s", attrID, err, kit.Rid)
		return 0, err
	}

	attrsNum := len(attrs)
	if attrsNum <= 0 || attrsNum > 1 {
		blog.Errorf("attributes num error, attID: %d, num: %d, rid: %s", attrID, attrsNum, kit.Rid)
		return 0, kit.CCError.Errorf(common.CCErrCommParamsInvalid, attrID)
	}

	return attrs[0].TemplateID, nil
}

func getTemplateAttrByID(kit *rest.Kit, templateID int64, fields []string) (*metadata.FieldTemplateAttr, error) {

	attrCond := mapstr.MapStr{
		common.BKFieldID: templateID,
	}
	attrCond = util.SetQueryOwner(attrCond, kit.SupplierAccount)

	templateAttr := make([]metadata.FieldTemplateAttr, 0)
	if err := mongodb.Client().Table(common.BKTableNameObjAttDesTemplate).Find(attrCond).Fields(fields...).
		All(kit.Ctx, &templateAttr); err != nil {
		blog.Errorf("find field template attr failed, cond: %v, err: %v, rid: %s", attrCond, err, kit.Rid)
		return nil, kit.CCError.CCError(common.CCErrCommDBSelectFailed)
	}

	templateAttrNum := len(templateAttr)
	if templateAttrNum > 1 {
		blog.Errorf("attributes num error, attID: %d, num: %d, rid: %s", templateID, templateAttrNum, kit.Rid)
		return nil, kit.CCError.Errorf(common.CCErrCommParamsInvalid, common.BKTemplateID)
	}
	// here is the scenario of releasing the management
	if templateAttrNum == 0 {
		return nil, nil
	}

	return &templateAttr[0], nil
}

// checkAttrTemplateInfo the topo server has similar judgment logic. If it needs to be modified,
// both sides need to be modified at the same time. The function name in topo is: canAttrsUpdate
func checkAttrTemplateInfo(kit *rest.Kit, input mapstr.MapStr, attrID int64, isSync bool) error {
	// 1. 来自字段组合模版同步操作，都可以进行修改，直接正常返回
	if isSync {
		return nil
	}

	// 2. 不是同步操作，更新属性的bk_template_id为非0时，需要报错
	data := input.Clone()
	newTmplID, ok := data[common.BKTemplateID]
	if ok && newTmplID != 0 {
		return kit.CCError.CCErrorf(common.CCErrCommModifyFieldForbidden, common.BKTemplateID)
	}

	// 3. 不是同步操作，更新模型自己的属性，正常返回
	tmplID, err := getObjectAttrTemplateID(kit, attrID)
	if err != nil {
		return err
	}
	if tmplID == 0 {
		return nil
	}

	// 4. 验证来自模版的属性，是否可以正常更新
	fields := make([]string, 0)
	if _, ok := data[metadata.AttributeFieldIsRequired].(bool); ok {
		fields = append(fields, metadata.AttributeFieldIsRequired)
	}
	if _, ok := data[metadata.AttributeFieldIsEditable].(bool); ok {
		fields = append(fields, metadata.AttributeFieldIsEditable)
	}

	if _, ok := data[metadata.AttributeFieldPlaceHolder].(string); ok {
		fields = append(fields, metadata.AttributeFieldPlaceHolder)
	}

	// AttributeFieldIsRequired\AttributeFieldIsEditable\AttributeFieldPlaceHolder may be allowed
	// to be modified, the update operation does not have the above attributes to return an error
	if len(fields) == 0 {
		blog.Errorf("validate attr failed, data: %+v, rid: %s", data, kit.Rid)
		return kit.CCError.CCErrorf(common.CCErrCommModifyFieldForbidden, "data")
	}

	templateAttr, err := getTemplateAttrByID(kit, tmplID, fields)
	if err != nil {
		return err
	}
	if templateAttr == nil {
		return nil
	}

	// whether the corresponding lock in the attribute is false, if it is false,
	// it can be updated, otherwise it cannot be updated
	for _, field := range fields {
		switch field {
		case metadata.AttributeFieldPlaceHolder:
			if templateAttr.Placeholder.Lock {
				blog.Errorf("validate attr failed, data: %+v, field: %v, rid: %s", data, field, kit.Rid)
				return kit.CCError.CCErrorf(common.CCErrCommModifyFieldForbidden, metadata.AttributeFieldPlaceHolder)
			}
		case metadata.AttributeFieldIsEditable:
			if templateAttr.Editable.Lock {
				blog.Errorf("validate attr  failed, data: %+v, field: %v, rid: %s", data, field, kit.Rid)
				return kit.CCError.CCErrorf(common.CCErrCommModifyFieldForbidden, metadata.AttributeFieldIsEditable)
			}
		case metadata.AttributeFieldIsRequired:
			if templateAttr.Required.Lock {
				blog.Errorf("validate attr failed, data: %+v, field: %v rid: %s", data, field, kit.Rid)
				return kit.CCError.CCErrorf(common.CCErrCommModifyFieldForbidden, metadata.AttributeFieldIsRequired)
			}
		}
		data.Remove(field)
	}

	removeIrrelevantValues(data)

	// After removing the above irrelevant key, check whether there is a value, and report an error if there is a value.
	if len(data) > 0 {
		blog.Errorf("validate attr failed, data: %+v, rid: %s", data, kit.Rid)
		return kit.CCError.CCErrorf(common.CCErrCommModifyFieldForbidden, "data")
	}
	return nil
}

func removeIrrelevantValues(data mapstr.MapStr) {
	// delete irrelevant keys
	data.Remove(common.CreatorField)
	data.Remove(common.CreateTimeField)
	data.Remove(common.ModifierField)
	data.Remove(common.LastTimeField)
	data.Remove(common.BkSupplierAccount)
	data.Remove(common.BKTemplateID)
	data.Remove(common.BKFieldID)
	data.Remove(common.BKPropertyTypeField)
	data.Remove(common.BKPropertyIDField)
	data.Remove(common.BKObjIDField)
}

func checkAttrOption(kit *rest.Kit, data mapstr.MapStr, dbAttributeArr []metadata.Attribute) error {
	option, exists := data.Get(metadata.AttributeFieldOption)
	if !exists {
		return nil
	}
	propertyType := dbAttributeArr[0].PropertyType
	for _, dbAttribute := range dbAttributeArr {
		if dbAttribute.PropertyType != propertyType {
			blog.Errorf("update option, but property type not the same, db attributes: %s, rid:%s",
				dbAttributeArr, kit.Ctx)
			return kit.CCError.Errorf(common.CCErrCommParamsInvalid, "cond")
		}
	}

	// 属性更新时，如果没有传入ismultiple参数，则使用数据库中的ismultiple值进行校验，如果传了ismultiple参数，则使用更新时的参数
	isMultiple := dbAttributeArr[0].IsMultiple
	if val, ok := data.Get(common.BKIsMultipleField); ok {
		ismultiple, ok := val.(bool)
		if !ok {
			return kit.CCError.Errorf(common.CCErrCommParamsInvalid, common.BKIsMultipleField)
		}
		isMultiple = &ismultiple
	}

	if isMultiple == nil {
		return kit.CCError.Errorf(common.CCErrCommParamsInvalid, common.BKIsMultipleField)
	}

	err := attrvalid.ValidPropertyOption(kit, propertyType, option, *isMultiple, data[common.BKDefaultFiled])
	if err != nil {
		blog.ErrorJSON("valid property option failed, err: %s, data: %s, rid:%s", err, data, kit.Ctx)
		return err
	}

	return nil
}

func checkPropertyGroup(kit *rest.Kit, data mapstr.MapStr, dbAttributeArr []metadata.Attribute) error {

	grp, exists := data.Get(metadata.AttributeFieldPropertyGroup)
	if !exists {
		return nil
	}

	if grp == "" {
		data.Remove(metadata.AttributeFieldPropertyGroup)
	}

	// check if property group exists in object
	objIDs := make([]string, 0)
	for _, dbAttribute := range dbAttributeArr {
		objIDs = append(objIDs, dbAttribute.ObjectID)
	}
	objIDs = util.StrArrayUnique(objIDs)
	cond := map[string]interface{}{
		common.BKObjIDField: map[string]interface{}{
			common.BKDBIN: objIDs,
		},
	}
	if grp != "" {
		cond[common.BKPropertyGroupIDField] = grp
	}

	cnt, err := mongodb.Client().Table(common.BKTableNamePropertyGroup).Find(cond).Count(kit.Ctx)
	if err != nil {
		blog.ErrorJSON("property group count failed, err: %s, condition: %s, rid: %s", err, cond, kit.Rid)
		return err
	}
	if cnt != uint64(len(objIDs)) {
		blog.Errorf("property group invalid, objIDs: %s have %d property groups, rid: %s", objIDs, cnt, kit.Rid)
		return kit.CCError.Errorf(common.CCErrCommParamsInvalid, metadata.AttributeFieldPropertyGroup)
	}
	return nil
}

// checkUpdate delete the field that cannot be updated, check whether the field is repeated
func (m *modelAttribute) checkUpdate(kit *rest.Kit, data mapstr.MapStr, cond universalsql.Condition,
	isSync bool) (err error) {

	dbAttributeArr, err := m.search(kit, cond)
	if err != nil {
		blog.Errorf("request(%s): find nothing by the condition(%#v)  error(%s)", kit.Rid, cond.ToMapStr(), err)
		return err
	}
	if len(dbAttributeArr) == 0 {
		blog.Errorf("request(%s): find nothing by the condition(%#v)", kit.Rid, cond.ToMapStr())
		return nil
	}

	// is there a predefined field for the updated attribute。
	hasIsPreProperty := false
	for _, dbAttribute := range dbAttributeArr {
		if dbAttribute.IsPre {
			hasIsPreProperty = true
			break
		}
	}

	// 预定义字段，只能更新分组、分组内排序、单位、提示语和option
	if hasIsPreProperty {
		_ = data.ForEach(func(key string, val interface{}) error {
			if key != metadata.AttributeFieldPropertyGroup && key != metadata.AttributeFieldPropertyIndex &&
				key != metadata.AttributeFieldUnit && key != metadata.AttributeFieldPlaceHolder &&
				key != metadata.AttributeFieldOption {
				data.Remove(key)
			}
			return nil
		})
	}

	if err := checkAttrOption(kit, data, dbAttributeArr); err != nil {
		return err
	}

	if err = checkPropertyGroup(kit, data, dbAttributeArr); err != nil {
		return err
	}

	propertyType := dbAttributeArr[0].PropertyType
	// 对于枚举，枚举多选，枚举引用字段, 默认值是放在option中的，需要将default置为nil
	if data[metadata.AttributeFieldDefault] != nil && (propertyType == common.FieldTypeEnum ||
		propertyType == common.FieldTypeEnumMulti || propertyType == common.FieldTypeEnumQuote) {

		data.Remove(metadata.AttributeFieldDefault)
	}

	// 删除不可更新字段， 避免由于传入数据，修改字段
	// TODO: 改成白名单方式
	data.Remove(metadata.AttributeFieldPropertyID)
	data.Remove(metadata.AttributeFieldSupplierAccount)
	data.Remove(metadata.AttributeFieldPropertyType)
	data.Remove(metadata.AttributeFieldCreateTime)
	data.Remove(metadata.AttributeFieldIsPre)

	data.Set(metadata.AttributeFieldLastTime, time.Now())

	attribute := metadata.Attribute{}
	if err = data.MarshalJSONInto(&attribute); err != nil {
		blog.Errorf("marshal json into attribute failed, data: %+v, err: %v, rid: %s", data, err, kit.Rid)
		return err
	}

	// 更新default字段时，需要使用option对default进行数据校验，当没传时需要使用当前数据库里的数据进行校验
	if attribute.Default != nil && attribute.Option == nil {
		attribute.Option = dbAttributeArr[0].Option
	}

	if err = checkAttrTemplateInfo(kit, data, dbAttributeArr[0].ID, isSync); err != nil {
		return err
	}

	if err = m.checkAttributeValidity(kit, attribute, dbAttributeArr[0].PropertyType); err != nil {
		blog.Errorf("check attribute validity failed, err: %v, rid: %s", err, kit.Rid)
		return err
	}

	for _, dbAttribute := range dbAttributeArr {
		err = m.checkUnique(kit, false, dbAttribute.ObjectID, dbAttribute.PropertyID, attribute.PropertyName,
			attribute.BizID)
		if err != nil {
			blog.Errorf("save attribute check unique attribute: %+v, err: %v, rid:%s", attribute, err, kit.Rid)
			return err
		}
		if err = m.checkChangeField(kit, dbAttribute, data); err != nil {
			return err
		}
	}

	return err
}

// checkAttributeInUnique 检查属性是否存在唯一校验中  objIDPropertyIDArr  属性的bk_obj_id和表中ID的集合
func (m *modelAttribute) checkAttributeInUnique(kit *rest.Kit, objIDPropertyIDArr map[string][]int64) (bool, error) {

	cond := mongo.NewCondition()

	var orCondArr []universalsql.ConditionElement
	for objID, propertyIDArr := range objIDPropertyIDArr {
		orCondItem := mongo.NewCondition()
		orCondItem.Element(mongo.Field(common.BKObjIDField).Eq(objID))
		orCondItem.Element(mongo.Field("keys.key_id").In(propertyIDArr))
		orCondItem.Element(mongo.Field("keys.key_kind").Eq("property"))
		orCondArr = append(orCondArr, orCondItem)
	}

	cond.Or(orCondArr...)
	condMap := util.SetQueryOwner(cond.ToMapStr(), kit.SupplierAccount)

	cnt, err := mongodb.Client().Table(common.BKTableNameObjUnique).Find(condMap).Count(kit.Ctx)
	if err != nil {
		blog.ErrorJSON("checkAttributeInUnique db select error. err:%s, cond:%s, rid:%s", err.Error(), condMap, kit.Rid)
		return false, kit.CCError.Error(common.CCErrCommDBSelectFailed)
	}

	if cnt > 0 {
		return true, nil
	}

	return false, nil
}

// checkAddField 新加模型属性的时候，如果新加的是必填字段，需要判断是否可以新加必填字段
func (m *modelAttribute) checkAddField(kit *rest.Kit, attribute metadata.Attribute) error {
	langObjID := m.getLangObjID(kit, attribute.ObjectID)
	if _, ok := notAddAttrModel[attribute.ObjectID]; ok {
		//  不允许新加字段的模型
		return kit.CCError.Errorf(common.CCErrCoreServiceNotAllowAddFieldErr, langObjID)
	}

	if _, ok := RequiredFieldUnchangeableModels[attribute.ObjectID]; ok {
		if attribute.IsRequired {
			//  不允许修改必填字段的模型
			return kit.CCError.Errorf(common.CCErrCoreServiceNotAllowAddRequiredFieldErr, langObjID)
		}

	}
	return nil
}

// checkChangeField 修改模型属性的时候，如果修改的属性包含是否为必填字段(isrequired)，需要判断该模型的必填字段是否允许被修改
func (m *modelAttribute) checkChangeField(kit *rest.Kit, attr metadata.Attribute, attrInfo mapstr.MapStr) error {
	langObjID := m.getLangObjID(kit, attr.ObjectID)
	if _, ok := RequiredFieldUnchangeableModels[attr.ObjectID]; ok {
		if attrInfo.Exists(metadata.AttributeFieldIsRequired) {
			// 不允许修改模型的必填字段
			val, ok := attrInfo[metadata.AttributeFieldIsRequired].(bool)
			if !ok {
				return kit.CCError.Errorf(common.CCErrCommParamsIsInvalid, metadata.AttributeFieldIsRequired)
			}
			if val != attr.IsRequired {
				return kit.CCError.Errorf(common.CCErrCoreServiceNotAllowChangeRequiredFieldErr, langObjID)
			}
		}
	}
	return nil
}

func (m *modelAttribute) getLangObjID(kit *rest.Kit, objID string) string {
	langKey := "object_" + objID
	language := util.GetLanguage(kit.Header)
	lang := m.language.CreateDefaultCCLanguageIf(language)
	langObjID := lang.Language(langKey)
	if langObjID == langKey {
		langObjID = objID
	}
	return langObjID
}

// GetAttrLastIndex TODO
func (m *modelAttribute) GetAttrLastIndex(kit *rest.Kit, attribute metadata.Attribute) (int64, error) {
	opt := make(map[string]interface{})
	opt[common.BKObjIDField] = attribute.ObjectID
	opt[common.BKPropertyGroupField] = attribute.PropertyGroup
	opt = util.SetModOwner(opt, attribute.OwnerID)
	count, err := mongodb.Client().Table(common.BKTableNameObjAttDes).Find(opt).Count(kit.Ctx)
	if err != nil {
		blog.Error("GetAttrLastIndex, request(%s): database operation is failed, error info is %v", kit.Rid, err)
		return 0, kit.CCError.Error(common.CCErrCommDBSelectFailed)
	}
	if count <= 0 {
		return 0, nil
	}

	attrs := make([]metadata.Attribute, 0)
	sortCond := "-bk_property_index"
	if err := mongodb.Client().Table(common.BKTableNameObjAttDes).Find(opt).Sort(sortCond).Limit(1).All(kit.Ctx,
		&attrs); err != nil {
		blog.Error("GetAttrLastIndex, database operation is failed, err: %v, rid: %s", err, kit.Rid)
		return 0, kit.CCError.Error(common.CCErrCommDBSelectFailed)
	}

	if len(attrs) <= 0 {
		return 0, nil
	}
	return attrs[0].PropertyIndex + 1, nil
}<|MERGE_RESOLUTION|>--- conflicted
+++ resolved
@@ -597,25 +597,11 @@
 	var err error
 	switch propertyType {
 	case common.FieldTypeSingleChar, common.FieldTypeLongChar:
-<<<<<<< HEAD
-		if err := attrvalid.ValidFieldTypeString(kit, attribute.Option, attribute.Default); err != nil {
-			return err
-		}
+		err = attrvalid.ValidFieldTypeString(kit, attribute.Option, attribute.Default)
 	case common.FieldTypeInt:
-		if err := attrvalid.ValidFieldTypeInt(kit, attribute.Option, attribute.Default); err != nil {
-			return err
-		}
+		err = attrvalid.ValidFieldTypeInt(kit, attribute.Option, attribute.Default)
 	case common.FieldTypeFloat:
-		if err := attrvalid.ValidFieldTypeFloat(kit, attribute.Option, attribute.Default); err != nil {
-			return err
-		}
-=======
-		err = valid.ValidFieldTypeString(attribute.Option, attribute.Default, kit.Rid, kit.CCError)
-	case common.FieldTypeInt:
-		err = valid.ValidFieldTypeInt(attribute.Option, attribute.Default, kit.Rid, kit.CCError)
-	case common.FieldTypeFloat:
-		err = valid.ValidFieldTypeFloat(attribute.Option, attribute.Default, kit.Rid, kit.CCError)
->>>>>>> 49b5de0f
+		err = attrvalid.ValidFieldTypeFloat(kit, attribute.Option, attribute.Default)
 	case common.FieldTypeDate:
 		if ok := util.IsDate(attribute.Default); !ok {
 			return fmt.Errorf("date default value is not date type, type: %T", attribute.Default)
@@ -637,14 +623,8 @@
 		blog.Errorf("bool type default value not bool, err: %v, rid: %s", err, kit.Rid)
 
 	case common.FieldTypeList:
-<<<<<<< HEAD
-		if err := attrvalid.ValidFieldTypeList(kit, attribute.Option, attribute.Default); err != nil {
-			return err
-		}
-=======
-		err = valid.ValidFieldTypeList(attribute.Option, attribute.Default, kit.Rid, kit.CCError)
-
->>>>>>> 49b5de0f
+		err = attrvalid.ValidFieldTypeList(kit, attribute.Option, attribute.Default)
+
 	default:
 		if propertyType == common.FieldTypeEnum || propertyType == common.FieldTypeEnumMulti ||
 			propertyType == common.FieldTypeEnumQuote {

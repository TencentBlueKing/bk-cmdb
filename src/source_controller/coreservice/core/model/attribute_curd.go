/*
 * Tencent is pleased to support the open source community by making 蓝鲸 available.,
 * Copyright (C) 2017-2018 THL A29 Limited, a Tencent company. All rights reserved.
 * Licensed under the MIT License (the ",License",); you may not use this file except
 * in compliance with the License. You may obtain a copy of the License at
 * http://opensource.org/licenses/MIT
 * Unless required by applicable law or agreed to in writing, software distributed under
 * the License is distributed on an ",AS IS" BASIS, WITHOUT WARRANTIES OR CONDITIONS OF ANY KIND,
 * either express or implied. See the License for the specific language governing permissions and
 * limitations under the License.
 */

package model

import (
	"context"
	"fmt"
	"strings"
	"sync"
	"time"
	"unicode/utf8"

	"configcenter/src/common"
	"configcenter/src/common/blog"
	"configcenter/src/common/http/rest"
	"configcenter/src/common/mapstr"
	"configcenter/src/common/metadata"
	"configcenter/src/common/universalsql"
	"configcenter/src/common/universalsql/mongo"
	"configcenter/src/common/util"
	"configcenter/src/storage/dal"
)

var (
	// notAddAttrModel 不允许新加属性的模型
	notAddAttrModel = map[string]bool{
		common.BKInnerObjIDPlat: true,
		common.BKInnerObjIDProc: true,
	}

	// RequiredFieldUnchangeableModels 模型的属性描述，的必填字段不允许修改
	// example: 禁止如下修改
	// db.getCollection('cc_ObjAttDes').update(
	//     {bk_obj_id: {$in: ['biz', 'host', 'set', 'module', 'plat', 'process']}},
	//     {$set: {isrequired: true}}
	// )
	RequiredFieldUnchangeableModels = map[string]bool{
		common.BKInnerObjIDApp:    true,
		common.BKInnerObjIDHost:   true,
		common.BKInnerObjIDSet:    true,
		common.BKInnerObjIDModule: true,
		common.BKInnerObjIDPlat:   true,
		common.BKInnerObjIDProc:   true,
	}
)

func (m *modelAttribute) Count(kit *rest.Kit, cond universalsql.Condition) (cnt uint64, err error) {
	cnt, err = m.dbProxy.Table(common.BKTableNameObjAttDes).Find(cond.ToMapStr()).Count(kit.Ctx)
	return cnt, err
}

func (m *modelAttribute) save(kit *rest.Kit, attribute metadata.Attribute) (id uint64, err error) {

	id, err = m.dbProxy.NextSequence(kit.Ctx, common.BKTableNameObjAttDes)
	if err != nil {
		return id, kit.CCError.New(common.CCErrObjectDBOpErrno, err.Error())
	}

	index, err := m.GetAttrLastIndex(kit, attribute)
	if err != nil {
		return id, err
	}

	attribute.PropertyIndex = index
	attribute.ID = int64(id)
	attribute.OwnerID = kit.SupplierAccount

	if nil == attribute.CreateTime {
		attribute.CreateTime = &metadata.Time{}
		attribute.CreateTime.Time = time.Now()
	}

	if nil == attribute.LastTime {
		attribute.LastTime = &metadata.Time{}
		attribute.LastTime.Time = time.Now()
	}

	if err = m.saveCheck(kit, attribute); err != nil {
		return 0, err
	}

	err = m.dbProxy.Table(common.BKTableNameObjAttDes).Insert(kit.Ctx, attribute)
	return id, err
}

<<<<<<< HEAD
func (m *modelAttribute) checkUnique(kit *rest.Kit, isCreate bool, objID, propertyID, propertyName string, meta metadata.Metadata) error {
	cond := mongo.NewCondition()
	cond = cond.Element(mongo.Field(common.BKObjIDField).Eq(objID))

	isExist, bizID := meta.Label.Get(common.BKAppIDField)
	if isExist {
		_, metaCond := cond.Embed(metadata.BKMetadata)
		_, labelCond := metaCond.Embed(metadata.BKLabel)
		labelCond.Element(&mongo.Eq{Key: common.BKAppIDField, Val: bizID})
=======
func (m *modelAttribute) checkUnique(ctx core.ContextParams, isCreate bool, objID, propertyID, propertyName string, meta metadata.Metadata) error {
	cond := map[string]interface{}{
		common.BKObjIDField: objID,
>>>>>>> 47a44afb
	}
	orCond := make([]map[string]interface{}, 0)

	if isCreate {
		nameFieldCond := map[string]interface{}{common.BKPropertyNameField: propertyName}
		idFieldCond := map[string]interface{}{common.BKPropertyIDField: propertyID}
		orCond = append(orCond, nameFieldCond, idFieldCond)
	} else {
		// update attribute. not change name, 无需判断
		if propertyName == "" {
			return nil
		}
		cond[common.BKPropertyIDField] = map[string]interface{}{common.BKDBNE: propertyID}
		cond[common.BKPropertyNameField] = propertyName
	}

	isExist, bizID := meta.Label.Get(common.BKAppIDField)
	if isExist {
		orCond = append(orCond, metadata.BizLabelNotExist, map[string]interface{}{metadata.MetadataBizField: bizID})
	}

<<<<<<< HEAD
	condMap := util.SetModOwner(cond.ToMapStr(), kit.SupplierAccount)
=======
	if len(orCond) > 0 {
		cond[common.BKDBOR] = orCond
	}
	condMap := util.SetModOwner(cond, ctx.SupplierAccount)
>>>>>>> 47a44afb

	resultAttrs := make([]metadata.Attribute, 0)
	err := m.dbProxy.Table(common.BKTableNameObjAttDes).Find(condMap).All(kit.Ctx, &resultAttrs)
	blog.V(5).Infof("checkUnique db cond:%#v, result:%#v, rid:%s", condMap, resultAttrs, kit.Rid)
	if err != nil {
		blog.ErrorJSON("checkUnique select error. err:%s, cond:%s, rid:%s", err.Error(), condMap, kit.Rid)
		return kit.CCError.Error(common.CCErrCommDBSelectFailed)
	}

	language := util.GetLanguage(kit.Header)
	lang := m.language.CreateDefaultCCLanguageIf(language)
	for _, attrItem := range resultAttrs {
		if attrItem.PropertyID == propertyID {
			return kit.CCError.Errorf(common.CCErrCommDuplicateItem, lang.Language("model_attr_bk_property_id"))
		}
		if attrItem.PropertyName == propertyName {
			return kit.CCError.Errorf(common.CCErrCommDuplicateItem, lang.Language("model_attr_bk_property_name"))
		}
	}

	return nil
}

func (m *modelAttribute) checkAttributeMustNotEmpty(kit *rest.Kit, attribute metadata.Attribute) error {
	if attribute.PropertyID == "" {
		return kit.CCError.Errorf(common.CCErrCommParamsNeedSet, metadata.AttributeFieldPropertyID)
	}
	if attribute.PropertyName == "" {
		return kit.CCError.Errorf(common.CCErrCommParamsNeedSet, metadata.AttributeFieldPropertyName)
	}
	if attribute.PropertyType == "" {
		return kit.CCError.Errorf(common.CCErrCommParamsNeedSet, metadata.AttributeFieldPropertyType)
	}
	return nil
}

func (m *modelAttribute) checkAttributeValidity(kit *rest.Kit, attribute metadata.Attribute) error {
	language := util.GetLanguage(kit.Header)
	lang := m.language.CreateDefaultCCLanguageIf(language)
	if attribute.PropertyID != "" {
		attribute.PropertyID = strings.TrimSpace(attribute.PropertyID)
		if common.AttributeIDMaxLength < utf8.RuneCountInString(attribute.PropertyID) {
			return kit.CCError.Errorf(common.CCErrCommValExceedMaxFailed, lang.Language("model_attr_bk_property_id"), common.AttributeIDMaxLength)
		}

		if !SatisfyMongoFieldLimit(attribute.PropertyID) {
			blog.Errorf("attribute.PropertyID:%s not SatisfyMongoFieldLimit", attribute.PropertyID)
			return kit.CCError.Errorf(common.CCErrCommParamsIsInvalid, metadata.AttributeFieldPropertyID)
		}
	}

	if attribute.PropertyName = strings.TrimSpace(attribute.PropertyName); common.AttributeNameMaxLength < utf8.RuneCountInString(attribute.PropertyName) {
		return kit.CCError.Errorf(common.CCErrCommValExceedMaxFailed, lang.Language("model_attr_bk_property_name"), common.AttributeNameMaxLength)
	}

	if attribute.Placeholder != "" {
		attribute.Placeholder = strings.TrimSpace(attribute.Placeholder)
		if common.AttributePlaceHolderMaxLength < utf8.RuneCountInString(attribute.Placeholder) {
			return kit.CCError.Errorf(common.CCErrCommValExceedMaxFailed, lang.Language("model_attr_placeholder"), common.AttributePlaceHolderMaxLength)
		}
	}

	if attribute.Unit != "" {
		attribute.Unit = strings.TrimSpace(attribute.Unit)
		if common.AttributeUnitMaxLength < utf8.RuneCountInString(attribute.Unit) {
			return kit.CCError.Errorf(common.CCErrCommValExceedMaxFailed, lang.Language("model_attr_uint"), common.AttributeUnitMaxLength)
		}
	}

	if attribute.PropertyType != "" {
		switch attribute.PropertyType {
		case common.FieldTypeSingleChar, common.FieldTypeLongChar, common.FieldTypeInt, common.FieldTypeFloat, common.FieldTypeEnum,
			common.FieldTypeDate, common.FieldTypeTime, common.FieldTypeUser, common.FieldTypeOrganization,common.FieldTypeTimeZone, common.FieldTypeBool, common.FieldTypeList:
		default:
			return kit.CCError.Errorf(common.CCErrCommParamsIsInvalid, metadata.AttributeFieldPropertyType)
		}
	}

	if opt, ok := attribute.Option.(string); ok && opt != "" {
		if common.AttributeOptionMaxLength < utf8.RuneCountInString(opt) {
			return kit.CCError.Errorf(common.CCErrCommValExceedMaxFailed, lang.Language("model_attr_option_regex"), common.AttributeOptionMaxLength)
		}
	}

	return nil
}

func (m *modelAttribute) update(kit *rest.Kit, data mapstr.MapStr, cond universalsql.Condition) (cnt uint64, err error) {
	cnt, err = m.checkUpdate(kit, data, cond)
	if err != nil {
		blog.ErrorJSON("checkUpdate error. data:%s, cond:%s, rid:%s", data, cond, kit.Rid)
		return cnt, err
	}
	err = m.dbProxy.Table(common.BKTableNameObjAttDes).Update(kit.Ctx, cond.ToMapStr(), data)
	if nil != err {
		blog.Errorf("request(%s): database operation is failed, error info is %s", kit.Rid, err.Error())
		return 0, err
	}

	return cnt, err
}

func (m *modelAttribute) newSearch(kit *rest.Kit, cond mapstr.MapStr) (resultAttrs []metadata.Attribute, err error) {
	resultAttrs = []metadata.Attribute{}
	err = m.dbProxy.Table(common.BKTableNameObjAttDes).Find(cond).All(kit.Ctx, &resultAttrs)
	return resultAttrs, err
}

func (m *modelAttribute) search(kit *rest.Kit, cond universalsql.Condition) (resultAttrs []metadata.Attribute, err error) {
	resultAttrs = []metadata.Attribute{}
	err = m.dbProxy.Table(common.BKTableNameObjAttDes).Find(cond.ToMapStr()).All(kit.Ctx, &resultAttrs)
	return resultAttrs, err
}

func (m *modelAttribute) searchWithSort(kit *rest.Kit, cond metadata.QueryCondition) (resultAttrs []metadata.Attribute, err error) {
	resultAttrs = []metadata.Attribute{}

	instHandler := m.dbProxy.Table(common.BKTableNameObjAttDes).Find(cond.Condition)
	err = instHandler.Start(uint64(cond.Page.Start)).Limit(uint64(cond.Page.Limit)).Sort(cond.Page.Sort).All(kit.Ctx, &resultAttrs)

	return resultAttrs, err
}

func (m *modelAttribute) searchReturnMapStr(kit *rest.Kit, cond universalsql.Condition) (resultAttrs []mapstr.MapStr, err error) {

	resultAttrs = []mapstr.MapStr{}
	err = m.dbProxy.Table(common.BKTableNameObjAttDes).Find(cond.ToMapStr()).All(kit.Ctx, &resultAttrs)
	return resultAttrs, err
}

func (m *modelAttribute) delete(kit *rest.Kit, cond universalsql.Condition) (cnt uint64, err error) {

	resultAttrs := make([]metadata.Attribute, 0)
	fields := []string{common.BKFieldID, common.BKPropertyIDField, common.BKObjIDField, common.MetadataField}

<<<<<<< HEAD
	condMap := util.SetQueryOwner(cond.ToMapStr(), kit.SupplierAccount)
	err = m.dbProxy.Table(common.BKTableNameObjAttDes).Find(condMap).Fields(fields...).All(kit.Ctx, &resultAttrs)
=======
	condMap := util.SetModOwner(cond.ToMapStr(), ctx.SupplierAccount)
	err = m.dbProxy.Table(common.BKTableNameObjAttDes).Find(condMap).Fields(fields...).All(ctx, &resultAttrs)
>>>>>>> 47a44afb
	if nil != err {
		blog.Errorf("request(%s): database count operation is failed, error info is %s", kit.Rid, err.Error())
		return 0, err
	}

	cnt = uint64(len(resultAttrs))
	if cnt == 0 {
		return cnt, nil
	}

	objIDArrMap := make(map[string][]int64, 0)
	for _, attr := range resultAttrs {
		objIDArrMap[attr.ObjectID] = append(objIDArrMap[attr.ObjectID], attr.ID)
	}

	if err := m.cleanAttributeFieldInInstances(kit.Ctx, kit.SupplierAccount, resultAttrs); err != nil {
		blog.ErrorJSON("delete object attributes with cond: %s, but delete these attribute in instance failed, err: %v, rid:%s", condMap, err, kit.Rid)
		return 0, err
	}

	exist, err := m.checkAttributeInUnique(kit, objIDArrMap)
	if err != nil {
		blog.ErrorJSON("check attribute in unique error. err:%s, input:%s, rid:%s", err.Error(), condMap, kit.Rid)
		return 0, err
	}
	// delete field in module unique. not allow delete
	if exist {
		blog.ErrorJSON("delete field in unique. delete cond:%s, field:%s, rid:%s", condMap, resultAttrs, kit.Rid)
		return 0, kit.CCError.Error(common.CCErrCoreServiceNotAllowUniqueAttr)
	}

	err = m.dbProxy.Table(common.BKTableNameObjAttDes).Delete(kit.Ctx, condMap)
	if nil != err {
		blog.Errorf("request(%s): database deletion operation is failed, error info is %s", kit.Rid, err.Error())
		return 0, err
	}

	return cnt, err
}

type bizObjectFields struct {
	bizID  int64
	object string
	fields []string
}

// remove attribute filed in this object's instances
func (m *modelAttribute) cleanAttributeFieldInInstances(ctx context.Context, ownerID string, attrs []metadata.Attribute) error {

	objPublicFields := make(map[string][]string)
	objBizFields := make([]bizObjectFields, 0)

	// TODO: now, we only support set, module, host model's biz attribute clean operation.
	for _, attr := range attrs {

		biz, err := metadata.BizIDFromMetadata(attr.Metadata)
		if err != nil {
			return err
		}

		if biz != 0 {
			if !isBizObject(attr.ObjectID) {
				return fmt.Errorf("unsupported object %s's clean instance field operation", attr.ObjectID)
			}

			// this is a business attribute
			hit := false
			for index, ele := range objBizFields {
				if ele.object == attr.ObjectID && ele.bizID == biz {
					hit = true
					objBizFields[index].fields = append(objBizFields[index].fields, attr.PropertyID)
				}
			}

			if !hit {
				objBizFields = append(objBizFields, bizObjectFields{
					bizID:  biz,
					object: attr.ObjectID,
					fields: []string{attr.PropertyID},
				})
			}

		} else {
			// this is a public attribute
			_, exist := objPublicFields[attr.ObjectID]
			if !exist {
				objPublicFields[attr.ObjectID] = make([]string, 0)
			}
			objPublicFields[attr.ObjectID] = append(objPublicFields[attr.ObjectID], attr.PropertyID)
		}
	}

	// delete these attribute's filed in the model instance
	// step 1: handle object's public attribute
	var hitError error
	wg := sync.WaitGroup{}
	for object, fields := range objPublicFields {

		if len(fields) == 0 {
			// no fields need to be removed, skip directly.
			continue
		}

		var cond mapstr.MapStr
		if isBizObject(object) {
			if object == common.BKInnerObjIDHost {
				ele := bizObjectFields{
					bizID:  0,
					object: object,
					fields: fields,
				}
				if err := m.cleanHostAttributeField(ctx, ownerID, ele); err != nil {
					return err
				}
				return nil
			}

			cond = mapstr.MapStr{}
		} else {
			cond = mapstr.MapStr{
				common.BKObjIDField: object,
			}
		}
		cond = util.SetQueryOwner(cond, ownerID)

		collectionName := common.GetInstTableName(object)
		wg.Add(1)
		go func(collName string, filter dal.Filter, fields []string) {
			defer wg.Done()
			if err := m.dbProxy.Table(collName).DropColumns(ctx, filter, fields); err != nil {
				blog.Error("delete object's attribute from instance failed, table: %s, cond: %v, fields: %v, err: %v", collectionName, filter, fields, err)
				hitError = err
				return
			}
		}(collectionName, cond, fields)
	}
	// wait for all the public object routine is done.
	wg.Wait()
	if hitError != nil {
		return hitError
	}

	// step 2: handle object's biz attribute
	wg = sync.WaitGroup{}
	for _, ele := range objBizFields {
		if len(ele.fields) == 0 {
			// no fields need to be removed, skip directly.
			continue
		}
		if !isBizObject(ele.object) {
			return fmt.Errorf("unsupported object %s's clean instance field operation", ele.object)
		}

		if ele.object == common.BKInnerObjIDHost {
			if err := m.cleanHostAttributeField(ctx, ownerID, ele); err != nil {
				return err
			}
			return nil
		}

		cond := mapstr.MapStr{
			common.BKAppIDField: ele.bizID,
		}
		cond = util.SetQueryOwner(cond, ownerID)

		collectionName := common.GetInstTableName(ele.object)
		wg.Add(1)
		go func(collName string, filter dal.Filter, fields []string) {
			defer wg.Done()
			if err := m.dbProxy.Table(collName).DropColumns(ctx, filter, fields); err != nil {
				blog.Error("delete object's attribute from instance failed, table: %s, cond: %v, fields: %v, err: %v", collectionName, filter, fields, err)
				hitError = err
				return
			}
		}(collectionName, cond, ele.fields)
	}
	// wait for all the public object routine is done.
	wg.Wait()
	if hitError != nil {
		return hitError
	}

	return nil
}

const pageSize = 500

func (m *modelAttribute) cleanHostAttributeField(ctx context.Context, ownerID string, info bizObjectFields) error {
	cond := mapstr.MapStr{}
	cond = util.SetQueryOwner(cond, ownerID)
	// biz id = 0 means all the hosts.
	// TODO: optimize when the filed is a public filed in all the host instances. handle with page
	if info.bizID != 0 {
		// find hosts in this biz
		cond = mapstr.MapStr{
			common.BKAppIDField: info.bizID,
		}
	}
	type hostInst struct {
		HostID int64 `bson:"bk_host_id"`
	}
	hostList := make([]hostInst, 0)
	err := m.dbProxy.Table(common.BKTableNameModuleHostConfig).Find(cond).Fields(common.BKHostIDField).All(ctx, &hostList)
	if err != nil {
		return err
	}
	if len(hostList) == 0 {
		// no host in this business, do not need to clean the filed.
		return nil
	}

	count := len(hostList)
	for start := 0; start < count; start += pageSize {
		end := start + pageSize
		if end > count {
			end = count
		}
		ids := make([]int64, 0)
		for index := start; index < end; index++ {
			ids = append(ids, hostList[index].HostID)
		}
		hostFilter := mapstr.MapStr{
			common.BKHostIDField: mapstr.MapStr{common.BKDBIN: ids},
		}
		if err := m.dbProxy.Table(common.BKTableNameBaseHost).DropColumns(ctx, hostFilter, info.fields); err != nil {
			return fmt.Errorf("clean host biz attribute %v failed, err: %v", info.fields, err)
		}
	}

	return nil

}

// now, we only support set, module, host model's biz attribute clean operation.
func isBizObject(objectID string) bool {
	switch objectID {
	// biz is a special object, but it can not have biz attribute obviously.
	case common.BKInnerObjIDApp:
		return true
	case common.BKInnerObjIDHost:
		return true
	case common.BKInnerObjIDModule:
		return true
	case common.BKInnerObjIDSet:
		return true
	default:
		// TODO: remove this when the common object support biz attribute and biz instance field.
		return false

	}
}

//  saveCheck 新加字段检查
func (m *modelAttribute) saveCheck(kit *rest.Kit, attribute metadata.Attribute) error {

	if err := m.checkAddField(kit, attribute); err != nil {
		return err
	}

	if err := m.checkAttributeMustNotEmpty(kit, attribute); err != nil {
		return err
	}
	if err := m.checkAttributeValidity(kit, attribute); err != nil {
		return err
	}

	// check name duplicate
	if err := m.checkUnique(kit, true, attribute.ObjectID, attribute.PropertyID, attribute.PropertyName, attribute.Metadata); err != nil {
		blog.ErrorJSON("save attribute check unique err:%s, input:%s, rid:%s", err.Error(), attribute, kit.Rid)
		return err
	}

	return nil
}

// checkUpdate 删除不可以更新字段，检验字段是否重复， 返回更新的行数，错误
func (m *modelAttribute) checkUpdate(kit *rest.Kit, data mapstr.MapStr, cond universalsql.Condition) (changeRow uint64, err error) {

	dbAttributeArr, err := m.search(kit, cond)
	if err != nil {
		blog.Errorf("request(%s): find nothing by the condition(%#v)  error(%s)", kit.Rid, cond.ToMapStr(), err.Error())
		return changeRow, err
	}
	if 0 == len(dbAttributeArr) {
		blog.Errorf("request(%s): find nothing by the condition(%#v)", kit.Rid, cond.ToMapStr())
		return changeRow, nil
	}

	// 更新的属性是否存在预定义字段。
	hasIsPreProperty := false
	for _, dbAttribute := range dbAttributeArr {
		if dbAttribute.IsPre == true {
			hasIsPreProperty = true
			break
		}
	}

	// 预定义字段，只能更新分组和分组内排序
	if hasIsPreProperty {
		hasNotAllowField := false
		_ = data.ForEach(func(key string, val interface{}) error {
			if key != metadata.AttributeFieldPropertyGroup &&
				key != metadata.AttributeFieldPropertyIndex {
				hasNotAllowField = true
			}
			return nil
		})
		// 出现编辑预定义属性的字段
		if hasNotAllowField {
			blog.ErrorJSON("update model predefined attribute,input:%s, attr info:%s, rid:%s", cond.ToMapStr(), dbAttributeArr, kit.Rid)
			return changeRow, kit.CCError.Error(common.CCErrCoreServiceNotUpdatePredefinedAttrErr)
		}
	}

	// 删除不可更新字段， 避免由于传入数据，修改字段
	// TODO: 改成白名单方式
	data.Remove(metadata.AttributeFieldPropertyID)
	data.Remove(metadata.AttributeFieldSupplierAccount)
	data.Remove(metadata.AttributeFieldPropertyType)
	data.Remove(metadata.AttributeFieldCreateTime)
	data.Set(metadata.AttributeFieldLastTime, time.Now())

	if grp, exists := data.Get(metadata.AttributeFieldPropertyGroup); exists && (grp == "") {
		data.Remove(metadata.AttributeFieldPropertyGroup)
	}

	attribute := metadata.Attribute{}
	if err = data.MarshalJSONInto(&attribute); err != nil {
		blog.Errorf("request(%s): MarshalJSONInto(%#v), error is %v", kit.Rid, data, err)
		return changeRow, err
	}

	if err = m.checkAttributeValidity(kit, attribute); err != nil {
		return changeRow, err
	}

	for _, dbAttribute := range dbAttributeArr {
		err = m.checkUnique(kit, false, dbAttribute.ObjectID, dbAttribute.PropertyID, attribute.PropertyName, attribute.Metadata)
		if err != nil {
			blog.ErrorJSON("save attribute check unique err:%s, input:%s, rid:%s", err.Error(), attribute, kit.Rid)
			return changeRow, err
		}
		if err = m.checkChangeField(kit, dbAttribute, data); err != nil {
			return changeRow, err
		}
	}

	return uint64(len(dbAttributeArr)), err

}

// checkAttributeInUnique 检查属性是否存在唯一校验中  objIDPropertyIDArr  属性的bk_obj_id和表中ID的集合
func (m *modelAttribute) checkAttributeInUnique(kit *rest.Kit, objIDPropertyIDArr map[string][]int64) (bool, error) {

	cond := mongo.NewCondition()

	var orCondArr []universalsql.ConditionElement
	for objID, propertyIDArr := range objIDPropertyIDArr {
		orCondItem := mongo.NewCondition()
		orCondItem.Element(mongo.Field(common.BKObjIDField).Eq(objID))
		orCondItem.Element(mongo.Field("keys.key_id").In(propertyIDArr))
		orCondItem.Element(mongo.Field("keys.key_kind").Eq("property"))
		orCondArr = append(orCondArr, orCondItem)
	}

	cond.Or(orCondArr...)
	condMap := util.SetQueryOwner(cond.ToMapStr(), kit.SupplierAccount)

	cnt, err := m.dbProxy.Table(common.BKTableNameObjUnique).Find(condMap).Count(kit.Ctx)
	if err != nil {
		blog.ErrorJSON("checkAttributeInUnique db select error. err:%s, cond:%s, rid:%s", err.Error(), condMap, kit.Rid)
		return false, kit.CCError.Error(common.CCErrCommDBSelectFailed)
	}

	if cnt > 0 {
		return true, nil
	}

	return false, nil
}

// checkAddRequireField 新加模型属性的时候，如果新加的是必填字段，需要判断是否可以新加必填字段
func (m *modelAttribute) checkAddField(kit *rest.Kit, attribute metadata.Attribute) error {
	langObjID := m.getLangObjID(kit, attribute.ObjectID)
	if _, ok := notAddAttrModel[attribute.ObjectID]; ok {
		//  不允许新加字段的模型
		return kit.CCError.Errorf(common.CCErrCoreServiceNotAllowAddFieldErr, langObjID)
	}

	if _, ok := RequiredFieldUnchangeableModels[attribute.ObjectID]; ok {
		if attribute.IsRequired {
			//  不允许修改必填字段的模型
			return kit.CCError.Errorf(common.CCErrCoreServiceNotAllowAddRequiredFieldErr, langObjID)
		}

	}
	return nil
}

// 修改模型属性的时候，如果修改的属性包含是否为必填字段(isrequired)，需要判断该模型的必填字段是否允许被修改
func (m *modelAttribute) checkChangeField(kit *rest.Kit, attr metadata.Attribute, attrInfo mapstr.MapStr) error {
	langObjID := m.getLangObjID(kit, attr.ObjectID)
	if _, ok := RequiredFieldUnchangeableModels[attr.ObjectID]; ok {
		if attrInfo.Exists(metadata.AttributeFieldIsRequired) {
			// 不允许修改模型的必填字段
			val, ok := attrInfo[metadata.AttributeFieldIsRequired].(bool)
			if !ok {
				return kit.CCError.Errorf(common.CCErrCommParamsIsInvalid, metadata.AttributeFieldIsRequired)
			}
			if val != attr.IsRequired {
				return kit.CCError.Errorf(common.CCErrCoreServiceNotAllowChangeRequiredFieldErr, langObjID)
			}
		}
	}
	return nil
}

func (m *modelAttribute) getLangObjID(kit *rest.Kit, objID string) string {
	langKey := "object_" + objID
	language := util.GetLanguage(kit.Header)
	lang := m.language.CreateDefaultCCLanguageIf(language)
	langObjID := lang.Language(langKey)
	if langObjID == langKey {
		langObjID = objID
	}
	return langObjID
}

func (m *modelAttribute) buildUpdateAttrIndexReturn(kit *rest.Kit, objID, propertyGroup string) (*metadata.UpdateAttrIndexData, error) {
	cond := mapstr.MapStr{
		common.BKObjIDField:         objID,
		common.BKPropertyGroupField: propertyGroup,
	}
	attrs := []metadata.Attribute{}
	err := m.dbProxy.Table(common.BKTableNameObjAttDes).Find(cond).All(kit.Ctx, &attrs)
	if nil != err {
		blog.Errorf("buildUpdateIndexReturn failed, request(%s): database operation is failed, error info is %s", kit.Rid, err.Error())
		return nil, err
	}

	count, err := m.dbProxy.Table(common.BKTableNameObjAttDes).Find(cond).Count(kit.Ctx)
	if nil != err {
		blog.Errorf("buildUpdateIndexReturn failed, request(%s): database operation is failed, error info is %s", kit.Rid, err.Error())
		return nil, err
	}
	info := make([]*metadata.UpdateAttributeIndex, 0)
	for _, attr := range attrs {
		idIndex := &metadata.UpdateAttributeIndex{
			Id:    attr.ID,
			Index: attr.PropertyIndex,
		}
		info = append(info, idIndex)
	}
	result := &metadata.UpdateAttrIndexData{
		Info:  info,
		Count: count,
	}

	return result, nil
}

func (m *modelAttribute) GetAttrLastIndex(kit *rest.Kit, attribute metadata.Attribute) (int64, error) {
	opt := make(map[string]interface{})
	opt[common.BKObjIDField] = attribute.ObjectID
	opt[common.BKPropertyGroupField] = attribute.PropertyGroup
<<<<<<< HEAD
	opt[common.BkSupplierAccount] = attribute.OwnerID
	count, err := m.dbProxy.Table(common.BKTableNameObjAttDes).Find(opt).Count(kit.Ctx)
=======
	opt = util.SetModOwner(opt, attribute.OwnerID)
	count, err := m.dbProxy.Table(common.BKTableNameObjAttDes).Find(opt).Count(ctx)
>>>>>>> 47a44afb
	if err != nil {
		blog.Error("GetAttrLastIndex, request(%s): database operation is failed, error info is %v", kit.Rid, err)
		return 0, kit.CCError.Error(common.CCErrCommDBSelectFailed)
	}
	if count <= 0 {
		return 0, nil
	}

	attrs := make([]metadata.Attribute, 0)
	sortCond := "-bk_property_index"
	if err := m.dbProxy.Table(common.BKTableNameObjAttDes).Find(opt).Sort(sortCond).Limit(1).All(kit.Ctx, &attrs); err != nil {
		blog.Error("GetAttrLastIndex, database operation is failed, err: %v, rid: %s", err, kit.Rid)
        return 0, kit.CCError.Error(common.CCErrCommDBSelectFailed)
    }

	if len(attrs) <= 0 {
		return 0, nil
	}
	return attrs[0].PropertyIndex + 1, nil
}<|MERGE_RESOLUTION|>--- conflicted
+++ resolved
@@ -93,21 +93,9 @@
 	return id, err
 }
 
-<<<<<<< HEAD
 func (m *modelAttribute) checkUnique(kit *rest.Kit, isCreate bool, objID, propertyID, propertyName string, meta metadata.Metadata) error {
-	cond := mongo.NewCondition()
-	cond = cond.Element(mongo.Field(common.BKObjIDField).Eq(objID))
-
-	isExist, bizID := meta.Label.Get(common.BKAppIDField)
-	if isExist {
-		_, metaCond := cond.Embed(metadata.BKMetadata)
-		_, labelCond := metaCond.Embed(metadata.BKLabel)
-		labelCond.Element(&mongo.Eq{Key: common.BKAppIDField, Val: bizID})
-=======
-func (m *modelAttribute) checkUnique(ctx core.ContextParams, isCreate bool, objID, propertyID, propertyName string, meta metadata.Metadata) error {
 	cond := map[string]interface{}{
 		common.BKObjIDField: objID,
->>>>>>> 47a44afb
 	}
 	orCond := make([]map[string]interface{}, 0)
 
@@ -129,20 +117,16 @@
 		orCond = append(orCond, metadata.BizLabelNotExist, map[string]interface{}{metadata.MetadataBizField: bizID})
 	}
 
-<<<<<<< HEAD
-	condMap := util.SetModOwner(cond.ToMapStr(), kit.SupplierAccount)
-=======
 	if len(orCond) > 0 {
 		cond[common.BKDBOR] = orCond
 	}
-	condMap := util.SetModOwner(cond, ctx.SupplierAccount)
->>>>>>> 47a44afb
+	util.SetModOwner(cond, kit.SupplierAccount)
 
 	resultAttrs := make([]metadata.Attribute, 0)
-	err := m.dbProxy.Table(common.BKTableNameObjAttDes).Find(condMap).All(kit.Ctx, &resultAttrs)
-	blog.V(5).Infof("checkUnique db cond:%#v, result:%#v, rid:%s", condMap, resultAttrs, kit.Rid)
-	if err != nil {
-		blog.ErrorJSON("checkUnique select error. err:%s, cond:%s, rid:%s", err.Error(), condMap, kit.Rid)
+	err := m.dbProxy.Table(common.BKTableNameObjAttDes).Find(cond).All(kit.Ctx, &resultAttrs)
+	blog.V(5).Infof("checkUnique db cond:%#v, result:%#v, rid:%s", cond, resultAttrs, kit.Rid)
+	if err != nil {
+		blog.ErrorJSON("checkUnique select error. err:%s, cond:%s, rid:%s", err.Error(), cond, kit.Rid)
 		return kit.CCError.Error(common.CCErrCommDBSelectFailed)
 	}
 
@@ -272,13 +256,8 @@
 	resultAttrs := make([]metadata.Attribute, 0)
 	fields := []string{common.BKFieldID, common.BKPropertyIDField, common.BKObjIDField, common.MetadataField}
 
-<<<<<<< HEAD
 	condMap := util.SetQueryOwner(cond.ToMapStr(), kit.SupplierAccount)
 	err = m.dbProxy.Table(common.BKTableNameObjAttDes).Find(condMap).Fields(fields...).All(kit.Ctx, &resultAttrs)
-=======
-	condMap := util.SetModOwner(cond.ToMapStr(), ctx.SupplierAccount)
-	err = m.dbProxy.Table(common.BKTableNameObjAttDes).Find(condMap).Fields(fields...).All(ctx, &resultAttrs)
->>>>>>> 47a44afb
 	if nil != err {
 		blog.Errorf("request(%s): database count operation is failed, error info is %s", kit.Rid, err.Error())
 		return 0, err
@@ -744,13 +723,8 @@
 	opt := make(map[string]interface{})
 	opt[common.BKObjIDField] = attribute.ObjectID
 	opt[common.BKPropertyGroupField] = attribute.PropertyGroup
-<<<<<<< HEAD
-	opt[common.BkSupplierAccount] = attribute.OwnerID
+	opt = util.SetModOwner(opt, attribute.OwnerID)
 	count, err := m.dbProxy.Table(common.BKTableNameObjAttDes).Find(opt).Count(kit.Ctx)
-=======
-	opt = util.SetModOwner(opt, attribute.OwnerID)
-	count, err := m.dbProxy.Table(common.BKTableNameObjAttDes).Find(opt).Count(ctx)
->>>>>>> 47a44afb
 	if err != nil {
 		blog.Error("GetAttrLastIndex, request(%s): database operation is failed, error info is %v", kit.Rid, err)
 		return 0, kit.CCError.Error(common.CCErrCommDBSelectFailed)

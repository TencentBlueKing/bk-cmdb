--- conflicted
+++ resolved
@@ -146,28 +146,18 @@
 	}
 
 	if err := m.model.isValid(kit, objID); err != nil {
-<<<<<<< HEAD
-		blog.Errorf("CreateModelAttributes failed, validate model(%s) failed, err: %v, rid: %s", objID, err, kit.Rid)
-=======
 		blog.Errorf("validate model(%s) failed, err: %v, rid: %s", objID, err, kit.Rid)
->>>>>>> 3457924f
 		return dataResult, err
 	}
 
 	addExceptionFunc := func(idx int64, err errors.CCErrorCoder, attr *metadata.Attribute) {
 		dataResult.CreateManyInfoResult.Exceptions = append(dataResult.CreateManyInfoResult.Exceptions,
-<<<<<<< HEAD
-			metadata.ExceptionResult{OriginIndex: idx,
-				Message: err.Error(),
-				Code:    int64(err.GetCode()),
-				Data:    attr,
-=======
+
 			metadata.ExceptionResult{
 				OriginIndex: idx,
 				Message:     err.Error(),
 				Code:        int64(err.GetCode()),
 				Data:        attr,
->>>>>>> 3457924f
 			})
 	}
 
@@ -178,16 +168,12 @@
 		locked, err := locker.Lock(redisKey, time.Second*35)
 		defer locker.Unlock()
 		if err != nil {
-<<<<<<< HEAD
-			blog.Errorf("get create look error. err: %v, input: %s, rid: %s", err, inputParam, kit.Rid)
-=======
+
 			blog.Errorf("get create model look failed. err: %v, input: %+v, rid: %s", err, inputParam, kit.Rid)
->>>>>>> 3457924f
 			addExceptionFunc(int64(attrIdx), kit.CCError.CCErrorf(common.CCErrCommRedisOPErr), &attr)
 			continue
 		}
 		if !locked {
-<<<<<<< HEAD
 			blog.Errorf("create model have same task in progress. input: %v, rid: %s", inputParam, kit.Rid)
 			msg := fmt.Sprintf("create object(%s) attribute(%s)", attr.ObjectID, attr.PropertyName)
 			addExceptionFunc(int64(attrIdx), kit.CCError.CCErrorf(common.CCErrCommOPInProgressErr, msg), &attr)
@@ -199,14 +185,6 @@
 			addExceptionFunc(int64(attrIdx), err.(errors.CCErrorCoder), &attr)
 		}
 
-=======
-			blog.Errorf("create model have same task in progress. input: %+v, rid: %s", inputParam, kit.Rid)
-			addExceptionFunc(int64(attrIdx), kit.CCError.CCErrorf(common.CCErrCommOPInProgressErr,
-				fmt.Sprintf("create object(%s) attribute(%s)", attr.ObjectID, attr.PropertyName)), &attr)
-			continue
-		}
-
->>>>>>> 3457924f
 		if attr.IsPre {
 			if attr.PropertyID == common.BKInstNameField {
 				lang := m.language.CreateDefaultCCLanguageIf(util.GetLanguage(kit.Header))
@@ -226,37 +204,24 @@
 
 		if exists {
 			dataResult.CreateManyInfoResult.Repeated = append(dataResult.CreateManyInfoResult.Repeated,
-<<<<<<< HEAD
-				metadata.RepeatedDataResult{OriginIndex: int64(attrIdx),
-					Data: mapstr.NewFromStruct(attr, "field"),
-=======
 				metadata.RepeatedDataResult{
 					OriginIndex: int64(attrIdx),
 					Data:        mapstr.NewFromStruct(attr, "field"),
->>>>>>> 3457924f
 				})
 			continue
 		}
 		id, err := m.save(kit, attr)
 		if err != nil {
-<<<<<<< HEAD
 			blog.Errorf("failed to save the attribute(%#v), err: %v, rid: %s", attr, err, kit.Rid)
-=======
-			blog.Errorf("save the attribute(%#v) failed, err: %v, rid: %s", attr, err, kit.Rid)
->>>>>>> 3457924f
 			addExceptionFunc(int64(attrIdx), err.(errors.CCErrorCoder), &attr)
 			continue
 		}
 
 		dataResult.CreateManyInfoResult.Created = append(dataResult.CreateManyInfoResult.Created,
-<<<<<<< HEAD
-			metadata.CreatedDataResult{OriginIndex: int64(attrIdx),
-				ID: id,
-=======
+
 			metadata.CreatedDataResult{
 				OriginIndex: int64(attrIdx),
 				ID:          id,
->>>>>>> 3457924f
 			})
 	}
 
@@ -343,12 +308,7 @@
 	cond, err := mongo.NewConditionFromMapStr(util.SetModOwner(inputParam.Condition.ToMapInterface(),
 		kit.SupplierAccount))
 	if err != nil {
-<<<<<<< HEAD
 		blog.Errorf("failed to convert condition, input: %+v, err: %v, rid: %s", inputParam.Condition, err, kit.Rid)
-=======
-		blog.Errorf("convert mapstr(%#v) into a condition object failed, err: %v, rid: %s", inputParam.Condition,
-			err, kit.Rid)
->>>>>>> 3457924f
 		return &metadata.UpdatedCount{}, err
 	}
 
@@ -432,35 +392,20 @@
 }
 
 // UpdateModelAttributesByCondition TODO
-<<<<<<< HEAD
 func (m *modelAttribute) UpdateModelAttributesByCondition(kit *rest.Kit, inputParam metadata.UpdateOption) (
 	*metadata.UpdatedCount, error) {
-=======
-func (m *modelAttribute) UpdateModelAttributesByCondition(kit *rest.Kit,
-	inputParam metadata.UpdateOption) (*metadata.UpdatedCount, error) {
->>>>>>> 3457924f
 
 	cond, err := mongo.NewConditionFromMapStr(util.SetModOwner(inputParam.Condition.ToMapInterface(),
 		kit.SupplierAccount))
 	if err != nil {
-<<<<<<< HEAD
 		blog.Errorf("failed to convert condition, input: %+v, err: %v, rid: %s", inputParam.Condition, err, kit.Rid)
-=======
-		blog.Errorf("UpdateModelAttributesByCondition failed, failed to convert mapstr(%#v) into a condition object, err: %s, rid: %s",
-			inputParam.Condition, err.Error(), kit.Rid)
->>>>>>> 3457924f
 		return &metadata.UpdatedCount{}, err
 	}
 
 	cnt, err := m.update(kit, inputParam.Data, cond)
 	if err != nil {
-<<<<<<< HEAD
 		blog.Errorf("failed to update fields (%#v) by condition(%#v), err: %v, rid: %s", inputParam.Data,
 			cond.ToMapStr(), err, kit.Rid)
-=======
-		blog.Errorf("UpdateModelAttributesByCondition failed, failed to update fields (%#v) by condition(%#v), err: %s, rid: %s",
-			inputParam.Data, cond.ToMapStr(), err.Error(), kit.Rid)
->>>>>>> 3457924f
 		return &metadata.UpdatedCount{}, err
 	}
 

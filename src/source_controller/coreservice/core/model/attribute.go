/*
 * Tencent is pleased to support the open source community by making 蓝鲸 available.,
 * Copyright (C) 2017-2018 THL A29 Limited, a Tencent company. All rights reserved.
 * Licensed under the MIT License (the ",License",); you may not use this file except
 * in compliance with the License. You may obtain a copy of the License at
 * http://opensource.org/licenses/MIT
 * Unless required by applicable law or agreed to in writing, software distributed under
 * the License is distributed on an ",AS IS" BASIS, WITHOUT WARRANTIES OR CONDITIONS OF ANY KIND,
 * either express or implied. See the License for the specific language governing permissions and
 * limitations under the License.
 */

package model

import (
	"fmt"
	"time"

	"configcenter/src/common"
	"configcenter/src/common/blog"
	"configcenter/src/common/errors"
<<<<<<< HEAD
	"configcenter/src/common/http/rest"
	"configcenter/src/common/language"
=======
	"configcenter/src/common/lock"
>>>>>>> efbd13ca
	"configcenter/src/common/mapstr"
	"configcenter/src/common/metadata"
	"configcenter/src/common/universalsql/mongo"
	"configcenter/src/common/util"
	"configcenter/src/storage/dal"

    redis "gopkg.in/redis.v5"
)

type modelAttribute struct {
<<<<<<< HEAD
	model    *modelManager
	dbProxy  dal.RDB
	language language.CCLanguageIf
=======
	model   *modelManager
	dbProxy dal.RDB
	cache   *redis.Client
>>>>>>> efbd13ca
}

func (m *modelAttribute) CreateModelAttributes(kit *rest.Kit, objID string, inputParam metadata.CreateModelAttributes) (dataResult *metadata.CreateManyDataResult, err error) {

	dataResult = &metadata.CreateManyDataResult{
		CreateManyInfoResult: metadata.CreateManyInfoResult{
			Created:    []metadata.CreatedDataResult{},
			Repeated:   []metadata.RepeatedDataResult{},
			Exceptions: []metadata.ExceptionResult{},
		},
	}

	if err := m.model.isValid(kit, objID); nil != err {
		blog.Errorf("CreateModelAttributes failed, validate model(%s) failed, err: %s, rid: %s", objID, err.Error(), kit.Rid)
		return dataResult, err
	}

	addExceptionFunc := func(idx int64, err errors.CCErrorCoder, attr *metadata.Attribute) {
		dataResult.CreateManyInfoResult.Exceptions = append(dataResult.CreateManyInfoResult.Exceptions, metadata.ExceptionResult{
			OriginIndex: idx,
			Message:     err.Error(),
			Code:        int64(err.GetCode()),
			Data:        attr,
		})
	}

	for attrIdx, attr := range inputParam.Attributes {
		// fmt.Sprintf("coreservice:create:model:%s:attr:%s", objID, attr.PropertyID)
		redisKey := lock.GetLockKey(lock.CreateModuleAttrFormat, objID, attr.PropertyID)

		locker := lock.NewLocker(m.cache)
		looked, err := locker.Lock(redisKey, time.Second*35)
		defer locker.Unlock()
		if err != nil {
			blog.ErrorJSON("create model error. get create look error. err:%s, input:%s, rid:%s", err.Error(), inputParam, ctx.ReqID)
			addExceptionFunc(int64(attrIdx), ctx.Error.CCErrorf(common.CCErrCommRedisOPErr), &attr)
			continue
		}
		if !looked {
			blog.ErrorJSON("create model have same task in progress. input:%s, rid:%s", inputParam, ctx.ReqID)
			addExceptionFunc(int64(attrIdx), ctx.Error.CCErrorf(common.CCErrCommOPInProgressErr, fmt.Sprintf("create object(%s) attribute(%s)", attr.ObjectID, attr.PropertyName)), &attr)
			continue
		}
		if attr.IsPre {
			if attr.PropertyID == common.BKInstNameField {
				language := util.GetLanguage(kit.Header)
				lang := m.language.CreateDefaultCCLanguageIf(language)
				attr.PropertyName = util.FirstNotEmptyString(lang.Language("common_property_"+attr.PropertyID), attr.PropertyName, attr.PropertyID)
			}
		}

		attr.OwnerID = kit.SupplierAccount
		_, exists, err := m.isExists(kit, attr.ObjectID, attr.PropertyID, attr.Metadata)
		blog.V(5).Infof("CreateModelAttributes isExists info. property id:%s, metadata:%#v, exit:%v, rid:%s", attr.PropertyID, attr.Metadata, exists, kit.Rid)
		if nil != err {
			blog.Errorf("CreateModelAttributes failed, attribute field propertyID(%s) exists, err: %s, rid: %s", attr.PropertyID, err.Error(), kit.Rid)
			addExceptionFunc(int64(attrIdx), err.(errors.CCErrorCoder), &attr)
			continue
		}

		if exists {
			dataResult.CreateManyInfoResult.Repeated = append(dataResult.CreateManyInfoResult.Repeated, metadata.RepeatedDataResult{
				OriginIndex: int64(attrIdx),
				Data:        mapstr.NewFromStruct(attr, "field"),
			})
			continue
		}
		id, err := m.save(kit, attr)
		if nil != err {
			blog.Errorf("CreateModelAttributes failed, failed to save the attribute(%#v), err: %s, rid: %s", attr, err.Error(), kit.Rid)
			addExceptionFunc(int64(attrIdx), err.(errors.CCErrorCoder), &attr)
			continue
		}

		dataResult.CreateManyInfoResult.Created = append(dataResult.CreateManyInfoResult.Created, metadata.CreatedDataResult{
			OriginIndex: int64(attrIdx),
			ID:          id,
		})
	}

	return dataResult, nil
}

func (m *modelAttribute) SetModelAttributes(kit *rest.Kit, objID string, inputParam metadata.SetModelAttributes) (dataResult *metadata.SetDataResult, err error) {

	dataResult = &metadata.SetDataResult{
		Created:    []metadata.CreatedDataResult{},
		Updated:    []metadata.UpdatedDataResult{},
		Exceptions: []metadata.ExceptionResult{},
	}

	if err := m.model.isValid(kit, objID); nil != err {
		return dataResult, err
	}

	addExceptionFunc := func(idx int64, err errors.CCErrorCoder, attr *metadata.Attribute) {
		dataResult.Exceptions = append(dataResult.Exceptions, metadata.ExceptionResult{
			OriginIndex: idx,
			Message:     err.Error(),
			Code:        int64(err.GetCode()),
			Data:        attr,
		})
	}

	for attrIdx, attr := range inputParam.Attributes {

		existsAttr, exists, err := m.isExists(kit, attr.ObjectID, attr.PropertyID, attr.Metadata)
		if nil != err {
			addExceptionFunc(int64(attrIdx), err.(errors.CCErrorCoder), &attr)
			continue
		}
		attr.OwnerID = kit.SupplierAccount
		if exists {
			cond := mongo.NewCondition()
			cond.Element(&mongo.Eq{Key: metadata.AttributeFieldSupplierAccount, Val: kit.SupplierAccount})
			cond.Element(&mongo.Eq{Key: metadata.AttributeFieldID, Val: existsAttr.ID})

			_, err := m.update(kit, mapstr.NewFromStruct(attr, "field"), cond)
			if nil != err {
				blog.Errorf("SetModelAttributes failed, failed to update the attribute(%#v) by the condition(%#v), err: %s, rid: %s", attr, cond.ToMapStr(), err.Error(), kit.Rid)
				addExceptionFunc(int64(attrIdx), err.(errors.CCErrorCoder), &attr)
				continue
			}
			dataResult.Updated = append(dataResult.Updated, metadata.UpdatedDataResult{
				OriginIndex: int64(attrIdx),
				ID:          uint64(existsAttr.ID),
			})
			continue
		}
		id, err := m.save(kit, attr)
		if nil != err {
			blog.Errorf("SetModelAttributes failed, failed to save the attribute(%#v), err: %s, rid: %s", attr, err.Error(), kit.Rid)
			addExceptionFunc(int64(attrIdx), err.(errors.CCErrorCoder), &attr)
			continue
		}

		dataResult.Created = append(dataResult.Created, metadata.CreatedDataResult{
			OriginIndex: int64(attrIdx),
			ID:          id,
		})

	}

	return dataResult, nil
}
func (m *modelAttribute) UpdateModelAttributes(kit *rest.Kit, objID string, inputParam metadata.UpdateOption) (*metadata.UpdatedCount, error) {

	if err := m.model.isValid(kit, objID); nil != err {
		blog.Errorf("UpdateModelAttributes failed, validate model(%s) failed, err: %s, rid: %s", objID, err.Error(), kit.Rid)
		return &metadata.UpdatedCount{}, err
	}

	cond, err := mongo.NewConditionFromMapStr(util.SetModOwner(inputParam.Condition.ToMapInterface(), kit.SupplierAccount))
	if nil != err {
		blog.Errorf("UpdateModelAttributes failed, failed to convert mapstr(%#v) into a condition object, err: %s, rid: %s", inputParam.Condition, err.Error(), kit.Rid)
		return &metadata.UpdatedCount{}, err
	}

	cnt, err := m.update(kit, inputParam.Data, cond)
	if nil != err {
		blog.ErrorJSON("UpdateModelAttributes failed, update attributes failed, model:%s, attributes:%s, condition: %s, err: %s, rid: %s", inputParam.Data, objID, cond, err.Error(), kit.Rid)
		return &metadata.UpdatedCount{}, err
	}

	return &metadata.UpdatedCount{Count: cnt}, nil
}

func (m *modelAttribute) UpdateModelAttributesIndex(kit *rest.Kit, objID string, inputParam metadata.UpdateOption) (result *metadata.UpdateAttrIndexData, err error) {

	// attributes exist check
	cond := inputParam.Condition
	cond = util.SetModOwner(cond, kit.SupplierAccount)
	exists, err := m.dbProxy.Table(common.BKTableNameObjAttDes).Find(cond).Count(kit.Ctx)
	if nil != err {
		blog.Errorf("UpdateModelAttributesIndex failed, request(%s): database operation is failed, condition: %v, err: %s", kit.Rid, inputParam.Condition, err.Error())
		return result, kit.CCError.Error(common.CCErrCommDBSelectFailed)
	}
	if exists <= 0 {
		blog.Errorf("UpdateModelAttributesIndex failed, attributes not exist, condition: %v", inputParam.Condition)
		return result, fmt.Errorf("UpdateModelAttributesIndex failed, attributes not exist, condition: %v", inputParam.Condition)
	}

	propertyGroupStr, err := inputParam.Data.String(common.BKPropertyGroupField)
	if err != nil {
		blog.ErrorJSON("UpdateModelAttributesIndex failed, request(%s): mapstr convert string failed, condition: %v, err: %s", kit.Rid, inputParam.Condition, err.Error())
		return result, err
	}
	// check if bk_property_index has been used, if not, use it directly
	condition := mapstr.MapStr{}
	condition = util.SetModOwner(condition, kit.SupplierAccount)
	condition[common.BKObjIDField] = objID
	condition[common.BKPropertyGroupField] = inputParam.Data[common.BKPropertyGroupField]
	condition[common.BKPropertyIndexField] = inputParam.Data[common.BKPropertyIndexField]
	count, err := m.dbProxy.Table(common.BKTableNameObjAttDes).Find(condition).Count(kit.Ctx)
	if nil != err {
		blog.Errorf("UpdateModelAttributesIndex failed, request(%s): database operation is failed, error info is %s", kit.Rid, err.Error())
		return result, kit.CCError.Error(common.CCErrCommDBSelectFailed)
	}
	if count <= 0 {
		data := mapstr.MapStr{
			common.BKPropertyIndexField: inputParam.Data[common.BKPropertyIndexField],
			common.BKPropertyGroupField: inputParam.Data[common.BKPropertyGroupField],
		}
		err = m.dbProxy.Table(common.BKTableNameObjAttDes).Update(kit.Ctx, cond, data)
		if nil != err {
			blog.Errorf("UpdateModelAttributesIndex failed, request(%s): database operation is failed, error info is %s", kit.Rid, err.Error())
			return result, kit.CCError.Error(common.CCErrCommDBSelectFailed)
		}

		result, err := m.buildUpdateAttrIndexReturn(kit, objID, propertyGroupStr)
		if err != nil {
			blog.Errorf("UpdateModelAttributesIndex, update index success, but build return data failed, rid: %s, err: %s", kit.Rid, err.Error())
			return result, err
		}

		return result, nil
	}

	// get all properties which bk_property_index is larger than the current bk_property_index , exclude self
	condition[common.BKPropertyIndexField] = mapstr.MapStr{"$gte": inputParam.Data[common.BKPropertyIndexField]}
	condition["id"] = mapstr.MapStr{"$ne": inputParam.Condition["id"]}
	resultAttrs := []metadata.Attribute{}
	err = m.dbProxy.Table(common.BKTableNameObjAttDes).Find(condition).All(kit.Ctx, &resultAttrs)
	if nil != err {
		blog.Errorf("UpdateModelAttributesIndex failed, request(%s): database operation is failed, error info is %s", kit.Rid, err.Error())
		return result, kit.CCError.Error(common.CCErrCommDBSelectFailed)
	}

	for _, attr := range resultAttrs {
		opt := mapstr.MapStr{}
		opt["id"] = attr.ID
		data := mapstr.MapStr{common.BKPropertyIndexField: attr.PropertyIndex + 1}
		err = m.dbProxy.Table(common.BKTableNameObjAttDes).Update(kit.Ctx, opt, data)
		if nil != err {
			blog.Errorf("UpdateModelAttributesIndex failed, request(%s): database operation is failed, error info is %s", kit.Rid, err.Error())
			return result, kit.CCError.Error(common.CCErrCommDBSelectFailed)
		}
	}

	// update bk_property_index now
	data := mapstr.MapStr{
		common.BKPropertyIndexField: inputParam.Data[common.BKPropertyIndexField],
		common.BKPropertyGroupField: inputParam.Data[common.BKPropertyGroupField],
	}
	err = m.dbProxy.Table(common.BKTableNameObjAttDes).Update(kit.Ctx, cond, data)
	if nil != err {
		blog.Errorf("UpdateModelAttributesIndex failed, request(%s): database operation is failed, error info is %s", kit.Rid, err.Error())
		return result, kit.CCError.Error(common.CCErrCommDBSelectFailed)
	}

	result, err = m.buildUpdateAttrIndexReturn(kit, objID, propertyGroupStr)
	if err != nil {
		blog.Errorf("UpdateModelAttributesIndex, update index success, but build return data failed, rid: %s, err: %s", kit.Rid, err.Error())
		return result, err
	}

	return result, nil
}

func (m *modelAttribute) UpdateModelAttributesByCondition(kit *rest.Kit, inputParam metadata.UpdateOption) (*metadata.UpdatedCount, error) {

	cond, err := mongo.NewConditionFromMapStr(util.SetModOwner(inputParam.Condition.ToMapInterface(), kit.SupplierAccount))
	if nil != err {
		blog.Errorf("UpdateModelAttributesByCondition failed, failed to convert mapstr(%#v) into a condition object, err: %s, rid: %s", inputParam.Condition, err.Error(), kit.Rid)
		return &metadata.UpdatedCount{}, err
	}

	cnt, err := m.update(kit, inputParam.Data, cond)
	if nil != err {
		blog.Errorf("UpdateModelAttributesByCondition failed, failed to update fields (%#v) by condition(%#v), err: %s, rid: %s", inputParam.Data, cond.ToMapStr(), err.Error(), kit.Rid)
		return &metadata.UpdatedCount{}, err
	}

	return &metadata.UpdatedCount{Count: cnt}, nil
}

func (m *modelAttribute) DeleteModelAttributes(kit *rest.Kit, objID string, inputParam metadata.DeleteOption) (*metadata.DeletedCount, error) {

	if err := m.model.isValid(kit, objID); nil != err {
		blog.Errorf("request(%s): it is failed to check if the model(%s) is valid, error info is %s", kit.Rid, objID, err.Error())
		return &metadata.DeletedCount{}, err
	}

	cond, err := mongo.NewConditionFromMapStr(util.SetModOwner(inputParam.Condition.ToMapInterface(), kit.SupplierAccount))
	if nil != err {
		blog.Errorf("request(%s): it is failed to convert from mapstr(%#v) into a condition object, error info is %s", kit.Rid, inputParam.Condition, err.Error())
		return &metadata.DeletedCount{}, err
	}

	cond.Element(&mongo.Eq{Key: metadata.AttributeFieldSupplierAccount, Val: kit.SupplierAccount})
	cnt, err := m.delete(kit, cond)
	return &metadata.DeletedCount{Count: cnt}, err
}

func (m *modelAttribute) SearchModelAttributes(kit *rest.Kit, objID string, inputParam metadata.QueryCondition) (*metadata.QueryModelAttributeDataResult, error) {

	dataResult := &metadata.QueryModelAttributeDataResult{
		Info: []metadata.Attribute{},
	}

	if err := m.model.isValid(kit, objID); nil != err {
		blog.Errorf("request(%s): it is failed to check if the model(%s) is valid, error info is %s", kit.Rid, objID, err.Error())
		return &metadata.QueryModelAttributeDataResult{}, err
	}

	cond, err := mongo.NewConditionFromMapStr(util.SetQueryOwner(inputParam.Condition.ToMapInterface(), kit.SupplierAccount))
	if nil != err {
		blog.Errorf("request(%s): it is failed to convert from mapstr(%#v) into a condition object, error info is %s", kit.Rid, inputParam.Condition, err.Error())
		return &metadata.QueryModelAttributeDataResult{}, err
	}
	attrArr := []string{kit.SupplierAccount, common.BKDefaultOwnerID}
	cond.Element(&mongo.In{Key: metadata.AttributeFieldSupplierAccount, Val: attrArr})
	cond.Element(&mongo.Eq{Key: common.BKObjIDField, Val: objID})
	attrResult, err := m.search(kit, cond)
	if nil != err {
		blog.Errorf("request(%s): it is failed to search the attributes of the model(%s), error info is %s", kit.Rid, objID, err.Error())
		return &metadata.QueryModelAttributeDataResult{}, err
	}

	dataResult.Count = int64(len(attrResult))
	dataResult.Info = attrResult
	return dataResult, nil
}

func (m *modelAttribute) SearchModelAttributesByCondition(kit *rest.Kit, inputParam metadata.QueryCondition) (*metadata.QueryModelAttributeDataResult, error) {

	dataResult := &metadata.QueryModelAttributeDataResult{
		Info: []metadata.Attribute{},
	}

	condition, err := mongo.NewConditionFromMapStr(inputParam.Condition)
	if nil != err {
		blog.Errorf("request(%s): it is failed to search the attributes of the model(%+v), parse condition  error [%#v]", kit.Rid, inputParam, err)
		return &metadata.QueryModelAttributeDataResult{}, err
	}
	ownerIDArr := []string{kit.SupplierAccount, common.BKDefaultOwnerID}
	condition.Element(&mongo.In{Key: common.BKOwnerIDField, Val: ownerIDArr})
	inputParam.Condition = condition.ToMapStr()

	attrResult, err := m.searchWithSort(kit, inputParam)
	if nil != err {
		blog.Errorf("request(%s): it is failed to search the attributes of the model(%+v), error info is %s", kit.Rid, inputParam, err.Error())
		return &metadata.QueryModelAttributeDataResult{}, err
	}

	dataResult.Count = int64(len(attrResult))
	dataResult.Info = attrResult
	return dataResult, nil
}<|MERGE_RESOLUTION|>--- conflicted
+++ resolved
@@ -19,12 +19,9 @@
 	"configcenter/src/common"
 	"configcenter/src/common/blog"
 	"configcenter/src/common/errors"
-<<<<<<< HEAD
+	"configcenter/src/common/lock"
 	"configcenter/src/common/http/rest"
 	"configcenter/src/common/language"
-=======
-	"configcenter/src/common/lock"
->>>>>>> efbd13ca
 	"configcenter/src/common/mapstr"
 	"configcenter/src/common/metadata"
 	"configcenter/src/common/universalsql/mongo"
@@ -35,15 +32,10 @@
 )
 
 type modelAttribute struct {
-<<<<<<< HEAD
-	model    *modelManager
-	dbProxy  dal.RDB
-	language language.CCLanguageIf
-=======
 	model   *modelManager
 	dbProxy dal.RDB
 	cache   *redis.Client
->>>>>>> efbd13ca
+	language language.CCLanguageIf
 }
 
 func (m *modelAttribute) CreateModelAttributes(kit *rest.Kit, objID string, inputParam metadata.CreateModelAttributes) (dataResult *metadata.CreateManyDataResult, err error) {
@@ -78,13 +70,13 @@
 		looked, err := locker.Lock(redisKey, time.Second*35)
 		defer locker.Unlock()
 		if err != nil {
-			blog.ErrorJSON("create model error. get create look error. err:%s, input:%s, rid:%s", err.Error(), inputParam, ctx.ReqID)
-			addExceptionFunc(int64(attrIdx), ctx.Error.CCErrorf(common.CCErrCommRedisOPErr), &attr)
+			blog.ErrorJSON("create model error. get create look error. err:%s, input:%s, rid:%s", err.Error(), inputParam, kit.Rid)
+			addExceptionFunc(int64(attrIdx), kit.CCError.CCErrorf(common.CCErrCommRedisOPErr), &attr)
 			continue
 		}
 		if !looked {
-			blog.ErrorJSON("create model have same task in progress. input:%s, rid:%s", inputParam, ctx.ReqID)
-			addExceptionFunc(int64(attrIdx), ctx.Error.CCErrorf(common.CCErrCommOPInProgressErr, fmt.Sprintf("create object(%s) attribute(%s)", attr.ObjectID, attr.PropertyName)), &attr)
+			blog.ErrorJSON("create model have same task in progress. input:%s, rid:%s", inputParam, kit.Rid)
+			addExceptionFunc(int64(attrIdx), kit.CCError.CCErrorf(common.CCErrCommOPInProgressErr, fmt.Sprintf("create object(%s) attribute(%s)", attr.ObjectID, attr.PropertyName)), &attr)
 			continue
 		}
 		if attr.IsPre {

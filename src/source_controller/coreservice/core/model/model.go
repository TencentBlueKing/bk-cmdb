/*
 * Tencent is pleased to support the open source community by making 蓝鲸 available.,
 * Copyright (C) 2017-2018 THL A29 Limited, a Tencent company. All rights reserved.
 * Licensed under the MIT License (the ",License",); you may not use this file except
 * in compliance with the License. You may obtain a copy of the License at
 * http://opensource.org/licenses/MIT
 * Unless required by applicable law or agreed to in writing, software distributed under
 * the License is distributed on an ",AS IS" BASIS, WITHOUT WARRANTIES OR CONDITIONS OF ANY KIND,
 * either express or implied. See the License for the specific language governing permissions and
 * limitations under the License.
 */

package model

import (
	"fmt"
	"time"

	"configcenter/src/common"
	"configcenter/src/common/blog"
	"configcenter/src/common/http/rest"
	"configcenter/src/common/language"
	"configcenter/src/common/lock"
	"configcenter/src/common/mapstr"
	"configcenter/src/common/metadata"
	"configcenter/src/common/universalsql/mongo"
	"configcenter/src/common/util"
	"configcenter/src/source_controller/coreservice/core"
	"configcenter/src/storage/driver/mongodb"
	"configcenter/src/storage/driver/redis"
)

var _ core.ModelOperation = (*modelManager)(nil)

type modelManager struct {
	*modelAttributeGroup
	*modelAttribute
	*modelClassification
	*modelAttrUnique
	language  language.CCLanguageIf
	dependent OperationDependences
}

// New create a new model manager instance
func New(dependent OperationDependences, language language.CCLanguageIf) core.ModelOperation {

	coreMgr := &modelManager{dependent: dependent, language: language}
	coreMgr.modelAttribute = &modelAttribute{model: coreMgr, language: language}
	coreMgr.modelClassification = &modelClassification{model: coreMgr}
	coreMgr.modelAttributeGroup = &modelAttributeGroup{model: coreMgr}
	coreMgr.modelAttrUnique = &modelAttrUnique{}

	return coreMgr
}

func (m *modelManager) CreateModel(kit *rest.Kit, inputParam metadata.CreateModel) (*metadata.CreateOneDataResult, error) {

	locker := lock.NewLocker(redis.Client())
	// fmt.Sprintf("coreservice:create:model:%s", inputParam.Spec.ObjectID)
	redisKey := lock.GetLockKey(lock.CreateModelFormat, inputParam.Spec.ObjectID)

	looked, err := locker.Lock(redisKey, time.Second*35)
	defer locker.Unlock()
	if err != nil {
		blog.ErrorJSON("create model error. get create look error. err:%s, input:%s, rid:%s", err.Error(), inputParam, kit.Rid)
		return nil, kit.CCError.CCErrorf(common.CCErrCommRedisOPErr)
	}
	if !looked {
		blog.ErrorJSON("create model have same task in progress. input:%s, rid:%s", inputParam, kit.Rid)
		return nil, kit.CCError.CCErrorf(common.CCErrCommOPInProgressErr, fmt.Sprintf("create object(%s)", inputParam.Spec.ObjectID))
	}
	blog.V(5).Infof("create model redis look info. key:%s, bl:%v, err:%v, rid:%s", redisKey, looked, err, kit.Rid)

	dataResult := &metadata.CreateOneDataResult{}

	// check the model attributes value
	if 0 == len(inputParam.Spec.ObjectID) {
		blog.Errorf("request(%s): it is failed to create a new model, because of the modelID (%s) is not set", kit.Rid, inputParam.Spec.ObjectID)
		return dataResult, kit.CCError.Errorf(common.CCErrCommParamsNeedSet, metadata.ModelFieldObjectID)
	}

	if !SatisfyMongoCollLimit(inputParam.Spec.ObjectID) {
		blog.Errorf("inputParam.Spec.ObjectID:%s not SatisfyMongoCollLimit", inputParam.Spec.ObjectID)
		return dataResult, kit.CCError.Errorf(common.CCErrCommParamsIsInvalid, metadata.ModelFieldObjectID)
	}

	// check the input classification ID
	isValid, err := m.modelClassification.isValid(kit, inputParam.Spec.ObjCls)
	if nil != err {
		blog.Errorf("request(%s): it is failed to check whether the classificationID(%s) is invalid, error info is %s", kit.Rid, inputParam.Spec.ObjCls, err.Error())
		return dataResult, err
	}

	if !isValid {
		blog.Warnf("request(%s): it is failed to create a new model, because of the classificationID (%s) is invalid", kit.Rid, inputParam.Spec.ObjCls)
		return dataResult, kit.CCError.Errorf(common.CCErrCommParamsIsInvalid, metadata.ClassificationFieldID)
	}

	// check the model if it is exists
	condCheckModelMap := util.SetModOwner(make(map[string]interface{}), kit.SupplierAccount)
	condCheckModel, _ := mongo.NewConditionFromMapStr(condCheckModelMap)
	condCheckModel.Element(&mongo.Eq{Key: metadata.ModelFieldObjectID, Val: inputParam.Spec.ObjectID})

	_, exists, err := m.isExists(kit, condCheckModel)
	if nil != err {
		blog.Errorf("request(%s): it is failed to check whether the model (%s) is exists, error info is %s ", kit.Rid, inputParam.Spec.ObjectID, err.Error())
		return dataResult, err
	}
	if exists {
		blog.Warnf("request(%s): it is failed to  create a new model , because of the model (%s) is already exists ", kit.Rid, inputParam.Spec.ObjectID)
		return dataResult, kit.CCError.Errorf(common.CCErrCommDuplicateItem, inputParam.Spec.ObjectID)
	}

	// 检查模型名称重复
	modelNameUniqueFilter := map[string]interface{}{
		common.BKObjNameField: inputParam.Spec.ObjectName,
	}
<<<<<<< HEAD

	sameNameCount, err := m.dbProxy.Table(common.BKTableNameObjDes).Find(modelNameUniqueFilter).Count(kit.Ctx)
=======
	bizFilter := metadata.PublicAndBizCondition(inputParam.Spec.Metadata)
	for key, value := range bizFilter {
		modelNameUniqueFilter[key] = value
	}
	sameNameCount, err := mongodb.Client().Table(common.BKTableNameObjDes).Find(modelNameUniqueFilter).Count(kit.Ctx)
>>>>>>> 763b4c64
	if err != nil {
		blog.Errorf("whether same name model exists, name: %s, err: %s, rid: %s", inputParam.Spec.ObjectName, err.Error(), kit.Rid)
		return dataResult, err
	}
	if sameNameCount > 0 {
		blog.Warnf("create model failed, field `%s` duplicated, rid: %s", inputParam.Spec.ObjectName, kit.Rid)
		return dataResult, kit.CCError.Errorf(common.CCErrCommDuplicateItem, inputParam.Spec.ObjectName)
	}

	inputParam.Spec.OwnerID = kit.SupplierAccount
	id, err := m.save(kit, &inputParam.Spec)
	if nil != err {
		blog.Errorf("request(%s): it is failed to save the model (%#v), error info is %s", kit.Rid, inputParam.Spec, err.Error())
		return dataResult, err
	}

	if len(inputParam.Attributes) != 0 {
		_, err = m.modelAttribute.CreateModelAttributes(kit, inputParam.Spec.ObjectID, metadata.CreateModelAttributes{Attributes: inputParam.Attributes})
		if nil != err {
			blog.Errorf("request(%s): it is failed to create some attributes (%#v) for the model (%s), err: %v", kit.Rid, inputParam.Attributes, inputParam.Spec.ObjectID, err)
			return dataResult, err
		}
	}

	dataResult.Created.ID = id
	return dataResult, nil
}
func (m *modelManager) SetModel(kit *rest.Kit, inputParam metadata.SetModel) (*metadata.SetDataResult, error) {

	dataResult := &metadata.SetDataResult{
		Created:    []metadata.CreatedDataResult{},
		Updated:    []metadata.UpdatedDataResult{},
		Exceptions: []metadata.ExceptionResult{},
	}

	// check the model attributes value
	if 0 == len(inputParam.Spec.ObjectID) {
		blog.Errorf("request(%s): it is failed to create a new model, because of the modelID (%s) is not set", kit.Rid, inputParam.Spec.ObjectID)
		return dataResult, kit.CCError.Errorf(common.CCErrCommParamsNeedSet, metadata.ModelFieldObjectID)
	}

	// check the input classification ID
	isValid, err := m.modelClassification.isValid(kit, inputParam.Spec.ObjCls)
	if nil != err {
		blog.Errorf("request(%s): it is failed to check whether the classificationID(%s) is invalid, error info is %s", kit.Rid, inputParam.Spec.ObjCls, err.Error())
		return dataResult, err
	}

	if !isValid {
		blog.Warnf("request(%s): it is failed to create a new model, because of the classificationID (%s) is invalid", kit.Rid, inputParam.Spec.ObjCls)
		return dataResult, kit.CCError.Errorf(common.CCErrCommParamsIsInvalid, metadata.ClassificationFieldID)
	}

	condCheckModelMap := util.SetModOwner(make(map[string]interface{}), kit.SupplierAccount)
	condCheckModel, _ := mongo.NewConditionFromMapStr(condCheckModelMap)
	condCheckModel.Element(&mongo.Eq{Key: metadata.ModelFieldObjectID, Val: inputParam.Spec.ObjectID})

	existsModel, exists, err := m.isExists(kit, condCheckModel)
	if nil != err {
		blog.Errorf("request(%s): it is failed to check the model (%s) is exists, error info is %s ", kit.Rid, inputParam.Spec.ObjectID, err.Error())
		return &metadata.SetDataResult{}, err
	}

	inputParam.Spec.OwnerID = kit.SupplierAccount
	// set model spec
	if exists {
		updateCondMap := util.SetModOwner(make(map[string]interface{}), kit.SupplierAccount)
		updateCond, _ := mongo.NewConditionFromMapStr(updateCondMap)
		updateCond.Element(&mongo.Eq{Key: metadata.ModelFieldObjectID, Val: inputParam.Spec.ObjectID})

		_, err := m.update(kit, mapstr.NewFromStruct(inputParam.Spec, "field"), updateCond)
		if nil != err {
			blog.Errorf("request(%s): it is failed to update some fields (%#v) for the model (%s), error info is %s", kit.Rid, inputParam.Attributes, inputParam.Spec.ObjectID, err.Error())
			return dataResult, err
		}

		dataResult.UpdatedCount.Count++
		dataResult.Updated = append(dataResult.Updated, metadata.UpdatedDataResult{OriginIndex: 0, ID: uint64(existsModel.ID)})
	} else {
		id, err := m.save(kit, &inputParam.Spec)
		if nil != err {
			blog.Errorf("request(%s): it is failed to save the model (%#v), error info is %s", kit.Rid, inputParam.Spec.ObjectID, err.Error())
			return dataResult, err
		}
		dataResult.CreatedCount.Count++
		dataResult.Created = append(dataResult.Created, metadata.CreatedDataResult{OriginIndex: 0, ID: id})
	}

	// set model attributes
	setAttrResult, err := m.modelAttribute.SetModelAttributes(kit, inputParam.Spec.ObjectID, metadata.SetModelAttributes{Attributes: inputParam.Attributes})
	if nil != err {
		blog.Errorf("request(%s): it is failed to update the attributes (%#v) for the model (%s), error info is %s", kit.Rid, inputParam.Attributes, inputParam.Spec.ObjectID, err.Error())
		return dataResult, err
	}
	_ = setAttrResult // TODO: how to return this result ? let me think about it;
	/*
		// set attribute result, ignore model operation result
		dataResult.CreatedCount = setAttrResult.CreatedCount
		dataResult.UpdatedCount = setAttrResult.UpdatedCount

		dataResult.Created = append(dataResult.Created, setAttrResult.Created...)
		dataResult.Updated = append(dataResult.Updated, setAttrResult.Updated...)
		dataResult.Exceptions = append(dataResult.Exceptions, setAttrResult.Exceptions...)
	*/
	return dataResult, err
}

func (m *modelManager) UpdateModel(kit *rest.Kit, inputParam metadata.UpdateOption) (*metadata.UpdatedCount, error) {

	updateCond, err := mongo.NewConditionFromMapStr(util.SetModOwner(inputParam.Condition.ToMapInterface(), kit.SupplierAccount))
	if nil != err {
		blog.Errorf("request(%s): it is failed to convert the condition (%#v) from mapstr into condition object, error info is %s ", kit.Rid, inputParam.Condition, err.Error())
		return &metadata.UpdatedCount{}, err
	}

	cnt, err := m.update(kit, inputParam.Data, updateCond)
	return &metadata.UpdatedCount{Count: cnt}, err
}

func (m *modelManager) DeleteModel(kit *rest.Kit, inputParam metadata.DeleteOption) (*metadata.DeletedCount, error) {

	// read all models by the deletion condition
	deleteCond, err := mongo.NewConditionFromMapStr(util.SetModOwner(inputParam.Condition.ToMapInterface(), kit.SupplierAccount))
	if nil != err {
		blog.Errorf("request(%s): it is failed to convert the condition (%#v) from mapstr into condition object, error info is %s", kit.Rid, inputParam.Condition, err.Error())
		return &metadata.DeletedCount{}, kit.CCError.New(common.CCErrCommParamsInvalid, err.Error())
	}

	modelItems, err := m.search(kit, deleteCond)
	if nil != err {
		blog.Errorf("request(%s): it is failed to find the all models by the condition (%#v), error info is %s", kit.Rid, deleteCond.ToMapStr(), err.Error())
		return &metadata.DeletedCount{}, err
	}

	targetObjIDS := make([]string, 0)
	for _, modelItem := range modelItems {
		targetObjIDS = append(targetObjIDS, modelItem.ObjectID)
	}

	// check if the model is used: firstly to check instance
	exists, err := m.dependent.HasInstance(kit, targetObjIDS)
	if nil != err {
		blog.Errorf("request(%s): it is failed to check whether some models (%#v) has some instances, error info is %s", kit.Rid, targetObjIDS, err.Error())
		return &metadata.DeletedCount{}, err
	}

	if exists {
		blog.Warnf("request(%s): it is forbidden to delete the models (%#v), because of they have some instances.", kit.Rid, targetObjIDS)
		return &metadata.DeletedCount{}, kit.CCError.Error(common.CCErrTopoObjectHasSomeInstsForbiddenToDelete)
	}

	// check if the model is used: secondly to check association
	exists, err = m.dependent.HasAssociation(kit, targetObjIDS)
	if nil != err {
		blog.Errorf("request(%s): it is failed to check whether some models (%#v) has some associations, error info is %s", kit.Rid, targetObjIDS, err.Error())
		return &metadata.DeletedCount{}, err
	}

	if exists {
		blog.Warnf("request(%s): it is forbidden to delete the models (%#v), because of they have some associations.", kit.Rid, targetObjIDS)
		return &metadata.DeletedCount{}, kit.CCError.Error(common.CCErrTopoForbiddenToDeleteModelFailed)
	}

	// delete model self
	cnt, err := m.deleteModelAndAttributes(kit, targetObjIDS)
	if nil != err {
		blog.Errorf("request(%s): it is failed to delete the models (%#v) and their attributes, error info is %s", kit.Rid, targetObjIDS, err.Error())
		return &metadata.DeletedCount{}, kit.CCError.New(common.CCErrObjectDBOpErrno, err.Error())
	}

	return &metadata.DeletedCount{Count: cnt}, nil
}

// CascadeDeleteModel 将会删除模型/模型属性/属性分组/唯一校验
func (m *modelManager) CascadeDeleteModel(kit *rest.Kit, modelID int64) (*metadata.DeletedCount, error) {

	deleteCondMap := util.SetQueryOwner(make(map[string]interface{}), kit.SupplierAccount)
	deleteCond, _ := mongo.NewConditionFromMapStr(deleteCondMap)
	deleteCond.Element(&mongo.Eq{Key: metadata.ModelFieldID, Val: modelID})

	// read all models by the deletion condition
	cnt, err := m.cascadeDelete(kit, deleteCond)
	if nil != err {
		blog.ErrorJSON("CascadeDeleteModel failed, cascadeDelete failed, condition: %s, err: %s, rid: %s", deleteCond.ToMapStr(), err.Error(), kit.Rid)
		return &metadata.DeletedCount{}, err
	}
	return &metadata.DeletedCount{Count: cnt}, err
}

func (m *modelManager) SearchModel(kit *rest.Kit, inputParam metadata.QueryCondition) (*metadata.QueryModelDataResult, error) {

	dataResult := &metadata.QueryModelDataResult{}

	searchCond, err := mongo.NewConditionFromMapStr(util.SetQueryOwner(inputParam.Condition.ToMapInterface(), kit.SupplierAccount))
	if nil != err {
		blog.Errorf("request(%s): it is failed to convert the condition (%#v) from mapstr into condition object, error info is %s", kit.Rid, inputParam.Condition, err.Error())
		return dataResult, err
	}

	totalCount, err := m.count(kit, searchCond)
	if nil != err {
		blog.Errorf("request(%s): it is failed to get the count by the condition (%#v), error info is %s", kit.Rid, searchCond.ToMapStr(), err.Error())
		return dataResult, err
	}

	modelItems, err := m.search(kit, searchCond)
	if nil != err {
		blog.Errorf("request(%s): it is failed to search models by the condition (%#v), error info is %s", kit.Rid, searchCond.ToMapStr(), err.Error())
		return dataResult, err
	}

	dataResult.Count = int64(totalCount)
	dataResult.Info = modelItems
	return dataResult, nil
}

func (m *modelManager) SearchModelWithAttribute(kit *rest.Kit, inputParam metadata.QueryCondition) (*metadata.QueryModelWithAttributeDataResult, error) {

	dataResult := &metadata.QueryModelWithAttributeDataResult{}

	searchCond, err := mongo.NewConditionFromMapStr(util.SetQueryOwner(inputParam.Condition.ToMapInterface(), kit.SupplierAccount))
	if nil != err {
		blog.Errorf("request(%s): it is failed to convert the condition (%#v) from mapstr into condition object, error info is %s", kit.Rid, inputParam.Condition, err.Error())
		return dataResult, err
	}

	totalCount, err := m.count(kit, searchCond)
	if nil != err {
		blog.Errorf("request(%s): it is failed to get the count by the condition (%#v), error info is %s", kit.Rid, searchCond.ToMapStr(), err.Error())
		return dataResult, err
	}

	dataResult.Count = int64(totalCount)
	modelItems, err := m.search(kit, searchCond)
	if nil != err {
		blog.Errorf("request(%s): it is failed to search models by the condition (%#v), error info is %s", kit.Rid, searchCond.ToMapStr(), err.Error())
		return dataResult, err
	}

	for _, modelItem := range modelItems {
		queryAttributeCondMap := util.SetQueryOwner(make(map[string]interface{}), modelItem.OwnerID)
		queryAttributeCond, _ := mongo.NewConditionFromMapStr(queryAttributeCondMap)
		queryAttributeCond.Element(mongo.Field(metadata.AttributeFieldObjectID).Eq(modelItem.ObjectID))
		queryAttributeCond.Element(mongo.Field(metadata.AttributeFieldSupplierAccount).Eq(modelItem.OwnerID))
		attributeItems, err := m.modelAttribute.search(kit, queryAttributeCond)
		if nil != err {
			blog.Errorf("request(%s):it is failed to search the object(%s)'s attributes, error info is %s", modelItem.ObjectID, err.Error())
			return dataResult, err
		}
		dataResult.Info = append(dataResult.Info, metadata.SearchModelInfo{Spec: modelItem, Attributes: attributeItems})
	}

	return dataResult, nil
}<|MERGE_RESOLUTION|>--- conflicted
+++ resolved
@@ -115,16 +115,8 @@
 	modelNameUniqueFilter := map[string]interface{}{
 		common.BKObjNameField: inputParam.Spec.ObjectName,
 	}
-<<<<<<< HEAD
-
-	sameNameCount, err := m.dbProxy.Table(common.BKTableNameObjDes).Find(modelNameUniqueFilter).Count(kit.Ctx)
-=======
-	bizFilter := metadata.PublicAndBizCondition(inputParam.Spec.Metadata)
-	for key, value := range bizFilter {
-		modelNameUniqueFilter[key] = value
-	}
+
 	sameNameCount, err := mongodb.Client().Table(common.BKTableNameObjDes).Find(modelNameUniqueFilter).Count(kit.Ctx)
->>>>>>> 763b4c64
 	if err != nil {
 		blog.Errorf("whether same name model exists, name: %s, err: %s, rid: %s", inputParam.Spec.ObjectName, err.Error(), kit.Rid)
 		return dataResult, err

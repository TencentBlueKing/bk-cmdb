--- conflicted
+++ resolved
@@ -16,22 +16,19 @@
 	"fmt"
 	"time"
 
-	redis "gopkg.in/redis.v5"
-
 	"configcenter/src/common"
 	"configcenter/src/common/blog"
-<<<<<<< HEAD
+	"configcenter/src/common/lock"
 	"configcenter/src/common/http/rest"
 	"configcenter/src/common/language"
-=======
-	"configcenter/src/common/lock"
->>>>>>> b412360f
 	"configcenter/src/common/mapstr"
 	"configcenter/src/common/metadata"
 	"configcenter/src/common/universalsql/mongo"
 	"configcenter/src/common/util"
 	"configcenter/src/source_controller/coreservice/core"
 	"configcenter/src/storage/dal"
+
+    "gopkg.in/redis.v5"
 )
 
 var _ core.ModelOperation = (*modelManager)(nil)
@@ -43,23 +40,15 @@
 	*modelAttrUnique
 	dbProxy   dal.RDB
 	cache     *redis.Client
+    language language.CCLanguageIf
 	dependent OperationDependences
 }
 
 // New create a new model manager instance
-<<<<<<< HEAD
-func New(dbProxy dal.RDB, dependent OperationDependences, language language.CCLanguageIf) core.ModelOperation {
-=======
-func New(dbProxy dal.RDB, dependent OperationDependences, cache *redis.Client) core.ModelOperation {
->>>>>>> b412360f
-
-	coreMgr := &modelManager{dbProxy: dbProxy, dependent: dependent, cache: cache}
-
-<<<<<<< HEAD
-	coreMgr.modelAttribute = &modelAttribute{dbProxy: dbProxy, model: coreMgr, language: language}
-=======
-	coreMgr.modelAttribute = &modelAttribute{dbProxy: dbProxy, model: coreMgr, cache: cache}
->>>>>>> b412360f
+func New(dbProxy dal.RDB, dependent OperationDependences, language language.CCLanguageIf, cache *redis.Client) core.ModelOperation {
+    
+	coreMgr := &modelManager{dbProxy: dbProxy, dependent: dependent, language: language, cache: cache}
+	coreMgr.modelAttribute = &modelAttribute{dbProxy: dbProxy, model: coreMgr, language: language,cache: cache}
 	coreMgr.modelClassification = &modelClassification{dbProxy: dbProxy, model: coreMgr}
 	coreMgr.modelAttributeGroup = &modelAttributeGroup{dbProxy: dbProxy, model: coreMgr}
 	coreMgr.modelAttrUnique = &modelAttrUnique{dbProxy: dbProxy}
@@ -76,14 +65,14 @@
 	looked, err := locker.Lock(redisKey, time.Second*35)
 	defer locker.Unlock()
 	if err != nil {
-		blog.ErrorJSON("create model error. get create look error. err:%s, input:%s, rid:%s", err.Error(), inputParam, ctx.ReqID)
-		return nil, ctx.Error.CCErrorf(common.CCErrCommRedisOPErr)
+		blog.ErrorJSON("create model error. get create look error. err:%s, input:%s, rid:%s", err.Error(), inputParam, kit.Rid)
+		return nil, kit.CCError.CCErrorf(common.CCErrCommRedisOPErr)
 	}
 	if !looked {
-		blog.ErrorJSON("create model have same task in progress. input:%s, rid:%s", inputParam, ctx.ReqID)
-		return nil, ctx.Error.CCErrorf(common.CCErrCommOPInProgressErr, fmt.Sprintf("create object(%s)", inputParam.Spec.ObjectID))
-	}
-	blog.V(5).Infof("create model redis look info. key:%s, bl:%v, err:%s, rid:%s", redisKey, looked, err, ctx.ReqID)
+		blog.ErrorJSON("create model have same task in progress. input:%s, rid:%s", inputParam, kit.Rid)
+		return nil, kit.CCError.CCErrorf(common.CCErrCommOPInProgressErr, fmt.Sprintf("create object(%s)", inputParam.Spec.ObjectID))
+	}
+	blog.V(5).Infof("create model redis look info. key:%s, bl:%v, err:%s, rid:%s", redisKey, looked, err, kit.Rid)
 
 	dataResult := &metadata.CreateOneDataResult{}
 

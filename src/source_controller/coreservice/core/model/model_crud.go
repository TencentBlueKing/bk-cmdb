/*
 * Tencent is pleased to support the open source community by making 蓝鲸 available.,
 * Copyright (C) 2017-2018 THL A29 Limited, a Tencent company. All rights reserved.
 * Licensed under the MIT License (the ",License",); you may not use this file except
 * in compliance with the License. You may obtain a copy of the License at
 * http://opensource.org/licenses/MIT
 * Unless required by applicable law or agreed to in writing, software distributed under
 * the License is distributed on an ",AS IS" BASIS, WITHOUT WARRANTIES OR CONDITIONS OF ANY KIND,
 * either express or implied. See the License for the specific language governing permissions and
 * limitations under the License.
 */

package model

import (
	"time"

	"configcenter/src/common"
	"configcenter/src/common/blog"
	"configcenter/src/common/http/rest"
	"configcenter/src/common/mapstr"
	"configcenter/src/common/metadata"
	"configcenter/src/common/universalsql"
	"configcenter/src/common/universalsql/mongo"
	"configcenter/src/common/util"
	"configcenter/src/storage/driver/mongodb"
)

func (m *modelManager) count(kit *rest.Kit, cond universalsql.Condition) (uint64, error) {

	cnt, err := mongodb.Client().Table(common.BKTableNameObjDes).Find(cond.ToMapStr()).Count(kit.Ctx)
	if nil != err {
		blog.Errorf("request(%s): it is failed to execute database count operation by the condition (%#v), error info is %s", kit.Rid, cond.ToMapStr(), err.Error())
		return 0, kit.CCError.Errorf(common.CCErrObjectDBOpErrno, err.Error())
	}

	return cnt, err
}

func (m *modelManager) save(kit *rest.Kit, model *metadata.Object) (id uint64, err error) {

	id, err = mongodb.Client().NextSequence(kit.Ctx, common.BKTableNameObjDes)
	if err != nil {
		blog.Errorf("request(%s): it is failed to make sequence id on the table (%s), error info is %s", kit.Rid, common.BKTableNameObjDes, err.Error())
		return id, kit.CCError.New(common.CCErrObjectDBOpErrno, err.Error())
	}
	model.ID = int64(id)
	model.OwnerID = kit.SupplierAccount

	if nil == model.LastTime {
		model.LastTime = &metadata.Time{}
		model.LastTime.Time = time.Now()
	}
	if nil == model.CreateTime {
		model.CreateTime = &metadata.Time{}
		model.CreateTime.Time = time.Now()
	}

	err = mongodb.Client().Table(common.BKTableNameObjDes).Insert(kit.Ctx, model)
	return id, err
}

func (m *modelManager) update(kit *rest.Kit, data mapstr.MapStr, cond universalsql.Condition) (cnt uint64, err error) {

	cnt, err = m.count(kit, cond)
	if nil != err {
		return 0, err
	}

	if 0 == cnt {
		return 0, nil
	}

	data.Set(metadata.ModelFieldLastTime, time.Now())
	models := make([]metadata.Object, 0)
	err = mongodb.Client().Table(common.BKTableNameObjDes).Find(cond.ToMapStr()).All(kit.Ctx, &models)
	if nil != err {
		blog.Errorf("find models failed, filter: %+v, err: %s, rid: %s", cond.ToMapStr(), err.Error(), kit.Rid)
		return 0, kit.CCError.New(common.CCErrObjectDBOpErrno, err.Error())
	}

	if objName, exist := data[common.BKObjNameField]; exist == true && len(util.GetStrByInterface(objName)) > 0 {
		for _, model := range models {
			modelName := data[common.BKObjNameField]

			// 检查模型名称重复
			modelNameUniqueFilter := map[string]interface{}{
				common.BKObjNameField: modelName,
				common.BKFieldID: map[string]interface{}{
					common.BKDBNE: model.ID,
				},
			}
<<<<<<< HEAD

			sameNameCount, err := m.dbProxy.Table(common.BKTableNameObjDes).Find(modelNameUniqueFilter).Count(kit.Ctx)
=======
			bizFilter := metadata.PublicAndBizCondition(model.Metadata)
			for key, value := range bizFilter {
				modelNameUniqueFilter[key] = value
			}
			sameNameCount, err := mongodb.Client().Table(common.BKTableNameObjDes).Find(modelNameUniqueFilter).Count(kit.Ctx)
>>>>>>> 763b4c64
			if err != nil {
				blog.Errorf("check whether same name model exists failed, name: %s, filter: %+v, err: %s, rid: %s", modelName, modelNameUniqueFilter, err.Error(), kit.Rid)
				return 0, err
			}
			if sameNameCount > 0 {
				blog.Warnf("update model failed, field `%s` duplicated, rid: %s", modelName, kit.Rid)
				return 0, kit.CCError.Errorf(common.CCErrCommDuplicateItem, modelName)
			}

			// 一次更新多个模型的时候，唯一校验需要特别小心
			filter := map[string]interface{}{common.BKFieldID: model.ID}
			err = mongodb.Client().Table(common.BKTableNameObjDes).Update(kit.Ctx, filter, data)
			if nil != err {
				blog.Errorf("request(%s): it is failed to execute database update operation on the table (%s), error info is %s", kit.Rid, common.BKTableNameObjDes, err.Error())
				return 0, kit.CCError.New(common.CCErrObjectDBOpErrno, err.Error())
			}
		}
		return cnt, nil
	}

	err = mongodb.Client().Table(common.BKTableNameObjDes).Update(kit.Ctx, cond.ToMapStr(), data)
	if nil != err {
		blog.Errorf("request(%s): it is failed to execute database update operation on the table (%s), error info is %s", kit.Rid, common.BKTableNameObjDes, err.Error())
		return 0, kit.CCError.New(common.CCErrObjectDBOpErrno, err.Error())
	}

	return cnt, err
}

func (m *modelManager) search(kit *rest.Kit, cond universalsql.Condition) ([]metadata.Object, error) {

	dataResult := make([]metadata.Object, 0)
	if err := mongodb.Client().Table(common.BKTableNameObjDes).Find(cond.ToMapStr()).All(kit.Ctx, &dataResult); nil != err {
		blog.Errorf("request(%s): it is failed to find all models by the condition (%#v), error info is %s", kit.Rid, cond.ToMapStr(), err.Error())
		return dataResult, kit.CCError.New(common.CCErrObjectDBOpErrno, err.Error())
	}

	return dataResult, nil
}

func (m *modelManager) searchReturnMapStr(kit *rest.Kit, cond universalsql.Condition) ([]mapstr.MapStr, error) {

	dataResult := make([]mapstr.MapStr, 0)
	if err := mongodb.Client().Table(common.BKTableNameObjDes).Find(cond.ToMapStr()).All(kit.Ctx, &dataResult); nil != err {
		blog.Errorf("request(%s): it is failed to find all models by the condition (%#v), error info is %s", kit.Rid, cond.ToMapStr(), err.Error())
		return dataResult, kit.CCError.New(common.CCErrObjectDBOpErrno, err.Error())
	}

	return dataResult, nil
}

func (m *modelManager) delete(kit *rest.Kit, cond universalsql.Condition) (uint64, error) {

	cnt, err := m.count(kit, cond)
	if nil != err {
		return 0, err
	}

	if 0 == cnt {
		return 0, nil
	}

	if err = mongodb.Client().Table(common.BKTableNameObjDes).Delete(kit.Ctx, cond.ToMapStr()); nil != err {
		blog.Errorf("request(%s): it is failed to execute a deletion operation on the table (%s), error info is %s", kit.Rid, common.BKTableNameObjDes, err.Error())
		return 0, kit.CCError.New(common.CCErrObjectDBOpErrno, err.Error())
	}

	return cnt, nil
}

// cascadeDelete 删除模型的字段，分组，唯一校验。模型等。
func (m *modelManager) cascadeDelete(kit *rest.Kit, cond universalsql.Condition) (uint64, error) {

	modelItems, err := m.search(kit, cond)
	if nil != err {
		blog.Errorf("request(%s): it is failed to execute a cascade model deletion operation by the condition (%#v), error info is %s", kit.Rid, cond.ToMapStr(), err.Error())
		return 0, err
	}

	// 按照bk_obj_id删除的时候。业务下私有模型bk_obj_id相同。将会出现bug
	targetObjIDS := make([]string, 0)
	for _, modelItem := range modelItems {
		targetObjIDS = append(targetObjIDS, modelItem.ObjectID)
	}
	if len(targetObjIDS) == 0 {
		return 0, nil
	}

	if err := m.canCascadeDelete(kit, targetObjIDS); err != nil {
		return 0, err
	}

	delCond := mongo.NewCondition()
	delCond.Element(mongo.Field(common.BKObjIDField).In(targetObjIDS))
	delCondMap := util.SetQueryOwner(delCond.ToMapStr(), kit.SupplierAccount)

	// delete model property group
	if err := mongodb.Client().Table(common.BKTableNamePropertyGroup).Delete(kit.Ctx, delCondMap); err != nil {
		blog.ErrorJSON("delete model attribute group error. err:%s, cond:%s, rid:%s", err.Error(), delCondMap, kit.Rid)
		return 0, kit.CCError.Error(common.CCErrCommDBSelectFailed)
	}

	// delete model property attribute
	if err := mongodb.Client().Table(common.BKTableNameObjAttDes).Delete(kit.Ctx, delCondMap); err != nil {
		blog.ErrorJSON("delete model attribute error. err:%s, cond:%s, rid:%s", err.Error(), delCondMap, kit.Rid)
		return 0, kit.CCError.Error(common.CCErrCommDBSelectFailed)
	}

	// delete model unique
	if err := mongodb.Client().Table(common.BKTableNameObjUnique).Delete(kit.Ctx, delCondMap); err != nil {
		blog.ErrorJSON("delete model unique error. err:%s, cond:%s, rid:%s", err.Error(), delCondMap, kit.Rid)
		return 0, kit.CCError.Error(common.CCErrCommDBSelectFailed)
	}

	// delete model
	if err := mongodb.Client().Table(common.BKTableNameObjDes).Delete(kit.Ctx, delCondMap); err != nil {
		blog.ErrorJSON("delete model unique error. err:%s, cond:%s, rid:%s", err.Error(), delCondMap, kit.Rid)
		return 0, kit.CCError.Error(common.CCErrCommDBSelectFailed)
	}

	return uint64(len(targetObjIDS)), nil
}

// canCascadeDelete 判断是否可以删除
// 1. 检查是否内置模型
// 2. 是否包含实例
// 3. 是否有关联关系
func (m *modelManager) canCascadeDelete(kit *rest.Kit, targetObjIDS []string) (err error) {
	// notice inner model not can delete
	for _, objID := range targetObjIDS {
		if util.IsInnerObject(objID) {
			return kit.CCError.Errorf(common.CCErrCoreServiceNotAllowDeleteErr, m.modelAttribute.getLangObjID(kit, objID))
		}
	}

	// has instance
	instanceFilter := map[string]interface{}{
		common.BKObjIDField: map[string]interface{}{
			common.BKDBIN: targetObjIDS,
		},
	}
	instanceFilter = util.SetQueryOwner(instanceFilter, kit.SupplierAccount)
	cnt, err := mongodb.Client().Table(common.BKTableNameBaseInst).Find(instanceFilter).Count(kit.Ctx)
	if err != nil {
		blog.ErrorJSON("canCascadeDelete failed, count model instance failed, error. cond:%s, err:%s, rid:%s", instanceFilter, err.Error(), kit.Rid)
		return kit.CCError.Error(common.CCErrCommDBSelectFailed)
	}
	if cnt > 0 {
		return kit.CCError.Error(common.CCErrCoreServiceModelHasInstanceErr)
	}

	// has model association, 不检查关联关系的是否有实例化。
	asstCond := mongo.NewCondition()
	asstCond.Or(
		mongo.Field(common.BKObjIDField).In(targetObjIDS),
		mongo.Field(common.BKAsstObjIDField).In(targetObjIDS),
	)
	asstCondMap := util.SetQueryOwner(asstCond.ToMapStr(), kit.SupplierAccount)
	cnt, err = mongodb.Client().Table(common.BKTableNameObjAsst).Find(asstCondMap).Count(kit.Ctx)
	if err != nil {
		blog.ErrorJSON("canCascadeDelete failed, count model association failed, cond:%s, err:%s, rid:%s", asstCondMap, err.Error(), kit.Rid)
		return kit.CCError.Error(common.CCErrCommDBSelectFailed)
	}
	if cnt > 0 {
		return kit.CCError.Error(common.CCErrCoreServiceModelHasAssociationErr)
	}

	return nil
}<|MERGE_RESOLUTION|>--- conflicted
+++ resolved
@@ -90,16 +90,8 @@
 					common.BKDBNE: model.ID,
 				},
 			}
-<<<<<<< HEAD
-
-			sameNameCount, err := m.dbProxy.Table(common.BKTableNameObjDes).Find(modelNameUniqueFilter).Count(kit.Ctx)
-=======
-			bizFilter := metadata.PublicAndBizCondition(model.Metadata)
-			for key, value := range bizFilter {
-				modelNameUniqueFilter[key] = value
-			}
+
 			sameNameCount, err := mongodb.Client().Table(common.BKTableNameObjDes).Find(modelNameUniqueFilter).Count(kit.Ctx)
->>>>>>> 763b4c64
 			if err != nil {
 				blog.Errorf("check whether same name model exists failed, name: %s, filter: %+v, err: %s, rid: %s", modelName, modelNameUniqueFilter, err.Error(), kit.Rid)
 				return 0, err

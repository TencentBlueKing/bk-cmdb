/*
 * Tencent is pleased to support the open source community by making 蓝鲸 available.,
 * Copyright (C) 2017-2018 THL A29 Limited, a Tencent company. All rights reserved.
 * Licensed under the MIT License (the ",License",); you may not use this file except
 * in compliance with the License. You may obtain a copy of the License at
 * http://opensource.org/licenses/MIT
 * Unless required by applicable law or agreed to in writing, software distributed under
 * the License is distributed on an ",AS IS" BASIS, WITHOUT WARRANTIES OR CONDITIONS OF ANY KIND,
 * either express or implied. See the License for the specific language governing permissions and
 * limitations under the License.
 */

package model

import (
	"fmt"
	"reflect"
	"time"

	"configcenter/src/common"
	"configcenter/src/common/blog"
	"configcenter/src/common/http/rest"
	"configcenter/src/common/index"
	dbindex "configcenter/src/common/index"
	"configcenter/src/common/mapstr"
	"configcenter/src/common/mapstruct"
	"configcenter/src/common/metadata"
	"configcenter/src/common/universalsql"
	"configcenter/src/common/universalsql/mongo"
	"configcenter/src/common/util"
	"configcenter/src/storage/dal/types"
	"configcenter/src/storage/driver/mongodb"
)

func (m *modelManager) count(kit *rest.Kit, cond universalsql.Condition) (uint64, error) {

	cnt, err := mongodb.Client().Table(common.BKTableNameObjDes).Find(cond.ToMapStr()).Count(kit.Ctx)
<<<<<<< HEAD
	if err != nil {
		blog.Errorf("it is failed to execute database count operation by the condition, err: %v, cond: %v, rid: %s",
			err, cond.ToMapStr(), kit.Rid)
=======
	if nil != err {
		blog.Errorf("execute database count operation by the condition (%#v) failed, err: %v, rid: %s", cond.ToMapStr(),
			err, kit.Rid)
>>>>>>> 97d3d904
		return 0, kit.CCError.Errorf(common.CCErrObjectDBOpErrno, err.Error())
	}

	return cnt, err
}

func (m *modelManager) save(kit *rest.Kit, model *metadata.Object) (id uint64, err error) {
	id, err = mongodb.Client().NextSequence(kit.Ctx, common.BKTableNameObjDes)
	if err != nil {
<<<<<<< HEAD
		blog.Errorf("it is failed to make sequence id on the table, err: %v, table: %s, rid: %s",
			err, common.BKTableNameObjDes, kit.Rid)
=======
		blog.Errorf("request(%s): it is failed to make sequence id on the table (%s), error info is %s", kit.Rid,
			common.BKTableNameObjDes, err.Error())
>>>>>>> 97d3d904
		return id, kit.CCError.New(common.CCErrObjectDBOpErrno, err.Error())
	}

	sortNum, err := m.GetModelLastNum(kit, *model)
	if err != nil {
		blog.Errorf("set object sort number failed, err: %v, objectId: %s, rid: %s", err, model.ObjectID, kit.Rid)
		return id, err
	}

	model.ObjSortNumber = sortNum
	model.ID = int64(id)
	model.OwnerID = kit.SupplierAccount

	if model.LastTime == nil {
		model.LastTime = &metadata.Time{}
		model.LastTime.Time = time.Now()
		model.Modifier = kit.User
	}
	if model.CreateTime == nil {
		model.CreateTime = &metadata.Time{}
		model.CreateTime.Time = time.Now()
		model.Creator = kit.User
	}

	err = mongodb.Client().Table(common.BKTableNameObjDes).Insert(kit.Ctx, model)
	return id, err
}

// GetModelLastNum 获取模型排序字段
func (m *modelManager) GetModelLastNum(kit *rest.Kit, model metadata.Object) (int64, error) {
	// 查询当前分组下的模型信息
	modelInput := map[string]interface{}{metadata.ModelFieldObjCls: model.ObjCls}
	modelResult := make([]metadata.Object, 0)
	sortCond := "-obj_sort_number"
	if err := mongodb.Client().Table(common.BKTableNameObjDes).Find(modelInput).Sort(sortCond).Fields(
		metadata.ModelFieldID, metadata.ModelFieldObjSortNumber).Limit(1).All(kit.Ctx, &modelResult); err != nil {
		blog.Error("get object sort number failed, database operation is failed, err: %v, rid: %s", err, kit.Rid)
		return 0, err
	}

	if len(modelResult) <= 0 {
		return 1, nil
	}

	if model.ObjSortNumber > 0 && model.ObjSortNumber <= modelResult[0].ObjSortNumber {
		if err := m.objSortNumberAdd(kit, model); err != nil {
			blog.Errorf("update object sort number failed, err: %v, rid: %s", err, kit.Rid)
			return 0, err
		}
		return model.ObjSortNumber, nil
	}

	return modelResult[0].ObjSortNumber + 1, nil
}

// objSortNumberAdd 大于等于model值的obj_sort_number字段值加一
func (m *modelManager) objSortNumberAdd(kit *rest.Kit, model metadata.Object) error {
	incCond := mapstr.MapStr{
		metadata.ModelFieldObjCls:        model.ObjCls,
		metadata.ModelFieldObjSortNumber: mapstr.MapStr{common.BKDBGTE: model.ObjSortNumber},
	}

	incData := mapstr.MapStr{metadata.ModelFieldObjSortNumber: int64(1)}
	err := mongodb.Client().Table(common.BKTableNameObjDes).UpdateMultiModel(kit.Ctx, incCond, types.ModeUpdate{
		Op: "inc", Doc: incData})
	if err != nil {
		blog.Errorf("increase object sort number failed, err: %v, model: %v, rid: %s", err, model, kit.Rid)
		return kit.CCError.Error(common.CCErrCommDBSelectFailed)
	}
	return nil
}

func (m *modelManager) update(kit *rest.Kit, data mapstr.MapStr, cond universalsql.Condition) (cnt uint64, err error) {
	data.Set(metadata.ModelFieldModifier, kit.User)
	data.Set(metadata.ModelFieldLastTime, time.Now())
	models := make([]metadata.Object, 0)
	err = mongodb.Client().Table(common.BKTableNameObjDes).Find(cond.ToMapStr()).All(kit.Ctx, &models)
	if err != nil {
		blog.Errorf("find models failed, err: %v, filter: %v, rid: %s", err, cond.ToMapStr(), kit.Rid)
		return 0, kit.CCError.New(common.CCErrObjectDBOpErrno, err.Error())
	}

	if data.Exists(metadata.ModelFieldObjCls) || data.Exists(metadata.ModelFieldObjSortNumber) {
		objSortNum, err := m.setUpdateObjectSortNumber(kit, data, cond)
		if err != nil {
			blog.Errorf("set object sort number failed, err: %v, data: %s, rid: %s", err, data, kit.Rid)
			return 0, err
		}
		data.Set(metadata.ModelFieldObjSortNumber, objSortNum)
	}

	// 停用模型 pausedFlag 为 true
	pausedFlag := false

	paused, exist := data[metadata.ModelFieldIsPaused]
	if exist {
		flag, ok := paused.(bool)
		if exist && !ok {
			blog.Errorf("attr(%v) type error, type: %v, rid: %s", metadata.ModelFieldIsPaused,
				reflect.TypeOf(paused), kit.Rid)
			return 0, kit.CCError.Errorf(common.CCErrCommParamsIsInvalid, metadata.ModelFieldIsPaused)
		}
		pausedFlag = flag
	}

	objName, objNameExist := data[common.BKObjNameField]

	if (objNameExist && len(util.GetStrByInterface(objName)) > 0) || pausedFlag {
		for _, model := range models {
			if err := m.isExistProcessingTask(kit, model.ID, pausedFlag); err != nil {
				return 0, err
			}

			// 检查模型名称重复
			nameCond := map[string]interface{}{
				common.BKObjNameField: objName,
				common.BKFieldID: map[string]interface{}{
					common.BKDBNE: model.ID,
				},
			}

			count, err := mongodb.Client().Table(common.BKTableNameObjDes).Find(nameCond).Count(kit.Ctx)
			if err != nil {
				blog.Errorf("failed to check the validity of the model name, filter: %v, err: %v, rid: %s",
					nameCond, err, kit.Rid)
				return 0, err
			}
			if count > 0 {
				blog.Warnf("update model failed, field `%s` duplicated, rid: %s", objName, kit.Rid)
				return 0, kit.CCError.Errorf(common.CCErrCommDuplicateItem, objName)
			}
			// 一次更新多个模型的时候，唯一校验需要特别小心
			filter := map[string]interface{}{common.BKFieldID: model.ID}
			cnt, err = mongodb.Client().Table(common.BKTableNameObjDes).UpdateMany(kit.Ctx, filter, data)
			if err != nil {
				blog.Errorf("failed to update table (%s), err: %v, cond:  %v, data:  %v, err: %v,rid: %s",
					common.BKTableNameObjDes, filter, data, err, kit.Rid)
				return 0, kit.CCError.New(common.CCErrObjectDBOpErrno, err.Error())
			}
			return cnt, nil
		}
	}

	cnt, err = mongodb.Client().Table(common.BKTableNameObjDes).UpdateMany(kit.Ctx, cond.ToMapStr(), data)
	if err != nil {
		blog.Errorf("failed to update the table (%s), err: %v, rid: %s", common.BKTableNameObjDes, err, kit.Rid)
		return 0, kit.CCError.New(common.CCErrObjectDBOpErrno, err.Error())
	}

	return cnt, err
}

// setUpdateObjectSortNumber 根据更新条件设置 obj_sort_number 值
func (m *modelManager) setUpdateObjectSortNumber(kit *rest.Kit, data mapstr.MapStr,
	cond universalsql.Condition) (int64, error) {

	object := metadata.Object{}
	if err := mapstruct.Decode2Struct(data, &object); err != nil {
		blog.Errorf("parsing data failed, err: %v, data: %v, rid: %s", err, data, kit.Rid)
		return 0, err
	}

	if object.ObjSortNumber < 0 {
		blog.Errorf("obj sort number field invalid failed, err: obj sort number less than 0, obj_sort_number: %d, "+
			"rid: %s", object.ObjSortNumber, kit.Rid)
		return 0, kit.CCError.CCError(common.CCErrCommParamsInvalid)
	}

	// 如果传递了 bk_classification_id 字段,按照更新模型所属分组处理
	if data.Exists(metadata.ModelFieldObjCls) {
		sortNum, err := m.GetModelLastNum(kit, object)
		if err != nil {
			blog.Errorf("set object sort number failed, err: %v, object: %v, rid: %s", err, object, kit.Rid)
			return 0, err
		}
		data.Set(metadata.ModelFieldObjSortNumber, sortNum)
		return sortNum, nil
	}

	// 如果未传递了 bk_classification_id 字段，传递了 obj_sort_number 字段,则表示在当前分组下更新模型顺序
	// 更新当前模型 obj_sort_number 前先更新当前分组下其它模型 obj_sort_number
	// 查询当前模型的分组信息
	clsResult := make([]metadata.Object, 0)
	if err := mongodb.Client().Table(common.BKTableNameObjDes).Find(cond.ToMapStr()).Fields(metadata.ModelFieldObjCls).
		All(kit.Ctx, &clsResult); err != nil {
		blog.Error("get object classification failed, err: %v, cond: %v, rid: %s", err, cond.ToMapStr(), kit.Rid)
		return 0, err
	}
	if len(clsResult) <= 0 {
		blog.Errorf("no model classification id founded, err: model classification no founded, cond: %v, rid: %s",
			cond.ToMapStr(), kit.Rid)
		return 0, kit.CCError.CCError(common.CCErrorModelClassificationNotFound)
	}
	object.ObjCls = clsResult[0].ObjCls

	sortNum, err := m.GetModelLastNum(kit, object)
	if err != nil {
		blog.Errorf("set object sort number failed, err: %v, object: %v, rid: %s", err, object, kit.Rid)
		return 0, err
	}
	data.Set(metadata.ModelFieldObjSortNumber, sortNum)

	return sortNum, nil
}

func (m *modelManager) search(kit *rest.Kit, cond universalsql.Condition) ([]metadata.Object, error) {

	dataResult := make([]metadata.Object, 0)
<<<<<<< HEAD
	if err := mongodb.Client().Table(common.BKTableNameObjDes).Find(cond.ToMapStr()).
		All(kit.Ctx, &dataResult); err != nil {
		blog.Errorf("it is failed to find all models by the condition, err: %v, cond: %v, rid: %s",
			err, cond.ToMapStr(), kit.Rid)
=======
	if err := mongodb.Client().Table(common.BKTableNameObjDes).Find(cond.ToMapStr()).All(kit.Ctx,
		&dataResult); nil != err {
		blog.Errorf("request(%s): it is failed to find all models by the condition (%#v), error info is %s", kit.Rid,
			cond.ToMapStr(), err.Error())
>>>>>>> 97d3d904
		return dataResult, kit.CCError.New(common.CCErrObjectDBOpErrno, err.Error())
	}

	return dataResult, nil
}

func (m *modelManager) searchReturnMapStr(kit *rest.Kit, cond universalsql.Condition) ([]mapstr.MapStr, error) {

	dataResult := make([]mapstr.MapStr, 0)
	if err := mongodb.Client().Table(common.BKTableNameObjDes).Find(cond.ToMapStr()).All(kit.Ctx,
<<<<<<< HEAD
		&dataResult); err != nil {
		blog.Errorf("it is failed to find all models by the condition, err: %v, cond: %v, rid: %s",
			err, cond.ToMapStr(), kit.Rid)
=======
		&dataResult); nil != err {
		blog.Errorf("request(%s): it is failed to find all models by the condition (%#v), error info is %s", kit.Rid,
			cond.ToMapStr(), err.Error())
>>>>>>> 97d3d904
		return dataResult, kit.CCError.New(common.CCErrObjectDBOpErrno, err.Error())
	}

	return dataResult, nil
}

func (m *modelManager) delete(kit *rest.Kit, cond universalsql.Condition) (uint64, error) {

	cnt, err := mongodb.Client().Table(common.BKTableNameObjDes).DeleteMany(kit.Ctx, cond.ToMapStr())
<<<<<<< HEAD
	if err != nil {
		blog.Errorf("it is failed to execute a deletion operation on the table, err: %v, table: %s, rid: %s",
			err, common.BKTableNameObjDes, kit.Rid)
=======
	if nil != err {
		blog.Errorf("request(%s): it is failed to execute a deletion operation on the table (%s), error info is %s",
			kit.Rid, common.BKTableNameObjDes, err.Error())
>>>>>>> 97d3d904
		return 0, kit.CCError.New(common.CCErrObjectDBOpErrno, err.Error())
	}

	return cnt, nil
}

// cascadeDelete 删除模型的字段，分组，唯一校验。模型等。
func (m *modelManager) cascadeDelete(kit *rest.Kit, objIDs []string) (uint64, error) {
	delCond := mongo.NewCondition()
	delCond.Element(mongo.Field(common.BKObjIDField).In(objIDs))
	delCondMap := util.SetQueryOwner(delCond.ToMapStr(), kit.SupplierAccount)

	// delete model property group
	if err := mongodb.Client().Table(common.BKTableNamePropertyGroup).Delete(kit.Ctx, delCondMap); err != nil {
		blog.Errorf("delete model attribute group error. err: %v, cond: %s, rid: %s", err, delCondMap, kit.Rid)
		return 0, kit.CCError.Error(common.CCErrCommDBDeleteFailed)
	}

	// delete model property attribute
	if err := mongodb.Client().Table(common.BKTableNameObjAttDes).Delete(kit.Ctx, delCondMap); err != nil {
		blog.Errorf("delete model attribute error. err: %v, cond: %s, rid: %s", err, delCondMap, kit.Rid)
		return 0, kit.CCError.Error(common.CCErrCommDBDeleteFailed)
	}

	// delete model unique
	if err := mongodb.Client().Table(common.BKTableNameObjUnique).Delete(kit.Ctx, delCondMap); err != nil {
		blog.Errorf("delete model unique error. err: %v, cond: %s, rid: %s", err, delCondMap, kit.Rid)
		return 0, kit.CCError.Error(common.CCErrCommDBDeleteFailed)
	}

	// delete model
	cnt, err := mongodb.Client().Table(common.BKTableNameObjDes).DeleteMany(kit.Ctx, delCondMap)
	if err != nil {
		blog.Errorf("delete model unique error. err: %v, cond: %s, rid: %s", err, delCondMap, kit.Rid)
		return 0, kit.CCError.Error(common.CCErrCommDBDeleteFailed)
	}

	return cnt, nil
}

// cascadeDeleteTable delete the fields of the tabular model, grouping. model etc.
func (m *modelManager) cascadeDeleteTable(kit *rest.Kit, input metadata.DeleteTableOption) error {

	obj := metadata.GenerateModelQuoteObjID(input.ObjID, input.PropertyID)

	// delete quoted instance table
	instTable := common.GetInstTableName(obj, kit.SupplierAccount)
	err := mongodb.Client().DropTable(kit.Ctx, instTable)
	if err != nil {
		blog.Errorf("drop instance table failed, err: %v, table: %s, rid: %s", err, instTable, kit.Rid)
		return kit.CCError.Error(common.CCErrCommDBDeleteFailed)
	}

	// delete model property attribute.
	modelDelCond := mapstr.MapStr{
		common.BKFieldID: input.ID,
	}
	modelDelCond = util.SetQueryOwner(modelDelCond, kit.SupplierAccount)

	if err := mongodb.Client().Table(common.BKTableNameObjAttDes).Delete(kit.Ctx, modelDelCond); err != nil {
		blog.Errorf("delete model attribute failed, err: %v, cond: %v, rid: %s", err, modelDelCond, kit.Rid)
		return kit.CCError.Error(common.CCErrCommDBSelectFailed)
	}

	// delete table model quote relation.
	quoteCond := mapstr.MapStr{
		common.BKDestModelField:  obj,
		common.BKSrcModelField:   input.ObjID,
		common.BKPropertyIDField: input.PropertyID,
	}
	quoteCond = util.SetQueryOwner(quoteCond, kit.SupplierAccount)

	if err := mongodb.Client().Table(common.BKTableNameModelQuoteRelation).Delete(kit.Ctx, quoteCond); err != nil {
		blog.Errorf("delete model quote relations failed, err: %v, filter: %v, rid: %v", err, quoteCond, kit.Rid)
		return kit.CCError.Error(common.CCErrCommDBSelectFailed)
	}

	cond := mapstr.MapStr{
		common.BKObjIDField: obj,
	}
	cond = util.SetQueryOwner(cond, kit.SupplierAccount)

	// delete model property group.
	if err := mongodb.Client().Table(common.BKTableNamePropertyGroup).Delete(kit.Ctx, cond); err != nil {
		blog.Errorf("delete model attribute group failed, err: %v, cond: %v, rid: %s", err, cond, kit.Rid)
		return kit.CCError.Error(common.CCErrCommDBSelectFailed)
	}

	// delete table model.
	_, err = mongodb.Client().Table(common.BKTableNameObjDes).DeleteMany(kit.Ctx, cond)
	if err != nil {
		blog.Errorf("delete model failed, err: %v, cond: %v, rid: %s", err, cond, kit.Rid)
		return kit.CCError.Error(common.CCErrCommDBSelectFailed)
	}

	return nil
}

// createTableObjectShardingTables creates new collections for new table model,
// which create new object instance and association collections, and fix missing indexes.
func (m *modelManager) createTableObjectShardingTables(kit *rest.Kit, objID string) error {
	// table collection names.
	instTableName := common.GetObjectInstTableName(objID, kit.SupplierAccount)
	// table collections indexes.
	instTableIndexes := dbindex.TableInstanceIndexes()
	// create table object instance collection.
	err := m.createShardingTable(kit, instTableName, instTableIndexes)
	if err != nil {
		return fmt.Errorf("create object instance sharding table, err: %v, rid: %s", err, kit.Rid)
	}
	return nil
}

// createObjectShardingTables creates new collections for new model,
// which create new object instance and association collections, and fix missing indexes.
func (m *modelManager) createObjectShardingTables(kit *rest.Kit, objID string, isMainLine bool) error {
	// collection names.
	instTableName := common.GetObjectInstTableName(objID, kit.SupplierAccount)
	instAsstTableName := common.GetObjectInstAsstTableName(objID, kit.SupplierAccount)

	// collections indexes.
	instTableIndexes := dbindex.InstanceIndexes()
	instAsstTableIndexes := dbindex.InstanceAssociationIndexes()
	// 主线模型和非主线模型的唯一索引不一样
	if isMainLine {
		instTableIndexes = append(instTableIndexes, index.MainLineInstanceUniqueIndex()...)
	} else {
		instTableIndexes = append(instTableIndexes, index.InstanceUniqueIndex()...)
	}

	// create object instance table.
	err := m.createShardingTable(kit, instTableName, instTableIndexes)
	if err != nil {
		return fmt.Errorf("create object instance sharding table, %+v", err)
	}

	// create object instance association table.
	err = m.createShardingTable(kit, instAsstTableName, instAsstTableIndexes)
	if err != nil {
		return fmt.Errorf("create object instance association sharding table, %+v", err)
	}

	return nil
}

// dropObjectShardingTables drops the collections of target model.
func (m *modelManager) dropObjectShardingTables(kit *rest.Kit, objID string) error {
	// collection names.
	instTableName := common.GetObjectInstTableName(objID, kit.SupplierAccount)
	instAsstTableName := common.GetObjectInstAsstTableName(objID, kit.SupplierAccount)

	// drop object instance table.
	err := m.dropShardingTable(kit, instTableName)
	if err != nil {
		return fmt.Errorf("drop object instance sharding table, %+v", err)
	}

	// drop object instance association table.
	err = m.dropShardingTable(kit, instAsstTableName)
	if err != nil {
		return fmt.Errorf("drop object instance association sharding table, %+v", err)
	}

	return nil
}

// createShardingTable creates a new collection with target name, and fix missing indexes base on given index list.
func (m *modelManager) createShardingTable(kit *rest.Kit, tableName string, indexes []types.Index) error {
	// check table existence.
	tableExists, err := mongodb.Client().HasTable(kit.Ctx, tableName)
	if err != nil {
		return fmt.Errorf("check sharding table existence failed, %+v", err)
	}
	if !tableExists {
		err = mongodb.Client().CreateTable(kit.Ctx, tableName)
		if err != nil && !mongodb.Client().IsDuplicatedError(err) {
			return fmt.Errorf("create sharding table failed, %+v", err)
		}
	}

	// target collection is exist, try to check and fix the missing indexes now.
	missingIndexes := []types.Index{}

	// get all created table indexes.
	createdIndexes, err := mongodb.Client().Table(tableName).Indexes(kit.Ctx)
	if err != nil {
		return fmt.Errorf("get created sharding table[%s] indexes failed, %+v", tableName, err)
	}

	// find missing indexes.
	for _, index := range indexes {
		createdIndex, indexExists := dbindex.FindIndexByIndexFields(index.Keys, createdIndexes)
		if !indexExists || !dbindex.IndexEqual(index, createdIndex) {
			missingIndexes = append(missingIndexes, index)
		}
		// NOTE: DO NOT delete index, maybe it's created by other way.
	}

	// create missing indexes.
	for _, index := range missingIndexes {
		err = mongodb.Client().Table(tableName).CreateIndex(kit.Ctx, index)
		if err != nil {
			return fmt.Errorf("create sharding table[%s] index failed, index: %+v, %+v", tableName, index, err)
		}
	}

	return nil
}

// dropShardingTable drops the sharding table with target name.
func (m *modelManager) dropShardingTable(kit *rest.Kit, tableName string) error {
	if !common.IsObjectShardingTable(tableName) {
		return fmt.Errorf("not sharding table, can't drop it")
	}

	// check remain data.
	err := mongodb.Client().Table(tableName).Find(common.KvMap{}).One(kit.Ctx, &common.KvMap{})
	if err != nil && !mongodb.Client().IsNotFoundError(err) {
		return fmt.Errorf("check data failed, can't drop the sharding table[%s], %+v", tableName, err)
	}
	if err == nil {
		return fmt.Errorf("can't drop the non-empty sharding table[%s]", tableName)
	}

	// drop the empty table.
	if err := mongodb.Client().DropTable(kit.Ctx, tableName); err != nil {
		return fmt.Errorf("drop sharding table[%s] failed, %+v", tableName, err)
	}
	return nil
}<|MERGE_RESOLUTION|>--- conflicted
+++ resolved
@@ -35,15 +35,9 @@
 func (m *modelManager) count(kit *rest.Kit, cond universalsql.Condition) (uint64, error) {
 
 	cnt, err := mongodb.Client().Table(common.BKTableNameObjDes).Find(cond.ToMapStr()).Count(kit.Ctx)
-<<<<<<< HEAD
 	if err != nil {
 		blog.Errorf("it is failed to execute database count operation by the condition, err: %v, cond: %v, rid: %s",
 			err, cond.ToMapStr(), kit.Rid)
-=======
-	if nil != err {
-		blog.Errorf("execute database count operation by the condition (%#v) failed, err: %v, rid: %s", cond.ToMapStr(),
-			err, kit.Rid)
->>>>>>> 97d3d904
 		return 0, kit.CCError.Errorf(common.CCErrObjectDBOpErrno, err.Error())
 	}
 
@@ -53,13 +47,8 @@
 func (m *modelManager) save(kit *rest.Kit, model *metadata.Object) (id uint64, err error) {
 	id, err = mongodb.Client().NextSequence(kit.Ctx, common.BKTableNameObjDes)
 	if err != nil {
-<<<<<<< HEAD
 		blog.Errorf("it is failed to make sequence id on the table, err: %v, table: %s, rid: %s",
 			err, common.BKTableNameObjDes, kit.Rid)
-=======
-		blog.Errorf("request(%s): it is failed to make sequence id on the table (%s), error info is %s", kit.Rid,
-			common.BKTableNameObjDes, err.Error())
->>>>>>> 97d3d904
 		return id, kit.CCError.New(common.CCErrObjectDBOpErrno, err.Error())
 	}
 
@@ -268,17 +257,10 @@
 func (m *modelManager) search(kit *rest.Kit, cond universalsql.Condition) ([]metadata.Object, error) {
 
 	dataResult := make([]metadata.Object, 0)
-<<<<<<< HEAD
 	if err := mongodb.Client().Table(common.BKTableNameObjDes).Find(cond.ToMapStr()).
 		All(kit.Ctx, &dataResult); err != nil {
 		blog.Errorf("it is failed to find all models by the condition, err: %v, cond: %v, rid: %s",
 			err, cond.ToMapStr(), kit.Rid)
-=======
-	if err := mongodb.Client().Table(common.BKTableNameObjDes).Find(cond.ToMapStr()).All(kit.Ctx,
-		&dataResult); nil != err {
-		blog.Errorf("request(%s): it is failed to find all models by the condition (%#v), error info is %s", kit.Rid,
-			cond.ToMapStr(), err.Error())
->>>>>>> 97d3d904
 		return dataResult, kit.CCError.New(common.CCErrObjectDBOpErrno, err.Error())
 	}
 
@@ -289,15 +271,9 @@
 
 	dataResult := make([]mapstr.MapStr, 0)
 	if err := mongodb.Client().Table(common.BKTableNameObjDes).Find(cond.ToMapStr()).All(kit.Ctx,
-<<<<<<< HEAD
 		&dataResult); err != nil {
 		blog.Errorf("it is failed to find all models by the condition, err: %v, cond: %v, rid: %s",
 			err, cond.ToMapStr(), kit.Rid)
-=======
-		&dataResult); nil != err {
-		blog.Errorf("request(%s): it is failed to find all models by the condition (%#v), error info is %s", kit.Rid,
-			cond.ToMapStr(), err.Error())
->>>>>>> 97d3d904
 		return dataResult, kit.CCError.New(common.CCErrObjectDBOpErrno, err.Error())
 	}
 
@@ -307,15 +283,9 @@
 func (m *modelManager) delete(kit *rest.Kit, cond universalsql.Condition) (uint64, error) {
 
 	cnt, err := mongodb.Client().Table(common.BKTableNameObjDes).DeleteMany(kit.Ctx, cond.ToMapStr())
-<<<<<<< HEAD
 	if err != nil {
 		blog.Errorf("it is failed to execute a deletion operation on the table, err: %v, table: %s, rid: %s",
 			err, common.BKTableNameObjDes, kit.Rid)
-=======
-	if nil != err {
-		blog.Errorf("request(%s): it is failed to execute a deletion operation on the table (%s), error info is %s",
-			kit.Rid, common.BKTableNameObjDes, err.Error())
->>>>>>> 97d3d904
 		return 0, kit.CCError.New(common.CCErrObjectDBOpErrno, err.Error())
 	}
 

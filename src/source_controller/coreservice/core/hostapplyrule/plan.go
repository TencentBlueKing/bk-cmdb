/*
 * Tencent is pleased to support the open source community by making 蓝鲸 available.,
 * Copyright (C) 2017-2018 THL A29 Limited, a Tencent company. All rights reserved.
 * Licensed under the MIT License (the ",License",); you may not use this file except
 * in compliance with the License. You may obtain a copy of the License at
 * http://opensource.org/licenses/MIT
 * Unless required by applicable law or agreed to in writing, software distributed under
 * the License is distributed on an ",AS IS" BASIS, WITHOUT WARRANTIES OR CONDITIONS OF ANY KIND,
 * either express or implied. See the License for the specific language governing permissions and
 * limitations under the License.
 */

package hostapplyrule

import (
	"fmt"
	"sort"
	"strings"

	"configcenter/src/common"
	"configcenter/src/common/blog"
	"configcenter/src/common/errors"
	"configcenter/src/common/http/rest"
	"configcenter/src/common/mapstruct"
	"configcenter/src/common/metadata"
	"configcenter/src/common/util"
	"configcenter/src/storage/driver/mongodb"
	"configcenter/src/thirdparty/hooks"

	"github.com/google/go-cmp/cmp"
	"go.mongodb.org/mongo-driver/bson/primitive"
)

// GenerateApplyPlan 生成主机属性自动应用执行计划
func (p *hostApplyRule) GenerateApplyPlan(kit *rest.Kit, bizID int64, option metadata.HostApplyPlanOption) (
	metadata.HostApplyPlanResult, errors.CCErrorCoder) {

	rid := kit.Rid
	result := metadata.HostApplyPlanResult{
		Plans:          make([]metadata.OneHostApplyPlan, 0),
		HostAttributes: make([]metadata.Attribute, 0),
	}

	// get hosts
	hostIDs := make([]int64, 0)
	for _, item := range option.HostModules {
		hostIDs = append(hostIDs, item.HostID)
	}
	hostFilter := map[string]interface{}{
		common.BKHostIDField: map[string]interface{}{
			common.BKDBIN: hostIDs,
		},
	}

	// get attributes
	attributeIDs := make([]int64, 0)
	for _, item := range option.Rules {
		attributeIDs = append(attributeIDs, item.AttributeID)
	}
	attributes, ccErr := p.listHostAttributes(kit, bizID, attributeIDs...)
	if ccErr != nil {
		blog.Errorf("listHostAttributes failed, ccErr: %v, attributeIDs: %v, rid: %s", ccErr, attributeIDs, rid)
		return result, ccErr
	}

	fields := []string{common.BKHostIDField, common.BKHostInnerIPField, common.BKHostInnerIPv6Field,
		common.BKCloudIDField, common.BKHostNameField}
	for _, attr := range attributes {
		fields = append(fields, attr.PropertyID)
	}

	hosts := make([]metadata.HostMapStr, 0)
<<<<<<< HEAD
	if err := mongodb.Shard(kit.ShardOpts()).Table(common.BKTableNameBaseHost).Find(hostFilter).Fields(fields...).
		All(kit.Ctx, &hosts); err != nil {
		blog.Errorf("list hosts failed, filter: %v, err: %v, rid: %s", hostFilter, err, rid)
=======
	err := mongodb.Client().Table(common.BKTableNameBaseHost).Find(hostFilter).Fields(fields...).All(kit.Ctx, &hosts)
	if err != nil {
		blog.Errorf("list hosts failed, err: %v, filter: %+v, rid: %s", err, hostFilter, rid)
>>>>>>> 657526b5
		return result, kit.CCError.CCError(common.CCErrCommDBSelectFailed)
	}

	// convert to map
	hostID2CloudID := make(map[int64]int64)
	hostMap := make(map[int64]map[string]interface{})
	for _, item := range hosts {
		host := struct {
			HostID  int64 `mapstructure:"bk_host_id"`
			CloudID int64 `mapstructure:"bk_cloud_id"`
		}{}
		if err := mapstruct.Decode2Struct(item, &host); err != nil {
<<<<<<< HEAD
			blog.Errorf("parse hostID failed, host: %v, err: %v, rid: %s", item, err, rid)
=======
			blog.Errorf("parse hostID failed, err: %v, host: %v, rid: %s", err, item, rid)
>>>>>>> 657526b5
			return result, kit.CCError.CCError(common.CCErrCommParseDBFailed)
		}
		hostMap[host.HostID] = item
		hostID2CloudID[host.HostID] = host.CloudID
	}

	cloudIDs := make([]int64, 0)
	for _, cloudID := range hostID2CloudID {
		cloudIDs = append(cloudIDs, cloudID)
	}
	clouds := make([]metadata.CloudInst, 0)
	cloudFilter := map[string]interface{}{
		common.BKCloudIDField: map[string]interface{}{
			common.BKDBIN: util.IntArrayUnique(cloudIDs),
		},
	}
<<<<<<< HEAD
	if err := mongodb.Shard(kit.ShardOpts()).Table(common.BKTableNameBasePlat).Find(cloudFilter).All(kit.Ctx,
		&clouds); err != nil {
		blog.Errorf("find cloud failed, filter: %v, err: %v, rid: %s", cloudFilter, err.Error(), rid)
=======
	if err := mongodb.Client().Table(common.BKTableNameBasePlat).Find(cloudFilter).All(kit.Ctx, &clouds); err != nil {
		blog.Errorf("list clouds instances failed, read cloud failed, err: %v, filter: %+v, rid: %s", err, cloudFilter,
			rid)
>>>>>>> 657526b5
		return result, kit.CCError.CCError(common.CCErrCommDBSelectFailed)
	}
	cloudMap := make(map[int64]metadata.CloudInst)
	for _, item := range clouds {
		cloudMap[item.CloudID] = item
	}

	// compute apply plan one by one
	hostApplyPlans := make([]metadata.OneHostApplyPlan, 0)
	var hostApplyPlan metadata.OneHostApplyPlan
	unresolvedConflictCount := int64(0)
	for _, hostModule := range option.HostModules {
		host, exist := hostMap[hostModule.HostID]
		if !exist {
			err := errors.New(common.CCErrCommNotFound, fmt.Sprintf("host[%d] not found", hostModule.HostID))
			hostApplyPlan = metadata.OneHostApplyPlan{
				HostID:         hostModule.HostID,
				ExpectHost:     host,
				ConflictFields: nil,
			}
			hostApplyPlan.SetError(err)
			hostApplyPlans = append(hostApplyPlans, hostApplyPlan)
			continue
		}
<<<<<<< HEAD
		hostApplyPlan, err = p.generateOneHostApplyPlan(kit, hostModule.HostID, host, hostModule.ModuleIDs,
			option.Rules, attributes, option.ConflictResolvers)
		if err != nil {
			blog.Errorf("generate one host apply plan failed, host: %v, moduleIDs: %v, rules: %v, err: %v, rid: %s",
				host, hostModule.ModuleIDs, option.Rules, err, rid)
			return result, err
=======
		hostApplyPlan, ccErr = p.generateOneHostApplyPlan(kit, hostModule.HostID, host, hostModule.ModuleIDs,
			option.Rules, attributes, option.ConflictResolvers)
		if ccErr != nil {
			blog.Errorf("generateOneHostApplyPlan failed, ccErr: %v, host: %v, moduleIDs: %v, rules: %v, rid: %s",
				ccErr, host, hostModule.ModuleIDs, option.Rules, rid)
			return result, ccErr
>>>>>>> 657526b5
		}
		if hostApplyPlan.UnresolvedConflictCount > 0 {
			unresolvedConflictCount += 1
			hostApplyPlans = append(hostApplyPlans, hostApplyPlan)
		}
	}

	sort.SliceStable(hostApplyPlans, func(i, j int) bool {
		return hostApplyPlans[i].UnresolvedConflictCount > hostApplyPlans[j].UnresolvedConflictCount
	})

	// fill cloud area info
	for index, item := range hostApplyPlans {
		cloudID, ok := hostID2CloudID[item.HostID]
		if !ok {
			continue
		}
		cloudArea, ok := cloudMap[cloudID]
		if !ok {
			continue
		}
		hostApplyPlans[index].CloudInfo = cloudArea
	}

	result = metadata.HostApplyPlanResult{
		Plans:                   hostApplyPlans,
		Count:                   len(option.HostModules),
		UnresolvedConflictCount: unresolvedConflictCount,
		HostAttributes:          attributes,
	}
	return result, nil
}

func isOrganizationEqual(expectValue interface{}, propertyValue interface{}) (bool, errors.CCErrorCoder) {
	eValue, ok := expectValue.(primitive.A)
	if !ok {
		blog.Errorf("expect value type is not primitive.A, type: %T, value: %v", expectValue, expectValue)
		return false, errors.New(common.CCErrCommUnexpectedFieldType, "expect value type error")
	}
	pValue, ccErr := metadata.CheckInterfaceSliceType(propertyValue)
	if ccErr != nil {
		blog.Errorf("propertyValue value type is not primitive.A or []interface{}, type: %T, value: %v", propertyValue,
			propertyValue)
		return false, ccErr
	}

	expectValueList := make([]int, 0)
	for _, eValue := range []interface{}(eValue) {
		value, err := util.GetIntByInterface(eValue)
		if err != nil {
			return false, errors.New(common.CCErrCommUnexpectedFieldType, err.Error())
		}
		expectValueList = append(expectValueList, value)
	}

	ruleValueList := make([]int, 0)
	for _, rValue := range pValue {
		value, err := util.GetIntByInterface(rValue)
		if err != nil {
			return false, errors.New(common.CCErrCommUnexpectedFieldType, err.Error())
		}
		ruleValueList = append(ruleValueList, value)
	}

	return cmp.Equal(expectValueList, ruleValueList), nil
}

func isEnumMultiEqual(expectValue interface{}, propertyValue interface{}) (bool, errors.CCErrorCoder) {
	eValue, ok := expectValue.(primitive.A)
	if !ok {
		blog.Errorf("expect value type is not primitive.A, type: %T, value: %v", expectValue, expectValue)
		return false, errors.New(common.CCErrCommUnexpectedFieldType, "expect value type error")
	}

	pValue, ccErr := metadata.CheckInterfaceSliceType(propertyValue)
	if ccErr != nil {
		blog.Errorf("propertyValue value type is not primitive.A or []interface{}, type: %T, value: %v", propertyValue,
			propertyValue)
		return false, ccErr
	}

	expectValueList, err := util.SliceInterfaceToString(eValue)
	if err != nil {
		blog.Errorf("interface array transfer to string array falied, err: %v", err)
		return false, errors.New(common.CCErrCommUnexpectedFieldType, err.Error())
	}

	ruleValueList, err := util.SliceInterfaceToString(pValue)
	if err != nil {
		blog.Errorf("interface array transfer to string array falied, err: %v", err)
		return false, errors.New(common.CCErrCommUnexpectedFieldType, err.Error())
	}

	return cmp.Equal(expectValueList, ruleValueList), nil
}

// isRuleEqualOrNot : When the attribute type is "organization", the type obtained from the database is the database's
// native primitive.A type. When converted to []interface{}, the type is int64, the type of propertyValue is
// []interface{}, and the type of each element inside is json.Number, which needs to be unified before comparing.
// The rest of the attribute types can be compared directly in non-organization scenarios.
func isRuleEqualOrNot(pType string, expectValue interface{}, propertyValue interface{}) (bool, errors.CCErrorCoder) {
	// in the transfer host scenario, the rule may be empty.
	if expectValue == nil {
		return false, nil
	}

	var err error

	switch pType {
	case common.FieldTypeOrganization:
		return isOrganizationEqual(expectValue, propertyValue)

	// 当属性是int类型时，需要转为统一类型进行对比
	case common.FieldTypeInt:
		propertyValue, err = util.GetIntByInterface(propertyValue)
		if err != nil {
			return false, errors.New(common.CCErrCommUnexpectedFieldType, err.Error())
		}

		expectValue, err = util.GetIntByInterface(expectValue)
		if err != nil {
			return false, errors.New(common.CCErrCommUnexpectedFieldType, err.Error())
		}

	// 当属性是float类型时，需要转为统一类型进行对比
	case common.FieldTypeFloat:
		propertyValue, err = util.GetFloat64ByInterface(propertyValue)
		if err != nil {
			return false, errors.New(common.CCErrCommUnexpectedFieldType, err.Error())
		}

		expectValue, err = util.GetFloat64ByInterface(expectValue)
		if err != nil {
			return false, errors.New(common.CCErrCommUnexpectedFieldType, err.Error())
		}

	case common.FieldTypeTime:
		expectVal, ok := expectValue.(primitive.DateTime)
		if !ok {
			return false, errors.New(common.CCErrCommUnexpectedFieldType, "expect value type error")
		}
		expectValue = expectVal.Time()

		propertyValue, err = metadata.ParseTime(propertyValue)
		if err != nil {
			return false, errors.New(common.CCErrCommUnexpectedFieldType, err.Error())
		}

		// 当属性是enummulti类型时，需要转为统一类型进行对比
	case common.FieldTypeEnumMulti:
		return isEnumMultiEqual(expectValue, propertyValue)
	}

	return cmp.Equal(expectValue, propertyValue), nil
}

func preCheckRules(targetRules []metadata.HostApplyRule, attributeID int64, attrMap map[int64]metadata.Attribute,
	rid string) (metadata.Attribute, bool) {
	if len(targetRules) == 0 {
		return metadata.Attribute{}, false
	}
	attribute, exist := attrMap[attributeID]
	if !exist {
		blog.Infof("attribute id field not exist, attributeID: %s, rid: %s", attributeID, rid)
		return metadata.Attribute{}, false
	}
	if !metadata.CheckAllowHostApplyOnField(&attribute) {
		return metadata.Attribute{}, false
	}
	return attribute, true
}

func (p *hostApplyRule) getOneHostApplyPlan(kit *rest.Kit, attrRules map[int64][]metadata.HostApplyRule,
	attrMap map[int64]metadata.Attribute, hostID int64, host map[string]interface{}, moduleIDs []int64,
	resolverMap map[int64]interface{}) (metadata.OneHostApplyPlan, errors.CCErrorCoder) {

	rid := util.ExtractRequestUserFromContext(kit.Ctx)
	plan := metadata.OneHostApplyPlan{
		HostID:         hostID,
		ModuleIDs:      moduleIDs,
		ExpectHost:     host,
		ConflictFields: make([]metadata.HostApplyConflictField, 0),
		UpdateFields:   make([]metadata.HostApplyUpdateField, 0),
	}

	for attributeID, targetRules := range attrRules {

		attribute, need := preCheckRules(targetRules, attributeID, attrMap, rid)
		if !need {
			continue
		}
		propertyIDField := attribute.PropertyID
		originalValue, ok := host[propertyIDField]
		if !ok {
			originalValue = nil
		}

		expectValue := originalValue

		// check conflicts and if needChange
		conflictedStillExist, needChange := false, false
		// check if host needs to be changed by the host apply rules, if not, do not append the field to the update
		// fields
		for _, rule := range targetRules {
			isEqual, err := isRuleEqualOrNot(attribute.PropertyType, expectValue, rule.PropertyValue)
			if err != nil {
				blog.Errorf("compare rule value failed, err: %v, rid: %s", err, rid)
				return metadata.OneHostApplyPlan{}, err
			}

			if isEqual {
				continue
			}

			needChange = true
			expectValue = rule.PropertyValue
			conflictedStillExist = true
			if propertyValue, exist := resolverMap[attribute.ID]; exist {
				conflictedStillExist = false
				expectValue = propertyValue
			}
			plan.ConflictFields = append(plan.ConflictFields, metadata.HostApplyConflictField{
				AttributeID:             attributeID,
				PropertyID:              propertyIDField,
				PropertyValue:           originalValue,
				Rules:                   targetRules,
				UnresolvedConflictExist: conflictedStillExist,
			})
			break
		}

		if !needChange {
			continue
		}

		if conflictedStillExist {
			plan.UnresolvedConflictCount += 1
		}

		// validate property value before update to host
		if value, ok := expectValue.(string); ok {
			expectValue = strings.TrimSpace(value)
			targetRules[0].PropertyValue = expectValue
		}
		rawErr := attribute.Validate(kit.Ctx, expectValue, propertyIDField)
		// 用户字段，枚举多选，枚举引用，组织字段目前支持可多选功能，当状态从多选修改为单选状态时，此时对存量数据做校验时会报错，此处忽略报错
		if rawErr.ErrCode != 0 && rawErr.ErrCode != common.CCErrCommParamsNeedSingleChoice {
			blog.Errorf("attribute validate failed, attribute: %s, firstValue: %s, propertyID: %s, err: %s, rid: %s",
				attribute, expectValue, propertyIDField, rawErr, rid)
			plan.ErrCode = rawErr.ToCCError(kit.CCError).GetCode()
			plan.ErrMsg = rawErr.ToCCError(kit.CCError).Error()
			break
		}

		canUpdate, err := hooks.CanUpdateHostApplyStatusHook(kit, p.cs, propertyIDField, originalValue, expectValue)
		if err != nil {
			return metadata.OneHostApplyPlan{}, err
		}

		if !canUpdate {
			continue
		}

		plan.ExpectHost[propertyIDField] = expectValue
		plan.UpdateFields = append(plan.UpdateFields, metadata.HostApplyUpdateField{
			AttributeID:   attributeID,
			PropertyID:    propertyIDField,
			PropertyValue: expectValue,
		})
	}
	return plan, nil
}

func (p *hostApplyRule) generateOneHostApplyPlan(
	kit *rest.Kit,
	hostID int64,
	host map[string]interface{},
	moduleIDs []int64,
	rules []metadata.HostApplyRule,
	attributes []metadata.Attribute,
	resolvers []metadata.HostApplyConflictResolver,
) (metadata.OneHostApplyPlan, errors.CCErrorCoder) {

	resolverMap := make(map[int64]interface{})
	for _, item := range resolvers {
		if item.HostID != hostID {
			continue
		}
		resolverMap[item.AttributeID] = item.PropertyValue
	}

	moduleIDSet := make(map[int64]bool)
	for _, moduleID := range moduleIDs {
		moduleIDSet[moduleID] = true
	}
	attributeRules := make(map[int64][]metadata.HostApplyRule)
	for _, rule := range rules {
		if _, exist := moduleIDSet[rule.ModuleID]; !exist {
			continue
		}
		if _, exist := attributeRules[rule.AttributeID]; !exist {
			attributeRules[rule.AttributeID] = make([]metadata.HostApplyRule, 0)
		}
		attributeRules[rule.AttributeID] = append(attributeRules[rule.AttributeID], rule)
	}

	attributeMap := make(map[int64]metadata.Attribute)
	for _, attribute := range attributes {
		attributeMap[attribute.ID] = attribute
	}

	plan, err := p.getOneHostApplyPlan(kit, attributeRules, attributeMap, hostID, host, moduleIDs, resolverMap)
	if err != nil {
		return metadata.OneHostApplyPlan{}, err
	}

	sort.SliceStable(plan.UpdateFields, func(i, j int) bool {
		return plan.UpdateFields[i].PropertyID < plan.UpdateFields[j].PropertyID
	})

	sort.SliceStable(plan.ConflictFields, func(i, j int) bool {
		return plan.ConflictFields[i].PropertyID < plan.ConflictFields[j].PropertyID
	})

	return plan, nil
}

func getModuleIDsAndSrvTempIDs(kit *rest.Kit, modules []metadata.ModuleInst) (map[int64]struct{}, []int64,
	map[int64][]int64, errors.CCErrorCoder) {

	srvTemplateIDs := make([]int64, 0)
	moduleIDHostApplyEnabledMap := make(map[int64]bool)

	for _, module := range modules {
		if module.ServiceTemplateID != 0 {
			srvTemplateIDs = append(srvTemplateIDs, module.ServiceTemplateID)
		}
		moduleIDHostApplyEnabledMap[module.ModuleID] = module.HostApplyEnabled
	}
	existSrvTempIDsMap := make(map[int64]struct{})

	// the list of modules that are automatically applied
	// to the host, including the modules that are automatically
	// applied to the corresponding template host.
	enableModuleMap := make(map[int64]struct{})

	// store the correspondence between templates and modules
	srvTempModulesMap := make(map[int64][]int64)

	if len(srvTemplateIDs) > 0 {
		filter := map[string]interface{}{
			common.BKFieldID:             map[string]interface{}{common.BKDBIN: srvTemplateIDs},
			common.HostApplyEnabledField: true,
		}
		serviceTemplates := make([]metadata.ServiceTemplate, 0)
		if err := mongodb.Shard(kit.ShardOpts()).Table(common.BKTableNameServiceTemplate).Find(filter).
			Fields(common.BKFieldID).
			All(kit.Ctx, &serviceTemplates); err != nil {
			blog.Errorf("get serviceTemplate failed, filter: %+v, err: %v, rid: %s", filter, err, kit.Rid)
			return enableModuleMap, []int64{}, srvTempModulesMap, kit.CCError.CCError(common.CCErrCommDBSelectFailed)
		}
		for _, serviceTemplate := range serviceTemplates {
			existSrvTempIDsMap[serviceTemplate.ID] = struct{}{}

		}
	}

	// list of valid host auto-apply module configurations
	haveHostApplyModuleIDs := make([]int64, 0)

	// srvTempModulesMap: at present, there is a module without a template, or the host
	// automatic application of the template corresponding to the module is turned off
	for _, module := range modules {
		if _, ok := existSrvTempIDsMap[module.ServiceTemplateID]; ok {
			srvTempModulesMap[module.ServiceTemplateID] = append(srvTempModulesMap[module.ServiceTemplateID],
				module.ModuleID)
			enableModuleMap[module.ModuleID] = struct{}{}

			continue
		}
		if moduleIDHostApplyEnabledMap[module.ModuleID] {
			enableModuleMap[module.ModuleID] = struct{}{}
			haveHostApplyModuleIDs = append(haveHostApplyModuleIDs, module.ModuleID)
		}
	}

	return enableModuleMap, haveHostApplyModuleIDs, srvTempModulesMap, nil
}

// getFinalRules If there are multiple target modules to be transferred, the configuration values in the template
// will be preferred. If a property exists in multiple templates, the value will be randomly selected
func (p *hostApplyRule) getFinalRules(kit *rest.Kit, bizID int64, haveHostApplyIDs, serviceTemplateIDs []int64,
	srvTemplateIDMap map[int64][]int64) ([]metadata.HostApplyRule, errors.CCErrorCoder) {

	finalRules := make([]metadata.HostApplyRule, 0)

	if len(serviceTemplateIDs) > 0 {
		srvTempRuleOp := metadata.ListHostApplyRuleOption{
			ServiceTemplateIDs: serviceTemplateIDs,
			Page:               metadata.BasePage{Limit: common.BKNoLimit},
		}
		srvTempRules, ccErr := p.ListHostApplyRule(kit, bizID, srvTempRuleOp)
		if ccErr != nil {
			blog.Errorf("list service template host apply rule failed, opt: %v, err: %v, rid: %s", srvTempRuleOp,
				ccErr, kit.Rid)
			return finalRules, ccErr
		}

		for _, rule := range srvTempRules.Info {
			for _, moduleID := range srvTemplateIDMap[rule.ServiceTemplateID] {
				rule.ModuleID = moduleID
				finalRules = append(finalRules, rule)
			}
		}
	}

	if len(haveHostApplyIDs) > 0 {
		moduleRuleOp := metadata.ListHostApplyRuleOption{
			ModuleIDs: haveHostApplyIDs,
			Page:      metadata.BasePage{Limit: common.BKNoLimit},
		}
		moduleRules, ccErr := p.ListHostApplyRule(kit, bizID, moduleRuleOp)
		if ccErr != nil {
			blog.Errorf("list module host apply rule failed, opt: %v, err: %v, rid: %s", moduleRuleOp, ccErr, kit.Rid)
			return finalRules, ccErr
		}
		finalRules = append(finalRules, moduleRules.Info...)
	}

	return finalRules, nil
}

// RunHostApplyOnHosts run host apply rule on specified host
func (p *hostApplyRule) RunHostApplyOnHosts(kit *rest.Kit, bizID int64, relations []metadata.ModuleHost) (
	metadata.MultipleHostApplyResult, errors.CCErrorCoder) {

	result := metadata.MultipleHostApplyResult{HostResults: make([]metadata.HostApplyResult, 0)}

	moduleIDs := make([]int64, 0)
	for _, item := range relations {
		moduleIDs = append(moduleIDs, item.ModuleID)
	}

	modules := make([]metadata.ModuleInst, 0)
	moduleFilter := map[string]interface{}{common.BKModuleIDField: map[string]interface{}{common.BKDBIN: moduleIDs}}

	fields := []string{common.BKModuleIDField, common.BKServiceTemplateIDField, common.HostApplyEnabledField}
	err := mongodb.Shard(kit.ShardOpts()).Table(common.BKTableNameBaseModule).Find(moduleFilter).Fields(fields...).
		All(kit.Ctx, &modules)
	if err != nil {
		blog.Errorf("search modules info failed, filter: %s, err: %v, rid: %s", moduleFilter, err, kit.Rid)
		return result, kit.CCError.CCError(common.CCErrCommDBSelectFailed)
	}

	enableModuleMap, haveHostApplyIDs, srvTemplateIDMap, cErr := getModuleIDsAndSrvTempIDs(kit, modules)
	if err != nil {
		return result, cErr
	}

	host2Modules := make(map[int64][]int64)
	for _, relation := range relations {
		if _, exist := enableModuleMap[relation.ModuleID]; !exist {
			continue
		}
		if _, exist := host2Modules[relation.HostID]; !exist {
			host2Modules[relation.HostID] = make([]int64, 0)
		}
		// checkout host apply enabled status on module
		host2Modules[relation.HostID] = append(host2Modules[relation.HostID], relation.ModuleID)
	}
	hostModules := make([]metadata.Host2Modules, 0)
	for hostID, moduleIDs := range host2Modules {
		hostModules = append(hostModules, metadata.Host2Modules{
			HostID:    hostID,
			ModuleIDs: moduleIDs})
	}

	serviceTemplateIDs := make([]int64, 0)
	for serviceTemplateID := range srvTemplateIDMap {
		serviceTemplateIDs = append(serviceTemplateIDs, serviceTemplateID)
	}

	finalRules, cErr := p.getFinalRules(kit, bizID, haveHostApplyIDs, serviceTemplateIDs, srvTemplateIDMap)
	if cErr != nil {
		return result, cErr
	}

	if len(finalRules) == 0 {
		return result, nil
	}

	planOption := metadata.HostApplyPlanOption{
		Rules:       finalRules,
		HostModules: hostModules,
	}

	planResult, ccErr := p.GenerateApplyPlan(kit, bizID, planOption)
	if ccErr != nil {
		blog.Errorf("generate apply plan failed, option: %v, err: %v, rid: %s", planOption, ccErr, kit.Rid)
		return result, kit.CCError.CCError(common.CCErrCommDBSelectFailed)
	}

	result.HostResults = p.carryOutPlan(kit, planResult.Plans)
	for _, hostResult := range result.HostResults {
		if ccErr := hostResult.GetError(); ccErr != nil {
			result.SetError(ccErr)
			break
		}
	}
	return result, result.GetError()
}

type updateHostOption struct {
	hostIDs []int64
	data    map[string]interface{}
}

func (p *hostApplyRule) carryOutPlan(kit *rest.Kit, plans []metadata.OneHostApplyPlan) []metadata.HostApplyResult {
	hostResults := make([]metadata.HostApplyResult, 0)

	// group hosts with the same host apply update data together, updateDataMap key is the json format of update data
	updateDataMap := make(map[string]*updateHostOption)
	for _, plan := range plans {
		if len(plan.UpdateFields) == 0 {
			hostResults = append(hostResults, metadata.HostApplyResult{HostID: plan.HostID})
			continue
		}

		dataStr := plan.GetUpdateDataStr()
		if _, exists := updateDataMap[dataStr]; !exists {
			updateDataMap[dataStr] = &updateHostOption{
				hostIDs: make([]int64, 0),
				data:    plan.GetUpdateData(),
			}
		}
		updateDataMap[dataStr].hostIDs = append(updateDataMap[dataStr].hostIDs, plan.HostID)
	}

	// batch update the hosts with the same update data together to improve performance
	for _, updateOpt := range updateDataMap {
		updateOption := metadata.UpdateOption{
			Data: updateOpt.data,
			Condition: map[string]interface{}{
				common.BKHostIDField: map[string]interface{}{common.BKDBIN: updateOpt.hostIDs},
			},
		}

		if _, err := p.dependence.UpdateModelInstance(kit, common.BKInnerObjIDHost, updateOption); err != nil {
			blog.Warnf("update host failed, updateOption: %+v, err: %v, rid: %s", updateOption, err, kit.Rid)
			ccErr, ok := err.(errors.CCErrorCoder)
			if !ok {
				ccErr = kit.CCError.CCError(common.CCErrHostUpdateFail)
			}
			applyResult := metadata.HostApplyResult{}
			applyResult.SetError(ccErr)
			for _, hostID := range updateOpt.hostIDs {
				applyResult.HostID = hostID
				hostResults = append(hostResults, applyResult)
			}
			continue
		}
		for _, hostID := range updateOpt.hostIDs {
			hostResults = append(hostResults, metadata.HostApplyResult{HostID: hostID})
		}
	}

	return hostResults
}<|MERGE_RESOLUTION|>--- conflicted
+++ resolved
@@ -70,15 +70,9 @@
 	}
 
 	hosts := make([]metadata.HostMapStr, 0)
-<<<<<<< HEAD
 	if err := mongodb.Shard(kit.ShardOpts()).Table(common.BKTableNameBaseHost).Find(hostFilter).Fields(fields...).
 		All(kit.Ctx, &hosts); err != nil {
 		blog.Errorf("list hosts failed, filter: %v, err: %v, rid: %s", hostFilter, err, rid)
-=======
-	err := mongodb.Client().Table(common.BKTableNameBaseHost).Find(hostFilter).Fields(fields...).All(kit.Ctx, &hosts)
-	if err != nil {
-		blog.Errorf("list hosts failed, err: %v, filter: %+v, rid: %s", err, hostFilter, rid)
->>>>>>> 657526b5
 		return result, kit.CCError.CCError(common.CCErrCommDBSelectFailed)
 	}
 
@@ -91,11 +85,7 @@
 			CloudID int64 `mapstructure:"bk_cloud_id"`
 		}{}
 		if err := mapstruct.Decode2Struct(item, &host); err != nil {
-<<<<<<< HEAD
-			blog.Errorf("parse hostID failed, host: %v, err: %v, rid: %s", item, err, rid)
-=======
 			blog.Errorf("parse hostID failed, err: %v, host: %v, rid: %s", err, item, rid)
->>>>>>> 657526b5
 			return result, kit.CCError.CCError(common.CCErrCommParseDBFailed)
 		}
 		hostMap[host.HostID] = item
@@ -112,15 +102,9 @@
 			common.BKDBIN: util.IntArrayUnique(cloudIDs),
 		},
 	}
-<<<<<<< HEAD
 	if err := mongodb.Shard(kit.ShardOpts()).Table(common.BKTableNameBasePlat).Find(cloudFilter).All(kit.Ctx,
 		&clouds); err != nil {
-		blog.Errorf("find cloud failed, filter: %v, err: %v, rid: %s", cloudFilter, err.Error(), rid)
-=======
-	if err := mongodb.Client().Table(common.BKTableNameBasePlat).Find(cloudFilter).All(kit.Ctx, &clouds); err != nil {
-		blog.Errorf("list clouds instances failed, read cloud failed, err: %v, filter: %+v, rid: %s", err, cloudFilter,
-			rid)
->>>>>>> 657526b5
+		blog.Errorf("list clouds instances failed, err: %v, filter: %+v, rid: %s", err, cloudFilter, rid)
 		return result, kit.CCError.CCError(common.CCErrCommDBSelectFailed)
 	}
 	cloudMap := make(map[int64]metadata.CloudInst)
@@ -145,21 +129,12 @@
 			hostApplyPlans = append(hostApplyPlans, hostApplyPlan)
 			continue
 		}
-<<<<<<< HEAD
-		hostApplyPlan, err = p.generateOneHostApplyPlan(kit, hostModule.HostID, host, hostModule.ModuleIDs,
-			option.Rules, attributes, option.ConflictResolvers)
-		if err != nil {
-			blog.Errorf("generate one host apply plan failed, host: %v, moduleIDs: %v, rules: %v, err: %v, rid: %s",
-				host, hostModule.ModuleIDs, option.Rules, err, rid)
-			return result, err
-=======
 		hostApplyPlan, ccErr = p.generateOneHostApplyPlan(kit, hostModule.HostID, host, hostModule.ModuleIDs,
 			option.Rules, attributes, option.ConflictResolvers)
 		if ccErr != nil {
-			blog.Errorf("generateOneHostApplyPlan failed, ccErr: %v, host: %v, moduleIDs: %v, rules: %v, rid: %s",
-				ccErr, host, hostModule.ModuleIDs, option.Rules, rid)
+			blog.Errorf("generate one host apply plan failed, host: %v, moduleIDs: %v, rules: %v, err: %v, rid: %s",
+				host, hostModule.ModuleIDs, option.Rules, ccErr, rid)
 			return result, ccErr
->>>>>>> 657526b5
 		}
 		if hostApplyPlan.UnresolvedConflictCount > 0 {
 			unresolvedConflictCount += 1

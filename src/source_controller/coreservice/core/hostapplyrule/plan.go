--- conflicted
+++ resolved
@@ -251,15 +251,11 @@
 		}
 
 		// validate property value before update to host
-<<<<<<< HEAD
 		if value, ok := firstValue.(string); ok {
 			firstValue = strings.TrimSpace(value)
 			targetRules[0].PropertyValue = firstValue
 		}
-		rawErr := attribute.Validate(ctx.Context, firstValue, propertyIDField)
-=======
 		rawErr := attribute.Validate(kit.Ctx, firstValue, propertyIDField)
->>>>>>> 8220c8f2
 		if rawErr.ErrCode != 0 {
 			err := rawErr.ToCCError(kit.CCError)
 			blog.ErrorJSON("generateOneHostApplyPlan failed, Validate failed, "+

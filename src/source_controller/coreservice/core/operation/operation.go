--- conflicted
+++ resolved
@@ -47,11 +47,7 @@
 	return count, nil
 }
 
-<<<<<<< HEAD
-func (m *operationManager) SearchChartDataCommon(kit *rest.Kit, inputParam metadata.ChartConfig) (interface{}, error) {
-=======
-func (m *operationManager) SearchChartData(ctx core.ContextParams, inputParam metadata.ChartConfig) (interface{}, error) {
->>>>>>> 5df2ee3b
+func (m *operationManager) SearchChartData(kit *rest.Kit, inputParam metadata.ChartConfig) (interface{}, error) {
 	switch inputParam.ReportType {
 	case common.HostCloudChart:
 		data, err := m.HostCloudChartData(kit, inputParam)

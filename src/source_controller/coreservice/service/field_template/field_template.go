--- conflicted
+++ resolved
@@ -211,6 +211,66 @@
 	ctx.RespEntity(nil)
 }
 
+func (s *service) dealProcessRunningTasks(kit *rest.Kit, option *metadata.FieldTemplateUnbindObjOpt) error {
+
+	// 1、get the status of the task
+	cond := mapstr.MapStr{
+		common.BKInstIDField:       option.ID,
+		metadata.APITaskExtraField: option.ObjectID,
+		common.BKStatusField: mapstr.MapStr{
+			common.BKDBIN: []metadata.APITaskStatus{
+				metadata.APITaskStatusExecute, metadata.APITaskStatusWaitExecute,
+				metadata.APITaskStatusNew},
+		},
+	}
+	cond = util.SetQueryOwner(cond, kit.SupplierAccount)
+
+	result := make([]metadata.APITaskSyncStatus, 0)
+	if err := mongodb.Client().Table(common.BKTableNameAPITaskSyncHistory).Find(cond).
+		Fields(common.BKStatusField, common.BKCloudSyncTaskID).
+		All(kit.Ctx, &result); err != nil {
+		blog.Errorf("search mainline failed cond: %+v, err: %s, rid: %s", cond, err, kit.Rid)
+		return err
+	}
+
+	if len(result) == 0 {
+		return nil
+	}
+
+	// 2、the possible task status scenarios are: one is executing,
+	// one is waiting or new, but there will be no more than two tasks.
+	if len(result) > metadata.APITaskFieldTemplateMaxNum {
+		blog.Errorf("task num incorrect, template ID: %d, objID: %s, rid: %s", option.ID, option.ObjectID, kit.Rid)
+		return kit.CCError.Errorf(common.CCErrCommGetMultipleObject,
+			fmt.Sprintf("template ID: %d, objID: %s", option.ID, option.ObjectID))
+	}
+
+	// 3、if there is a running task, return an error directly.
+	var taskID string
+	for _, info := range result {
+		if info.Status == metadata.APITaskStatusExecute {
+			blog.Errorf("unbinding failed, sync task(%s) is running, template ID: %d, objID: %s, rid: %d")
+			return kit.CCError.Errorf(common.CCErrTaskCreateConflict,
+				fmt.Sprintf("template ID: %d, objID: %s", option.ID, option.ObjectID))
+		}
+		taskID = info.TaskID
+	}
+
+	// 4、if there is a queued task that needs to be cleared.
+	delCond := mapstr.MapStr{
+		common.BKTaskIDField: taskID,
+		common.BKStatusField: mapstr.MapStr{
+			common.BKDBIN: []metadata.APITaskStatus{metadata.APITaskStatusWaitExecute, metadata.APITaskStatusNew},
+		},
+	}
+	err := mongodb.Client().Table(common.BKTableNameAPITask).Delete(kit.Ctx, delCond)
+	if err != nil {
+		blog.Errorf("delete task failed, cond: %#v, err: %v, rid: %s", delCond, err, kit.Rid)
+		return err
+	}
+	return nil
+}
+
 // FieldTemplateUnbindObject field template unbind model.
 func (s *service) FieldTemplateUnbindObject(ctx *rest.Contexts) {
 
@@ -246,16 +306,17 @@
 	}
 
 	// 3、delete binding relationship
-	cond := mapstr.MapStr{
-		common.BKTemplateID:  opt.ID,
-		common.ObjectIDField: opt.ObjectID,
-	}
-	cond = util.SetModOwner(cond, kit.SupplierAccount)
-	if err := mongodb.Client().Table(common.BKTableNameObjFieldTemplateRelation).Delete(kit.Ctx, cond); err != nil {
-		blog.Errorf("delete obj field template relation failed, cond: %+v, err: %v, rid: %s", cond, err, kit.Rid)
-		ctx.RespAutoError(err)
-		return
-	}
+	if err := s.deleteFieldTmplRelation(kit, opt); err != nil {
+		ctx.RespAutoError(err)
+		return
+	}
+
+	// 4、set the templateID in the involved model attribute field and model unique check field to 0
+	if err := s.fieldTemplateUnbindAttrAndUnique(ctx.Kit, opt.ID, objIDs); err != nil {
+		ctx.RespAutoError(err)
+		return
+	}
+
 	ctx.RespEntity(nil)
 }
 
@@ -289,13 +350,8 @@
 
 	// 2、the possible task status scenarios are: one is executing,
 	// one is waiting or new, but there will be no more than two tasks.
-<<<<<<< HEAD
 	if len(result) > metadata.MaxFieldTemplateTaskNum {
 		blog.Errorf("task num incorrect, template IDs: %v, objID: %d, rid: %s", ids, objectID, kit.Rid)
-=======
-	if len(result) > metadata.APITaskFieldTemplateMaxNum {
-		blog.Errorf("task num incorrect, template ID: %d, objID: %s, rid: %s", option.ID, option.ObjectID, kit.Rid)
->>>>>>> 2a30a807
 		return kit.CCError.Errorf(common.CCErrCommGetMultipleObject,
 			fmt.Sprintf("template IDs: %v, objID: %d", ids, objectID))
 	}
@@ -327,57 +383,6 @@
 	return nil
 }
 
-<<<<<<< HEAD
-=======
-// FieldTemplateUnbindObject field template unbind model.
-func (s *service) FieldTemplateUnbindObject(ctx *rest.Contexts) {
-
-	opt := new(metadata.FieldTemplateUnbindObjOpt)
-	if err := ctx.DecodeInto(opt); err != nil {
-		ctx.RespAutoError(err)
-		return
-	}
-
-	kit := ctx.Kit
-	// 1、judging the legitimacy of parameters
-	if err := s.validateTemplateID(kit, opt.ID); err != nil {
-		ctx.RespAutoError(err)
-		return
-	}
-
-	objIDs, err := s.getObjectByIDs(kit, []int64{opt.ObjectID})
-	if err != nil {
-		ctx.RespAutoError(err)
-		return
-	}
-
-	if err := canObjBindingFieldTemplate(kit, objIDs); err != nil {
-		blog.Errorf("multi field template founded, cond: %+v, rid: %s", err, kit.Rid)
-		ctx.RespAutoError(err)
-		return
-	}
-
-	// 2、process tasks in task
-	if err := s.dealProcessRunningTasks(kit, opt); err != nil {
-		ctx.RespAutoError(err)
-		return
-	}
-
-	// 3、delete binding relationship
-	if err := s.deleteFieldTmplRelation(kit, opt); err != nil {
-		ctx.RespAutoError(err)
-		return
-	}
-
-	// 4、set the templateID in the involved model attribute field and model unique check field to 0
-	if err := s.fieldTemplateUnbindAttrAndUnique(ctx.Kit, opt.ID, objIDs); err != nil {
-		ctx.RespAutoError(err)
-		return
-	}
-
-	ctx.RespEntity(nil)
-}
-
 func (s *service) deleteFieldTmplRelation(kit *rest.Kit, option *metadata.FieldTemplateUnbindObjOpt) error {
 
 	cond := mapstr.MapStr{
@@ -443,7 +448,6 @@
 	return nil
 }
 
->>>>>>> 2a30a807
 // CreateFieldTemplate create field template.
 func (s *service) CreateFieldTemplate(ctx *rest.Contexts) {
 	template := new(metadata.FieldTemplate)

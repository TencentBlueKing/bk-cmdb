/*
 * Tencent is pleased to support the open source community by making 蓝鲸 available.
 * Copyright (C) 2017-2018 THL A29 Limited, a Tencent company. All rights reserved.
 * Licensed under the MIT License (the "License"); you may not use this file except
 * in compliance with the License. You may obtain a copy of the License at
 * http://opensource.org/licenses/MIT
 * Unless required by applicable law or agreed to in writing, software distributed under
 * the License is distributed on an "AS IS" BASIS, WITHOUT WARRANTIES OR CONDITIONS OF ANY KIND,
 * either express or implied. See the License for the specific language governing permissions and
 * limitations under the License.
 */

package service

import (
	"strings"
	"time"

	"configcenter/src/common"
	"configcenter/src/common/blog"
	"configcenter/src/common/http/rest"
	meta "configcenter/src/common/metadata"
	"configcenter/src/storage/driver/mongodb"

	"github.com/rs/xid"
)

<<<<<<< HEAD
// AddHostFavourite add host query favorite condition
=======
// AddHostFavourite TODO
>>>>>>> 883e9912
func (s *coreService) AddHostFavourite(ctx *rest.Contexts) {
	user := ctx.Request.PathParameter("user")
	paras := new(meta.FavouriteParms)
	if err := ctx.DecodeInto(paras); err != nil {
		ctx.RespAutoError(err)
		return
	}

	if paras.Type != meta.Container && paras.Type != meta.Tradition {
		blog.Errorf("host query favorite condition type is invalid, type: %s, rid: %s", paras.Type, ctx.Kit.Rid)
		ctx.RespAutoError(ctx.Kit.CCError.CCErrorf(common.CCErrCommParamsIsInvalid, common.HostFavoriteType))
		return
	}

	// check duplicate
	query := map[string]interface{}{
		"user":                  user,
		"name":                  paras.Name,
		common.HostFavoriteType: paras.Type,
		common.BKAppIDField:     paras.BizID,
		common.BKOwnerIDField:   ctx.Kit.SupplierAccount,
	}
	rowCount, err := mongodb.Client().Table(common.BKTableNameHostFavorite).Find(query).Count(ctx.Kit.Ctx)
	if err != nil {
		blog.Errorf("query host favorites fail, err: %v, ctx:%v, rid: %s", err, query, ctx.Kit.Rid)
		ctx.RespAutoError(ctx.Kit.CCError.CCError(common.CCErrHostFavouriteQueryFail))
		return
	}
	if rowCount > 0 {
		blog.Errorf("AddHostFavourite fail, name duplicated, ctx:%v, rid: %s", query, ctx.Kit.Rid)
		ctx.RespAutoError(ctx.Kit.CCError.CCErrorf(common.CCErrCommDuplicateItem, paras.Name))
		return
	}

	// insert
	id := xid.New().String()
	fav := meta.FavouriteMeta{
		ID:          id,
		Info:        paras.Info,
		Name:        paras.Name,
		Count:       1,
		User:        user,
		Type:        paras.Type,
		QueryParams: paras.QueryParams,
		OwnerID:     ctx.Kit.SupplierAccount,
		CreateTime:  time.Now().UTC(),
		UpdateTime:  time.Now().UTC(),
		BizID:       paras.BizID,
	}
	err = mongodb.Client().Table(common.BKTableNameHostFavorite).Insert(ctx.Kit.Ctx, fav)
	if err != nil {
		blog.Errorf("create host favorites failed, data:%+v error:%v, rid: %s", fav, err, ctx.Kit.Rid)
		ctx.RespAutoError(ctx.Kit.CCError.CCError(common.CCErrHostFavouriteCreateFail))
		return
	}
	ctx.RespEntity(meta.ID{ID: id})
}

// UpdateHostFavouriteByID TODO
func (s *coreService) UpdateHostFavouriteByID(ctx *rest.Contexts) {
	id := ctx.Request.PathParameter("id")
	user := ctx.Request.PathParameter("user")

	fav := new(meta.FavouriteMeta)
	if err := ctx.DecodeInto(fav); err != nil {
		ctx.RespAutoError(err)
		return
	}
	fav.UpdateTime = time.Now().UTC()

	// check exist
	query := map[string]interface{}{
		"user":                user,
		"id":                  id,
		common.BKOwnerIDField: ctx.Kit.SupplierAccount,
	}
	dbData := make([]meta.FavouriteMeta, 0)
	err := mongodb.Client().Table(common.BKTableNameHostFavorite).Find(query).All(ctx.Kit.Ctx, &dbData)
	if nil != err {
		blog.Errorf("update host favorites with id[%s], but query failed, err: %v, ctx:%v, rid: %s", id, err, query, ctx.Kit.Rid)
		ctx.RespAutoError(ctx.Kit.CCError.CCError(common.CCErrHostFavouriteQueryFail))
		return
	}
	if len(dbData) != 1 {
		blog.ErrorJSON("update host favorites with id[%s], but got multiple, detail: %s, rid: %s", id, dbData,
			query, ctx.Kit.Rid)
		ctx.RespAutoError(ctx.Kit.CCError.CCError(common.CCErrHostFavouriteUpdateFail))
		return
	}
	hostFavourite := dbData[0]

	// check name duplicate before update name field
	if len(fav.Name) != 0 {
		dupFilter := map[string]interface{}{
			"name":                fav.Name,
			common.BKUser:         user,
			common.BKFieldID:      common.KvMap{common.BKDBNE: id},
			common.BKOwnerIDField: ctx.Kit.SupplierAccount,
			common.BKAppIDField:   fav.BizID,
		}
		rowCount, err := mongodb.Client().Table(common.BKTableNameHostFavorite).Find(dupFilter).Count(ctx.Kit.Ctx)
		if err != nil {
			blog.Errorf("query user api validate name duplicate fail, err: %v, ctx:%v, rid: %s", err, dupFilter, ctx.Kit.Rid)
			ctx.RespAutoError(ctx.Kit.CCError.CCError(common.CCErrCommDBSelectFailed))
			return
		}
		if rowCount > 0 {
			blog.Errorf("host user api  name duplicate , ctx:%v, rid: %s", dupFilter, ctx.Kit.Rid)
			ctx.RespAutoError(ctx.Kit.CCError.CCErrorf(common.CCErrCommDuplicateItem, ""))
			return
		}
	}

	// 只有部分字段能更新
	hostFavourite.UpdateTime = time.Now().UTC()
	hostFavourite.Count = fav.Count
	if len(fav.Name) > 0 {
		hostFavourite.Name = fav.Name
	}
	if len(fav.Info) > 0 {
		hostFavourite.Info = fav.Info
	}
	if len(fav.QueryParams) > 0 {
		hostFavourite.QueryParams = fav.QueryParams
	}

	// do update host favorite
	if err = mongodb.Client().Table(common.BKTableNameHostFavorite).Update(ctx.Kit.Ctx, query, hostFavourite); err != nil {
		blog.Errorf("update host favorite failed, err: %v, ctx:%v, rid: %s", err, query, ctx.Kit.Rid)
		ctx.RespAutoError(ctx.Kit.CCError.CCError(common.CCErrHostFavouriteUpdateFail))
		return
	}

	ctx.RespEntity(nil)
}

// DeleteHostFavouriteByID TODO
func (s *coreService) DeleteHostFavouriteByID(ctx *rest.Contexts) {
	id := ctx.Request.PathParameter("id")
	user := ctx.Request.PathParameter("user")

	query := map[string]interface{}{
		"user":                user,
		"id":                  id,
		common.BKOwnerIDField: ctx.Kit.SupplierAccount,
	}
	rowCount, err := mongodb.Client().Table(common.BKTableNameHostFavorite).Find(query).Count(ctx.Kit.Ctx)
	if nil != err {
		blog.Errorf("delete host favorites with id[%s], but query failed, err: %v, ctx:%v, rid: %s", id, err, query, ctx.Kit.Rid)
		ctx.RespAutoError(ctx.Kit.CCError.CCError(common.CCErrHostFavouriteDeleteFail))
		return
	}

	if rowCount != 1 {
		blog.V(5).Infof("delete host favorites with id[%s], but favorites match: %d, ctx:%v, rid: %s", id, rowCount, query, ctx.Kit.Rid)
		ctx.RespAutoError(ctx.Kit.CCError.CCError(common.CCErrHostFavouriteDeleteFail))
		return
	}

	if err = mongodb.Client().Table(common.BKTableNameHostFavorite).Delete(ctx.Kit.Ctx, query); err != nil {
		blog.Errorf("delete host favorites with id[%s] failed, err: %v, ctx:%v, rid: %s", id, err, query, ctx.Kit.Rid)
		ctx.RespAutoError(ctx.Kit.CCError.CCError(common.CCErrHostFavouriteDeleteFail))
		return
	}

	blog.V(5).Infof("delete host favorites with id[%s] success, info: %v, rid: %s", err, query, ctx.Kit.Rid)
	ctx.RespEntity(nil)
}

<<<<<<< HEAD
// ListHostFavourites list host query favorite condition
=======
// ListHostFavourites TODO
>>>>>>> 883e9912
func (s *coreService) ListHostFavourites(ctx *rest.Contexts) {
	dat := new(meta.ObjQueryInput)
	if err := ctx.DecodeInto(dat); err != nil {
		ctx.RespAutoError(err)
		return
	}

	// construct get condition
	condition := make(map[string]interface{})
	if nil != dat.Condition {
		condition = dat.Condition.(map[string]interface{})
	}
	condition["user"] = ctx.Request.PathParameter("user")
	condition[common.BKOwnerIDField] = ctx.Kit.SupplierAccount

	// read fields and page
	fieldArr := []string{"id", "info", "query_params", "name", "is_default", common.CreateTimeField, "count",
		common.HostFavoriteType}
	if "" != dat.Fields {
		fieldArr = strings.Split(dat.Fields, ",")
	}
	skip, limit, sort := dat.Start, dat.Limit, dat.Sort
	if limit == 0 {
		limit = 20
	}
	if len(sort) == 0 {
		sort = common.CreateTimeField
	}

	resultData := make([]map[string]interface{}, 0)
	count, err := mongodb.Client().Table(common.BKTableNameHostFavorite).Find(condition).Count(ctx.Kit.Ctx)
	if err != nil {
		blog.Errorf("get host favorites failed,input:%+v error:%v, rid: %s", dat, err, ctx.Kit.Rid)
		ctx.RespAutoError(ctx.Kit.CCError.CCError(common.CCErrHostFavouriteQueryFail))
		return
	}

	if err = mongodb.Client().Table(common.BKTableNameHostFavorite).Find(condition).Fields(fieldArr...).
		Start(uint64(skip)).Limit(uint64(limit)).Sort(sort).All(ctx.Kit.Ctx, &resultData); err != nil {
		blog.Errorf("get host favorites failed,input:%+v error:%v, rid: %s", dat, err, ctx.Kit.Rid)
		ctx.RespAutoError(ctx.Kit.CCError.CCError(common.CCErrHostFavouriteQueryFail))
		return
	}

	result := meta.FavoriteResult{
		Count: count,
		Info:  resultData,
	}
	ctx.RespEntity(result)

}

// GetHostFavouriteByID TODO
func (s *coreService) GetHostFavouriteByID(ctx *rest.Contexts) {
	ID := ctx.Request.PathParameter("id")
	user := ctx.Request.PathParameter("user")
	if "" == ID || "0" == ID {
		blog.Errorf("get host favourite, but id is emtpy, rid: %s", ctx.Kit.Rid)
		ctx.RespAutoError(ctx.Kit.CCError.CCError(common.CCErrCommParamsNeedSet))
		return
	}

	query := common.KvMap{
		"user":                user,
		"id":                  ID,
		common.BKOwnerIDField: ctx.Kit.SupplierAccount,
	}
	result := new(meta.FavouriteMeta)
	err := mongodb.Client().Table(common.BKTableNameHostFavorite).Find(query).One(ctx.Kit.Ctx, result)
	if err != nil && !mongodb.Client().IsNotFoundError(err) {
		blog.Errorf("get host favourite failed,input: %v error: %v, rid: %s", ID, err, ctx.Kit.Rid)
		ctx.RespAutoError(ctx.Kit.CCError.CCError(common.CCErrHostFavouriteQueryFail))
		return
	}

	ctx.RespEntity(result)
}<|MERGE_RESOLUTION|>--- conflicted
+++ resolved
@@ -25,11 +25,7 @@
 	"github.com/rs/xid"
 )
 
-<<<<<<< HEAD
 // AddHostFavourite add host query favorite condition
-=======
-// AddHostFavourite TODO
->>>>>>> 883e9912
 func (s *coreService) AddHostFavourite(ctx *rest.Contexts) {
 	user := ctx.Request.PathParameter("user")
 	paras := new(meta.FavouriteParms)
@@ -199,11 +195,7 @@
 	ctx.RespEntity(nil)
 }
 
-<<<<<<< HEAD
 // ListHostFavourites list host query favorite condition
-=======
-// ListHostFavourites TODO
->>>>>>> 883e9912
 func (s *coreService) ListHostFavourites(ctx *rest.Contexts) {
 	dat := new(meta.ObjQueryInput)
 	if err := ctx.DecodeInto(dat); err != nil {

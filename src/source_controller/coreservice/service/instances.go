--- conflicted
+++ resolved
@@ -16,12 +16,7 @@
 	"configcenter/src/common"
 	"configcenter/src/common/http/rest"
 	"configcenter/src/common/metadata"
-<<<<<<< HEAD
-	"configcenter/src/common/util"
-=======
-	"configcenter/src/source_controller/coreservice/core"
 	"configcenter/src/source_controller/coreservice/multilingual"
->>>>>>> 47a44afb
 )
 
 func (s *coreService) CreateOneModelInstance(ctx *rest.Contexts) {
@@ -78,14 +73,10 @@
 		return
 	}
 
-	objectID := pathParams("bk_obj_id")
+	objectID := ctx.Request.PathParameter("bk_obj_id")
 
 	// 判断是否有要根据default字段，需要国际化的内容
-<<<<<<< HEAD
-	if _, ok := defaultNameLanguagePkg[ctx.Request.PathParameter("bk_obj_id")]; ok {
-=======
 	if _, ok := multilingual.BuildInInstanceNamePkg[objectID]; ok {
->>>>>>> 47a44afb
 		// 大于两个字段
 		if len(inputData.Fields) > 1 {
 			inputData.Fields = append(inputData.Fields, common.BKDefaultField)
@@ -95,32 +86,13 @@
 		}
 	}
 
-<<<<<<< HEAD
-	dataResult, err := s.core.InstanceOperation().SearchModelInstance(ctx.Kit, ctx.Request.PathParameter("bk_obj_id"), inputData)
-=======
-	dataResult, err := s.core.InstanceOperation().SearchModelInstance(params, objectID, inputData)
->>>>>>> 47a44afb
+	dataResult, err := s.core.InstanceOperation().SearchModelInstance(ctx.Kit, objectID, inputData)
 	if nil != err {
 		ctx.RespEntityWithError(dataResult, err)
 		return
 	}
-<<<<<<< HEAD
-	// translate language for default name
-	lang := s.Language(ctx.Kit.Header)
-	if m, ok := defaultNameLanguagePkg[ctx.Request.PathParameter(common.BKObjIDField)]; ok {
-		for idx := range dataResult.Info {
-			subResult := m[fmt.Sprint(dataResult.Info[idx][common.BKDefaultField])]
-			if len(subResult) >= 3 {
-				dataResult.Info[idx][subResult[1]] = util.FirstNotEmptyString(lang.Language(subResult[0]), fmt.Sprint(dataResult.Info[idx][subResult[1]]), fmt.Sprint(dataResult.Info[idx][subResult[2]]))
-			}
-		}
-
-	}
-	ctx.RespEntity(dataResult)
-=======
-	multilingual.TranslateInstanceName(params.Lang, objectID, dataResult.Info)
-	return dataResult, err
->>>>>>> 47a44afb
+	multilingual.TranslateInstanceName(s.Language(ctx.Kit.Header), objectID, dataResult.Info)
+    ctx.RespEntity(dataResult)
 }
 
 func (s *coreService) DeleteModelInstances(ctx *rest.Contexts) {

/*
 * Tencent is pleased to support the open source community by making 蓝鲸 available.
 * Copyright (C) 2017-2018 THL A29 Limited, a Tencent company. All rights reserved.
 * Licensed under the MIT License (the "License"); you may not use this file except
 * in compliance with the License. You may obtain a copy of the License at
 * http://opensource.org/licenses/MIT
 * Unless required by applicable law or agreed to in writing, software distributed under
 * the License is distributed on an "AS IS" BASIS, WITHOUT WARRANTIES OR CONDITIONS OF ANY KIND,
 * either express or implied. See the License for the specific language governing permissions and
 * limitations under the License.
 */

package service

import (
	"context"
	"encoding/json"
	"fmt"
	"io"
	"io/ioutil"
	"net/http"

	"github.com/emicklei/go-restful"

	"configcenter/src/common"
	"configcenter/src/common/backbone"
	"configcenter/src/common/blog"
	"configcenter/src/common/errors"
	"configcenter/src/common/http/httpserver"
	"configcenter/src/common/language"
	"configcenter/src/common/mapstr"
	"configcenter/src/common/metadata"
	"configcenter/src/common/util"
	"configcenter/src/source_controller/coreservice/app/options"
	"configcenter/src/source_controller/coreservice/core"
	"configcenter/src/source_controller/coreservice/core/association"
	"configcenter/src/source_controller/coreservice/core/instances"
	"configcenter/src/source_controller/coreservice/core/model"
	"configcenter/src/storage/dal/mongo"
)

// CoreServiceInterface the topo service methods used to init
type CoreServiceInterface interface {
	WebService() *restful.WebService
	SetConfig(cfg options.Config, engin *backbone.Engine, err errors.CCErrorIf, language language.CCLanguageIf)
}

// New ceate topo servcie instance
func New() CoreServiceInterface {
	return &coreService{}
}

// coreService topo service
type coreService struct {
	engin    *backbone.Engine
	language language.CCLanguageIf
	err      errors.CCErrorIf
	actions  []action
	cfg      options.Config
	core     core.Core
}

func (s *coreService) SetConfig(cfg options.Config, engin *backbone.Engine, err errors.CCErrorIf, language language.CCLanguageIf) {

	s.cfg = cfg
	s.engin = engin

	if nil != err {
		s.err = err
	}

	if nil != language {
		s.language = language
	}

	// connect the remote mongodb
	dbProxy, dbErr := mongo.NewMgo(cfg.Mongo.BuildURI())
	if dbErr != nil {
		blog.Errorf("failed to connect the remote server(%s), error info is %s", cfg.Mongo.BuildURI(), dbErr.Error())
		return
	}

	// TODO: need to set model dependent methods collecctions
<<<<<<< HEAD
	s.core = core.New(model.New(dbProxy, s), instances.New(dbProxy), association.New(dbProxy))
=======
	asstDepend := NewAssociationDepend(dbProxy)
	s.core = core.New(model.New(dbProxy, nil), instances.New(dbProxy), association.New(dbProxy, asstDepend))
>>>>>>> 1a904aa5
}

// WebService the web service
func (s *coreService) WebService() *restful.WebService {

	// init service actions
	s.initService()

	ws := new(restful.WebService)

	ws.Path("/api/v3").Produces(restful.MIME_JSON)

	innerActions := s.Actions()

	for _, actionItem := range innerActions {
		switch actionItem.Verb {
		case http.MethodPost:
			ws.Route(ws.POST(actionItem.Path).To(actionItem.Handler))
		case http.MethodDelete:
			ws.Route(ws.DELETE(actionItem.Path).To(actionItem.Handler))
		case http.MethodPut:
			ws.Route(ws.PUT(actionItem.Path).To(actionItem.Handler))
		case http.MethodGet:
			ws.Route(ws.GET(actionItem.Path).To(actionItem.Handler))
		default:
			blog.Errorf(" the url (%s), the http method (%s) is not supported", actionItem.Path, actionItem.Verb)
		}
	}

	return ws
}

func (s *coreService) createAPIRspStr(errcode int, info interface{}) (string, error) {

	rsp := metadata.Response{
		BaseResp: metadata.SuccessBaseResp,
		Data:     nil,
	}

	if common.CCSuccess != errcode {
		rsp.Code = errcode
		rsp.Result = false
		rsp.ErrMsg = fmt.Sprintf("%v", info)
	} else {
		rsp.ErrMsg = common.CCSuccessStr
		rsp.Data = info
	}

	data, err := json.Marshal(rsp)
	return string(data), err
}

func (s *coreService) createCompleteAPIRspStr(errcode int, errmsg string, info interface{}) (string, error) {

	rsp := metadata.Response{
		BaseResp: metadata.SuccessBaseResp,
		Data:     nil,
	}

	if common.CCSuccess != errcode {
		rsp.Code = errcode
		rsp.Result = false
		rsp.ErrMsg = errmsg
	} else {
		rsp.ErrMsg = common.CCSuccessStr
	}
	rsp.Data = info
	data, err := json.Marshal(rsp)
	return string(data), err
}

func (s *coreService) sendResponse(resp *restful.Response, errorCode int, dataMsg interface{}) {
	resp.Header().Set("Content-Type", "application/json")
	if rsp, rspErr := s.createAPIRspStr(errorCode, dataMsg); nil == rspErr {
		io.WriteString(resp, rsp)
	} else {
		blog.Errorf("failed to send response , error info is %s", rspErr.Error())
	}
}

func (s *coreService) sendCompleteResponse(resp *restful.Response, errorCode int, errMsg string, info interface{}) {
	resp.Header().Set("Content-Type", "application/json")
	rsp, rspErr := s.createCompleteAPIRspStr(errorCode, errMsg, info)
	if nil == rspErr {
		io.WriteString(resp, rsp)
		return
	}
	blog.Errorf("failed to send response , error info is %s", rspErr.Error())

}

// Actions return the all actions
func (s *coreService) Actions() []*httpserver.Action {

	var httpactions []*httpserver.Action
	for _, a := range s.actions {

		func(act action) {

			httpactions = append(httpactions, &httpserver.Action{Verb: act.Method, Path: act.Path, Handler: func(req *restful.Request, resp *restful.Response) {

				ownerID := util.GetActionOnwerID(req)
				user := util.GetActionUser(req)

				// get the language
				language := util.GetActionLanguage(req)

				defLang := s.language.CreateDefaultCCLanguageIf(language)

				// get the error info by the language
				defErr := s.err.CreateDefaultCCErrorIf(language)

				value, err := ioutil.ReadAll(req.Request.Body)
				if err != nil {
					blog.Errorf("read http request body failed, error:%s", err.Error())
					errStr := defErr.Error(common.CCErrCommHTTPReadBodyFailed)
					s.sendResponse(resp, common.CCErrCommHTTPReadBodyFailed, errStr)
					return
				}

				mData := mapstr.MapStr{}
				if nil == act.HandlerParseOriginDataFunc {
					if err := json.Unmarshal(value, &mData); nil != err && 0 != len(value) {
						blog.Errorf("failed to unmarshal the data, error %s", err.Error())
						errStr := defErr.Error(common.CCErrCommJSONUnmarshalFailed)
						s.sendResponse(resp, common.CCErrCommJSONUnmarshalFailed, errStr)
						return
					}
				} else {
					mData, err = act.HandlerParseOriginDataFunc(value)
					if nil != err {
						blog.Errorf("failed to unmarshal the data, error %s", err.Error())
						errStr := defErr.Error(common.CCErrCommJSONUnmarshalFailed)
						s.sendResponse(resp, common.CCErrCommJSONUnmarshalFailed, errStr)
						return
					}
				}

				data, dataErr := act.HandlerFunc(core.ContextParams{
					Context:         util.GetDBContext(context.Background(), req.Request.Header),
					Error:           defErr,
					Lang:            defLang,
					Header:          req.Request.Header,
					SupplierAccount: ownerID,
					ReqID:           util.GetHTTPCCRequestID(req.Request.Header),
					User:            user,
				},
					req.PathParameter,
					req.QueryParameter,
					mData)

				if nil != dataErr {
					switch e := dataErr.(type) {
					default:
						s.sendCompleteResponse(resp, common.CCSystemBusy, dataErr.Error(), data)
					case errors.CCErrorCoder:
						s.sendCompleteResponse(resp, e.GetCode(), dataErr.Error(), data)
					}
					return
				}

				s.sendResponse(resp, common.CCSuccess, data)

			}})
		}(a)

	}
	return httpactions
}<|MERGE_RESOLUTION|>--- conflicted
+++ resolved
@@ -81,12 +81,8 @@
 	}
 
 	// TODO: need to set model dependent methods collecctions
-<<<<<<< HEAD
-	s.core = core.New(model.New(dbProxy, s), instances.New(dbProxy), association.New(dbProxy))
-=======
 	asstDepend := NewAssociationDepend(dbProxy)
-	s.core = core.New(model.New(dbProxy, nil), instances.New(dbProxy), association.New(dbProxy, asstDepend))
->>>>>>> 1a904aa5
+	s.core = core.New(model.New(dbProxy, s), instances.New(dbProxy), association.New(dbProxy, asstDepend))
 }
 
 // WebService the web service

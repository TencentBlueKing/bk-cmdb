/*
 * Tencent is pleased to support the open source community by making 蓝鲸 available.,
 * Copyright (C) 2017-2018 THL A29 Limited, a Tencent company. All rights reserved.
 * Licensed under the MIT License (the ",License",); you may not use this file except
 * in compliance with the License. You may obtain a copy of the License at
 * http://opensource.org/licenses/MIT
 * Unless required by applicable law or agreed to in writing, software distributed under
 * the License is distributed on an ",AS IS" BASIS, WITHOUT WARRANTIES OR CONDITIONS OF ANY KIND,
 * either express or implied. See the License for the specific language governing permissions and
 * limitations under the License.
 */

package service

import (
	"configcenter/src/common"
	"configcenter/src/common/blog"
	"configcenter/src/common/http/rest"
	"configcenter/src/common/mapstr"
	"configcenter/src/common/metadata"
	"configcenter/src/common/universalsql/mongo"
	"configcenter/src/common/util"
)

// IsInstanceExist used to check if the  instances  asst exist
func (s *coreService) IsInstAsstExist(kit *rest.Kit, objID string, instID uint64) (exists bool, err error) {
	// to many call. can use $or. but universalsql parse or condtion error.

	cond := mongo.NewCondition()
	cond.Element(&mongo.Eq{Key: common.BKObjIDField, Val: objID}, &mongo.Eq{Key: common.BKInstIDField, Val: instID})
<<<<<<< HEAD
	queryCond := metadata.QueryCondition{Condition: cond.ToMapStr()}
	objInsts, err := s.core.AssociationOperation().SearchInstanceAssociation(kit, objID, queryCond)
	if nil != err {
		blog.Errorf("search instance association error %v, rid: %s", err, kit.Rid)
=======
	countCond := &metadata.CountCondition{Condition: cond.ToMapStr()}
	objInstsRst, err := s.core.AssociationOperation().CountInstanceAssociations(kit, countCond)
	if err != nil {
		blog.Errorf("search instance association err: %v, rid: %s", err, kit.Rid)
>>>>>>> a41d2305
		return false, err
	}
	if objInstsRst.Count > 0 {
		return true, nil
	}

	cond = mongo.NewCondition()
	cond.Element(&mongo.Eq{Key: common.BKAsstObjIDField, Val: objID}, &mongo.Eq{Key: common.BKAsstInstIDField, Val: instID})
<<<<<<< HEAD
	queryCond = metadata.QueryCondition{Condition: cond.ToMapStr()}
	objAsstInsts, err := s.core.AssociationOperation().SearchInstanceAssociation(kit, objID, queryCond)
	if nil != err {
		blog.Errorf("search instance to association error %v, rid: %s", err, kit.Rid)
=======
	countCond = &metadata.CountCondition{Condition: cond.ToMapStr()}
	objAsstInstsRst, err := s.core.AssociationOperation().CountInstanceAssociations(kit, countCond)
	if err != nil {
		blog.Errorf("search instance to association err: %v, rid: %s", err, kit.Rid)
>>>>>>> a41d2305
		return false, err
	}
	if objAsstInstsRst.Count > 0 {
		return true, nil
	}

	return false, nil
}

// DeleteInstAsst used to delete inst asst
func (s *coreService) DeleteInstAsst(kit *rest.Kit, objID string, instID uint64) error {
	cond := mongo.NewCondition()
	cond.Element(&mongo.Eq{Key: common.BKObjIDField, Val: objID}, &mongo.Eq{Key: common.BKInstIDField, Val: instID})
	deleteCond := metadata.DeleteOption{Condition: cond.ToMapStr()}
	_, err := s.core.AssociationOperation().DeleteInstanceAssociation(kit, objID, deleteCond)
	if nil != err {
		blog.Errorf("delete instance association error %v, rid: %s", err, kit.Rid)
		return err
	}
	cond = mongo.NewCondition()
	cond.Element(&mongo.Eq{Key: common.BKAsstObjIDField, Val: objID}, &mongo.Eq{Key: common.BKAsstInstIDField, Val: instID})
	deleteCond = metadata.DeleteOption{Condition: cond.ToMapStr()}
	_, err = s.core.AssociationOperation().DeleteInstanceAssociation(kit, objID, deleteCond)
	if nil != err {
		blog.Errorf("delete instance to association error %v, rid: %s", err, kit.Rid)
		return err
	}
	return nil
}

// SelectObjectAttWithParams select object att with params
func (s *coreService) SelectObjectAttWithParams(kit *rest.Kit, objID string, bizID int64) (attributeArr []metadata.Attribute, err error) {
	attributeArr = make([]metadata.Attribute, 0)
	cond := mongo.NewCondition()
	cond.Element(&mongo.Eq{Key: common.BKObjIDField, Val: objID})
	queryCond := metadata.QueryCondition{
		Condition: cond.ToMapStr(),
	}

	bizCond := make(mapstr.MapStr)
	util.AddModelBizIDCondition(bizCond, bizID)

	queryCond.Condition.Merge(bizCond)
	result, err := s.core.ModelOperation().SearchModelAttributes(kit, objID, queryCond)
	if err != nil {
		blog.Errorf("select object att with params error %v, rid: %s", err, kit.Rid)
		return nil, err
	}
	return result.Info, nil
}

// SearchUnique search unique attribute
func (s *coreService) SearchUnique(kit *rest.Kit, objID string) (uniqueAttr []metadata.ObjectUnique, err error) {
	condMap := util.SetQueryOwner(make(map[string]interface{}), kit.SupplierAccount)
	cond, _ := mongo.NewConditionFromMapStr(condMap)
	cond.Element(&mongo.Eq{Key: common.BKObjIDField, Val: objID})
	queryCond := metadata.QueryCondition{
		Condition: cond.ToMapStr(),
	}
	result, err := s.core.ModelOperation().SearchModelAttrUnique(kit, queryCond)
	return result.Info, err
}

func (s *coreService) UpdateModelInstance(kit *rest.Kit, objID string, param metadata.UpdateOption) (*metadata.UpdatedCount, error) {
	return s.core.InstanceOperation().UpdateModelInstance(kit, objID, param)
}<|MERGE_RESOLUTION|>--- conflicted
+++ resolved
@@ -28,17 +28,10 @@
 
 	cond := mongo.NewCondition()
 	cond.Element(&mongo.Eq{Key: common.BKObjIDField, Val: objID}, &mongo.Eq{Key: common.BKInstIDField, Val: instID})
-<<<<<<< HEAD
-	queryCond := metadata.QueryCondition{Condition: cond.ToMapStr()}
-	objInsts, err := s.core.AssociationOperation().SearchInstanceAssociation(kit, objID, queryCond)
-	if nil != err {
-		blog.Errorf("search instance association error %v, rid: %s", err, kit.Rid)
-=======
-	countCond := &metadata.CountCondition{Condition: cond.ToMapStr()}
-	objInstsRst, err := s.core.AssociationOperation().CountInstanceAssociations(kit, countCond)
+	countCond := &metadata.Condition{Condition: cond.ToMapStr()}
+	objInstsRst, err := s.core.AssociationOperation().CountInstanceAssociations(kit, objID, countCond)
 	if err != nil {
 		blog.Errorf("search instance association err: %v, rid: %s", err, kit.Rid)
->>>>>>> a41d2305
 		return false, err
 	}
 	if objInstsRst.Count > 0 {
@@ -47,17 +40,10 @@
 
 	cond = mongo.NewCondition()
 	cond.Element(&mongo.Eq{Key: common.BKAsstObjIDField, Val: objID}, &mongo.Eq{Key: common.BKAsstInstIDField, Val: instID})
-<<<<<<< HEAD
-	queryCond = metadata.QueryCondition{Condition: cond.ToMapStr()}
-	objAsstInsts, err := s.core.AssociationOperation().SearchInstanceAssociation(kit, objID, queryCond)
-	if nil != err {
-		blog.Errorf("search instance to association error %v, rid: %s", err, kit.Rid)
-=======
-	countCond = &metadata.CountCondition{Condition: cond.ToMapStr()}
-	objAsstInstsRst, err := s.core.AssociationOperation().CountInstanceAssociations(kit, countCond)
+	countCond = &metadata.Condition{Condition: cond.ToMapStr()}
+	objAsstInstsRst, err := s.core.AssociationOperation().CountInstanceAssociations(kit, objID, countCond)
 	if err != nil {
 		blog.Errorf("search instance to association err: %v, rid: %s", err, kit.Rid)
->>>>>>> a41d2305
 		return false, err
 	}
 	if objAsstInstsRst.Count > 0 {

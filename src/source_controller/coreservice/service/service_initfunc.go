/*
 * Tencent is pleased to support the open source community by making 蓝鲸 available.
 * Copyright (C) 2017-2018 THL A29 Limited, a Tencent company. All rights reserved.
 * Licensed under the MIT License (the "License"); you may not use this file except
 * in compliance with the License. You may obtain a copy of the License at
 * http://opensource.org/licenses/MIT
 * Unless required by applicable law or agreed to in writing, software distributed under
 * the License is distributed on an "AS IS" BASIS, WITHOUT WARRANTIES OR CONDITIONS OF ANY KIND,
 * either express or implied. See the License for the specific language governing permissions and
 * limitations under the License.
 */

package service

import (
	"net/http"

	"configcenter/src/common/http/rest"

	"github.com/emicklei/go-restful"
)

func (s *coreService) initModelClassification(web *restful.WebService) {
	utility := rest.NewRestUtility(rest.Config{
		ErrorIf:  s.engine.CCErr,
		Language: s.engine.Language,
	})

	utility.AddHandler(rest.Action{Verb: http.MethodPost, Path: "/create/model/classification", Handler: s.CreateOneModelClassification})
	utility.AddHandler(rest.Action{Verb: http.MethodPost, Path: "/createmany/model/classification", Handler: s.CreateManyModelClassification})
	utility.AddHandler(rest.Action{Verb: http.MethodPost, Path: "/setmany/model/classification", Handler: s.SetManyModelClassification})
	utility.AddHandler(rest.Action{Verb: http.MethodPost, Path: "/set/model/classification", Handler: s.SetOneModelClassification})
	utility.AddHandler(rest.Action{Verb: http.MethodPut, Path: "/update/model/classification", Handler: s.UpdateModelClassification})
	utility.AddHandler(rest.Action{Verb: http.MethodDelete, Path: "/delete/model/classification", Handler: s.DeleteModelClassification})
	utility.AddHandler(rest.Action{Verb: http.MethodPost, Path: "/read/model/classification", Handler: s.SearchModelClassification})

	utility.AddToRestfulWebService(web)
}

func (s *coreService) initModel(web *restful.WebService) {
	utility := rest.NewRestUtility(rest.Config{
		ErrorIf:  s.engine.CCErr,
		Language: s.engine.Language,
	})

	utility.AddHandler(rest.Action{Verb: http.MethodPost, Path: "/create/model", Handler: s.CreateModel})
	utility.AddHandler(rest.Action{Verb: http.MethodPost, Path: "/set/model", Handler: s.SetModel})
	utility.AddHandler(rest.Action{Verb: http.MethodPut, Path: "/update/model", Handler: s.UpdateModel})
	utility.AddHandler(rest.Action{Verb: http.MethodDelete, Path: "/delete/model", Handler: s.DeleteModel})
	utility.AddHandler(rest.Action{Verb: http.MethodDelete, Path: "/delete/model/{id}/cascade", Handler: s.CascadeDeleteModel})
	utility.AddHandler(rest.Action{Verb: http.MethodPost, Path: "/read/model", Handler: s.SearchModel})
	utility.AddHandler(rest.Action{Verb: http.MethodGet, Path: "/read/model/statistics", Handler: s.GetModelStatistics})

	// init model attribute groups methods
	utility.AddHandler(rest.Action{Verb: http.MethodPost, Path: "/create/model/{bk_obj_id}/group", Handler: s.CreateModelAttributeGroup})
	utility.AddHandler(rest.Action{Verb: http.MethodPost, Path: "/set/model/{bk_obj_id}/group", Handler: s.SetModelAttributeGroup})
	utility.AddHandler(rest.Action{Verb: http.MethodPut, Path: "/update/model/{bk_obj_id}/group", Handler: s.UpdateModelAttributeGroup})
	utility.AddHandler(rest.Action{Verb: http.MethodPut, Path: "/update/model/group", Handler: s.UpdateModelAttributeGroupByCondition})
	utility.AddHandler(rest.Action{Verb: http.MethodDelete, Path: "/delete/model/{bk_obj_id}/group", Handler: s.DeleteModelAttributeGroup})
	utility.AddHandler(rest.Action{Verb: http.MethodDelete, Path: "/delete/model/group", Handler: s.DeleteModelAttributeGroupByCondition})
	utility.AddHandler(rest.Action{Verb: http.MethodPost, Path: "/read/model/{bk_obj_id}/group", Handler: s.SearchModelAttributeGroup})
	utility.AddHandler(rest.Action{Verb: http.MethodPost, Path: "/read/model/group", Handler: s.SearchModelAttributeGroupByCondition})

	// init attributes methods
	utility.AddHandler(rest.Action{Verb: http.MethodPost, Path: "/create/model/{bk_obj_id}/attributes", Handler: s.CreateModelAttributes})
	utility.AddHandler(rest.Action{Verb: http.MethodPost, Path: "/set/model/{bk_obj_id}/attributes", Handler: s.SetModelAttributes})
	utility.AddHandler(rest.Action{Verb: http.MethodPut, Path: "/update/model/{bk_obj_id}/attributes", Handler: s.UpdateModelAttributes})
	utility.AddHandler(rest.Action{Verb: http.MethodPost, Path: "/update/model/{bk_obj_id}/attributes/index", Handler: s.UpdateModelAttributesIndex})
	utility.AddHandler(rest.Action{Verb: http.MethodPut, Path: "/update/model/attributes", Handler: s.UpdateModelAttributesByCondition})
	utility.AddHandler(rest.Action{Verb: http.MethodDelete, Path: "/delete/model/{bk_obj_id}/attributes", Handler: s.DeleteModelAttribute})
	utility.AddHandler(rest.Action{Verb: http.MethodPost, Path: "/read/model/{bk_obj_id}/attributes", Handler: s.SearchModelAttributes})
	utility.AddHandler(rest.Action{Verb: http.MethodPost, Path: "/read/model/attributes", Handler: s.SearchModelAttributesByCondition})

	utility.AddToRestfulWebService(web)
}

func (s *coreService) initAttrUnique(web *restful.WebService) {
	utility := rest.NewRestUtility(rest.Config{
		ErrorIf:  s.engine.CCErr,
		Language: s.engine.Language,
	})

	utility.AddHandler(rest.Action{Verb: http.MethodPost, Path: "/read/model/attributes/unique", Handler: s.SearchModelAttrUnique})
	utility.AddHandler(rest.Action{Verb: http.MethodPost, Path: "/create/model/{bk_obj_id}/attributes/unique", Handler: s.CreateModelAttrUnique})
	utility.AddHandler(rest.Action{Verb: http.MethodPut, Path: "/update/model/{bk_obj_id}/attributes/unique/{id}", Handler: s.UpdateModelAttrUnique})
	utility.AddHandler(rest.Action{Verb: http.MethodDelete, Path: "/delete/model/{bk_obj_id}/attributes/unique/{id}", Handler: s.DeleteModelAttrUnique})

	utility.AddToRestfulWebService(web)
}

func (s *coreService) initModelInstances(web *restful.WebService) {
	utility := rest.NewRestUtility(rest.Config{
		ErrorIf:  s.engine.CCErr,
		Language: s.engine.Language,
	})

	utility.AddHandler(rest.Action{Verb: http.MethodPost, Path: "/create/model/{bk_obj_id}/instance", Handler: s.CreateOneModelInstance})
	utility.AddHandler(rest.Action{Verb: http.MethodPost, Path: "/createmany/model/{bk_obj_id}/instance", Handler: s.CreateManyModelInstances})
	utility.AddHandler(rest.Action{Verb: http.MethodPut, Path: "/update/model/{bk_obj_id}/instance", Handler: s.UpdateModelInstances})
	utility.AddHandler(rest.Action{Verb: http.MethodPost, Path: "/read/model/{bk_obj_id}/instances", Handler: s.SearchModelInstances})
	utility.AddHandler(rest.Action{Verb: http.MethodDelete, Path: "/delete/model/{bk_obj_id}/instance", Handler: s.DeleteModelInstances})
	utility.AddHandler(rest.Action{Verb: http.MethodDelete, Path: "/delete/model/{bk_obj_id}/instance/cascade", Handler: s.CascadeDeleteModelInstances})

	utility.AddToRestfulWebService(web)
}

func (s *coreService) initAssociationKind(web *restful.WebService) {
	utility := rest.NewRestUtility(rest.Config{
		ErrorIf:  s.engine.CCErr,
		Language: s.engine.Language,
	})

	utility.AddHandler(rest.Action{Verb: http.MethodPost, Path: "/create/associationkind", Handler: s.CreateOneAssociationKind})
	utility.AddHandler(rest.Action{Verb: http.MethodPost, Path: "/createmany/associationkind", Handler: s.CreateManyAssociationKind})
	utility.AddHandler(rest.Action{Verb: http.MethodPost, Path: "/set/associationkind", Handler: s.SetOneAssociationKind})
	utility.AddHandler(rest.Action{Verb: http.MethodPost, Path: "/setmany/associationkind", Handler: s.SetManyAssociationKind})
	utility.AddHandler(rest.Action{Verb: http.MethodPut, Path: "/update/associationkind", Handler: s.UpdateAssociationKind})
	utility.AddHandler(rest.Action{Verb: http.MethodDelete, Path: "/delete/associationkind", Handler: s.DeleteAssociationKind})
	utility.AddHandler(rest.Action{Verb: http.MethodDelete, Path: "/delete/associationkind/cascade", Handler: s.CascadeDeleteAssociationKind})
	utility.AddHandler(rest.Action{Verb: http.MethodPost, Path: "/read/associationkind", Handler: s.SearchAssociationKind})

	utility.AddToRestfulWebService(web)
}

func (s *coreService) initModelAssociation(web *restful.WebService) {
	utility := rest.NewRestUtility(rest.Config{
		ErrorIf:  s.engine.CCErr,
		Language: s.engine.Language,
	})

	utility.AddHandler(rest.Action{Verb: http.MethodPost, Path: "/create/modelassociation", Handler: s.CreateModelAssociation})
	utility.AddHandler(rest.Action{Verb: http.MethodPost, Path: "/create/mainlinemodelassociation", Handler: s.CreateMainlineModelAssociation})
	utility.AddHandler(rest.Action{Verb: http.MethodPost, Path: "/set/modelassociation", Handler: s.SetModelAssociation})
	utility.AddHandler(rest.Action{Verb: http.MethodPut, Path: "/update/modelassociation", Handler: s.UpdateModelAssociation})
	utility.AddHandler(rest.Action{Verb: http.MethodPost, Path: "/read/modelassociation", Handler: s.SearchModelAssociation})
	utility.AddHandler(rest.Action{Verb: http.MethodDelete, Path: "/delete/modelassociation", Handler: s.DeleteModelAssociation})
	utility.AddHandler(rest.Action{Verb: http.MethodDelete, Path: "/delete/modelassociation/cascade", Handler: s.DeleteModelAssociation})

	utility.AddToRestfulWebService(web)
}

func (s *coreService) initInstanceAssociation(web *restful.WebService) {
	utility := rest.NewRestUtility(rest.Config{
		ErrorIf:  s.engine.CCErr,
		Language: s.engine.Language,
	})

	utility.AddHandler(rest.Action{Verb: http.MethodPost, Path: "/create/instanceassociation", Handler: s.CreateOneInstanceAssociation})
	utility.AddHandler(rest.Action{Verb: http.MethodPost, Path: "/createmany/instanceassociation", Handler: s.CreateManyInstanceAssociation})
	utility.AddHandler(rest.Action{Verb: http.MethodPost, Path: "/read/instanceassociation", Handler: s.SearchInstanceAssociation})
	utility.AddHandler(rest.Action{Verb: http.MethodDelete, Path: "/delete/instanceassociation", Handler: s.DeleteInstanceAssociation})

	utility.AddToRestfulWebService(web)
}

func (s *coreService) initMainline(web *restful.WebService) {
	utility := rest.NewRestUtility(rest.Config{
		ErrorIf:  s.engine.CCErr,
		Language: s.engine.Language,
	})

	// add handler for model topo and business topo
	utility.AddHandler(rest.Action{Verb: http.MethodPost, Path: "/read/mainline/model", Handler: s.SearchMainlineModelTopo})
	utility.AddHandler(rest.Action{Verb: http.MethodPost, Path: "/read/mainline/instance/{bk_biz_id}", Handler: s.SearchMainlineInstanceTopo})

	utility.AddToRestfulWebService(web)
}

func (s *coreService) host(web *restful.WebService) {
	utility := rest.NewRestUtility(rest.Config{
		ErrorIf:  s.engine.CCErr,
		Language: s.engine.Language,
	})

	utility.AddHandler(rest.Action{Verb: http.MethodPost, Path: "/set/module/host/relation/inner/module", Handler: s.TransferHostToInnerModule})
	utility.AddHandler(rest.Action{Verb: http.MethodPost, Path: "/set/module/host/relation/module", Handler: s.TransferHostToNormalModule})
	utility.AddHandler(rest.Action{Verb: http.MethodPost, Path: "/set/module/host/relation/cross/business", Handler: s.TransferHostToAnotherBusiness})
	utility.AddHandler(rest.Action{Verb: http.MethodDelete, Path: "/delete/host", Handler: s.DeleteHostFromSystem})
	utility.AddHandler(rest.Action{Verb: http.MethodDelete, Path: "/delete/host/host_module_relations", Handler: s.RemoveFromModule})

	utility.AddHandler(rest.Action{Verb: http.MethodPost, Path: "/read/module/host/relation", Handler: s.GetHostModuleRelation})
	utility.AddHandler(rest.Action{Verb: http.MethodPost, Path: "/read/host/indentifier", Handler: s.HostIdentifier})

	utility.AddHandler(rest.Action{Verb: http.MethodGet, Path: "/find/host/{bk_host_id}", Handler: s.GetHostByID})
	utility.AddHandler(rest.Action{Verb: http.MethodPost, Path: "/findmany/hosts/search", Handler: s.GetHosts})
	utility.AddHandler(rest.Action{Verb: http.MethodGet, Path: "/find/host/snapshot/{bk_host_id}", Handler: s.GetHostSnap})

	utility.AddHandler(rest.Action{Verb: http.MethodPost, Path: "/find/host/lock", Handler: s.LockHost})
	utility.AddHandler(rest.Action{Verb: http.MethodDelete, Path: "/delete/host/lock", Handler: s.UnlockHost})
	utility.AddHandler(rest.Action{Verb: http.MethodPost, Path: "/findmany/host/lock/search", Handler: s.QueryLockHost})

	utility.AddHandler(rest.Action{Verb: http.MethodPost, Path: "/create/userapi", Handler: s.AddUserConfig})
	utility.AddHandler(rest.Action{Verb: http.MethodPut, Path: "/update/userapi/{bk_biz_id}/{id}", Handler: s.UpdateUserConfig})
	utility.AddHandler(rest.Action{Verb: http.MethodDelete, Path: "/delete/userapi/{bk_biz_id}/{id}", Handler: s.DeleteUserConfig})
	utility.AddHandler(rest.Action{Verb: http.MethodPost, Path: "/findmany/userapi/search", Handler: s.GetUserConfig})
	utility.AddHandler(rest.Action{Verb: http.MethodGet, Path: "/find/userapi/detail/{bk_biz_id}/{id}", Handler: s.UserConfigDetail})
	utility.AddHandler(rest.Action{Verb: http.MethodPost, Path: "/create/usercustom/{bk_user}", Handler: s.AddUserCustom})
	utility.AddHandler(rest.Action{Verb: http.MethodPut, Path: "/update/usercustom/{bk_user}/{id}", Handler: s.UpdateUserCustomByID})
	utility.AddHandler(rest.Action{Verb: http.MethodGet, Path: "/find/usercustom/user/search/{bk_user}", Handler: s.GetUserCustomByUser})
	utility.AddHandler(rest.Action{Verb: http.MethodPost, Path: "/find/usercustom/default", Handler: s.GetDefaultUserCustom})
	utility.AddHandler(rest.Action{Verb: http.MethodPut, Path: "/update/usercustom/default", Handler: s.UpdatDefaultUserCustom})

	utility.AddHandler(rest.Action{Verb: http.MethodPost, Path: "/create/hosts/favorites/{user}", Handler: s.AddHostFavourite})
	utility.AddHandler(rest.Action{Verb: http.MethodPut, Path: "/update/hosts/favorites/{user}/{id}", Handler: s.UpdateHostFavouriteByID})
	utility.AddHandler(rest.Action{Verb: http.MethodDelete, Path: "/delete/hosts/favorites/{user}/{id}", Handler: s.DeleteHostFavouriteByID})
	utility.AddHandler(rest.Action{Verb: http.MethodPost, Path: "/findmany/hosts/favorites/search/{user}", Handler: s.ListHostFavourites})
	utility.AddHandler(rest.Action{Verb: http.MethodGet, Path: "/find/hosts/favorites/search/{user}/{id}", Handler: s.GetHostFavouriteByID})

	utility.AddHandler(rest.Action{Verb: http.MethodPost, Path: "/findmany/meta/hosts/modules/search", Handler: s.GetHostModulesIDs})

	utility.AddHandler(rest.Action{Verb: http.MethodPost, Path: "/findmany/hosts/list_hosts", Handler: s.ListHosts})
	utility.AddHandler(rest.Action{Verb: http.MethodPut, Path: "/updatemany/hosts/cloudarea_field", Handler: s.UpdateHostCloudAreaField})

	utility.AddToRestfulWebService(web)
}

func (s *coreService) audit(web *restful.WebService) {
	utility := rest.NewRestUtility(rest.Config{
		ErrorIf:  s.engine.CCErr,
		Language: s.engine.Language,
	})

	utility.AddHandler(rest.Action{Verb: http.MethodPost, Path: "/create/auditlog", Handler: s.CreateAuditLog})
	utility.AddHandler(rest.Action{Verb: http.MethodPost, Path: "/read/auditlog", Handler: s.SearchAuditLog})

	utility.AddToRestfulWebService(web)
}

func (s *coreService) initOperation(web *restful.WebService) {
	utility := rest.NewRestUtility(rest.Config{
		ErrorIf:  s.engine.CCErr,
		Language: s.engine.Language,
	})

	utility.AddHandler(rest.Action{Verb: http.MethodPost, Path: "/create/operation/chart", Handler: s.CreateOperationChart})
	utility.AddHandler(rest.Action{Verb: http.MethodPost, Path: "/findmany/operation/chart", Handler: s.SearchChartWithPosition})
	utility.AddHandler(rest.Action{Verb: http.MethodPost, Path: "/update/operation/chart", Handler: s.UpdateOperationChart})
	utility.AddHandler(rest.Action{Verb: http.MethodDelete, Path: "/delete/operation/chart/{id}", Handler: s.DeleteOperationChart})
	utility.AddHandler(rest.Action{Verb: http.MethodPost, Path: "/find/operation/chart/common", Handler: s.SearchChartCommon})

	utility.AddHandler(rest.Action{Verb: http.MethodPost, Path: "/find/operation/inst/count", Handler: s.SearchInstCount})
	utility.AddHandler(rest.Action{Verb: http.MethodPost, Path: "/find/operation/chart/data", Handler: s.SearchChartData})
	utility.AddHandler(rest.Action{Verb: http.MethodPost, Path: "/update/operation/chart/position", Handler: s.UpdateChartPosition})
	utility.AddHandler(rest.Action{Verb: http.MethodPost, Path: "/find/operation/timer/chart/data", Handler: s.SearchTimerChartData})
	utility.AddHandler(rest.Action{Verb: http.MethodPost, Path: "/start/operation/chart/timer", Handler: s.TimerFreshData})

	utility.AddToRestfulWebService(web)
}

func (s *coreService) label(web *restful.WebService) {
	utility := rest.NewRestUtility(rest.Config{
		ErrorIf:  s.engine.CCErr,
		Language: s.engine.Language,
	})

	utility.AddHandler(rest.Action{Verb: http.MethodPost, Path: "/createmany/labels", Handler: s.AddLabels})
	utility.AddHandler(rest.Action{Verb: http.MethodDelete, Path: "/deletemany/labels", Handler: s.RemoveLabels})

	utility.AddToRestfulWebService(web)
}

func (s *coreService) topographics(web *restful.WebService) {
	utility := rest.NewRestUtility(rest.Config{
		ErrorIf:  s.engine.CCErr,
		Language: s.engine.Language,
	})

	utility.AddHandler(rest.Action{Verb: http.MethodPost, Path: "/topographics/search", Handler: s.SearchTopoGraphics})
	utility.AddHandler(rest.Action{Verb: http.MethodPost, Path: "/topographics/update", Handler: s.UpdateTopoGraphics})

	utility.AddToRestfulWebService(web)
}

func (s *coreService) ccSystem(web *restful.WebService) {
	utility := rest.NewRestUtility(rest.Config{
		ErrorIf:  s.engine.CCErr,
		Language: s.engine.Language,
	})

	utility.AddHandler(rest.Action{Verb: http.MethodPost, Path: "/find/system/user_config", Handler: s.GetSystemUserConfig})

	utility.AddToRestfulWebService(web)
}

func (s *coreService) transaction(web *restful.WebService) {
	utility := rest.NewRestUtility(rest.Config{
		ErrorIf:  s.engine.CCErr,
		Language: s.engine.Language,
	})

	utility.AddHandler(rest.Action{Verb: http.MethodPost, Path: "/update/transaction/commit", Handler: s.CommitTransaction})
	utility.AddHandler(rest.Action{Verb: http.MethodPost, Path: "/update/transaction/abort", Handler: s.AbortTransaction})
	utility.AddToRestfulWebService(web)
}

func (s *coreService) initCache(web *restful.WebService) {
	utility := rest.NewRestUtility(rest.Config{
		ErrorIf:  s.engine.CCErr,
		Language: s.engine.Language,
	})
	utility.AddHandler(rest.Action{Verb: http.MethodPost, Path: "/find/cache/topotree", Handler: s.SearchTopologyTree})

	utility.AddToRestfulWebService(web)
}

func (s *coreService) initCount(web *restful.WebService) {
	utility := rest.NewRestUtility(rest.Config{
		ErrorIf:  s.engine.CCErr,
		Language: s.engine.Language,
	})

	utility.AddHandler(rest.Action{Verb: http.MethodPost, Path: "/find/resource/count", Handler: s.GetCountByFilter})

	utility.AddToRestfulWebService(web)
}

func (s *coreService) initService(web *restful.WebService) {
	s.initModelClassification(web)
	s.initModel(web)
	s.initAssociationKind(web)
	s.initAttrUnique(web)
	s.initModelAssociation(web)
	s.initModelInstances(web)
	s.initInstanceAssociation(web)
	s.initDataSynchronize(web)
	s.initMainline(web)
	s.host(web)
	s.audit(web)
	s.initProcess(web)
	s.initOperation(web)
	s.label(web)
	s.topographics(web)
	s.ccSystem(web)
	s.initSetTemplate(web)
	s.initHostApplyRule(web)
	s.transaction(web)
<<<<<<< HEAD
	s.initCache(web)
=======
	s.initCount(web)
>>>>>>> 1587614a
}<|MERGE_RESOLUTION|>--- conflicted
+++ resolved
@@ -334,9 +334,6 @@
 	s.initSetTemplate(web)
 	s.initHostApplyRule(web)
 	s.transaction(web)
-<<<<<<< HEAD
+	s.initCount(web)
 	s.initCache(web)
-=======
-	s.initCount(web)
->>>>>>> 1587614a
 }
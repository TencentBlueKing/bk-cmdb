/*
 * Tencent is pleased to support the open source community by making 蓝鲸 available.
 * Copyright (C) 2017-2018 THL A29 Limited, a Tencent company. All rights reserved.
 * Licensed under the MIT License (the "License"); you may not use this file except
 * in compliance with the License. You may obtain a copy of the License at
 * http://opensource.org/licenses/MIT
 * Unless required by applicable law or agreed to in writing, software distributed under
 * the License is distributed on an "AS IS" BASIS, WITHOUT WARRANTIES OR CONDITIONS OF ANY KIND,
 * either express or implied. See the License for the specific language governing permissions and
 * limitations under the License.
 */

package service

import (
	"net/http"
)

func (s *coreService) initModelClassification() {
	s.addAction(http.MethodPost, "/create/model/classification", s.CreateOneModelClassification, nil)
	s.addAction(http.MethodPost, "/createmany/model/classification", s.CreateManyModelClassification, nil)
	s.addAction(http.MethodPost, "/setmany/model/classification", s.SetManyModelClassification, nil)
	s.addAction(http.MethodPost, "/set/model/classification", s.SetOneModelClassification, nil)
	s.addAction(http.MethodPut, "/update/model/classification", s.UpdateModelClassification, nil)
	s.addAction(http.MethodDelete, "/delete/model/classification", s.DeleteModelClassification, nil)
	s.addAction(http.MethodPost, "/read/model/classification", s.SearchModelClassification, nil)
}

func (s *coreService) initModel() {
	s.addAction(http.MethodPost, "/create/model", s.CreateModel, nil)
	s.addAction(http.MethodPost, "/set/model", s.SetModel, nil)
	s.addAction(http.MethodPut, "/update/model", s.UpdateModel, nil)
	s.addAction(http.MethodDelete, "/delete/model", s.DeleteModel, nil)
	s.addAction(http.MethodDelete, "/delete/model/{id}/cascade", s.CascadeDeleteModel, nil)
	s.addAction(http.MethodPost, "/read/model", s.SearchModel, nil)
	s.addAction(http.MethodGet, "/read/model/statistics", s.GetModelStatistics, nil)

	// init model attribute groups methods
	s.addAction(http.MethodPost, "/create/model/{bk_obj_id}/group", s.CreateModelAttributeGroup, nil)
	s.addAction(http.MethodPost, "/set/model/{bk_obj_id}/group", s.SetModelAttributeGroup, nil)
	s.addAction(http.MethodPut, "/update/model/{bk_obj_id}/group", s.UpdateModelAttributeGroup, nil)
	s.addAction(http.MethodPut, "/update/model/group", s.UpdateModelAttributeGroupByCondition, nil)
	s.addAction(http.MethodDelete, "/delete/model/{bk_obj_id}/group", s.DeleteModelAttributeGroup, nil)
	s.addAction(http.MethodDelete, "/delete/model/group", s.DeleteModelAttributeGroupByCondition, nil)
	s.addAction(http.MethodPost, "/read/model/{bk_obj_id}/group", s.SearchModelAttributeGroup, nil)
	s.addAction(http.MethodPost, "/read/model/group", s.SearchModelAttributeGroupByCondition, nil)

	// init attributes methods
	s.addAction(http.MethodPost, "/create/model/{bk_obj_id}/attributes", s.CreateModelAttributes, nil)
	s.addAction(http.MethodPost, "/set/model/{bk_obj_id}/attributes", s.SetModelAttributes, nil)
	s.addAction(http.MethodPut, "/update/model/{bk_obj_id}/attributes", s.UpdateModelAttributes, nil)
	s.addAction(http.MethodPut, "/update/model/attributes", s.UpdateModelAttributesByCondition, nil)
	s.addAction(http.MethodDelete, "/delete/model/{bk_obj_id}/attributes", s.DeleteModelAttribute, nil)
	s.addAction(http.MethodPost, "/read/model/{bk_obj_id}/attributes", s.SearchModelAttributes, nil)
	s.addAction(http.MethodPost, "/read/model/attributes", s.SearchModelAttributesByCondition, nil)

}

func (s *coreService) initAttrUnique() {
	s.addAction(http.MethodPost, "/read/model/attributes/unique", s.SearchModelAttrUnique, nil)
	s.addAction(http.MethodPost, "/create/model/{bk_obj_id}/attributes/unique", s.CreateModelAttrUnique, nil)
	s.addAction(http.MethodPut, "/update/model/{bk_obj_id}/attributes/unique/{id}", s.UpdateModelAttrUnique, nil)
	s.addAction(http.MethodDelete, "/delete/model/{bk_obj_id}/attributes/unique/{id}", s.DeleteModelAttrUnique, nil)
}

func (s *coreService) initModelInstances() {
	s.addAction(http.MethodPost, "/create/model/{bk_obj_id}/instance", s.CreateOneModelInstance, nil)
	s.addAction(http.MethodPost, "/createmany/model/{bk_obj_id}/instance", s.CreateManyModelInstances, nil)
	s.addAction(http.MethodPut, "/update/model/{bk_obj_id}/instance", s.UpdateModelInstances, nil)
	s.addAction(http.MethodPost, "/read/model/{bk_obj_id}/instances", s.SearchModelInstances, nil)
	s.addAction(http.MethodDelete, "/delete/model/{bk_obj_id}/instance", s.DeleteModelInstances, nil)
	s.addAction(http.MethodDelete, "/delete/model/{bk_obj_id}/instance/cascade", s.CascadeDeleteModelInstances, nil)
}

func (s *coreService) initAssociationKind() {

	s.addAction(http.MethodPost, "/create/associationkind", s.CreateOneAssociationKind, nil)
	s.addAction(http.MethodPost, "/createmany/associationkind", s.CreateManyAssociationKind, nil)
	s.addAction(http.MethodPost, "/set/associationkind", s.SetOneAssociationKind, nil)
	s.addAction(http.MethodPost, "/setmany/associationkind", s.SetManyAssociationKind, nil)
	s.addAction(http.MethodPut, "/update/associationkind", s.UpdateAssociationKind, nil)
	s.addAction(http.MethodDelete, "/delete/associationkind", s.DeleteAssociationKind, nil)
	s.addAction(http.MethodDelete, "/delete/associationkind/cascade", s.CascadeDeleteAssociationKind, nil)
	s.addAction(http.MethodPost, "/read/associationkind", s.SearchAssociationKind, nil)

}

func (s *coreService) initModelAssociation() {

	s.addAction(http.MethodPost, "/create/modelassociation", s.CreateModelAssociation, nil)
	s.addAction(http.MethodPost, "/create/mainlinemodelassociation", s.CreateMainlineModelAssociation, nil)
	s.addAction(http.MethodPost, "/set/modelassociation", s.SetModelAssociation, nil)
	s.addAction(http.MethodPut, "/update/modelassociation", s.UpdateModelAssociation, nil)
	s.addAction(http.MethodPost, "/read/modelassociation", s.SearchModelAssociation, nil)
	s.addAction(http.MethodDelete, "/delete/modelassociation", s.DeleteModelAssociation, nil)
	s.addAction(http.MethodDelete, "/delete/modelassociation/cascade", s.DeleteModelAssociation, nil)
}

func (s *coreService) initInstanceAssociation() {

	s.addAction(http.MethodPost, "/create/instanceassociation", s.CreateOneInstanceAssociation, nil)
	s.addAction(http.MethodPost, "/createmany/instanceassociation", s.CreateManyInstanceAssociation, nil)
	s.addAction(http.MethodPost, "/read/instanceassociation", s.SearchInstanceAssociation, nil)
	s.addAction(http.MethodDelete, "/delete/instanceassociation", s.DeleteInstanceAssociation, nil)
}

func (s *coreService) initMainline() {
	// add handler for model topo and business topo
	s.addAction(http.MethodPost, "/read/mainline/model", s.SearchMainlineModelTopo, nil)
	s.addAction(http.MethodPost, "/read/mainline/instance/{bk_biz_id}", s.SearchMainlineInstanceTopo, nil)
}

func (s *coreService) host() {
	s.addAction(http.MethodPost, "/set/module/host/relation/inner/module", s.TransferHostToInnerModule, nil)
	s.addAction(http.MethodPost, "/set/module/host/relation/module", s.TransferHostToNormalModule, nil)
	s.addAction(http.MethodPost, "/set/module/host/relation/cross/business", s.TransferHostToAnotherBusiness, nil)
	s.addAction(http.MethodDelete, "/delete/host", s.DeleteHostFromSystem, nil)
	s.addAction(http.MethodDelete, "/delete/host/host_module_relations", s.RemoveFromModule, nil)

	s.addAction(http.MethodPost, "/read/module/host/relation", s.GetHostModuleRelation, nil)
	s.addAction(http.MethodPost, "/read/host/indentifier", s.HostIdentifier, nil)

	s.addAction(http.MethodGet, "/find/host/{bk_host_id}", s.GetHostByID, nil)
	s.addAction(http.MethodPost, "/findmany/hosts/search", s.GetHosts, nil)
	s.addAction(http.MethodGet, "/find/host/snapshot/{bk_host_id}", s.GetHostSnap, nil)

	s.addAction(http.MethodPost, "/find/host/lock", s.LockHost, nil)
	s.addAction(http.MethodDelete, "/delete/host/lock", s.UnlockHost, nil)
	s.addAction(http.MethodPost, "/findmany/host/lock/search", s.QueryLockHost, nil)

	s.addAction(http.MethodPost, "/create/userapi", s.AddUserConfig, nil)
	s.addAction(http.MethodPut, "/update/userapi/{bk_biz_id}/{id}", s.UpdateUserConfig, nil)
	s.addAction(http.MethodDelete, "/delete/userapi/{bk_biz_id}/{id}", s.DeleteUserConfig, nil)
	s.addAction(http.MethodPost, "/findmany/userapi/search", s.GetUserConfig, nil)
	s.addAction(http.MethodGet, "/find/userapi/detail/{bk_biz_id}/{id}", s.UserConfigDetail, nil)
	s.addAction(http.MethodPost, "/create/usercustom/{bk_user}", s.AddUserCustom, nil)
	s.addAction(http.MethodPut, "/update/usercustom/{bk_user}/{id}", s.UpdateUserCustomByID, nil)
	s.addAction(http.MethodGet, "/find/usercustom/user/search/{bk_user}", s.GetUserCustomByUser, nil)
	s.addAction(http.MethodPost, "/find/usercustom/default/search/{bk_user}", s.GetDefaultUserCustom, nil)

	s.addAction(http.MethodPost, "/create/hosts/favorites/{user}", s.AddHostFavourite, nil)
	s.addAction(http.MethodPut, "/update/hosts/favorites/{user}/{id}", s.UpdateHostFavouriteByID, nil)
	s.addAction(http.MethodDelete, "/delete/hosts/favorites/{user}/{id}", s.DeleteHostFavouriteByID, nil)
	s.addAction(http.MethodPost, "/findmany/hosts/favorites/search/{user}", s.ListHostFavourites, nil)
	s.addAction(http.MethodGet, "/find/hosts/favorites/search/{user}/{id}", s.GetHostFavouriteByID, nil)

	s.addAction(http.MethodPost, "/findmany/meta/hosts/modules/search", s.GetHostModulesIDs, nil)

	s.addAction(http.MethodPost, "/findmany/hosts/list_hosts", s.ListHosts, nil)
	s.addAction(http.MethodPut, "/updatemany/hosts/cloudarea_field", s.UpdateHostCloudAreaField, nil)
}

func (s *coreService) initCloudSync() {
	s.addAction(http.MethodPost, "/create/cloud/sync/task", s.CreateCloudSyncTask, nil)
	s.addAction(http.MethodDelete, "/delete/cloud/sync/task/{taskID}", s.DeleteCloudSyncTask, nil)
	s.addAction(http.MethodPost, "/update/cloud/sync/task", s.UpdateCloudSyncTask, nil)
	s.addAction(http.MethodPost, "/search/cloud/sync/task", s.SearchCloudSyncTask, nil)
	s.addAction(http.MethodPost, "/create/cloud/confirm", s.CreateConfirm, nil)
	s.addAction(http.MethodPost, "/check/cloud/task/name", s.CheckTaskNameUnique, nil)
	s.addAction(http.MethodDelete, "/delete/cloud/confirm/{taskID}", s.DeleteConfirm, nil)
	s.addAction(http.MethodPost, "/search/cloud/confirm", s.SearchConfirm, nil)
	s.addAction(http.MethodPost, "/create/cloud/sync/history", s.CreateSyncHistory, nil)
	s.addAction(http.MethodPost, "/search/cloud/sync/history", s.SearchSyncHistory, nil)
	s.addAction(http.MethodPost, "/create/cloud/confirm/history", s.CreateConfirmHistory, nil)
	s.addAction(http.MethodPost, "/search/cloud/confirm/history", s.SearchConfirmHistory, nil)
}

func (s *coreService) audit() {
	s.addAction(http.MethodPost, "/create/auditlog", s.CreateAuditLog, nil)
	s.addAction(http.MethodPost, "/read/auditlog", s.SearchAuditLog, nil)
}

func (s *coreService) initOperation() {
	s.addAction(http.MethodPost, "/create/operation/chart", s.CreateOperationChart, nil)
	s.addAction(http.MethodPost, "/search/operation/chart", s.SearchChartWithPosition, nil)
	s.addAction(http.MethodPost, "/update/operation/chart", s.UpdateOperationChart, nil)
	s.addAction(http.MethodDelete, "/delete/operation/chart/{id}", s.DeleteOperationChart, nil)
	s.addAction(http.MethodPost, "/search/operation/chart/common", s.SearchChartCommon, nil)

	s.addAction(http.MethodPost, "/read/operation/inst/count", s.SearchInstCount, nil)
	s.addAction(http.MethodPost, "/read/operation/chart/data/common", s.SearchChartDataCommon, nil)
	s.addAction(http.MethodPost, "/update/operation/chart/position", s.UpdateChartPosition, nil)
	s.addAction(http.MethodPost, "/search/operation/chart/data", s.SearchTimerChartData, nil)
	s.addAction(http.MethodPost, "/start/operation/chart/timer", s.TimerFreshData, nil)
}

func (s *coreService) label() {
	s.addAction(http.MethodPost, "/createmany/labels", s.AddLabels, nil)
	s.addAction(http.MethodDelete, "/deletemany/labels", s.RemoveLabels, nil)
}

func (s *coreService) topographics() {
	s.addAction(http.MethodPost, "/topographics/search", s.SearchTopoGraphics, nil)
	s.addAction(http.MethodPost, "/topographics/update", s.UpdateTopoGraphics, nil)
}

func (s *coreService) ccSystem() {
	s.addAction(http.MethodPost, "/find/system/user_config", s.GetSystemUserConfig, nil)
}

func (s *coreService) initService() {
	s.initModelClassification()
	s.initModel()
	s.initAssociationKind()
	s.initAttrUnique()
	s.initModelAssociation()
	s.initModelInstances()
	s.initInstanceAssociation()
	s.initDataSynchronize()
	s.initMainline()
	s.host()
	s.audit()
	s.initOperation()
	s.initProcess()
	s.initOperation()
	s.initCloudSync()
	s.label()
	s.topographics()
<<<<<<< HEAD
	s.initSetTemplate()
=======
	s.ccSystem()
>>>>>>> 2db0fb4c
}<|MERGE_RESOLUTION|>--- conflicted
+++ resolved
@@ -216,9 +216,6 @@
 	s.initCloudSync()
 	s.label()
 	s.topographics()
-<<<<<<< HEAD
+	s.ccSystem()
 	s.initSetTemplate()
-=======
-	s.ccSystem()
->>>>>>> 2db0fb4c
 }
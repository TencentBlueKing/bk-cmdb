--- conflicted
+++ resolved
@@ -148,9 +148,6 @@
 	s.initMainline()
 	s.host()
 	s.audit()
-<<<<<<< HEAD
 	s.initOperation()
-=======
 	s.initProcess()
->>>>>>> 095f87ca
 }
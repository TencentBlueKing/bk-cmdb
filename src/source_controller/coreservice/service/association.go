--- conflicted
+++ resolved
@@ -121,24 +121,18 @@
 		ctx.RespAutoError(err)
 		return
 	}
-<<<<<<< HEAD
 	result, err := s.core.AssociationOperation().SearchAssociationKind(ctx.Kit, inputData)
 	if err != nil {
 		ctx.RespAutoError(err)
 		return
 	}
-	ctx.RespEntity(result)
-=======
-	result, err := s.core.AssociationOperation().SearchAssociationKind(params, inputData)
-	if err != nil {
-		return result, err
-	}
-	// translate
-	for idx := range result.Info {
-		s.TranslateAssociationType(params.Lang, &result.Info[idx])
-	}
-	return result, nil
->>>>>>> c4181fa0
+
+    // translate
+    for idx := range result.Info {
+        s.TranslateAssociationType(params.Lang, &result.Info[idx])
+    }
+    
+	ctx.RespEntity(result)
 }
 
 func (s *coreService) CreateModelAssociation(ctx *rest.Contexts) {

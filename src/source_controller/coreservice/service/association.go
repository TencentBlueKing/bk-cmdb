/*
 * Tencent is pleased to support the open source community by making 蓝鲸 available.,
 * Copyright (C) 2017-2018 THL A29 Limited, a Tencent company. All rights reserved.
 * Licensed under the MIT License (the ",License",); you may not use this file except
 * in compliance with the License. You may obtain a copy of the License at
 * http://opensource.org/licenses/MIT
 * Unless required by applicable law or agreed to in writing, software distributed under
 * the License is distributed on an ",AS IS" BASIS, WITHOUT WARRANTIES OR CONDITIONS OF ANY KIND,
 * either express or implied. See the License for the specific language governing permissions and
 * limitations under the License.
 */

package service

import (
	"configcenter/src/common/http/rest"
	"configcenter/src/common/metadata"
)

func (s *coreService) CreateOneAssociationKind(ctx *rest.Contexts) {
	inputData := metadata.CreateAssociationKind{}
	if err := ctx.DecodeInto(&inputData); nil != err {
		ctx.RespAutoError(err)
		return
	}
	result, err := s.core.AssociationOperation().CreateAssociationKind(ctx.Kit, inputData)
	if err != nil {
		ctx.RespAutoError(err)
		return
	}
	ctx.RespEntity(result)
}

func (s *coreService) CreateManyAssociationKind(ctx *rest.Contexts) {
	inputData := metadata.CreateManyAssociationKind{}
	if err := ctx.DecodeInto(&inputData); nil != err {
		ctx.RespAutoError(err)
		return
	}
	result, err := s.core.AssociationOperation().CreateManyAssociationKind(ctx.Kit, inputData)
	if err != nil {
		ctx.RespAutoError(err)
		return
	}
	ctx.RespEntity(result)
}

func (s *coreService) SetOneAssociationKind(ctx *rest.Contexts) {
	inputData := metadata.SetAssociationKind{}
	if err := ctx.DecodeInto(&inputData); nil != err {
		ctx.RespAutoError(err)
		return
	}
	result, err := s.core.AssociationOperation().SetAssociationKind(ctx.Kit, inputData)
	if err != nil {
		ctx.RespAutoError(err)
		return
	}
	ctx.RespEntity(result)
}

func (s *coreService) SetManyAssociationKind(ctx *rest.Contexts) {
	inputData := metadata.SetManyAssociationKind{}
	if err := ctx.DecodeInto(&inputData); nil != err {
		ctx.RespAutoError(err)
		return
	}
	result, err := s.core.AssociationOperation().SetManyAssociationKind(ctx.Kit, inputData)
	if err != nil {
		ctx.RespAutoError(err)
		return
	}
	ctx.RespEntity(result)
}

func (s *coreService) UpdateAssociationKind(ctx *rest.Contexts) {
	inputData := metadata.UpdateOption{}
	if err := ctx.DecodeInto(&inputData); nil != err {
		ctx.RespAutoError(err)
		return
	}
	result, err := s.core.AssociationOperation().UpdateAssociationKind(ctx.Kit, inputData)
	if err != nil {
		ctx.RespAutoError(err)
		return
	}
	ctx.RespEntity(result)
}

func (s *coreService) DeleteAssociationKind(ctx *rest.Contexts) {
	inputData := metadata.DeleteOption{}
	if err := ctx.DecodeInto(&inputData); nil != err {
		ctx.RespAutoError(err)
		return
	}
	result, err := s.core.AssociationOperation().DeleteAssociationKind(ctx.Kit, inputData)
	if err != nil {
		ctx.RespAutoError(err)
		return
	}
	ctx.RespEntity(result)
}

func (s *coreService) CascadeDeleteAssociationKind(ctx *rest.Contexts) {
	inputData := metadata.DeleteOption{}
	if err := ctx.DecodeInto(&inputData); nil != err {
		ctx.RespAutoError(err)
		return
	}
	result, err := s.core.AssociationOperation().CascadeDeleteAssociationKind(ctx.Kit, inputData)
	if err != nil {
		ctx.RespAutoError(err)
		return
	}
	ctx.RespEntity(result)
}

func (s *coreService) SearchAssociationKind(ctx *rest.Contexts) {
	inputData := metadata.QueryCondition{}
	if err := ctx.DecodeInto(&inputData); nil != err {
		ctx.RespAutoError(err)
		return
	}
	result, err := s.core.AssociationOperation().SearchAssociationKind(ctx.Kit, inputData)
	if err != nil {
		ctx.RespAutoError(err)
		return
	}

<<<<<<< HEAD
	// translate
	for idx := range result.Info {
		s.TranslateAssociationType(s.Language(ctx.Kit.Header), &result.Info[idx])
	}

=======
    // translate
    for idx := range result.Info {
		if result.Info[idx].IsPre != nil && *result.Info[idx].IsPre {
			s.TranslateAssociationType(s.Language(ctx.Kit.Header), &result.Info[idx])
		}
    }
    
>>>>>>> 6704ce72
	ctx.RespEntity(result)
}

func (s *coreService) CreateModelAssociation(ctx *rest.Contexts) {
	inputData := metadata.CreateModelAssociation{}
	if err := ctx.DecodeInto(&inputData); nil != err {
		ctx.RespAutoError(err)
		return
	}
	result, err := s.core.AssociationOperation().CreateModelAssociation(ctx.Kit, inputData)
	if err != nil {
		ctx.RespAutoError(err)
		return
	}
	ctx.RespEntity(result)
}

func (s *coreService) CreateMainlineModelAssociation(ctx *rest.Contexts) {
	inputData := metadata.CreateModelAssociation{}
	if err := ctx.DecodeInto(&inputData); nil != err {
		ctx.RespAutoError(err)
		return
	}
	result, err := s.core.AssociationOperation().CreateMainlineModelAssociation(ctx.Kit, inputData)
	if err != nil {
		ctx.RespAutoError(err)
		return
	}
	ctx.RespEntity(result)
}

func (s *coreService) SetModelAssociation(ctx *rest.Contexts) {
	inputData := metadata.SetModelAssociation{}
	if err := ctx.DecodeInto(&inputData); nil != err {
		ctx.RespAutoError(err)
		return
	}
	result, err := s.core.AssociationOperation().SetModelAssociation(ctx.Kit, inputData)
	if err != nil {
		ctx.RespAutoError(err)
		return
	}
	ctx.RespEntity(result)
}

func (s *coreService) UpdateModelAssociation(ctx *rest.Contexts) {
	inputData := metadata.UpdateOption{}
	if err := ctx.DecodeInto(&inputData); nil != err {
		ctx.RespAutoError(err)
		return
	}
	result, err := s.core.AssociationOperation().UpdateModelAssociation(ctx.Kit, inputData)
	if err != nil {
		ctx.RespAutoError(err)
		return
	}
	ctx.RespEntity(result)
}

func (s *coreService) SearchModelAssociation(ctx *rest.Contexts) {
	inputData := metadata.QueryCondition{}
	if err := ctx.DecodeInto(&inputData); nil != err {
		ctx.RespAutoError(err)
		return
	}
	result, err := s.core.AssociationOperation().SearchModelAssociation(ctx.Kit, inputData)
	if err != nil {
		ctx.RespAutoError(err)
		return
	}
	ctx.RespEntity(result)
}

func (s *coreService) DeleteModelAssociation(ctx *rest.Contexts) {
	inputData := metadata.DeleteOption{}
	if err := ctx.DecodeInto(&inputData); nil != err {
		ctx.RespAutoError(err)
		return
	}
	result, err := s.core.AssociationOperation().DeleteModelAssociation(ctx.Kit, inputData)
	if err != nil {
		ctx.RespAutoError(err)
		return
	}
	ctx.RespEntity(result)
}

func (s *coreService) CascadeDeleteModelAssociation(ctx *rest.Contexts) {
	inputData := metadata.DeleteOption{}
	if err := ctx.DecodeInto(&inputData); nil != err {
		ctx.RespAutoError(err)
		return
	}
	result, err := s.core.AssociationOperation().DeleteModelAssociation(ctx.Kit, inputData)
	if err != nil {
		ctx.RespAutoError(err)
		return
	}
	ctx.RespEntity(result)
}

func (s *coreService) CreateOneInstanceAssociation(ctx *rest.Contexts) {
	inputData := metadata.CreateOneInstanceAssociation{}
	if err := ctx.DecodeInto(&inputData); nil != err {
		ctx.RespAutoError(err)
		return
	}
	result, err := s.core.AssociationOperation().CreateOneInstanceAssociation(ctx.Kit, inputData)
	if err != nil {
		ctx.RespAutoError(err)
		return
	}
	ctx.RespEntity(result)
}

func (s *coreService) CreateManyInstanceAssociation(ctx *rest.Contexts) {
	inputData := metadata.CreateManyInstanceAssociation{}
	if err := ctx.DecodeInto(&inputData); nil != err {
		ctx.RespAutoError(err)
		return
	}
	result, err := s.core.AssociationOperation().CreateManyInstanceAssociation(ctx.Kit, inputData)
	if err != nil {
		ctx.RespAutoError(err)
		return
	}
	ctx.RespEntity(result)
}

func (s *coreService) SearchInstanceAssociation(ctx *rest.Contexts) {
	inputData := metadata.QueryCondition{}
	if err := ctx.DecodeInto(&inputData); nil != err {
		ctx.RespAutoError(err)
		return
	}
	result, err := s.core.AssociationOperation().SearchInstanceAssociation(ctx.Kit, inputData)
	if err != nil {
		ctx.RespAutoError(err)
		return
	}
	ctx.RespEntity(result)
}

func (s *coreService) DeleteInstanceAssociation(ctx *rest.Contexts) {
	inputData := metadata.DeleteOption{}
	if err := ctx.DecodeInto(&inputData); nil != err {
		ctx.RespAutoError(err)
		return
	}
	result, err := s.core.AssociationOperation().DeleteInstanceAssociation(ctx.Kit, inputData)
	if err != nil {
		ctx.RespAutoError(err)
		return
	}
	ctx.RespEntity(result)
}<|MERGE_RESOLUTION|>--- conflicted
+++ resolved
@@ -127,21 +127,13 @@
 		return
 	}
 
-<<<<<<< HEAD
 	// translate
 	for idx := range result.Info {
-		s.TranslateAssociationType(s.Language(ctx.Kit.Header), &result.Info[idx])
-	}
-
-=======
-    // translate
-    for idx := range result.Info {
 		if result.Info[idx].IsPre != nil && *result.Info[idx].IsPre {
 			s.TranslateAssociationType(s.Language(ctx.Kit.Header), &result.Info[idx])
 		}
-    }
-    
->>>>>>> 6704ce72
+	}
+
 	ctx.RespEntity(result)
 }
 

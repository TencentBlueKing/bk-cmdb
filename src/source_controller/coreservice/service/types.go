/*
 * Tencent is pleased to support the open source community by making 蓝鲸 available.
 * Copyright (C) 2017-2018 THL A29 Limited, a Tencent company. All rights reserved.
 * Licensed under the MIT License (the "License"); you may not use this file except
 * in compliance with the License. You may obtain a copy of the License at
 * http://opensource.org/licenses/MIT
 * Unless required by applicable law or agreed to in writing, software distributed under
 * the License is distributed on an "AS IS" BASIS, WITHOUT WARRANTIES OR CONDITIONS OF ANY KIND,
 * either express or implied. See the License for the specific language governing permissions and
 * limitations under the License.
 */

package service

import (
	"configcenter/src/common/http/httpserver"
	"configcenter/src/common/mapstr"
	"configcenter/src/source_controller/coreservice/core"
)

<<<<<<< HEAD
// LogicFunc the logics logics function definition
=======
// LogicFunc the core core function definition
>>>>>>> ca4a85c2
type LogicFunc func(params core.ContextParams, parthParams, queryParams ParamsGetter, data mapstr.MapStr) (interface{}, error)

// ParamsGetter get param by key
type ParamsGetter func(name string) string

// ParseOriginDataFunc parse the origin data
type ParseOriginDataFunc func(data []byte) (mapstr.MapStr, error)

// Action the http action
type action struct {
	Method                     string
	Path                       string
	HandlerFunc                LogicFunc
	HandlerParseOriginDataFunc ParseOriginDataFunc
}

// API the API interface
type API interface {
	Actions() []*httpserver.Action
}<|MERGE_RESOLUTION|>--- conflicted
+++ resolved
@@ -18,11 +18,7 @@
 	"configcenter/src/source_controller/coreservice/core"
 )
 
-<<<<<<< HEAD
-// LogicFunc the logics logics function definition
-=======
 // LogicFunc the core core function definition
->>>>>>> ca4a85c2
 type LogicFunc func(params core.ContextParams, parthParams, queryParams ParamsGetter, data mapstr.MapStr) (interface{}, error)
 
 // ParamsGetter get param by key

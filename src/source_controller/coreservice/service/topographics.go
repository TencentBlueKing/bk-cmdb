/*
 * Tencent is pleased to support the open source community by making 蓝鲸 available.
 * Copyright (C) 2017-2018 THL A29 Limited, a Tencent company. All rights reserved.
 * Licensed under the MIT License (the "License"); you may not use this file except
 * in compliance with the License. You may obtain a copy of the License at
 * http://opensource.org/licenses/MIT
 * Unless required by applicable law or agreed to in writing, software distributed under
 * the License is distributed on an "AS IS" BASIS, WITHOUT WARRANTIES OR CONDITIONS OF ANY KIND,
 * either express or implied. See the License for the specific language governing permissions and
 * limitations under the License.
 */

package service

import (
	"context"

	"configcenter/src/common"
	"configcenter/src/common/blog"
	"configcenter/src/common/http/rest"
	"configcenter/src/common/mapstr"
	meta "configcenter/src/common/metadata"
<<<<<<< HEAD
=======
	"configcenter/src/common/util"
	"configcenter/src/source_controller/coreservice/core"
>>>>>>> 47a44afb
)

// CreateClassification create object's classification
func (s *coreService) SearchTopoGraphics(ctx *rest.Contexts) {
	selector := meta.TopoGraphics{}
	if jsErr := ctx.DecodeInto(&selector); nil != jsErr {
		ctx.RespAutoError(jsErr)
		return
	}

	cond := mapstr.MapStr{
		"scope_type":          selector.ScopeType,
		"scope_id":            selector.ScopeID,
<<<<<<< HEAD
		"bk_supplier_account": ctx.Kit.SupplierAccount,
=======
>>>>>>> 47a44afb
	}
	cond = util.SetQueryOwner(cond, params.SupplierAccount)
	_, err := selector.Metadata.Label.GetBusinessID()
	if nil == err {
		cond.Merge(meta.PublicAndBizCondition(selector.Metadata))
	} else {
		cond.Merge(meta.BizLabelNotExist)
	}

	results := make([]meta.TopoGraphics, 0)
	if selErr := s.db.Table(common.BKTableNameTopoGraphics).Find(cond).All(ctx.Kit.Ctx, &results); nil != selErr {
		blog.Errorf("search topo graphics, but select data failed, error information is %s, rid: %s", selErr.Error(), ctx.Kit.Rid)
		ctx.RespAutoError(ctx.Kit.CCError.CCError(common.CCErrCommDBSelectFailed))
		return
	}
	ctx.RespEntity(results)
}

func (s *coreService) UpdateTopoGraphics(ctx *rest.Contexts) {
	inputBody := struct {
		Data []meta.TopoGraphics `json:"data" field:"data" bson:"data"`
	}{}
	if jsErr := ctx.DecodeInto(&inputBody); nil != jsErr {
		ctx.RespAutoError(jsErr)
		return
	}

	for index := range inputBody.Data {
		inputBody.Data[index].SetSupplierAccount(ctx.Kit.SupplierAccount)
		cond := mapstr.MapStr{
			"scope_type":          inputBody.Data[index].ScopeType,
			"scope_id":            inputBody.Data[index].ScopeID,
			"node_type":           inputBody.Data[index].NodeType,
			"bk_obj_id":           inputBody.Data[index].ObjID,
			"bk_inst_id":          inputBody.Data[index].InstID,
<<<<<<< HEAD
			"bk_supplier_account": ctx.Kit.SupplierAccount,
=======
>>>>>>> 47a44afb
		}
		cond = util.SetQueryOwner(cond, params.SupplierAccount)

		cnt, err := s.db.Table(common.BKTableNameTopoGraphics).Find(cond).Count(ctx.Kit.Ctx)
		if nil != err {
			blog.Errorf("update topo graphics, search data failed, data: %+v, err: %s, rid: %s", inputBody, err.Error(), ctx.Kit.Rid)
			ctx.RespAutoError(ctx.Kit.CCError.CCError(common.CCErrCommDBSelectFailed))
			return
		}
		if 0 == cnt {
			err = s.db.Table(common.BKTableNameTopoGraphics).Insert(ctx.Kit.Ctx, inputBody.Data[index])
			if nil != err {
				blog.Errorf("update topo graphics, but insert data failed, err:%s, rid: %s", err.Error(), ctx.Kit.Rid)
				ctx.RespAutoError(ctx.Kit.CCError.CCError(common.CCErrCommDBInsertFailed))
				return
			}
		} else {
			if err = s.db.Table(common.BKTableNameTopoGraphics).Update(context.Background(), cond, inputBody.Data[index]); err != nil {
				blog.Errorf("update topo graphics, but update failed, err: %s, rid: %s", err.Error(), ctx.Kit.Rid)
				ctx.RespAutoError(ctx.Kit.CCError.CCError(common.CCErrCommDBUpdateFailed))
				return
			}
		}
	}

	ctx.RespEntity(nil)
}<|MERGE_RESOLUTION|>--- conflicted
+++ resolved
@@ -20,11 +20,7 @@
 	"configcenter/src/common/http/rest"
 	"configcenter/src/common/mapstr"
 	meta "configcenter/src/common/metadata"
-<<<<<<< HEAD
-=======
 	"configcenter/src/common/util"
-	"configcenter/src/source_controller/coreservice/core"
->>>>>>> 47a44afb
 )
 
 // CreateClassification create object's classification
@@ -38,12 +34,8 @@
 	cond := mapstr.MapStr{
 		"scope_type":          selector.ScopeType,
 		"scope_id":            selector.ScopeID,
-<<<<<<< HEAD
-		"bk_supplier_account": ctx.Kit.SupplierAccount,
-=======
->>>>>>> 47a44afb
 	}
-	cond = util.SetQueryOwner(cond, params.SupplierAccount)
+	cond = util.SetQueryOwner(cond, ctx.Kit.SupplierAccount)
 	_, err := selector.Metadata.Label.GetBusinessID()
 	if nil == err {
 		cond.Merge(meta.PublicAndBizCondition(selector.Metadata))
@@ -77,12 +69,8 @@
 			"node_type":           inputBody.Data[index].NodeType,
 			"bk_obj_id":           inputBody.Data[index].ObjID,
 			"bk_inst_id":          inputBody.Data[index].InstID,
-<<<<<<< HEAD
-			"bk_supplier_account": ctx.Kit.SupplierAccount,
-=======
->>>>>>> 47a44afb
 		}
-		cond = util.SetQueryOwner(cond, params.SupplierAccount)
+		cond = util.SetQueryOwner(cond, ctx.Kit.SupplierAccount)
 
 		cnt, err := s.db.Table(common.BKTableNameTopoGraphics).Find(cond).Count(ctx.Kit.Ctx)
 		if nil != err {

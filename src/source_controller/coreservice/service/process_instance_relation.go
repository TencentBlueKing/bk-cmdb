--- conflicted
+++ resolved
@@ -89,39 +89,35 @@
 	ctx.RespEntity(result)
 }
 
-<<<<<<< HEAD
-func (s *coreService) UpdateProcessInstanceRelation(ctx *rest.Contexts) {
-	processInstanceIDStr := ctx.Request.PathParameter(common.BKProcIDField)
-=======
-func (s *coreService) ListHostProcessRelation(params core.ContextParams, pathParams, queryParams ParamsGetter, data mapstr.MapStr) (interface{}, error) {
+func (s *coreService) ListHostProcessRelation(ctx *rest.Contexts) {
 	// filter parameter
 	input := new(metadata.ListProcessInstancesWithHostOption)
-	if err := data.MarshalJSONInto(input); err != nil {
-		blog.Errorf("ListHostProcessRelation failed, decode request body failed, body: %+v, err: %v, rid: %s", data, err, params.ReqID)
-		return nil, err
-	}
-
+    if err := ctx.DecodeInto(input); err != nil {
+        blog.Errorf("ListHostProcessRelation failed, decode request body failed, err: %v, rid: %s", err, ctx.Kit.Rid)
+        ctx.RespAutoError(err)
+        return
+    }
+    
 	if input.BizID == 0 {
-		blog.Errorf("ListHostProcessRelation failed, business id can't be empty, bk_biz_id: %d, rid: %s", input.BizID, params.ReqID)
-		return nil, params.Error.Errorf(common.CCErrCommParamsNeedSet, common.BKAppIDField)
+		ctx.RespErrorCodeF(common.CCErrCommParamsNeedSet, "biz id is empty", common.BKAppIDField)
+        return
 	}
 
 	if input.Page.IsIllegal() {
-		blog.Errorf("ListHostProcessRelation failed, business id can't be empty, bk_biz_id: %d, rid: %s", input.BizID, params.ReqID)
-		return nil, params.Error.Errorf(common.CCErrCommParamsInvalid, "page")
+		blog.Errorf("ListHostProcessRelation failed, business id can't be empty, bk_biz_id: %d, rid: %s", input.BizID, ctx.Kit.Rid)
+		ctx.RespErrorCodeF(common.CCErrCommParamsInvalid,"illegal request page", "page")
 	}
 
-	result, err := s.core.ProcessOperation().ListHostProcessRelation(params, input)
+	result, err := s.core.ProcessOperation().ListHostProcessRelation(ctx.Kit, input)
 	if err != nil {
-		blog.Errorf("ListHostProcessRelation failed, err: %+v, rid: %s", err, params.ReqID)
-		return nil, err
+		blog.Errorf("ListHostProcessRelation failed, err: %+v, rid: %s", err, ctx.Kit.Rid)
+		ctx.RespAutoError(err)
 	}
-	return result, nil
+	ctx.RespEntity(result)
 }
 
-func (s *coreService) UpdateProcessInstanceRelation(params core.ContextParams, pathParams, queryParams ParamsGetter, data mapstr.MapStr) (interface{}, error) {
-	processInstanceIDStr := pathParams(common.BKProcIDField)
->>>>>>> 049de123
+func (s *coreService) UpdateProcessInstanceRelation(ctx *rest.Contexts) {
+	processInstanceIDStr := ctx.Request.PathParameter(common.BKProcIDField)
 	if len(processInstanceIDStr) == 0 {
 		blog.Errorf("UpdateProcessInstanceRelation failed, path parameter `%s` empty, rid: %s", common.BKProcIDField, ctx.Kit.Rid)
 		ctx.RespAutoError(ctx.Kit.CCError.CCErrorf(common.CCErrCommParamsInvalid, common.BKProcIDField))

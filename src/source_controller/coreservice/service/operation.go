--- conflicted
+++ resolved
@@ -211,19 +211,18 @@
 	if err != nil {
 		blog.Errorf("TimerFreshData, update timer chart data fail, err: %v, rid: %v", err, ctx.Kit.Rid)
 		ctx.RespEntity(false)
+        return
 	}
 	if !exist {
 		ctx.RespEntity(false)
+        return
 	}
 
 	err = s.core.StatisticOperation().TimerFreshData(ctx.Kit)
 	if err != nil {
-<<<<<<< HEAD
 		blog.Errorf("TimerFreshData fail, err: %v, rid: %v", err, ctx.Kit.Rid)
-=======
-		blog.Errorf("TimerFreshData fail, err: %v, rid: %v", err, params.ReqID)
-		return false, err
->>>>>>> efbd13ca
+		ctx.RespAutoError(err)
+        return
 	}
 	ctx.RespEntity(true)
 }

/*
 * Tencent is pleased to support the open source community by making 蓝鲸 available.
 * Copyright (C) 2017-2018 THL A29 Limited, a Tencent company. All rights reserved.
 * Licensed under the MIT License (the "License"); you may not use this file except
 * in compliance with the License. You may obtain a copy of the License at
 * http://opensource.org/licenses/MIT
 * Unless required by applicable law or agreed to in writing, software distributed under
 * the License is distributed on an "AS IS" BASIS, WITHOUT WARRANTIES OR CONDITIONS OF ANY KIND,
 * either express or implied. See the License for the specific language governing permissions and
 * limitations under the License.
 */

package business

import (
	"context"
	"fmt"
	"strconv"
	"time"

	"configcenter/src/common"
	"configcenter/src/common/blog"
	ccError "configcenter/src/common/errors"
	"configcenter/src/common/json"
	"configcenter/src/common/mapstr"
	meta "configcenter/src/common/metadata"
	"gopkg.in/redis.v5"
)

func (c *Client) getBusinessFromMongo(bizID int64) (string, error) {
	biz := make(map[string]interface{})
	filter := mapstr.MapStr{
		common.BKAppIDField: bizID,
	}
	err := c.db.Table(common.BKTableNameBaseApp).Find(filter).One(context.Background(), &biz)
	if err != nil {
		blog.Errorf("get business %d info from db, but failed, err: %v", bizID, err)
		return "", ccError.New(common.CCErrCommDBSelectFailed, err.Error())
	}
	js, _ := json.Marshal(biz)
	return string(js), nil
}

<<<<<<< HEAD
func (c *Client) listBusinessFromMongo(bizIDs []int64) ([]string, error) {
	all := make([]map[string]interface{}, 0)
	filter := mapstr.MapStr{
		common.BKAppIDField: mapstr.MapStr{
			common.BKDBIN: bizIDs,
		},
	}

	err := c.db.Table(common.BKTableNameBaseApp).Find(filter).All(context.Background(), &all)
	if err != nil {
		blog.Errorf("get business %v info from db, but failed, err: %v", bizIDs, err)
		return nil, ccError.New(common.CCErrCommDBSelectFailed, err.Error())
	}

	list := make([]string, len(all))
	for idx, biz := range all {
		js, err := json.Marshal(biz)
		if err != nil {
			return nil, err
		}
		list[idx] = string(js)
	}

	return list, nil
=======
func (c *Client) listBusinessFromMongo(ctx context.Context, ids []int64, fields []string) ([]string, error) {
	rid := ctx.Value(common.ContextRequestIDField)

	list := make([]map[string]interface{}, 0)
	filter := mapstr.MapStr{
		common.BKAppIDField: mapstr.MapStr{
			common.BKDBIN: ids,
		},
	}

	err := c.db.Table(common.BKTableNameBaseApp).Find(filter).Fields(fields...).All(context.Background(), &list)
	if err != nil {
		blog.Errorf("list business info from db failed, err: %v, rid: %v", err, rid)
		return nil, ccError.New(common.CCErrCommDBSelectFailed, err.Error())
	}

	all := make([]string, len(list))
	for idx, biz := range list {
		js, _ := json.Marshal(biz)
		all[idx] = string(js)
	}

	return all, nil
}

func (c *Client) listModuleFromMongo(ctx context.Context, ids []int64, fields []string) ([]string, error) {
	rid := ctx.Value(common.ContextRequestIDField)

	list := make([]map[string]interface{}, 0)
	filter := mapstr.MapStr{
		common.BKModuleIDField: mapstr.MapStr{
			common.BKDBIN: ids,
		},
	}

	err := c.db.Table(common.BKTableNameBaseModule).Find(filter).Fields(fields...).All(context.Background(), &list)
	if err != nil {
		blog.Errorf("list module info from db failed, err: %v, rid: %v", err, rid)
		return nil, ccError.New(common.CCErrCommDBSelectFailed, err.Error())
	}

	all := make([]string, len(list))
	for idx, biz := range list {
		js, _ := json.Marshal(biz)
		all[idx] = string(js)
	}

	return all, nil
}

func (c *Client) listSetFromMongo(ctx context.Context, ids []int64, fields []string) ([]string, error) {
	rid := ctx.Value(common.ContextRequestIDField)

	list := make([]map[string]interface{}, 0)
	filter := mapstr.MapStr{
		common.BKSetIDField: mapstr.MapStr{
			common.BKDBIN: ids,
		},
	}

	err := c.db.Table(common.BKTableNameBaseSet).Find(filter).Fields(fields...).All(context.Background(), &list)
	if err != nil {
		blog.Errorf("list set info from db failed, err: %v, rid: %v", err, rid)
		return nil, ccError.New(common.CCErrCommDBSelectFailed, err.Error())
	}

	all := make([]string, len(list))
	for idx, biz := range list {
		js, _ := json.Marshal(biz)
		all[idx] = string(js)
	}

	return all, nil
>>>>>>> e40489b7
}

// if expireKey is "", then it means you can not use the list array, you need to get
// from the db directly.
func (c *Client) getBusinessBaseInfo() (list []BizBaseInfo, err error) {
	// get all keys which contains the biz id.
	keys, err := c.rds.SMembers(bizKey.listKeyWithBiz(0)).Result()
	if err != nil {
		return nil, fmt.Errorf("get bizlist keys %s falied. err: %v", bizKey.listKeyWithBiz(0), err)
	}
	for _, key := range keys {
		instID, _, name, err := bizKey.parseListKeyValue(key)
		if err != nil {
			// invalid key, delete immediately
			if err := c.rds.SRem(bizKey.listKeyWithBiz(0), key).Err(); err != nil {
				blog.Errorf("delete invalid biz hash %s key: %s failed, err: %v", bizKey.listKeyWithBiz(0), key, err)
			}
			return nil, fmt.Errorf("got invalid key %s", key)
		}
		list = append(list, BizBaseInfo{
			BusinessID:   instID,
			BusinessName: name,
		})
	}

	return list, nil
}

func (c *Client) genBusinessListKeys(_ int64) ([]string, error) {
	bizList := make([]BizBaseInfo, 0)
	err := c.db.Table(common.BKTableNameBaseApp).Find(nil).Fields(common.BKAppIDField, common.BKAppNameField).All(context.Background(), &bizList)
	if err != nil {
		blog.Errorf("get all biz list from mongodb failed, err: %v", err)
		return nil, err
	}
	list := make([]string, len(bizList))
	for idx := range bizList {
		list[idx] = bizKey.genListKeyValue(bizList[idx].BusinessID, 0, bizList[idx].BusinessName)
	}
	return list, nil
}

// it's a background goroutine to check and if it's need to refresh the list cache.
// if it's needed then refresh the list.
func (c *Client) tryRefreshBaseList(bizID int64, ref refreshList) {
	if !c.lock.CanRefresh(ref.mainKey) {
		return
	}
	// set refreshing status
	c.lock.SetRefreshing(ref.mainKey)

	// now, we check whether we can refresh the list
	go func() {
		defer func() {
			c.lock.SetUnRefreshing(ref.mainKey)
		}()

		// get expire key
		expireStart, err := c.rds.Get(ref.expireKey).Result()
		if err != nil {
			if err != redis.Nil {
				blog.Errorf("try to refresh list %s cache, but get expire key failed, er: %v", ref.expireKey, err)
				return
			}
			expireStart = "0"
		}

		at, err := strconv.ParseInt(expireStart, 10, 64)
		if err != nil {
			blog.Errorf("try to refresh list %s cache, but get expire time failed, er: %v", ref.expireKey, err)
		}

		// if the expire key is not exist, or has already expired, then refresh the cache.
		if at > 0 && (time.Now().Unix()-at <= int64(ref.expireDuration/time.Second)) {
			// do not need refresh
			return
		}

		// get the lock key, so that it can only be done by one instance.
		success, err := c.rds.SetNX(ref.lockKey, 1, 15*time.Second).Result()
		if err != nil {
			blog.Errorf("sync %s list to refresh cache, but got redis lock failed, err: %v", ref.mainKey, err)
			return
		}

		if !success {
			blog.V(4).Infof("sync %s list to refresh cache, but do not get the redis lock, give up.", ref.mainKey)
			return
		}

		defer func() {
			if err := c.rds.Del(ref.lockKey).Err(); err != nil {
				blog.Errorf("sync %s list to refresh cache, but delete redis lock failed, err: %v", ref.mainKey, err)
			}
		}()

		// already get lock, now we start to refresh.

		wantKeys, err := ref.getList(bizID)
		if err != nil {
			blog.Errorf("sync list to refresh cache, but get list from mongodb failed, key: %s failed, err: %v", ref.mainKey, err)
		}

		// get real keys for compare later.
		realKeys, err := c.rds.SMembers(ref.mainKey).Result()
		if err != nil {
			blog.Errorf("sync list to refresh cache, but get list from redis key: %s failed, err: %v", ref.mainKey, err)
			return
		}

		pipeline := c.rds.Pipeline()
		defer pipeline.Close()
		realMap := make(map[string]bool)
		wantMap := make(map[string]bool)
		for _, key := range realKeys {
			realMap[key] = true
		}

		for _, k := range wantKeys {
			wantMap[k] = true
			if _, exist := realMap[k]; exist {
				continue
			}
			// not exist, means a new key is found, need to add
			pipeline.SAdd(ref.mainKey, k)
		}

		for _, k := range realKeys {
			if _, exist := wantMap[k]; exist {
				continue
			}
			// not exit, means we got a redundant key, need to remove
			pipeline.SRem(ref.mainKey, k)
		}

		// reset the expire time
		pipeline.Set(ref.expireKey, time.Now().Unix(), 0)
		_, err = pipeline.Exec()
		if err != nil {
			blog.Errorf("sync biz list to refresh cache %s, but exec pipeline failed failed, err: %v", ref.mainKey, err)
			return
		}

		blog.V(4).Infof("refresh list %s cache success.", ref.mainKey)

	}()
}

// tryRefreshInstanceDetail is a try to refresh the instance detail with the instance id given.
// it has a cache lock to avoid concurrent refresh try at local.
// and it has a redis lock to avoid refresh by multiple instance.
func (c *Client) tryRefreshInstanceDetail(instID int64, ref refreshInstance) {
	if !c.lock.CanRefresh(ref.mainKey) {
		return
	}
	// set refreshing status
	c.lock.SetRefreshing(ref.mainKey)

	go func() {
		defer func() {
			c.lock.SetUnRefreshing(ref.mainKey)
		}()

		// get expire key
		expireStart, err := c.rds.Get(ref.expireKey).Result()
		if err != nil {
			if err != redis.Nil {
				blog.Errorf("try to refresh instance %s cache, but get expire key failed, er: %v", ref.expireKey, err)
				return
			}
			expireStart = "0"
			return
		}

		at, err := strconv.ParseInt(expireStart, 10, 64)
		if err != nil {
			blog.Errorf("try to refresh instance %s cache, but get expire time failed, er: %v", ref.expireKey, err)
		}

		// if the expire key is not exist, or has already expired, then refresh the cache.
		if at > 0 && (time.Now().Unix()-at <= int64(ref.expireDuration/time.Second)) {
			// do not need refresh
			return
		}

		// get the lock key, so that it can only be done by one coreservice instance.
		success, err := c.rds.SetNX(ref.lockKey, 1, 15*time.Second).Result()
		if err != nil {
			blog.Errorf("sync %s instance to refresh cache, but got redis lock failed, err: %v", ref.mainKey, err)
			return
		}

		if !success {
			blog.V(4).Infof("sync %s instance to refresh cache, but do not get the redis lock, give up.", ref.mainKey)
			return
		}

		defer func() {
			if err := c.rds.Del(ref.lockKey).Err(); err != nil {
				blog.Errorf("sync %s instance to refresh cache, but delete redis lock failed, err: %v", ref.mainKey, err)
			}
		}()

		data, err := ref.getDetail(instID)
		if err != nil {
			blog.Errorf("refresh %s cache, but get instance data failed, err: %v", ref.mainKey, err)
			return
		}
		pipeline := c.rds.Pipeline()
		// refresh the data
		pipeline.Set(ref.mainKey, data, 0)
		// reset the expire time
		pipeline.Set(ref.expireKey, time.Now().Unix(), 0)
		_, err = pipeline.Exec()
		if err != nil {
			blog.Errorf("refresh cache %s, but exec pipeline failed failed, err: %v", ref.mainKey, err)
			return
		}

		blog.V(4).Infof("refresh %s cache success.", ref.mainKey)

	}()
}

func (c *Client) getModuleBaseList(bizID int64) ([]ModuleBaseInfo, error) {
	// get all keys which contains the biz id.
	keys, err := c.rds.SMembers(moduleKey.listKeyWithBiz(bizID)).Result()
	if err != nil {
		return nil, fmt.Errorf("get module keys %s falied. err: %v", moduleKey.listKeyWithBiz(bizID), err)
	}

	list := make([]ModuleBaseInfo, 0)
	for _, key := range keys {
		moduleID, setID, name, err := moduleKey.parseListKeyValue(key)
		if err != nil {
			// invalid key, delete immediately
			if c.rds.SRem(moduleKey.listKeyWithBiz(bizID), key).Err() != nil {
				blog.Errorf("delete invalid module %s key: %s failed,", moduleKey.listKeyWithBiz(bizID), key)
			}
			return nil, fmt.Errorf("got invalid key %s", key)
		}
		list = append(list, ModuleBaseInfo{
			ModuleID:   moduleID,
			ModuleName: name,
			SetID:      setID,
		})
	}
	return list, nil
}

func (c *Client) getSetBaseList(bizID int64) ([]SetBaseInfo, error) {
	// get all keys which contains the biz id.
	keys, err := c.rds.SMembers(setKey.listKeyWithBiz(bizID)).Result()
	if err != nil {
		return nil, fmt.Errorf("get set keys %s falied. err: %v", setKey.listKeyWithBiz(bizID), err)
	}

	list := make([]SetBaseInfo, 0)
	for _, key := range keys {
		setID, parentID, name, err := setKey.parseListKeyValue(key)
		if err != nil {
			// invalid key, delete immediately
			if c.rds.SRem(setKey.listKeyWithBiz(bizID), key).Err() != nil {
				blog.Errorf("delete invalid set %s key: %s failed,", setKey.listKeyWithBiz(bizID), key)
			}
			return nil, fmt.Errorf("got invalid key %s", key)
		}
		list = append(list, SetBaseInfo{
			SetID:    setID,
			SetName:  name,
			ParentID: parentID,
		})
	}
	return list, nil
}

const step = 1000

func (c *Client) getAllModuleBase(bizID int64) ([]ModuleBaseInfo, error) {
	filter := mapstr.MapStr{
		common.BKAppIDField: bizID,
	}
	cnt, err := c.db.Table(common.BKTableNameBaseModule).Find(filter).Count(context.Background())
	if err != nil {
		return nil, err
	}

	list := make([]ModuleBaseInfo, 0)
	for start := 0; start < int(cnt); start += step {
		modules := make([]ModuleBaseInfo, 0)
		err = c.db.Table(common.BKTableNameBaseModule).Find(filter).Fields(common.BKModuleIDField, common.BKModuleNameField).
			Start(uint64(start)).Limit(uint64(step)).All(context.Background(), &modules)
		if err != nil {
			blog.Errorf("get biz %d module list from mongodb failed, err: %v", bizID, err)
			return nil, err
		}
		list = append(list, modules...)
	}

	return list, nil
}

func (c *Client) genModuleListKeys(bizID int64) ([]string, error) {
	moduleBaseList, err := c.getAllModuleBase(bizID)
	if err != nil {
		blog.Errorf("sync list to refresh cache, but get biz: %d modules failed, err: %v", bizID, err)
		return nil, err
	}

	keys := make([]string, len(moduleBaseList))
	for idx, mod := range moduleBaseList {
		keys[idx] = moduleKey.genListKeyValue(mod.ModuleID, mod.SetID, mod.ModuleName)
	}
	return keys, nil
}

func (c *Client) getAllSetBase(bizID int64) ([]SetBaseInfo, error) {
	filter := mapstr.MapStr{
		common.BKAppIDField: bizID,
	}

	cnt, err := c.db.Table(common.BKTableNameBaseSet).Find(nil).Count(context.Background())
	if err != nil {
		return nil, err
	}

	list := make([]SetBaseInfo, 0)
	for start := 0; start < int(cnt); start += step {
		modules := make([]SetBaseInfo, 0)
		err = c.db.Table(common.BKTableNameBaseSet).Find(filter).Fields(common.BKSetIDField, common.BKSetNameField).
			Start(uint64(start)).Limit(uint64(step)).All(context.Background(), &modules)
		if err != nil {
			blog.Errorf("get biz %d set list from mongodb failed, err: %v", bizID, err)
			return nil, err
		}
		list = append(list, modules...)
	}

	return list, nil
}

func (c *Client) genSetListKeys(bizID int64) ([]string, error) {
	setList, err := c.getAllSetBase(bizID)
	if err != nil {
		blog.Errorf("sync list to refresh cache, but get biz: %d sets failed, err: %v", bizID, err)
		return nil, err
	}

	keys := make([]string, len(setList))
	for idx, set := range setList {
		keys[idx] = moduleKey.genListKeyValue(set.SetID, set.ParentID, set.SetName)
	}
	return keys, nil
}

func (c *Client) listModuleDetailFromMongo(ids []int64) ([]string, error) {
	filter := mapstr.MapStr{
		common.BKModuleIDField: mapstr.MapStr{
			common.BKDBIN: ids,
		},
	}

	all := make([]mapstr.MapStr, 0)
	if err := c.db.Table(common.BKTableNameBaseModule).Find(filter).All(context.Background(), &all); err != nil {
		blog.Errorf("list module %d update from mongo failed, err: %v", ids, err)
		return nil, err
	}

	result := make([]string, len(all))
	for idx, m := range all {
		js, err := json.Marshal(m)
		if err != nil {
			return nil, err
		}
		result[idx] = string(js)
	}
	return result, nil
}

func (c *Client) getModuleDetailFromMongo(id int64) (string, error) {
	mod := make(map[string]interface{})
	filter := mapstr.MapStr{
		common.BKModuleIDField: id,
	}

	if err := c.db.Table(common.BKTableNameBaseModule).Find(filter).One(context.Background(), &mod); err != nil {
		blog.Errorf("get module %d update from mongo failed, err: %v", id, err)
		return "", err
	}
	js, _ := json.Marshal(mod)
	return string(js), nil
}

func (c *Client) getSetDetailFromMongo(id int64) (string, error) {
	set := make(map[string]interface{})
	filter := mapstr.MapStr{
		common.BKSetIDField: id,
	}

	if err := c.db.Table(common.BKTableNameBaseSet).Find(filter).One(context.Background(), &set); err != nil {
		blog.Errorf("get module %d update from mongo failed, err: %v", id, err)
		return "", err
	}
	js, _ := json.Marshal(set)
	return string(js), nil
}

func (c *Client) listSetDetailFromMongo(ids []int64) ([]string, error) {
	filter := mapstr.MapStr{
		common.BKSetIDField: mapstr.MapStr{
			common.BKDBIN: ids,
		},
	}

	sets := make([]map[string]interface{}, 0)
	if err := c.db.Table(common.BKTableNameBaseSet).Find(filter).All(context.Background(), &sets); err != nil {
		blog.Errorf("get set %v update from mongo failed, err: %v", ids, err)
		return nil, err
	}

	all := make([]string, len(sets))
	for idx, set := range sets {
		js, err := json.Marshal(set)
		if err != nil {
			return nil, err
		}
		all[idx] = string(js)
	}

	return all, nil
}

func (c *Client) genCustomLevelListKeys(objID string, bizID int64) ([]string, error) {
	list, err := c.getCustomLevelBaseList(objID, bizID)
	if err != nil {
		blog.Errorf("get custom level list keys failed, err: %v", err)
		return nil, err
	}
	keys := make([]string, len(list))
	for _, inst := range list {
		keys = append(keys, customKey.genListKeyValue(inst.InstanceID, inst.ParentID, inst.InstanceName))
	}
	return keys, nil
}

func (c *Client) getCustomLevelBaseFromMongodb(objID string, bizID int64) ([]CustomInstanceBase, error) {
	filter := mapstr.MapStr{
		common.BKObjIDField:  objID,
		common.MetadataField: meta.NewMetadata(bizID),
	}
	// count for paging use.
	cnt, err := c.db.Table(common.BKTableNameBaseInst).Find(filter).Count(context.Background())
	if err != nil {
		blog.Errorf("get custom level object: %s, biz: %d, list keys, but count from mongodb failed, err: %v", objID, bizID, err)
		return nil, err
	}
	list := make([]CustomInstanceBase, 0)
	for start := 0; start < int(cnt); start += step {
		instances := make([]CustomInstanceBase, 0)
		err = c.db.Table(common.BKTableNameBaseInst).Find(filter).
			Start(uint64(start)).Limit(uint64(step)).All(context.Background(), &instances)
		if err != nil {
			blog.Errorf("get custom level object: %s, biz: %d, list keys, but get from mongodb failed, err: %v", objID, bizID, err)
			return nil, err
		}
		list = append(list, instances...)
	}
	return list, nil
}

func (c *Client) getCustomLevelBaseList(objectID string, bizID int64) ([]CustomInstanceBase, error) {
	// get all keys which contains the biz id.
	keys, err := c.rds.SMembers(customKey.objListKeyWithBiz(objectID, bizID)).Result()
	if err != nil {
		return nil, fmt.Errorf("get custom level keys %s falied. err: %v", customKey.objListKeyWithBiz(objectID, bizID), err)
	}

	list := make([]CustomInstanceBase, 0)
	for _, key := range keys {
		instID, parentID, name, err := customKey.parseListKeyValue(key)
		if err != nil {
			// invalid key, delete immediately
			if c.rds.SRem(customKey.objListKeyWithBiz(objectID, bizID), key).Err() != nil {
				blog.Errorf("delete invalid custom level %s key: %s failed,", customKey.objListKeyWithBiz(objectID, bizID), key)
			}
			return nil, fmt.Errorf("got invalid key %s", key)
		}
		list = append(list, CustomInstanceBase{
			ObjectID:     objectID,
			InstanceID:   instID,
			InstanceName: name,
			ParentID:     parentID,
		})
	}
	return list, nil
}

func (c *Client) getCustomLevelDetail(objID string, instID int64) (string, error) {
	filter := mapstr.MapStr{
		common.BKObjIDField:  objID,
		common.BKInstIDField: instID,
	}
	instance := make(map[string]interface{})
	err := c.db.Table(common.BKTableNameBaseInst).Find(filter).One(context.Background(), &instance)
	if err != nil {
		blog.Errorf("get custom level object: %s, inst: %d from mongodb failed, err: %v", objID, instID, err)
		return "", err
	}
	js, err := json.Marshal(instance)
	if err != nil {
		return "", err
	}
	return string(js), nil
}

func (c *Client) listCustomLevelDetail(objID string, instIDs []int64) ([]string, error) {
	filter := mapstr.MapStr{
		common.BKObjIDField: objID,
		common.BKInstIDField: mapstr.MapStr{
			common.BKDBIN: instIDs,
		},
	}

	instance := make([]map[string]interface{}, 0)
	err := c.db.Table(common.BKTableNameBaseInst).Find(filter).One(context.Background(), &instance)
	if err != nil {
		blog.Errorf("get custom level object: %s, inst: %v from mongodb failed, err: %v", objID, instIDs, err)
		return nil, err
	}

	all := make([]string, len(instance))
	for idx := range instance {
		js, err := json.Marshal(instance[idx])
		if err != nil {
			return nil, err
		}
		all[idx] = string(js)
	}

	return all, nil
}<|MERGE_RESOLUTION|>--- conflicted
+++ resolved
@@ -41,32 +41,6 @@
 	return string(js), nil
 }
 
-<<<<<<< HEAD
-func (c *Client) listBusinessFromMongo(bizIDs []int64) ([]string, error) {
-	all := make([]map[string]interface{}, 0)
-	filter := mapstr.MapStr{
-		common.BKAppIDField: mapstr.MapStr{
-			common.BKDBIN: bizIDs,
-		},
-	}
-
-	err := c.db.Table(common.BKTableNameBaseApp).Find(filter).All(context.Background(), &all)
-	if err != nil {
-		blog.Errorf("get business %v info from db, but failed, err: %v", bizIDs, err)
-		return nil, ccError.New(common.CCErrCommDBSelectFailed, err.Error())
-	}
-
-	list := make([]string, len(all))
-	for idx, biz := range all {
-		js, err := json.Marshal(biz)
-		if err != nil {
-			return nil, err
-		}
-		list[idx] = string(js)
-	}
-
-	return list, nil
-=======
 func (c *Client) listBusinessFromMongo(ctx context.Context, ids []int64, fields []string) ([]string, error) {
 	rid := ctx.Value(common.ContextRequestIDField)
 
@@ -140,7 +114,6 @@
 	}
 
 	return all, nil
->>>>>>> e40489b7
 }
 
 // if expireKey is "", then it means you can not use the list array, you need to get

--- conflicted
+++ resolved
@@ -222,8 +222,6 @@
 	return ips, ele.Int(), js, nil
 }
 
-<<<<<<< HEAD
-=======
 type hostBase struct {
 	id      int64
 	ip      string
@@ -237,7 +235,7 @@
 			common.BKDBIN: hostID,
 		},
 	}
-	host := make([]map[string]interface{}, 0)
+	host := make([]metadata.HostMapStr, 0)
 	err = db.Table(common.BKTableNameBaseHost).Find(filter).All(context.Background(), &host)
 	if err != nil {
 		blog.Errorf("get host data from mongodb for cache failed, err: %v", err)
@@ -278,9 +276,6 @@
 	return list, nil
 }
 
-const exactIPRegexp = `(^IP_PLACEHOLDER$)|(^IP_PLACEHOLDER[,]{1})|([,]{1}IP_PLACEHOLDER[,]{1})|([,]{1}IP_PLACEHOLDER$)`
-
->>>>>>> 579a352b
 func getHostDetailsFromMongoWithIP(db dal.DB, innerIP string, cloudID int64) (hostID int64, detail []byte, err error) {
 	filter := mapstr.MapStr{
 		common.BKHostInnerIPField: innerIP,

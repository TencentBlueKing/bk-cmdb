--- conflicted
+++ resolved
@@ -147,13 +147,8 @@
 			"oid": node.Oid,
 		}
 
-<<<<<<< HEAD
-		if key.Collection() == common.BKTableNameBaseInst {
-			filter["detail.bk_inst_id"] = node.InstanceID
-=======
 		if key.Collection() == common.BKTableNameBaseInst || key.Collection() == common.BKTableNameMainlineInstance {
 			filter["coll"] = key.ShardingCollection(node.SubResource, kit.SupplierAccount)
->>>>>>> 6dd5a95f
 		} else {
 			filter["coll"] = key.Collection()
 		}
@@ -249,21 +244,13 @@
 	if opts.startCursor == watch.NoEventCursor {
 		node, exists, err := c.getEarliestEvent(kit, opts.key)
 		if err != nil {
-<<<<<<< HEAD
-			blog.Errorf("get earliest event for key %s failed, err: %v", key.Collection(), err)
-=======
 			blog.Errorf("get earliest event for key %s failed, err: %v", opts.key.Collection(), err)
->>>>>>> 6dd5a95f
 			return false, nil, 0, err
 		}
 
 		// if the first cursor is not a valid event, returns node not exist with the last event id to start from
 		if !exists {
-<<<<<<< HEAD
-			lastID, err := c.getLastEventID(kit, key)
-=======
 			lastID, err := c.getLastEventID(kit, opts.key)
->>>>>>> 6dd5a95f
 			if err != nil {
 				blog.Errorf("get last event id failed, err: %v, rid: %s", err, kit.Rid)
 				return false, nil, 0, err
@@ -337,52 +324,6 @@
 }
 
 func (c *Client) getLastEventID(kit *rest.Kit, key event.Key) (uint64, error) {
-<<<<<<< HEAD
-	filter := map[string]interface{}{
-		"_id": key.Collection(),
-	}
-
-	if key.Collection() == event.HostIdentityKey.Collection() {
-		// host identity is different with the other kinds of event
-		data := make(map[string]watch.LastChainNodeData)
-		err := c.watchDB.Table(common.BKTableNameWatchToken).Find(filter).One(kit.Ctx, &data)
-		if err != nil {
-			if !c.watchDB.IsNotFoundError(err) {
-				blog.ErrorJSON("get last watch id failed, err: %s, filter: %s, rid: %s", err, filter, kit.Rid)
-				return 0, err
-			}
-			return 0, nil
-		}
-
-		// find the max event id in all types of event ids.
-		max := uint64(0)
-		for _, node := range data {
-			if node.ID > max {
-				max = node.ID
-			}
-		}
-
-		return max, nil
-	}
-
-	data := new(watch.LastChainNodeData)
-	err := c.watchDB.Table(common.BKTableNameWatchToken).Find(filter).Fields(common.BKFieldID).One(kit.Ctx, data)
-	if err != nil {
-		if !c.watchDB.IsNotFoundError(err) {
-			blog.ErrorJSON("get last watch id failed, err: %s, filter: %s, rid: %s", err, filter, kit.Rid)
-			return 0, err
-		}
-		return 0, nil
-	}
-	return data.ID, nil
-}
-
-// searchFollowingEventChainNodes search nodes after the node(excluding itself) by id
-func (c *Client) searchFollowingEventChainNodesByID(kit *rest.Kit, id uint64, limit uint64, types []watch.EventType,
-	key event.Key) ([]*watch.ChainNode, error) {
-
-=======
->>>>>>> 6dd5a95f
 	filter := map[string]interface{}{
 		"_id": key.Collection(),
 	}

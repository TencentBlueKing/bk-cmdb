--- conflicted
+++ resolved
@@ -128,8 +128,6 @@
 var ObjectBaseKey = Key{
 	namespace:  watchCacheNamespace + common.BKInnerObjIDObject,
 	collection: common.BKTableNameBaseInst,
-<<<<<<< HEAD
-=======
 	ttlSeconds: 6 * 60 * 60,
 	validator: func(doc []byte) error {
 		field := gjson.GetBytes(doc, common.BKInstIDField)
@@ -154,7 +152,6 @@
 var MainlineInstanceKey = Key{
 	namespace:  watchCacheNamespace + "mainline_instance",
 	collection: common.BKTableNameMainlineInstance,
->>>>>>> 6dd5a95f
 	ttlSeconds: 6 * 60 * 60,
 	validator: func(doc []byte) error {
 		field := gjson.GetBytes(doc, common.BKInstIDField)

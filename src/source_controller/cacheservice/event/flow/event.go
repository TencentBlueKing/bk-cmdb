--- conflicted
+++ resolved
@@ -149,16 +149,6 @@
 
 func (e *Event) runModule(ctx context.Context) error {
 	opts := flowOptions{
-<<<<<<< HEAD
-		key:      event.ModuleKey,
-		watch:    e.watch,
-		watchDB:  e.watchDB,
-		ccDB:     e.ccDB,
-		isMaster: e.isMaster,
-	}
-
-	return newFlow(ctx, opts)
-=======
 		key:         event.ModuleKey,
 		watch:       e.watch,
 		watchDB:     e.watchDB,
@@ -168,7 +158,6 @@
 	}
 
 	return newFlow(ctx, opts, getDeleteEventDetails)
->>>>>>> 6dd5a95f
 }
 
 func (e *Event) runObjectBase(ctx context.Context) error {

--- conflicted
+++ resolved
@@ -15,6 +15,7 @@
 import (
 	"context"
 	"fmt"
+	"strings"
 	"time"
 
 	"configcenter/src/apimachinery/discovery"
@@ -296,17 +297,6 @@
 			pickedChainNodes = append(pickedChainNodes, chainNode)
 		}
 
-<<<<<<< HEAD
-		monitor.Collect(&meta.Alarm{
-			RequestID: rid,
-			Type:      meta.EventFatalError,
-			Detail:    fmt.Sprintf("run event flow, but hit conflict %s cursor with chain nodes", f.key.Collection()),
-			Module:    types2.CC_MODULE_CACHESERVICE,
-			Dimension: map[string]string{"hit_conflict_nodes": "yes"},
-		})
-
-=======
->>>>>>> cda82dd9
 		// reverse the picked chain nodes to their origin order
 		for i, j := 0, len(pickedChainNodes)-1; i < j; i, j = i+1, j-1 {
 			pickedChainNodes[i], pickedChainNodes[j] = pickedChainNodes[j], pickedChainNodes[i]
@@ -434,25 +424,11 @@
 	return false, nil
 }
 
-<<<<<<< HEAD
-=======
-func isConflictError(err error) bool {
-	if strings.Contains(err.Error(), "duplicate key error") {
-		return true
-	}
-
-	if strings.Contains(err.Error(), "index_cursor dup key") {
-		return true
-	}
-
-	return false
-}
 
 func isConflictChainNode(chainNode *watch.ChainNode, err error) bool {
 	return strings.Contains(err.Error(), chainNode.Cursor) && strings.Contains(err.Error(), "index_cursor")
 }
 
->>>>>>> cda82dd9
 // getDeleteEventDetails get delete events' oid and related detail map from cmdb
 func (f *Flow) getDeleteEventDetails(es []*types.Event) (map[string][]byte, bool, error) {
 	oidDetailMap := make(map[string][]byte)

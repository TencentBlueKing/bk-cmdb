/*
 * Tencent is pleased to support the open source community by making 蓝鲸 available.
 * Copyright (C) 2017-2018 THL A29 Limited, a Tencent company. All rights reserved.
 * Licensed under the MIT License (the "License"); you may not use this file except
 * in compliance with the License. You may obtain a copy of the License at
 * http://opensource.org/licenses/MIT
 * Unless required by applicable law or agreed to in writing, software distributed under
 * the License is distributed on an "AS IS" BASIS, WITHOUT WARRANTIES OR CONDITIONS OF ANY KIND,
 * either express or implied. See the License for the specific language governing permissions and
 * limitations under the License.
 */

package flow

import (
	"context"
	"fmt"
	"time"

	"configcenter/src/apimachinery/discovery"
	"configcenter/src/common"
	"configcenter/src/common/blog"
	"configcenter/src/common/json"
	"configcenter/src/common/metadata"
	types2 "configcenter/src/common/types"
	"configcenter/src/common/watch"
	"configcenter/src/source_controller/cacheservice/event"
	"configcenter/src/storage/dal"
	"configcenter/src/storage/dal/mongo/local"
	"configcenter/src/storage/driver/redis"
	"configcenter/src/storage/stream"
	"configcenter/src/storage/stream/types"
	"configcenter/src/thirdparty/monitor"
	"configcenter/src/thirdparty/monitor/meta"

	"go.mongodb.org/mongo-driver/bson"
	"go.mongodb.org/mongo-driver/mongo"
	"go.mongodb.org/mongo-driver/x/bsonx"
)

type flowOptions struct {
	key      event.Key
	watch    stream.LoopInterface
	isMaster discovery.ServiceManageInterface
	watchDB  *local.Mongo
	ccDB     dal.DB
}

func newFlow(ctx context.Context, opts flowOptions) error {
	flow := Flow{
		flowOptions: opts,
		metrics:     event.InitialMetrics(opts.key.Collection(), "watch"),
	}

	return flow.RunFlow(ctx)
}

type Flow struct {
	flowOptions
	metrics      *event.EventMetrics
	tokenHandler *flowTokenHandler
}

const batchSize = 200

func (f *Flow) RunFlow(ctx context.Context) error {
	blog.Infof("start run flow for key: %s.", f.key.Namespace())

	es := make(map[string]interface{})
	watchOpts := &types.WatchOptions{
		Options: types.Options{
			EventStruct:     &es,
			Collection:      f.key.Collection(),
			StartAfterToken: nil,
		},
	}
	if f.key.Collection() == common.BKTableNameBaseHost {
		watchOpts.EventStruct = &metadata.HostMapStr{}
	}

	if f.key.Collection() == common.BKTableNameBaseInst {
		watchOpts.Collection = ""
		watchOpts.CollectionFilter = map[string]interface{}{
			common.BKDBLIKE: event.ObjInstTablePrefixRegex,
		}
	}

	f.tokenHandler = NewFlowTokenHandler(f.key, f.watchDB, f.metrics)

	startAtTime, err := f.tokenHandler.getStartWatchTime(ctx)
	if err != nil {
		blog.Errorf("get start watch time for %s failed, err: %v", f.key.Collection(), err)
		return err
	}
	watchOpts.StartAtTime = startAtTime
	watchOpts.WatchFatalErrorCallback = f.tokenHandler.resetWatchToken

	opts := &types.LoopBatchOptions{
		LoopOptions: types.LoopOptions{
			Name:         f.key.Namespace(),
			WatchOpt:     watchOpts,
			TokenHandler: f.tokenHandler,
			RetryOptions: &types.RetryOptions{
				MaxRetryCount: 10,
				RetryDuration: 1 * time.Second,
			},
		},
		EventHandler: &types.BatchHandler{
			DoBatch: f.doBatch,
		},
		BatchSize: batchSize,
	}

	if err := f.watch.WithBatch(opts); err != nil {
		blog.Errorf("run flow, but watch batch failed, err: %v", err)
		return err
	}

	return nil
}

func (f *Flow) doBatch(es []*types.Event) (retry bool) {
	eventLen := len(es)
	if eventLen == 0 {
		return false
	}

	rid := es[0].ID()
	hasError := true

	// collect event related metrics
	start := time.Now()
	defer func() {
		if retry {
			f.metrics.CollectRetryError()
		}
		if hasError {
			return
		}
		f.metrics.CollectCycleDuration(time.Since(start))
	}()

	oidDetailMap, retry, err := f.getDeleteEventDetails(es)
	if err != nil {
		blog.Errorf("get deleted event details failed, err: %v, rid: %s", err, rid)
		return retry
	}

	ids, err := f.watchDB.NextSequences(context.Background(), f.key.ChainCollection(), eventLen)
	if err != nil {
		blog.Errorf("get %s event ids failed, err: %v, rid: %s", f.key.ChainCollection(), err, rid)
		return true
	}

	chainNodes := make([]*watch.ChainNode, 0)
	oids := make([]string, eventLen)
	// process events into db chain nodes to store in db and details to store in redis
	pipe := redis.Client().Pipeline()
	lastTokenData := make(map[string]interface{})
	cursorMap := make(map[string]struct{})
	hitConflict := false
	for index, e := range es {
		// collect event's basic metrics
		f.metrics.CollectBasic(e)
		lastTokenData[common.BKTokenField] = e.Token.Data
		lastTokenData[common.BKStartAtTimeField] = e.ClusterTime

		switch e.OperationType {
		case types.Insert, types.Update, types.Replace:
			// validate the event is valid or not.
			// the invalid event will be dropped.
			if err := f.key.Validate(e.DocBytes); err != nil {
				blog.Errorf("run flow, received %s event, but got invalid event, doc: %s, oid: %s, err: %v, rid: %s",
					f.key.Collection(), e.DocBytes, e.Oid, err, rid)
				continue
			}
		case types.Delete:

			doc, exist := oidDetailMap[e.Oid]
			if !exist {
				blog.Errorf("run flow, received %s event, but got delete doc[oid: %s] detail failed, err: %v, rid: %s",
					f.key.Collection(), e.Oid, err, rid)
				continue
			}
			// update delete event detail doc bytes.
			e.DocBytes = doc

			// validate the event is valid or not.
			// the invalid event will be dropped.
			if err := f.key.Validate(doc); err != nil {
				blog.Errorf("run flow, received %s event, but got invalid event, doc: %s, oid: %s, err: %v, rid: %s",
					f.key.Collection(), e.DocBytes, e.Oid, err, rid)
				continue
			}
		case types.Invalidate:
			blog.Errorf("loop flow, received invalid event operation type, doc: %s, rid: %s", e.DocBytes, rid)
			continue
		default:
			blog.Errorf("loop flow, received unsupported event operation type: %s, doc: %s, rid: %s",
				e.OperationType, e.DocBytes, rid)
			continue
		}

		oids[index] = e.ID()
		id := ids[index]
		name := f.key.Name(e.DocBytes)
		instID := f.key.InstanceID(e.DocBytes)
		currentCursor, err := watch.GetEventCursor(f.key.Collection(), e, instID)
		if err != nil {
			blog.Errorf("get %s event cursor failed, name: %s, err: %v, oid: %s, rid: %s", f.key.Collection(), name,
				err, e.ID(), rid)

			monitor.Collect(&meta.Alarm{
				RequestID: rid,
				Type:      meta.FlowFatalError,
				Detail: fmt.Sprintf("run event flow, but get invalid %s cursor, inst id: %d, name: %s",
					f.key.Collection(), instID, name),
				Module:    types2.CC_MODULE_CACHESERVICE,
				Dimension: map[string]string{"hit_invalid_cursor": "yes"},
			})

			return false
		}

		// validate if the cursor is already exists, this is happens when the concurrent operation is very high.
		// which will generate the same operation event with same cluster time, and generate with the same cursor
		// in the end. if this happens, the last event will be used finally, and the former events with the same
		// cursor will be dropped, and it's acceptable.
		if _, exists := cursorMap[currentCursor]; exists {
			hitConflict = true
		}
		cursorMap[currentCursor] = struct{}{}

		chainNode := &watch.ChainNode{
			ID:          id,
			ClusterTime: e.ClusterTime,
			Oid:         e.Oid,
			EventType:   watch.ConvertOperateType(e.OperationType),
			Token:       e.Token.Data,
			Cursor:      currentCursor,
		}

		if instID > 0 {
			chainNode.InstanceID = instID
		}
		chainNodes = append(chainNodes, chainNode)

		detail := types.EventDetail{
			Detail:        types.JsonString(e.DocBytes),
			UpdatedFields: e.ChangeDesc.UpdatedFields,
			RemovedFields: e.ChangeDesc.RemovedFields,
		}
		detailBytes, err := json.Marshal(detail)
		if err != nil {
			blog.Errorf("run flow, %s, marshal detail failed, name: %s, detail: %+v, err: %v, oid: %s, rid: %s",
				f.key.Collection(), name, detail, err, e.ID(), rid)
			return false
		}

		// if hit cursor conflict, the former cursor node's detail will be overwrite by the later one, so it
		// is not needed to remove the overlapped cursor node's detail again.
		pipe.Set(f.key.DetailKey(currentCursor), string(detailBytes), time.Duration(f.key.TTLSeconds())*time.Second)
	}

	// if all events are invalid, set last token to the last events' token, do not need to retry for the invalid ones
	if len(chainNodes) == 0 {
		if err := f.tokenHandler.setLastWatchToken(context.Background(), lastTokenData); err != nil {
			f.metrics.CollectMongoError()
			return false
		}
		return false
	}

	// store details at first, in case those watching cmdb events read chain when details are not inserted yet
	if _, err := pipe.Exec(); err != nil {
		f.metrics.CollectRedisError()
		blog.Errorf("run flow, but insert details for %s failed, oids: %+v, err: %v, rid: %s,", f.key.Collection(),
			oids, err, rid)
		return true
	}

	if hitConflict {
		// remove the earlier chain nodes with the same cursor with a later one
		pickedChainNodes := make([]*watch.ChainNode, 0)
		conflictNodes := make([]*watch.ChainNode, 0)
		reminder := make(map[string]struct{})
		for i := len(chainNodes) - 1; i >= 0; i-- {
			chainNode := chainNodes[i]
			if _, exists := reminder[chainNode.Cursor]; exists {
				conflictNodes = append(conflictNodes, chainNode)
				// skip this event, because it has been replaced the the one later.
				continue
			}

			reminder[chainNode.Cursor] = struct{}{}
			pickedChainNodes = append(pickedChainNodes, chainNode)
		}

		monitor.Collect(&meta.Alarm{
			RequestID: rid,
			Type:      meta.EventFatalError,
			Detail:    fmt.Sprintf("run event flow, but hit conflict %s cursor with chain nodes", f.key.Collection()),
			Module:    types2.CC_MODULE_CACHESERVICE,
			Dimension: map[string]string{"hit_conflict_nodes": "yes"},
		})

		// reverse the picked chain nodes to their origin order
		for i, j := 0, len(pickedChainNodes)-1; i < j; i, j = i+1, j-1 {
			pickedChainNodes[i], pickedChainNodes[j] = pickedChainNodes[j], pickedChainNodes[i]
		}

		blog.Warnf("got conflict got conflict cursor with chain nodes: %s, replaced with nodes: %s, rid: %s",
			conflictNodes, pickedChainNodes, rid)

		// update the chain nodes with picked chain nodes, so that we can handle them later.
		chainNodes = pickedChainNodes
	}

	retry, err = f.doInsertEvents(chainNodes, lastTokenData, rid)
	if err != nil {
		return retry
	}

	blog.Infof("insert watch event for %s success, oids: %v, rid: %s", f.key.Collection(), oids, rid)
	hasError = false
	return false
}

func (f *Flow) doInsertEvents(chainNodes []*watch.ChainNode, lastTokenData map[string]interface{}, rid string) (
	bool, error) {

	count := len(chainNodes)

	if count == 0 {
		return false, nil
	}

	watchDBClient := f.watchDB.GetDBClient()

	session, err := watchDBClient.StartSession()
	if err != nil {
		blog.Errorf("run flow, but start session failed, coll: %s, err: %v, rid: %s", f.key.Collection(), err, rid)
		return true, err
	}
	defer session.EndSession(context.Background())

	// retry insert the event node with remove the first event node,
	// which means the first one's cursor is conflicted with the former's batch operation inserted nodes.
	retryWithReduce := false

	txnErr := mongo.WithSession(context.Background(), session, func(sc mongo.SessionContext) error {
		if err = session.StartTransaction(); err != nil {
			blog.Errorf("run flow, but start transaction failed, coll: %s, err: %v, rid: %s", f.key.Collection(),
				err, rid)
			return err
		}

		if err := f.watchDB.Table(f.key.ChainCollection()).Insert(sc, chainNodes); err != nil {
			blog.ErrorJSON("run flow, but insert chain nodes for %s failed, nodes: %s, err: %v, rid: %s",
				f.key.Collection(), chainNodes, err, rid)
			f.metrics.CollectMongoError()
			_ = session.AbortTransaction(context.Background())

			if event.IsConflictError(err) {
				// set retry with reduce flag and retry later
				retryWithReduce = true
			}
			return err
		}

		lastNode := chainNodes[len(chainNodes)-1]
		lastTokenData[common.BKFieldID] = lastNode.ID
		lastTokenData[common.BKCursorField] = lastNode.Cursor
		lastTokenData[common.BKStartAtTimeField] = lastNode.ClusterTime
		if err := f.tokenHandler.setLastWatchToken(sc, lastTokenData); err != nil {
			f.metrics.CollectMongoError()
			_ = session.AbortTransaction(context.Background())
			return err
		}

		// Use context.Background() to ensure that the commit can complete successfully even if the context passed to
		// mongo.WithSession is changed to have a timeout.
		if err = session.CommitTransaction(context.Background()); err != nil {
			blog.Errorf("run flow, but commit mongo transaction failed, err: %v", err)
			f.metrics.CollectMongoError()
			return err
		}
		return nil
	})

	if txnErr != nil {
		blog.Errorf("do insert flow events failed, err: %v, rid: %s", txnErr, rid)

		rid = rid + ":" + chainNodes[0].Oid
		if retryWithReduce && len(chainNodes) >= 1 {
			monitor.Collect(&meta.Alarm{
				RequestID: rid,
				Type:      meta.EventFatalError,
				Detail:    fmt.Sprintf("run event flow, but got conflict %s cursor with chain nodes", f.key.Collection()),
				Module:    types2.CC_MODULE_CACHESERVICE,
				Dimension: map[string]string{"retry_conflict_nodes": "yes"},
			})

			// need do with retry with reduce
			blog.ErrorJSON("run flow, insert %s event with reduce node %s, remain nodes: %s, rid: %s",
				f.key.Collection(), chainNodes[0], chainNodes[1:], rid)

			return f.doInsertEvents(chainNodes[1:], lastTokenData, rid)
		}

		// if an error occurred, roll back and re-watch again
		return true, err
	}

	return false, nil
}

// getDeleteEventDetails get delete events' oid and related detail map from cmdb
func (f *Flow) getDeleteEventDetails(es []*types.Event) (map[string][]byte, bool, error) {
	oidDetailMap := make(map[string][]byte)

	deletedEventOidMap := make(map[string][]string, 0)
	for _, e := range es {
		if e.OperationType == types.Delete {
			deletedEventOidMap[e.Collection] = append(deletedEventOidMap[e.Collection], e.Oid)
		}
	}

	if len(deletedEventOidMap) == 0 {
		return oidDetailMap, false, nil
	}

<<<<<<< HEAD
	for collection, deletedEventOids := range deletedEventOidMap {
		filter := map[string]interface{}{
			"oid":  map[string]interface{}{common.BKDBIN: deletedEventOids},
			"coll": collection,
=======
	filter := map[string]interface{}{
		"oid":  map[string]interface{}{common.BKDBIN: deletedEventOids},
		"coll": f.key.Collection(),
	}

	if f.key.Collection() == common.BKTableNameBaseHost {
		docs := make([]event.HostArchive, 0)
		err := f.ccDB.Table(common.BKTableNameDelArchive).Find(filter).All(context.Background(), &docs)
		if err != nil {
			f.metrics.CollectMongoError()
			blog.Errorf("get archive deleted doc for collection %s from mongodb failed, oids: %+v, err: %v",
				f.key.Collection(), deletedEventOids, err)
			return nil, true, err
>>>>>>> 8755e769
		}

		if collection == common.BKTableNameBaseHost {
			docs := make([]event.HostArchive, 0)
			err := f.ccDB.Table(common.BKTableNameDelArchive).Find(filter).All(context.Background(), &docs)
			if err != nil {
				f.metrics.collectMongoError()
				blog.Errorf("get archive deleted doc for collection %s from mongodb failed, oids: %+v, err: %v",
					collection, deletedEventOids, err)
				return nil, true, err
			}
<<<<<<< HEAD
=======
			oidDetailMap[doc.Oid] = byt
		}
	} else {
		docs := make([]bsonx.Doc, 0)
		err := f.ccDB.Table(common.BKTableNameDelArchive).Find(filter).All(context.Background(), &docs)
		if err != nil {
			f.metrics.CollectMongoError()
			blog.Errorf("get archive deleted doc for collection %s from mongodb failed, oids: %+v, err: %v",
				f.key.Collection(), deletedEventOids, err)
			return nil, true, err
		}
>>>>>>> 8755e769

			for _, doc := range docs {
				byt, err := json.Marshal(doc.Detail)
				if err != nil {
					blog.Errorf("received delete %s event, but marshal detail to bytes failed, oid: %s, err: %v",
						collection, doc.Oid, err)
					return nil, false, err
				}
				oidDetailMap[doc.Oid] = byt
			}
		} else {
			docs := make([]bsonx.Doc, 0)
			err := f.ccDB.Table(common.BKTableNameDelArchive).Find(filter).All(context.Background(), &docs)
			if err != nil {
				f.metrics.collectMongoError()
				blog.Errorf("get archive deleted doc for collection %s from mongodb failed, oids: %+v, err: %v",
					collection, deletedEventOids, err)
				return nil, true, err
			}

			for _, doc := range docs {
				byt, err := bson.MarshalExtJSON(doc.Lookup("detail"), false, false)
				if err != nil {
					blog.Errorf("received delete %s event, but marshal detail to bytes failed, oid: %s, err: %v",
						collection, doc.Lookup("oid").String(), err)
					return nil, false, err
				}
				oidDetailMap[doc.Lookup("oid").String()] = byt
			}
		}
	}

	return oidDetailMap, false, nil
}

var _ = types.TokenHandler(&flowTokenHandler{})

type flowTokenHandler struct {
	key     event.Key
	watchDB dal.DB
	metrics *event.EventMetrics
}

func NewFlowTokenHandler(key event.Key, watchDB dal.DB, metrics *event.EventMetrics) *flowTokenHandler {
	return &flowTokenHandler{
		key:     key,
		watchDB: watchDB,
		metrics: metrics,
	}
}

/* SetLastWatchToken do not set last watch token in the do batch action(set it after events are successfully inserted)
   when there are several masters watching db event, we use db transaction to avoid inserting duplicate data by setting
   the last token after the insertion of db chain nodes in one transaction, since we have a unique index on the cursor
   field, the later one will encounters an error when inserting nodes and roll back without setting the token and watch
   another round from the last token of the last inserted node, thus ensures the sequence of db chain nodes.
*/
func (f *flowTokenHandler) SetLastWatchToken(ctx context.Context, token string) error {
	return nil
}

// setLastWatchToken set last watch token(used after events are successfully inserted)
func (f *flowTokenHandler) setLastWatchToken(ctx context.Context, data map[string]interface{}) error {
	filter := map[string]interface{}{
		"_id": f.key.Collection(),
	}
	if err := f.watchDB.Table(common.BKTableNameWatchToken).Update(ctx, filter, data); err != nil {
		blog.Errorf("set last watch token failed, err: %v, data: %+v", err, data)
		return err
	}
	return nil
}

// GetStartWatchToken get start watch token from watch token db first, if an error occurred, get from chain db
func (f *flowTokenHandler) GetStartWatchToken(ctx context.Context) (token string, err error) {
	filter := map[string]interface{}{
		"_id": f.key.Collection(),
	}

	data := new(watch.LastChainNodeData)
	if err := f.watchDB.Table(common.BKTableNameWatchToken).Find(filter).Fields(common.BKTokenField).One(ctx, data); err != nil {
		if !f.watchDB.IsNotFoundError(err) {
			f.metrics.CollectMongoError()
			blog.ErrorJSON("run flow, but get start watch token failed, err: %v, filter: %+v", err, filter)
		}

		tailNode := new(watch.ChainNode)
		if err := f.watchDB.Table(f.key.ChainCollection()).Find(map[string]interface{}{}).Fields(common.BKTokenField).
			Sort(common.BKFieldID+":-1").One(context.Background(), tailNode); err != nil {

			if !f.watchDB.IsNotFoundError(err) {
				f.metrics.CollectMongoError()
				blog.Errorf("get last watch token from mongo failed, err: %v", err)
				return "", err
			}
			// the tail node is not exist.
			return "", nil
		}
		return tailNode.Token, nil
	}

	return data.Token, nil
}

// resetWatchToken set watch token to empty and set the start watch time to the given one for next watch
func (f *flowTokenHandler) resetWatchToken(startAtTime types.TimeStamp) error {
	data := map[string]interface{}{
		common.BKTokenField:       "",
		common.BKStartAtTimeField: startAtTime,
	}

	filter := map[string]interface{}{
		"_id": f.key.Collection(),
	}

	if err := f.watchDB.Table(common.BKTableNameWatchToken).Update(context.Background(), filter, data); err != nil {
		blog.ErrorJSON("clear watch token failed, err: %s, collection: %s, data: %s", err, f.key.Collection(), data)
		return err
	}
	return nil
}

func (f *flowTokenHandler) getStartWatchTime(ctx context.Context) (*types.TimeStamp, error) {
	filter := map[string]interface{}{
		"_id": f.key.Collection(),
	}

	data := new(watch.LastChainNodeData)
	err := f.watchDB.Table(common.BKTableNameWatchToken).Find(filter).Fields(common.BKStartAtTimeField).One(ctx, data)
	if err != nil {
		if !f.watchDB.IsNotFoundError(err) {
			f.metrics.CollectMongoError()
			blog.ErrorJSON("run flow, but get start watch time failed, err: %v, filter: %+v", err, filter)
			return nil, err
		}
		return new(types.TimeStamp), nil
	}
	return &data.StartAtTime, nil
}<|MERGE_RESOLUTION|>--- conflicted
+++ resolved
@@ -430,51 +430,21 @@
 		return oidDetailMap, false, nil
 	}
 
-<<<<<<< HEAD
 	for collection, deletedEventOids := range deletedEventOidMap {
 		filter := map[string]interface{}{
 			"oid":  map[string]interface{}{common.BKDBIN: deletedEventOids},
 			"coll": collection,
-=======
-	filter := map[string]interface{}{
-		"oid":  map[string]interface{}{common.BKDBIN: deletedEventOids},
-		"coll": f.key.Collection(),
-	}
-
-	if f.key.Collection() == common.BKTableNameBaseHost {
-		docs := make([]event.HostArchive, 0)
-		err := f.ccDB.Table(common.BKTableNameDelArchive).Find(filter).All(context.Background(), &docs)
-		if err != nil {
-			f.metrics.CollectMongoError()
-			blog.Errorf("get archive deleted doc for collection %s from mongodb failed, oids: %+v, err: %v",
-				f.key.Collection(), deletedEventOids, err)
-			return nil, true, err
->>>>>>> 8755e769
 		}
 
 		if collection == common.BKTableNameBaseHost {
 			docs := make([]event.HostArchive, 0)
 			err := f.ccDB.Table(common.BKTableNameDelArchive).Find(filter).All(context.Background(), &docs)
 			if err != nil {
-				f.metrics.collectMongoError()
+				f.metrics.CollectMongoError()
 				blog.Errorf("get archive deleted doc for collection %s from mongodb failed, oids: %+v, err: %v",
 					collection, deletedEventOids, err)
 				return nil, true, err
 			}
-<<<<<<< HEAD
-=======
-			oidDetailMap[doc.Oid] = byt
-		}
-	} else {
-		docs := make([]bsonx.Doc, 0)
-		err := f.ccDB.Table(common.BKTableNameDelArchive).Find(filter).All(context.Background(), &docs)
-		if err != nil {
-			f.metrics.CollectMongoError()
-			blog.Errorf("get archive deleted doc for collection %s from mongodb failed, oids: %+v, err: %v",
-				f.key.Collection(), deletedEventOids, err)
-			return nil, true, err
-		}
->>>>>>> 8755e769
 
 			for _, doc := range docs {
 				byt, err := json.Marshal(doc.Detail)
@@ -489,7 +459,7 @@
 			docs := make([]bsonx.Doc, 0)
 			err := f.ccDB.Table(common.BKTableNameDelArchive).Find(filter).All(context.Background(), &docs)
 			if err != nil {
-				f.metrics.collectMongoError()
+				f.metrics.CollectMongoError()
 				blog.Errorf("get archive deleted doc for collection %s from mongodb failed, oids: %+v, err: %v",
 					collection, deletedEventOids, err)
 				return nil, true, err

--- conflicted
+++ resolved
@@ -435,211 +435,4 @@
 
 func isConflictChainNode(chainNode *watch.ChainNode, err error) bool {
 	return strings.Contains(err.Error(), chainNode.Cursor) && strings.Contains(err.Error(), "index_cursor")
-<<<<<<< HEAD
-=======
-}
-
-// getDeleteEventDetails get delete events' oid+collection to related detail map from cmdb
-func getDeleteEventDetails(es []*types.Event, db dal.DB, metrics *event.EventMetrics) (map[oidCollKey][]byte, bool,
-	error) {
-
-	oidDetailMap := make(map[oidCollKey][]byte)
-	if len(es) == 0 {
-		return oidDetailMap, false, nil
-	}
-
-	deletedEventOidMap := make(map[string][]string, 0)
-	for _, e := range es {
-		if e.OperationType == types.Delete {
-			deletedEventOidMap[e.Collection] = append(deletedEventOidMap[e.Collection], e.Oid)
-		}
-	}
-
-	if len(deletedEventOidMap) == 0 {
-		return oidDetailMap, false, nil
-	}
-
-	for collection, deletedEventOids := range deletedEventOidMap {
-		filter := map[string]interface{}{
-			"oid":  map[string]interface{}{common.BKDBIN: deletedEventOids},
-			"coll": collection,
-		}
-
-		docs := make([]map[string]interface{}, 0)
-		err := db.Table(common.BKTableNameDelArchive).Find(filter).All(context.Background(), &docs)
-		if err != nil {
-			metrics.CollectMongoError()
-			blog.Errorf("get archive deleted doc for collection %s from mongodb failed, oids: %+v, err: %v",
-				collection, deletedEventOids, err)
-			return nil, true, err
-		}
-
-		for _, doc := range docs {
-			oid := util.GetStrByInterface(doc["oid"])
-			byt, err := json.Marshal(doc["detail"])
-			if err != nil {
-				blog.Errorf("received delete %s event, but marshal detail to bytes failed, oid: %s, err: %v",
-					collection, oid, err)
-				return nil, false, err
-			}
-			oidDetailMap[oidCollKey{oid: oid, coll: collection}] = byt
-		}
-	}
-
-	return oidDetailMap, false, nil
-}
-
-// getHostDeleteEventDetails get delete events' oid+collection to related detail map from cmdb
-func getHostDeleteEventDetails(es []*types.Event, db dal.DB, metrics *event.EventMetrics) (map[oidCollKey][]byte, bool,
-	error) {
-
-	oidDetailMap := make(map[oidCollKey][]byte)
-	if len(es) == 0 {
-		return oidDetailMap, false, nil
-	}
-
-	deletedEventOids := make([]string, 0)
-	for _, e := range es {
-		if e.OperationType == types.Delete {
-			deletedEventOids = append(deletedEventOids, e.Oid)
-		}
-	}
-
-	if len(deletedEventOids) == 0 {
-		return oidDetailMap, false, nil
-	}
-
-	filter := map[string]interface{}{
-		"oid":  map[string]interface{}{common.BKDBIN: deletedEventOids},
-		"coll": common.BKTableNameBaseHost,
-	}
-
-	docs := make([]event.HostArchive, 0)
-	err := db.Table(common.BKTableNameDelArchive).Find(filter).All(context.Background(), &docs)
-	if err != nil {
-		metrics.CollectMongoError()
-		blog.Errorf("get archive deleted doc for collection %s from mongodb failed, oids: %+v, err: %v",
-			common.BKTableNameBaseHost, deletedEventOids, err)
-		return nil, true, err
-	}
-
-	for _, doc := range docs {
-		byt, err := json.Marshal(doc.Detail)
-		if err != nil {
-			blog.Errorf("received delete %s event, but marshal detail to bytes failed, oid: %s, err: %v",
-				common.BKTableNameBaseHost, doc.Oid, err)
-			return nil, false, err
-		}
-		oidDetailMap[oidCollKey{oid: doc.Oid, coll: common.BKTableNameBaseHost}] = byt
-	}
-
-	return oidDetailMap, false, nil
-}
-
-var _ = types.TokenHandler(&flowTokenHandler{})
-
-type flowTokenHandler struct {
-	key     event.Key
-	watchDB dal.DB
-	metrics *event.EventMetrics
-}
-
-// NewFlowTokenHandler TODO
-func NewFlowTokenHandler(key event.Key, watchDB dal.DB, metrics *event.EventMetrics) *flowTokenHandler {
-	return &flowTokenHandler{
-		key:     key,
-		watchDB: watchDB,
-		metrics: metrics,
-	}
-}
-
-// SetLastWatchToken TODO
-/* SetLastWatchToken do not set last watch token in the do batch action(set it after events are successfully inserted)
-   when there are several masters watching db event, we use db transaction to avoid inserting duplicate data by setting
-   the last token after the insertion of db chain nodes in one transaction, since we have a unique index on the cursor
-   field, the later one will encounters an error when inserting nodes and roll back without setting the token and watch
-   another round from the last token of the last inserted node, thus ensures the sequence of db chain nodes.
-*/
-func (f *flowTokenHandler) SetLastWatchToken(ctx context.Context, token string) error {
-	return nil
-}
-
-// setLastWatchToken set last watch token(used after events are successfully inserted)
-func (f *flowTokenHandler) setLastWatchToken(ctx context.Context, data map[string]interface{}) error {
-	filter := map[string]interface{}{
-		"_id": f.key.Collection(),
-	}
-	if err := f.watchDB.Table(common.BKTableNameWatchToken).Update(ctx, filter, data); err != nil {
-		blog.Errorf("set last watch token failed, err: %v, data: %+v", err, data)
-		return err
-	}
-	return nil
-}
-
-// GetStartWatchToken get start watch token from watch token db first, if an error occurred, get from chain db
-func (f *flowTokenHandler) GetStartWatchToken(ctx context.Context) (token string, err error) {
-	filter := map[string]interface{}{
-		"_id": f.key.Collection(),
-	}
-
-	data := new(watch.LastChainNodeData)
-	if err := f.watchDB.Table(common.BKTableNameWatchToken).Find(filter).Fields(common.BKTokenField).One(ctx, data); err != nil {
-		if !f.watchDB.IsNotFoundError(err) {
-			f.metrics.CollectMongoError()
-			blog.ErrorJSON("run flow, but get start watch token failed, err: %v, filter: %+v", err, filter)
-		}
-
-		tailNode := new(watch.ChainNode)
-		if err := f.watchDB.Table(f.key.ChainCollection()).Find(map[string]interface{}{}).Fields(common.BKTokenField).
-			Sort(common.BKFieldID+":-1").One(context.Background(), tailNode); err != nil {
-
-			if !f.watchDB.IsNotFoundError(err) {
-				f.metrics.CollectMongoError()
-				blog.Errorf("get last watch token from mongo failed, err: %v", err)
-				return "", err
-			}
-			// the tail node is not exist.
-			return "", nil
-		}
-		return tailNode.Token, nil
-	}
-
-	return data.Token, nil
-}
-
-// resetWatchToken set watch token to empty and set the start watch time to the given one for next watch
-func (f *flowTokenHandler) resetWatchToken(startAtTime types.TimeStamp) error {
-	data := map[string]interface{}{
-		common.BKTokenField:       "",
-		common.BKStartAtTimeField: startAtTime,
-	}
-
-	filter := map[string]interface{}{
-		"_id": f.key.Collection(),
-	}
-
-	if err := f.watchDB.Table(common.BKTableNameWatchToken).Update(context.Background(), filter, data); err != nil {
-		blog.ErrorJSON("clear watch token failed, err: %s, collection: %s, data: %s", err, f.key.Collection(), data)
-		return err
-	}
-	return nil
-}
-
-func (f *flowTokenHandler) getStartWatchTime(ctx context.Context) (*types.TimeStamp, error) {
-	filter := map[string]interface{}{
-		"_id": f.key.Collection(),
-	}
-
-	data := new(watch.LastChainNodeData)
-	err := f.watchDB.Table(common.BKTableNameWatchToken).Find(filter).Fields(common.BKStartAtTimeField).One(ctx, data)
-	if err != nil {
-		if !f.watchDB.IsNotFoundError(err) {
-			f.metrics.CollectMongoError()
-			blog.ErrorJSON("run flow, but get start watch time failed, err: %v, filter: %+v", err, filter)
-			return nil, err
-		}
-		return new(types.TimeStamp), nil
-	}
-	return &data.StartAtTime, nil
->>>>>>> 883e9912
 }
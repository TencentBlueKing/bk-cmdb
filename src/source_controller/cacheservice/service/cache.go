--- conflicted
+++ resolved
@@ -26,12 +26,8 @@
 	"configcenter/src/source_controller/cacheservice/event"
 )
 
-<<<<<<< HEAD
 // SearchHostWithInnerIPInCache This function is only used to query the host through ip+cloud in the static IP scenario
 // of the host snapshot !!!
-=======
-// SearchHostWithInnerIPInCache TODO
->>>>>>> 85640d42
 func (s *cacheService) SearchHostWithInnerIPInCache(ctx *rest.Contexts) {
 	opt := new(metadata.SearchHostWithIP)
 	if err := ctx.DecodeInto(&opt); nil != err {
@@ -46,7 +42,6 @@
 	ctx.RespString(&host)
 }
 
-<<<<<<< HEAD
 // SearchHostWithAgentIDInCache This function is only used to query host information based on agentID in the host
 // snapshot scenario !!!
 func (s *cacheService) SearchHostWithAgentIDInCache(ctx *rest.Contexts) {
@@ -63,9 +58,7 @@
 	ctx.RespString(&host)
 }
 
-=======
 // SearchHostWithHostIDInCache TODO
->>>>>>> 85640d42
 func (s *cacheService) SearchHostWithHostIDInCache(ctx *rest.Contexts) {
 	opt := new(metadata.SearchHostWithIDOption)
 	if err := ctx.DecodeInto(&opt); nil != err {

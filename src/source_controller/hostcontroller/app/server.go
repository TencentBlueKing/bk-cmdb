--- conflicted
+++ resolved
@@ -110,11 +110,8 @@
 
 	h.Service.Instance = instance
 	h.Service.Logics.Instance = instance
-<<<<<<< HEAD
+	h.Service.Logics.Cache = cache
 	h.Service.Logics.EventC = ec
-=======
-	h.Service.Logics.Cache = cache
->>>>>>> 6949def2
 
 	h.Cache = cache
 	h.Service.Cache = cache

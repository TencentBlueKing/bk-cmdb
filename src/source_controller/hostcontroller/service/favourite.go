/*
 * Tencent is pleased to support the open source community by making 蓝鲸 available.
 * Copyright (C) 2017-2018 THL A29 Limited, a Tencent company. All rights reserved.
 * Licensed under the MIT License (the "License"); you may not use this file except
 * in compliance with the License. You may obtain a copy of the License at
 * http://opensource.org/licenses/MIT
 * Unless required by applicable law or agreed to in writing, software distributed under
 * the License is distributed on an "AS IS" BASIS, WITHOUT WARRANTIES OR CONDITIONS OF ANY KIND,
 * either express or implied. See the License for the specific language governing permissions and
 * limitations under the License.
 */

package service

import (
	"context"
	"net/http"
	"strings"
	"time"

	"configcenter/src/common"
	"configcenter/src/common/blog"
	meta "configcenter/src/common/metadata"
	"configcenter/src/common/util"

	"github.com/emicklei/go-restful"
	"github.com/gin-gonic/gin/json"
	"github.com/rs/xid"
)

func (s *Service) AddHostFavourite(req *restful.Request, resp *restful.Response) {
	pheader := req.Request.Header
	defErr := s.Core.CCErr.CreateDefaultCCErrorIf(util.GetLanguage(pheader))
	user := req.PathParameter("user")
	ownerID := util.GetOwnerID(pheader)
	ctx := util.GetDBContext(context.Background(), req.Request.Header)

	paras := new(meta.FavouriteParms)
	if err := json.NewDecoder(req.Request.Body).Decode(paras); err != nil {
		blog.Errorf("add host favourite, but decode body failed, err: %v", err)
		resp.WriteError(http.StatusBadRequest, &meta.RespError{Msg: defErr.Error(common.CCErrCommJSONUnmarshalFailed)})
		return
	}
	query := common.KvMap{"user": user, "name": paras.Name}
	query = util.SetModOwner(query, ownerID)
	db := s.Instance.Clone()
	rowCount, err := db.Table(common.BKTableNameHostFavorite).Find(query).Count(ctx)
	if err != nil {
		blog.Errorf("query host favorites fail, err: %v, params:%v", err, query)
		resp.WriteError(http.StatusBadRequest, &meta.RespError{Msg: defErr.Error(common.CCErrHostFavouriteQueryFail)})
		return
	}

	if 0 != rowCount {
		resp.WriteError(http.StatusBadRequest, &meta.RespError{Msg: defErr.Error(common.CCErrHostFavouriteCreateFail)})
		return
	}

	id := xid.New().String()
	fav := meta.FavouriteMeta{
		ID:          id,
		Info:        paras.Info,
		Name:        paras.Name,
		Count:       1,
		User:        user,
		IsDefault:   paras.IsDefault,
		QueryParams: paras.QueryParams,
		OwnerID:     ownerID,
		CreateTime:  time.Now().UTC(),
		UpdateTime:  time.Now().UTC(),
	}
	err = s.Instance.Table(common.BKTableNameHostFavorite).Insert(ctx, fav)
	if err != nil {
		blog.Errorf("create host favorites failed, data:%+v error:%v", fav, err)
		resp.WriteError(http.StatusBadRequest, &meta.RespError{Msg: defErr.Error(common.CCErrHostFavouriteCreateFail)})
		return
	}
	resp.WriteEntity(meta.IDResult{
		BaseResp: meta.SuccessBaseResp,
		Data:     meta.ID{ID: id},
	})
}

func (s *Service) UpdateHostFavouriteByID(req *restful.Request, resp *restful.Response) {
	pheader := req.Request.Header
	defErr := s.Core.CCErr.CreateDefaultCCErrorIf(util.GetLanguage(pheader))
	id := req.PathParameter("id")
	user := req.PathParameter("user")
	ownerID := util.GetOwnerID(pheader)
	ctx := util.GetDBContext(context.Background(), req.Request.Header)

	fav := new(meta.FavouriteMeta)
	if err := json.NewDecoder(req.Request.Body).Decode(fav); err != nil {
		blog.Errorf("update host favourite with id[%s], but decode body failed, err: %v", id, err)
		resp.WriteError(http.StatusBadRequest, &meta.RespError{Msg: defErr.Error(common.CCErrCommJSONUnmarshalFailed)})
		return
	}
	fav.UpdateTime = time.Now().UTC()

	query := common.KvMap{"user": user, "id": id}
	query = util.SetModOwner(query, ownerID)
	rowCount, err := s.Instance.Table(common.BKTableNameHostFavorite).Find(query).Count(ctx)
	if nil != err {
		blog.Errorf("update host favorites with id[%s], but query failed, err: %v, params:%v", id, err, query)
		resp.WriteError(http.StatusBadRequest, &meta.RespError{Msg: defErr.Error(common.CCErrHostFavouriteQueryFail)})
		return
	}

	if 1 != rowCount {
<<<<<<< HEAD
		blog.V(5).Info("update host favorites with id[%s], but favorites not exists, params:%v", id, query)
=======
		blog.V(5).Infof("update host favorites with id[%s], but favorites not exists, params:%v", id, query)
>>>>>>> 31b8ba45
		resp.WriteError(http.StatusBadRequest, &meta.RespError{Msg: defErr.Error(common.CCErrHostFavouriteUpdateFail)})
		return
	}

	if len(fav.Name) != 0 {
		dupParams := make(map[string]interface{})
		dupParams["name"] = fav.Name
		dupParams[common.BKUser] = user
		dupParams[common.BKFieldID] = common.KvMap{common.BKDBNE: id}
		dupParams = util.SetModOwner(dupParams, ownerID)
		rowCount, err := s.Instance.Table(common.BKTableNameHostFavorite).Find(dupParams).Count(ctx)
		if nil != err {
			blog.Errorf("query user api validate name duplicate fail, err: %v, params:%v", err, dupParams)
			resp.WriteError(http.StatusBadRequest, &meta.RespError{Msg: defErr.Error(common.CCErrCommDBSelectFailed)})
			return
		}
		if 0 < rowCount {
			blog.Errorf("host user api  name duplicate , params:%v", dupParams)
			resp.WriteError(http.StatusBadRequest, &meta.RespError{Msg: defErr.Error(common.CCErrCommDuplicateItem)})
			return
		}
	}
	err = s.Instance.Table(common.BKTableNameHostFavorite).Update(ctx, query, fav)
	if nil != err {
		blog.Errorf("update host favorites fail, err: %v, params:%v", err, query)
		resp.WriteError(http.StatusBadRequest, &meta.RespError{Msg: defErr.Error(common.CCErrHostFavouriteUpdateFail)})
		return
	}

	resp.WriteEntity(meta.NewSuccessResp(nil))
}

func (s *Service) DeleteHostFavouriteByID(req *restful.Request, resp *restful.Response) {
	pheader := req.Request.Header
	defErr := s.Core.CCErr.CreateDefaultCCErrorIf(util.GetLanguage(pheader))
	id := req.PathParameter("id")
	user := req.PathParameter("user")
	ownerID := util.GetOwnerID(pheader)
	ctx := util.GetDBContext(context.Background(), req.Request.Header)

	query := common.KvMap{"user": user, "id": id}
	query = util.SetModOwner(query, ownerID)
	rowCount, err := s.Instance.Table(common.BKTableNameHostFavorite).Find(query).Count(ctx)
	if nil != err {
		blog.Errorf("delete host favorites with id[%s], but query failed, err: %v, params:%v", id, err, query)
		resp.WriteError(http.StatusBadRequest, &meta.RespError{Msg: defErr.Error(common.CCErrHostFavouriteDeleteFail)})
		return
	}

	if 1 != rowCount {
<<<<<<< HEAD
		blog.V(5).Info("delete host favorites with id[%s], but favorites not exists, params:%v", id, query)
=======
		blog.V(5).Infof("delete host favorites with id[%s], but favorites not exists, params:%v", id, query)
>>>>>>> 31b8ba45
		resp.WriteError(http.StatusBadRequest, &meta.RespError{Msg: defErr.Error(common.CCErrHostFavouriteDeleteFail)})
		return
	}

	err = s.Instance.Table(common.BKTableNameHostFavorite).Delete(ctx, query)
	if nil != err {
		blog.Errorf("delete host favorites with id[%s] failed, err: %v, params:%v", err, query)
		resp.WriteError(http.StatusBadRequest, &meta.RespError{Msg: defErr.Error(common.CCErrHostFavouriteDeleteFail)})
		return
	}
	resp.WriteEntity(meta.NewSuccessResp(nil))
	blog.V(5).Infof("delete host favorites with id[%s] success, info: %v", err, query)
}

func (s *Service) GetHostFavourites(req *restful.Request, resp *restful.Response) {
	pheader := req.Request.Header
	defErr := s.Core.CCErr.CreateDefaultCCErrorIf(util.GetLanguage(pheader))
	ownerID := util.GetOwnerID(pheader)
	ctx := util.GetDBContext(context.Background(), req.Request.Header)

	dat := new(meta.ObjQueryInput)
	if err := json.NewDecoder(req.Request.Body).Decode(dat); err != nil {
		blog.Errorf("get host favourite, but decode body failed, err: %v", err)
		resp.WriteError(http.StatusBadRequest, &meta.RespError{Msg: defErr.Error(common.CCErrCommJSONUnmarshalFailed)})
		return
	}

	condition := make(map[string]interface{})
	if nil != dat.Condition {
		condition = dat.Condition.(map[string]interface{})
	}

	fieldArr := []string{"id", "info", "query_params", "name", "is_default", common.CreateTimeField, "count"}
	if "" != dat.Fields {
		fieldArr = strings.Split(dat.Fields, ",")
	}

	skip, limit, sort := dat.Start, dat.Limit, dat.Sort
	if 0 == limit {
		limit = 20
	}

	if "" == sort {
		sort = common.CreateTimeField
	}

	condition["user"] = req.PathParameter("user") //libraries.GetOperateUser(req)
	condition = util.SetModOwner(condition, ownerID)
	result := make([]map[string]interface{}, 0)
	count, err := s.Instance.Table(common.BKTableNameHostFavorite).Find(condition).Count(ctx)
	if err != nil {
		blog.Errorf("get host favorites failed,input:%+v error:%v", dat, err)
		resp.WriteError(http.StatusBadRequest, &meta.RespError{Msg: defErr.Error(common.CCErrHostFavouriteQueryFail)})
		return
	}

	err = s.Instance.Table(common.BKTableNameHostFavorite).Find(condition).Fields(fieldArr...).Start(uint64(skip)).Limit(uint64(limit)).Sort(sort).All(ctx, &result)
	if err != nil {
		blog.Errorf("get host favorites failed,input:%+v error:%v", dat, err)
		resp.WriteError(http.StatusBadRequest, &meta.RespError{Msg: defErr.Error(common.CCErrHostFavouriteQueryFail)})
		return
	}

	resp.WriteEntity(meta.GetHostFavoriteResult{
		BaseResp: meta.SuccessBaseResp,
		Data:     meta.FavoriteResult{Count: count, Info: result},
	})

}

func (s *Service) GetHostFavouriteByID(req *restful.Request, resp *restful.Response) {
	pheader := req.Request.Header
	defErr := s.Core.CCErr.CreateDefaultCCErrorIf(util.GetLanguage(pheader))
	ID := req.PathParameter("id")
	user := req.PathParameter("user")
	ownerID := util.GetOwnerID(pheader)
	ctx := util.GetDBContext(context.Background(), req.Request.Header)

	if "" == ID || "0" == ID {
		blog.Errorf("get host favourite, but id is emtpy")
		resp.WriteError(http.StatusBadRequest, &meta.RespError{Msg: defErr.Error(common.CCErrCommParamsNeedSet)})
		return
	}

	query := common.KvMap{"user": user, "id": ID}
	query = util.SetModOwner(query, ownerID)
	result := new(meta.FavouriteMeta)
	err := s.Instance.Table(common.BKTableNameHostFavorite).Find(query).One(ctx, result)
	if err != nil && !s.Instance.IsNotFoundError(err) {
		blog.Errorf("get host favourite failed,input: %v error: %v", ID, err)
		resp.WriteError(http.StatusBadRequest, &meta.RespError{Msg: defErr.Error(common.CCErrHostFavouriteQueryFail)})
		return
	}

	resp.WriteEntity(meta.GetHostFavoriteWithIDResult{
		BaseResp: meta.SuccessBaseResp,
		Data:     *result,
	})
}<|MERGE_RESOLUTION|>--- conflicted
+++ resolved
@@ -107,11 +107,7 @@
 	}
 
 	if 1 != rowCount {
-<<<<<<< HEAD
-		blog.V(5).Info("update host favorites with id[%s], but favorites not exists, params:%v", id, query)
-=======
 		blog.V(5).Infof("update host favorites with id[%s], but favorites not exists, params:%v", id, query)
->>>>>>> 31b8ba45
 		resp.WriteError(http.StatusBadRequest, &meta.RespError{Msg: defErr.Error(common.CCErrHostFavouriteUpdateFail)})
 		return
 	}
@@ -162,11 +158,7 @@
 	}
 
 	if 1 != rowCount {
-<<<<<<< HEAD
-		blog.V(5).Info("delete host favorites with id[%s], but favorites not exists, params:%v", id, query)
-=======
 		blog.V(5).Infof("delete host favorites with id[%s], but favorites not exists, params:%v", id, query)
->>>>>>> 31b8ba45
 		resp.WriteError(http.StatusBadRequest, &meta.RespError{Msg: defErr.Error(common.CCErrHostFavouriteDeleteFail)})
 		return
 	}

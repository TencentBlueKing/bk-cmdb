--- conflicted
+++ resolved
@@ -13,289 +13,277 @@
 package instdata
 
 import (
-	"encoding/json"
-	"io/ioutil"
-	"net/http"
-	"strings"
-	"time"
-
-	"configcenter/src/common"
-	"configcenter/src/common/base"
-	"configcenter/src/common/blog"
-	"configcenter/src/common/core/cc/actions"
-	"configcenter/src/common/core/cc/api"
-	meta "configcenter/src/common/metadata"
-	"configcenter/src/common/util"
-	"configcenter/src/source_controller/common/commondata"
-
-	"github.com/emicklei/go-restful"
-	"github.com/rs/xid"
+    "encoding/json"
+    "io/ioutil"
+    "net/http"
+    "strings"
+    "time"
+
+    "configcenter/src/common"
+    "configcenter/src/common/base"
+    "configcenter/src/common/blog"
+    "configcenter/src/common/core/cc/actions"
+    "configcenter/src/common/core/cc/api"
+    meta "configcenter/src/common/metadata"
+    "configcenter/src/common/util"
+    "configcenter/src/source_controller/common/commondata"
+    "github.com/emicklei/go-restful"
+    "github.com/rs/xid"
 )
 
 func init() {
-	hostFavouriteAction.CreateAction()
-	actions.RegisterNewAction(actions.Action{Verb: common.HTTPCreate, Path: "/hosts/favorites/{user}", Params: nil, Handler: hostFavouriteAction.AddHostFavourite})
-	actions.RegisterNewAction(actions.Action{Verb: common.HTTPUpdate, Path: "/hosts/favorites/{user}/{id}", Params: nil, Handler: hostFavouriteAction.UpdateHostFavouriteByID})
-	actions.RegisterNewAction(actions.Action{Verb: common.HTTPDelete, Path: "/hosts/favorites/{user}/{id}", Params: nil, Handler: hostFavouriteAction.DeleteHostFavouriteByID})
-	actions.RegisterNewAction(actions.Action{Verb: common.HTTPSelectPost, Path: "/hosts/favorites/search/{user}", Params: nil, Handler: hostFavouriteAction.GetHostFavourites})
-	actions.RegisterNewAction(actions.Action{Verb: common.HTTPSelectPost, Path: "/hosts/favorites/search/{user}/{id}", Params: nil, Handler: hostFavouriteAction.GetHostFavouriteByID})
+    hostFavouriteAction.CreateAction()
+    actions.RegisterNewAction(actions.Action{Verb: common.HTTPCreate, Path: "/hosts/favorites/{user}", Params: nil, Handler: hostFavouriteAction.AddHostFavourite})
+    actions.RegisterNewAction(actions.Action{Verb: common.HTTPUpdate, Path: "/hosts/favorites/{user}/{id}", Params: nil, Handler: hostFavouriteAction.UpdateHostFavouriteByID})
+    actions.RegisterNewAction(actions.Action{Verb: common.HTTPDelete, Path: "/hosts/favorites/{user}/{id}", Params: nil, Handler: hostFavouriteAction.DeleteHostFavouriteByID})
+    actions.RegisterNewAction(actions.Action{Verb: common.HTTPSelectPost, Path: "/hosts/favorites/search/{user}", Params: nil, Handler: hostFavouriteAction.GetHostFavourites})
+    actions.RegisterNewAction(actions.Action{Verb: common.HTTPSelectPost, Path: "/hosts/favorites/search/{user}/{id}", Params: nil, Handler: hostFavouriteAction.GetHostFavouriteByID})
 }
 
 var (
-	TABLENAME string = "cc_HostFavourite"
+    TABLENAME string = "cc_HostFavourite"
 )
 
 var hostFavouriteAction = &hostFavourite{}
 
 type hostFavourite struct {
-	base.BaseAction
+    base.BaseAction
 }
 
 //AddHostFavourite add host favorites
 func (cli *hostFavourite) AddHostFavourite(req *restful.Request, resp *restful.Response) {
-	language := util.GetActionLanguage(req)
-	defErr := cli.CC.Error.CreateDefaultCCErrorIf(language)
-
-	cc := api.NewAPIResource()
-	params := make(map[string]interface{})
-	if err := json.NewDecoder(req.Request.Body).Decode(params); err != nil {
-		blog.Errorf("add host favorite , but decode body failed, err: %v", err)
-		resp.WriteError(http.StatusBadRequest, &meta.RespError{Msg: defErr.Error(common.CCErrCommJSONUnmarshalFailed)})
-		return
-	}
-
-	queryParams := make(map[string]interface{})
-	queryParams["user"] = req.PathParameter("user")
-	queryParams["name"] = params["name"]
-
-	rowCount, err := cc.InstCli.GetCntByCondition(TABLENAME, queryParams)
-	if nil != err {
-		blog.Error("query host favorites fail, err: %v, params:%v", err, queryParams)
-		resp.WriteError(http.StatusBadRequest, &meta.RespError{Msg: defErr.Error(common.CCErrHostFavouriteQueryFail)})
-		return
-	}
-	if 0 != rowCount {
-		resp.WriteError(http.StatusBadRequest, &meta.RespError{Msg: defErr.Error(common.CCErrHostFavouriteCreateFail)})
-		return
-	}
-	//mogo 需要使用生产的id
-	xidDevice := xid.New()
-	params["id"] = xidDevice.String()
-	params["count"] = 1
-	params[common.CreateTimeField] = time.Now()
-	params["user"] = req.PathParameter("user")
-	_, err = cc.InstCli.Insert(TABLENAME, params)
-	if err != nil {
-		blog.Errorf("create host favorites failed, data:%v error:%v", params, err)
-		resp.WriteError(http.StatusBadRequest, &meta.RespError{Msg: defErr.Error(common.CCErrHostFavouriteCreateFail)})
-		return
-	}
-
-	resp.WriteEntity(meta.IDResult{
-		BaseResp: meta.SuccessBaseResp,
-		Data:     meta.ID{ID: xidDevice.String()},
-	})
-	return
+    language := util.GetActionLanguage(req)
+    defErr := cli.CC.Error.CreateDefaultCCErrorIf(language)
+
+    cc := api.NewAPIResource()
+    params := make(map[string]interface{})
+    if err := json.NewDecoder(req.Request.Body).Decode(params); err != nil {
+        blog.Errorf("add host favorite , but decode body failed, err: %v", err)
+        resp.WriteError(http.StatusBadRequest, &meta.RespError{Msg: defErr.Error(common.CCErrCommJSONUnmarshalFailed)})
+        return
+    }
+
+    queryParams := make(map[string]interface{})
+    queryParams["user"] = req.PathParameter("user")
+    queryParams["name"] = params["name"]
+
+    rowCount, err := cc.InstCli.GetCntByCondition(TABLENAME, queryParams)
+    if nil != err {
+        blog.Error("query host favorites fail, err: %v, params:%v", err, queryParams)
+        resp.WriteError(http.StatusBadRequest, &meta.RespError{Msg: defErr.Error(common.CCErrHostFavouriteQueryFail)})
+        return
+    }
+    if 0 != rowCount {
+        resp.WriteError(http.StatusBadRequest, &meta.RespError{Msg: defErr.Error(common.CCErrHostFavouriteCreateFail)})
+        return
+    }
+    //mogo 需要使用生产的id
+    xidDevice := xid.New()
+    params["id"] = xidDevice.String()
+    params["count"] = 1
+    params[common.CreateTimeField] = time.Now()
+    params["user"] = req.PathParameter("user")
+    _, err = cc.InstCli.Insert(TABLENAME, params)
+    if err != nil {
+        blog.Errorf("create host favorites failed, data:%v error:%v", params, err)
+        resp.WriteError(http.StatusBadRequest, &meta.RespError{Msg: defErr.Error(common.CCErrHostFavouriteCreateFail)})
+        return
+    }
+
+    resp.WriteEntity(meta.IDResult{
+        BaseResp: meta.SuccessBaseResp,
+        Data:     meta.ID{ID: xidDevice.String()},
+    })
+    return
 }
 
 //UpdateHostFavouriteByID  update host fav
 func (cli *hostFavourite) UpdateHostFavouriteByID(req *restful.Request, resp *restful.Response) {
-	language := util.GetActionLanguage(req)
-	defErr := cli.CC.Error.CreateDefaultCCErrorIf(language)
-	cc := api.NewAPIResource()
-
-	id := req.PathParameter("id")
-	value, err := ioutil.ReadAll(req.Request.Body)
-	if err != nil {
-		blog.Errorf("update host favourite failed, err: %v", err)
-		resp.WriteError(http.StatusBadRequest, &meta.RespError{Msg: defErr.Error(common.CCErrCommHTTPReadBodyFailed)})
-		return
-	}
-
-	data := make(map[string]interface{})
-	if err = json.Unmarshal([]byte(value), &data); nil != err {
-		blog.Errorf("update host favourite failed, err: %v, msg:%s", err, string(value))
-		resp.WriteError(http.StatusBadRequest, &meta.RespError{Msg: defErr.Error(common.CCErrCommJSONUnmarshalFailed)})
-		return
-	}
-
-	data[common.LastTimeField] = time.Now()
-
-	params := make(map[string]interface{})
-	params["user"] = req.PathParameter("user") //libraries.GetOperateUser(req)
-	params["id"] = id
-	rowCount, err := cc.InstCli.GetCntByCondition(TABLENAME, params)
-	if nil != err {
-		blog.Error("query host favorites fail, err: %v, params:%v", err, params)
-		resp.WriteError(http.StatusBadRequest, &meta.RespError{Msg: defErr.Error(common.CCErrHostFavouriteQueryFail)})
-		return
-	}
-
-	if 1 != rowCount {
-		blog.Info("host favorites not permissions or not exists, params:%v", params)
-		resp.WriteError(http.StatusBadRequest, &meta.RespError{Msg: defErr.Error(common.CCErrHostFavouriteUpdateFail)})
-		return
-	}
-
-	//edit new not duplicate
-	newName, ok := data["name"]
-	if ok {
-		dupParams := make(map[string]interface{})
-		dupParams["name"] = newName
-		dupParams[common.BKUser] = req.PathParameter("user")
-		dupParams[common.BKFieldID] = common.KvMap{common.BKDBNE: id}
-		rowCount, err := cc.InstCli.GetCntByCondition(TABLENAME, dupParams)
-		if nil != err {
-			blog.Error("query user api validate name duplicate fail, err: %v, params:%v", err, dupParams)
-			resp.WriteError(http.StatusBadRequest, &meta.RespError{Msg: defErr.Error(common.CCErrCommDBSelectFailed)})
-			return
-		}
-		if 0 < rowCount {
-			blog.Errorf("host user api  name duplicate , params:%v", dupParams)
-			resp.WriteError(http.StatusBadRequest, &meta.RespError{Msg: defErr.Error(common.CCErrCommDuplicateItem)})
-			return
-		}
-	}
-
-	err = cc.InstCli.UpdateByCondition(TABLENAME, data, params)
-	if nil != err {
-		blog.Error("update host favorites fail, err: %v, params:%v", err, params)
-		resp.WriteError(http.StatusBadRequest, &meta.RespError{Msg: defErr.Error(common.CCErrHostFavouriteUpdateFail)})
-		return
-	}
-
-	resp.WriteEntity(meta.NewSuccessResp(nil))
+    language := util.GetActionLanguage(req)
+    defErr := cli.CC.Error.CreateDefaultCCErrorIf(language)
+    cc := api.NewAPIResource()
+
+    ID := req.PathParameter("id")
+    value, err := ioutil.ReadAll(req.Request.Body)
+    if err != nil {
+        blog.Errorf("update host favourite failed, err: %v", err)
+        resp.WriteError(http.StatusBadRequest, &meta.RespError{Msg: defErr.Error(common.CCErrCommHTTPReadBodyFailed)})
+        return
+    }
+
+    data := make(map[string]interface{})
+    if err = json.Unmarshal([]byte(value), &data); nil != err {
+        blog.Errorf("update host favourite failed, err: %v, msg:%s", err, string(value))
+        resp.WriteError(http.StatusBadRequest, &meta.RespError{Msg: defErr.Error(common.CCErrCommJSONUnmarshalFailed)})
+        return
+    }
+
+    data[common.LastTimeField] = time.Now()
+
+    params := make(map[string]interface{})
+    params["user"] = req.PathParameter("user") //libraries.GetOperateUser(req)
+    params["id"] = ID
+    rowCount, err := cc.InstCli.GetCntByCondition(TABLENAME, params)
+    if nil != err {
+        blog.Error("query host favorites fail, err: %v, params:%v", err, params)
+        resp.WriteError(http.StatusBadRequest, &meta.RespError{Msg: defErr.Error(common.CCErrHostFavouriteQueryFail)})
+        return
+    }
+
+    if 1 != rowCount {
+        blog.Info("host favorites not permissions or not exists, params:%v", params)
+        resp.WriteError(http.StatusBadRequest, &meta.RespError{Msg: defErr.Error(common.CCErrHostFavouriteUpdateFail)})
+        return
+    }
+
+    //edit new not duplicate
+    newName, ok := data["name"]
+    if ok {
+        dupParams := make(map[string]interface{})
+        dupParams["name"] = newName
+        dupParams[common.BKUser] = req.PathParameter("user")
+        dupParams[common.BKFieldID] = common.KvMap{common.BKDBNE: ID}
+        rowCount, err := cc.InstCli.GetCntByCondition(TABLENAME, dupParams)
+        if nil != err {
+            blog.Error("query user api validate name duplicate fail, err: %v, params:%v", err, dupParams)
+            resp.WriteError(http.StatusBadRequest, &meta.RespError{Msg: defErr.Error(common.CCErrCommDBSelectFailed)})
+            return
+        }
+        if 0 < rowCount {
+            blog.Errorf("host user api  name duplicate , params:%v", dupParams)
+            resp.WriteError(http.StatusBadRequest, &meta.RespError{Msg: defErr.Error(common.CCErrCommDuplicateItem)})
+            return
+        }
+    }
+
+    err = cc.InstCli.UpdateByCondition(TABLENAME, data, params)
+    if nil != err {
+        blog.Error("update host favorites fail, err: %v, params:%v", err, params)
+        resp.WriteError(http.StatusBadRequest, &meta.RespError{Msg: defErr.Error(common.CCErrHostFavouriteUpdateFail)})
+        return
+    }
+
+    resp.WriteEntity(meta.NewSuccessResp(nil))
 }
 
 //DeleteHostFavouriteByID  delete host fav
 func (cli *hostFavourite) DeleteHostFavouriteByID(req *restful.Request, resp *restful.Response) {
-	language := util.GetActionLanguage(req)
-	defErr := cli.CC.Error.CreateDefaultCCErrorIf(language)
-	cc := api.NewAPIResource()
-	id := req.PathParameter("id")
-	params := make(map[string]interface{})
-	params["user"] = req.PathParameter("user") //libraries.GetOperateUser(req)
-	params["id"] = id
-
-	rowCount, err := cc.InstCli.GetCntByCondition(TABLENAME, params)
-	if nil != err {
-		blog.Error("query host favorites fail, err: %v, params:%v", err, params)
-		resp.WriteError(http.StatusBadRequest, &meta.RespError{Msg: defErr.Error(common.CCErrHostFavouriteQueryFail)})
-		return
-	}
-	if 1 != rowCount {
-		blog.Info("host favorites not permissions or not exists, params:%v", params)
-		resp.WriteError(http.StatusBadRequest, &meta.RespError{Msg: defErr.Error(common.CCErrHostFavouriteDeleteFail)})
-		return
-	}
-	err = cc.InstCli.DelByCondition(TABLENAME, params)
-	if nil != err {
-		blog.Error("query host favourite fail, err: %v, params:%v", err, params)
-		resp.WriteError(http.StatusBadRequest, &meta.RespError{Msg: defErr.Error(common.CCErrHostFavouriteDeleteFail)})
-		return
-	}
-	resp.WriteEntity(meta.NewSuccessResp(nil))
+    language := util.GetActionLanguage(req)
+    defErr := cli.CC.Error.CreateDefaultCCErrorIf(language)
+    cc := api.NewAPIResource()
+    ID := req.PathParameter("id")
+    params := make(map[string]interface{})
+    params["user"] = req.PathParameter("user") //libraries.GetOperateUser(req)
+    params["id"] = ID
+
+    rowCount, err := cc.InstCli.GetCntByCondition(TABLENAME, params)
+    if nil != err {
+        blog.Error("query host favorites fail, err: %v, params:%v", err, params)
+        resp.WriteError(http.StatusBadRequest, &meta.RespError{Msg: defErr.Error(common.CCErrHostFavouriteQueryFail)})
+        return
+    }
+    if 1 != rowCount {
+        blog.Info("host favorites not permissions or not exists, params:%v", params)
+        resp.WriteError(http.StatusBadRequest, &meta.RespError{Msg: defErr.Error(common.CCErrHostFavouriteDeleteFail)})
+        return
+    }
+    err = cc.InstCli.DelByCondition(TABLENAME, params)
+    if nil != err {
+        blog.Error("query host favourite fail, err: %v, params:%v", err, params)
+        resp.WriteError(http.StatusBadRequest, &meta.RespError{Msg: defErr.Error(common.CCErrHostFavouriteDeleteFail)})
+        return
+    }
+    resp.WriteEntity(meta.NewSuccessResp(nil))
 }
 
 //GetHostFavourites get host favorites
 func (cli *hostFavourite) GetHostFavourites(req *restful.Request, resp *restful.Response) {
-	language := util.GetActionLanguage(req)
-	defErr := cli.CC.Error.CreateDefaultCCErrorIf(language)
-
-	cc := api.NewAPIResource()
-	value, err := ioutil.ReadAll(req.Request.Body)
-	if err != nil {
-		blog.Errorf("update host favourite failed, err: %v", err)
-		resp.WriteError(http.StatusBadRequest, &meta.RespError{Msg: defErr.Error(common.CCErrCommHTTPReadBodyFailed)})
-		return
-	}
-
-	var dat commondata.ObjQueryInput
-	err = json.Unmarshal([]byte(value), &dat)
-	if err != nil {
-		blog.Errorf("get host favourite failed, err: %v, msg:%s", err, string(value))
-		resp.WriteError(http.StatusBadRequest, &meta.RespError{Msg: defErr.Error(common.CCErrCommJSONUnmarshalFailed)})
-		return
-	}
-
-	condition := make(map[string]interface{})
-	if nil != dat.Condition {
-		condition = dat.Condition.(map[string]interface{})
-	}
-
-	fieldArr := []string{"id", "info", "query_params", "name", "is_default", common.CreateTimeField, "count"}
-	if "" != dat.Fields {
-		fieldArr = strings.Split(dat.Fields, ",")
-	}
-
-	skip, limit, sort := dat.Start, dat.Limit, dat.Sort
-	if 0 == limit {
-		limit = 20
-	}
-
-	if "" == sort {
-		sort = common.CreateTimeField
-	}
-
-	condition["user"] = req.PathParameter("user") //libraries.GetOperateUser(req)
-	result := make([]interface{}, 0)
-	count, err := cc.InstCli.GetCntByCondition(TABLENAME, condition)
-	if err != nil {
-		blog.Errorf("get host favorites failed,input:%v error:%v", string(value), err)
-		resp.WriteError(http.StatusBadRequest, &meta.RespError{Msg: defErr.Error(common.CCErrHostFavouriteQueryFail)})
-		return
-	}
-
-	err = cc.InstCli.GetMutilByCondition(TABLENAME, fieldArr, condition, &result, sort, skip, limit)
-	if err != nil {
-		blog.Errorf("get host favorites failed,input:%v error:%v", string(value), err)
-		resp.WriteError(http.StatusBadRequest, &meta.RespError{Msg: defErr.Error(common.CCErrHostFavouriteQueryFail)})
-		return
-	}
-
-	resp.WriteEntity(meta.GetHostFavoriteResult{
-		BaseResp: meta.SuccessBaseResp,
-		Data:     meta.FavoriteResult{Count: count, Info: result},
-	})
+    language := util.GetActionLanguage(req)
+    defErr := cli.CC.Error.CreateDefaultCCErrorIf(language)
+
+    cc := api.NewAPIResource()
+    value, err := ioutil.ReadAll(req.Request.Body)
+    if err != nil {
+        blog.Errorf("update host favourite failed, err: %v", err)
+        resp.WriteError(http.StatusBadRequest, &meta.RespError{Msg: defErr.Error(common.CCErrCommHTTPReadBodyFailed)})
+        return
+    }
+
+    var dat commondata.ObjQueryInput
+    err = json.Unmarshal([]byte(value), &dat)
+    if err != nil {
+        blog.Errorf("get host favourite failed, err: %v, msg:%s", err, string(value))
+        resp.WriteError(http.StatusBadRequest, &meta.RespError{Msg: defErr.Error(common.CCErrCommJSONUnmarshalFailed)})
+        return
+    }
+
+    condition := make(map[string]interface{})
+    if nil != dat.Condition {
+        condition = dat.Condition.(map[string]interface{})
+    }
+
+    fieldArr := []string{"id", "info", "query_params", "name", "is_default", common.CreateTimeField, "count"}
+    if "" != dat.Fields {
+        fieldArr = strings.Split(dat.Fields, ",")
+    }
+
+    skip, limit, sort := dat.Start, dat.Limit, dat.Sort
+    if 0 == limit {
+        limit = 20
+    }
+
+    if "" == sort {
+        sort = common.CreateTimeField
+    }
+
+    condition["user"] = req.PathParameter("user") //libraries.GetOperateUser(req)
+    result := make([]interface{}, 0)
+    count, err := cc.InstCli.GetCntByCondition(TABLENAME, condition)
+    if err != nil {
+        blog.Errorf("get host favorites failed,input:%v error:%v", string(value), err)
+        resp.WriteError(http.StatusBadRequest, &meta.RespError{Msg: defErr.Error(common.CCErrHostFavouriteQueryFail)})
+        return
+    }
+
+    err = cc.InstCli.GetMutilByCondition(TABLENAME, fieldArr, condition, &result, sort, skip, limit)
+    if err != nil {
+        blog.Errorf("get host favorites failed,input:%v error:%v", string(value), err)
+        resp.WriteError(http.StatusBadRequest, &meta.RespError{Msg: defErr.Error(common.CCErrHostFavouriteQueryFail)})
+        return
+    }
+
+    resp.WriteEntity(meta.GetHostFavoriteResult{
+        BaseResp: meta.SuccessBaseResp,
+        Data:     meta.FavoriteResult{Count: count, Info: result},
+    })
 }
 
 //GetHostFavouriteByID get host favourite detail
 func (cli *hostFavourite) GetHostFavouriteByID(req *restful.Request, resp *restful.Response) {
-	language := util.GetActionLanguage(req)
-	defErr := cli.CC.Error.CreateDefaultCCErrorIf(language)
-
-	cc := api.NewAPIResource()
-	id := req.PathParameter("id")
-
-<<<<<<< HEAD
-	if "" == ID || "0" == ID {
-		blog.Errorf("get host favourite, but id is emtpy")
-		resp.WriteError(http.StatusBadRequest, &meta.RespError{Msg: defErr.Error(common.CCErrCommParamsNeedSet)})
-=======
-	if "" == id || "0" == id {
-		blog.Error("get host favourite id  emtpy")
-		resp.WriteAsJson(BaseResp{Code: http.StatusBadRequest, ErrMsg: defErr.Error(common.CCErrCommParamsNeedSet).Error()})
->>>>>>> 22af66d2
-		return
-	}
-	params := make(map[string]interface{})
-	params["user"] = req.PathParameter("user") //libraries.GetOperateUser(req)
-	params["id"] = id
-
-	result := make(map[string]interface{})
-	err := cc.InstCli.GetOneByCondition(TABLENAME, nil, params, &result)
-	if err != nil && mgo_on_not_found_error != err.Error() {
-<<<<<<< HEAD
-		blog.Errorf("get host favourite failed,input: %v error: %v", ID, err)
-		resp.WriteError(http.StatusBadRequest, &meta.RespError{Msg: defErr.Error(common.CCErrHostFavouriteQueryFail)})
-=======
-		blog.Error("get host favourite failed,input: %v error: %v", id, err)
-		resp.WriteAsJson(BaseResp{Code: http.StatusBadRequest, ErrMsg: defErr.Error(common.CCErrHostFavouriteQueryFail).Error()})
->>>>>>> 22af66d2
-		return
-	}
-	resp.WriteEntity(meta.GetHostFavoriteWithIDResult{
-		BaseResp: meta.SuccessBaseResp,
-		Data:     result,
-	})
+    language := util.GetActionLanguage(req)
+    defErr := cli.CC.Error.CreateDefaultCCErrorIf(language)
+
+    cc := api.NewAPIResource()
+    ID := req.PathParameter("id")
+
+    if "" == ID || "0" == ID {
+        blog.Errorf("get host favourite, but id is emtpy")
+        resp.WriteError(http.StatusBadRequest, &meta.RespError{Msg: defErr.Error(common.CCErrCommParamsNeedSet)})
+        return
+    }
+    params := make(map[string]interface{})
+    params["user"] = req.PathParameter("user") //libraries.GetOperateUser(req)
+    params["id"] = ID
+
+    result := make(map[string]interface{})
+    err := cc.InstCli.GetOneByCondition(TABLENAME, nil, params, &result)
+    if err != nil && mgo_on_not_found_error != err.Error() {
+        blog.Errorf("get host favourite failed,input: %v error: %v", ID, err)
+        resp.WriteError(http.StatusBadRequest, &meta.RespError{Msg: defErr.Error(common.CCErrHostFavouriteQueryFail)})
+        return
+    }
+    resp.WriteEntity(meta.GetHostFavoriteWithIDResult{
+        BaseResp: meta.SuccessBaseResp,
+        Data:     result,
+    })
 }
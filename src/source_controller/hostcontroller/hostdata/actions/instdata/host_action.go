--- conflicted
+++ resolved
@@ -14,10 +14,6 @@
 
 import (
 	"encoding/json"
-<<<<<<< HEAD
-	"io/ioutil"
-=======
->>>>>>> 8fec5373
 	"net/http"
 	"strconv"
 	"strings"
@@ -28,21 +24,13 @@
 	"configcenter/src/common/blog"
 	"configcenter/src/common/core/cc/actions"
 	. "configcenter/src/common/metadata"
-<<<<<<< HEAD
-=======
 
->>>>>>> 8fec5373
 	"configcenter/src/common/util"
 	dcCommon "configcenter/src/scene_server/datacollection/common"
 	eventtypes "configcenter/src/scene_server/event_server/types"
 	"configcenter/src/source_controller/common/commondata"
 	"configcenter/src/source_controller/common/eventdata"
 	"configcenter/src/source_controller/common/instdata"
-<<<<<<< HEAD
-
-	"github.com/bitly/go-simplejson"
-=======
->>>>>>> 8fec5373
 	"github.com/emicklei/go-restful"
 )
 
@@ -67,26 +55,6 @@
 	language := util.GetLanguage(req.Request.Header)
 	defErr := cli.CC.Error.CreateDefaultCCErrorIf(language)
 
-<<<<<<< HEAD
-	cli.CallResponseEx(func() (int, interface{}, error) {
-		objType := common.BKInnerObjIDHost
-		instdata.DataH = cli.CC.InstCli
-		value, _ := ioutil.ReadAll(req.Request.Body)
-		js, _ := simplejson.NewJson([]byte(value))
-		input, _ := js.Map()
-		blog.Info("create object type:%s,data:%v", objType, input)
-		input[common.CreateTimeField] = time.Now()
-		var idName string
-		id, err := instdata.CreateObject(objType, input, &idName)
-		if err != nil {
-			blog.Error("create object type:%s,data:%v error:%v", objType, input, err)
-			return http.StatusInternalServerError, nil, defErr.Error(common.CCErrHostCreateInst)
-		}
-
-		// record event
-		originData := map[string]interface{}{}
-		if err := instdata.GetObjectByID(objType, nil, id, originData, ""); err != nil {
-=======
 	objType := common.BKInnerObjIDHost
 	instdata.DataH = cli.CC.InstCli
 
@@ -114,22 +82,14 @@
 		ec := eventdata.NewEventContextByReq(req)
 		err := ec.InsertEvent(eventtypes.EventTypeInstData, "host", eventtypes.EventActionCreate, originData, nil)
 		if err != nil {
->>>>>>> 8fec5373
 			blog.Error("create event error:%v", err)
 		}
 	}
 
-<<<<<<< HEAD
-		info := make(map[string]int)
-		info[idName] = id
-		return http.StatusOK, info, nil
-	}, resp)
-=======
 	resp.WriteAsJson(Response{
 		BaseResp: BaseResp{true, http.StatusOK, common.CCSuccessStr},
 		Data:     map[string]int{idName: id},
 	})
->>>>>>> 8fec5373
 }
 
 //GetHostByID get host detail
@@ -144,11 +104,7 @@
 		return
 	}
 
-<<<<<<< HEAD
-	var result interface{}
-=======
 	var result map[string]interface{}
->>>>>>> 8fec5373
 	condition := make(map[string]interface{})
 	condition[common.BKHostIDField] = hostID
 	fields := make([]string, 0)
@@ -159,18 +115,10 @@
 		return
 	}
 
-<<<<<<< HEAD
-	resp.WriteAsJson(Response{
-		BaseResp: BaseResp{true, http.StatusOK, ""},
-		Data:     resp,
-	})
-
-=======
 	resp.WriteEntity(HostInstanceResult{
 		BaseResp: SuccessBaseResp,
 		Data:     result,
 	})
->>>>>>> 8fec5373
 }
 
 //GetHosts batch search host
@@ -207,11 +155,7 @@
 		return
 	}
 	resp.WriteAsJson(GetHostsResult{
-<<<<<<< HEAD
-		BaseResp: BaseResp{true, http.StatusOK, ""},
-=======
 		BaseResp: BaseResp{true, http.StatusOK, common.CCSuccessStr},
->>>>>>> 8fec5373
 		Data: HostInfo{
 			Count: count,
 			Info:  result,
@@ -236,11 +180,7 @@
 	}
 
 	resp.WriteAsJson(GetHostSnapResult{
-<<<<<<< HEAD
-		BaseResp: BaseResp{true, http.StatusOK, ""},
-=======
 		BaseResp: BaseResp{true, http.StatusOK, common.CCSuccessStr},
->>>>>>> 8fec5373
 		Data: HostSnap{
 			Data: result,
 		},

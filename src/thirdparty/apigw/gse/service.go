/*
 * Tencent is pleased to support the open source community by making
 * 蓝鲸智云 - 配置平台 (BlueKing - Configuration System) available.
 * Copyright (C) 2017 THL A29 Limited,
 * a Tencent company. All rights reserved.
 * Licensed under the MIT License (the "License");
 * you may not use this file except in compliance with the License.
 * You may obtain a copy of the License at http://opensource.org/licenses/MIT
 * Unless required by applicable law or agreed to in writing,
 * software distributed under the License is distributed on
 * an "AS IS" BASIS, WITHOUT WARRANTIES OR CONDITIONS OF ANY KIND,
 * either express or implied. See the License for the
 * specific language governing permissions and limitations under the License.
 * We undertake not to change the open source license (MIT license) applicable
 * to the current version of the project delivered to anyone in the future.
 */

package gse

import (
	"context"
	"net/http"

<<<<<<< HEAD
=======
	cc "configcenter/src/common/backbone/configcenter"
	"configcenter/src/common/blog"
	"configcenter/src/thirdparty/apigw"
>>>>>>> e4d56285
	"configcenter/src/thirdparty/apigw/apigwutil"
)

// ClientI is the gse api gateway client
type ClientI interface {
	ListAgentState(ctx context.Context, h http.Header, data *ListAgentStateRequest) (*ListAgentStateResp, error)
	AsyncPushFile(ctx context.Context, h http.Header, data *AsyncPushFileRequest) (*AsyncPushFileResp, error)
	GetTransferFileResult(ctx context.Context, h http.Header, data *GetTransferFileResultRequest) (
		*GetTransferFileResultResp, error)
}

type gse struct {
	service *apigwutil.ApiGWSrv
}

<<<<<<< HEAD
// NewClient create gse api gateway client
func NewClient(options *apigwutil.ApiGWOptions) ClientI {
=======
// NewGseApiGWClient create gse api gateway client
func NewGseApiGWClient(config *apigwutil.ApiGWConfig, reg prometheus.Registerer) (GseClientInterface, error) {
	var err error
	config.Address, err = cc.StringSlice("apiGW.bkGseApiGatewayUrl")
	if err != nil {
		blog.Errorf("get gse api gateway address config error, err: %v", err)
		return nil, err
	}

	service, err := apigw.NewApiGW(config, reg)
	if err != nil {
		return nil, err
	}

>>>>>>> e4d56285
	return &gse{
		service: apigwutil.NewApiGW(options, apigwutil.GseName),
	}
}<|MERGE_RESOLUTION|>--- conflicted
+++ resolved
@@ -21,12 +21,6 @@
 	"context"
 	"net/http"
 
-<<<<<<< HEAD
-=======
-	cc "configcenter/src/common/backbone/configcenter"
-	"configcenter/src/common/blog"
-	"configcenter/src/thirdparty/apigw"
->>>>>>> e4d56285
 	"configcenter/src/thirdparty/apigw/apigwutil"
 )
 
@@ -42,26 +36,14 @@
 	service *apigwutil.ApiGWSrv
 }
 
-<<<<<<< HEAD
 // NewClient create gse api gateway client
-func NewClient(options *apigwutil.ApiGWOptions) ClientI {
-=======
-// NewGseApiGWClient create gse api gateway client
-func NewGseApiGWClient(config *apigwutil.ApiGWConfig, reg prometheus.Registerer) (GseClientInterface, error) {
-	var err error
-	config.Address, err = cc.StringSlice("apiGW.bkGseApiGatewayUrl")
-	if err != nil {
-		blog.Errorf("get gse api gateway address config error, err: %v", err)
-		return nil, err
-	}
-
-	service, err := apigw.NewApiGW(config, reg)
+func NewClient(options *apigwutil.ApiGWOptions) (ClientI, error) {
+	service, err := apigwutil.NewApiGW(options, "apiGW.bkGseApiGatewayUrl")
 	if err != nil {
 		return nil, err
 	}
 
->>>>>>> e4d56285
 	return &gse{
-		service: apigwutil.NewApiGW(options, apigwutil.GseName),
-	}
+		service: service,
+	}, nil
 }
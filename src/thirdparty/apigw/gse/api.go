/*
 * Tencent is pleased to support the open source community by making
 * 蓝鲸智云 - 配置平台 (BlueKing - Configuration System) available.
 * Copyright (C) 2017 THL A29 Limited,
 * a Tencent company. All rights reserved.
 * Licensed under the MIT License (the "License");
 * you may not use this file except in compliance with the License.
 * You may obtain a copy of the License at http://opensource.org/licenses/MIT
 * Unless required by applicable law or agreed to in writing,
 * software distributed under the License is distributed on
 * an "AS IS" BASIS, WITHOUT WARRANTIES OR CONDITIONS OF ANY KIND,
 * either express or implied. See the License for the
 * specific language governing permissions and limitations under the License.
 * We undertake not to change the open source license (MIT license) applicable
 * to the current version of the project delivered to anyone in the future.
 */

package gse

import (
	"context"
	"fmt"
	"net/http"

<<<<<<< HEAD
	httpheader "configcenter/src/common/http/header"
=======
	"configcenter/src/common/metadata"
	"configcenter/src/thirdparty/apigw"
	"configcenter/src/thirdparty/apigw/apigwutil"
>>>>>>> 6a583dc3
)

// ListAgentState list gse agent state
func (p *gse) ListAgentState(ctx context.Context, h http.Header, data *ListAgentStateRequest) (*ListAgentStateResp,
	error) {

	resp := new(ListAgentStateResp)
	subPath := "/prod/api/v2/cluster/list_agent_state"

	err := p.service.Client.Post().
		WithContext(ctx).
		Body(data).
		SubResourcef(subPath).
		WithHeaders(httpheader.SetBkAuth(h, p.service.Auth)).
		Do().
		Into(resp)

	if err != nil {
		return nil, err
	}

	if resp.Code != 0 {
		return nil, fmt.Errorf("code: %d, message: %s", resp.Code, resp.Message)
	}

	return resp, nil
}

// AsyncPushFile push file to target host
func (p *gse) AsyncPushFile(ctx context.Context, h http.Header, data *AsyncPushFileRequest) (*AsyncPushFileResp,
	error) {

	resp := new(AsyncPushFileResp)
	subPath := "/prod/api/v2/task/async_push_file"

	err := p.service.Client.Post().
		WithContext(ctx).
		Body(data).
		SubResourcef(subPath).
		WithHeaders(httpheader.SetBkAuth(h, p.service.Auth)).
		Do().
		Into(resp)

	if err != nil {
		return nil, err
	}

	if resp.Code != 0 {
		return nil, fmt.Errorf("code: %d, message: %s", resp.Code, resp.Message)
	}

	return resp, nil
}

// GetTransferFileResult get transfer file result
func (p *gse) GetTransferFileResult(ctx context.Context, h http.Header, data *GetTransferFileResultRequest) (
	*GetTransferFileResultResp, error) {

	resp := new(GetTransferFileResultResp)
	subPath := "/prod/api/v2/task/async/get_transfer_file_result"

	err := p.service.Client.Post().
		WithContext(ctx).
		Body(data).
		SubResourcef(subPath).
		WithHeaders(httpheader.SetBkAuth(h, p.service.Auth)).
		Do().
		Into(resp)

	if err != nil {
		return nil, err
	}

	if resp.Code != 0 {
		return nil, fmt.Errorf("code: %d, message: %s", resp.Code, resp.Message)
	}

	return resp, nil
}

// ConfigAddStreamTo 添加数据路由入库配置
func (p *gse) ConfigAddStreamTo(ctx context.Context, h http.Header, data *metadata.GseConfigAddStreamToParams) (
	*metadata.GseConfigAddStreamToResult, error) {

	h.Set(apigw.AuthKey, p.service.Auth)
	resp := new(AddStreamToResp)
	subPath := "/api/v2/data/add_streamto/"

	err := p.service.Client.Post().
		WithContext(ctx).
		Body(data).
		SubResourcef(subPath).
		WithHeaders(h).
		Do().
		Into(resp)

	if err != nil {
		return nil, err
	}

	if resp.Code != 0 {
		return nil, fmt.Errorf("gse config add streamto failed, code: %d, message: %s", resp.Code, resp.Message)
	}

	return resp.Data, nil
}

// ConfigUpdateStreamTo 修改数据入库配置信息
func (p *gse) ConfigUpdateStreamTo(ctx context.Context, h http.Header,
	data *metadata.GseConfigUpdateStreamToParams) error {

	h.Set(apigw.AuthKey, p.service.Auth)
	resp := new(apigwutil.ApiGWBaseResponse)
	subPath := "/api/v2/data/update_streamto/"

	err := p.service.Client.Post().
		WithContext(ctx).
		Body(data).
		SubResourcef(subPath).
		WithHeaders(h).
		Do().
		Into(resp)

	if err != nil {
		return err
	}

	if resp.Code != 0 {
		return fmt.Errorf("gse config update streamto failed, code: %d, message: %s", resp.Code, resp.Message)
	}

	return nil
}

// ConfigQueryStreamTo 查询数路由入库的配置
func (p *gse) ConfigQueryStreamTo(ctx context.Context, h http.Header, data *metadata.GseConfigQueryStreamToParams) (
	[]metadata.GseConfigAddStreamToParams, error) {

	h.Set(apigw.AuthKey, p.service.Auth)
	resp := new(QueryStreamToResp)
	subPath := "/api/v2/data/query_streamto/"

	err := p.service.Client.Post().
		WithContext(ctx).
		Body(data).
		SubResourcef(subPath).
		WithHeaders(h).
		Do().
		Into(resp)

	if err != nil {
		return nil, err
	}

	if resp.Code != 0 {
		return nil, fmt.Errorf("gse config query streamto failed, code: %d, message: %s", resp.Code, resp.Message)
	}

	return resp.Data, nil
}

// ConfigAddRoute 添加数据路由
func (p *gse) ConfigAddRoute(ctx context.Context, h http.Header, data *metadata.GseConfigAddRouteParams) (
	*metadata.GseConfigAddRouteResult, error) {

	h.Set(apigw.AuthKey, p.service.Auth)
	resp := new(AddRouteResp)
	subPath := "/api/v2/data/add_route/"

	err := p.service.Client.Post().
		WithContext(ctx).
		Body(data).
		SubResourcef(subPath).
		WithHeaders(h).
		Do().
		Into(resp)

	if err != nil {
		return nil, err
	}

	if resp.Code != 0 {
		return nil, fmt.Errorf("gse config add route failed, code: %d, message: %s", resp.Code, resp.Message)
	}

	return resp.Data, nil
}

// ConfigUpdateRoute 更新路由配置
func (p *gse) ConfigUpdateRoute(ctx context.Context, h http.Header, data *metadata.GseConfigUpdateRouteParams) error {

	resp := new(apigwutil.ApiGWBaseResponse)
	h.Set(apigw.AuthKey, p.service.Auth)
	subPath := "/api/v2/data/update_route/"

	err := p.service.Client.Post().
		WithContext(ctx).
		Body(data).
		SubResourcef(subPath).
		WithHeaders(h).
		Do().
		Into(resp)

	if err != nil {
		return err
	}

	if resp.Code != 0 {
		return fmt.Errorf("gse config update route failed, code: %d, message: %s", resp.Code, resp.Message)
	}

	return nil
}

// ConfigQueryRoute 查询数据路由配置信息
func (p *gse) ConfigQueryRoute(ctx context.Context, h http.Header, data *metadata.GseConfigQueryRouteParams) (
	[]metadata.GseConfigChannel, bool, error) {

	h.Set(apigw.AuthKey, p.service.Auth)
	resp := new(QueryRouteResp)
	subPath := "/api/v2/data/query_route/"

	err := p.service.Client.Post().
		WithContext(ctx).
		Body(data).
		SubResourcef(subPath).
		WithHeaders(h).
		Do().
		Into(resp)

	if err != nil {
		return nil, false, err
	}

	// special error code for route not exists
	if resp.Code == 14001 || resp.Code == 1014003 || resp.Code == 1014505 {
		return nil, false, nil
	}

	if resp.Code != 0 {
		return nil, false, fmt.Errorf("gse config query route failed, code: %d, message: %s", resp.Code, resp.Message)
	}

	return resp.Data, true, nil
}<|MERGE_RESOLUTION|>--- conflicted
+++ resolved
@@ -22,13 +22,9 @@
 	"fmt"
 	"net/http"
 
-<<<<<<< HEAD
 	httpheader "configcenter/src/common/http/header"
-=======
 	"configcenter/src/common/metadata"
-	"configcenter/src/thirdparty/apigw"
 	"configcenter/src/thirdparty/apigw/apigwutil"
->>>>>>> 6a583dc3
 )
 
 // ListAgentState list gse agent state
@@ -113,7 +109,6 @@
 func (p *gse) ConfigAddStreamTo(ctx context.Context, h http.Header, data *metadata.GseConfigAddStreamToParams) (
 	*metadata.GseConfigAddStreamToResult, error) {
 
-	h.Set(apigw.AuthKey, p.service.Auth)
 	resp := new(AddStreamToResp)
 	subPath := "/api/v2/data/add_streamto/"
 
@@ -121,7 +116,7 @@
 		WithContext(ctx).
 		Body(data).
 		SubResourcef(subPath).
-		WithHeaders(h).
+		WithHeaders(httpheader.SetBkAuth(h, p.service.Auth)).
 		Do().
 		Into(resp)
 
@@ -140,7 +135,6 @@
 func (p *gse) ConfigUpdateStreamTo(ctx context.Context, h http.Header,
 	data *metadata.GseConfigUpdateStreamToParams) error {
 
-	h.Set(apigw.AuthKey, p.service.Auth)
 	resp := new(apigwutil.ApiGWBaseResponse)
 	subPath := "/api/v2/data/update_streamto/"
 
@@ -148,7 +142,7 @@
 		WithContext(ctx).
 		Body(data).
 		SubResourcef(subPath).
-		WithHeaders(h).
+		WithHeaders(httpheader.SetBkAuth(h, p.service.Auth)).
 		Do().
 		Into(resp)
 
@@ -167,7 +161,6 @@
 func (p *gse) ConfigQueryStreamTo(ctx context.Context, h http.Header, data *metadata.GseConfigQueryStreamToParams) (
 	[]metadata.GseConfigAddStreamToParams, error) {
 
-	h.Set(apigw.AuthKey, p.service.Auth)
 	resp := new(QueryStreamToResp)
 	subPath := "/api/v2/data/query_streamto/"
 
@@ -175,7 +168,7 @@
 		WithContext(ctx).
 		Body(data).
 		SubResourcef(subPath).
-		WithHeaders(h).
+		WithHeaders(httpheader.SetBkAuth(h, p.service.Auth)).
 		Do().
 		Into(resp)
 
@@ -194,7 +187,6 @@
 func (p *gse) ConfigAddRoute(ctx context.Context, h http.Header, data *metadata.GseConfigAddRouteParams) (
 	*metadata.GseConfigAddRouteResult, error) {
 
-	h.Set(apigw.AuthKey, p.service.Auth)
 	resp := new(AddRouteResp)
 	subPath := "/api/v2/data/add_route/"
 
@@ -202,7 +194,7 @@
 		WithContext(ctx).
 		Body(data).
 		SubResourcef(subPath).
-		WithHeaders(h).
+		WithHeaders(httpheader.SetBkAuth(h, p.service.Auth)).
 		Do().
 		Into(resp)
 
@@ -221,14 +213,13 @@
 func (p *gse) ConfigUpdateRoute(ctx context.Context, h http.Header, data *metadata.GseConfigUpdateRouteParams) error {
 
 	resp := new(apigwutil.ApiGWBaseResponse)
-	h.Set(apigw.AuthKey, p.service.Auth)
 	subPath := "/api/v2/data/update_route/"
 
 	err := p.service.Client.Post().
 		WithContext(ctx).
 		Body(data).
 		SubResourcef(subPath).
-		WithHeaders(h).
+		WithHeaders(httpheader.SetBkAuth(h, p.service.Auth)).
 		Do().
 		Into(resp)
 
@@ -247,7 +238,6 @@
 func (p *gse) ConfigQueryRoute(ctx context.Context, h http.Header, data *metadata.GseConfigQueryRouteParams) (
 	[]metadata.GseConfigChannel, bool, error) {
 
-	h.Set(apigw.AuthKey, p.service.Auth)
 	resp := new(QueryRouteResp)
 	subPath := "/api/v2/data/query_route/"
 
@@ -255,7 +245,7 @@
 		WithContext(ctx).
 		Body(data).
 		SubResourcef(subPath).
-		WithHeaders(h).
+		WithHeaders(httpheader.SetBkAuth(h, p.service.Auth)).
 		Do().
 		Into(resp)
 

/*
 * Tencent is pleased to support the open source community by making 蓝鲸 available.
 * Copyright (C) 2017-2018 THL A29 Limited, a Tencent company. All rights reserved.
 * Licensed under the MIT License (the "License"); you may not use this file except
 * in compliance with the License. You may obtain a copy of the License at
 * http://opensource.org/licenses/MIT
 * Unless required by applicable law or agreed to in writing, software distributed under
 * the License is distributed on an "AS IS" BASIS, WITHOUT WARRANTIES OR CONDITIONS OF ANY KIND,
 * either express or implied. See the License for the specific language governing permissions and
 * limitations under the License.
 */

package meta

type MonitorType string

// common monitor type
const (
<<<<<<< HEAD
	RedisFatalError    MonitorType = "redis_fatal_error"
	MongoFatalError    MonitorType = "mongo_fatal_error"
	ZKFatalError       MonitorType = "zk_fatal_error"
	LogicFatalError    MonitorType = "logic_fatal_error"
	FlowFatalError     MonitorType = "flow_fatal_error"
	MongoDDLFatalError MonitorType = "mongo_ddl_fatal_error"
=======
	RedisFatalError MonitorType = "redis_fatal_error"
	MongoFatalError MonitorType = "mongo_fatal_error"
	ZKFatalError    MonitorType = "zk_fatal_error"
	LogicFatalError MonitorType = "logic_fatal_error"
	EventFatalError MonitorType = "event_fatal_error"
>>>>>>> 8755e769
)<|MERGE_RESOLUTION|>--- conflicted
+++ resolved
@@ -16,18 +16,11 @@
 
 // common monitor type
 const (
-<<<<<<< HEAD
 	RedisFatalError    MonitorType = "redis_fatal_error"
 	MongoFatalError    MonitorType = "mongo_fatal_error"
 	ZKFatalError       MonitorType = "zk_fatal_error"
 	LogicFatalError    MonitorType = "logic_fatal_error"
 	FlowFatalError     MonitorType = "flow_fatal_error"
+	EventFatalError MonitorType = "event_fatal_error"
 	MongoDDLFatalError MonitorType = "mongo_ddl_fatal_error"
-=======
-	RedisFatalError MonitorType = "redis_fatal_error"
-	MongoFatalError MonitorType = "mongo_fatal_error"
-	ZKFatalError    MonitorType = "zk_fatal_error"
-	LogicFatalError MonitorType = "logic_fatal_error"
-	EventFatalError MonitorType = "event_fatal_error"
->>>>>>> 8755e769
 )
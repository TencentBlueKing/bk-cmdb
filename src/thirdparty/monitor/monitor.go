--- conflicted
+++ resolved
@@ -101,15 +101,6 @@
 
 // InitMonitor init monitor config and monitor instance
 func InitMonitor() error {
-<<<<<<< HEAD
-=======
-
-	var err error
-	// no need init for adminserver
-	if common.GetIdentification() == types.CC_MODULE_MIGRATE {
-		return nil
-	}
->>>>>>> deec2cb6
 
 	maxCnt := 100
 	cnt := 0
@@ -124,6 +115,7 @@
 		return fmt.Errorf("init monitor failed, no monitor config is found, the config 'monitor' must exist")
 	}
 
+	var err error
 	config.MonitorCfg.EnableMonitor, err = cc.Bool("monitor.enableMonitor")
 	if err != nil {
 		blog.Errorf("init monitor failed,monitor.enableMonitor err: %v", err)

/*
 * Tencent is pleased to support the open source community by making 蓝鲸 available.
 * Copyright (C) 2017-2018 THL A29 Limited, a Tencent company. All rights reserved.
 * Licensed under the MIT License (the "License"); you may not use this file except
 * in compliance with the License. You may obtain a copy of the License at
 * http://opensource.org/licenses/MIT
 * Unless required by applicable law or agreed to in writing, software distributed under
 * the License is distributed on an "AS IS" BASIS, WITHOUT WARRANTIES OR CONDITIONS OF ANY KIND,
 * either express or implied. See the License for the specific language governing permissions and
 * limitations under the License.
 */

package iam

import (
	"errors"
	"fmt"
	"strconv"

	"configcenter/src/ac/meta"
	"configcenter/src/scene_server/auth_server/sdk/types"
)

var genIamResFuncMap = map[meta.ResourceType]func(ActionID, TypeID, *meta.ResourceAttribute) ([]types.Resource, error){
	meta.Business:                 genBusinessResource,
	meta.BizSet:                   genBizSetResource,
	meta.Project:                  genProjectResource,
	meta.DynamicGrouping:          genDynamicGroupingResource,
	meta.EventWatch:               genResourceWatch,
	meta.ProcessServiceTemplate:   genServiceTemplateResource,
	meta.ProcessTemplate:          genServiceTemplateResource,
	meta.SetTemplate:              genSetTemplateResource,
	meta.OperationStatistic:       genOperationStatisticResource,
	meta.AuditLog:                 genAuditLogResource,
	meta.CloudAreaInstance:        genPlat,
	meta.HostApply:                genHostApplyResource,
	meta.CloudAccount:             genCloudAccountResource,
	meta.CloudResourceTask:        genCloudResourceTaskResource,
	meta.ResourcePoolDirectory:    genResourcePoolDirectoryResource,
	meta.ProcessServiceInstance:   genProcessServiceInstanceResource,
	meta.Process:                  genProcessServiceInstanceResource,
	meta.ModelModule:              genBusinessTopologyResource,
	meta.ModelSet:                 genBusinessTopologyResource,
	meta.MainlineInstance:         genBusinessTopologyResource,
	meta.MainlineInstanceTopology: genBusinessTopologyResource,
	meta.Model:                    genModelResource,
	meta.ModelAssociation:         genModelResource,
	meta.ModelUnique:              genModelRelatedResource,
	meta.ModelClassification:      genModelClassificationResource,
	meta.AssociationType:          genAssociationTypeResource,
	meta.ModelInstanceTopology:    genSkipResource,
	meta.MainlineModelTopology:    genSkipResource,
	meta.UserCustom:               genSkipResource,
	meta.ConfigAdmin:              genGlobalConfigResource,
	meta.MainlineModel:            genBusinessLayerResource,
	meta.ModelTopology:            genModelTopologyViewResource,
	meta.HostInstance:             genHostInstanceResource,
	meta.ProcessServiceCategory:   genProcessServiceCategoryResource,
	meta.FieldTemplate:            genFieldTemplateResource,
}

// GenIamResource TODO
func GenIamResource(act ActionID, rscType TypeID, a *meta.ResourceAttribute) ([]types.Resource, error) {
	// skip actions do not need to relate to resources
	if act == Skip {
		return genSkipResource(act, rscType, a)
	}

	switch a.Basic.Type {
	case meta.ModelAttributeGroup:
		if a.BusinessID > 0 {
			return genBizModelAttributeResource(act, rscType, a)
		} else {
			return genModelRelatedResource(act, rscType, a)
		}
	case meta.ModelAttribute:
		if a.BusinessID > 0 {
			return genBizModelAttributeResource(act, rscType, a)
		} else {
			return genModelAttributeResource(act, rscType, a)
		}
	case meta.SystemBase:
		return make([]types.Resource, 0), nil
	case meta.KubeCluster, meta.KubeNode, meta.KubeNamespace, meta.KubeWorkload, meta.KubeDeployment,
		meta.KubeStatefulSet, meta.KubeDaemonSet, meta.KubeGameStatefulSet, meta.KubeGameDeployment, meta.KubeCronJob,
		meta.KubeJob, meta.KubePodWorkload, meta.KubePod, meta.KubeContainer:
<<<<<<< HEAD
		return genKubeResource(act, rscType, a)
	case meta.FieldTemplate:
		return genFieldTemplateResource(act, rscType, a)
	default:
		if IsCMDBSysInstance(a.Basic.Type) {
			return genSysInstanceResource(act, rscType, a)
		}
=======
		return make([]types.Resource, 0), nil
>>>>>>> 01229e9a
	}

	genIamResourceFunc, exists := genIamResFuncMap[a.Basic.Type]
	if exists {
		return genIamResourceFunc(act, rscType, a)
	}

	if IsCMDBSysInstance(a.Basic.Type) {
		return genSysInstanceResource(act, rscType, a)
	}
	return nil, fmt.Errorf("gen id failed: unsupported resource type: %s", a.Type)
}

// genBusinessResource TODO
// generate business related resource id.
func genBusinessResource(act ActionID, typ TypeID, attribute *meta.ResourceAttribute) ([]types.Resource, error) {
	r := types.Resource{
		System:    SystemIDCMDB,
		Type:      types.ResourceType(typ),
		Attribute: nil,
	}

	// create business do not related to instance authorize
	if act == CreateBusiness {
		return make([]types.Resource, 0), nil
	}

	// compatible for authorize any
	if attribute.InstanceID > 0 {
		r.ID = strconv.FormatInt(attribute.InstanceID, 10)
	}

	return []types.Resource{r}, nil
}

// genBizSetResource TODO
// generate biz set related resource id.
func genBizSetResource(act ActionID, typ TypeID, attribute *meta.ResourceAttribute) ([]types.Resource, error) {
	r := types.Resource{
		System:    SystemIDCMDB,
		Type:      types.ResourceType(typ),
		Attribute: nil,
	}

	// create biz set do not related to instance authorize
	if act == CreateBizSet {
		return make([]types.Resource, 0), nil
	}

	// compatible for authorize any
	if attribute.InstanceID > 0 {
		r.ID = strconv.FormatInt(attribute.InstanceID, 10)
	}

	return []types.Resource{r}, nil
}

func genProjectResource(act ActionID, typ TypeID, attribute *meta.ResourceAttribute) ([]types.Resource, error) {
	r := types.Resource{
		System:    SystemIDCMDB,
		Type:      types.ResourceType(typ),
		Attribute: nil,
	}

	// create project do not related to instance authorize
	if act == CreateProject {
		return make([]types.Resource, 0), nil
	}

	// compatible for authorize any
	if attribute.InstanceID > 0 {
		r.ID = strconv.FormatInt(attribute.InstanceID, 10)
	}

	return []types.Resource{r}, nil
}

func genDynamicGroupingResource(act ActionID, typ TypeID, att *meta.ResourceAttribute) ([]types.Resource, error) {

	r := types.Resource{
		System:    SystemIDCMDB,
		Attribute: nil,
	}

	if att.BusinessID <= 0 {
		return nil, errors.New("biz id can not be 0")
	}

	// do not related to instance authorize
	if act == CreateBusinessCustomQuery || act == ViewBusinessResource {
		r.Type = types.ResourceType(Business)
		r.ID = strconv.FormatInt(att.BusinessID, 10)
		return []types.Resource{r}, nil
	}

	r.Type = types.ResourceType(typ)
	if len(att.InstanceIDEx) > 0 {
		r.ID = att.InstanceIDEx
	}

	// authorize based on business
	r.Attribute = map[string]interface{}{
		types.IamPathKey: []string{fmt.Sprintf("/%s,%d/", Business, att.BusinessID)},
	}

	return []types.Resource{r}, nil
}

func genProcessServiceCategoryResource(_ ActionID, _ TypeID, att *meta.ResourceAttribute) ([]types.Resource, error) {

	r := types.Resource{
		System:    SystemIDCMDB,
		Attribute: nil,
	}

	// do not related to instance authorize
	r.Type = types.ResourceType(Business)
	if att.BusinessID > 0 {
		r.ID = strconv.FormatInt(att.BusinessID, 10)
	}

	return []types.Resource{r}, nil
}

func genResourceWatch(act ActionID, typ TypeID, att *meta.ResourceAttribute) ([]types.Resource, error) {
	switch act {
	case WatchCommonInstanceEvent:
		r := types.Resource{
			System:    SystemIDCMDB,
			Attribute: nil,
		}

		// do not related to instance authorize
		r.Type = types.ResourceType(SysModelEvent)
		if att.InstanceID > 0 {
			r.ID = strconv.FormatInt(att.InstanceID, 10)
		}
		return []types.Resource{r}, nil

	case WatchMainlineInstanceEvent:
		r := types.Resource{
			System:    SystemIDCMDB,
			Attribute: nil,
		}

		// do not related to instance authorize
		r.Type = types.ResourceType(MainlineModelEvent)
		if att.InstanceID > 0 {
			r.ID = strconv.FormatInt(att.InstanceID, 10)
		}
		return []types.Resource{r}, nil

	case WatchInstAsstEvent:
		r := types.Resource{
			System:    SystemIDCMDB,
			Attribute: nil,
		}

		// do not related to instance authorize
		r.Type = types.ResourceType(InstAsstEvent)
		if att.InstanceID > 0 {
			r.ID = strconv.FormatInt(att.InstanceID, 10)
		}
		return []types.Resource{r}, nil

	case WatchKubeWorkloadEvent:
		r := types.Resource{
			System: SystemIDCMDB,
		}

		r.Type = types.ResourceType(KubeWorkloadEvent)
		if att.InstanceIDEx != "" {
			r.ID = att.InstanceIDEx
		}
		return []types.Resource{r}, nil

	default:
		return make([]types.Resource, 0), nil
	}
}

func genServiceTemplateResource(act ActionID, typ TypeID, att *meta.ResourceAttribute) ([]types.Resource, error) {

	r := types.Resource{
		System:    SystemIDCMDB,
		Attribute: nil,
	}

	if act == CreateBusinessServiceTemplate {
		// do not related to instance authorize
		if att.BusinessID <= 0 {
			return nil, errors.New("biz id can not be 0")
		}
		r.Type = types.ResourceType(Business)
		r.ID = strconv.FormatInt(att.BusinessID, 10)
		return []types.Resource{r}, nil
	}

	r.Type = types.ResourceType(typ)
	if att.InstanceID > 0 {
		r.ID = strconv.FormatInt(att.InstanceID, 10)
	}

	return []types.Resource{r}, nil
}

func genSetTemplateResource(act ActionID, typ TypeID, att *meta.ResourceAttribute) ([]types.Resource, error) {
	r := types.Resource{
		System:    SystemIDCMDB,
		Attribute: nil,
	}

	if act == CreateBusinessSetTemplate {
		// do not related to instance authorize
		if att.BusinessID <= 0 {
			return nil, errors.New("biz id can not be 0")
		}
		r.Type = types.ResourceType(Business)
		r.ID = strconv.FormatInt(att.BusinessID, 10)
		return []types.Resource{r}, nil
	}

	r.Type = types.ResourceType(typ)
	if att.InstanceID > 0 {
		r.ID = strconv.FormatInt(att.InstanceID, 10)
	}

	return []types.Resource{r}, nil
}

func genOperationStatisticResource(_ ActionID, typ TypeID, _ *meta.ResourceAttribute) ([]types.Resource, error) {
	return make([]types.Resource, 0), nil
}

func genAuditLogResource(_ ActionID, typ TypeID, _ *meta.ResourceAttribute) ([]types.Resource, error) {
	return make([]types.Resource, 0), nil
}

func genPlat(act ActionID, typ TypeID, att *meta.ResourceAttribute) ([]types.Resource, error) {
	r := types.Resource{
		System:    SystemIDCMDB,
		Type:      types.ResourceType(typ),
		Attribute: nil,
	}

	if act == CreateCloudArea {
		return make([]types.Resource, 0), nil
	}

	if att.InstanceID > 0 {
		r.ID = strconv.FormatInt(att.InstanceID, 10)
	}
	return []types.Resource{r}, nil

}

func genHostApplyResource(_ ActionID, _ TypeID, att *meta.ResourceAttribute) ([]types.Resource, error) {

	r := types.Resource{
		System:    SystemIDCMDB,
		Attribute: nil,
	}

	r.Type = types.ResourceType(Business)
	if att.BusinessID > 0 {
		r.ID = strconv.FormatInt(att.BusinessID, 10)
	}

	return []types.Resource{r}, nil
}

func genCloudAccountResource(act ActionID, typ TypeID, att *meta.ResourceAttribute) ([]types.Resource, error) {
	r := types.Resource{
		System:    SystemIDCMDB,
		Type:      types.ResourceType(typ),
		Attribute: nil,
	}

	if act == CreateCloudAccount {
		return make([]types.Resource, 0), nil
	}

	r.ID = strconv.FormatInt(att.InstanceID, 10)
	return []types.Resource{r}, nil
}

func genCloudResourceTaskResource(act ActionID, typ TypeID, att *meta.ResourceAttribute) ([]types.Resource, error) {
	r := types.Resource{
		System:    SystemIDCMDB,
		Type:      types.ResourceType(typ),
		Attribute: nil,
	}

	if act == CreateCloudResourceTask {
		return make([]types.Resource, 0), nil
	}

	if att.InstanceID > 0 {
		r.ID = strconv.FormatInt(att.InstanceID, 10)
	}
	return []types.Resource{r}, nil
}

func genResourcePoolDirectoryResource(act ActionID, typ TypeID, att *meta.ResourceAttribute) ([]types.Resource, error) {
	r := types.Resource{
		System:    SystemIDCMDB,
		Type:      types.ResourceType(typ),
		Attribute: nil,
	}

	if act == CreateResourcePoolDirectory {
		return make([]types.Resource, 0), nil
	}

	if att.InstanceID > 0 {
		r.ID = strconv.FormatInt(att.InstanceID, 10)
	}
	return []types.Resource{r}, nil
}

func genProcessServiceInstanceResource(_ ActionID, typ TypeID, att *meta.ResourceAttribute) ([]types.Resource, error) {
	r := types.Resource{
		System:    SystemIDCMDB,
		Type:      types.ResourceType(typ),
		Attribute: nil,
	}

	// do not related to exact service instance authorize
	r.Type = types.ResourceType(Business)
	if att.BusinessID > 0 {
		r.ID = strconv.FormatInt(att.BusinessID, 10)
	}

	return []types.Resource{r}, nil
}

func genBusinessTopologyResource(_ ActionID, typ TypeID, att *meta.ResourceAttribute) ([]types.Resource, error) {
	r := types.Resource{
		System:    SystemIDCMDB,
		Type:      types.ResourceType(typ),
		Attribute: nil,
	}

	// do not related to exact instance authorize
	r.Type = types.ResourceType(Business)
	if att.BusinessID > 0 {
		r.ID = strconv.FormatInt(att.BusinessID, 10)
	}

	return []types.Resource{r}, nil
}

func genModelResource(act ActionID, typ TypeID, att *meta.ResourceAttribute) ([]types.Resource, error) {
	r := types.Resource{
		System:    SystemIDCMDB,
		Type:      types.ResourceType(typ),
		Attribute: nil,
	}

	// do not related to instance authorize
	if act == CreateSysModel {
		// create model authorized based on it's model group
		if len(att.Layers) > 0 {
			r.Type = types.ResourceType(SysModelGroup)
			r.ID = strconv.FormatInt(att.Layers[0].InstanceID, 10)
			return []types.Resource{r}, nil
		}
		return []types.Resource{r}, nil
	}

	if att.InstanceID > 0 {
		r.ID = strconv.FormatInt(att.InstanceID, 10)
	}

	return []types.Resource{r}, nil
}

func genModelRelatedResource(_ ActionID, typ TypeID, att *meta.ResourceAttribute) ([]types.Resource, error) {
	r := types.Resource{
		System:    SystemIDCMDB,
		Type:      types.ResourceType(typ),
		Attribute: nil,
	}

	if len(att.Layers) == 0 {
		return nil, NotEnoughLayer
	}

	r.Type = types.ResourceType(SysModel)
	r.ID = strconv.FormatInt(att.Layers[0].InstanceID, 10)
	return []types.Resource{r}, nil

}

func genModelClassificationResource(act ActionID, typ TypeID, att *meta.ResourceAttribute) ([]types.Resource, error) {
	r := types.Resource{
		System:    SystemIDCMDB,
		Type:      types.ResourceType(typ),
		Attribute: nil,
	}

	// create model group do not related to instance authorize
	if act == CreateModelGroup {
		return make([]types.Resource, 0), nil
	}

	if att.InstanceID > 0 {
		r.ID = strconv.FormatInt(att.InstanceID, 10)
	}

	return []types.Resource{r}, nil
}

func genAssociationTypeResource(act ActionID, typ TypeID, att *meta.ResourceAttribute) ([]types.Resource, error) {
	r := types.Resource{
		System:    SystemIDCMDB,
		Type:      types.ResourceType(typ),
		Attribute: nil,
	}

	if act == CreateAssociationType {
		return make([]types.Resource, 0), nil
	}

	if att.InstanceID > 0 {
		r.ID = strconv.FormatInt(att.InstanceID, 10)
	}

	return []types.Resource{r}, nil
}

func genModelAttributeResource(_ ActionID, _ TypeID, att *meta.ResourceAttribute) ([]types.Resource, error) {
	r := types.Resource{
		System:    SystemIDCMDB,
		Type:      types.ResourceType(SysModel),
		Attribute: nil,
	}

	if len(att.Layers) == 0 {
		return nil, NotEnoughLayer
	}

	r.ID = strconv.FormatInt(att.Layers[0].InstanceID, 10)

	return []types.Resource{r}, nil
}

func genSkipResource(_ ActionID, _ TypeID, _ *meta.ResourceAttribute) ([]types.Resource, error) {
	return make([]types.Resource, 0), nil
}

func genGlobalConfigResource(_ ActionID, _ TypeID, _ *meta.ResourceAttribute) ([]types.Resource, error) {
	return make([]types.Resource, 0), nil
}

func genBusinessLayerResource(_ ActionID, typ TypeID, _ *meta.ResourceAttribute) ([]types.Resource, error) {
	return make([]types.Resource, 0), nil
}

func genModelTopologyViewResource(_ ActionID, typ TypeID, _ *meta.ResourceAttribute) ([]types.Resource, error) {
	return make([]types.Resource, 0), nil
}

func genHostInstanceResource(act ActionID, typ TypeID, a *meta.ResourceAttribute) ([]types.Resource, error) {

	// find host instances
	if act == Skip {
		r := types.Resource{
			System:    SystemIDCMDB,
			Type:      types.ResourceType(typ),
			Attribute: nil,
		}
		return []types.Resource{r}, nil
	}

	// transfer resource pool's host to it's another directory.
	if act == ResourcePoolHostTransferToDirectory {
		if len(a.Layers) != 2 {
			return nil, NotEnoughLayer
		}

		resources := make([]types.Resource, 2)
		resources[0] = types.Resource{
			System: SystemIDCMDB,
			Type:   types.ResourceType(SysHostRscPoolDirectory),
			ID:     strconv.FormatInt(a.Layers[0].InstanceID, 10),
		}

		resources[1] = types.Resource{
			System: SystemIDCMDB,
			Type:   types.ResourceType(SysResourcePoolDirectory),
			ID:     strconv.FormatInt(a.Layers[1].InstanceID, 10),
		}

		return resources, nil
	}

	// transfer host in resource pool to business
	if act == ResourcePoolHostTransferToBusiness {
		if len(a.Layers) != 2 {
			return nil, NotEnoughLayer
		}

		resources := make([]types.Resource, 2)
		resources[0] = types.Resource{
			System: SystemIDCMDB,
			Type:   types.ResourceType(SysHostRscPoolDirectory),
			ID:     strconv.FormatInt(a.Layers[0].InstanceID, 10),
		}

		resources[1] = types.Resource{
			System: SystemIDCMDB,
			Type:   types.ResourceType(Business),
			ID:     strconv.FormatInt(a.Layers[1].InstanceID, 10),
		}

		return resources, nil
	}

	// transfer host from business to resource pool
	if act == BusinessHostTransferToResourcePool {
		if len(a.Layers) != 2 {
			return nil, NotEnoughLayer
		}

		resources := make([]types.Resource, 2)
		resources[0] = types.Resource{
			System: SystemIDCMDB,
			Type:   types.ResourceType(Business),
			ID:     strconv.FormatInt(a.Layers[0].InstanceID, 10),
		}

		resources[1] = types.Resource{
			System: SystemIDCMDB,
			Type:   types.ResourceType(SysResourcePoolDirectory),
			ID:     strconv.FormatInt(a.Layers[1].InstanceID, 10),
		}

		return resources, nil
	}

	// transfer host from one business to another
	if act == HostTransferAcrossBusiness {
		if len(a.Layers) != 2 {
			return nil, NotEnoughLayer
		}

		resources := make([]types.Resource, 2)
		resources[0] = types.Resource{
			System: SystemIDCMDB,
			Type:   types.ResourceType(BusinessForHostTrans),
			ID:     strconv.FormatInt(a.Layers[0].InstanceID, 10),
		}

		resources[1] = types.Resource{
			System: SystemIDCMDB,
			Type:   types.ResourceType(Business),
			ID:     strconv.FormatInt(a.Layers[1].InstanceID, 10),
		}

		return resources, nil
	}

	// import host
	if act == CreateResourcePoolHost {
		r := types.Resource{
			System: SystemIDCMDB,
			Type:   types.ResourceType(SysResourcePoolDirectory),
		}
		if len(a.Layers) > 0 {
			r.ID = strconv.FormatInt(a.Layers[0].InstanceID, 10)
		}
		return []types.Resource{r}, nil
	}

	// edit or delete resource pool host instances
	if act == EditResourcePoolHost || act == DeleteResourcePoolHost {
		r := types.Resource{
			System: SystemIDCMDB,
			Type:   types.ResourceType(typ),
		}
		if a.InstanceID > 0 {
			r.ID = strconv.FormatInt(a.InstanceID, 10)
		}
		if len(a.Layers) > 0 {
			r.Attribute = map[string]interface{}{
				types.IamPathKey: []string{fmt.Sprintf("/%s,%d/", SysHostRscPoolDirectory, a.Layers[0].InstanceID)},
			}
		}
		return []types.Resource{r}, nil
	}

	// edit business host
	if act == EditBusinessHost {
		r := types.Resource{
			System: SystemIDCMDB,
			Type:   types.ResourceType(typ),
		}
		if a.InstanceID > 0 {
			r.ID = strconv.FormatInt(a.InstanceID, 10)
		}
		if len(a.Layers) > 0 {
			r.Attribute = map[string]interface{}{
				types.IamPathKey: []string{fmt.Sprintf("/%s,%d/", Business, a.Layers[0].InstanceID)},
			}
		}
		return []types.Resource{r}, nil
	}

	return []types.Resource{}, nil
}

func genBizModelAttributeResource(_ ActionID, _ TypeID, att *meta.ResourceAttribute) ([]types.Resource, error) {
	r := types.Resource{
		System:    SystemIDCMDB,
		Type:      types.ResourceType(Business),
		Attribute: nil,
	}

	if att.BusinessID > 0 {
		r.ID = strconv.FormatInt(att.BusinessID, 10)
	}

	return []types.Resource{r}, nil
}

func genSysInstanceResource(act ActionID, typ TypeID, att *meta.ResourceAttribute) ([]types.Resource, error) {
	r := types.Resource{
		System:    SystemIDCMDB,
		Type:      types.ResourceType(typ),
		Attribute: nil,
	}

	// create action do not related to instance authorize
	if att.Action == meta.Create || att.Action == meta.CreateMany {
		return make([]types.Resource, 0), nil
	}

	if att.InstanceID > 0 {
		r.ID = strconv.FormatInt(att.InstanceID, 10)
	}

	return []types.Resource{r}, nil
}

func genFieldTemplateResource(act ActionID, typ TypeID, att *meta.ResourceAttribute) ([]types.Resource, error) {
	r := types.Resource{
		System: SystemIDCMDB,
		Type:   types.ResourceType(FieldGroupingTemplate),
	}

	// create action do not related to instance authorize
	if att.Action == meta.Create || att.Action == meta.CreateMany {
		return make([]types.Resource, 0), nil
	}

	if att.InstanceID > 0 {
		r.ID = strconv.FormatInt(att.InstanceID, 10)
	}

	return []types.Resource{r}, nil
}

func genKubeResource(act ActionID, typ TypeID, att *meta.ResourceAttribute) ([]types.Resource, error) {
	if act == ViewBusinessResource {
		if att.BusinessID <= 0 {
			return nil, errors.New("biz id can not be 0")
		}

		return []types.Resource{{
			System: SystemIDCMDB,
			Type:   types.ResourceType(Business),
			ID:     strconv.FormatInt(att.BusinessID, 10),
		}}, nil
	}

	return make([]types.Resource, 0), nil
}<|MERGE_RESOLUTION|>--- conflicted
+++ resolved
@@ -84,17 +84,7 @@
 	case meta.KubeCluster, meta.KubeNode, meta.KubeNamespace, meta.KubeWorkload, meta.KubeDeployment,
 		meta.KubeStatefulSet, meta.KubeDaemonSet, meta.KubeGameStatefulSet, meta.KubeGameDeployment, meta.KubeCronJob,
 		meta.KubeJob, meta.KubePodWorkload, meta.KubePod, meta.KubeContainer:
-<<<<<<< HEAD
 		return genKubeResource(act, rscType, a)
-	case meta.FieldTemplate:
-		return genFieldTemplateResource(act, rscType, a)
-	default:
-		if IsCMDBSysInstance(a.Basic.Type) {
-			return genSysInstanceResource(act, rscType, a)
-		}
-=======
-		return make([]types.Resource, 0), nil
->>>>>>> 01229e9a
 	}
 
 	genIamResourceFunc, exists := genIamResFuncMap[a.Basic.Type]

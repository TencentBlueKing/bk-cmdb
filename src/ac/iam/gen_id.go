/*
 * Tencent is pleased to support the open source community by making 蓝鲸 available.
 * Copyright (C) 2017-2018 THL A29 Limited, a Tencent company. All rights reserved.
 * Licensed under the MIT License (the "License"); you may not use this file except
 * in compliance with the License. You may obtain a copy of the License at
 * http://opensource.org/licenses/MIT
 * Unless required by applicable law or agreed to in writing, software distributed under
 * the License is distributed on an "AS IS" BASIS, WITHOUT WARRANTIES OR CONDITIONS OF ANY KIND,
 * either express or implied. See the License for the specific language governing permissions and
 * limitations under the License.
 */

package iam

import (
	"errors"
	"fmt"
	"strconv"

	"configcenter/src/ac/meta"
	"configcenter/src/scene_server/auth_server/sdk/types"
)

var genIamResFuncMap = map[meta.ResourceType]func(ActionID, TypeID, *meta.ResourceAttribute) ([]types.Resource, error){
	meta.Business:                 genBusinessResource,
	meta.BizSet:                   genBizSetResource,
	meta.Project:                  genProjectResource,
	meta.DynamicGrouping:          genDynamicGroupingResource,
	meta.EventWatch:               genResourceWatch,
	meta.ProcessServiceTemplate:   genServiceTemplateResource,
	meta.ProcessTemplate:          genServiceTemplateResource,
	meta.SetTemplate:              genSetTemplateResource,
	meta.OperationStatistic:       genOperationStatisticResource,
	meta.AuditLog:                 genAuditLogResource,
	meta.CloudAreaInstance:        genPlat,
	meta.HostApply:                genHostApplyResource,
	meta.CloudAccount:             genCloudAccountResource,
	meta.CloudResourceTask:        genCloudResourceTaskResource,
	meta.ResourcePoolDirectory:    genResourcePoolDirectoryResource,
	meta.ProcessServiceInstance:   genProcessServiceInstanceResource,
	meta.Process:                  genProcessServiceInstanceResource,
	meta.ModelModule:              genBusinessTopologyResource,
	meta.ModelSet:                 genBusinessTopologyResource,
	meta.MainlineInstance:         genBusinessTopologyResource,
	meta.MainlineInstanceTopology: genBusinessTopologyResource,
	meta.Model:                    genModelResource,
	meta.ModelAssociation:         genModelResource,
	meta.ModelUnique:              genModelRelatedResource,
	meta.ModelClassification:      genModelClassificationResource,
	meta.AssociationType:          genAssociationTypeResource,
	meta.ModelInstanceTopology:    genSkipResource,
	meta.MainlineModelTopology:    genSkipResource,
	meta.UserCustom:               genSkipResource,
	meta.ConfigAdmin:              genGlobalConfigResource,
	meta.MainlineModel:            genBusinessLayerResource,
	meta.ModelTopology:            genModelTopologyViewResource,
	meta.HostInstance:             genHostInstanceResource,
	meta.ProcessServiceCategory:   genProcessServiceCategoryResource,
	meta.FieldTemplate:            genFieldTemplateResource,
<<<<<<< HEAD
	meta.FullSyncCond:             genSkipResource,
	meta.GeneralCache:             genGeneralCacheResource,
=======
	meta.SynchronizeData:          genSkipResource,
>>>>>>> 7ef6a97c
}

// GenIamResource TODO
func GenIamResource(act ActionID, rscType TypeID, a *meta.ResourceAttribute) ([]types.Resource, error) {
	// skip actions do not need to relate to resources
	if act == Skip {
		return genSkipResource(act, rscType, a)
	}

	switch a.Basic.Type {
	case meta.ModelAttributeGroup:
		if a.BusinessID > 0 {
			return genBizModelAttributeResource(act, rscType, a)
		} else {
			return genModelRelatedResource(act, rscType, a)
		}
	case meta.ModelAttribute:
		if a.BusinessID > 0 {
			return genBizModelAttributeResource(act, rscType, a)
		} else {
			return genModelAttributeResource(act, rscType, a)
		}
	case meta.SystemBase:
		return make([]types.Resource, 0), nil
	case meta.FulltextSearch:
		return make([]types.Resource, 0), nil
	case meta.IDRuleIncrID:
		return make([]types.Resource, 0), nil
	case meta.KubeCluster, meta.KubeNode, meta.KubeNamespace, meta.KubeWorkload, meta.KubeDeployment,
		meta.KubeStatefulSet, meta.KubeDaemonSet, meta.KubeGameStatefulSet, meta.KubeGameDeployment, meta.KubeCronJob,
		meta.KubeJob, meta.KubePodWorkload, meta.KubePod, meta.KubeContainer:
		return genKubeResource(act, rscType, a)
	}

	genIamResourceFunc, exists := genIamResFuncMap[a.Basic.Type]
	if exists {
		return genIamResourceFunc(act, rscType, a)
	}

	if IsCMDBSysInstance(a.Basic.Type) {
		return genSysInstanceResource(act, rscType, a)
	}
	return nil, fmt.Errorf("gen id failed: unsupported resource type: %s", a.Type)
}

// genBusinessResource TODO
// generate business related resource id.
func genBusinessResource(act ActionID, typ TypeID, attribute *meta.ResourceAttribute) ([]types.Resource, error) {
	r := types.Resource{
		System:    SystemIDCMDB,
		Type:      types.ResourceType(typ),
		Attribute: nil,
	}

	// create business do not related to instance authorize
	if act == CreateBusiness {
		return make([]types.Resource, 0), nil
	}

	// compatible for authorize any
	if attribute.InstanceID > 0 {
		r.ID = strconv.FormatInt(attribute.InstanceID, 10)
	}

	return []types.Resource{r}, nil
}

// genBizSetResource TODO
// generate biz set related resource id.
func genBizSetResource(act ActionID, typ TypeID, attribute *meta.ResourceAttribute) ([]types.Resource, error) {
	r := types.Resource{
		System:    SystemIDCMDB,
		Type:      types.ResourceType(typ),
		Attribute: nil,
	}

	// create biz set do not related to instance authorize
	if act == CreateBizSet {
		return make([]types.Resource, 0), nil
	}

	// compatible for authorize any
	if attribute.InstanceID > 0 {
		r.ID = strconv.FormatInt(attribute.InstanceID, 10)
	}

	return []types.Resource{r}, nil
}

func genProjectResource(act ActionID, typ TypeID, attribute *meta.ResourceAttribute) ([]types.Resource, error) {
	r := types.Resource{
		System:    SystemIDCMDB,
		Type:      types.ResourceType(typ),
		Attribute: nil,
	}

	// create project do not related to instance authorize
	if act == CreateProject {
		return make([]types.Resource, 0), nil
	}

	// compatible for authorize any
	if attribute.InstanceID > 0 {
		r.ID = strconv.FormatInt(attribute.InstanceID, 10)
	}

	return []types.Resource{r}, nil
}

func genDynamicGroupingResource(act ActionID, typ TypeID, att *meta.ResourceAttribute) ([]types.Resource, error) {

	r := types.Resource{
		System:    SystemIDCMDB,
		Attribute: nil,
	}

	if att.BusinessID <= 0 {
		return nil, errors.New("biz id can not be 0")
	}

	// do not related to instance authorize
	if act == CreateBusinessCustomQuery || act == ViewBusinessResource {
		r.Type = types.ResourceType(Business)
		r.ID = strconv.FormatInt(att.BusinessID, 10)
		return []types.Resource{r}, nil
	}

	r.Type = types.ResourceType(typ)
	if len(att.InstanceIDEx) > 0 {
		r.ID = att.InstanceIDEx
	}

	// authorize based on business
	r.Attribute = map[string]interface{}{
		types.IamPathKey: []string{fmt.Sprintf("/%s,%d/", Business, att.BusinessID)},
	}

	return []types.Resource{r}, nil
}

func genProcessServiceCategoryResource(_ ActionID, _ TypeID, att *meta.ResourceAttribute) ([]types.Resource, error) {

	r := types.Resource{
		System:    SystemIDCMDB,
		Attribute: nil,
	}

	// do not related to instance authorize
	r.Type = types.ResourceType(Business)
	if att.BusinessID > 0 {
		r.ID = strconv.FormatInt(att.BusinessID, 10)
	}

	return []types.Resource{r}, nil
}

func genResourceWatch(act ActionID, typ TypeID, att *meta.ResourceAttribute) ([]types.Resource, error) {
	switch act {
	case WatchCommonInstanceEvent:
		r := types.Resource{
			System:    SystemIDCMDB,
			Attribute: nil,
		}

		// do not related to instance authorize
		r.Type = types.ResourceType(SysModelEvent)
		if att.InstanceID > 0 {
			r.ID = strconv.FormatInt(att.InstanceID, 10)
		}
		return []types.Resource{r}, nil

	case WatchMainlineInstanceEvent:
		r := types.Resource{
			System:    SystemIDCMDB,
			Attribute: nil,
		}

		// do not related to instance authorize
		r.Type = types.ResourceType(MainlineModelEvent)
		if att.InstanceID > 0 {
			r.ID = strconv.FormatInt(att.InstanceID, 10)
		}
		return []types.Resource{r}, nil

	case WatchInstAsstEvent:
		r := types.Resource{
			System:    SystemIDCMDB,
			Attribute: nil,
		}

		// do not related to instance authorize
		r.Type = types.ResourceType(InstAsstEvent)
		if att.InstanceID > 0 {
			r.ID = strconv.FormatInt(att.InstanceID, 10)
		}
		return []types.Resource{r}, nil

	case WatchKubeWorkloadEvent:
		r := types.Resource{
			System: SystemIDCMDB,
		}

		r.Type = types.ResourceType(KubeWorkloadEvent)
		if att.InstanceIDEx != "" {
			r.ID = att.InstanceIDEx
		}
		return []types.Resource{r}, nil

	default:
		return make([]types.Resource, 0), nil
	}
}

func genServiceTemplateResource(act ActionID, typ TypeID, att *meta.ResourceAttribute) ([]types.Resource, error) {

	r := types.Resource{
		System:    SystemIDCMDB,
		Attribute: nil,
	}

	if act == CreateBusinessServiceTemplate {
		// do not related to instance authorize
		if att.BusinessID <= 0 {
			return nil, errors.New("biz id can not be 0")
		}
		r.Type = types.ResourceType(Business)
		r.ID = strconv.FormatInt(att.BusinessID, 10)
		return []types.Resource{r}, nil
	}

	r.Type = types.ResourceType(typ)
	if att.InstanceID > 0 {
		r.ID = strconv.FormatInt(att.InstanceID, 10)
	}

	return []types.Resource{r}, nil
}

func genSetTemplateResource(act ActionID, typ TypeID, att *meta.ResourceAttribute) ([]types.Resource, error) {
	r := types.Resource{
		System:    SystemIDCMDB,
		Attribute: nil,
	}

	if act == CreateBusinessSetTemplate {
		// do not related to instance authorize
		if att.BusinessID <= 0 {
			return nil, errors.New("biz id can not be 0")
		}
		r.Type = types.ResourceType(Business)
		r.ID = strconv.FormatInt(att.BusinessID, 10)
		return []types.Resource{r}, nil
	}

	r.Type = types.ResourceType(typ)
	if att.InstanceID > 0 {
		r.ID = strconv.FormatInt(att.InstanceID, 10)
	}

	return []types.Resource{r}, nil
}

func genOperationStatisticResource(_ ActionID, typ TypeID, _ *meta.ResourceAttribute) ([]types.Resource, error) {
	return make([]types.Resource, 0), nil
}

func genAuditLogResource(_ ActionID, typ TypeID, _ *meta.ResourceAttribute) ([]types.Resource, error) {
	return make([]types.Resource, 0), nil
}

func genPlat(act ActionID, typ TypeID, att *meta.ResourceAttribute) ([]types.Resource, error) {
	r := types.Resource{
		System:    SystemIDCMDB,
		Type:      types.ResourceType(typ),
		Attribute: nil,
	}

	if act == CreateCloudArea || act == ViewCloudArea {
		return make([]types.Resource, 0), nil
	}

	if att.InstanceID > 0 {
		r.ID = strconv.FormatInt(att.InstanceID, 10)
	}
	return []types.Resource{r}, nil

}

func genHostApplyResource(_ ActionID, _ TypeID, att *meta.ResourceAttribute) ([]types.Resource, error) {

	r := types.Resource{
		System:    SystemIDCMDB,
		Attribute: nil,
	}

	r.Type = types.ResourceType(Business)
	if att.BusinessID > 0 {
		r.ID = strconv.FormatInt(att.BusinessID, 10)
	}

	return []types.Resource{r}, nil
}

func genCloudAccountResource(act ActionID, typ TypeID, att *meta.ResourceAttribute) ([]types.Resource, error) {
	r := types.Resource{
		System:    SystemIDCMDB,
		Type:      types.ResourceType(typ),
		Attribute: nil,
	}

	if act == CreateCloudAccount {
		return make([]types.Resource, 0), nil
	}

	r.ID = strconv.FormatInt(att.InstanceID, 10)
	return []types.Resource{r}, nil
}

func genCloudResourceTaskResource(act ActionID, typ TypeID, att *meta.ResourceAttribute) ([]types.Resource, error) {
	r := types.Resource{
		System:    SystemIDCMDB,
		Type:      types.ResourceType(typ),
		Attribute: nil,
	}

	if act == CreateCloudResourceTask {
		return make([]types.Resource, 0), nil
	}

	if att.InstanceID > 0 {
		r.ID = strconv.FormatInt(att.InstanceID, 10)
	}
	return []types.Resource{r}, nil
}

func genResourcePoolDirectoryResource(act ActionID, typ TypeID, att *meta.ResourceAttribute) ([]types.Resource, error) {
	r := types.Resource{
		System:    SystemIDCMDB,
		Type:      types.ResourceType(typ),
		Attribute: nil,
	}

	if act == CreateResourcePoolDirectory {
		return make([]types.Resource, 0), nil
	}

	if att.InstanceID > 0 {
		r.ID = strconv.FormatInt(att.InstanceID, 10)
	}
	return []types.Resource{r}, nil
}

func genProcessServiceInstanceResource(_ ActionID, typ TypeID, att *meta.ResourceAttribute) ([]types.Resource, error) {
	r := types.Resource{
		System:    SystemIDCMDB,
		Type:      types.ResourceType(typ),
		Attribute: nil,
	}

	// do not related to exact service instance authorize
	r.Type = types.ResourceType(Business)
	if att.BusinessID > 0 {
		r.ID = strconv.FormatInt(att.BusinessID, 10)
	}

	return []types.Resource{r}, nil
}

func genBusinessTopologyResource(_ ActionID, typ TypeID, att *meta.ResourceAttribute) ([]types.Resource, error) {
	r := types.Resource{
		System:    SystemIDCMDB,
		Type:      types.ResourceType(typ),
		Attribute: nil,
	}

	// do not related to exact instance authorize
	r.Type = types.ResourceType(Business)
	if att.BusinessID > 0 {
		r.ID = strconv.FormatInt(att.BusinessID, 10)
	}

	return []types.Resource{r}, nil
}

func genModelResource(act ActionID, typ TypeID, att *meta.ResourceAttribute) ([]types.Resource, error) {
	r := types.Resource{
		System:    SystemIDCMDB,
		Type:      types.ResourceType(typ),
		Attribute: nil,
	}

	// do not related to instance authorize
	if act == CreateSysModel {
		// create model authorized based on it's model group
		if len(att.Layers) > 0 {
			r.Type = types.ResourceType(SysModelGroup)
			r.ID = strconv.FormatInt(att.Layers[0].InstanceID, 10)
			return []types.Resource{r}, nil
		}
		return []types.Resource{r}, nil
	}

	if att.InstanceID > 0 {
		r.ID = strconv.FormatInt(att.InstanceID, 10)
	}

	return []types.Resource{r}, nil
}

func genModelRelatedResource(_ ActionID, typ TypeID, att *meta.ResourceAttribute) ([]types.Resource, error) {
	r := types.Resource{
		System:    SystemIDCMDB,
		Type:      types.ResourceType(typ),
		Attribute: nil,
	}

	if len(att.Layers) == 0 {
		return nil, NotEnoughLayer
	}

	r.Type = types.ResourceType(SysModel)
	r.ID = strconv.FormatInt(att.Layers[0].InstanceID, 10)
	return []types.Resource{r}, nil

}

func genModelClassificationResource(act ActionID, typ TypeID, att *meta.ResourceAttribute) ([]types.Resource, error) {
	r := types.Resource{
		System:    SystemIDCMDB,
		Type:      types.ResourceType(typ),
		Attribute: nil,
	}

	// create model group do not related to instance authorize
	if act == CreateModelGroup {
		return make([]types.Resource, 0), nil
	}

	if att.InstanceID > 0 {
		r.ID = strconv.FormatInt(att.InstanceID, 10)
	}

	return []types.Resource{r}, nil
}

func genAssociationTypeResource(act ActionID, typ TypeID, att *meta.ResourceAttribute) ([]types.Resource, error) {
	r := types.Resource{
		System:    SystemIDCMDB,
		Type:      types.ResourceType(typ),
		Attribute: nil,
	}

	if act == CreateAssociationType {
		return make([]types.Resource, 0), nil
	}

	if att.InstanceID > 0 {
		r.ID = strconv.FormatInt(att.InstanceID, 10)
	}

	return []types.Resource{r}, nil
}

func genModelAttributeResource(_ ActionID, _ TypeID, att *meta.ResourceAttribute) ([]types.Resource, error) {
	r := types.Resource{
		System:    SystemIDCMDB,
		Type:      types.ResourceType(SysModel),
		Attribute: nil,
	}

	if len(att.Layers) == 0 {
		return nil, NotEnoughLayer
	}

	r.ID = strconv.FormatInt(att.Layers[0].InstanceID, 10)

	return []types.Resource{r}, nil
}

func genSkipResource(_ ActionID, _ TypeID, _ *meta.ResourceAttribute) ([]types.Resource, error) {
	return make([]types.Resource, 0), nil
}

func genGlobalConfigResource(_ ActionID, _ TypeID, _ *meta.ResourceAttribute) ([]types.Resource, error) {
	return make([]types.Resource, 0), nil
}

func genBusinessLayerResource(_ ActionID, typ TypeID, _ *meta.ResourceAttribute) ([]types.Resource, error) {
	return make([]types.Resource, 0), nil
}

func genModelTopologyViewResource(_ ActionID, typ TypeID, _ *meta.ResourceAttribute) ([]types.Resource, error) {
	return make([]types.Resource, 0), nil
}

func genHostInstanceResource(act ActionID, typ TypeID, a *meta.ResourceAttribute) ([]types.Resource, error) {

	// find host instances
	if act == Skip {
		r := types.Resource{
			System:    SystemIDCMDB,
			Type:      types.ResourceType(typ),
			Attribute: nil,
		}
		return []types.Resource{r}, nil
	}

	// transfer resource pool's host to it's another directory.
	if act == ResourcePoolHostTransferToDirectory {
		if len(a.Layers) != 2 {
			return nil, NotEnoughLayer
		}

		resources := make([]types.Resource, 2)
		resources[0] = types.Resource{
			System: SystemIDCMDB,
			Type:   types.ResourceType(SysHostRscPoolDirectory),
			ID:     strconv.FormatInt(a.Layers[0].InstanceID, 10),
		}

		resources[1] = types.Resource{
			System: SystemIDCMDB,
			Type:   types.ResourceType(SysResourcePoolDirectory),
			ID:     strconv.FormatInt(a.Layers[1].InstanceID, 10),
		}

		return resources, nil
	}

	// transfer host in resource pool to business
	if act == ResourcePoolHostTransferToBusiness {
		if len(a.Layers) != 2 {
			return nil, NotEnoughLayer
		}

		resources := make([]types.Resource, 2)
		resources[0] = types.Resource{
			System: SystemIDCMDB,
			Type:   types.ResourceType(SysHostRscPoolDirectory),
			ID:     strconv.FormatInt(a.Layers[0].InstanceID, 10),
		}

		resources[1] = types.Resource{
			System: SystemIDCMDB,
			Type:   types.ResourceType(Business),
			ID:     strconv.FormatInt(a.Layers[1].InstanceID, 10),
		}

		return resources, nil
	}

	// transfer host from business to resource pool
	if act == BusinessHostTransferToResourcePool {
		if len(a.Layers) != 2 {
			return nil, NotEnoughLayer
		}

		resources := make([]types.Resource, 2)
		resources[0] = types.Resource{
			System: SystemIDCMDB,
			Type:   types.ResourceType(Business),
			ID:     strconv.FormatInt(a.Layers[0].InstanceID, 10),
		}

		resources[1] = types.Resource{
			System: SystemIDCMDB,
			Type:   types.ResourceType(SysResourcePoolDirectory),
			ID:     strconv.FormatInt(a.Layers[1].InstanceID, 10),
		}

		return resources, nil
	}

	// transfer host from one business to another
	if act == HostTransferAcrossBusiness {
		if len(a.Layers) != 2 {
			return nil, NotEnoughLayer
		}

		resources := make([]types.Resource, 2)
		resources[0] = types.Resource{
			System: SystemIDCMDB,
			Type:   types.ResourceType(BusinessForHostTrans),
			ID:     strconv.FormatInt(a.Layers[0].InstanceID, 10),
		}

		resources[1] = types.Resource{
			System: SystemIDCMDB,
			Type:   types.ResourceType(Business),
			ID:     strconv.FormatInt(a.Layers[1].InstanceID, 10),
		}

		return resources, nil
	}

	// import host
	if act == CreateResourcePoolHost {
		r := types.Resource{
			System: SystemIDCMDB,
			Type:   types.ResourceType(SysResourcePoolDirectory),
		}
		if len(a.Layers) > 0 {
			r.ID = strconv.FormatInt(a.Layers[0].InstanceID, 10)
		}
		return []types.Resource{r}, nil
	}

	// edit or delete resource pool host instances
	if act == EditResourcePoolHost || act == DeleteResourcePoolHost {
		r := types.Resource{
			System: SystemIDCMDB,
			Type:   types.ResourceType(typ),
		}
		if a.InstanceID > 0 {
			r.ID = strconv.FormatInt(a.InstanceID, 10)
		}
		if len(a.Layers) > 0 {
			r.Attribute = map[string]interface{}{
				types.IamPathKey: []string{fmt.Sprintf("/%s,%d/", SysHostRscPoolDirectory, a.Layers[0].InstanceID)},
			}
		}
		return []types.Resource{r}, nil
	}

	// edit business host
	if act == EditBusinessHost {
		r := types.Resource{
			System: SystemIDCMDB,
			Type:   types.ResourceType(typ),
		}
		if a.InstanceID > 0 {
			r.ID = strconv.FormatInt(a.InstanceID, 10)
		}
		if len(a.Layers) > 0 {
			r.Attribute = map[string]interface{}{
				types.IamPathKey: []string{fmt.Sprintf("/%s,%d/", Business, a.Layers[0].InstanceID)},
			}
		}
		return []types.Resource{r}, nil
	}

	// find business host
	if act == ViewBusinessResource {
		r := types.Resource{
			System: SystemIDCMDB,
			Type:   types.ResourceType(Business),
			ID:     strconv.FormatInt(a.BusinessID, 10),
		}
		return []types.Resource{r}, nil
	}

	return []types.Resource{}, nil
}

func genBizModelAttributeResource(_ ActionID, _ TypeID, att *meta.ResourceAttribute) ([]types.Resource, error) {
	r := types.Resource{
		System:    SystemIDCMDB,
		Type:      types.ResourceType(Business),
		Attribute: nil,
	}

	if att.BusinessID > 0 {
		r.ID = strconv.FormatInt(att.BusinessID, 10)
	}

	return []types.Resource{r}, nil
}

func genSysInstanceResource(act ActionID, typ TypeID, att *meta.ResourceAttribute) ([]types.Resource, error) {
	r := types.Resource{
		System:    SystemIDCMDB,
		Type:      types.ResourceType(typ),
		Attribute: nil,
	}

	// create action do not related to instance authorize
	if att.Action == meta.Create || att.Action == meta.CreateMany || att.Action == meta.FindMany ||
		att.Action == meta.Find {
		return make([]types.Resource, 0), nil
	}

	if att.InstanceID > 0 {
		r.ID = strconv.FormatInt(att.InstanceID, 10)
	}

	return []types.Resource{r}, nil
}

func genFieldTemplateResource(act ActionID, typ TypeID, att *meta.ResourceAttribute) ([]types.Resource, error) {
	r := types.Resource{
		System: SystemIDCMDB,
		Type:   types.ResourceType(FieldGroupingTemplate),
	}

	// create action do not related to instance authorize
	if att.Action == meta.Create || att.Action == meta.CreateMany {
		return make([]types.Resource, 0), nil
	}

	if att.InstanceID > 0 {
		r.ID = strconv.FormatInt(att.InstanceID, 10)
	}

	return []types.Resource{r}, nil
}

func genKubeResource(act ActionID, typ TypeID, att *meta.ResourceAttribute) ([]types.Resource, error) {
	if act == ViewBusinessResource {
		if att.BusinessID <= 0 {
			return nil, errors.New("biz id can not be 0")
		}

		return []types.Resource{{
			System: SystemIDCMDB,
			Type:   types.ResourceType(Business),
			ID:     strconv.FormatInt(att.BusinessID, 10),
		}}, nil
	}

	return make([]types.Resource, 0), nil
}

func genGeneralCacheResource(act ActionID, typ TypeID, att *meta.ResourceAttribute) ([]types.Resource, error) {
	r := types.Resource{
		System: SystemIDCMDB,
		Type:   types.ResourceType(GeneralCache),
	}

	if len(att.InstanceIDEx) > 0 {
		r.ID = att.InstanceIDEx
	}

	return []types.Resource{r}, nil
}<|MERGE_RESOLUTION|>--- conflicted
+++ resolved
@@ -57,12 +57,9 @@
 	meta.HostInstance:             genHostInstanceResource,
 	meta.ProcessServiceCategory:   genProcessServiceCategoryResource,
 	meta.FieldTemplate:            genFieldTemplateResource,
-<<<<<<< HEAD
 	meta.FullSyncCond:             genSkipResource,
 	meta.GeneralCache:             genGeneralCacheResource,
-=======
 	meta.SynchronizeData:          genSkipResource,
->>>>>>> 7ef6a97c
 }
 
 // GenIamResource TODO

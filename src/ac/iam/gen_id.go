--- conflicted
+++ resolved
@@ -57,12 +57,8 @@
 	meta.HostInstance:             genHostInstanceResource,
 	meta.ProcessServiceCategory:   genProcessServiceCategoryResource,
 	meta.FieldTemplate:            genFieldTemplateResource,
-<<<<<<< HEAD
 	meta.FullSyncCond:             genSkipResource,
 	meta.GeneralCache:             genGeneralCacheResource,
-	meta.SynchronizeData:          genSkipResource,
-=======
->>>>>>> dd6403d7
 }
 
 // GenIamResource TODO

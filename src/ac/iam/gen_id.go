--- conflicted
+++ resolved
@@ -165,10 +165,6 @@
 	return []types.Resource{r}, nil
 }
 
-<<<<<<< HEAD
-func genResourceWatch(_ ActionID, typ TypeID, _ *meta.ResourceAttribute) ([]types.Resource, error) {
-	return make([]types.Resource, 0), nil
-=======
 func genResourceWatch(act ActionID, typ TypeID, att *meta.ResourceAttribute) ([]types.Resource, error) {
 	switch act {
 	case WatchCommonInstanceEvent:
@@ -200,7 +196,6 @@
 	default:
 		return make([]types.Resource, 0), nil
 	}
->>>>>>> 6dd5a95f
 }
 
 func genServiceTemplateResource(act ActionID, typ TypeID, att *meta.ResourceAttribute) ([]types.Resource, error) {

--- conflicted
+++ resolved
@@ -84,13 +84,10 @@
 	DeleteBizSet:                        "业务集删除",
 	ViewBizSet:                          "业务集查看",
 	AccessBizSet:                        "业务集访问",
-<<<<<<< HEAD
 	ViewCloudArea:                       "云区域查看",
-=======
 	CreateProject:                       "项目新建",
 	EditProject:                         "项目编辑",
 	DeleteProject:                       "项目删除",
->>>>>>> cc173cd9
 	CreateCloudArea:                     "云区域创建",
 	EditCloudArea:                       "云区域编辑",
 	DeleteCloudArea:                     "云区域删除",

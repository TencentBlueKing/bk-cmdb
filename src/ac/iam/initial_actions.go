--- conflicted
+++ resolved
@@ -87,17 +87,11 @@
 	CreateProject:                       "项目新建",
 	EditProject:                         "项目编辑",
 	DeleteProject:                       "项目删除",
-<<<<<<< HEAD
 	ViewProject:                         "项目查看",
-	ViewCloudArea:                       "云区域查看",
-	CreateCloudArea:                     "云区域创建",
-	EditCloudArea:                       "云区域编辑",
-	DeleteCloudArea:                     "云区域删除",
-=======
+	ViewCloudArea:                       "管控区域查看",
 	CreateCloudArea:                     "管控区域创建",
 	EditCloudArea:                       "管控区域编辑",
 	DeleteCloudArea:                     "管控区域删除",
->>>>>>> 3f6119e8
 	CreateCloudAccount:                  "云账户新建",
 	EditCloudAccount:                    "云账户编辑",
 	DeleteCloudAccount:                  "云账户删除",
@@ -155,14 +149,11 @@
 	DeleteContainerWorkload:             "容器工作负载删除",
 	CreateContainerPod:                  "容器Pod新建",
 	DeleteContainerPod:                  "容器Pod删除",
-<<<<<<< HEAD
 	UseFulltextSearch:                   "全文检索",
-=======
 	CreateFieldGroupingTemplate:         "字段组合模板新建",
 	ViewFieldGroupingTemplate:           "字段组合模板查看",
 	EditFieldGroupingTemplate:           "字段组合模板编辑",
 	DeleteFieldGroupingTemplate:         "字段组合模板删除",
->>>>>>> 3f6119e8
 }
 
 // GenerateActions generate all the actions registered to IAM.
@@ -206,11 +197,8 @@
 	resourceActionList = append(resourceActionList, genKubeEventWatchActions()...)
 	resourceActionList = append(resourceActionList, genConfigAdminActions()...)
 	resourceActionList = append(resourceActionList, genContainerManagementActions()...)
-<<<<<<< HEAD
 	resourceActionList = append(resourceActionList, genFulltextSearchActions()...)
-=======
 	resourceActionList = append(resourceActionList, genFieldGroupingTemplateActions()...)
->>>>>>> 3f6119e8
 
 	return resourceActionList
 }
@@ -1684,7 +1672,6 @@
 	}
 }
 
-<<<<<<< HEAD
 func genFulltextSearchActions() []ResourceAction {
 	actions := make([]ResourceAction, 0)
 	actions = append(actions, ResourceAction{
@@ -1695,7 +1682,8 @@
 		Version: 1,
 	})
 	return actions
-=======
+}
+
 func genFieldGroupingTemplateActions() []ResourceAction {
 	templateResource := RelateResourceType{
 		SystemID: SystemIDCMDB,
@@ -1741,5 +1729,4 @@
 			Version:              1,
 		},
 	}
->>>>>>> 3f6119e8
 }
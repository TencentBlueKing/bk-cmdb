--- conflicted
+++ resolved
@@ -154,16 +154,12 @@
 	ViewFieldGroupingTemplate:           "字段组合模板查看",
 	EditFieldGroupingTemplate:           "字段组合模板编辑",
 	DeleteFieldGroupingTemplate:         "字段组合模板删除",
-<<<<<<< HEAD
 	EditIDRuleIncrID:                    "ID规则自增ID编辑",
 	CreateFullSyncCond:                  "全量同步缓存条件新建",
 	ViewFullSyncCond:                    "全量同步缓存条件查看",
 	EditFullSyncCond:                    "全量同步缓存条件编辑",
 	DeleteFullSyncCond:                  "全量同步缓存条件删除",
 	ViewGeneralCache:                    "通用缓存查询",
-	SynchronizeData:                     "CMDB数据同步",
-=======
->>>>>>> dd6403d7
 }
 
 // GenerateActions generate all the actions registered to IAM.
@@ -209,13 +205,9 @@
 	resourceActionList = append(resourceActionList, genContainerManagementActions()...)
 	resourceActionList = append(resourceActionList, genFulltextSearchActions()...)
 	resourceActionList = append(resourceActionList, genFieldGroupingTemplateActions()...)
-<<<<<<< HEAD
 	resourceActionList = append(resourceActionList, genIDRuleActions()...)
 	resourceActionList = append(resourceActionList, genFullSyncCondActions()...)
 	resourceActionList = append(resourceActionList, genCacheActions()...)
-	resourceActionList = append(resourceActionList, genSynchronizeDataActions()...)
-=======
->>>>>>> dd6403d7
 
 	return resourceActionList
 }
@@ -1760,17 +1752,6 @@
 			Version:              1,
 		},
 	}
-<<<<<<< HEAD
-}
-
-func genSynchronizeDataActions() []ResourceAction {
-	return []ResourceAction{{
-		ID:      SynchronizeData,
-		Name:    ActionIDNameMap[SynchronizeData],
-		NameEn:  "Synchronize Data",
-		Type:    Edit,
-		Version: 1,
-	}}
 }
 
 func genIDRuleActions() []ResourceAction {
@@ -1841,6 +1822,4 @@
 			Hidden:  true,
 		},
 	}
-=======
->>>>>>> dd6403d7
 }
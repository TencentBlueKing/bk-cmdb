/*
 * Tencent is pleased to support the open source community by making 蓝鲸 available.
 * Copyright (C) 2017-2018 THL A29 Limited, a Tencent company. All rights reserved.
 * Licensed under the MIT License (the "License"); you may not use this file except
 * in compliance with the License. You may obtain a copy of the License at
 * http://opensource.org/licenses/MIT
 * Unless required by applicable law or agreed to in writing, software distributed under
 * the License is distributed on an "AS IS" BASIS, WITHOUT WARRANTIES OR CONDITIONS OF ANY KIND,
 * either express or implied. See the License for the specific language governing permissions and
 * limitations under the License.
 */

package iam

import "configcenter/src/common/metadata"

var (
	businessResource = RelateResourceType{
		SystemID:    SystemIDCMDB,
		ID:          Business,
		NameAlias:   "",
		NameAliasEn: "",
		Scope:       nil,
		InstanceSelections: []RelatedInstanceSelection{{
			SystemID: SystemIDCMDB,
			ID:       BusinessSelection,
		}},
	}

	resourcePoolDirResource = RelateResourceType{
		SystemID:    SystemIDCMDB,
		ID:          SysResourcePoolDirectory,
		NameAlias:   "",
		NameAliasEn: "",
		Scope:       nil,
		InstanceSelections: []RelatedInstanceSelection{{
			SystemID: SystemIDCMDB,
			ID:       SysResourcePoolDirectorySelection,
		}},
	}
)

var ActionIDNameMap = map[ActionID]string{
	EditBusinessHost:                    "业务主机编辑",
	BusinessHostTransferToResourcePool:  "主机归还主机池",
	HostTransferAcrossBusiness:          "主机转移到其他业务",
	CreateBusinessCustomQuery:           "动态分组新建",
	EditBusinessCustomQuery:             "动态分组编辑",
	DeleteBusinessCustomQuery:           "动态分组删除",
	EditBusinessCustomField:             "业务自定义字段编辑",
	CreateBusinessServiceCategory:       "服务分类新建",
	EditBusinessServiceCategory:         "服务分类编辑",
	DeleteBusinessServiceCategory:       "服务分类删除",
	CreateBusinessServiceInstance:       "服务实例新建",
	EditBusinessServiceInstance:         "服务实例编辑",
	DeleteBusinessServiceInstance:       "服务实例删除",
	CreateBusinessServiceTemplate:       "服务模板新建",
	EditBusinessServiceTemplate:         "服务模板编辑",
	DeleteBusinessServiceTemplate:       "服务模板删除",
	CreateBusinessSetTemplate:           "集群模板新建",
	EditBusinessSetTemplate:             "集群模板编辑",
	DeleteBusinessSetTemplate:           "集群模板删除",
	CreateBusinessTopology:              "业务拓扑新建",
	EditBusinessTopology:                "业务拓扑编辑",
	DeleteBusinessTopology:              "业务拓扑删除",
	EditBusinessHostApply:               "主机自动应用编辑",
	CreateResourcePoolHost:              "主机池主机创建",
	EditResourcePoolHost:                "主机池主机编辑",
	DeleteResourcePoolHost:              "主机池主机删除",
	ResourcePoolHostTransferToBusiness:  "主机池主机分配到业务",
	ResourcePoolHostTransferToDirectory: "主机池主机分配到目录",
	CreateResourcePoolDirectory:         "主机池目录创建",
	EditResourcePoolDirectory:           "主机池目录编辑",
	DeleteResourcePoolDirectory:         "主机池目录删除",
	CreateBusiness:                      "业务创建",
	EditBusiness:                        "业务编辑",
	ArchiveBusiness:                     "业务归档",
	FindBusiness:                        "业务查询",
	ViewBusinessResource:                "业务访问",
	CreateCloudArea:                     "云区域创建",
	EditCloudArea:                       "云区域编辑",
	DeleteCloudArea:                     "云区域删除",
<<<<<<< HEAD
	CreateEventPushing:                  "事件订阅新建",
	EditEventPushing:                    "事件订阅编辑",
	DeleteEventPushing:                  "事件订阅删除",
	FindEventPushing:                    "事件订阅查询",
=======
	CreateSysInstance:                   "实例创建",
	EditSysInstance:                     "实例编辑",
	DeleteSysInstance:                   "实例删除",
>>>>>>> 3c7b81f6
	CreateCloudAccount:                  "云账户新建",
	EditCloudAccount:                    "云账户编辑",
	DeleteCloudAccount:                  "云账户删除",
	FindCloudAccount:                    "云账户查询",
	CreateCloudResourceTask:             "云资源任务新建",
	EditCloudResourceTask:               "云资源任务编辑",
	DeleteCloudResourceTask:             "云资源任务删除",
	FindCloudResourceTask:               "云资源任务查询",
	CreateSysModel:                      "模型新建",
	EditSysModel:                        "模型编辑",
	DeleteSysModel:                      "模型删除",
	CreateAssociationType:               "关联类型新建",
	EditAssociationType:                 "关联类型编辑",
	DeleteAssociationType:               "关联类型删除",
	CreateModelGroup:                    "模型分组新建",
	EditModelGroup:                      "模型分组编辑",
	DeleteModelGroup:                    "模型分组删除",
	EditBusinessLayer:                   "业务层级编辑",
	EditModelTopologyView:               "模型拓扑视图编辑",
	FindOperationStatistic:              "运营统计查询",
	EditOperationStatistic:              "运营统计编辑",
	FindAuditLog:                        "操作审计查询",
	WatchHostEvent:                      "主机事件监听",
	WatchHostRelationEvent:              "主机关系事件监听",
	WatchBizEvent:                       "业务事件监听",
	WatchSetEvent:                       "集群事件监听",
	WatchModuleEvent:                    "模块数据监听",
	WatchProcessEvent:                   "进程数据监听",
	GlobalSettings:                      "全局设置",
}

// GenerateActions generate all the actions registered to IAM.
func GenerateActions(objects []metadata.Object) []ResourceAction {
	resourceActionList := GenerateStaticActions()
	resourceActionList = append(resourceActionList, GenModelInstanceActions(objects)...)
	return resourceActionList
}

func GenerateStaticActions() []ResourceAction {
	resourceActionList := make([]ResourceAction, 0)
	// add business resource actions
	resourceActionList = append(resourceActionList, genBusinessHostActions()...)
	resourceActionList = append(resourceActionList, genBusinessCustomQueryActions()...)
	resourceActionList = append(resourceActionList, genBusinessCustomFieldActions()...)
	resourceActionList = append(resourceActionList, genBusinessServiceCategoryActions()...)
	resourceActionList = append(resourceActionList, genBusinessServiceInstanceActions()...)
	resourceActionList = append(resourceActionList, genBusinessServiceTemplateActions()...)
	resourceActionList = append(resourceActionList, genBusinessSetTemplateActions()...)
	resourceActionList = append(resourceActionList, genBusinessTopologyActions()...)
	resourceActionList = append(resourceActionList, genBusinessHostApplyActions()...)

	// add public resource actions
	resourceActionList = append(resourceActionList, genResourcePoolHostActions()...)
	resourceActionList = append(resourceActionList, genResourcePoolDirectoryActions()...)
	resourceActionList = append(resourceActionList, genBusinessActions()...)
	resourceActionList = append(resourceActionList, genCloudAreaActions()...)
<<<<<<< HEAD
	resourceActionList = append(resourceActionList, genEventPushingActions()...)
=======
	resourceActionList = append(resourceActionList, genModelInstanceActions()...)
>>>>>>> 3c7b81f6
	resourceActionList = append(resourceActionList, genCloudAccountActions()...)
	resourceActionList = append(resourceActionList, genCloudResourceTaskActions()...)
	resourceActionList = append(resourceActionList, genModelActions()...)
	resourceActionList = append(resourceActionList, genAssociationTypeActions()...)
	resourceActionList = append(resourceActionList, genModelGroupActions()...)
	resourceActionList = append(resourceActionList, genBusinessLayerActions()...)
	resourceActionList = append(resourceActionList, genModelTopologyViewActions()...)
	resourceActionList = append(resourceActionList, genOperationStatisticActions()...)
	resourceActionList = append(resourceActionList, genAuditLogActions()...)
	resourceActionList = append(resourceActionList, genEventWatchActions()...)
	resourceActionList = append(resourceActionList, genConfigAdminActions()...)

	return resourceActionList
}

func genBusinessHostActions() []ResourceAction {
	hostSelection := []RelatedInstanceSelection{{
		SystemID: SystemIDCMDB,
		ID:       BizHostInstanceSelection,
	}}

	relatedResource := []RelateResourceType{{
		SystemID:    SystemIDCMDB,
		ID:          Host,
		NameAlias:   "",
		NameAliasEn: "",
		Scope:       nil,
		// 配置权限时可选择实例和配置属性, 后者用于属性鉴权
		SelectionMode:      modeAll,
		InstanceSelections: hostSelection,
	}}

	actions := make([]ResourceAction, 0)

	// edit business's host actions
	actions = append(actions, ResourceAction{
		ID:                   EditBusinessHost,
		Name:                 ActionIDNameMap[EditBusinessHost],
		NameEn:               "Edit Business Hosts",
		Type:                 Edit,
		RelatedResourceTypes: relatedResource,
		RelatedActions:       []ActionID{ViewBusinessResource},
		Version:              1,
	})

	// business host transfer to resource pool actions
	actions = append(actions, ResourceAction{
		ID:                   BusinessHostTransferToResourcePool,
		Name:                 ActionIDNameMap[BusinessHostTransferToResourcePool],
		NameEn:               "Return Hosts To Pool",
		Type:                 Edit,
		RelatedResourceTypes: []RelateResourceType{businessResource, resourcePoolDirResource},
		RelatedActions:       []ActionID{ViewBusinessResource},
		Version:              1,
	})

	businessHostResource := RelateResourceType{
		SystemID:    SystemIDCMDB,
		ID:          BusinessForHostTrans,
		NameAlias:   "",
		NameAliasEn: "",
		Scope:       nil,
		InstanceSelections: []RelatedInstanceSelection{{
			SystemID: SystemIDCMDB,
			ID:       BusinessHostTransferSelection,
		}},
	}

	// business host transfer to another business actions
	actions = append(actions, ResourceAction{
		ID:                   HostTransferAcrossBusiness,
		Name:                 ActionIDNameMap[HostTransferAcrossBusiness],
		NameEn:               "Assigned Host To Other Business",
		Type:                 Edit,
		RelatedResourceTypes: []RelateResourceType{businessHostResource, businessResource},
		RelatedActions:       []ActionID{ViewBusinessResource},
		Version:              1,
	})

	return actions
}

func genBusinessCustomQueryActions() []ResourceAction {
	selection := []RelatedInstanceSelection{{
		SystemID: SystemIDCMDB,
		ID:       BizCustomQuerySelection,
	}}

	relatedResource := []RelateResourceType{
		{
			SystemID:           SystemIDCMDB,
			ID:                 BizCustomQuery,
			NameAlias:          "",
			NameAliasEn:        "",
			Scope:              nil,
			InstanceSelections: selection,
		},
	}

	actions := make([]ResourceAction, 0)
	actions = append(actions, ResourceAction{
		ID:                   CreateBusinessCustomQuery,
		Name:                 ActionIDNameMap[CreateBusinessCustomQuery],
		NameEn:               "Create Dynamic Grouping",
		Type:                 Create,
		RelatedResourceTypes: []RelateResourceType{businessResource},
		RelatedActions:       []ActionID{ViewBusinessResource},
		Version:              1,
	})

	actions = append(actions, ResourceAction{
		ID:                   EditBusinessCustomQuery,
		Name:                 ActionIDNameMap[EditBusinessCustomQuery],
		NameEn:               "Edit Dynamic Grouping",
		Type:                 Edit,
		RelatedResourceTypes: relatedResource,
		RelatedActions:       []ActionID{ViewBusinessResource},
		Version:              1,
	})

	actions = append(actions, ResourceAction{
		ID:                   DeleteBusinessCustomQuery,
		Name:                 ActionIDNameMap[DeleteBusinessCustomQuery],
		NameEn:               "Delete Dynamic Grouping",
		Type:                 Delete,
		RelatedResourceTypes: relatedResource,
		RelatedActions:       []ActionID{ViewBusinessResource},
		Version:              1,
	})

	return actions
}

func genBusinessCustomFieldActions() []ResourceAction {
	actions := make([]ResourceAction, 0)

	actions = append(actions, ResourceAction{
		ID:                   EditBusinessCustomField,
		Name:                 ActionIDNameMap[EditBusinessCustomField],
		NameEn:               "Edit Custom Field",
		Type:                 Edit,
		RelatedResourceTypes: []RelateResourceType{businessResource},
		RelatedActions:       []ActionID{ViewBusinessResource},
		Version:              1,
	})

	return actions
}

func genBusinessServiceCategoryActions() []ResourceAction {
	actions := make([]ResourceAction, 0)

	actions = append(actions, ResourceAction{
		ID:                   CreateBusinessServiceCategory,
		Name:                 ActionIDNameMap[CreateBusinessServiceCategory],
		NameEn:               "Create Service Category",
		Type:                 Create,
		RelatedResourceTypes: []RelateResourceType{businessResource},
		RelatedActions:       []ActionID{ViewBusinessResource, EditBusinessServiceCategory, DeleteBusinessServiceCategory},
		Version:              1,
	})

	actions = append(actions, ResourceAction{
		ID:                   EditBusinessServiceCategory,
		Name:                 ActionIDNameMap[EditBusinessServiceCategory],
		NameEn:               "Edit Service Category",
		Type:                 Edit,
		RelatedResourceTypes: []RelateResourceType{businessResource},
		RelatedActions:       []ActionID{ViewBusinessResource},
		Version:              1,
	})

	actions = append(actions, ResourceAction{
		ID:                   DeleteBusinessServiceCategory,
		Name:                 ActionIDNameMap[DeleteBusinessServiceCategory],
		NameEn:               "Delete Service Category",
		Type:                 Delete,
		RelatedResourceTypes: []RelateResourceType{businessResource},
		RelatedActions:       []ActionID{ViewBusinessResource},
		Version:              1,
	})

	return actions
}

func genBusinessServiceInstanceActions() []ResourceAction {
	actions := make([]ResourceAction, 0)

	actions = append(actions, ResourceAction{
		ID:                   CreateBusinessServiceInstance,
		Name:                 ActionIDNameMap[CreateBusinessServiceInstance],
		NameEn:               "Create Service Instance",
		Type:                 Create,
		RelatedResourceTypes: []RelateResourceType{businessResource},
		RelatedActions:       []ActionID{ViewBusinessResource, EditBusinessServiceInstance, DeleteBusinessServiceInstance},
		Version:              1,
	})

	actions = append(actions, ResourceAction{
		ID:                   EditBusinessServiceInstance,
		Name:                 ActionIDNameMap[EditBusinessServiceInstance],
		NameEn:               "Edit Service Instance",
		Type:                 Edit,
		RelatedResourceTypes: []RelateResourceType{businessResource},
		RelatedActions:       []ActionID{ViewBusinessResource},
		Version:              1,
	})

	actions = append(actions, ResourceAction{
		ID:                   DeleteBusinessServiceInstance,
		Name:                 ActionIDNameMap[DeleteBusinessServiceInstance],
		NameEn:               "Delete Service Instance",
		Type:                 Delete,
		RelatedResourceTypes: []RelateResourceType{businessResource},
		RelatedActions:       []ActionID{ViewBusinessResource},
		Version:              1,
	})

	return actions
}

func genBusinessServiceTemplateActions() []ResourceAction {
	selection := []RelatedInstanceSelection{{
		SystemID:       SystemIDCMDB,
		ID:             BizProcessServiceTemplateSelection,
		IgnoreAuthPath: true,
	}}

	relatedResource := []RelateResourceType{
		{
			SystemID:           SystemIDCMDB,
			ID:                 BizProcessServiceTemplate,
			NameAlias:          "",
			NameAliasEn:        "",
			Scope:              nil,
			InstanceSelections: selection,
		},
	}

	actions := make([]ResourceAction, 0)
	actions = append(actions, ResourceAction{
		ID:                   CreateBusinessServiceTemplate,
		Name:                 ActionIDNameMap[CreateBusinessServiceTemplate],
		NameEn:               "Create Service Template",
		Type:                 Create,
		RelatedResourceTypes: []RelateResourceType{businessResource},
		RelatedActions:       []ActionID{ViewBusinessResource},
		Version:              1,
	})

	actions = append(actions, ResourceAction{
		ID:                   EditBusinessServiceTemplate,
		Name:                 ActionIDNameMap[EditBusinessServiceTemplate],
		NameEn:               "Edit Service Template",
		Type:                 Edit,
		RelatedResourceTypes: relatedResource,
		RelatedActions:       []ActionID{ViewBusinessResource},
		Version:              1,
	})

	actions = append(actions, ResourceAction{
		ID:                   DeleteBusinessServiceTemplate,
		Name:                 ActionIDNameMap[DeleteBusinessServiceTemplate],
		NameEn:               "Delete Service Template",
		Type:                 Delete,
		RelatedResourceTypes: relatedResource,
		RelatedActions:       []ActionID{ViewBusinessResource},
		Version:              1,
	})

	return actions
}

func genBusinessSetTemplateActions() []ResourceAction {
	selection := []RelatedInstanceSelection{{
		SystemID:       SystemIDCMDB,
		ID:             BizSetTemplateSelection,
		IgnoreAuthPath: true,
	}}

	relatedResource := []RelateResourceType{
		{
			SystemID:           SystemIDCMDB,
			ID:                 BizSetTemplate,
			NameAlias:          "",
			NameAliasEn:        "",
			Scope:              nil,
			InstanceSelections: selection,
		},
	}

	actions := make([]ResourceAction, 0)
	actions = append(actions, ResourceAction{
		ID:                   CreateBusinessSetTemplate,
		Name:                 ActionIDNameMap[CreateBusinessSetTemplate],
		NameEn:               "Create Set Template",
		Type:                 Create,
		RelatedResourceTypes: []RelateResourceType{businessResource},
		RelatedActions:       []ActionID{ViewBusinessResource},
		Version:              1,
	})

	actions = append(actions, ResourceAction{
		ID:                   EditBusinessSetTemplate,
		Name:                 ActionIDNameMap[EditBusinessSetTemplate],
		NameEn:               "Edit Set Template",
		Type:                 Edit,
		RelatedResourceTypes: relatedResource,
		RelatedActions:       []ActionID{ViewBusinessResource},
		Version:              1,
	})

	actions = append(actions, ResourceAction{
		ID:                   DeleteBusinessSetTemplate,
		Name:                 ActionIDNameMap[DeleteBusinessSetTemplate],
		NameEn:               "Delete Set Template",
		Type:                 Delete,
		RelatedResourceTypes: relatedResource,
		RelatedActions:       []ActionID{ViewBusinessResource},
		Version:              1,
	})

	return actions
}

func genBusinessTopologyActions() []ResourceAction {
	actions := make([]ResourceAction, 0)

	actions = append(actions, ResourceAction{
		ID:                   CreateBusinessTopology,
		Name:                 ActionIDNameMap[CreateBusinessTopology],
		NameEn:               "Create Business Topo",
		Type:                 Create,
		RelatedResourceTypes: []RelateResourceType{businessResource},
		RelatedActions:       []ActionID{ViewBusinessResource, EditBusinessTopology, DeleteBusinessTopology},
		Version:              1,
	})

	actions = append(actions, ResourceAction{
		ID:                   EditBusinessTopology,
		Name:                 ActionIDNameMap[EditBusinessTopology],
		NameEn:               "Edit Business Topo",
		Type:                 Edit,
		RelatedResourceTypes: []RelateResourceType{businessResource},
		RelatedActions:       []ActionID{ViewBusinessResource},
		Version:              1,
	})

	actions = append(actions, ResourceAction{
		ID:                   DeleteBusinessTopology,
		Name:                 ActionIDNameMap[DeleteBusinessTopology],
		NameEn:               "Delete Business Topo",
		Type:                 Delete,
		RelatedResourceTypes: []RelateResourceType{businessResource},
		RelatedActions:       []ActionID{ViewBusinessResource},
		Version:              1,
	})

	return actions
}

func genBusinessHostApplyActions() []ResourceAction {
	actions := make([]ResourceAction, 0)

	actions = append(actions, ResourceAction{
		ID:                   EditBusinessHostApply,
		Name:                 ActionIDNameMap[EditBusinessHostApply],
		NameEn:               "Edit Host Apply",
		Type:                 Edit,
		RelatedResourceTypes: []RelateResourceType{businessResource},
		RelatedActions:       []ActionID{ViewBusinessResource},
		Version:              1,
	})

	return actions
}

func genResourcePoolHostActions() []ResourceAction {
	hostSelection := []RelatedInstanceSelection{{
		SystemID: SystemIDCMDB,
		ID:       SysHostInstanceSelection,
	}}

	relatedResource := []RelateResourceType{{
		SystemID:    SystemIDCMDB,
		ID:          Host,
		NameAlias:   "",
		NameAliasEn: "",
		Scope:       nil,
		// 配置权限时可选择实例和配置属性, 后者用于属性鉴权
		SelectionMode:      modeAll,
		InstanceSelections: hostSelection,
	}}

	actions := make([]ResourceAction, 0)

	actions = append(actions, ResourceAction{
		ID:                   CreateResourcePoolHost,
		Name:                 ActionIDNameMap[CreateResourcePoolHost],
		NameEn:               "Create Pool Hosts",
		Type:                 Create,
		RelatedResourceTypes: []RelateResourceType{resourcePoolDirResource},
		RelatedActions:       nil,
		Version:              1,
	})

	actions = append(actions, ResourceAction{
		ID:                   EditResourcePoolHost,
		Name:                 ActionIDNameMap[EditResourcePoolHost],
		NameEn:               "Edit Pool Hosts",
		Type:                 Edit,
		RelatedResourceTypes: relatedResource,
		RelatedActions:       nil,
		Version:              1,
	})

	actions = append(actions, ResourceAction{
		ID:                   DeleteResourcePoolHost,
		Name:                 ActionIDNameMap[DeleteResourcePoolHost],
		NameEn:               "Delete Pool Hosts",
		Type:                 Delete,
		RelatedResourceTypes: relatedResource,
		RelatedActions:       nil,
		Version:              1,
	})

	relatedHostResource := []RelateResourceType{{
		SystemID:    SystemIDCMDB,
		ID:          SysHostRscPoolDirectory,
		NameAlias:   "",
		NameAliasEn: "",
		Scope:       nil,
		InstanceSelections: []RelatedInstanceSelection{{
			SystemID: SystemIDCMDB,
			ID:       SysHostRscPoolDirectorySelection,
		}},
	}}

	transferToBusinessRelatedResource := append(relatedHostResource, businessResource)
	actions = append(actions, ResourceAction{
		ID:                   ResourcePoolHostTransferToBusiness,
		Name:                 ActionIDNameMap[ResourcePoolHostTransferToBusiness],
		NameEn:               "Assigned Pool Hosts To Business",
		Type:                 Edit,
		RelatedResourceTypes: transferToBusinessRelatedResource,
		RelatedActions:       nil,
		Version:              1,
	})

	transferToDirectoryRelatedResource := append(relatedHostResource, resourcePoolDirResource)
	actions = append(actions, ResourceAction{
		ID:                   ResourcePoolHostTransferToDirectory,
		Name:                 ActionIDNameMap[ResourcePoolHostTransferToDirectory],
		NameEn:               "Assigned Pool Hosts To Directory",
		Type:                 Edit,
		RelatedResourceTypes: transferToDirectoryRelatedResource,
		RelatedActions:       nil,
		Version:              1,
	})

	return actions
}

func genResourcePoolDirectoryActions() []ResourceAction {
	actions := make([]ResourceAction, 0)
	actions = append(actions, ResourceAction{
		ID:                   CreateResourcePoolDirectory,
		Name:                 ActionIDNameMap[CreateResourcePoolDirectory],
		NameEn:               "Create Pool Directory",
		Type:                 Create,
		RelatedResourceTypes: nil,
		RelatedActions:       nil,
		Version:              1,
	})

	actions = append(actions, ResourceAction{
		ID:                   EditResourcePoolDirectory,
		Name:                 ActionIDNameMap[EditResourcePoolDirectory],
		NameEn:               "Edit Pool Directory",
		Type:                 Edit,
		RelatedResourceTypes: []RelateResourceType{resourcePoolDirResource},
		RelatedActions:       nil,
		Version:              1,
	})

	actions = append(actions, ResourceAction{
		ID:                   DeleteResourcePoolDirectory,
		Name:                 ActionIDNameMap[DeleteResourcePoolDirectory],
		NameEn:               "Delete Pool Directory",
		Type:                 Delete,
		RelatedResourceTypes: []RelateResourceType{resourcePoolDirResource},
		RelatedActions:       nil,
		Version:              1,
	})

	return actions
}

func genBusinessActions() []ResourceAction {
	actions := make([]ResourceAction, 0)
	actions = append(actions, ResourceAction{
		ID:                   CreateBusiness,
		Name:                 ActionIDNameMap[CreateBusiness],
		NameEn:               "Create Business",
		Type:                 Create,
		RelatedResourceTypes: nil,
		RelatedActions:       nil,
		Version:              1,
	})

	actions = append(actions, ResourceAction{
		ID:                   EditBusiness,
		Name:                 ActionIDNameMap[EditBusiness],
		NameEn:               "Edit Business",
		Type:                 Edit,
		RelatedResourceTypes: []RelateResourceType{businessResource},
		RelatedActions:       []ActionID{FindBusiness},
		Version:              1,
	})

	actions = append(actions, ResourceAction{
		ID:                   ArchiveBusiness,
		Name:                 ActionIDNameMap[ArchiveBusiness],
		NameEn:               "Archive Business",
		Type:                 Edit,
		RelatedResourceTypes: []RelateResourceType{businessResource},
		RelatedActions:       []ActionID{FindBusiness},
		Version:              1,
	})

	actions = append(actions, ResourceAction{
		ID:                   FindBusiness,
		Name:                 ActionIDNameMap[FindBusiness],
		NameEn:               "View Business",
		Type:                 View,
		RelatedResourceTypes: []RelateResourceType{businessResource},
		RelatedActions:       nil,
		Version:              1,
	})

	actions = append(actions, ResourceAction{
		ID:     ViewBusinessResource,
		Name:   ActionIDNameMap[ViewBusinessResource],
		NameEn: "View Business Resource",
		Type:   View,
		// TODO add business collection resource
		RelatedResourceTypes: []RelateResourceType{businessResource},
		RelatedActions:       nil,
		Version:              1,
	})

	return actions
}

func genCloudAreaActions() []ResourceAction {
	selection := []RelatedInstanceSelection{{
		SystemID: SystemIDCMDB,
		ID:       SysCloudAreaSelection,
	}}

	relatedResource := []RelateResourceType{
		{
			SystemID:           SystemIDCMDB,
			ID:                 SysCloudArea,
			NameAlias:          "",
			NameAliasEn:        "",
			Scope:              nil,
			InstanceSelections: selection,
		},
	}

	actions := make([]ResourceAction, 0)
	actions = append(actions, ResourceAction{
		ID:                   CreateCloudArea,
		Name:                 ActionIDNameMap[CreateCloudArea],
		NameEn:               "Create Cloud Area",
		Type:                 Create,
		RelatedResourceTypes: nil,
		RelatedActions:       nil,
		Version:              1,
	})

	actions = append(actions, ResourceAction{
		ID:                   EditCloudArea,
		Name:                 ActionIDNameMap[EditCloudArea],
		NameEn:               "Edit Cloud Area",
		Type:                 Edit,
		RelatedResourceTypes: relatedResource,
		RelatedActions:       nil,
		Version:              1,
	})

	actions = append(actions, ResourceAction{
		ID:                   DeleteCloudArea,
		Name:                 ActionIDNameMap[DeleteCloudArea],
		NameEn:               "Delete Cloud Area",
		Type:                 Delete,
		RelatedResourceTypes: relatedResource,
		RelatedActions:       nil,
		Version:              1,
	})

	return actions
}

func GenModelInstanceActions(objects []metadata.Object) []ResourceAction {
	// create && edit && delete instance
	return GenDynamicActions(objects)
}

func genCloudAccountActions() []ResourceAction {
	selection := []RelatedInstanceSelection{{
		SystemID: SystemIDCMDB,
		ID:       SysCloudAccountSelection,
	}}

	relatedResource := []RelateResourceType{
		{
			SystemID:           SystemIDCMDB,
			ID:                 SysCloudAccount,
			NameAlias:          "",
			NameAliasEn:        "",
			Scope:              nil,
			InstanceSelections: selection,
		},
	}

	actions := make([]ResourceAction, 0)
	actions = append(actions, ResourceAction{
		ID:                   CreateCloudAccount,
		Name:                 ActionIDNameMap[CreateCloudAccount],
		NameEn:               "Create Cloud Account",
		Type:                 Create,
		RelatedResourceTypes: nil,
		RelatedActions:       nil,
		Version:              1,
	})

	actions = append(actions, ResourceAction{
		ID:                   EditCloudAccount,
		Name:                 ActionIDNameMap[EditCloudAccount],
		NameEn:               "Edit Cloud Account",
		Type:                 Edit,
		RelatedResourceTypes: relatedResource,
		RelatedActions:       []ActionID{FindCloudAccount},
		Version:              1,
	})

	actions = append(actions, ResourceAction{
		ID:                   DeleteCloudAccount,
		Name:                 ActionIDNameMap[DeleteCloudAccount],
		NameEn:               "Delete Cloud Account",
		Type:                 Delete,
		RelatedResourceTypes: relatedResource,
		RelatedActions:       []ActionID{FindCloudAccount},
		Version:              1,
	})

	actions = append(actions, ResourceAction{
		ID:                   FindCloudAccount,
		Name:                 ActionIDNameMap[FindCloudAccount],
		NameEn:               "View Cloud Account",
		Type:                 View,
		RelatedResourceTypes: relatedResource,
		RelatedActions:       nil,
		Version:              1,
	})

	return actions
}

func genCloudResourceTaskActions() []ResourceAction {
	selection := []RelatedInstanceSelection{{
		SystemID: SystemIDCMDB,
		ID:       SysCloudResourceTaskSelection,
	}}

	relatedResource := []RelateResourceType{
		{
			SystemID:           SystemIDCMDB,
			ID:                 SysCloudResourceTask,
			NameAlias:          "",
			NameAliasEn:        "",
			Scope:              nil,
			InstanceSelections: selection,
		},
	}

	actions := make([]ResourceAction, 0)
	actions = append(actions, ResourceAction{
		ID:                   CreateCloudResourceTask,
		Name:                 ActionIDNameMap[CreateCloudResourceTask],
		NameEn:               "Create Cloud Resource Task",
		Type:                 Create,
		RelatedResourceTypes: nil,
		RelatedActions:       nil,
		Version:              1,
	})

	actions = append(actions, ResourceAction{
		ID:                   EditCloudResourceTask,
		Name:                 ActionIDNameMap[EditCloudResourceTask],
		NameEn:               "Edit Cloud Resource Task",
		Type:                 Edit,
		RelatedResourceTypes: relatedResource,
		RelatedActions:       []ActionID{FindCloudResourceTask},
		Version:              1,
	})

	actions = append(actions, ResourceAction{
		ID:                   DeleteCloudResourceTask,
		Name:                 ActionIDNameMap[DeleteCloudResourceTask],
		NameEn:               "Delete Cloud Resource Task",
		Type:                 Delete,
		RelatedResourceTypes: relatedResource,
		RelatedActions:       []ActionID{FindCloudResourceTask},
		Version:              1,
	})

	actions = append(actions, ResourceAction{
		ID:                   FindCloudResourceTask,
		Name:                 ActionIDNameMap[FindCloudResourceTask],
		NameEn:               "View Cloud Resource Task",
		Type:                 View,
		RelatedResourceTypes: relatedResource,
		RelatedActions:       nil,
		Version:              1,
	})

	return actions
}

func genModelActions() []ResourceAction {
	selection := []RelatedInstanceSelection{{
		SystemID: SystemIDCMDB,
		ID:       SysModelSelection,
	}}

	relatedResource := []RelateResourceType{
		{
			SystemID:           SystemIDCMDB,
			ID:                 SysModel,
			NameAlias:          "",
			NameAliasEn:        "",
			Scope:              nil,
			InstanceSelections: selection,
		},
	}

	actions := make([]ResourceAction, 0)
	actions = append(actions, ResourceAction{
		ID:     CreateSysModel,
		Name:   ActionIDNameMap[CreateSysModel],
		NameEn: "Create Model",
		Type:   Create,
		RelatedResourceTypes: []RelateResourceType{
			{
				SystemID:    SystemIDCMDB,
				ID:          SysModelGroup,
				NameAlias:   "",
				NameAliasEn: "",
				Scope:       nil,
				InstanceSelections: []RelatedInstanceSelection{{
					SystemID: SystemIDCMDB,
					ID:       SysModelGroupSelection,
				}},
			},
		},
		RelatedActions: nil,
		Version:        1,
	})

	actions = append(actions, ResourceAction{
		ID:                   EditSysModel,
		Name:                 ActionIDNameMap[EditSysModel],
		NameEn:               "Edit Model",
		Type:                 Edit,
		RelatedResourceTypes: relatedResource,
		RelatedActions:       nil,
		Version:              1,
	})

	actions = append(actions, ResourceAction{
		ID:                   DeleteSysModel,
		Name:                 ActionIDNameMap[DeleteSysModel],
		NameEn:               "Delete Model",
		Type:                 Delete,
		RelatedResourceTypes: relatedResource,
		RelatedActions:       nil,
		Version:              1,
	})

	return actions
}

func genAssociationTypeActions() []ResourceAction {
	selection := []RelatedInstanceSelection{{
		SystemID: SystemIDCMDB,
		ID:       SysAssociationTypeSelection,
	}}

	relatedResource := []RelateResourceType{
		{
			SystemID:           SystemIDCMDB,
			ID:                 SysAssociationType,
			NameAlias:          "",
			NameAliasEn:        "",
			Scope:              nil,
			InstanceSelections: selection,
		},
	}

	actions := make([]ResourceAction, 0)
	actions = append(actions, ResourceAction{
		ID:                   CreateAssociationType,
		Name:                 ActionIDNameMap[CreateAssociationType],
		NameEn:               "Create Association Type",
		Type:                 Create,
		RelatedResourceTypes: nil,
		RelatedActions:       nil,
		Version:              1,
	})

	actions = append(actions, ResourceAction{
		ID:                   EditAssociationType,
		Name:                 ActionIDNameMap[EditAssociationType],
		NameEn:               "Edit Association Type",
		Type:                 Edit,
		RelatedResourceTypes: relatedResource,
		RelatedActions:       nil,
		Version:              1,
	})

	actions = append(actions, ResourceAction{
		ID:                   DeleteAssociationType,
		Name:                 ActionIDNameMap[DeleteAssociationType],
		NameEn:               "Delete Association Type",
		Type:                 Delete,
		RelatedResourceTypes: relatedResource,
		RelatedActions:       nil,
		Version:              1,
	})

	return actions
}

func genModelGroupActions() []ResourceAction {
	selection := []RelatedInstanceSelection{{
		SystemID: SystemIDCMDB,
		ID:       SysModelGroupSelection,
	}}

	relatedResource := []RelateResourceType{
		{
			SystemID:           SystemIDCMDB,
			ID:                 SysModelGroup,
			NameAlias:          "",
			NameAliasEn:        "",
			Scope:              nil,
			InstanceSelections: selection,
		},
	}

	actions := make([]ResourceAction, 0)
	actions = append(actions, ResourceAction{
		ID:                   CreateModelGroup,
		Name:                 ActionIDNameMap[CreateModelGroup],
		NameEn:               "Create Model Group",
		Type:                 Create,
		RelatedResourceTypes: nil,
		RelatedActions:       nil,
		Version:              1,
	})

	actions = append(actions, ResourceAction{
		ID:                   EditModelGroup,
		Name:                 ActionIDNameMap[EditModelGroup],
		NameEn:               "Edit Model Group",
		Type:                 Edit,
		RelatedResourceTypes: relatedResource,
		RelatedActions:       nil,
		Version:              1,
	})

	actions = append(actions, ResourceAction{
		ID:                   DeleteModelGroup,
		Name:                 ActionIDNameMap[DeleteModelGroup],
		NameEn:               "Delete Model Group",
		Type:                 Delete,
		RelatedResourceTypes: relatedResource,
		RelatedActions:       nil,
		Version:              1,
	})

	return actions
}

func genBusinessLayerActions() []ResourceAction {
	actions := make([]ResourceAction, 0)
	actions = append(actions, ResourceAction{
		ID:                   EditBusinessLayer,
		Name:                 ActionIDNameMap[EditBusinessLayer],
		NameEn:               "Edit Business Level",
		Type:                 Edit,
		RelatedResourceTypes: nil,
		RelatedActions:       nil,
		Version:              1,
	})
	return actions
}

func genModelTopologyViewActions() []ResourceAction {
	actions := make([]ResourceAction, 0)
	actions = append(actions, ResourceAction{
		ID:                   EditModelTopologyView,
		Name:                 ActionIDNameMap[EditModelTopologyView],
		NameEn:               "Edit Model Topo View",
		Type:                 Edit,
		RelatedResourceTypes: nil,
		RelatedActions:       nil,
		Version:              1,
	})
	return actions
}

func genOperationStatisticActions() []ResourceAction {
	actions := make([]ResourceAction, 0)
	actions = append(actions, ResourceAction{
		ID:                   FindOperationStatistic,
		Name:                 ActionIDNameMap[FindOperationStatistic],
		NameEn:               "View Operational Statistics",
		Type:                 View,
		RelatedResourceTypes: nil,
		RelatedActions:       nil,
		Version:              1,
	})

	actions = append(actions, ResourceAction{
		ID:                   EditOperationStatistic,
		Name:                 ActionIDNameMap[EditOperationStatistic],
		NameEn:               "Edit Operational Statistics",
		Type:                 Edit,
		RelatedResourceTypes: nil,
		RelatedActions:       []ActionID{FindOperationStatistic},
		Version:              1,
	})

	return actions
}

func genAuditLogActions() []ResourceAction {
	actions := make([]ResourceAction, 0)
	actions = append(actions, ResourceAction{
		ID:                   FindAuditLog,
		Name:                 ActionIDNameMap[FindAuditLog],
		NameEn:               "View Operation Audit",
		Type:                 View,
		RelatedResourceTypes: nil,
		RelatedActions:       nil,
		Version:              1,
	})
	return actions
}

func genEventWatchActions() []ResourceAction {
	actions := make([]ResourceAction, 0)
	actions = append(actions, ResourceAction{
		ID:                   WatchHostEvent,
		Name:                 ActionIDNameMap[WatchHostEvent],
		NameEn:               "Host Event Listen",
		Type:                 View,
		RelatedResourceTypes: nil,
		RelatedActions:       nil,
		Version:              1,
	})

	actions = append(actions, ResourceAction{
		ID:                   WatchHostRelationEvent,
		Name:                 ActionIDNameMap[WatchHostRelationEvent],
		NameEn:               "Host Relation Event Listen",
		Type:                 View,
		RelatedResourceTypes: nil,
		RelatedActions:       nil,
		Version:              1,
	})

	actions = append(actions, ResourceAction{
		ID:                   WatchBizEvent,
		Name:                 ActionIDNameMap[WatchBizEvent],
		NameEn:               "Business Event Listen",
		Type:                 View,
		RelatedResourceTypes: nil,
		RelatedActions:       nil,
		Version:              1,
	})

	actions = append(actions, ResourceAction{
		ID:                   WatchSetEvent,
		Name:                 ActionIDNameMap[WatchSetEvent],
		NameEn:               "Set Event Listen",
		Type:                 View,
		RelatedResourceTypes: nil,
		RelatedActions:       nil,
		Version:              1,
	})

	actions = append(actions, ResourceAction{
		ID:                   WatchModuleEvent,
		Name:                 ActionIDNameMap[WatchModuleEvent],
		NameEn:               "Module Event Listen",
		Type:                 View,
		RelatedResourceTypes: nil,
		RelatedActions:       nil,
		Version:              1,
	})

	actions = append(actions, ResourceAction{
		ID:                   WatchProcessEvent,
		Name:                 ActionIDNameMap[WatchProcessEvent],
		NameEn:               "Process Event Listen",
		Type:                 View,
		RelatedResourceTypes: nil,
		RelatedActions:       nil,
		Version:              1,
	})
	return actions
}

func genConfigAdminActions() []ResourceAction {
	actions := make([]ResourceAction, 0)
	actions = append(actions, ResourceAction{
		ID:                   GlobalSettings,
		Name:                 ActionIDNameMap[GlobalSettings],
		NameEn:               "Global Settings",
		Type:                 Edit,
		RelatedResourceTypes: nil,
		RelatedActions:       nil,
		Version:              1,
	})
	return actions
}<|MERGE_RESOLUTION|>--- conflicted
+++ resolved
@@ -80,16 +80,10 @@
 	CreateCloudArea:                     "云区域创建",
 	EditCloudArea:                       "云区域编辑",
 	DeleteCloudArea:                     "云区域删除",
-<<<<<<< HEAD
 	CreateEventPushing:                  "事件订阅新建",
 	EditEventPushing:                    "事件订阅编辑",
 	DeleteEventPushing:                  "事件订阅删除",
 	FindEventPushing:                    "事件订阅查询",
-=======
-	CreateSysInstance:                   "实例创建",
-	EditSysInstance:                     "实例编辑",
-	DeleteSysInstance:                   "实例删除",
->>>>>>> 3c7b81f6
 	CreateCloudAccount:                  "云账户新建",
 	EditCloudAccount:                    "云账户编辑",
 	DeleteCloudAccount:                  "云账户删除",
@@ -146,11 +140,6 @@
 	resourceActionList = append(resourceActionList, genResourcePoolDirectoryActions()...)
 	resourceActionList = append(resourceActionList, genBusinessActions()...)
 	resourceActionList = append(resourceActionList, genCloudAreaActions()...)
-<<<<<<< HEAD
-	resourceActionList = append(resourceActionList, genEventPushingActions()...)
-=======
-	resourceActionList = append(resourceActionList, genModelInstanceActions()...)
->>>>>>> 3c7b81f6
 	resourceActionList = append(resourceActionList, genCloudAccountActions()...)
 	resourceActionList = append(resourceActionList, genCloudResourceTaskActions()...)
 	resourceActionList = append(resourceActionList, genModelActions()...)

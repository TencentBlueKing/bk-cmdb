/*
 * Tencent is pleased to support the open source community by making 蓝鲸 available.
 * Copyright (C) 2017-2018 THL A29 Limited, a Tencent company. All rights reserved.
 * Licensed under the MIT License (the "License"); you may not use this file except
 * in compliance with the License. You may obtain a copy of the License at
 * http://opensource.org/licenses/MIT
 * Unless required by applicable law or agreed to in writing, software distributed under
 * the License is distributed on an "AS IS" BASIS, WITHOUT WARRANTIES OR CONDITIONS OF ANY KIND,
 * either express or implied. See the License for the specific language governing permissions and
 * limitations under the License.
 */

package iam

import "configcenter/src/common/metadata"

var (
	businessResource = RelateResourceType{
		SystemID:    SystemIDCMDB,
		ID:          Business,
		NameAlias:   "",
		NameAliasEn: "",
		Scope:       nil,
		InstanceSelections: []RelatedInstanceSelection{{
			SystemID: SystemIDCMDB,
			ID:       BusinessSelection,
		}},
	}

	resourcePoolDirResource = RelateResourceType{
		SystemID:    SystemIDCMDB,
		ID:          SysResourcePoolDirectory,
		NameAlias:   "",
		NameAliasEn: "",
		Scope:       nil,
		InstanceSelections: []RelatedInstanceSelection{{
			SystemID: SystemIDCMDB,
			ID:       SysResourcePoolDirectorySelection,
		}},
	}
)

// ActionIDNameMap TODO
var ActionIDNameMap = map[ActionID]string{
	EditBusinessHost:                    "业务主机编辑",
	BusinessHostTransferToResourcePool:  "主机归还主机池",
	HostTransferAcrossBusiness:          "主机转移到其他业务",
	CreateBusinessCustomQuery:           "动态分组新建",
	EditBusinessCustomQuery:             "动态分组编辑",
	DeleteBusinessCustomQuery:           "动态分组删除",
	EditBusinessCustomField:             "业务自定义字段编辑",
	CreateBusinessServiceCategory:       "服务分类新建",
	EditBusinessServiceCategory:         "服务分类编辑",
	DeleteBusinessServiceCategory:       "服务分类删除",
	CreateBusinessServiceInstance:       "服务实例新建",
	EditBusinessServiceInstance:         "服务实例编辑",
	DeleteBusinessServiceInstance:       "服务实例删除",
	CreateBusinessServiceTemplate:       "服务模板新建",
	EditBusinessServiceTemplate:         "服务模板编辑",
	DeleteBusinessServiceTemplate:       "服务模板删除",
	CreateBusinessSetTemplate:           "集群模板新建",
	EditBusinessSetTemplate:             "集群模板编辑",
	DeleteBusinessSetTemplate:           "集群模板删除",
	CreateBusinessTopology:              "业务拓扑新建",
	EditBusinessTopology:                "业务拓扑编辑",
	DeleteBusinessTopology:              "业务拓扑删除",
	EditBusinessHostApply:               "主机自动应用编辑",
	CreateResourcePoolHost:              "主机池主机创建",
	EditResourcePoolHost:                "主机池主机编辑",
	DeleteResourcePoolHost:              "主机池主机删除",
	ResourcePoolHostTransferToBusiness:  "主机池主机分配到业务",
	ResourcePoolHostTransferToDirectory: "主机池主机分配到目录",
	CreateResourcePoolDirectory:         "主机池目录创建",
	EditResourcePoolDirectory:           "主机池目录编辑",
	DeleteResourcePoolDirectory:         "主机池目录删除",
	CreateBusiness:                      "业务创建",
	EditBusiness:                        "业务编辑",
	ArchiveBusiness:                     "业务归档",
	FindBusiness:                        "业务查询",
	ViewBusinessResource:                "业务访问",
	CreateBizSet:                        "业务集新增",
	EditBizSet:                          "业务集编辑",
	DeleteBizSet:                        "业务集删除",
	ViewBizSet:                          "业务集查看",
	AccessBizSet:                        "业务集访问",
	CreateCloudArea:                     "云区域创建",
	EditCloudArea:                       "云区域编辑",
	DeleteCloudArea:                     "云区域删除",
	CreateCloudAccount:                  "云账户新建",
	EditCloudAccount:                    "云账户编辑",
	DeleteCloudAccount:                  "云账户删除",
	FindCloudAccount:                    "云账户查询",
	CreateCloudResourceTask:             "云资源任务新建",
	EditCloudResourceTask:               "云资源任务编辑",
	DeleteCloudResourceTask:             "云资源任务删除",
	FindCloudResourceTask:               "云资源任务查询",
	CreateSysModel:                      "模型新建",
	EditSysModel:                        "模型编辑",
	DeleteSysModel:                      "模型删除",
	CreateAssociationType:               "关联类型新建",
	EditAssociationType:                 "关联类型编辑",
	DeleteAssociationType:               "关联类型删除",
	CreateModelGroup:                    "模型分组新建",
	EditModelGroup:                      "模型分组编辑",
	DeleteModelGroup:                    "模型分组删除",
	EditBusinessLayer:                   "业务层级编辑",
	EditModelTopologyView:               "模型拓扑视图编辑",
	FindOperationStatistic:              "运营统计查询",
	EditOperationStatistic:              "运营统计编辑",
	FindAuditLog:                        "操作审计查询",
	WatchHostEvent:                      "主机事件监听",
	WatchHostRelationEvent:              "主机关系事件监听",
	WatchBizEvent:                       "业务事件监听",
	WatchSetEvent:                       "集群事件监听",
	WatchModuleEvent:                    "模块数据监听",
	WatchProcessEvent:                   "进程数据监听",
	WatchCommonInstanceEvent:            "模型实例事件监听",
	WatchMainlineInstanceEvent:          "自定义拓扑层级事件监听",
	WatchInstAsstEvent:                  "实例关联事件监听",
	WatchBizSetEvent:                    "业务集事件监听",
	WatchKubeClusterEvent:               "容器集群事件监听",
	WatchKubeNodeEvent:                  "容器节点事件监听",
	WatchKubeNamespaceEvent:             "容器命名空间事件监听",
	WatchKubeWorkloadEvent:              "容器工作负载事件监听",
	WatchKubePodEvent:                   "容器Pod事件监听",
	GlobalSettings:                      "全局设置",
<<<<<<< HEAD
	ManageHostAgentID:                   "主机AgentID管理",
=======
	CreateContainerCluster:              "容器集群新建",
	EditContainerCluster:                "容器集群编辑",
	DeleteContainerCluster:              "容器集群删除",
	CreateContainerNode:                 "容器集群节点新建",
	EditContainerNode:                   "容器集群节点编辑",
	DeleteContainerNode:                 "容器集群节点删除",
	CreateContainerNamespace:            "容器命名空间新建",
	EditContainerNamespace:              "容器命名空间编辑",
	DeleteContainerNamespace:            "容器命名空间删除",
	CreateContainerWorkload:             "容器工作负载新建",
	EditContainerWorkload:               "容器工作负载编辑",
	DeleteContainerWorkload:             "容器工作负载删除",
	CreateContainerPod:                  "容器Pod新建",
	DeleteContainerPod:                  "容器Pod删除",
>>>>>>> 07f7db79
}

// GenerateActions generate all the actions registered to IAM.
func GenerateActions(objects []metadata.Object) []ResourceAction {
	resourceActionList := GenerateStaticActions()
	resourceActionList = append(resourceActionList, genDynamicActions(objects)...)
	return resourceActionList
}

// GenerateStaticActions TODO
func GenerateStaticActions() []ResourceAction {
	resourceActionList := make([]ResourceAction, 0)
	// add business resource actions
	resourceActionList = append(resourceActionList, genBusinessHostActions()...)
	resourceActionList = append(resourceActionList, genBusinessCustomQueryActions()...)
	resourceActionList = append(resourceActionList, genBusinessCustomFieldActions()...)
	resourceActionList = append(resourceActionList, genBusinessServiceCategoryActions()...)
	resourceActionList = append(resourceActionList, genBusinessServiceInstanceActions()...)
	resourceActionList = append(resourceActionList, genBusinessServiceTemplateActions()...)
	resourceActionList = append(resourceActionList, genBusinessSetTemplateActions()...)
	resourceActionList = append(resourceActionList, genBusinessTopologyActions()...)
	resourceActionList = append(resourceActionList, genBusinessHostApplyActions()...)

	// add public resource actions
	resourceActionList = append(resourceActionList, genResourcePoolHostActions()...)
	resourceActionList = append(resourceActionList, genResourcePoolDirectoryActions()...)
	resourceActionList = append(resourceActionList, genBusinessActions()...)
	resourceActionList = append(resourceActionList, genBizSetActions()...)
	resourceActionList = append(resourceActionList, genCloudAreaActions()...)
	resourceActionList = append(resourceActionList, genCloudAccountActions()...)
	resourceActionList = append(resourceActionList, genCloudResourceTaskActions()...)
	resourceActionList = append(resourceActionList, genModelActions()...)
	resourceActionList = append(resourceActionList, genAssociationTypeActions()...)
	resourceActionList = append(resourceActionList, genModelGroupActions()...)
	resourceActionList = append(resourceActionList, genBusinessLayerActions()...)
	resourceActionList = append(resourceActionList, genModelTopologyViewActions()...)
	resourceActionList = append(resourceActionList, genOperationStatisticActions()...)
	resourceActionList = append(resourceActionList, genAuditLogActions()...)
	resourceActionList = append(resourceActionList, genEventWatchActions()...)
	resourceActionList = append(resourceActionList, genKubeEventWatchActions()...)
	resourceActionList = append(resourceActionList, genConfigAdminActions()...)
	resourceActionList = append(resourceActionList, genContainerManagementActions()...)

	return resourceActionList
}

func genBusinessHostActions() []ResourceAction {
	hostSelection := []RelatedInstanceSelection{{
		SystemID: SystemIDCMDB,
		ID:       BizHostInstanceSelection,
	}}

	relatedResource := []RelateResourceType{{
		SystemID:    SystemIDCMDB,
		ID:          Host,
		NameAlias:   "",
		NameAliasEn: "",
		Scope:       nil,
		// 配置权限时可选择实例和配置属性, 后者用于属性鉴权
		SelectionMode:      modeAll,
		InstanceSelections: hostSelection,
	}}

	actions := make([]ResourceAction, 0)

	// edit business's host actions
	actions = append(actions, ResourceAction{
		ID:                   EditBusinessHost,
		Name:                 ActionIDNameMap[EditBusinessHost],
		NameEn:               "Edit Business Hosts",
		Type:                 Edit,
		RelatedResourceTypes: relatedResource,
		RelatedActions:       []ActionID{ViewBusinessResource},
		Version:              1,
	})

	// business host transfer to resource pool actions
	actions = append(actions, ResourceAction{
		ID:                   BusinessHostTransferToResourcePool,
		Name:                 ActionIDNameMap[BusinessHostTransferToResourcePool],
		NameEn:               "Return Hosts To Pool",
		Type:                 Edit,
		RelatedResourceTypes: []RelateResourceType{businessResource, resourcePoolDirResource},
		RelatedActions:       []ActionID{ViewBusinessResource},
		Version:              1,
	})

	businessHostResource := RelateResourceType{
		SystemID:    SystemIDCMDB,
		ID:          BusinessForHostTrans,
		NameAlias:   "",
		NameAliasEn: "",
		Scope:       nil,
		InstanceSelections: []RelatedInstanceSelection{{
			SystemID: SystemIDCMDB,
			ID:       BusinessHostTransferSelection,
		}},
	}

	// business host transfer to another business actions
	actions = append(actions, ResourceAction{
		ID:                   HostTransferAcrossBusiness,
		Name:                 ActionIDNameMap[HostTransferAcrossBusiness],
		NameEn:               "Assigned Host To Other Business",
		Type:                 Edit,
		RelatedResourceTypes: []RelateResourceType{businessHostResource, businessResource},
		RelatedActions:       []ActionID{ViewBusinessResource},
		Version:              1,
	})

	return actions
}

func genBusinessCustomQueryActions() []ResourceAction {
	selection := []RelatedInstanceSelection{{
		SystemID: SystemIDCMDB,
		ID:       BizCustomQuerySelection,
	}}

	relatedResource := []RelateResourceType{
		{
			SystemID:           SystemIDCMDB,
			ID:                 BizCustomQuery,
			NameAlias:          "",
			NameAliasEn:        "",
			Scope:              nil,
			InstanceSelections: selection,
		},
	}

	actions := make([]ResourceAction, 0)
	actions = append(actions, ResourceAction{
		ID:                   CreateBusinessCustomQuery,
		Name:                 ActionIDNameMap[CreateBusinessCustomQuery],
		NameEn:               "Create Dynamic Grouping",
		Type:                 Create,
		RelatedResourceTypes: []RelateResourceType{businessResource},
		RelatedActions:       []ActionID{ViewBusinessResource},
		Version:              1,
	})

	actions = append(actions, ResourceAction{
		ID:                   EditBusinessCustomQuery,
		Name:                 ActionIDNameMap[EditBusinessCustomQuery],
		NameEn:               "Edit Dynamic Grouping",
		Type:                 Edit,
		RelatedResourceTypes: relatedResource,
		RelatedActions:       []ActionID{ViewBusinessResource},
		Version:              1,
	})

	actions = append(actions, ResourceAction{
		ID:                   DeleteBusinessCustomQuery,
		Name:                 ActionIDNameMap[DeleteBusinessCustomQuery],
		NameEn:               "Delete Dynamic Grouping",
		Type:                 Delete,
		RelatedResourceTypes: relatedResource,
		RelatedActions:       []ActionID{ViewBusinessResource},
		Version:              1,
	})

	return actions
}

func genBusinessCustomFieldActions() []ResourceAction {
	actions := make([]ResourceAction, 0)

	actions = append(actions, ResourceAction{
		ID:                   EditBusinessCustomField,
		Name:                 ActionIDNameMap[EditBusinessCustomField],
		NameEn:               "Edit Custom Field",
		Type:                 Edit,
		RelatedResourceTypes: []RelateResourceType{businessResource},
		RelatedActions:       []ActionID{ViewBusinessResource},
		Version:              1,
	})

	return actions
}

func genBusinessServiceCategoryActions() []ResourceAction {
	actions := make([]ResourceAction, 0)

	actions = append(actions, ResourceAction{
		ID:                   CreateBusinessServiceCategory,
		Name:                 ActionIDNameMap[CreateBusinessServiceCategory],
		NameEn:               "Create Service Category",
		Type:                 Create,
		RelatedResourceTypes: []RelateResourceType{businessResource},
		RelatedActions:       []ActionID{ViewBusinessResource},
		Version:              1,
	})

	actions = append(actions, ResourceAction{
		ID:                   EditBusinessServiceCategory,
		Name:                 ActionIDNameMap[EditBusinessServiceCategory],
		NameEn:               "Edit Service Category",
		Type:                 Edit,
		RelatedResourceTypes: []RelateResourceType{businessResource},
		RelatedActions:       []ActionID{ViewBusinessResource},
		Version:              1,
	})

	actions = append(actions, ResourceAction{
		ID:                   DeleteBusinessServiceCategory,
		Name:                 ActionIDNameMap[DeleteBusinessServiceCategory],
		NameEn:               "Delete Service Category",
		Type:                 Delete,
		RelatedResourceTypes: []RelateResourceType{businessResource},
		RelatedActions:       []ActionID{ViewBusinessResource},
		Version:              1,
	})

	return actions
}

func genBusinessServiceInstanceActions() []ResourceAction {
	actions := make([]ResourceAction, 0)

	actions = append(actions, ResourceAction{
		ID:                   CreateBusinessServiceInstance,
		Name:                 ActionIDNameMap[CreateBusinessServiceInstance],
		NameEn:               "Create Service Instance",
		Type:                 Create,
		RelatedResourceTypes: []RelateResourceType{businessResource},
		RelatedActions:       []ActionID{ViewBusinessResource},
		Version:              1,
	})

	actions = append(actions, ResourceAction{
		ID:                   EditBusinessServiceInstance,
		Name:                 ActionIDNameMap[EditBusinessServiceInstance],
		NameEn:               "Edit Service Instance",
		Type:                 Edit,
		RelatedResourceTypes: []RelateResourceType{businessResource},
		RelatedActions:       []ActionID{ViewBusinessResource},
		Version:              1,
	})

	actions = append(actions, ResourceAction{
		ID:                   DeleteBusinessServiceInstance,
		Name:                 ActionIDNameMap[DeleteBusinessServiceInstance],
		NameEn:               "Delete Service Instance",
		Type:                 Delete,
		RelatedResourceTypes: []RelateResourceType{businessResource},
		RelatedActions:       []ActionID{ViewBusinessResource},
		Version:              1,
	})

	return actions
}

func genBusinessServiceTemplateActions() []ResourceAction {
	selection := []RelatedInstanceSelection{{
		SystemID:       SystemIDCMDB,
		ID:             BizProcessServiceTemplateSelection,
		IgnoreAuthPath: true,
	}}

	relatedResource := []RelateResourceType{
		{
			SystemID:           SystemIDCMDB,
			ID:                 BizProcessServiceTemplate,
			NameAlias:          "",
			NameAliasEn:        "",
			Scope:              nil,
			InstanceSelections: selection,
		},
	}

	actions := make([]ResourceAction, 0)
	actions = append(actions, ResourceAction{
		ID:                   CreateBusinessServiceTemplate,
		Name:                 ActionIDNameMap[CreateBusinessServiceTemplate],
		NameEn:               "Create Service Template",
		Type:                 Create,
		RelatedResourceTypes: []RelateResourceType{businessResource},
		RelatedActions:       []ActionID{ViewBusinessResource},
		Version:              1,
	})

	actions = append(actions, ResourceAction{
		ID:                   EditBusinessServiceTemplate,
		Name:                 ActionIDNameMap[EditBusinessServiceTemplate],
		NameEn:               "Edit Service Template",
		Type:                 Edit,
		RelatedResourceTypes: relatedResource,
		RelatedActions:       []ActionID{ViewBusinessResource},
		Version:              1,
	})

	actions = append(actions, ResourceAction{
		ID:                   DeleteBusinessServiceTemplate,
		Name:                 ActionIDNameMap[DeleteBusinessServiceTemplate],
		NameEn:               "Delete Service Template",
		Type:                 Delete,
		RelatedResourceTypes: relatedResource,
		RelatedActions:       []ActionID{ViewBusinessResource},
		Version:              1,
	})

	return actions
}

func genBusinessSetTemplateActions() []ResourceAction {
	selection := []RelatedInstanceSelection{{
		SystemID:       SystemIDCMDB,
		ID:             BizSetTemplateSelection,
		IgnoreAuthPath: true,
	}}

	relatedResource := []RelateResourceType{
		{
			SystemID:           SystemIDCMDB,
			ID:                 BizSetTemplate,
			NameAlias:          "",
			NameAliasEn:        "",
			Scope:              nil,
			InstanceSelections: selection,
		},
	}

	actions := make([]ResourceAction, 0)
	actions = append(actions, ResourceAction{
		ID:                   CreateBusinessSetTemplate,
		Name:                 ActionIDNameMap[CreateBusinessSetTemplate],
		NameEn:               "Create Set Template",
		Type:                 Create,
		RelatedResourceTypes: []RelateResourceType{businessResource},
		RelatedActions:       []ActionID{ViewBusinessResource},
		Version:              1,
	})

	actions = append(actions, ResourceAction{
		ID:                   EditBusinessSetTemplate,
		Name:                 ActionIDNameMap[EditBusinessSetTemplate],
		NameEn:               "Edit Set Template",
		Type:                 Edit,
		RelatedResourceTypes: relatedResource,
		RelatedActions:       []ActionID{ViewBusinessResource},
		Version:              1,
	})

	actions = append(actions, ResourceAction{
		ID:                   DeleteBusinessSetTemplate,
		Name:                 ActionIDNameMap[DeleteBusinessSetTemplate],
		NameEn:               "Delete Set Template",
		Type:                 Delete,
		RelatedResourceTypes: relatedResource,
		RelatedActions:       []ActionID{ViewBusinessResource},
		Version:              1,
	})

	return actions
}

func genBusinessTopologyActions() []ResourceAction {
	actions := make([]ResourceAction, 0)

	actions = append(actions, ResourceAction{
		ID:                   CreateBusinessTopology,
		Name:                 ActionIDNameMap[CreateBusinessTopology],
		NameEn:               "Create Business Topo",
		Type:                 Create,
		RelatedResourceTypes: []RelateResourceType{businessResource},
		RelatedActions:       []ActionID{ViewBusinessResource},
		Version:              1,
	})

	actions = append(actions, ResourceAction{
		ID:                   EditBusinessTopology,
		Name:                 ActionIDNameMap[EditBusinessTopology],
		NameEn:               "Edit Business Topo",
		Type:                 Edit,
		RelatedResourceTypes: []RelateResourceType{businessResource},
		RelatedActions:       []ActionID{ViewBusinessResource},
		Version:              1,
	})

	actions = append(actions, ResourceAction{
		ID:                   DeleteBusinessTopology,
		Name:                 ActionIDNameMap[DeleteBusinessTopology],
		NameEn:               "Delete Business Topo",
		Type:                 Delete,
		RelatedResourceTypes: []RelateResourceType{businessResource},
		RelatedActions:       []ActionID{ViewBusinessResource},
		Version:              1,
	})

	return actions
}

func genBusinessHostApplyActions() []ResourceAction {
	actions := make([]ResourceAction, 0)

	actions = append(actions, ResourceAction{
		ID:                   EditBusinessHostApply,
		Name:                 ActionIDNameMap[EditBusinessHostApply],
		NameEn:               "Edit Host Apply",
		Type:                 Edit,
		RelatedResourceTypes: []RelateResourceType{businessResource},
		RelatedActions:       []ActionID{ViewBusinessResource},
		Version:              1,
	})

	return actions
}

func genResourcePoolHostActions() []ResourceAction {
	hostSelection := []RelatedInstanceSelection{{
		SystemID: SystemIDCMDB,
		ID:       SysHostInstanceSelection,
	}}

	relatedResource := []RelateResourceType{{
		SystemID:    SystemIDCMDB,
		ID:          Host,
		NameAlias:   "",
		NameAliasEn: "",
		Scope:       nil,
		// 配置权限时可选择实例和配置属性, 后者用于属性鉴权
		SelectionMode:      modeAll,
		InstanceSelections: hostSelection,
	}}

	actions := make([]ResourceAction, 0)

	actions = append(actions, ResourceAction{
		ID:                   CreateResourcePoolHost,
		Name:                 ActionIDNameMap[CreateResourcePoolHost],
		NameEn:               "Create Pool Hosts",
		Type:                 Create,
		RelatedResourceTypes: []RelateResourceType{resourcePoolDirResource},
		RelatedActions:       nil,
		Version:              1,
	})

	actions = append(actions, ResourceAction{
		ID:                   EditResourcePoolHost,
		Name:                 ActionIDNameMap[EditResourcePoolHost],
		NameEn:               "Edit Pool Hosts",
		Type:                 Edit,
		RelatedResourceTypes: relatedResource,
		RelatedActions:       nil,
		Version:              1,
	})

	actions = append(actions, ResourceAction{
		ID:                   DeleteResourcePoolHost,
		Name:                 ActionIDNameMap[DeleteResourcePoolHost],
		NameEn:               "Delete Pool Hosts",
		Type:                 Delete,
		RelatedResourceTypes: relatedResource,
		RelatedActions:       nil,
		Version:              1,
	})

	relatedHostResource := []RelateResourceType{{
		SystemID:    SystemIDCMDB,
		ID:          SysHostRscPoolDirectory,
		NameAlias:   "",
		NameAliasEn: "",
		Scope:       nil,
		InstanceSelections: []RelatedInstanceSelection{{
			SystemID: SystemIDCMDB,
			ID:       SysHostRscPoolDirectorySelection,
		}},
	}}

	transferToBusinessRelatedResource := append(relatedHostResource, businessResource)
	actions = append(actions, ResourceAction{
		ID:                   ResourcePoolHostTransferToBusiness,
		Name:                 ActionIDNameMap[ResourcePoolHostTransferToBusiness],
		NameEn:               "Assigned Pool Hosts To Business",
		Type:                 Edit,
		RelatedResourceTypes: transferToBusinessRelatedResource,
		RelatedActions:       nil,
		Version:              1,
	})

	transferToDirectoryRelatedResource := append(relatedHostResource, resourcePoolDirResource)
	actions = append(actions, ResourceAction{
		ID:                   ResourcePoolHostTransferToDirectory,
		Name:                 ActionIDNameMap[ResourcePoolHostTransferToDirectory],
		NameEn:               "Assigned Pool Hosts To Directory",
		Type:                 Edit,
		RelatedResourceTypes: transferToDirectoryRelatedResource,
		RelatedActions:       nil,
		Version:              1,
	})

	actions = append(actions, ResourceAction{
		ID:      ManageHostAgentID,
		Name:    ActionIDNameMap[ManageHostAgentID],
		NameEn:  "Manage Host AgentID",
		Type:    Edit,
		Version: 1,
	})

	return actions
}

func genResourcePoolDirectoryActions() []ResourceAction {
	actions := make([]ResourceAction, 0)
	actions = append(actions, ResourceAction{
		ID:                   CreateResourcePoolDirectory,
		Name:                 ActionIDNameMap[CreateResourcePoolDirectory],
		NameEn:               "Create Pool Directory",
		Type:                 Create,
		RelatedResourceTypes: nil,
		RelatedActions:       nil,
		Version:              1,
	})

	actions = append(actions, ResourceAction{
		ID:                   EditResourcePoolDirectory,
		Name:                 ActionIDNameMap[EditResourcePoolDirectory],
		NameEn:               "Edit Pool Directory",
		Type:                 Edit,
		RelatedResourceTypes: []RelateResourceType{resourcePoolDirResource},
		RelatedActions:       nil,
		Version:              1,
	})

	actions = append(actions, ResourceAction{
		ID:                   DeleteResourcePoolDirectory,
		Name:                 ActionIDNameMap[DeleteResourcePoolDirectory],
		NameEn:               "Delete Pool Directory",
		Type:                 Delete,
		RelatedResourceTypes: []RelateResourceType{resourcePoolDirResource},
		RelatedActions:       nil,
		Version:              1,
	})

	return actions
}

func genBusinessActions() []ResourceAction {
	actions := make([]ResourceAction, 0)
	actions = append(actions, ResourceAction{
		ID:                   CreateBusiness,
		Name:                 ActionIDNameMap[CreateBusiness],
		NameEn:               "Create Business",
		Type:                 Create,
		RelatedResourceTypes: nil,
		RelatedActions:       nil,
		Version:              1,
	})

	actions = append(actions, ResourceAction{
		ID:                   EditBusiness,
		Name:                 ActionIDNameMap[EditBusiness],
		NameEn:               "Edit Business",
		Type:                 Edit,
		RelatedResourceTypes: []RelateResourceType{businessResource},
		RelatedActions:       []ActionID{FindBusiness},
		Version:              1,
	})

	actions = append(actions, ResourceAction{
		ID:                   ArchiveBusiness,
		Name:                 ActionIDNameMap[ArchiveBusiness],
		NameEn:               "Archive Business",
		Type:                 Edit,
		RelatedResourceTypes: []RelateResourceType{businessResource},
		RelatedActions:       []ActionID{FindBusiness},
		Version:              1,
	})

	actions = append(actions, ResourceAction{
		ID:                   FindBusiness,
		Name:                 ActionIDNameMap[FindBusiness],
		NameEn:               "View Business",
		Type:                 View,
		RelatedResourceTypes: []RelateResourceType{businessResource},
		RelatedActions:       nil,
		Version:              1,
	})

	actions = append(actions, ResourceAction{
		ID:     ViewBusinessResource,
		Name:   ActionIDNameMap[ViewBusinessResource],
		NameEn: "View Business Resource",
		Type:   View,
		// TODO add business collection resource
		RelatedResourceTypes: []RelateResourceType{businessResource},
		RelatedActions:       nil,
		Version:              1,
	})

	return actions
}

func genBizSetActions() []ResourceAction {
	bizSetResource := RelateResourceType{
		SystemID: SystemIDCMDB,
		ID:       BizSet,
		InstanceSelections: []RelatedInstanceSelection{{
			SystemID: SystemIDCMDB,
			ID:       BizSetSelection,
		}},
	}

	actions := make([]ResourceAction, 0)
	actions = append(actions, ResourceAction{
		ID:                   CreateBizSet,
		Name:                 ActionIDNameMap[CreateBizSet],
		NameEn:               "Create Business Set",
		Type:                 Create,
		RelatedResourceTypes: nil,
		RelatedActions:       nil,
		Version:              1,
	})

	actions = append(actions, ResourceAction{
		ID:                   EditBizSet,
		Name:                 ActionIDNameMap[EditBizSet],
		NameEn:               "Edit Business Set",
		Type:                 Edit,
		RelatedResourceTypes: []RelateResourceType{bizSetResource},
		RelatedActions:       []ActionID{ViewBizSet},
		Version:              1,
	})

	actions = append(actions, ResourceAction{
		ID:                   DeleteBizSet,
		Name:                 ActionIDNameMap[DeleteBizSet],
		NameEn:               "Delete Business Set",
		Type:                 Delete,
		RelatedResourceTypes: []RelateResourceType{bizSetResource},
		RelatedActions:       []ActionID{ViewBizSet},
		Version:              1,
	})

	actions = append(actions, ResourceAction{
		ID:                   ViewBizSet,
		Name:                 ActionIDNameMap[ViewBizSet],
		NameEn:               "View Business Set",
		Type:                 View,
		RelatedResourceTypes: []RelateResourceType{bizSetResource},
		RelatedActions:       nil,
		Version:              1,
	})

	actions = append(actions, ResourceAction{
		ID:                   AccessBizSet,
		Name:                 ActionIDNameMap[AccessBizSet],
		NameEn:               "Access Business Set",
		Type:                 View,
		RelatedResourceTypes: []RelateResourceType{bizSetResource},
		RelatedActions:       nil,
		Version:              1,
	})

	return actions
}

func genCloudAreaActions() []ResourceAction {
	selection := []RelatedInstanceSelection{{
		SystemID: SystemIDCMDB,
		ID:       SysCloudAreaSelection,
	}}

	relatedResource := []RelateResourceType{
		{
			SystemID:           SystemIDCMDB,
			ID:                 SysCloudArea,
			NameAlias:          "",
			NameAliasEn:        "",
			Scope:              nil,
			InstanceSelections: selection,
		},
	}

	actions := make([]ResourceAction, 0)
	actions = append(actions, ResourceAction{
		ID:                   CreateCloudArea,
		Name:                 ActionIDNameMap[CreateCloudArea],
		NameEn:               "Create Cloud Area",
		Type:                 Create,
		RelatedResourceTypes: nil,
		RelatedActions:       nil,
		Version:              1,
	})

	actions = append(actions, ResourceAction{
		ID:                   EditCloudArea,
		Name:                 ActionIDNameMap[EditCloudArea],
		NameEn:               "Edit Cloud Area",
		Type:                 Edit,
		RelatedResourceTypes: relatedResource,
		RelatedActions:       nil,
		Version:              1,
	})

	actions = append(actions, ResourceAction{
		ID:                   DeleteCloudArea,
		Name:                 ActionIDNameMap[DeleteCloudArea],
		NameEn:               "Delete Cloud Area",
		Type:                 Delete,
		RelatedResourceTypes: relatedResource,
		RelatedActions:       nil,
		Version:              1,
	})

	return actions
}

func genCloudAccountActions() []ResourceAction {
	selection := []RelatedInstanceSelection{{
		SystemID: SystemIDCMDB,
		ID:       SysCloudAccountSelection,
	}}

	relatedResource := []RelateResourceType{
		{
			SystemID:           SystemIDCMDB,
			ID:                 SysCloudAccount,
			NameAlias:          "",
			NameAliasEn:        "",
			Scope:              nil,
			InstanceSelections: selection,
		},
	}

	actions := make([]ResourceAction, 0)
	actions = append(actions, ResourceAction{
		ID:                   CreateCloudAccount,
		Name:                 ActionIDNameMap[CreateCloudAccount],
		NameEn:               "Create Cloud Account",
		Type:                 Create,
		RelatedResourceTypes: nil,
		RelatedActions:       nil,
		Version:              1,
	})

	actions = append(actions, ResourceAction{
		ID:                   EditCloudAccount,
		Name:                 ActionIDNameMap[EditCloudAccount],
		NameEn:               "Edit Cloud Account",
		Type:                 Edit,
		RelatedResourceTypes: relatedResource,
		RelatedActions:       []ActionID{FindCloudAccount},
		Version:              1,
	})

	actions = append(actions, ResourceAction{
		ID:                   DeleteCloudAccount,
		Name:                 ActionIDNameMap[DeleteCloudAccount],
		NameEn:               "Delete Cloud Account",
		Type:                 Delete,
		RelatedResourceTypes: relatedResource,
		RelatedActions:       []ActionID{FindCloudAccount},
		Version:              1,
	})

	actions = append(actions, ResourceAction{
		ID:                   FindCloudAccount,
		Name:                 ActionIDNameMap[FindCloudAccount],
		NameEn:               "View Cloud Account",
		Type:                 View,
		RelatedResourceTypes: relatedResource,
		RelatedActions:       nil,
		Version:              1,
	})

	return actions
}

func genCloudResourceTaskActions() []ResourceAction {
	selection := []RelatedInstanceSelection{{
		SystemID: SystemIDCMDB,
		ID:       SysCloudResourceTaskSelection,
	}}

	relatedResource := []RelateResourceType{
		{
			SystemID:           SystemIDCMDB,
			ID:                 SysCloudResourceTask,
			NameAlias:          "",
			NameAliasEn:        "",
			Scope:              nil,
			InstanceSelections: selection,
		},
	}

	actions := make([]ResourceAction, 0)
	actions = append(actions, ResourceAction{
		ID:                   CreateCloudResourceTask,
		Name:                 ActionIDNameMap[CreateCloudResourceTask],
		NameEn:               "Create Cloud Resource Task",
		Type:                 Create,
		RelatedResourceTypes: nil,
		RelatedActions:       nil,
		Version:              1,
	})

	actions = append(actions, ResourceAction{
		ID:                   EditCloudResourceTask,
		Name:                 ActionIDNameMap[EditCloudResourceTask],
		NameEn:               "Edit Cloud Resource Task",
		Type:                 Edit,
		RelatedResourceTypes: relatedResource,
		RelatedActions:       []ActionID{FindCloudResourceTask},
		Version:              1,
	})

	actions = append(actions, ResourceAction{
		ID:                   DeleteCloudResourceTask,
		Name:                 ActionIDNameMap[DeleteCloudResourceTask],
		NameEn:               "Delete Cloud Resource Task",
		Type:                 Delete,
		RelatedResourceTypes: relatedResource,
		RelatedActions:       []ActionID{FindCloudResourceTask},
		Version:              1,
	})

	actions = append(actions, ResourceAction{
		ID:                   FindCloudResourceTask,
		Name:                 ActionIDNameMap[FindCloudResourceTask],
		NameEn:               "View Cloud Resource Task",
		Type:                 View,
		RelatedResourceTypes: relatedResource,
		RelatedActions:       nil,
		Version:              1,
	})

	return actions
}

func genModelActions() []ResourceAction {
	selection := []RelatedInstanceSelection{{
		SystemID: SystemIDCMDB,
		ID:       SysModelSelection,
	}}

	relatedResource := []RelateResourceType{
		{
			SystemID:           SystemIDCMDB,
			ID:                 SysModel,
			NameAlias:          "",
			NameAliasEn:        "",
			Scope:              nil,
			InstanceSelections: selection,
		},
	}

	actions := make([]ResourceAction, 0)
	actions = append(actions, ResourceAction{
		ID:     CreateSysModel,
		Name:   ActionIDNameMap[CreateSysModel],
		NameEn: "Create Model",
		Type:   Create,
		RelatedResourceTypes: []RelateResourceType{
			{
				SystemID:    SystemIDCMDB,
				ID:          SysModelGroup,
				NameAlias:   "",
				NameAliasEn: "",
				Scope:       nil,
				InstanceSelections: []RelatedInstanceSelection{{
					SystemID: SystemIDCMDB,
					ID:       SysModelGroupSelection,
				}},
			},
		},
		RelatedActions: nil,
		Version:        1,
	})

	actions = append(actions, ResourceAction{
		ID:                   EditSysModel,
		Name:                 ActionIDNameMap[EditSysModel],
		NameEn:               "Edit Model",
		Type:                 Edit,
		RelatedResourceTypes: relatedResource,
		RelatedActions:       nil,
		Version:              1,
	})

	actions = append(actions, ResourceAction{
		ID:                   DeleteSysModel,
		Name:                 ActionIDNameMap[DeleteSysModel],
		NameEn:               "Delete Model",
		Type:                 Delete,
		RelatedResourceTypes: relatedResource,
		RelatedActions:       nil,
		Version:              1,
	})

	return actions
}

func genAssociationTypeActions() []ResourceAction {
	selection := []RelatedInstanceSelection{{
		SystemID: SystemIDCMDB,
		ID:       SysAssociationTypeSelection,
	}}

	relatedResource := []RelateResourceType{
		{
			SystemID:           SystemIDCMDB,
			ID:                 SysAssociationType,
			NameAlias:          "",
			NameAliasEn:        "",
			Scope:              nil,
			InstanceSelections: selection,
		},
	}

	actions := make([]ResourceAction, 0)
	actions = append(actions, ResourceAction{
		ID:                   CreateAssociationType,
		Name:                 ActionIDNameMap[CreateAssociationType],
		NameEn:               "Create Association Type",
		Type:                 Create,
		RelatedResourceTypes: nil,
		RelatedActions:       nil,
		Version:              1,
	})

	actions = append(actions, ResourceAction{
		ID:                   EditAssociationType,
		Name:                 ActionIDNameMap[EditAssociationType],
		NameEn:               "Edit Association Type",
		Type:                 Edit,
		RelatedResourceTypes: relatedResource,
		RelatedActions:       nil,
		Version:              1,
	})

	actions = append(actions, ResourceAction{
		ID:                   DeleteAssociationType,
		Name:                 ActionIDNameMap[DeleteAssociationType],
		NameEn:               "Delete Association Type",
		Type:                 Delete,
		RelatedResourceTypes: relatedResource,
		RelatedActions:       nil,
		Version:              1,
	})

	return actions
}

func genModelGroupActions() []ResourceAction {
	selection := []RelatedInstanceSelection{{
		SystemID: SystemIDCMDB,
		ID:       SysModelGroupSelection,
	}}

	relatedResource := []RelateResourceType{
		{
			SystemID:           SystemIDCMDB,
			ID:                 SysModelGroup,
			NameAlias:          "",
			NameAliasEn:        "",
			Scope:              nil,
			InstanceSelections: selection,
		},
	}

	actions := make([]ResourceAction, 0)
	actions = append(actions, ResourceAction{
		ID:                   CreateModelGroup,
		Name:                 ActionIDNameMap[CreateModelGroup],
		NameEn:               "Create Model Group",
		Type:                 Create,
		RelatedResourceTypes: nil,
		RelatedActions:       nil,
		Version:              1,
	})

	actions = append(actions, ResourceAction{
		ID:                   EditModelGroup,
		Name:                 ActionIDNameMap[EditModelGroup],
		NameEn:               "Edit Model Group",
		Type:                 Edit,
		RelatedResourceTypes: relatedResource,
		RelatedActions:       nil,
		Version:              1,
	})

	actions = append(actions, ResourceAction{
		ID:                   DeleteModelGroup,
		Name:                 ActionIDNameMap[DeleteModelGroup],
		NameEn:               "Delete Model Group",
		Type:                 Delete,
		RelatedResourceTypes: relatedResource,
		RelatedActions:       nil,
		Version:              1,
	})

	return actions
}

func genBusinessLayerActions() []ResourceAction {
	actions := make([]ResourceAction, 0)
	actions = append(actions, ResourceAction{
		ID:                   EditBusinessLayer,
		Name:                 ActionIDNameMap[EditBusinessLayer],
		NameEn:               "Edit Business Level",
		Type:                 Edit,
		RelatedResourceTypes: nil,
		RelatedActions:       nil,
		Version:              1,
	})
	return actions
}

func genModelTopologyViewActions() []ResourceAction {
	actions := make([]ResourceAction, 0)
	actions = append(actions, ResourceAction{
		ID:                   EditModelTopologyView,
		Name:                 ActionIDNameMap[EditModelTopologyView],
		NameEn:               "Edit Model Topo View",
		Type:                 Edit,
		RelatedResourceTypes: nil,
		RelatedActions:       nil,
		Version:              1,
	})
	return actions
}

func genOperationStatisticActions() []ResourceAction {
	actions := make([]ResourceAction, 0)
	actions = append(actions, ResourceAction{
		ID:                   FindOperationStatistic,
		Name:                 ActionIDNameMap[FindOperationStatistic],
		NameEn:               "View Operational Statistics",
		Type:                 View,
		RelatedResourceTypes: nil,
		RelatedActions:       nil,
		Version:              1,
	})

	actions = append(actions, ResourceAction{
		ID:                   EditOperationStatistic,
		Name:                 ActionIDNameMap[EditOperationStatistic],
		NameEn:               "Edit Operational Statistics",
		Type:                 Edit,
		RelatedResourceTypes: nil,
		RelatedActions:       []ActionID{FindOperationStatistic},
		Version:              1,
	})

	return actions
}

func genAuditLogActions() []ResourceAction {
	actions := make([]ResourceAction, 0)
	actions = append(actions, ResourceAction{
		ID:                   FindAuditLog,
		Name:                 ActionIDNameMap[FindAuditLog],
		NameEn:               "View Operation Audit",
		Type:                 View,
		RelatedResourceTypes: nil,
		RelatedActions:       nil,
		Version:              1,
	})
	return actions
}

func genEventWatchActions() []ResourceAction {
	actions := make([]ResourceAction, 0)
	actions = append(actions, ResourceAction{
		ID:                   WatchHostEvent,
		Name:                 ActionIDNameMap[WatchHostEvent],
		NameEn:               "Host Event Listen",
		Type:                 View,
		RelatedResourceTypes: nil,
		RelatedActions:       nil,
		Version:              1,
	})

	actions = append(actions, ResourceAction{
		ID:                   WatchHostRelationEvent,
		Name:                 ActionIDNameMap[WatchHostRelationEvent],
		NameEn:               "Host Relation Event Listen",
		Type:                 View,
		RelatedResourceTypes: nil,
		RelatedActions:       nil,
		Version:              1,
	})

	actions = append(actions, ResourceAction{
		ID:                   WatchBizEvent,
		Name:                 ActionIDNameMap[WatchBizEvent],
		NameEn:               "Business Event Listen",
		Type:                 View,
		RelatedResourceTypes: nil,
		RelatedActions:       nil,
		Version:              1,
	})

	actions = append(actions, ResourceAction{
		ID:                   WatchSetEvent,
		Name:                 ActionIDNameMap[WatchSetEvent],
		NameEn:               "Set Event Listen",
		Type:                 View,
		RelatedResourceTypes: nil,
		RelatedActions:       nil,
		Version:              1,
	})

	actions = append(actions, ResourceAction{
		ID:                   WatchModuleEvent,
		Name:                 ActionIDNameMap[WatchModuleEvent],
		NameEn:               "Module Event Listen",
		Type:                 View,
		RelatedResourceTypes: nil,
		RelatedActions:       nil,
		Version:              1,
	})

	actions = append(actions, ResourceAction{
		ID:                   WatchProcessEvent,
		Name:                 ActionIDNameMap[WatchProcessEvent],
		NameEn:               "Process Event Listen",
		Type:                 View,
		RelatedResourceTypes: nil,
		RelatedActions:       nil,
		Version:              1,
	})

	actions = append(actions, ResourceAction{
		ID:      WatchBizSetEvent,
		Name:    ActionIDNameMap[WatchBizSetEvent],
		NameEn:  "Business Set Event Listen",
		Type:    View,
		Version: 1,
	})

	modelSelection := []RelatedInstanceSelection{{
		SystemID: SystemIDCMDB,
		ID:       SysModelEventSelection,
	}}

	modelResource := []RelateResourceType{
		{
			SystemID:           SystemIDCMDB,
			ID:                 SysModelEvent,
			NameAlias:          "",
			NameAliasEn:        "",
			Scope:              nil,
			InstanceSelections: modelSelection,
		},
	}

	actions = append(actions, ResourceAction{
		ID:                   WatchCommonInstanceEvent,
		Name:                 ActionIDNameMap[WatchCommonInstanceEvent],
		NameEn:               "Common Model Instance Event Listen",
		Type:                 View,
		RelatedResourceTypes: modelResource,
		RelatedActions:       nil,
		Version:              1,
	})

	mainlineModelSelection := []RelatedInstanceSelection{{
		SystemID: SystemIDCMDB,
		ID:       MainlineModelEventSelection,
	}}

	mainlineModelResource := []RelateResourceType{
		{
			SystemID:           SystemIDCMDB,
			ID:                 MainlineModelEvent,
			NameAlias:          "",
			NameAliasEn:        "",
			Scope:              nil,
			InstanceSelections: mainlineModelSelection,
		},
	}

	actions = append(actions, ResourceAction{
		ID:                   WatchMainlineInstanceEvent,
		Name:                 ActionIDNameMap[WatchMainlineInstanceEvent],
		NameEn:               "Custom Topo Layer Event Listen",
		Type:                 View,
		RelatedResourceTypes: mainlineModelResource,
		RelatedActions:       nil,
		Version:              1,
	})

	actions = append(actions, ResourceAction{
		ID:     WatchInstAsstEvent,
		Name:   ActionIDNameMap[WatchInstAsstEvent],
		NameEn: "Instance Association Event Listen",
		Type:   View,
		RelatedResourceTypes: []RelateResourceType{
			{
				SystemID:    SystemIDCMDB,
				ID:          InstAsstEvent,
				NameAlias:   "",
				NameAliasEn: "",
				Scope:       nil,
				InstanceSelections: []RelatedInstanceSelection{{
					SystemID: SystemIDCMDB,
					ID:       InstAsstEventSelection,
				}},
			},
		},
		RelatedActions: nil,
		Version:        1,
	})
	return actions
}

func genKubeEventWatchActions() []ResourceAction {
	return []ResourceAction{
		{
			ID:      WatchKubeClusterEvent,
			Name:    ActionIDNameMap[WatchKubeClusterEvent],
			NameEn:  "Kube Cluster Event Listen",
			Type:    View,
			Version: 1,
		},
		{
			ID:      WatchKubeNodeEvent,
			Name:    ActionIDNameMap[WatchKubeNodeEvent],
			NameEn:  "Kube Node Event Listen",
			Type:    View,
			Version: 1,
		},
		{
			ID:      WatchKubeNamespaceEvent,
			Name:    ActionIDNameMap[WatchKubeNamespaceEvent],
			NameEn:  "Kube Namespace Event Listen",
			Type:    View,
			Version: 1,
		},
		{
			ID:     WatchKubeWorkloadEvent,
			Name:   ActionIDNameMap[WatchKubeWorkloadEvent],
			NameEn: "Kube Workload Event Listen",
			Type:   View,
			RelatedResourceTypes: []RelateResourceType{
				{
					SystemID: SystemIDCMDB,
					ID:       KubeWorkloadEvent,
					InstanceSelections: []RelatedInstanceSelection{{
						SystemID: SystemIDCMDB,
						ID:       KubeWorkloadEventSelection,
					}},
				},
			},
			Version: 1,
		},
		{
			ID:      WatchKubePodEvent,
			Name:    ActionIDNameMap[WatchKubePodEvent],
			NameEn:  "Kube Pod Event Listen",
			Type:    View,
			Version: 1,
		},
	}
}

func genConfigAdminActions() []ResourceAction {
	actions := make([]ResourceAction, 0)
	actions = append(actions, ResourceAction{
		ID:                   GlobalSettings,
		Name:                 ActionIDNameMap[GlobalSettings],
		NameEn:               "Global Settings",
		Type:                 Edit,
		RelatedResourceTypes: nil,
		RelatedActions:       nil,
		Version:              1,
	})
	return actions
}

func genContainerManagementActions() []ResourceAction {
	actions := make([]ResourceAction, 0)

	actions = append(actions, genContainerClusterActions()...)
	actions = append(actions, genContainerNodeActions()...)
	actions = append(actions, genContainerNamespaceActions()...)
	actions = append(actions, genContainerWorkloadActions()...)
	actions = append(actions, genContainerPodActions()...)

	return actions
}

func genContainerClusterActions() []ResourceAction {
	return []ResourceAction{
		{
			ID:      CreateContainerCluster,
			Name:    ActionIDNameMap[CreateContainerCluster],
			NameEn:  "Create Container Cluster",
			Type:    Create,
			Version: 1,
		},
		{
			ID:      EditContainerCluster,
			Name:    ActionIDNameMap[EditContainerCluster],
			NameEn:  "Edit Container Cluster",
			Type:    Edit,
			Version: 1,
		},
		{
			ID:      DeleteContainerCluster,
			Name:    ActionIDNameMap[DeleteContainerCluster],
			NameEn:  "Delete Container Cluster",
			Type:    Delete,
			Version: 1,
		},
	}
}

func genContainerNodeActions() []ResourceAction {
	return []ResourceAction{
		{
			ID:      CreateContainerNode,
			Name:    ActionIDNameMap[CreateContainerNode],
			NameEn:  "Create Container Node",
			Type:    Create,
			Version: 1,
		},
		{
			ID:      EditContainerNode,
			Name:    ActionIDNameMap[EditContainerNode],
			NameEn:  "Edit Container Node",
			Type:    Edit,
			Version: 1,
		},
		{
			ID:      DeleteContainerNode,
			Name:    ActionIDNameMap[DeleteContainerNode],
			NameEn:  "Delete Container Node",
			Type:    Delete,
			Version: 1,
		},
	}
}

func genContainerNamespaceActions() []ResourceAction {
	return []ResourceAction{
		{
			ID:      CreateContainerNamespace,
			Name:    ActionIDNameMap[CreateContainerNamespace],
			NameEn:  "Create Container Namespace",
			Type:    Create,
			Version: 1,
		},
		{
			ID:      EditContainerNamespace,
			Name:    ActionIDNameMap[EditContainerNamespace],
			NameEn:  "Edit Container Namespace",
			Type:    Edit,
			Version: 1,
		},
		{
			ID:      DeleteContainerNamespace,
			Name:    ActionIDNameMap[DeleteContainerNamespace],
			NameEn:  "Delete Container Namespace",
			Type:    Delete,
			Version: 1,
		},
	}
}

func genContainerWorkloadActions() []ResourceAction {
	return []ResourceAction{
		{
			ID:      CreateContainerWorkload,
			Name:    ActionIDNameMap[CreateContainerWorkload],
			NameEn:  "Create Container Workload",
			Type:    Create,
			Version: 1,
		},
		{
			ID:      EditContainerWorkload,
			Name:    ActionIDNameMap[EditContainerWorkload],
			NameEn:  "Edit Container Workload",
			Type:    Edit,
			Version: 1,
		},
		{
			ID:      DeleteContainerWorkload,
			Name:    ActionIDNameMap[DeleteContainerWorkload],
			NameEn:  "Delete Container Workload",
			Type:    Delete,
			Version: 1,
		},
	}
}

func genContainerPodActions() []ResourceAction {
	return []ResourceAction{
		{
			ID:      CreateContainerPod,
			Name:    ActionIDNameMap[CreateContainerPod],
			NameEn:  "Create Container Pod",
			Type:    Create,
			Version: 1,
		},
		{
			ID:      DeleteContainerPod,
			Name:    ActionIDNameMap[DeleteContainerPod],
			NameEn:  "Delete Container Pod",
			Type:    Delete,
			Version: 1,
		},
	}
}<|MERGE_RESOLUTION|>--- conflicted
+++ resolved
@@ -124,9 +124,7 @@
 	WatchKubeWorkloadEvent:              "容器工作负载事件监听",
 	WatchKubePodEvent:                   "容器Pod事件监听",
 	GlobalSettings:                      "全局设置",
-<<<<<<< HEAD
 	ManageHostAgentID:                   "主机AgentID管理",
-=======
 	CreateContainerCluster:              "容器集群新建",
 	EditContainerCluster:                "容器集群编辑",
 	DeleteContainerCluster:              "容器集群删除",
@@ -141,7 +139,6 @@
 	DeleteContainerWorkload:             "容器工作负载删除",
 	CreateContainerPod:                  "容器Pod新建",
 	DeleteContainerPod:                  "容器Pod删除",
->>>>>>> 07f7db79
 }
 
 // GenerateActions generate all the actions registered to IAM.

--- conflicted
+++ resolved
@@ -109,12 +109,8 @@
 	WatchSetEvent:                       "集群事件监听",
 	WatchModuleEvent:                    "模块数据监听",
 	WatchProcessEvent:                   "进程数据监听",
-<<<<<<< HEAD
-	WatchCommonInstanceEvent:            "通用模型实例数据监听",
-=======
 	WatchCommonInstanceEvent:            "模型实例事件监听",
 	WatchMainlineInstanceEvent:          "自定义拓扑层级事件监听",
->>>>>>> 6dd5a95f
 	GlobalSettings:                      "全局设置",
 }
 
@@ -1247,11 +1243,7 @@
 	actions = append(actions, ResourceAction{
 		ID:                   WatchCommonInstanceEvent,
 		Name:                 ActionIDNameMap[WatchCommonInstanceEvent],
-<<<<<<< HEAD
-		NameEn:               "Common Object Instance Event Listen",
-=======
 		NameEn:               "Common Model Instance Event Listen",
->>>>>>> 6dd5a95f
 		Type:                 View,
 		RelatedResourceTypes: modelResource,
 		RelatedActions:       nil,

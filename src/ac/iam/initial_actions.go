/*
 * Tencent is pleased to support the open source community by making 蓝鲸 available.
 * Copyright (C) 2017-2018 THL A29 Limited, a Tencent company. All rights reserved.
 * Licensed under the MIT License (the "License"); you may not use this file except
 * in compliance with the License. You may obtain a copy of the License at
 * http://opensource.org/licenses/MIT
 * Unless required by applicable law or agreed to in writing, software distributed under
 * the License is distributed on an "AS IS" BASIS, WITHOUT WARRANTIES OR CONDITIONS OF ANY KIND,
 * either express or implied. See the License for the specific language governing permissions and
 * limitations under the License.
 */

package iam

import "configcenter/src/common/metadata"

var (
	businessResource = RelateResourceType{
		SystemID:    SystemIDCMDB,
		ID:          Business,
		NameAlias:   "",
		NameAliasEn: "",
		Scope:       nil,
		InstanceSelections: []RelatedInstanceSelection{{
			SystemID: SystemIDCMDB,
			ID:       BusinessSelection,
		}},
	}

	resourcePoolDirResource = RelateResourceType{
		SystemID:    SystemIDCMDB,
		ID:          SysResourcePoolDirectory,
		NameAlias:   "",
		NameAliasEn: "",
		Scope:       nil,
		InstanceSelections: []RelatedInstanceSelection{{
			SystemID: SystemIDCMDB,
			ID:       SysResourcePoolDirectorySelection,
		}},
	}
)

// ActionIDNameMap TODO
var ActionIDNameMap = map[ActionID]string{
	EditBusinessHost:                    "业务主机编辑",
	BusinessHostTransferToResourcePool:  "主机归还主机池",
	HostTransferAcrossBusiness:          "主机转移到其他业务",
	CreateBusinessCustomQuery:           "动态分组新建",
	EditBusinessCustomQuery:             "动态分组编辑",
	DeleteBusinessCustomQuery:           "动态分组删除",
	EditBusinessCustomField:             "业务自定义字段编辑",
	CreateBusinessServiceCategory:       "服务分类新建",
	EditBusinessServiceCategory:         "服务分类编辑",
	DeleteBusinessServiceCategory:       "服务分类删除",
	CreateBusinessServiceInstance:       "服务实例新建",
	EditBusinessServiceInstance:         "服务实例编辑",
	DeleteBusinessServiceInstance:       "服务实例删除",
	CreateBusinessServiceTemplate:       "服务模板新建",
	EditBusinessServiceTemplate:         "服务模板编辑",
	DeleteBusinessServiceTemplate:       "服务模板删除",
	CreateBusinessSetTemplate:           "集群模板新建",
	EditBusinessSetTemplate:             "集群模板编辑",
	DeleteBusinessSetTemplate:           "集群模板删除",
	CreateBusinessTopology:              "业务拓扑新建",
	EditBusinessTopology:                "业务拓扑编辑",
	DeleteBusinessTopology:              "业务拓扑删除",
	EditBusinessHostApply:               "主机自动应用编辑",
	ViewResourcePoolHost:                "主机池主机查看",
	CreateResourcePoolHost:              "主机池主机创建",
	EditResourcePoolHost:                "主机池主机编辑",
	DeleteResourcePoolHost:              "主机池主机删除",
	ResourcePoolHostTransferToBusiness:  "主机池主机分配到业务",
	ResourcePoolHostTransferToDirectory: "主机池主机分配到目录",
	CreateResourcePoolDirectory:         "主机池目录创建",
	EditResourcePoolDirectory:           "主机池目录编辑",
	DeleteResourcePoolDirectory:         "主机池目录删除",
	CreateBusiness:                      "业务创建",
	EditBusiness:                        "业务编辑",
	ArchiveBusiness:                     "业务归档",
	FindBusiness:                        "业务查询",
	ViewBusinessResource:                "业务访问",
	CreateBizSet:                        "业务集新增",
	EditBizSet:                          "业务集编辑",
	DeleteBizSet:                        "业务集删除",
	ViewBizSet:                          "业务集查看",
	AccessBizSet:                        "业务集访问",
	CreateProject:                       "项目新建",
	EditProject:                         "项目编辑",
	DeleteProject:                       "项目删除",
	ViewProject:                         "项目查看",
	ViewCloudArea:                       "管控区域查看",
	CreateCloudArea:                     "管控区域创建",
	EditCloudArea:                       "管控区域编辑",
	DeleteCloudArea:                     "管控区域删除",
	CreateCloudAccount:                  "云账户新建",
	EditCloudAccount:                    "云账户编辑",
	DeleteCloudAccount:                  "云账户删除",
	FindCloudAccount:                    "云账户查询",
	CreateCloudResourceTask:             "云资源任务新建",
	EditCloudResourceTask:               "云资源任务编辑",
	DeleteCloudResourceTask:             "云资源任务删除",
	FindCloudResourceTask:               "云资源任务查询",
	ViewSysModel:                        "模型查看",
	CreateSysModel:                      "模型新建",
	EditSysModel:                        "模型编辑",
	DeleteSysModel:                      "模型删除",
	CreateAssociationType:               "关联类型新建",
	EditAssociationType:                 "关联类型编辑",
	DeleteAssociationType:               "关联类型删除",
	CreateModelGroup:                    "模型分组新建",
	EditModelGroup:                      "模型分组编辑",
	DeleteModelGroup:                    "模型分组删除",
	ViewModelTopo:                       "模型拓扑查看",
	EditBusinessLayer:                   "业务层级编辑",
	EditModelTopologyView:               "模型拓扑视图编辑",
	FindOperationStatistic:              "运营统计查询",
	EditOperationStatistic:              "运营统计编辑",
	FindAuditLog:                        "操作审计查询",
	WatchHostEvent:                      "主机事件监听",
	WatchHostRelationEvent:              "主机关系事件监听",
	WatchBizEvent:                       "业务事件监听",
	WatchSetEvent:                       "集群事件监听",
	WatchModuleEvent:                    "模块数据监听",
	WatchProcessEvent:                   "进程数据监听",
	WatchCommonInstanceEvent:            "模型实例事件监听",
	WatchMainlineInstanceEvent:          "自定义拓扑层级事件监听",
	WatchInstAsstEvent:                  "实例关联事件监听",
	WatchBizSetEvent:                    "业务集事件监听",
	WatchPlatEvent:                      "管控区域事件监听",
	WatchKubeClusterEvent:               "容器集群事件监听",
	WatchKubeNodeEvent:                  "容器节点事件监听",
	WatchKubeNamespaceEvent:             "容器命名空间事件监听",
	WatchKubeWorkloadEvent:              "容器工作负载事件监听",
	WatchKubePodEvent:                   "容器Pod事件监听",
	WatchProjectEvent:                   "项目事件监听",
	GlobalSettings:                      "全局设置",
	ManageHostAgentID:                   "主机AgentID管理",
	CreateContainerCluster:              "容器集群新建",
	EditContainerCluster:                "容器集群编辑",
	DeleteContainerCluster:              "容器集群删除",
	CreateContainerNode:                 "容器集群节点新建",
	EditContainerNode:                   "容器集群节点编辑",
	DeleteContainerNode:                 "容器集群节点删除",
	CreateContainerNamespace:            "容器命名空间新建",
	EditContainerNamespace:              "容器命名空间编辑",
	DeleteContainerNamespace:            "容器命名空间删除",
	CreateContainerWorkload:             "容器工作负载新建",
	EditContainerWorkload:               "容器工作负载编辑",
	DeleteContainerWorkload:             "容器工作负载删除",
	CreateContainerPod:                  "容器Pod新建",
	DeleteContainerPod:                  "容器Pod删除",
	UseFulltextSearch:                   "全文检索",
	CreateFieldGroupingTemplate:         "字段组合模板新建",
	ViewFieldGroupingTemplate:           "字段组合模板查看",
	EditFieldGroupingTemplate:           "字段组合模板编辑",
	DeleteFieldGroupingTemplate:         "字段组合模板删除",
<<<<<<< HEAD
	CreateFullSyncCond:                  "全量同步缓存条件新建",
	ViewFullSyncCond:                    "全量同步缓存条件查看",
	EditFullSyncCond:                    "全量同步缓存条件编辑",
	DeleteFullSyncCond:                  "全量同步缓存条件删除",
	ViewGeneralCache:                    "通用缓存查询",
=======
	EditIDRuleIncrID:                    "ID规则自增ID编辑",
>>>>>>> 1e192ae7
}

// GenerateActions generate all the actions registered to IAM.
func GenerateActions(objects []metadata.Object) []ResourceAction {
	resourceActionList := GenerateStaticActions()
	resourceActionList = append(resourceActionList, genDynamicActions(objects)...)
	return resourceActionList
}

// GenerateStaticActions TODO
func GenerateStaticActions() []ResourceAction {
	resourceActionList := make([]ResourceAction, 0)
	// add business resource actions
	resourceActionList = append(resourceActionList, genBusinessHostActions()...)
	resourceActionList = append(resourceActionList, genBusinessCustomQueryActions()...)
	resourceActionList = append(resourceActionList, genBusinessCustomFieldActions()...)
	resourceActionList = append(resourceActionList, genBusinessServiceCategoryActions()...)
	resourceActionList = append(resourceActionList, genBusinessServiceInstanceActions()...)
	resourceActionList = append(resourceActionList, genBusinessServiceTemplateActions()...)
	resourceActionList = append(resourceActionList, genBusinessSetTemplateActions()...)
	resourceActionList = append(resourceActionList, genBusinessTopologyActions()...)
	resourceActionList = append(resourceActionList, genBusinessHostApplyActions()...)

	// add public resource actions
	resourceActionList = append(resourceActionList, genResourcePoolHostActions()...)
	resourceActionList = append(resourceActionList, genResourcePoolDirectoryActions()...)
	resourceActionList = append(resourceActionList, genBusinessActions()...)
	resourceActionList = append(resourceActionList, genBizSetActions()...)
	resourceActionList = append(resourceActionList, genProjectActions()...)
	resourceActionList = append(resourceActionList, genCloudAreaActions()...)
	resourceActionList = append(resourceActionList, genCloudAccountActions()...)
	resourceActionList = append(resourceActionList, genCloudResourceTaskActions()...)
	resourceActionList = append(resourceActionList, genModelActions()...)
	resourceActionList = append(resourceActionList, genAssociationTypeActions()...)
	resourceActionList = append(resourceActionList, genModelGroupActions()...)
	resourceActionList = append(resourceActionList, genBusinessLayerActions()...)
	resourceActionList = append(resourceActionList, genModelTopologyViewActions()...)
	resourceActionList = append(resourceActionList, genOperationStatisticActions()...)
	resourceActionList = append(resourceActionList, genAuditLogActions()...)
	resourceActionList = append(resourceActionList, genEventWatchActions()...)
	resourceActionList = append(resourceActionList, genKubeEventWatchActions()...)
	resourceActionList = append(resourceActionList, genConfigAdminActions()...)
	resourceActionList = append(resourceActionList, genContainerManagementActions()...)
	resourceActionList = append(resourceActionList, genFulltextSearchActions()...)
	resourceActionList = append(resourceActionList, genFieldGroupingTemplateActions()...)
<<<<<<< HEAD
	resourceActionList = append(resourceActionList, genFullSyncCondActions()...)
	resourceActionList = append(resourceActionList, genCacheActions()...)
=======
	resourceActionList = append(resourceActionList, genIDRuleActions()...)
>>>>>>> 1e192ae7

	return resourceActionList
}

func genBusinessHostActions() []ResourceAction {
	hostSelection := []RelatedInstanceSelection{{
		SystemID: SystemIDCMDB,
		ID:       BizHostInstanceSelection,
	}}

	relatedResource := []RelateResourceType{{
		SystemID:    SystemIDCMDB,
		ID:          Host,
		NameAlias:   "",
		NameAliasEn: "",
		Scope:       nil,
		// 配置权限时可选择实例和配置属性, 后者用于属性鉴权
		SelectionMode:      modeAll,
		InstanceSelections: hostSelection,
	}}

	actions := make([]ResourceAction, 0)

	// edit business's host actions
	actions = append(actions, ResourceAction{
		ID:                   EditBusinessHost,
		Name:                 ActionIDNameMap[EditBusinessHost],
		NameEn:               "Edit Business Hosts",
		Type:                 Edit,
		RelatedResourceTypes: relatedResource,
		RelatedActions:       []ActionID{ViewBusinessResource},
		Version:              1,
	})

	// business host transfer to resource pool actions
	actions = append(actions, ResourceAction{
		ID:                   BusinessHostTransferToResourcePool,
		Name:                 ActionIDNameMap[BusinessHostTransferToResourcePool],
		NameEn:               "Return Hosts To Pool",
		Type:                 Edit,
		RelatedResourceTypes: []RelateResourceType{businessResource, resourcePoolDirResource},
		RelatedActions:       []ActionID{ViewBusinessResource},
		Version:              1,
	})

	businessHostResource := RelateResourceType{
		SystemID:    SystemIDCMDB,
		ID:          BusinessForHostTrans,
		NameAlias:   "",
		NameAliasEn: "",
		Scope:       nil,
		InstanceSelections: []RelatedInstanceSelection{{
			SystemID: SystemIDCMDB,
			ID:       BusinessHostTransferSelection,
		}},
	}

	// business host transfer to another business actions
	actions = append(actions, ResourceAction{
		ID:                   HostTransferAcrossBusiness,
		Name:                 ActionIDNameMap[HostTransferAcrossBusiness],
		NameEn:               "Assigned Host To Other Business",
		Type:                 Edit,
		RelatedResourceTypes: []RelateResourceType{businessHostResource, businessResource},
		RelatedActions:       []ActionID{ViewBusinessResource},
		Version:              1,
	})

	return actions
}

func genBusinessCustomQueryActions() []ResourceAction {
	selection := []RelatedInstanceSelection{{
		SystemID: SystemIDCMDB,
		ID:       BizCustomQuerySelection,
	}}

	relatedResource := []RelateResourceType{
		{
			SystemID:           SystemIDCMDB,
			ID:                 BizCustomQuery,
			NameAlias:          "",
			NameAliasEn:        "",
			Scope:              nil,
			InstanceSelections: selection,
		},
	}

	actions := make([]ResourceAction, 0)
	actions = append(actions, ResourceAction{
		ID:                   CreateBusinessCustomQuery,
		Name:                 ActionIDNameMap[CreateBusinessCustomQuery],
		NameEn:               "Create Dynamic Grouping",
		Type:                 Create,
		RelatedResourceTypes: []RelateResourceType{businessResource},
		RelatedActions:       []ActionID{ViewBusinessResource},
		Version:              1,
	})

	actions = append(actions, ResourceAction{
		ID:                   EditBusinessCustomQuery,
		Name:                 ActionIDNameMap[EditBusinessCustomQuery],
		NameEn:               "Edit Dynamic Grouping",
		Type:                 Edit,
		RelatedResourceTypes: relatedResource,
		RelatedActions:       []ActionID{ViewBusinessResource},
		Version:              1,
	})

	actions = append(actions, ResourceAction{
		ID:                   DeleteBusinessCustomQuery,
		Name:                 ActionIDNameMap[DeleteBusinessCustomQuery],
		NameEn:               "Delete Dynamic Grouping",
		Type:                 Delete,
		RelatedResourceTypes: relatedResource,
		RelatedActions:       []ActionID{ViewBusinessResource},
		Version:              1,
	})

	return actions
}

func genBusinessCustomFieldActions() []ResourceAction {
	actions := make([]ResourceAction, 0)

	actions = append(actions, ResourceAction{
		ID:                   EditBusinessCustomField,
		Name:                 ActionIDNameMap[EditBusinessCustomField],
		NameEn:               "Edit Custom Field",
		Type:                 Edit,
		RelatedResourceTypes: []RelateResourceType{businessResource},
		RelatedActions:       []ActionID{ViewBusinessResource},
		Version:              1,
	})

	return actions
}

func genBusinessServiceCategoryActions() []ResourceAction {
	actions := make([]ResourceAction, 0)

	actions = append(actions, ResourceAction{
		ID:                   CreateBusinessServiceCategory,
		Name:                 ActionIDNameMap[CreateBusinessServiceCategory],
		NameEn:               "Create Service Category",
		Type:                 Create,
		RelatedResourceTypes: []RelateResourceType{businessResource},
		RelatedActions:       []ActionID{ViewBusinessResource},
		Version:              1,
	})

	actions = append(actions, ResourceAction{
		ID:                   EditBusinessServiceCategory,
		Name:                 ActionIDNameMap[EditBusinessServiceCategory],
		NameEn:               "Edit Service Category",
		Type:                 Edit,
		RelatedResourceTypes: []RelateResourceType{businessResource},
		RelatedActions:       []ActionID{ViewBusinessResource},
		Version:              1,
	})

	actions = append(actions, ResourceAction{
		ID:                   DeleteBusinessServiceCategory,
		Name:                 ActionIDNameMap[DeleteBusinessServiceCategory],
		NameEn:               "Delete Service Category",
		Type:                 Delete,
		RelatedResourceTypes: []RelateResourceType{businessResource},
		RelatedActions:       []ActionID{ViewBusinessResource},
		Version:              1,
	})

	return actions
}

func genBusinessServiceInstanceActions() []ResourceAction {
	actions := make([]ResourceAction, 0)

	actions = append(actions, ResourceAction{
		ID:                   CreateBusinessServiceInstance,
		Name:                 ActionIDNameMap[CreateBusinessServiceInstance],
		NameEn:               "Create Service Instance",
		Type:                 Create,
		RelatedResourceTypes: []RelateResourceType{businessResource},
		RelatedActions:       []ActionID{ViewBusinessResource},
		Version:              1,
	})

	actions = append(actions, ResourceAction{
		ID:                   EditBusinessServiceInstance,
		Name:                 ActionIDNameMap[EditBusinessServiceInstance],
		NameEn:               "Edit Service Instance",
		Type:                 Edit,
		RelatedResourceTypes: []RelateResourceType{businessResource},
		RelatedActions:       []ActionID{ViewBusinessResource},
		Version:              1,
	})

	actions = append(actions, ResourceAction{
		ID:                   DeleteBusinessServiceInstance,
		Name:                 ActionIDNameMap[DeleteBusinessServiceInstance],
		NameEn:               "Delete Service Instance",
		Type:                 Delete,
		RelatedResourceTypes: []RelateResourceType{businessResource},
		RelatedActions:       []ActionID{ViewBusinessResource},
		Version:              1,
	})

	return actions
}

func genBusinessServiceTemplateActions() []ResourceAction {
	selection := []RelatedInstanceSelection{{
		SystemID:       SystemIDCMDB,
		ID:             BizProcessServiceTemplateSelection,
		IgnoreAuthPath: true,
	}}

	relatedResource := []RelateResourceType{
		{
			SystemID:           SystemIDCMDB,
			ID:                 BizProcessServiceTemplate,
			NameAlias:          "",
			NameAliasEn:        "",
			Scope:              nil,
			InstanceSelections: selection,
		},
	}

	actions := make([]ResourceAction, 0)
	actions = append(actions, ResourceAction{
		ID:                   CreateBusinessServiceTemplate,
		Name:                 ActionIDNameMap[CreateBusinessServiceTemplate],
		NameEn:               "Create Service Template",
		Type:                 Create,
		RelatedResourceTypes: []RelateResourceType{businessResource},
		RelatedActions:       []ActionID{ViewBusinessResource},
		Version:              1,
	})

	actions = append(actions, ResourceAction{
		ID:                   EditBusinessServiceTemplate,
		Name:                 ActionIDNameMap[EditBusinessServiceTemplate],
		NameEn:               "Edit Service Template",
		Type:                 Edit,
		RelatedResourceTypes: relatedResource,
		RelatedActions:       []ActionID{ViewBusinessResource},
		Version:              1,
	})

	actions = append(actions, ResourceAction{
		ID:                   DeleteBusinessServiceTemplate,
		Name:                 ActionIDNameMap[DeleteBusinessServiceTemplate],
		NameEn:               "Delete Service Template",
		Type:                 Delete,
		RelatedResourceTypes: relatedResource,
		RelatedActions:       []ActionID{ViewBusinessResource},
		Version:              1,
	})

	return actions
}

func genBusinessSetTemplateActions() []ResourceAction {
	selection := []RelatedInstanceSelection{{
		SystemID:       SystemIDCMDB,
		ID:             BizSetTemplateSelection,
		IgnoreAuthPath: true,
	}}

	relatedResource := []RelateResourceType{
		{
			SystemID:           SystemIDCMDB,
			ID:                 BizSetTemplate,
			NameAlias:          "",
			NameAliasEn:        "",
			Scope:              nil,
			InstanceSelections: selection,
		},
	}

	actions := make([]ResourceAction, 0)
	actions = append(actions, ResourceAction{
		ID:                   CreateBusinessSetTemplate,
		Name:                 ActionIDNameMap[CreateBusinessSetTemplate],
		NameEn:               "Create Set Template",
		Type:                 Create,
		RelatedResourceTypes: []RelateResourceType{businessResource},
		RelatedActions:       []ActionID{ViewBusinessResource},
		Version:              1,
	})

	actions = append(actions, ResourceAction{
		ID:                   EditBusinessSetTemplate,
		Name:                 ActionIDNameMap[EditBusinessSetTemplate],
		NameEn:               "Edit Set Template",
		Type:                 Edit,
		RelatedResourceTypes: relatedResource,
		RelatedActions:       []ActionID{ViewBusinessResource},
		Version:              1,
	})

	actions = append(actions, ResourceAction{
		ID:                   DeleteBusinessSetTemplate,
		Name:                 ActionIDNameMap[DeleteBusinessSetTemplate],
		NameEn:               "Delete Set Template",
		Type:                 Delete,
		RelatedResourceTypes: relatedResource,
		RelatedActions:       []ActionID{ViewBusinessResource},
		Version:              1,
	})

	return actions
}

func genBusinessTopologyActions() []ResourceAction {
	actions := make([]ResourceAction, 0)

	actions = append(actions, ResourceAction{
		ID:                   CreateBusinessTopology,
		Name:                 ActionIDNameMap[CreateBusinessTopology],
		NameEn:               "Create Business Topo",
		Type:                 Create,
		RelatedResourceTypes: []RelateResourceType{businessResource},
		RelatedActions:       []ActionID{ViewBusinessResource},
		Version:              1,
	})

	actions = append(actions, ResourceAction{
		ID:                   EditBusinessTopology,
		Name:                 ActionIDNameMap[EditBusinessTopology],
		NameEn:               "Edit Business Topo",
		Type:                 Edit,
		RelatedResourceTypes: []RelateResourceType{businessResource},
		RelatedActions:       []ActionID{ViewBusinessResource},
		Version:              1,
	})

	actions = append(actions, ResourceAction{
		ID:                   DeleteBusinessTopology,
		Name:                 ActionIDNameMap[DeleteBusinessTopology],
		NameEn:               "Delete Business Topo",
		Type:                 Delete,
		RelatedResourceTypes: []RelateResourceType{businessResource},
		RelatedActions:       []ActionID{ViewBusinessResource},
		Version:              1,
	})

	return actions
}

func genBusinessHostApplyActions() []ResourceAction {
	actions := make([]ResourceAction, 0)

	actions = append(actions, ResourceAction{
		ID:                   EditBusinessHostApply,
		Name:                 ActionIDNameMap[EditBusinessHostApply],
		NameEn:               "Edit Host Apply",
		Type:                 Edit,
		RelatedResourceTypes: []RelateResourceType{businessResource},
		RelatedActions:       []ActionID{ViewBusinessResource},
		Version:              1,
	})

	return actions
}

func genResourcePoolHostActions() []ResourceAction {
	hostSelection := []RelatedInstanceSelection{{
		SystemID: SystemIDCMDB,
		ID:       SysHostInstanceSelection,
	}}

	relatedResource := []RelateResourceType{{
		SystemID:    SystemIDCMDB,
		ID:          Host,
		NameAlias:   "",
		NameAliasEn: "",
		Scope:       nil,
		// 配置权限时可选择实例和配置属性, 后者用于属性鉴权
		SelectionMode:      modeAll,
		InstanceSelections: hostSelection,
	}}

	actions := make([]ResourceAction, 0)

	actions = append(actions, ResourceAction{
		ID:                   ViewResourcePoolHost,
		Name:                 ActionIDNameMap[ViewResourcePoolHost],
		NameEn:               "View Resource Pool Hosts",
		Type:                 View,
		RelatedResourceTypes: nil,
		RelatedActions:       nil,
		Version:              1,
	})

	actions = append(actions, ResourceAction{
		ID:                   CreateResourcePoolHost,
		Name:                 ActionIDNameMap[CreateResourcePoolHost],
		NameEn:               "Create Pool Hosts",
		Type:                 Create,
		RelatedResourceTypes: []RelateResourceType{resourcePoolDirResource},
		RelatedActions:       nil,
		Version:              1,
	})

	actions = append(actions, ResourceAction{
		ID:                   EditResourcePoolHost,
		Name:                 ActionIDNameMap[EditResourcePoolHost],
		NameEn:               "Edit Pool Hosts",
		Type:                 Edit,
		RelatedResourceTypes: relatedResource,
		RelatedActions:       []ActionID{ViewResourcePoolHost},
		Version:              1,
	})

	actions = append(actions, ResourceAction{
		ID:                   DeleteResourcePoolHost,
		Name:                 ActionIDNameMap[DeleteResourcePoolHost],
		NameEn:               "Delete Pool Hosts",
		Type:                 Delete,
		RelatedResourceTypes: relatedResource,
		RelatedActions:       []ActionID{ViewResourcePoolHost},
		Version:              1,
	})

	relatedHostResource := []RelateResourceType{{
		SystemID:    SystemIDCMDB,
		ID:          SysHostRscPoolDirectory,
		NameAlias:   "",
		NameAliasEn: "",
		Scope:       nil,
		InstanceSelections: []RelatedInstanceSelection{{
			SystemID: SystemIDCMDB,
			ID:       SysHostRscPoolDirectorySelection,
		}},
	}}

	transferToBusinessRelatedResource := append(relatedHostResource, businessResource)
	actions = append(actions, ResourceAction{
		ID:                   ResourcePoolHostTransferToBusiness,
		Name:                 ActionIDNameMap[ResourcePoolHostTransferToBusiness],
		NameEn:               "Assigned Pool Hosts To Business",
		Type:                 Edit,
		RelatedResourceTypes: transferToBusinessRelatedResource,
		RelatedActions:       []ActionID{ViewResourcePoolHost},
		Version:              1,
	})

	transferToDirectoryRelatedResource := append(relatedHostResource, resourcePoolDirResource)
	actions = append(actions, ResourceAction{
		ID:                   ResourcePoolHostTransferToDirectory,
		Name:                 ActionIDNameMap[ResourcePoolHostTransferToDirectory],
		NameEn:               "Assigned Pool Hosts To Directory",
		Type:                 Edit,
		RelatedResourceTypes: transferToDirectoryRelatedResource,
		RelatedActions:       []ActionID{ViewResourcePoolHost},
		Version:              1,
	})

	actions = append(actions, ResourceAction{
		ID:      ManageHostAgentID,
		Name:    ActionIDNameMap[ManageHostAgentID],
		NameEn:  "Manage Host AgentID",
		Type:    Edit,
		Version: 1,
	})

	return actions
}

func genResourcePoolDirectoryActions() []ResourceAction {
	actions := make([]ResourceAction, 0)
	actions = append(actions, ResourceAction{
		ID:                   CreateResourcePoolDirectory,
		Name:                 ActionIDNameMap[CreateResourcePoolDirectory],
		NameEn:               "Create Pool Directory",
		Type:                 Create,
		RelatedResourceTypes: nil,
		RelatedActions:       nil,
		Version:              1,
	})

	actions = append(actions, ResourceAction{
		ID:                   EditResourcePoolDirectory,
		Name:                 ActionIDNameMap[EditResourcePoolDirectory],
		NameEn:               "Edit Pool Directory",
		Type:                 Edit,
		RelatedResourceTypes: []RelateResourceType{resourcePoolDirResource},
		RelatedActions:       nil,
		Version:              1,
	})

	actions = append(actions, ResourceAction{
		ID:                   DeleteResourcePoolDirectory,
		Name:                 ActionIDNameMap[DeleteResourcePoolDirectory],
		NameEn:               "Delete Pool Directory",
		Type:                 Delete,
		RelatedResourceTypes: []RelateResourceType{resourcePoolDirResource},
		RelatedActions:       nil,
		Version:              1,
	})

	return actions
}

func genBusinessActions() []ResourceAction {
	actions := make([]ResourceAction, 0)
	actions = append(actions, ResourceAction{
		ID:                   CreateBusiness,
		Name:                 ActionIDNameMap[CreateBusiness],
		NameEn:               "Create Business",
		Type:                 Create,
		RelatedResourceTypes: nil,
		RelatedActions:       nil,
		Version:              1,
	})

	actions = append(actions, ResourceAction{
		ID:                   EditBusiness,
		Name:                 ActionIDNameMap[EditBusiness],
		NameEn:               "Edit Business",
		Type:                 Edit,
		RelatedResourceTypes: []RelateResourceType{businessResource},
		RelatedActions:       []ActionID{FindBusiness},
		Version:              1,
	})

	actions = append(actions, ResourceAction{
		ID:                   ArchiveBusiness,
		Name:                 ActionIDNameMap[ArchiveBusiness],
		NameEn:               "Archive Business",
		Type:                 Edit,
		RelatedResourceTypes: []RelateResourceType{businessResource},
		RelatedActions:       []ActionID{FindBusiness},
		Version:              1,
	})

	actions = append(actions, ResourceAction{
		ID:                   FindBusiness,
		Name:                 ActionIDNameMap[FindBusiness],
		NameEn:               "View Business",
		Type:                 View,
		RelatedResourceTypes: []RelateResourceType{businessResource},
		RelatedActions:       nil,
		Version:              1,
	})

	actions = append(actions, ResourceAction{
		ID:     ViewBusinessResource,
		Name:   ActionIDNameMap[ViewBusinessResource],
		NameEn: "View Business Resource",
		Type:   View,
		// TODO add business collection resource
		RelatedResourceTypes: []RelateResourceType{businessResource},
		RelatedActions:       nil,
		Version:              1,
	})

	return actions
}

func genBizSetActions() []ResourceAction {
	bizSetResource := RelateResourceType{
		SystemID: SystemIDCMDB,
		ID:       BizSet,
		InstanceSelections: []RelatedInstanceSelection{{
			SystemID: SystemIDCMDB,
			ID:       BizSetSelection,
		}},
	}

	actions := make([]ResourceAction, 0)
	actions = append(actions, ResourceAction{
		ID:                   CreateBizSet,
		Name:                 ActionIDNameMap[CreateBizSet],
		NameEn:               "Create Business Set",
		Type:                 Create,
		RelatedResourceTypes: nil,
		RelatedActions:       []ActionID{ViewBizSet},
		Version:              1,
	})

	actions = append(actions, ResourceAction{
		ID:                   EditBizSet,
		Name:                 ActionIDNameMap[EditBizSet],
		NameEn:               "Edit Business Set",
		Type:                 Edit,
		RelatedResourceTypes: []RelateResourceType{bizSetResource},
		RelatedActions:       []ActionID{ViewBizSet},
		Version:              1,
	})

	actions = append(actions, ResourceAction{
		ID:                   DeleteBizSet,
		Name:                 ActionIDNameMap[DeleteBizSet],
		NameEn:               "Delete Business Set",
		Type:                 Delete,
		RelatedResourceTypes: []RelateResourceType{bizSetResource},
		RelatedActions:       []ActionID{ViewBizSet},
		Version:              1,
	})

	actions = append(actions, ResourceAction{
		ID:                   ViewBizSet,
		Name:                 ActionIDNameMap[ViewBizSet],
		NameEn:               "View Business Set",
		Type:                 View,
		RelatedResourceTypes: []RelateResourceType{bizSetResource},
		RelatedActions:       nil,
		Version:              1,
	})

	actions = append(actions, ResourceAction{
		ID:                   AccessBizSet,
		Name:                 ActionIDNameMap[AccessBizSet],
		NameEn:               "Access Business Set",
		Type:                 View,
		RelatedResourceTypes: []RelateResourceType{bizSetResource},
		RelatedActions:       nil,
		Version:              1,
	})

	return actions
}

func genProjectActions() []ResourceAction {
	projectResource := RelateResourceType{
		SystemID: SystemIDCMDB,
		ID:       Project,
		InstanceSelections: []RelatedInstanceSelection{{
			SystemID: SystemIDCMDB,
			ID:       ProjectSelection,
		}},
	}

	actions := make([]ResourceAction, 0)
	actions = append(actions, ResourceAction{
		ID:                   CreateProject,
		Name:                 ActionIDNameMap[CreateProject],
		NameEn:               "Create Project",
		Type:                 Create,
		RelatedResourceTypes: nil,
		RelatedActions:       nil,
		Version:              1,
	})

	actions = append(actions, ResourceAction{
		ID:                   EditProject,
		Name:                 ActionIDNameMap[EditProject],
		NameEn:               "Edit Project",
		Type:                 Edit,
		RelatedResourceTypes: []RelateResourceType{projectResource},
		RelatedActions:       []ActionID{ViewProject},
		Version:              1,
	})

	actions = append(actions, ResourceAction{
		ID:                   DeleteProject,
		Name:                 ActionIDNameMap[DeleteProject],
		NameEn:               "Delete Project",
		Type:                 Delete,
		RelatedResourceTypes: []RelateResourceType{projectResource},
		RelatedActions:       nil,
		Version:              1,
	})

	actions = append(actions, ResourceAction{
		ID:                   ViewProject,
		Name:                 ActionIDNameMap[ViewProject],
		NameEn:               "View Project",
		Type:                 View,
		RelatedResourceTypes: nil,
		RelatedActions:       nil,
		Version:              1,
	})

	return actions
}

func genCloudAreaActions() []ResourceAction {
	selection := []RelatedInstanceSelection{{
		SystemID: SystemIDCMDB,
		ID:       SysCloudAreaSelection,
	}}

	relatedResource := []RelateResourceType{
		{
			SystemID:           SystemIDCMDB,
			ID:                 SysCloudArea,
			NameAlias:          "",
			NameAliasEn:        "",
			Scope:              nil,
			InstanceSelections: selection,
		},
	}

	actions := make([]ResourceAction, 0)
	actions = append(actions, ResourceAction{
		ID:                   ViewCloudArea,
		Name:                 ActionIDNameMap[ViewCloudArea],
		NameEn:               "View Cloud Area",
		Type:                 View,
		RelatedResourceTypes: nil,
		RelatedActions:       nil,
		Version:              1,
	})

	actions = append(actions, ResourceAction{
		ID:                   CreateCloudArea,
		Name:                 ActionIDNameMap[CreateCloudArea],
		NameEn:               "Create Cloud Area",
		Type:                 Create,
		RelatedResourceTypes: nil,
		RelatedActions:       nil,
		Version:              1,
	})

	actions = append(actions, ResourceAction{
		ID:                   EditCloudArea,
		Name:                 ActionIDNameMap[EditCloudArea],
		NameEn:               "Edit Cloud Area",
		Type:                 Edit,
		RelatedResourceTypes: relatedResource,
		RelatedActions:       []ActionID{ViewCloudArea},
		Version:              1,
	})

	actions = append(actions, ResourceAction{
		ID:                   DeleteCloudArea,
		Name:                 ActionIDNameMap[DeleteCloudArea],
		NameEn:               "Delete Cloud Area",
		Type:                 Delete,
		RelatedResourceTypes: relatedResource,
		RelatedActions:       []ActionID{ViewCloudArea},
		Version:              1,
	})

	return actions
}

func genCloudAccountActions() []ResourceAction {
	selection := []RelatedInstanceSelection{{
		SystemID: SystemIDCMDB,
		ID:       SysCloudAccountSelection,
	}}

	relatedResource := []RelateResourceType{
		{
			SystemID:           SystemIDCMDB,
			ID:                 SysCloudAccount,
			NameAlias:          "",
			NameAliasEn:        "",
			Scope:              nil,
			InstanceSelections: selection,
		},
	}

	actions := make([]ResourceAction, 0)
	actions = append(actions, ResourceAction{
		ID:                   CreateCloudAccount,
		Name:                 ActionIDNameMap[CreateCloudAccount],
		NameEn:               "Create Cloud Account",
		Type:                 Create,
		RelatedResourceTypes: nil,
		RelatedActions:       nil,
		Version:              1,
	})

	actions = append(actions, ResourceAction{
		ID:                   EditCloudAccount,
		Name:                 ActionIDNameMap[EditCloudAccount],
		NameEn:               "Edit Cloud Account",
		Type:                 Edit,
		RelatedResourceTypes: relatedResource,
		RelatedActions:       []ActionID{FindCloudAccount},
		Version:              1,
	})

	actions = append(actions, ResourceAction{
		ID:                   DeleteCloudAccount,
		Name:                 ActionIDNameMap[DeleteCloudAccount],
		NameEn:               "Delete Cloud Account",
		Type:                 Delete,
		RelatedResourceTypes: relatedResource,
		RelatedActions:       []ActionID{FindCloudAccount},
		Version:              1,
	})

	actions = append(actions, ResourceAction{
		ID:                   FindCloudAccount,
		Name:                 ActionIDNameMap[FindCloudAccount],
		NameEn:               "View Cloud Account",
		Type:                 View,
		RelatedResourceTypes: relatedResource,
		RelatedActions:       nil,
		Version:              1,
	})

	return actions
}

func genCloudResourceTaskActions() []ResourceAction {
	selection := []RelatedInstanceSelection{{
		SystemID: SystemIDCMDB,
		ID:       SysCloudResourceTaskSelection,
	}}

	relatedResource := []RelateResourceType{
		{
			SystemID:           SystemIDCMDB,
			ID:                 SysCloudResourceTask,
			NameAlias:          "",
			NameAliasEn:        "",
			Scope:              nil,
			InstanceSelections: selection,
		},
	}

	actions := make([]ResourceAction, 0)
	actions = append(actions, ResourceAction{
		ID:                   CreateCloudResourceTask,
		Name:                 ActionIDNameMap[CreateCloudResourceTask],
		NameEn:               "Create Cloud Resource Task",
		Type:                 Create,
		RelatedResourceTypes: nil,
		RelatedActions:       nil,
		Version:              1,
	})

	actions = append(actions, ResourceAction{
		ID:                   EditCloudResourceTask,
		Name:                 ActionIDNameMap[EditCloudResourceTask],
		NameEn:               "Edit Cloud Resource Task",
		Type:                 Edit,
		RelatedResourceTypes: relatedResource,
		RelatedActions:       []ActionID{FindCloudResourceTask},
		Version:              1,
	})

	actions = append(actions, ResourceAction{
		ID:                   DeleteCloudResourceTask,
		Name:                 ActionIDNameMap[DeleteCloudResourceTask],
		NameEn:               "Delete Cloud Resource Task",
		Type:                 Delete,
		RelatedResourceTypes: relatedResource,
		RelatedActions:       []ActionID{FindCloudResourceTask},
		Version:              1,
	})

	actions = append(actions, ResourceAction{
		ID:                   FindCloudResourceTask,
		Name:                 ActionIDNameMap[FindCloudResourceTask],
		NameEn:               "View Cloud Resource Task",
		Type:                 View,
		RelatedResourceTypes: relatedResource,
		RelatedActions:       nil,
		Version:              1,
	})

	return actions
}

func genModelActions() []ResourceAction {
	selection := []RelatedInstanceSelection{{
		SystemID: SystemIDCMDB,
		ID:       SysModelSelection,
	}}

	relatedResource := []RelateResourceType{
		{
			SystemID:           SystemIDCMDB,
			ID:                 SysModel,
			NameAlias:          "",
			NameAliasEn:        "",
			Scope:              nil,
			InstanceSelections: selection,
		},
	}

	actions := make([]ResourceAction, 0)
	actions = append(actions, ResourceAction{
		ID:                   ViewSysModel,
		Name:                 ActionIDNameMap[ViewSysModel],
		NameEn:               "View Model",
		Type:                 View,
		RelatedResourceTypes: relatedResource,
		RelatedActions:       nil,
		Version:              1,
	})

	actions = append(actions, ResourceAction{
		ID:     CreateSysModel,
		Name:   ActionIDNameMap[CreateSysModel],
		NameEn: "Create Model",
		Type:   Create,
		RelatedResourceTypes: []RelateResourceType{
			{
				SystemID:    SystemIDCMDB,
				ID:          SysModelGroup,
				NameAlias:   "",
				NameAliasEn: "",
				Scope:       nil,
				InstanceSelections: []RelatedInstanceSelection{{
					SystemID: SystemIDCMDB,
					ID:       SysModelGroupSelection,
				}},
			},
		},
		RelatedActions: nil,
		Version:        1,
	})

	actions = append(actions, ResourceAction{
		ID:                   EditSysModel,
		Name:                 ActionIDNameMap[EditSysModel],
		NameEn:               "Edit Model",
		Type:                 Edit,
		RelatedResourceTypes: relatedResource,
		RelatedActions:       []ActionID{ViewSysModel},
		Version:              1,
	})

	actions = append(actions, ResourceAction{
		ID:                   DeleteSysModel,
		Name:                 ActionIDNameMap[DeleteSysModel],
		NameEn:               "Delete Model",
		Type:                 Delete,
		RelatedResourceTypes: relatedResource,
		RelatedActions:       []ActionID{ViewSysModel},
		Version:              1,
	})

	return actions
}

func genAssociationTypeActions() []ResourceAction {
	selection := []RelatedInstanceSelection{{
		SystemID: SystemIDCMDB,
		ID:       SysAssociationTypeSelection,
	}}

	relatedResource := []RelateResourceType{
		{
			SystemID:           SystemIDCMDB,
			ID:                 SysAssociationType,
			NameAlias:          "",
			NameAliasEn:        "",
			Scope:              nil,
			InstanceSelections: selection,
		},
	}

	actions := make([]ResourceAction, 0)
	actions = append(actions, ResourceAction{
		ID:                   CreateAssociationType,
		Name:                 ActionIDNameMap[CreateAssociationType],
		NameEn:               "Create Association Type",
		Type:                 Create,
		RelatedResourceTypes: nil,
		RelatedActions:       nil,
		Version:              1,
	})

	actions = append(actions, ResourceAction{
		ID:                   EditAssociationType,
		Name:                 ActionIDNameMap[EditAssociationType],
		NameEn:               "Edit Association Type",
		Type:                 Edit,
		RelatedResourceTypes: relatedResource,
		RelatedActions:       nil,
		Version:              1,
	})

	actions = append(actions, ResourceAction{
		ID:                   DeleteAssociationType,
		Name:                 ActionIDNameMap[DeleteAssociationType],
		NameEn:               "Delete Association Type",
		Type:                 Delete,
		RelatedResourceTypes: relatedResource,
		RelatedActions:       nil,
		Version:              1,
	})

	return actions
}

func genModelGroupActions() []ResourceAction {
	selection := []RelatedInstanceSelection{{
		SystemID: SystemIDCMDB,
		ID:       SysModelGroupSelection,
	}}

	relatedResource := []RelateResourceType{
		{
			SystemID:           SystemIDCMDB,
			ID:                 SysModelGroup,
			NameAlias:          "",
			NameAliasEn:        "",
			Scope:              nil,
			InstanceSelections: selection,
		},
	}

	actions := make([]ResourceAction, 0)
	actions = append(actions, ResourceAction{
		ID:                   CreateModelGroup,
		Name:                 ActionIDNameMap[CreateModelGroup],
		NameEn:               "Create Model Group",
		Type:                 Create,
		RelatedResourceTypes: nil,
		RelatedActions:       nil,
		Version:              1,
	})

	actions = append(actions, ResourceAction{
		ID:                   EditModelGroup,
		Name:                 ActionIDNameMap[EditModelGroup],
		NameEn:               "Edit Model Group",
		Type:                 Edit,
		RelatedResourceTypes: relatedResource,
		RelatedActions:       nil,
		Version:              1,
	})

	actions = append(actions, ResourceAction{
		ID:                   DeleteModelGroup,
		Name:                 ActionIDNameMap[DeleteModelGroup],
		NameEn:               "Delete Model Group",
		Type:                 Delete,
		RelatedResourceTypes: relatedResource,
		RelatedActions:       nil,
		Version:              1,
	})

	return actions
}

func genBusinessLayerActions() []ResourceAction {
	actions := make([]ResourceAction, 0)
	actions = append(actions, ResourceAction{
		ID:                   EditBusinessLayer,
		Name:                 ActionIDNameMap[EditBusinessLayer],
		NameEn:               "Edit Business Level",
		Type:                 Edit,
		RelatedResourceTypes: nil,
		RelatedActions:       []ActionID{ViewModelTopo},
		Version:              1,
	})
	return actions
}

func genModelTopologyViewActions() []ResourceAction {
	actions := make([]ResourceAction, 0)
	actions = append(actions, ResourceAction{
		ID:      ViewModelTopo,
		Name:    ActionIDNameMap[ViewModelTopo],
		NameEn:  "View Model Topo",
		Type:    View,
		Version: 1,
	})

	actions = append(actions, ResourceAction{
		ID:                   EditModelTopologyView,
		Name:                 ActionIDNameMap[EditModelTopologyView],
		NameEn:               "Edit Model Topo View",
		Type:                 Edit,
		RelatedResourceTypes: nil,
		RelatedActions:       []ActionID{ViewModelTopo},
		Version:              1,
	})
	return actions
}

func genOperationStatisticActions() []ResourceAction {
	actions := make([]ResourceAction, 0)
	actions = append(actions, ResourceAction{
		ID:                   FindOperationStatistic,
		Name:                 ActionIDNameMap[FindOperationStatistic],
		NameEn:               "View Operational Statistics",
		Type:                 View,
		RelatedResourceTypes: nil,
		RelatedActions:       nil,
		Version:              1,
	})

	actions = append(actions, ResourceAction{
		ID:                   EditOperationStatistic,
		Name:                 ActionIDNameMap[EditOperationStatistic],
		NameEn:               "Edit Operational Statistics",
		Type:                 Edit,
		RelatedResourceTypes: nil,
		RelatedActions:       []ActionID{FindOperationStatistic},
		Version:              1,
	})

	return actions
}

func genAuditLogActions() []ResourceAction {
	actions := make([]ResourceAction, 0)
	actions = append(actions, ResourceAction{
		ID:                   FindAuditLog,
		Name:                 ActionIDNameMap[FindAuditLog],
		NameEn:               "View Operation Audit",
		Type:                 View,
		RelatedResourceTypes: nil,
		RelatedActions:       nil,
		Version:              1,
	})
	return actions
}

func genEventWatchActions() []ResourceAction {
	actions := make([]ResourceAction, 0)
	actions = append(actions, ResourceAction{
		ID:                   WatchHostEvent,
		Name:                 ActionIDNameMap[WatchHostEvent],
		NameEn:               "Host Event Listen",
		Type:                 View,
		RelatedResourceTypes: nil,
		RelatedActions:       nil,
		Version:              1,
	})

	actions = append(actions, ResourceAction{
		ID:                   WatchHostRelationEvent,
		Name:                 ActionIDNameMap[WatchHostRelationEvent],
		NameEn:               "Host Relation Event Listen",
		Type:                 View,
		RelatedResourceTypes: nil,
		RelatedActions:       nil,
		Version:              1,
	})

	actions = append(actions, ResourceAction{
		ID:                   WatchBizEvent,
		Name:                 ActionIDNameMap[WatchBizEvent],
		NameEn:               "Business Event Listen",
		Type:                 View,
		RelatedResourceTypes: nil,
		RelatedActions:       nil,
		Version:              1,
	})

	actions = append(actions, ResourceAction{
		ID:                   WatchSetEvent,
		Name:                 ActionIDNameMap[WatchSetEvent],
		NameEn:               "Set Event Listen",
		Type:                 View,
		RelatedResourceTypes: nil,
		RelatedActions:       nil,
		Version:              1,
	})

	actions = append(actions, ResourceAction{
		ID:                   WatchModuleEvent,
		Name:                 ActionIDNameMap[WatchModuleEvent],
		NameEn:               "Module Event Listen",
		Type:                 View,
		RelatedResourceTypes: nil,
		RelatedActions:       nil,
		Version:              1,
	})

	actions = append(actions, ResourceAction{
		ID:                   WatchProcessEvent,
		Name:                 ActionIDNameMap[WatchProcessEvent],
		NameEn:               "Process Event Listen",
		Type:                 View,
		RelatedResourceTypes: nil,
		RelatedActions:       nil,
		Version:              1,
	})

	actions = append(actions, ResourceAction{
		ID:      WatchBizSetEvent,
		Name:    ActionIDNameMap[WatchBizSetEvent],
		NameEn:  "Business Set Event Listen",
		Type:    View,
		Version: 1,
	})

	actions = append(actions, ResourceAction{
		ID:      WatchPlatEvent,
		Name:    ActionIDNameMap[WatchPlatEvent],
		NameEn:  "Cloud Area Event Listen",
		Type:    View,
		Version: 1,
	})

	actions = append(actions, ResourceAction{
		ID:      WatchProjectEvent,
		Name:    ActionIDNameMap[WatchProjectEvent],
		NameEn:  "Project Event Listen",
		Type:    View,
		Version: 1,
	})

	modelSelection := []RelatedInstanceSelection{{
		SystemID: SystemIDCMDB,
		ID:       SysModelEventSelection,
	}}

	modelResource := []RelateResourceType{
		{
			SystemID:           SystemIDCMDB,
			ID:                 SysModelEvent,
			NameAlias:          "",
			NameAliasEn:        "",
			Scope:              nil,
			InstanceSelections: modelSelection,
		},
	}

	actions = append(actions, ResourceAction{
		ID:                   WatchCommonInstanceEvent,
		Name:                 ActionIDNameMap[WatchCommonInstanceEvent],
		NameEn:               "Common Model Instance Event Listen",
		Type:                 View,
		RelatedResourceTypes: modelResource,
		RelatedActions:       nil,
		Version:              1,
	})

	mainlineModelSelection := []RelatedInstanceSelection{{
		SystemID: SystemIDCMDB,
		ID:       MainlineModelEventSelection,
	}}

	mainlineModelResource := []RelateResourceType{
		{
			SystemID:           SystemIDCMDB,
			ID:                 MainlineModelEvent,
			NameAlias:          "",
			NameAliasEn:        "",
			Scope:              nil,
			InstanceSelections: mainlineModelSelection,
		},
	}

	actions = append(actions, ResourceAction{
		ID:                   WatchMainlineInstanceEvent,
		Name:                 ActionIDNameMap[WatchMainlineInstanceEvent],
		NameEn:               "Custom Topo Layer Event Listen",
		Type:                 View,
		RelatedResourceTypes: mainlineModelResource,
		RelatedActions:       nil,
		Version:              1,
	})

	actions = append(actions, ResourceAction{
		ID:     WatchInstAsstEvent,
		Name:   ActionIDNameMap[WatchInstAsstEvent],
		NameEn: "Instance Association Event Listen",
		Type:   View,
		RelatedResourceTypes: []RelateResourceType{
			{
				SystemID:    SystemIDCMDB,
				ID:          InstAsstEvent,
				NameAlias:   "",
				NameAliasEn: "",
				Scope:       nil,
				InstanceSelections: []RelatedInstanceSelection{{
					SystemID: SystemIDCMDB,
					ID:       InstAsstEventSelection,
				}},
			},
		},
		RelatedActions: nil,
		Version:        1,
	})
	return actions
}

func genKubeEventWatchActions() []ResourceAction {
	return []ResourceAction{
		{
			ID:      WatchKubeClusterEvent,
			Name:    ActionIDNameMap[WatchKubeClusterEvent],
			NameEn:  "Kube Cluster Event Listen",
			Type:    View,
			Version: 1,
		},
		{
			ID:      WatchKubeNodeEvent,
			Name:    ActionIDNameMap[WatchKubeNodeEvent],
			NameEn:  "Kube Node Event Listen",
			Type:    View,
			Version: 1,
		},
		{
			ID:      WatchKubeNamespaceEvent,
			Name:    ActionIDNameMap[WatchKubeNamespaceEvent],
			NameEn:  "Kube Namespace Event Listen",
			Type:    View,
			Version: 1,
		},
		{
			ID:     WatchKubeWorkloadEvent,
			Name:   ActionIDNameMap[WatchKubeWorkloadEvent],
			NameEn: "Kube Workload Event Listen",
			Type:   View,
			RelatedResourceTypes: []RelateResourceType{
				{
					SystemID: SystemIDCMDB,
					ID:       KubeWorkloadEvent,
					InstanceSelections: []RelatedInstanceSelection{{
						SystemID: SystemIDCMDB,
						ID:       KubeWorkloadEventSelection,
					}},
				},
			},
			Version: 1,
		},
		{
			ID:      WatchKubePodEvent,
			Name:    ActionIDNameMap[WatchKubePodEvent],
			NameEn:  "Kube Pod Event Listen",
			Type:    View,
			Version: 1,
		},
	}
}

func genConfigAdminActions() []ResourceAction {
	actions := make([]ResourceAction, 0)
	actions = append(actions, ResourceAction{
		ID:                   GlobalSettings,
		Name:                 ActionIDNameMap[GlobalSettings],
		NameEn:               "Global Settings",
		Type:                 Edit,
		RelatedResourceTypes: nil,
		RelatedActions:       nil,
		Version:              1,
	})
	return actions
}

func genContainerManagementActions() []ResourceAction {
	actions := make([]ResourceAction, 0)

	actions = append(actions, genContainerClusterActions()...)
	actions = append(actions, genContainerNodeActions()...)
	actions = append(actions, genContainerNamespaceActions()...)
	actions = append(actions, genContainerWorkloadActions()...)
	actions = append(actions, genContainerPodActions()...)

	return actions
}

func genContainerClusterActions() []ResourceAction {
	return []ResourceAction{
		{
			ID:      CreateContainerCluster,
			Name:    ActionIDNameMap[CreateContainerCluster],
			NameEn:  "Create Container Cluster",
			Type:    Create,
			Version: 1,
			Hidden:  true,
		},
		{
			ID:      EditContainerCluster,
			Name:    ActionIDNameMap[EditContainerCluster],
			NameEn:  "Edit Container Cluster",
			Type:    Edit,
			Version: 1,
			Hidden:  true,
		},
		{
			ID:      DeleteContainerCluster,
			Name:    ActionIDNameMap[DeleteContainerCluster],
			NameEn:  "Delete Container Cluster",
			Type:    Delete,
			Version: 1,
			Hidden:  true,
		},
	}
}

func genContainerNodeActions() []ResourceAction {
	return []ResourceAction{
		{
			ID:      CreateContainerNode,
			Name:    ActionIDNameMap[CreateContainerNode],
			NameEn:  "Create Container Node",
			Type:    Create,
			Version: 1,
			Hidden:  true,
		},
		{
			ID:      EditContainerNode,
			Name:    ActionIDNameMap[EditContainerNode],
			NameEn:  "Edit Container Node",
			Type:    Edit,
			Version: 1,
			Hidden:  true,
		},
		{
			ID:      DeleteContainerNode,
			Name:    ActionIDNameMap[DeleteContainerNode],
			NameEn:  "Delete Container Node",
			Type:    Delete,
			Version: 1,
			Hidden:  true,
		},
	}
}

func genContainerNamespaceActions() []ResourceAction {
	return []ResourceAction{
		{
			ID:      CreateContainerNamespace,
			Name:    ActionIDNameMap[CreateContainerNamespace],
			NameEn:  "Create Container Namespace",
			Type:    Create,
			Version: 1,
			Hidden:  true,
		},
		{
			ID:      EditContainerNamespace,
			Name:    ActionIDNameMap[EditContainerNamespace],
			NameEn:  "Edit Container Namespace",
			Type:    Edit,
			Version: 1,
			Hidden:  true,
		},
		{
			ID:      DeleteContainerNamespace,
			Name:    ActionIDNameMap[DeleteContainerNamespace],
			NameEn:  "Delete Container Namespace",
			Type:    Delete,
			Version: 1,
			Hidden:  true,
		},
	}
}

func genContainerWorkloadActions() []ResourceAction {
	return []ResourceAction{
		{
			ID:      CreateContainerWorkload,
			Name:    ActionIDNameMap[CreateContainerWorkload],
			NameEn:  "Create Container Workload",
			Type:    Create,
			Version: 1,
			Hidden:  true,
		},
		{
			ID:      EditContainerWorkload,
			Name:    ActionIDNameMap[EditContainerWorkload],
			NameEn:  "Edit Container Workload",
			Type:    Edit,
			Version: 1,
			Hidden:  true,
		},
		{
			ID:      DeleteContainerWorkload,
			Name:    ActionIDNameMap[DeleteContainerWorkload],
			NameEn:  "Delete Container Workload",
			Type:    Delete,
			Version: 1,
			Hidden:  true,
		},
	}
}

func genContainerPodActions() []ResourceAction {
	return []ResourceAction{
		{
			ID:      CreateContainerPod,
			Name:    ActionIDNameMap[CreateContainerPod],
			NameEn:  "Create Container Pod",
			Type:    Create,
			Version: 1,
			Hidden:  true,
		},
		{
			ID:      DeleteContainerPod,
			Name:    ActionIDNameMap[DeleteContainerPod],
			NameEn:  "Delete Container Pod",
			Type:    Delete,
			Version: 1,
			Hidden:  true,
		},
	}
}

func genFulltextSearchActions() []ResourceAction {
	actions := make([]ResourceAction, 0)
	actions = append(actions, ResourceAction{
		ID:      UseFulltextSearch,
		Name:    ActionIDNameMap[UseFulltextSearch],
		NameEn:  "Fulltext Search",
		Type:    View,
		Version: 1,
	})
	return actions
}

func genFieldGroupingTemplateActions() []ResourceAction {
	templateResource := RelateResourceType{
		SystemID: SystemIDCMDB,
		ID:       FieldGroupingTemplate,
		InstanceSelections: []RelatedInstanceSelection{{
			SystemID: SystemIDCMDB,
			ID:       FieldGroupingTemplateSelection,
		}},
	}

	return []ResourceAction{
		{
			ID:      CreateFieldGroupingTemplate,
			Name:    ActionIDNameMap[CreateFieldGroupingTemplate],
			NameEn:  "Create Field Grouping Template",
			Type:    Create,
			Version: 1,
		},
		{
			ID:                   ViewFieldGroupingTemplate,
			Name:                 ActionIDNameMap[ViewFieldGroupingTemplate],
			NameEn:               "View Field Grouping Template",
			Type:                 View,
			RelatedResourceTypes: []RelateResourceType{templateResource},
			Version:              1,
		},
		{
			ID:                   EditFieldGroupingTemplate,
			Name:                 ActionIDNameMap[EditFieldGroupingTemplate],
			NameEn:               "Edit Field Grouping Template",
			Type:                 Edit,
			RelatedResourceTypes: []RelateResourceType{templateResource},
			RelatedActions:       []ActionID{ViewFieldGroupingTemplate},
			Version:              1,
		},
		{
			ID:                   DeleteFieldGroupingTemplate,
			Name:                 ActionIDNameMap[DeleteFieldGroupingTemplate],
			NameEn:               "Delete Field Grouping Template",
			Type:                 Delete,
			RelatedResourceTypes: []RelateResourceType{templateResource},
			RelatedActions:       []ActionID{ViewFieldGroupingTemplate},
			Version:              1,
		},
	}
}

<<<<<<< HEAD
func genFullSyncCondActions() []ResourceAction {
	return []ResourceAction{
		{
			ID:      CreateFullSyncCond,
			Name:    ActionIDNameMap[CreateFullSyncCond],
			NameEn:  "Create Full Sync Cond",
			Type:    Create,
			Version: 1,
			Hidden:  true,
		},
		{
			ID:      EditFullSyncCond,
			Name:    ActionIDNameMap[EditFullSyncCond],
			NameEn:  "Edit Full Sync Cond",
			Type:    Edit,
			Version: 1,
			Hidden:  true,
		},
		{
			ID:      DeleteFullSyncCond,
			Name:    ActionIDNameMap[DeleteFullSyncCond],
			NameEn:  "Delete Full Sync Cond",
			Type:    Delete,
			Version: 1,
			Hidden:  true,
		},
		{
			ID:      ViewFullSyncCond,
			Name:    ActionIDNameMap[ViewFullSyncCond],
			NameEn:  "View Full Sync Cond",
			Type:    View,
			Version: 1,
			Hidden:  true,
		},
	}
}

func genCacheActions() []ResourceAction {
	return []ResourceAction{
		{
			ID:     ViewGeneralCache,
			Name:   ActionIDNameMap[ViewGeneralCache],
			NameEn: "View General Resource Cache",
			Type:   View,
			RelatedResourceTypes: []RelateResourceType{{
				SystemID: SystemIDCMDB,
				ID:       GeneralCache,
				InstanceSelections: []RelatedInstanceSelection{{
					SystemID: SystemIDCMDB,
					ID:       GeneralCacheSelection,
				}},
			}},
			Version: 1,
			Hidden:  true,
=======
func genIDRuleActions() []ResourceAction {
	return []ResourceAction{
		{
			ID:      EditIDRuleIncrID,
			Name:    ActionIDNameMap[EditIDRuleIncrID],
			NameEn:  "Edit ID Rule",
			Type:    Edit,
			Version: 1,
>>>>>>> 1e192ae7
		},
	}
}<|MERGE_RESOLUTION|>--- conflicted
+++ resolved
@@ -154,15 +154,12 @@
 	ViewFieldGroupingTemplate:           "字段组合模板查看",
 	EditFieldGroupingTemplate:           "字段组合模板编辑",
 	DeleteFieldGroupingTemplate:         "字段组合模板删除",
-<<<<<<< HEAD
+	EditIDRuleIncrID:                    "ID规则自增ID编辑",
 	CreateFullSyncCond:                  "全量同步缓存条件新建",
 	ViewFullSyncCond:                    "全量同步缓存条件查看",
 	EditFullSyncCond:                    "全量同步缓存条件编辑",
 	DeleteFullSyncCond:                  "全量同步缓存条件删除",
 	ViewGeneralCache:                    "通用缓存查询",
-=======
-	EditIDRuleIncrID:                    "ID规则自增ID编辑",
->>>>>>> 1e192ae7
 }
 
 // GenerateActions generate all the actions registered to IAM.
@@ -208,12 +205,9 @@
 	resourceActionList = append(resourceActionList, genContainerManagementActions()...)
 	resourceActionList = append(resourceActionList, genFulltextSearchActions()...)
 	resourceActionList = append(resourceActionList, genFieldGroupingTemplateActions()...)
-<<<<<<< HEAD
+	resourceActionList = append(resourceActionList, genIDRuleActions()...)
 	resourceActionList = append(resourceActionList, genFullSyncCondActions()...)
 	resourceActionList = append(resourceActionList, genCacheActions()...)
-=======
-	resourceActionList = append(resourceActionList, genIDRuleActions()...)
->>>>>>> 1e192ae7
 
 	return resourceActionList
 }
@@ -1760,7 +1754,18 @@
 	}
 }
 
-<<<<<<< HEAD
+func genIDRuleActions() []ResourceAction {
+	return []ResourceAction{
+		{
+			ID:      EditIDRuleIncrID,
+			Name:    ActionIDNameMap[EditIDRuleIncrID],
+			NameEn:  "Edit ID Rule",
+			Type:    Edit,
+			Version: 1,
+		},
+	}
+}
+
 func genFullSyncCondActions() []ResourceAction {
 	return []ResourceAction{
 		{
@@ -1815,16 +1820,6 @@
 			}},
 			Version: 1,
 			Hidden:  true,
-=======
-func genIDRuleActions() []ResourceAction {
-	return []ResourceAction{
-		{
-			ID:      EditIDRuleIncrID,
-			Name:    ActionIDNameMap[EditIDRuleIncrID],
-			NameEn:  "Edit ID Rule",
-			Type:    Edit,
-			Version: 1,
->>>>>>> 1e192ae7
 		},
 	}
 }
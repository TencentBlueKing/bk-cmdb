/*
 * Tencent is pleased to support the open source community by making 蓝鲸 available.
 * Copyright (C) 2017-2018 THL A29 Limited, a Tencent company. All rights reserved.
 * Licensed under the MIT License (the "License"); you may not use this file except
 * in compliance with the License. You may obtain a copy of the License at
 * http://opensource.org/licenses/MIT
 * Unless required by applicable law or agreed to in writing, software distributed under
 * the License is distributed on an "AS IS" BASIS, WITHOUT WARRANTIES OR CONDITIONS OF ANY KIND,
 * either express or implied. See the License for the specific language governing permissions and
 * limitations under the License.
 */

package iam

import "configcenter/src/common/metadata"

// GenerateActionGroups generate all the resource action groups registered to IAM.
func GenerateActionGroups(objects []metadata.Object) []ActionGroup {
	ActionGroups := GenerateStaticActionGroups()

	// generate model instance manage action groups, contains model instance related actions which are dynamic
	ActionGroups = append(ActionGroups, GenModelInstanceManageActionGroups(objects)...)

	return ActionGroups
}

// GenerateStaticActionGroups generate all the static resource action groups.
func GenerateStaticActionGroups() []ActionGroup {
	ActionGroups := make([]ActionGroup, 0)

	// generate business set manage action groups, contains fulltext search related actions
	ActionGroups = append(ActionGroups, genFulltextSearchServiceActionGroups()...)

	// generate business set manage action groups, contains business set related actions
	ActionGroups = append(ActionGroups, genBizSetManageActionGroups()...)

	// generate business manage action groups, contains business related actions
	ActionGroups = append(ActionGroups, genBusinessManageActionGroups()...)

	// generate resource manage action groups, contains resource related actions
	ActionGroups = append(ActionGroups, genResourceManageActionGroups()...)

	// generate model manage action groups, contains model related actions
	ActionGroups = append(ActionGroups, genModelManageActionGroups()...)

	// generate operation statistic action groups, contains operation statistic and audit related actions
	ActionGroups = append(ActionGroups, genOperationStatisticActionGroups()...)

	// generate global settings action groups, contains global settings related actions
	ActionGroups = append(ActionGroups, genGlobalSettingsActionGroups()...)

	// generate container management action groups, contains container related actions
	ActionGroups = append(ActionGroups, genContainerManagementActionGroups()...)

	return ActionGroups
}

func genFulltextSearchServiceActionGroups() []ActionGroup {
	return []ActionGroup{
		{
			Name:   "检索服务",
			NameEn: "Fulltext Search Service",
			Actions: []ActionWithID{
				{
					ID: UseFulltextSearch,
				},
			},
		},
	}
}

func genBizSetManageActionGroups() []ActionGroup {
	return []ActionGroup{
		{
			Name:   "业务集管理",
			NameEn: "Business Set Manage",
			Actions: []ActionWithID{
				{
					ID: AccessBizSet,
				},
			},
		},
	}
}

func genBusinessManageActionGroups() []ActionGroup {
	return []ActionGroup{
		{
			Name:   "业务管理",
			NameEn: "Business Manage",
			Actions: []ActionWithID{
				{
					ID: ViewBusinessResource,
				},
			},
			SubGroups: []ActionGroup{
				{
					Name:   "业务主机",
					NameEn: "Business Host",
					Actions: []ActionWithID{
						{
							ID: EditBusinessHost,
						},
						{
							ID: BusinessHostTransferToResourcePool,
						},
						{
							ID: HostTransferAcrossBusiness,
						},
					},
				},
				{
					Name:   "业务拓扑",
					NameEn: "Business Topology",
					Actions: []ActionWithID{
						{
							ID: CreateBusinessTopology,
						},
						{
							ID: EditBusinessTopology,
						},
						{
							ID: DeleteBusinessTopology,
						},
					},
				},
				{
					Name:   "服务实例",
					NameEn: "Service Instance",
					Actions: []ActionWithID{
						{
							ID: CreateBusinessServiceInstance,
						},
						{
							ID: EditBusinessServiceInstance,
						},
						{
							ID: DeleteBusinessServiceInstance,
						},
					},
				},
				{
					Name:   "服务模版",
					NameEn: "Service Template",
					Actions: []ActionWithID{
						{
							ID: CreateBusinessServiceTemplate,
						},
						{
							ID: EditBusinessServiceTemplate,
						},
						{
							ID: DeleteBusinessServiceTemplate,
						},
					},
				},
				{
					Name:   "集群模版",
					NameEn: "Set Template",
					Actions: []ActionWithID{
						{
							ID: CreateBusinessSetTemplate,
						},
						{
							ID: EditBusinessSetTemplate,
						},
						{
							ID: DeleteBusinessSetTemplate,
						},
					},
				},
				{
					Name:   "服务分类",
					NameEn: "Service Category",
					Actions: []ActionWithID{
						{
							ID: CreateBusinessServiceCategory,
						},
						{
							ID: EditBusinessServiceCategory,
						},
						{
							ID: DeleteBusinessServiceCategory,
						},
					},
				},
				{
					Name:   "动态分组",
					NameEn: "Dynamic Grouping",
					Actions: []ActionWithID{
						{
							ID: CreateBusinessCustomQuery,
						},
						{
							ID: EditBusinessCustomQuery,
						},
						{
							ID: DeleteBusinessCustomQuery,
						},
					},
				},
				{
					Name:   "业务自定义字段",
					NameEn: "Business Custom Field",
					Actions: []ActionWithID{
						{
							ID: EditBusinessCustomField,
						},
					},
				},
				{
					Name:   "主机自动应用",
					NameEn: "Business Host Apply",
					Actions: []ActionWithID{
						{
							ID: EditBusinessHostApply,
						},
					},
				},
			},
		},
	}
}

func genResourceManageActionGroups() []ActionGroup {
	return []ActionGroup{
		{
			Name:   "资源管理",
			NameEn: "Resource Manage",
			SubGroups: []ActionGroup{
				{
					Name:   "主机池",
					NameEn: "Host Pool",
					Actions: []ActionWithID{
						{
							ID: ViewResourcePoolHost,
						},
						{
							ID: CreateResourcePoolHost,
						},
						{
							ID: EditResourcePoolHost,
						},
						{
							ID: DeleteResourcePoolHost,
						},
						{
							ID: ResourcePoolHostTransferToBusiness,
						},
						{
							ID: ResourcePoolHostTransferToDirectory,
						},
						{
							ID: CreateResourcePoolDirectory,
						},
						{
							ID: EditResourcePoolDirectory,
						},
						{
							ID: DeleteResourcePoolDirectory,
						},
						{
							ID: ManageHostAgentID,
						},
					},
				},
				{
					Name:   "业务",
					NameEn: "Business",
					Actions: []ActionWithID{
						{
							ID: CreateBusiness,
						},
						{
							ID: EditBusiness,
						},
						{
							ID: ArchiveBusiness,
						},
						{
							ID: FindBusiness,
						},
					},
				},
				{
					Name:   "项目",
					NameEn: "Project",
					Actions: []ActionWithID{
						{
							ID: CreateProject,
						},
						{
							ID: EditProject,
						},
						{
							ID: DeleteProject,
						},
						{
							ID: ViewProject,
						},
					},
				},
				{
					Name:   "业务集",
					NameEn: "BizSet",
					Actions: []ActionWithID{
						{
							ID: CreateBizSet,
						},
						{
							ID: EditBizSet,
						},
						{
							ID: DeleteBizSet,
						},
						{
							ID: ViewBizSet,
						},
					},
				},
				{
					Name:   "云账户",
					NameEn: "Cloud Account",
					Actions: []ActionWithID{
						{
							ID: CreateCloudAccount,
						},
						{
							ID: EditCloudAccount,
						},
						{
							ID: DeleteCloudAccount,
						},
						{
							ID: FindCloudAccount,
						},
					},
				},
				{
					Name:   "云资源任务",
					NameEn: "Cloud Resource Task",
					Actions: []ActionWithID{
						{
							ID: CreateCloudResourceTask,
						},
						{
							ID: EditCloudResourceTask,
						},
						{
							ID: DeleteCloudResourceTask,
						},
						{
							ID: FindCloudResourceTask,
						},
					},
				},
				{
					Name:   "管控区域",
					NameEn: "Cloud Area",
					Actions: []ActionWithID{
						{
							ID: ViewCloudArea,
						},
						{
							ID: CreateCloudArea,
						},
						{
							ID: EditCloudArea,
						},
						{
							ID: DeleteCloudArea,
						},
					},
				},
				{
					Name:   "事件监听",
					NameEn: "Event Watch",
					Actions: []ActionWithID{
						{
							ID: WatchHostEvent,
						},
						{
							ID: WatchHostRelationEvent,
						},
						{
							ID: WatchBizEvent,
						},
						{
							ID: WatchSetEvent,
						},
						{
							ID: WatchModuleEvent,
						},
						{
							ID: WatchProcessEvent,
						},
						{
							ID: WatchCommonInstanceEvent,
						},
						{
							ID: WatchMainlineInstanceEvent,
						},
						{
							ID: WatchInstAsstEvent,
						},
						{
							ID: WatchBizSetEvent,
						},
						{
							ID: WatchPlatEvent,
						},
						{
							ID: WatchKubeClusterEvent,
						},
						{
							ID: WatchKubeNodeEvent,
						},
						{
							ID: WatchKubeNamespaceEvent,
						},
						{
							ID: WatchKubeWorkloadEvent,
						},
						{
							ID: WatchKubePodEvent,
						},
						{
							ID: WatchProjectEvent,
						},
					},
				},
				{
<<<<<<< HEAD
					Name:   "全量同步缓存条件",
					NameEn: "Full Sync Condition",
					Actions: []ActionWithID{
						{ID: CreateFullSyncCond},
						{ID: ViewFullSyncCond},
						{ID: EditFullSyncCond},
						{ID: DeleteFullSyncCond},
					},
				},
				{
					Name:   "缓存",
					NameEn: "Cache",
					Actions: []ActionWithID{
						{ID: ViewGeneralCache},
=======
					Name:   "CMDB数据同步",
					NameEn: "Synchronize Data",
					Actions: []ActionWithID{
						{
							ID: SynchronizeData,
						},
>>>>>>> 7ef6a97c
					},
				},
			},
		},
	}
}

func genModelManageActionGroups() []ActionGroup {
	return []ActionGroup{
		{
			Name:   "模型管理",
			NameEn: "Model Manage",
			SubGroups: []ActionGroup{
				{
					Name:   "模型分组",
					NameEn: "Model Group",
					Actions: []ActionWithID{
						{ID: CreateModelGroup},
						{ID: EditModelGroup},
						{ID: DeleteModelGroup},
					},
				},
				{
					Name:   "模型关系",
					NameEn: "Model Relation",
					Actions: []ActionWithID{
						{
							ID: ViewModelTopo,
						},
						{
							ID: EditBusinessLayer,
						},
						{
							ID: EditModelTopologyView,
						},
					},
				},
				{
					Name:   "模型",
					NameEn: "Model",
					Actions: []ActionWithID{
						{
							ID: ViewSysModel,
						},
						{
							ID: CreateSysModel,
						},
						{
							ID: EditSysModel,
						},
						{
							ID: DeleteSysModel,
						},
					},
				},
				{
					Name:   "关联类型",
					NameEn: "Association Type",
					Actions: []ActionWithID{
						{ID: CreateAssociationType},
						{ID: EditAssociationType},
						{ID: DeleteAssociationType},
					},
				},
				{
					Name:   "字段组合模板",
					NameEn: "Field Grouping Template",
					Actions: []ActionWithID{
						{ID: CreateFieldGroupingTemplate},
						{ID: ViewFieldGroupingTemplate},
						{ID: EditFieldGroupingTemplate},
						{ID: DeleteFieldGroupingTemplate},
					},
				},
				{
					Name:   "ID规则自增ID",
					NameEn: "ID Rule Self-increasing ID",
					Actions: []ActionWithID{
						{ID: EditIDRuleIncrID},
					},
				},
			},
		},
	}
}

// GenModelInstanceManageActionGroups TODO
func GenModelInstanceManageActionGroups(objects []metadata.Object) []ActionGroup {
	if len(objects) == 0 {
		return make([]ActionGroup, 0)
	}

	subGroups := []ActionGroup{}
	for _, obj := range objects {
		subGroups = append(subGroups, genDynamicActionSubGroup(obj))
	}
	return []ActionGroup{
		{
			Name:      "模型实例管理",
			NameEn:    "Model instance Manage",
			SubGroups: subGroups,
		},
	}
}

func genContainerManagementActionGroups() []ActionGroup {
	return []ActionGroup{
		{
			Name:   "容器资源管理",
			NameEn: "Container Management",
			SubGroups: []ActionGroup{
				{
					Name:   "容器 Cluster",
					NameEn: "Container Cluster",
					Actions: []ActionWithID{
						{
							ID: CreateContainerCluster,
						},
						{
							ID: EditContainerCluster,
						},
						{
							ID: DeleteContainerCluster,
						},
					},
				}, {
					Name:   "容器 Node",
					NameEn: "Container Node",
					Actions: []ActionWithID{
						{
							ID: CreateContainerNode,
						},
						{
							ID: EditContainerNode,
						},
						{
							ID: DeleteContainerNode,
						},
					},
				}, {
					Name:   "容器命名空间",
					NameEn: "Container Namespace",
					Actions: []ActionWithID{
						{
							ID: CreateContainerNamespace,
						},
						{
							ID: EditContainerNamespace,
						},
						{
							ID: DeleteContainerNamespace,
						},
					},
				}, {
					Name:   "容器工作负载",
					NameEn: "Container Workload",
					Actions: []ActionWithID{
						{
							ID: CreateContainerWorkload,
						},
						{
							ID: EditContainerWorkload,
						},
						{
							ID: DeleteContainerWorkload,
						},
					},
				}, {
					Name:   "容器 Pod",
					NameEn: "Container Pod",
					Actions: []ActionWithID{
						{
							ID: CreateContainerPod,
						},
						{
							ID: DeleteContainerPod,
						},
					},
				},
			},
		},
	}
}

func genOperationStatisticActionGroups() []ActionGroup {
	return []ActionGroup{
		{
			Name:   "运营统计",
			NameEn: "Operation Statistic",
			SubGroups: []ActionGroup{
				{
					Name:   "运营统计",
					NameEn: "Operation Statistic",
					Actions: []ActionWithID{
						{
							ID: FindOperationStatistic,
						},
						{
							ID: EditOperationStatistic,
						},
					},
				},
				{
					Name:   "操作审计",
					NameEn: "Operation Audit",
					Actions: []ActionWithID{
						{
							ID: FindAuditLog,
						},
					},
				},
			},
		},
	}
}

func genGlobalSettingsActionGroups() []ActionGroup {
	return []ActionGroup{
		{
			Name:   "全局设置",
			NameEn: "Global Settings",
			SubGroups: []ActionGroup{
				{
					Name:   "全局设置",
					NameEn: "Global Settings",
					Actions: []ActionWithID{
						{
							ID: GlobalSettings,
						},
					},
				},
			},
		},
	}
}<|MERGE_RESOLUTION|>--- conflicted
+++ resolved
@@ -430,7 +430,6 @@
 					},
 				},
 				{
-<<<<<<< HEAD
 					Name:   "全量同步缓存条件",
 					NameEn: "Full Sync Condition",
 					Actions: []ActionWithID{
@@ -445,14 +444,15 @@
 					NameEn: "Cache",
 					Actions: []ActionWithID{
 						{ID: ViewGeneralCache},
-=======
+					},
+				},
+				{
 					Name:   "CMDB数据同步",
 					NameEn: "Synchronize Data",
 					Actions: []ActionWithID{
 						{
 							ID: SynchronizeData,
 						},
->>>>>>> 7ef6a97c
 					},
 				},
 			},

--- conflicted
+++ resolved
@@ -429,7 +429,6 @@
 						},
 					},
 				},
-<<<<<<< HEAD
 				{
 					Name:   "全量同步缓存条件",
 					NameEn: "Full Sync Condition",
@@ -447,17 +446,6 @@
 						{ID: ViewGeneralCache},
 					},
 				},
-				{
-					Name:   "CMDB数据同步",
-					NameEn: "Synchronize Data",
-					Actions: []ActionWithID{
-						{
-							ID: SynchronizeData,
-						},
-					},
-				},
-=======
->>>>>>> dd6403d7
 			},
 		},
 	}

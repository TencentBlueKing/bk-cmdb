--- conflicted
+++ resolved
@@ -42,11 +42,7 @@
 
 	if resp.Code != 0 {
 		return &AuthError{
-<<<<<<< HEAD
-			RequestID: result.Header.Get(iamRequestHeader),
-=======
-			RequestID: result.Header.Get(IamRequestHeader),
->>>>>>> 33247825
+			RequestID: result.Header.Get(IamRequestHeader),
 			Reason:    fmt.Errorf("register system failed, code: %d, msg:%s", resp.Code, resp.Message),
 		}
 	}
@@ -56,11 +52,7 @@
 
 func (c *iamClient) GetSystemInfo(ctx context.Context) (*SystemResp, error) {
 	resp := new(SystemResp)
-<<<<<<< HEAD
-	result := c.client.Post().
-=======
 	result := c.client.Get().
->>>>>>> 33247825
 		SubResourcef("/api/v1/model/systems/%s/query", c.Config.SystemID).
 		WithContext(ctx).
 		WithHeaders(c.basicHeader).
@@ -76,11 +68,7 @@
 
 	if resp.Code != 0 {
 		return nil, &AuthError{
-<<<<<<< HEAD
-			RequestID: result.Header.Get(iamRequestHeader),
-=======
-			RequestID: result.Header.Get(IamRequestHeader),
->>>>>>> 33247825
+			RequestID: result.Header.Get(IamRequestHeader),
 			Reason:    fmt.Errorf("get system info failed, code: %d, msg:%s", resp.Code, resp.Message),
 		}
 	}
@@ -106,11 +94,7 @@
 
 	if resp.Code != 0 {
 		return &AuthError{
-<<<<<<< HEAD
-			RequestID: result.Header.Get(iamRequestHeader),
-=======
-			RequestID: result.Header.Get(IamRequestHeader),
->>>>>>> 33247825
+			RequestID: result.Header.Get(IamRequestHeader),
 			Reason:    fmt.Errorf("update system config failed, code: %d, msg:%s", resp.Code, resp.Message),
 		}
 	}
@@ -132,11 +116,7 @@
 
 	if resp.Code != 0 {
 		return &AuthError{
-<<<<<<< HEAD
-			RequestID: result.Header.Get(iamRequestHeader),
-=======
-			RequestID: result.Header.Get(IamRequestHeader),
->>>>>>> 33247825
+			RequestID: result.Header.Get(IamRequestHeader),
 			Reason:    fmt.Errorf("register system failed, code: %d, msg:%s", resp.Code, resp.Message),
 		}
 	}
@@ -159,11 +139,7 @@
 
 	if resp.Code != 0 {
 		return &AuthError{
-<<<<<<< HEAD
-			RequestID: result.Header.Get(iamRequestHeader),
-=======
-			RequestID: result.Header.Get(IamRequestHeader),
->>>>>>> 33247825
+			RequestID: result.Header.Get(IamRequestHeader),
 			Reason:    fmt.Errorf("udpate resource type %s failed, code: %d, msg:%s", resType.ID, resp.Code, resp.Message),
 		}
 	}
@@ -173,13 +149,9 @@
 
 func (c *iamClient) DeleteResourcesTypes(ctx context.Context, resTypeIDs []ResourceTypeID) error {
 
-<<<<<<< HEAD
 	ids := make([]struct {
 		ID ResourceTypeID `json:"id"`
 	}, len(resTypeIDs))
-=======
-	ids := make([]struct{ ID ResourceTypeID `json:"id"` }, len(resTypeIDs))
->>>>>>> 33247825
 	for idx := range resTypeIDs {
 		ids[idx].ID = resTypeIDs[idx]
 	}
@@ -197,11 +169,7 @@
 
 	if resp.Code != 0 {
 		return &AuthError{
-<<<<<<< HEAD
-			RequestID: result.Header.Get(iamRequestHeader),
-=======
-			RequestID: result.Header.Get(IamRequestHeader),
->>>>>>> 33247825
+			RequestID: result.Header.Get(IamRequestHeader),
 			Reason:    fmt.Errorf("delete resource type %v failed, code: %d, msg:%s", resTypeIDs, resp.Code, resp.Message),
 		}
 	}
@@ -210,7 +178,6 @@
 }
 
 func (c *iamClient) CreateAction(ctx context.Context, actions []ResourceAction) error {
-<<<<<<< HEAD
 
 	resp := new(BaseResponse)
 	result := c.client.Post().
@@ -225,7 +192,7 @@
 
 	if resp.Code != 0 {
 		return &AuthError{
-			RequestID: result.Header.Get(iamRequestHeader),
+			RequestID: result.Header.Get(IamRequestHeader),
 			Reason:    fmt.Errorf("add resource actions %v failed, code: %d, msg:%s", actions, resp.Code, resp.Message),
 		}
 	}
@@ -241,37 +208,6 @@
 		WithContext(ctx).
 		WithHeaders(c.basicHeader).
 		Body(action).Do()
-=======
-
-	resp := new(BaseResponse)
-	result := c.client.Post().
-		SubResourcef("/api/v1/model/systems/%s/actions", c.Config.SystemID).
-		WithContext(ctx).
-		WithHeaders(c.basicHeader).
-		Body(actions).Do()
-	err := result.Into(resp)
-	if err != nil {
-		return err
-	}
-
-	if resp.Code != 0 {
-		return &AuthError{
-			RequestID: result.Header.Get(IamRequestHeader),
-			Reason:    fmt.Errorf("add resource actions %v failed, code: %d, msg:%s", actions, resp.Code, resp.Message),
-		}
-	}
-
-	return nil
-}
-
-func (c *iamClient) UpdateAction(ctx context.Context, action ResourceAction) error {
-
-	resp := new(BaseResponse)
-	result := c.client.Put().
-		SubResourcef("/api/v1/model/systems/%s/actions/%s", c.Config.SystemID, action.ID).
-		WithContext(ctx).
-		WithHeaders(c.basicHeader).
-		Body(action).Do()
 	err := result.Into(resp)
 	if err != nil {
 		return err
@@ -287,40 +223,6 @@
 	return nil
 }
 
-func (c *iamClient) DeleteAction(ctx context.Context, actionIDs []ResourceActionID) error {
-	ids := make([]struct{ ID ResourceActionID `json:"id"` }, len(actionIDs))
-	for idx := range actionIDs {
-		ids[idx].ID = actionIDs[idx]
-	}
-
-	resp := new(BaseResponse)
-	result := c.client.Put().
-		SubResourcef("/api/v1/model/systems/%s/actions", c.Config.SystemID).
-		WithContext(ctx).
-		WithHeaders(c.basicHeader).
-		Body(ids).Do()
->>>>>>> 33247825
-	err := result.Into(resp)
-	if err != nil {
-		return err
-	}
-
-	if resp.Code != 0 {
-		return &AuthError{
-<<<<<<< HEAD
-			RequestID: result.Header.Get(iamRequestHeader),
-			Reason:    fmt.Errorf("udpate resource action %v failed, code: %d, msg:%s", actions, resp.Code, resp.Message),
-=======
-			RequestID: result.Header.Get(IamRequestHeader),
-			Reason:    fmt.Errorf("delete resource actions %v failed, code: %d, msg:%s", actionIDs, resp.Code, resp.Message),
->>>>>>> 33247825
-		}
-	}
-
-	return nil
-}
-
-<<<<<<< HEAD
 func (c *iamClient) DeleteAction(ctx context.Context, actionIDs []ResourceActionID) error {
 	ids := make([]struct {
 		ID ResourceActionID `json:"id"`
@@ -342,13 +244,14 @@
 
 	if resp.Code != 0 {
 		return &AuthError{
-			RequestID: result.Header.Get(iamRequestHeader),
-			Reason:    fmt.Errorf("delete resource actions %v failed, code: %d, msg:%s", actions, resp.Code, resp.Message),
-		}
-	}
-
-	return nil
-=======
+			RequestID: result.Header.Get(IamRequestHeader),
+			Reason:    fmt.Errorf("delete resource actions %v failed, code: %d, msg:%s", actionIDs, resp.Code, resp.Message),
+		}
+	}
+
+	return nil
+}
+
 func (c *iamClient) GetSystemToken(ctx context.Context) (string, error) {
 	resp := new(struct {
 		BaseResponse
@@ -374,5 +277,4 @@
 	}
 
 	return resp.Data.Token, nil
->>>>>>> 33247825
 }
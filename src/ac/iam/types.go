/*
 * Tencent is pleased to support the open source community by making 蓝鲸 available.
 * Copyright (C) 2017-2018 THL A29 Limited, a Tencent company. All rights reserved.
 * Licensed under the MIT License (the "License"); you may not use this file except
 * in compliance with the License. You may obtain a copy of the License at
 * http://opensource.org/licenses/MIT
 * Unless required by applicable law or agreed to in writing, software distributed under
 * the License is distributed on an "AS IS" BASIS, WITHOUT WARRANTIES OR CONDITIONS OF ANY KIND,
 * either express or implied. See the License for the specific language governing permissions and
 * limitations under the License.
 */

package iam

import (
	"errors"
	"fmt"
	"strings"
	"sync"

	"configcenter/src/common/auth"
	cc "configcenter/src/common/backbone/configcenter"
)

const (
	IamRequestHeader   = "X-Request-Id"
	iamAppCodeHeader   = "X-Bk-App-Code"
	iamAppSecretHeader = "X-Bk-App-Secret"

	SystemIDCMDB     = "bk_cmdb"
	SystemNameCMDBEn = "cmdb"
	SystemNameCMDB   = "配置平台"

	SystemIDIAM = "bk_iam"
)

type AuthConfig struct {
	// blueking's auth center addresses
	Address []string
	// app code is used for authorize used.
	AppCode string
	// app secret is used for authorized
	AppSecret string
	// the system id that cmdb used in auth center.
	// default value: bk_cmdb
	SystemID string
}

func ParseConfigFromKV(prefix string, configMap map[string]string) (AuthConfig, error) {
	var cfg AuthConfig
	if !auth.EnableAuthorize() {
		return AuthConfig{}, nil
	}
	address, err := cc.String(prefix + ".address")
	if err != nil {
		return cfg, errors.New(`missing "address" configuration for auth center`)
	}

	cfg.Address = strings.Split(strings.Replace(address, " ", "", -1), ",")
	if len(cfg.Address) == 0 {
		return cfg, errors.New(`invalid "address" configuration for auth center`)
	}
	for i := range cfg.Address {
		if !strings.HasSuffix(cfg.Address[i], "/") {
			cfg.Address[i] = cfg.Address[i] + "/"
		}
	}

	appSecret, err := cc.String(prefix + ".appSecret")
	if err != nil {
		return cfg, errors.New(`invalid "appSecret" configuration for auth center`)
	}
	cfg.AppSecret = appSecret
	if len(cfg.AppSecret) == 0 {
		return cfg, errors.New(`invalid "appSecret" configuration for auth center`)
	}

	appCode, err := cc.String(prefix + ".appCode")
	if err != nil {
		return cfg, errors.New(`missing "appCode" configuration for auth center`)
	}
	cfg.AppCode = appCode
	if len(cfg.AppCode) == 0 {
		return cfg, errors.New(`invalid "appCode" configuration for auth center`)
	}

	cfg.SystemID = SystemIDCMDB

	return cfg, nil
}

type System struct {
	ID                 string     `json:"id,omitempty"`
	Name               string     `json:"name,omitempty"`
	EnglishName        string     `json:"name_en,omitempty"`
	Description        string     `json:"description,omitempty"`
	EnglishDescription string     `json:"description_en,omitempty"`
	Clients            string     `json:"clients,omitempty"`
	ProviderConfig     *SysConfig `json:"provider_config"`
}

type SysConfig struct {
	Host string `json:"host,omitempty"`
	Auth string `json:"auth,omitempty"`
}

type SystemResp struct {
	BaseResponse
	Data RegisteredSystemInfo `json:"data"`
}

type RegisteredSystemInfo struct {
	BaseInfo               System                 `json:"base_info"`
	ResourceTypes          []ResourceType         `json:"resource_types"`
	Actions                []ResourceAction       `json:"actions"`
	ActionGroups           []ActionGroup          `json:"action_groups"`
	InstanceSelections     []InstanceSelection    `json:"instance_selections"`
	ResourceCreatorActions ResourceCreatorActions `json:"resource_creator_actions"`
	CommonActions          []CommonAction         `json:"common_actions"`
}

type BaseResponse struct {
	Code    int    `json:"code"`
	Message string `json:"message"`
}

type AuthError struct {
	RequestID string
	Reason    error
}

func (a *AuthError) Error() string {
	if len(a.RequestID) == 0 {
		return a.Reason.Error()
	}
	return fmt.Sprintf("iam request id: %s, err: %s", a.RequestID, a.Reason.Error())
}

type TypeID string

const (
	SysModelGroup TypeID = "sys_model_group"

	// special model resource for selection of instance, not including models whose instances are managed separately
	SysInstanceModel TypeID = "sys_instance_model"
	SysModel         TypeID = "sys_model"
	// SysModelEvent special model resource for resource watch, not including inner and mainline models
	SysModelEvent TypeID = "sys_model_event"
	// MainlineModelEvent special mainline model resource for resource watch
	MainlineModelEvent       TypeID = "mainline_model_event"
	SysInstance              TypeID = "sys_instance"
	SysAssociationType       TypeID = "sys_association_type"
	SysAuditLog              TypeID = "sys_audit_log"
	SysOperationStatistic    TypeID = "sys_operation_statistic"
	SysResourcePoolDirectory TypeID = "sys_resource_pool_directory"
	SysHostRscPoolDirectory  TypeID = "sys_host_rsc_pool_directory"
	SysCloudArea             TypeID = "sys_cloud_area"
	SysCloudAccount          TypeID = "sys_cloud_account"
	SysCloudResourceTask     TypeID = "sys_cloud_resource_task"
	SysEventWatch            TypeID = "event_watch"
	Host                     TypeID = "host"
	UserCustom               TypeID = "usercustom"

	// for resource type, which is not need to be authorized
	SkipType TypeID = "skip_type"
)

const (
	Business             TypeID = "biz"
	BusinessForHostTrans TypeID = "biz_for_host_trans"
	// Set                       ResourceTypeID = "set"
	// Module                    ResourceTypeID = "module"
	BizCustomQuery            TypeID = "biz_custom_query"
	BizTopology               TypeID = "biz_topology"
	BizCustomField            TypeID = "biz_custom_field"
	BizProcessServiceTemplate TypeID = "biz_process_service_template"
	BizProcessServiceCategory TypeID = "biz_process_service_category"
	BizProcessServiceInstance TypeID = "biz_process_service_instance"
	BizSetTemplate            TypeID = "biz_set_template"
	BizHostApply              TypeID = "biz_host_apply"
)

// describe resource type defined and registered to iam.
type ResourceType struct {
	ID             TypeID         `json:"id"`
	Name           string         `json:"name"`
	NameEn         string         `json:"name_en"`
	Description    string         `json:"description"`
	DescriptionEn  string         `json:"description_en"`
	Parents        []Parent       `json:"parents"`
	ProviderConfig ResourceConfig `json:"provider_config"`
	Version        int64          `json:"version"`
}

type ResourceConfig struct {
	// the url to get this resource.
	Path string `json:"path"`
}

type Parent struct {
	// only one value for cmdb.
	// default value: bk_cmdb
	SystemID   string `json:"system_id"`
	ResourceID TypeID `json:"id"`
}

type ActionType string

const (
	Create ActionType = "create"
	Delete ActionType = "delete"
	View   ActionType = "view"
	Edit   ActionType = "edit"
	List   ActionType = "list"
)

type ActionID string

const (
	EditBusinessHost                   ActionID = "edit_biz_host"
	BusinessHostTransferToResourcePool ActionID = "unassign_biz_host"
	HostTransferAcrossBusiness         ActionID = "host_transfer_across_business"

	CreateBusinessCustomQuery ActionID = "create_biz_dynamic_query"
	EditBusinessCustomQuery   ActionID = "edit_biz_dynamic_query"
	DeleteBusinessCustomQuery ActionID = "delete_biz_dynamic_query"

	EditBusinessCustomField ActionID = "edit_biz_custom_field"

	CreateBusinessServiceCategory ActionID = "create_biz_service_category"
	EditBusinessServiceCategory   ActionID = "edit_biz_service_category"
	DeleteBusinessServiceCategory ActionID = "delete_biz_service_category"

	CreateBusinessServiceInstance ActionID = "create_biz_service_instance"
	EditBusinessServiceInstance   ActionID = "edit_biz_service_instance"
	DeleteBusinessServiceInstance ActionID = "delete_biz_service_instance"

	CreateBusinessServiceTemplate ActionID = "create_biz_service_template"
	EditBusinessServiceTemplate   ActionID = "edit_biz_service_template"
	DeleteBusinessServiceTemplate ActionID = "delete_biz_service_template"

	CreateBusinessSetTemplate ActionID = "create_biz_set_template"
	EditBusinessSetTemplate   ActionID = "edit_biz_set_template"
	DeleteBusinessSetTemplate ActionID = "delete_biz_set_template"

	CreateBusinessTopology ActionID = "create_biz_topology"
	EditBusinessTopology   ActionID = "edit_biz_topology"
	DeleteBusinessTopology ActionID = "delete_biz_topology"

	EditBusinessHostApply ActionID = "edit_biz_host_apply"

	CreateResourcePoolHost              ActionID = "create_resource_pool_host"
	EditResourcePoolHost                ActionID = "edit_resource_pool_host"
	DeleteResourcePoolHost              ActionID = "delete_resource_pool_host"
	ResourcePoolHostTransferToBusiness  ActionID = "assign_host_to_biz"
	ResourcePoolHostTransferToDirectory ActionID = "host_transfer_in_resource_pool"

	CreateResourcePoolDirectory ActionID = "create_resource_pool_directory"
	EditResourcePoolDirectory   ActionID = "edit_resource_pool_directory"
	DeleteResourcePoolDirectory ActionID = "delete_resource_pool_directory"

	CreateBusiness       ActionID = "create_business"
	EditBusiness         ActionID = "edit_business"
	ArchiveBusiness      ActionID = "archive_business"
	FindBusiness         ActionID = "find_business"
	ViewBusinessResource ActionID = "find_business_resource"

	CreateCloudArea ActionID = "create_cloud_area"
	EditCloudArea   ActionID = "edit_cloud_area"
	DeleteCloudArea ActionID = "delete_cloud_area"

	CreateSysInstance ActionID = "create_sys_instance"
	EditSysInstance   ActionID = "edit_sys_instance"
	DeleteSysInstance ActionID = "delete_sys_instance"

	CreateCloudAccount ActionID = "create_cloud_account"
	EditCloudAccount   ActionID = "edit_cloud_account"
	DeleteCloudAccount ActionID = "delete_cloud_account"
	FindCloudAccount   ActionID = "find_cloud_account"

	CreateCloudResourceTask ActionID = "create_cloud_resource_task"
	EditCloudResourceTask   ActionID = "edit_cloud_resource_task"
	DeleteCloudResourceTask ActionID = "delete_cloud_resource_task"
	FindCloudResourceTask   ActionID = "find_cloud_resource_task"

	CreateSysModel ActionID = "create_sys_model"
	EditSysModel   ActionID = "edit_sys_model"
	DeleteSysModel ActionID = "delete_sys_model"

	CreateAssociationType ActionID = "create_association_type"
	EditAssociationType   ActionID = "edit_association_type"
	DeleteAssociationType ActionID = "delete_association_type"

	CreateModelGroup ActionID = "create_model_group"
	EditModelGroup   ActionID = "edit_model_group"
	DeleteModelGroup ActionID = "delete_model_group"

	EditBusinessLayer ActionID = "edit_business_layer"

	EditModelTopologyView ActionID = "edit_model_topology_view"

	FindOperationStatistic ActionID = "find_operation_statistic"
	EditOperationStatistic ActionID = "edit_operation_statistic"

	FindAuditLog ActionID = "find_audit_log"

<<<<<<< HEAD
	WatchHostEvent           ActionID = "watch_host_event"
	WatchHostRelationEvent   ActionID = "watch_host_relation_event"
	WatchBizEvent            ActionID = "watch_biz_event"
	WatchSetEvent            ActionID = "watch_set_event"
	WatchModuleEvent         ActionID = "watch_module_event"
	WatchProcessEvent        ActionID = "watch_process_event"
	WatchCommonInstanceEvent ActionID = "watch_object_instance_event"
	GlobalSettings           ActionID = "global_settings"
=======
	WatchHostEvent             ActionID = "watch_host_event"
	WatchHostRelationEvent     ActionID = "watch_host_relation_event"
	WatchBizEvent              ActionID = "watch_biz_event"
	WatchSetEvent              ActionID = "watch_set_event"
	WatchModuleEvent           ActionID = "watch_module_event"
	WatchProcessEvent          ActionID = "watch_process_event"
	WatchCommonInstanceEvent   ActionID = "watch_comm_model_inst_event"
	WatchMainlineInstanceEvent ActionID = "watch_custom_topo_layer_event"

	GlobalSettings ActionID = "global_settings"
>>>>>>> 6dd5a95f

	// Unknown is an action that can not be recognized
	Unsupported ActionID = "unsupported"
	// Skip is an action that no need to auth
	Skip ActionID = "skip"
)

type ResourceAction struct {
	// must be a unique id in the whole system.
	ID ActionID `json:"id"`
	// must be a unique name in the whole system.
	Name                 string               `json:"name"`
	NameEn               string               `json:"name_en"`
	Type                 ActionType           `json:"type"`
	RelatedResourceTypes []RelateResourceType `json:"related_resource_types"`
	RelatedActions       []ActionID           `json:"related_actions"`
	Version              int                  `json:"version"`
}

type RelateResourceType struct {
	SystemID           string                     `json:"system_id"`
	ID                 TypeID                     `json:"id"`
	NameAlias          string                     `json:"name_alias"`
	NameAliasEn        string                     `json:"name_alias_en"`
	Scope              *Scope                     `json:"scope"`
	SelectionMode      string                     `json:"selection_mode"`
	InstanceSelections []RelatedInstanceSelection `json:"related_instance_selections"`
}

type Scope struct {
	Op      string         `json:"op"`
	Content []ScopeContent `json:"content"`
}

type ScopeContent struct {
	Op    string `json:"op"`
	Field string `json:"field"`
	Value string `json:"value"`
}

type RelatedInstanceSelection struct {
	ID       InstanceSelectionID `json:"id"`
	SystemID string              `json:"system_id"`
	// if true, then this selected instance with not be calculated to calculate the auth.
	// as is will be ignored, the only usage for this selection is to support a convenient
	// way for user to find it's resource instances.
	IgnoreAuthPath bool `json:"ignore_iam_path"`
}

// groups related resource actions to make action selection more organized
type ActionGroup struct {
	// must be a unique name in the whole system.
	Name      string         `json:"name"`
	NameEn    string         `json:"name_en"`
	SubGroups []ActionGroup  `json:"sub_groups,omitempty"`
	Actions   []ActionWithID `json:"actions,omitempty"`
}

type ActionWithID struct {
	ID ActionID `json:"id"`
}

type InstanceSelectionID string

const (
	// 业务的两种视图，管理的资源也相同，仅名称做区分
	BusinessSelection                  InstanceSelectionID = "business"
	BusinessHostTransferSelection      InstanceSelectionID = "business_host_transfer"
	BizHostInstanceSelection           InstanceSelectionID = "biz_host_instance"
	BizCustomQuerySelection            InstanceSelectionID = "biz_custom_query"
	BizProcessServiceTemplateSelection InstanceSelectionID = "biz_process_service_template"
	BizSetTemplateSelection            InstanceSelectionID = "biz_set_template"
	SysHostInstanceSelection           InstanceSelectionID = "sys_host_instance"
	SysModelGroupSelection             InstanceSelectionID = "sys_model_group"
	SysModelSelection                  InstanceSelectionID = "sys_model"
	SysModelEventSelection             InstanceSelectionID = "sys_model_event"
	MainlineModelEventSelection        InstanceSelectionID = "mainline_model_event"
	SysInstanceSelection               InstanceSelectionID = "sys_instance"
	SysInstanceModelSelection          InstanceSelectionID = "sys_instance_model"
	SysAssociationTypeSelection        InstanceSelectionID = "sys_association_type"
	SysCloudAreaSelection              InstanceSelectionID = "sys_cloud_area"
	SysCloudAccountSelection           InstanceSelectionID = "sys_cloud_account"
	SysCloudResourceTaskSelection      InstanceSelectionID = "sys_cloud_resource_task"
	// 主机池目录的两种视图，管理的资源也相同，仅名称做区分
	SysResourcePoolDirectorySelection InstanceSelectionID = "sys_resource_pool_directory"
	SysHostRscPoolDirectorySelection  InstanceSelectionID = "sys_host_rsc_pool_directory"
)

type InstanceSelection struct {
	ID                InstanceSelectionID `json:"id"`
	Name              string              `json:"name"`
	NameEn            string              `json:"name_en"`
	ResourceTypeChain []ResourceChain     `json:"resource_type_chain"`
}

type ResourceChain struct {
	SystemID string `json:"system_id"`
	ID       TypeID `json:"id"`
}

type iamDiscovery struct {
	servers []string
	index   int
	sync.Mutex
}

func (s *iamDiscovery) GetServers() ([]string, error) {
	s.Lock()
	defer s.Unlock()

	num := len(s.servers)
	if num == 0 {
		return []string{}, errors.New("oops, there is no server can be used")
	}

	if s.index < num-1 {
		s.index = s.index + 1
		return append(s.servers[s.index-1:], s.servers[:s.index-1]...), nil
	} else {
		s.index = 0
		return append(s.servers[num-1:], s.servers[:num-1]...), nil
	}
}

func (s *iamDiscovery) GetServersChan() chan []string {
	return nil
}

// resource type with id, used to represent resource layer from root to leaf
type RscTypeAndID struct {
	ResourceType TypeID `json:"resource_type"`
	ResourceID   string `json:"resource_id,omitempty"`
}

// iam resource, system is resource's iam system id, type is resource type, resource id and attribute are used for filtering
type Resource struct {
	System    string                 `json:"system"`
	Type      TypeID                 `json:"type"`
	ID        string                 `json:"id,omitempty"`
	Attribute map[string]interface{} `json:"attribute,omitempty"`
}

// specifies resource creation actions' related actions that resource creator will have permissions to
type ResourceCreatorActions struct {
	Config []ResourceCreatorAction `json:"config"`
}

type ResourceCreatorAction struct {
	ResourceID       TypeID                  `json:"id"`
	Actions          []CreatorRelatedAction  `json:"actions"`
	SubResourceTypes []ResourceCreatorAction `json:"sub_resource_types,omitempty"`
}

type CreatorRelatedAction struct {
	ID         ActionID `json:"id"`
	IsRequired bool     `json:"required"`
}

// CommonAction specifies a common operation's related iam actions
type CommonAction struct {
	Name        string         `json:"name"`
	EnglishName string         `json:"name_en"`
	Actions     []ActionWithID `json:"actions"`
}<|MERGE_RESOLUTION|>--- conflicted
+++ resolved
@@ -304,16 +304,6 @@
 
 	FindAuditLog ActionID = "find_audit_log"
 
-<<<<<<< HEAD
-	WatchHostEvent           ActionID = "watch_host_event"
-	WatchHostRelationEvent   ActionID = "watch_host_relation_event"
-	WatchBizEvent            ActionID = "watch_biz_event"
-	WatchSetEvent            ActionID = "watch_set_event"
-	WatchModuleEvent         ActionID = "watch_module_event"
-	WatchProcessEvent        ActionID = "watch_process_event"
-	WatchCommonInstanceEvent ActionID = "watch_object_instance_event"
-	GlobalSettings           ActionID = "global_settings"
-=======
 	WatchHostEvent             ActionID = "watch_host_event"
 	WatchHostRelationEvent     ActionID = "watch_host_relation_event"
 	WatchBizEvent              ActionID = "watch_biz_event"
@@ -324,7 +314,6 @@
 	WatchMainlineInstanceEvent ActionID = "watch_custom_topo_layer_event"
 
 	GlobalSettings ActionID = "global_settings"
->>>>>>> 6dd5a95f
 
 	// Unknown is an action that can not be recognized
 	Unsupported ActionID = "unsupported"

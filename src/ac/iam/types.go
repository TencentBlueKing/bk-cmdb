--- conflicted
+++ resolved
@@ -546,7 +546,6 @@
 	// UseFulltextSearch use fulltext search
 	UseFulltextSearch ActionID = "use_fulltext_search"
 
-<<<<<<< HEAD
 	// CreateFullSyncCond create full sync cond action id
 	CreateFullSyncCond = "create_full_sync_cond"
 	// ViewFullSyncCond view full sync cond action id
@@ -559,11 +558,6 @@
 	// ViewGeneralCache view general resource cache
 	ViewGeneralCache = "view_general_cache"
 
-	// SynchronizeData is cmdb synchronize data action id
-	SynchronizeData ActionID = "synchronize_data"
-
-=======
->>>>>>> dd6403d7
 	// Unsupported TODO
 	// Unknown is an action that can not be recognized
 	Unsupported ActionID = "unsupported"

/*
 * Tencent is pleased to support the open source community by making 蓝鲸 available.
 * Copyright (C) 2017-2018 THL A29 Limited, a Tencent company. All rights reserved.
 * Licensed under the MIT License (the "License"); you may not use this file except
 * in compliance with the License. You may obtain a copy of the License at
 * http://opensource.org/licenses/MIT
 * Unless required by applicable law or agreed to in writing, software distributed under
 * the License is distributed on an "AS IS" BASIS, WITHOUT WARRANTIES OR CONDITIONS OF ANY KIND,
 * either express or implied. See the License for the specific language governing permissions and
 * limitations under the License.
 */

package iam

import (
	"errors"
	"fmt"
	"strings"
	"sync"

	"configcenter/src/ac/meta"
	"configcenter/src/common/auth"
	cc "configcenter/src/common/backbone/configcenter"
	"configcenter/src/scene_server/auth_server/sdk/operator"
)

const (
	IamRequestHeader   = "X-Request-Id"
	iamAppCodeHeader   = "X-Bk-App-Code"
	iamAppSecretHeader = "X-Bk-App-Secret"

	SystemIDCMDB     = "bk_cmdb"
	SystemNameCMDBEn = "cmdb"
	SystemNameCMDB   = "配置平台"

	SystemIDIAM = "bk_iam"
)

type AuthConfig struct {
	// blueking's auth center addresses
	Address []string
	// app code is used for authorize used.
	AppCode string
	// app secret is used for authorized
	AppSecret string
	// the system id that cmdb used in auth center.
	// default value: bk_cmdb
	SystemID string
}

func ParseConfigFromKV(prefix string, configMap map[string]string) (AuthConfig, error) {
	var cfg AuthConfig
	if !auth.EnableAuthorize() {
		return AuthConfig{}, nil
	}
	address, err := cc.String(prefix + ".address")
	if err != nil {
		return cfg, errors.New(`missing "address" configuration for auth center`)
	}

	cfg.Address = strings.Split(strings.Replace(address, " ", "", -1), ",")
	if len(cfg.Address) == 0 {
		return cfg, errors.New(`invalid "address" configuration for auth center`)
	}
	for i := range cfg.Address {
		if !strings.HasSuffix(cfg.Address[i], "/") {
			cfg.Address[i] = cfg.Address[i] + "/"
		}
	}

	appSecret, err := cc.String(prefix + ".appSecret")
	if err != nil {
		return cfg, errors.New(`invalid "appSecret" configuration for auth center`)
	}
	cfg.AppSecret = appSecret
	if len(cfg.AppSecret) == 0 {
		return cfg, errors.New(`invalid "appSecret" configuration for auth center`)
	}

	appCode, err := cc.String(prefix + ".appCode")
	if err != nil {
		return cfg, errors.New(`missing "appCode" configuration for auth center`)
	}
	cfg.AppCode = appCode
	if len(cfg.AppCode) == 0 {
		return cfg, errors.New(`invalid "appCode" configuration for auth center`)
	}

	cfg.SystemID = SystemIDCMDB

	return cfg, nil
}

type System struct {
	ID                 string     `json:"id,omitempty"`
	Name               string     `json:"name,omitempty"`
	EnglishName        string     `json:"name_en,omitempty"`
	Description        string     `json:"description,omitempty"`
	EnglishDescription string     `json:"description_en,omitempty"`
	Clients            string     `json:"clients,omitempty"`
	ProviderConfig     *SysConfig `json:"provider_config"`
}

// SystemQueryField is system query field for searching system info
type SystemQueryField string

const (
	FieldBaseInfo               SystemQueryField = "base_info"
	FieldResourceTypes          SystemQueryField = "resource_types"
	FieldActions                SystemQueryField = "actions"
	FieldActionGroups           SystemQueryField = "action_groups"
	FieldInstanceSelections     SystemQueryField = "instance_selections"
	FieldResourceCreatorActions SystemQueryField = "resource_creator_actions"
	FieldCommonActions          SystemQueryField = "common_actions"
)

type SysConfig struct {
	Host string `json:"host,omitempty"`
	Auth string `json:"auth,omitempty"`
}

type SystemResp struct {
	BaseResponse
	Data RegisteredSystemInfo `json:"data"`
}

type RegisteredSystemInfo struct {
	BaseInfo               System                 `json:"base_info"`
	ResourceTypes          []ResourceType         `json:"resource_types"`
	Actions                []ResourceAction       `json:"actions"`
	ActionGroups           []ActionGroup          `json:"action_groups"`
	InstanceSelections     []InstanceSelection    `json:"instance_selections"`
	ResourceCreatorActions ResourceCreatorActions `json:"resource_creator_actions"`
	CommonActions          []CommonAction         `json:"common_actions"`
}

type BaseResponse struct {
	Code    int    `json:"code"`
	Message string `json:"message"`
}

type AuthError struct {
	RequestID string
	Reason    error
}

func (a *AuthError) Error() string {
	if len(a.RequestID) == 0 {
		return a.Reason.Error()
	}
	return fmt.Sprintf("iam request id: %s, err: %s", a.RequestID, a.Reason.Error())
}

type TypeID string

const (
	SysModelGroup TypeID = "sys_model_group"

	// special model resource for selection of instance, not including models whose instances are managed separately
<<<<<<< HEAD
	SysInstanceModel TypeID = "sys_instance_model"
	SysModel         TypeID = "sys_model"
	// SysModelEvent special model resource for resource watch, not including inner and mainline models
	SysModelEvent TypeID = "sys_model_event"
	// MainlineModelEvent special mainline model resource for resource watch
	MainlineModelEvent       TypeID = "mainline_model_event"
	SysInstance              TypeID = "sys_instance"
=======
	SysInstanceModel         TypeID = "sys_instance_model"
	SysModel                 TypeID = "sys_model"
>>>>>>> 2d14b192
	SysAssociationType       TypeID = "sys_association_type"
	SysAuditLog              TypeID = "sys_audit_log"
	SysOperationStatistic    TypeID = "sys_operation_statistic"
	SysResourcePoolDirectory TypeID = "sys_resource_pool_directory"
	SysHostRscPoolDirectory  TypeID = "sys_host_rsc_pool_directory"
	SysCloudArea             TypeID = "sys_cloud_area"
	SysCloudAccount          TypeID = "sys_cloud_account"
	SysCloudResourceTask     TypeID = "sys_cloud_resource_task"
	SysEventWatch            TypeID = "event_watch"
	Host                     TypeID = "host"
	UserCustom               TypeID = "usercustom"

	// for resource type, which is not need to be authorized
	SkipType TypeID = "skip_type"
)

const (
	Business             TypeID = "biz"
	BusinessForHostTrans TypeID = "biz_for_host_trans"
	// Set                       ResourceTypeID = "set"
	// Module                    ResourceTypeID = "module"
	BizCustomQuery            TypeID = "biz_custom_query"
	BizTopology               TypeID = "biz_topology"
	BizCustomField            TypeID = "biz_custom_field"
	BizProcessServiceTemplate TypeID = "biz_process_service_template"
	BizProcessServiceCategory TypeID = "biz_process_service_category"
	BizProcessServiceInstance TypeID = "biz_process_service_instance"
	BizSetTemplate            TypeID = "biz_set_template"
	BizHostApply              TypeID = "biz_host_apply"
)

// describe resource type defined and registered to iam.
type ResourceType struct {
	// unique id
	ID TypeID `json:"id"`
	// unique name
	Name   string `json:"name"`
	NameEn string `json:"name_en"`
	// unique description
	Description    string         `json:"description"`
	DescriptionEn  string         `json:"description_en"`
	Parents        []Parent       `json:"parents"`
	ProviderConfig ResourceConfig `json:"provider_config"`
	Version        int64          `json:"version"`
}

type ResourceConfig struct {
	// the url to get this resource.
	Path string `json:"path"`
}

type Parent struct {
	// only one value for cmdb.
	// default value: bk_cmdb
	SystemID   string `json:"system_id"`
	ResourceID TypeID `json:"id"`
}

type ActionType string

const (
	Create ActionType = "create"
	Delete ActionType = "delete"
	View   ActionType = "view"
	Edit   ActionType = "edit"
	List   ActionType = "list"
)

var ActionTypeIDNameMap = map[ActionType]string{
	Create: "新建",
	Edit:   "编辑",
	Delete: "删除",
	View:   "查询",
}

type ActionID string

const (
	EditBusinessHost                   ActionID = "edit_biz_host"
	BusinessHostTransferToResourcePool ActionID = "unassign_biz_host"
	HostTransferAcrossBusiness         ActionID = "host_transfer_across_business"

	CreateBusinessCustomQuery ActionID = "create_biz_dynamic_query"
	EditBusinessCustomQuery   ActionID = "edit_biz_dynamic_query"
	DeleteBusinessCustomQuery ActionID = "delete_biz_dynamic_query"

	EditBusinessCustomField ActionID = "edit_biz_custom_field"

	CreateBusinessServiceCategory ActionID = "create_biz_service_category"
	EditBusinessServiceCategory   ActionID = "edit_biz_service_category"
	DeleteBusinessServiceCategory ActionID = "delete_biz_service_category"

	CreateBusinessServiceInstance ActionID = "create_biz_service_instance"
	EditBusinessServiceInstance   ActionID = "edit_biz_service_instance"
	DeleteBusinessServiceInstance ActionID = "delete_biz_service_instance"

	CreateBusinessServiceTemplate ActionID = "create_biz_service_template"
	EditBusinessServiceTemplate   ActionID = "edit_biz_service_template"
	DeleteBusinessServiceTemplate ActionID = "delete_biz_service_template"

	CreateBusinessSetTemplate ActionID = "create_biz_set_template"
	EditBusinessSetTemplate   ActionID = "edit_biz_set_template"
	DeleteBusinessSetTemplate ActionID = "delete_biz_set_template"

	CreateBusinessTopology ActionID = "create_biz_topology"
	EditBusinessTopology   ActionID = "edit_biz_topology"
	DeleteBusinessTopology ActionID = "delete_biz_topology"

	EditBusinessHostApply ActionID = "edit_biz_host_apply"

	CreateResourcePoolHost              ActionID = "create_resource_pool_host"
	EditResourcePoolHost                ActionID = "edit_resource_pool_host"
	DeleteResourcePoolHost              ActionID = "delete_resource_pool_host"
	ResourcePoolHostTransferToBusiness  ActionID = "assign_host_to_biz"
	ResourcePoolHostTransferToDirectory ActionID = "host_transfer_in_resource_pool"

	CreateResourcePoolDirectory ActionID = "create_resource_pool_directory"
	EditResourcePoolDirectory   ActionID = "edit_resource_pool_directory"
	DeleteResourcePoolDirectory ActionID = "delete_resource_pool_directory"

	CreateBusiness       ActionID = "create_business"
	EditBusiness         ActionID = "edit_business"
	ArchiveBusiness      ActionID = "archive_business"
	FindBusiness         ActionID = "find_business"
	ViewBusinessResource ActionID = "find_business_resource"

	CreateCloudArea ActionID = "create_cloud_area"
	EditCloudArea   ActionID = "edit_cloud_area"
	DeleteCloudArea ActionID = "delete_cloud_area"

	CreateCloudAccount ActionID = "create_cloud_account"
	EditCloudAccount   ActionID = "edit_cloud_account"
	DeleteCloudAccount ActionID = "delete_cloud_account"
	FindCloudAccount   ActionID = "find_cloud_account"

	CreateCloudResourceTask ActionID = "create_cloud_resource_task"
	EditCloudResourceTask   ActionID = "edit_cloud_resource_task"
	DeleteCloudResourceTask ActionID = "delete_cloud_resource_task"
	FindCloudResourceTask   ActionID = "find_cloud_resource_task"

	CreateSysModel ActionID = "create_sys_model"
	EditSysModel   ActionID = "edit_sys_model"
	DeleteSysModel ActionID = "delete_sys_model"

	CreateAssociationType ActionID = "create_association_type"
	EditAssociationType   ActionID = "edit_association_type"
	DeleteAssociationType ActionID = "delete_association_type"

	CreateModelGroup ActionID = "create_model_group"
	EditModelGroup   ActionID = "edit_model_group"
	DeleteModelGroup ActionID = "delete_model_group"

	EditBusinessLayer ActionID = "edit_business_layer"

	EditModelTopologyView ActionID = "edit_model_topology_view"

	FindOperationStatistic ActionID = "find_operation_statistic"
	EditOperationStatistic ActionID = "edit_operation_statistic"

	FindAuditLog ActionID = "find_audit_log"

	WatchHostEvent             ActionID = "watch_host_event"
	WatchHostRelationEvent     ActionID = "watch_host_relation_event"
	WatchBizEvent              ActionID = "watch_biz_event"
	WatchSetEvent              ActionID = "watch_set_event"
	WatchModuleEvent           ActionID = "watch_module_event"
	WatchProcessEvent          ActionID = "watch_process_event"
	WatchCommonInstanceEvent   ActionID = "watch_comm_model_inst_event"
	WatchMainlineInstanceEvent ActionID = "watch_custom_topo_layer_event"

	GlobalSettings ActionID = "global_settings"

	// Unknown is an action that can not be recognized
	Unsupported ActionID = "unsupported"
	// Skip is an action that no need to auth
	Skip ActionID = "skip"
)

const (
	// IAM侧资源的通用模型实例前缀标识
	IAMSysInstTypePrefix = meta.CMDBSysInstTypePrefix
)

type ResourceAction struct {
	// must be a unique id in the whole system.
	ID ActionID `json:"id"`
	// must be a unique name in the whole system.
	Name                 string               `json:"name"`
	NameEn               string               `json:"name_en"`
	Type                 ActionType           `json:"type"`
	RelatedResourceTypes []RelateResourceType `json:"related_resource_types"`
	RelatedActions       []ActionID           `json:"related_actions"`
	Version              int                  `json:"version"`
}

// 选择类型, 资源在权限中心产品上配置权限时的作用范围
type SelectionMode string

const (
	// 仅可选择实例, 默认值
	modeInstance SelectionMode = "instance"
	// 仅可配置属性, 此时instance_selections配置不生效
	modeAttribute SelectionMode = "attribute"
	// 可以同时选择实例和配置属性
	modeAll SelectionMode = "all"
)

type RelateResourceType struct {
	SystemID           string                     `json:"system_id"`
	ID                 TypeID                     `json:"id"`
	NameAlias          string                     `json:"name_alias"`
	NameAliasEn        string                     `json:"name_alias_en"`
	Scope              *Scope                     `json:"scope"`
	SelectionMode      SelectionMode              `json:"selection_mode"`
	InstanceSelections []RelatedInstanceSelection `json:"related_instance_selections"`
}

type Scope struct {
	Op      string         `json:"op"`
	Content []ScopeContent `json:"content"`
}

type ScopeContent struct {
	Op    string `json:"op"`
	Field string `json:"field"`
	Value string `json:"value"`
}

type RelatedInstanceSelection struct {
	ID       InstanceSelectionID `json:"id"`
	SystemID string              `json:"system_id"`
	// if true, then this selected instance with not be calculated to calculate the auth.
	// as is will be ignored, the only usage for this selection is to support a convenient
	// way for user to find it's resource instances.
	IgnoreAuthPath bool `json:"ignore_iam_path"`
}

// groups related resource actions to make action selection more organized
type ActionGroup struct {
	// must be a unique name in the whole system.
	Name      string         `json:"name"`
	NameEn    string         `json:"name_en"`
	SubGroups []ActionGroup  `json:"sub_groups,omitempty"`
	Actions   []ActionWithID `json:"actions,omitempty"`
}

type ActionWithID struct {
	ID ActionID `json:"id"`
}

type InstanceSelectionID string

const (
	// 业务的两种视图，管理的资源也相同，仅名称做区分
	BusinessSelection                  InstanceSelectionID = "business"
	BusinessHostTransferSelection      InstanceSelectionID = "business_host_transfer"
	BizHostInstanceSelection           InstanceSelectionID = "biz_host_instance"
	BizCustomQuerySelection            InstanceSelectionID = "biz_custom_query"
	BizProcessServiceTemplateSelection InstanceSelectionID = "biz_process_service_template"
	BizSetTemplateSelection            InstanceSelectionID = "biz_set_template"
	SysHostInstanceSelection           InstanceSelectionID = "sys_host_instance"
	SysModelGroupSelection             InstanceSelectionID = "sys_model_group"
	SysModelSelection                  InstanceSelectionID = "sys_model"
<<<<<<< HEAD
	SysModelEventSelection             InstanceSelectionID = "sys_model_event"
	MainlineModelEventSelection        InstanceSelectionID = "mainline_model_event"
	SysInstanceSelection               InstanceSelectionID = "sys_instance"
=======
>>>>>>> 2d14b192
	SysInstanceModelSelection          InstanceSelectionID = "sys_instance_model"
	SysAssociationTypeSelection        InstanceSelectionID = "sys_association_type"
	SysCloudAreaSelection              InstanceSelectionID = "sys_cloud_area"
	SysCloudAccountSelection           InstanceSelectionID = "sys_cloud_account"
	SysCloudResourceTaskSelection      InstanceSelectionID = "sys_cloud_resource_task"
	// 主机池目录的两种视图，管理的资源也相同，仅名称做区分
	SysResourcePoolDirectorySelection InstanceSelectionID = "sys_resource_pool_directory"
	SysHostRscPoolDirectorySelection  InstanceSelectionID = "sys_host_rsc_pool_directory"
)

type InstanceSelection struct {
	// unique
	ID InstanceSelectionID `json:"id"`
	// unique
	Name string `json:"name"`
	// unique
	NameEn            string          `json:"name_en"`
	ResourceTypeChain []ResourceChain `json:"resource_type_chain"`
}

type ResourceChain struct {
	SystemID string `json:"system_id"`
	ID       TypeID `json:"id"`
}

type iamDiscovery struct {
	servers []string
	index   int
	sync.Mutex
}

func (s *iamDiscovery) GetServers() ([]string, error) {
	s.Lock()
	defer s.Unlock()

	num := len(s.servers)
	if num == 0 {
		return []string{}, errors.New("oops, there is no server can be used")
	}

	if s.index < num-1 {
		s.index = s.index + 1
		return append(s.servers[s.index-1:], s.servers[:s.index-1]...), nil
	} else {
		s.index = 0
		return append(s.servers[num-1:], s.servers[:num-1]...), nil
	}
}

func (s *iamDiscovery) GetServersChan() chan []string {
	return nil
}

// resource type with id, used to represent resource layer from root to leaf
type RscTypeAndID struct {
	ResourceType TypeID `json:"resource_type"`
	ResourceID   string `json:"resource_id,omitempty"`
}

// iam resource, system is resource's iam system id, type is resource type, resource id and attribute are used for filtering
type Resource struct {
	System    string                 `json:"system"`
	Type      TypeID                 `json:"type"`
	ID        string                 `json:"id,omitempty"`
	Attribute map[string]interface{} `json:"attribute,omitempty"`
}

// specifies resource creation actions' related actions that resource creator will have permissions to
type ResourceCreatorActions struct {
	Config []ResourceCreatorAction `json:"config"`
}

type ResourceCreatorAction struct {
	ResourceID       TypeID                  `json:"id"`
	Actions          []CreatorRelatedAction  `json:"actions"`
	SubResourceTypes []ResourceCreatorAction `json:"sub_resource_types,omitempty"`
}

type CreatorRelatedAction struct {
	ID         ActionID `json:"id"`
	IsRequired bool     `json:"required"`
}

// CommonAction specifies a common operation's related iam actions
type CommonAction struct {
	Name        string         `json:"name"`
	EnglishName string         `json:"name_en"`
	Actions     []ActionWithID `json:"actions"`
}

// DynamicAction is dynamic model action
type DynamicAction struct {
	ActionID     ActionID
	ActionType   ActionType
	ActionNameCN string
	ActionNameEN string
}

type DeleteCMDBResourceParam struct {
	ActionIDs            []ActionID
	InstanceSelectionIDs []InstanceSelectionID
	TypeIDs              []TypeID
}

type ListPoliciesParams struct {
	ActionID  ActionID
	Page      int64
	PageSize  int64
	Timestamp int64
}

type ListPoliciesResp struct {
	BaseResponse
	Data *ListPoliciesData `json:"data"`
}

type ListPoliciesData struct {
	Metadata PolicyMetadata `json:"metadata"`
	Count    int64          `json:"count"`
	Results  []PolicyResult `json:"results"`
}

type PolicyMetadata struct {
	System    string       `json:"system"`
	Action    ActionWithID `json:"action"`
	Timestamp int64        `json:"timestamp"`
}

type PolicyResult struct {
	Version    string           `json:"version"`
	ID         int64            `json:"id"`
	Subject    PolicySubject    `json:"subject"`
	Expression *operator.Policy `json:"expression"`
	ExpiredAt  int64            `json:"expired_at"`
}

type PolicySubject struct {
	Type string `json:"type"`
	ID   string `json:"id"`
	Name string `json:"name"`
}

type SimplifiedInstance struct {
	InstanceID   int64  `json:"bk_inst_id" bson:"bk_inst_id"`
	InstanceName string `json:"bk_inst_name" bson:"bk_inst_name"`
}<|MERGE_RESOLUTION|>--- conflicted
+++ resolved
@@ -157,7 +157,6 @@
 	SysModelGroup TypeID = "sys_model_group"
 
 	// special model resource for selection of instance, not including models whose instances are managed separately
-<<<<<<< HEAD
 	SysInstanceModel TypeID = "sys_instance_model"
 	SysModel         TypeID = "sys_model"
 	// SysModelEvent special model resource for resource watch, not including inner and mainline models
@@ -165,10 +164,6 @@
 	// MainlineModelEvent special mainline model resource for resource watch
 	MainlineModelEvent       TypeID = "mainline_model_event"
 	SysInstance              TypeID = "sys_instance"
-=======
-	SysInstanceModel         TypeID = "sys_instance_model"
-	SysModel                 TypeID = "sys_model"
->>>>>>> 2d14b192
 	SysAssociationType       TypeID = "sys_association_type"
 	SysAuditLog              TypeID = "sys_audit_log"
 	SysOperationStatistic    TypeID = "sys_operation_statistic"
@@ -432,12 +427,8 @@
 	SysHostInstanceSelection           InstanceSelectionID = "sys_host_instance"
 	SysModelGroupSelection             InstanceSelectionID = "sys_model_group"
 	SysModelSelection                  InstanceSelectionID = "sys_model"
-<<<<<<< HEAD
 	SysModelEventSelection             InstanceSelectionID = "sys_model_event"
 	MainlineModelEventSelection        InstanceSelectionID = "mainline_model_event"
-	SysInstanceSelection               InstanceSelectionID = "sys_instance"
-=======
->>>>>>> 2d14b192
 	SysInstanceModelSelection          InstanceSelectionID = "sys_instance_model"
 	SysAssociationTypeSelection        InstanceSelectionID = "sys_association_type"
 	SysCloudAreaSelection              InstanceSelectionID = "sys_cloud_area"

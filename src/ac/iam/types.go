--- conflicted
+++ resolved
@@ -406,10 +406,8 @@
 	// AccessBizSet TODO
 	AccessBizSet ActionID = "access_business_set"
 
-<<<<<<< HEAD
 	// ViewCloudArea view cloud area
 	ViewCloudArea ActionID = "view_cloud_area"
-=======
 	// CreateProject create project action id
 	CreateProject ActionID = "create_project"
 	// EditProject edit project action id
@@ -417,7 +415,6 @@
 	// DeleteProject delete project action id
 	DeleteProject ActionID = "delete_project"
 
->>>>>>> cc173cd9
 	// CreateCloudArea TODO
 	CreateCloudArea ActionID = "create_cloud_area"
 	// EditCloudArea TODO

/*
 * Tencent is pleased to support the open source community by making 蓝鲸 available.
 * Copyright (C) 2017-2018 THL A29 Limited, a Tencent company. All rights reserved.
 * Licensed under the MIT License (the "License"); you may not use this file except
 * in compliance with the License. You may obtain a copy of the License at
 * http://opensource.org/licenses/MIT
 * Unless required by applicable law or agreed to in writing, software distributed under
 * the License is distributed on an "AS IS" BASIS, WITHOUT WARRANTIES OR CONDITIONS OF ANY KIND,
 * either express or implied. See the License for the specific language governing permissions and
 * limitations under the License.
 */

package iam

import (
	"fmt"
	"strconv"
	"strings"

	"configcenter/src/ac/meta"
	"configcenter/src/common/blog"
	"configcenter/src/common/metadata"
	"configcenter/src/scene_server/auth_server/sdk/types"
)

// NotEnoughLayer TODO
var NotEnoughLayer = fmt.Errorf("not enough layer")

// AdaptAuthOptions TODO
func AdaptAuthOptions(a *meta.ResourceAttribute) (ActionID, []types.Resource, error) {

	var action ActionID

	action, err := ConvertResourceAction(a.Type, a.Action, a.BusinessID)
	if err != nil {
		return "", nil, err
	}

	// convert different cmdb resource's to resource's registered to iam
	rscType, err := ConvertResourceType(a.Type, a.BusinessID)
	if err != nil {
		return "", nil, err
	}

	resource, err := GenIamResource(action, *rscType, a)
	if err != nil {
		return "", nil, err
	}

	return action, resource, nil
}

var ccIamResTypeMap = map[meta.ResourceType]TypeID{
	meta.Business:                 Business,
	meta.BizSet:                   BizSet,
	meta.Project:                  Project,
	meta.Model:                    SysModel,
	meta.ModelUnique:              SysModel,
	meta.ModelAttributeGroup:      SysModel,
	meta.ModelModule:              BizTopology,
	meta.ModelSet:                 BizTopology,
	meta.MainlineInstance:         BizTopology,
	meta.MainlineInstanceTopology: BizTopology,
	meta.MainlineModel:            TypeID(""),
	meta.ModelTopology:            TypeID(""),
	meta.ModelClassification:      SysModelGroup,
	meta.AssociationType:          SysAssociationType,
	meta.ModelAssociation:         SysModel,
	meta.MainlineModelTopology:    TypeID(""),
	meta.ModelInstanceTopology:    SkipType,
	meta.CloudAreaInstance:        SysCloudArea,
	meta.HostInstance:             Host,
	meta.HostFavorite:             SkipType,
	meta.Process:                  BizProcessServiceInstance,
	meta.DynamicGrouping:          BizCustomQuery,
	meta.AuditLog:                 SysAuditLog,
	meta.SystemBase:               TypeID(""),
	meta.UserCustom:               UserCustom,
	meta.ProcessServiceTemplate:   BizProcessServiceTemplate,
	meta.ProcessServiceCategory:   BizProcessServiceCategory,
	meta.ProcessServiceInstance:   BizProcessServiceInstance,
	meta.BizTopology:              BizTopology,
	meta.SetTemplate:              BizSetTemplate,
	meta.OperationStatistic:       SysOperationStatistic,
	meta.HostApply:                BizHostApply,
	meta.ResourcePoolDirectory:    SysResourcePoolDirectory,
	meta.CloudAccount:             SysCloudAccount,
	meta.CloudResourceTask:        SysCloudResourceTask,
	meta.EventWatch:               SysEventWatch,
	meta.ConfigAdmin:              TypeID(""),
	meta.SystemConfig:             TypeID(""),
	meta.KubeCluster:              TypeID(""),
	meta.KubeNode:                 TypeID(""),
	meta.KubeNamespace:            TypeID(""),
	meta.KubeWorkload:             TypeID(""),
	meta.KubeDeployment:           TypeID(""),
	meta.KubeStatefulSet:          TypeID(""),
	meta.KubeDaemonSet:            TypeID(""),
	meta.KubeGameStatefulSet:      TypeID(""),
	meta.KubeGameDeployment:       TypeID(""),
	meta.KubeCronJob:              TypeID(""),
	meta.KubeJob:                  TypeID(""),
	meta.KubePodWorkload:          TypeID(""),
	meta.KubePod:                  TypeID(""),
	meta.KubeContainer:            TypeID(""),
	meta.FieldTemplate:            FieldGroupingTemplate,
	meta.FulltextSearch:           TypeID(""),
<<<<<<< HEAD
	meta.IDRuleIncrID:             TypeID(""),
	meta.FullSyncCond:             TypeID(""),
	meta.GeneralCache:             GeneralCache,
=======
	meta.SynchronizeData:          TypeID(""),
>>>>>>> 7ef6a97c
}

// ConvertResourceType convert resource type from CMDB to IAM
func ConvertResourceType(resourceType meta.ResourceType, businessID int64) (*TypeID, error) {
	var iamResourceType TypeID

	switch resourceType {
	case meta.ModelAttribute:
		if businessID > 0 {
			iamResourceType = BizCustomField
		} else {
			iamResourceType = SysModel
		}
		return &iamResourceType, nil
	case meta.NetDataCollector:
		return nil, fmt.Errorf("unsupported resource type: %s", resourceType)
	}

	iamResourceType, exists := ccIamResTypeMap[resourceType]
	if exists {
		return &iamResourceType, nil
	}

	if IsCMDBSysInstance(resourceType) {
		iamResourceType = TypeID(resourceType)
		return &iamResourceType, nil
	}

	return nil, fmt.Errorf("unsupported resource type: %s", resourceType)
}

// ConvertResourceAction convert resource action from CMDB to IAM
func ConvertResourceAction(resourceType meta.ResourceType, action meta.Action, businessID int64) (ActionID, error) {
	if action == meta.SkipAction {
		return Skip, nil
	}

	convertAction := action
	switch action {
	case meta.CreateMany:
		convertAction = meta.Create
	case meta.FindMany:
		convertAction = meta.Find
	case meta.DeleteMany:
		convertAction = meta.Delete
	case meta.UpdateMany:
		convertAction = meta.Update
	}

	switch resourceType {
	case meta.ModelAttribute, meta.ModelAttributeGroup:
		switch convertAction {
		case meta.Delete, meta.Update, meta.Create:
			if businessID > 0 {
				return EditBusinessCustomField, nil
			} else {
				return EditSysModel, nil
			}
		}
	case meta.HostInstance:
		switch convertAction {
		case meta.Update:
			if businessID > 0 {
				return EditBusinessHost, nil
			} else {
				return EditResourcePoolHost, nil
			}
		case meta.Find:
			if businessID > 0 {
				return ViewBusinessResource, nil
			} else {
				return ViewResourcePoolHost, nil
			}
		}
	}

	if IsCMDBSysInstance(resourceType) {
		return ConvertSysInstanceActionID(resourceType, convertAction)
	}

	if _, exist := resourceActionMap[resourceType]; exist {
		actionID, ok := resourceActionMap[resourceType][convertAction]
		if ok && actionID != Unsupported {
			return actionID, nil
		}
	}

	return Unsupported, fmt.Errorf("unsupported type %s action: %s", resourceType, action)
}

// ConvertSysInstanceActionID convert system instances action from CMDB to IAM
func ConvertSysInstanceActionID(resourceType meta.ResourceType, action meta.Action) (ActionID, error) {
	var actionType ActionType
	switch action {
	case meta.Create:
		actionType = Create
	case meta.Update:
		actionType = Edit
	case meta.Delete:
		actionType = Delete
	case meta.Find:
		actionType = View
	default:
		return Unsupported, fmt.Errorf("unsupported action: %s", action)
	}
	id := strings.TrimPrefix(string(resourceType), meta.CMDBSysInstTypePrefix)
	if _, err := strconv.ParseInt(id, 10, 64); err != nil {
		return Unsupported, fmt.Errorf("unsupported resource type: %s", resourceType)
	}
	return ActionID(fmt.Sprintf("%s_%s%s", actionType, IAMSysInstTypePrefix, id)), nil
}

var resourceActionMap = map[meta.ResourceType]map[meta.Action]ActionID{
	meta.ModelAttributeGroup: {
		meta.Delete:   EditSysModel,
		meta.Update:   EditSysModel,
		meta.Create:   EditSysModel,
		meta.Find:     ViewSysModel,
		meta.FindMany: ViewSysModel,
	},
	meta.ModelUnique: {
		meta.Delete:   EditSysModel,
		meta.Update:   EditSysModel,
		meta.Create:   EditSysModel,
		meta.Find:     ViewSysModel,
		meta.FindMany: ViewSysModel,
	},
	meta.Business: {
		meta.Archive:              ArchiveBusiness,
		meta.Create:               CreateBusiness,
		meta.Update:               EditBusiness,
		meta.Find:                 FindBusiness,
		meta.ViewBusinessResource: ViewBusinessResource,
	},
	meta.BizSet: {
		meta.Create:       CreateBizSet,
		meta.Update:       EditBizSet,
		meta.Delete:       DeleteBizSet,
		meta.Find:         ViewBizSet,
		meta.AccessBizSet: AccessBizSet,
	},
	meta.DynamicGrouping: {
		meta.Delete:   DeleteBusinessCustomQuery,
		meta.Update:   EditBusinessCustomQuery,
		meta.Create:   CreateBusinessCustomQuery,
		meta.Find:     ViewBusinessResource,
		meta.FindMany: ViewBusinessResource,
		meta.Execute:  ViewBusinessResource,
	},
	meta.MainlineModel: {
		meta.Find:   Skip,
		meta.Create: EditBusinessLayer,
		meta.Delete: EditBusinessLayer,
	},
	meta.ModelTopology: {
		meta.Find:              EditModelTopologyView,
		meta.Update:            EditModelTopologyView,
		meta.ModelTopologyView: ViewModelTopo,
	},
	meta.MainlineModelTopology: {
		meta.Find: Skip,
	},
	meta.Process: {
		meta.Find:   Skip,
		meta.Create: EditBusinessServiceInstance,
		meta.Delete: EditBusinessServiceInstance,
		meta.Update: EditBusinessServiceInstance,
	},
	meta.HostInstance: {
		meta.MoveResPoolHostToBizIdleModule: ResourcePoolHostTransferToBusiness,
		meta.MoveResPoolHostToDirectory:     ResourcePoolHostTransferToDirectory,
		meta.MoveBizHostFromModuleToResPool: BusinessHostTransferToResourcePool,
		meta.AddHostToResourcePool:          CreateResourcePoolHost,
		meta.Create:                         CreateResourcePoolHost,
		meta.Delete:                         DeleteResourcePoolHost,
		meta.MoveHostToAnotherBizModule:     HostTransferAcrossBusiness,
		meta.Find:                           ViewResourcePoolHost,
		meta.FindMany:                       ViewResourcePoolHost,
		meta.ManageHostAgentID:              ManageHostAgentID,
	},
	meta.ProcessServiceCategory: {
		meta.Delete: DeleteBusinessServiceCategory,
		meta.Update: EditBusinessServiceCategory,
		meta.Create: CreateBusinessServiceCategory,
		meta.Find:   Skip,
	},
	meta.ProcessServiceInstance: {
		meta.Delete:   DeleteBusinessServiceInstance,
		meta.Update:   EditBusinessServiceInstance,
		meta.Create:   CreateBusinessServiceInstance,
		meta.Find:     Skip,
		meta.FindMany: Skip,
	},
	meta.ProcessServiceTemplate: {
		meta.Delete:   DeleteBusinessServiceTemplate,
		meta.Update:   EditBusinessServiceTemplate,
		meta.Create:   CreateBusinessServiceTemplate,
		meta.Find:     Skip,
		meta.FindMany: Skip,
	},
	meta.SetTemplate: {
		meta.Delete:   DeleteBusinessSetTemplate,
		meta.Update:   EditBusinessSetTemplate,
		meta.Create:   CreateBusinessSetTemplate,
		meta.Find:     Skip,
		meta.FindMany: Skip,
	},
	meta.ModelModule: {
		meta.Delete:   DeleteBusinessTopology,
		meta.Update:   EditBusinessTopology,
		meta.Create:   CreateBusinessTopology,
		meta.Find:     Skip,
		meta.FindMany: Skip,
	},
	meta.ModelSet: {
		meta.Delete:   DeleteBusinessTopology,
		meta.Update:   EditBusinessTopology,
		meta.Create:   CreateBusinessTopology,
		meta.Find:     Skip,
		meta.FindMany: Skip,
	},
	meta.MainlineInstance: {
		meta.Delete:   DeleteBusinessTopology,
		meta.Update:   EditBusinessTopology,
		meta.Create:   CreateBusinessTopology,
		meta.Find:     Skip,
		meta.FindMany: Skip,
	},
	meta.MainlineInstanceTopology: {
		meta.Delete: Skip,
		meta.Update: Skip,
		meta.Create: Skip,
		meta.Find:   Skip,
	},
	meta.HostApply: {
		meta.Create:           EditBusinessHostApply,
		meta.Update:           EditBusinessHostApply,
		meta.Delete:           EditBusinessHostApply,
		meta.Find:             Skip,
		meta.DefaultHostApply: ViewBusinessResource,
	},
	meta.ResourcePoolDirectory: {
		meta.Delete:                DeleteResourcePoolDirectory,
		meta.Update:                EditResourcePoolDirectory,
		meta.Create:                CreateResourcePoolDirectory,
		meta.AddHostToResourcePool: CreateResourcePoolHost,
		meta.Find:                  Skip,
	},
	meta.CloudAreaInstance: {
		meta.Delete:   DeleteCloudArea,
		meta.Update:   EditCloudArea,
		meta.Create:   CreateCloudArea,
		meta.Find:     ViewCloudArea,
		meta.FindMany: ViewCloudArea,
	},
	meta.CloudAccount: {
		meta.Delete:   DeleteCloudAccount,
		meta.Update:   EditCloudAccount,
		meta.Create:   CreateCloudAccount,
		meta.Find:     FindCloudAccount,
		meta.FindMany: FindCloudAccount,
	},
	meta.CloudResourceTask: {
		meta.Delete: DeleteCloudResourceTask,
		meta.Update: EditCloudResourceTask,
		meta.Create: CreateCloudResourceTask,
		meta.Find:   FindCloudResourceTask,
	},
	meta.Model: {
		meta.Delete:   DeleteSysModel,
		meta.Update:   EditSysModel,
		meta.Create:   CreateSysModel,
		meta.Find:     ViewSysModel,
		meta.FindMany: ViewSysModel,
	},
	meta.AssociationType: {
		meta.Delete:   DeleteAssociationType,
		meta.Update:   EditAssociationType,
		meta.Create:   CreateAssociationType,
		meta.Find:     Skip,
		meta.FindMany: Skip,
	},
	meta.ModelClassification: {
		meta.Delete:   DeleteModelGroup,
		meta.Update:   EditModelGroup,
		meta.Create:   CreateModelGroup,
		meta.Find:     Skip,
		meta.FindMany: Skip,
	},
	meta.OperationStatistic: {
		meta.Create:   EditOperationStatistic,
		meta.Delete:   EditOperationStatistic,
		meta.Update:   EditOperationStatistic,
		meta.Find:     FindOperationStatistic,
		meta.FindMany: FindOperationStatistic,
	},
	meta.AuditLog: {
		meta.Find:     FindAuditLog,
		meta.FindMany: FindAuditLog,
	},
	meta.SystemBase: {
		meta.ModelTopologyView:      EditModelTopologyView,
		meta.ModelTopologyOperation: EditBusinessLayer,
	},
	meta.EventWatch: {
		meta.WatchHost:             WatchHostEvent,
		meta.WatchHostRelation:     WatchHostRelationEvent,
		meta.WatchBiz:              WatchBizEvent,
		meta.WatchSet:              WatchSetEvent,
		meta.WatchModule:           WatchModuleEvent,
		meta.WatchProcess:          WatchProcessEvent,
		meta.WatchCommonInstance:   WatchCommonInstanceEvent,
		meta.WatchMainlineInstance: WatchMainlineInstanceEvent,
		meta.WatchInstAsst:         WatchInstAsstEvent,
		meta.WatchBizSet:           WatchBizSetEvent,
		meta.WatchPlat:             WatchPlatEvent,
		meta.WatchKubeCluster:      WatchKubeClusterEvent,
		meta.WatchKubeNode:         WatchKubeNodeEvent,
		meta.WatchKubeNamespace:    WatchKubeNamespaceEvent,
		meta.WatchKubeWorkload:     WatchKubeWorkloadEvent,
		meta.WatchKubePod:          WatchKubePodEvent,
		meta.WatchProject:          WatchProjectEvent,
	},
	meta.UserCustom: {
		meta.Find:   Skip,
		meta.Update: Skip,
		meta.Delete: Skip,
		meta.Create: Skip,
	},
	meta.ModelAssociation: {
		meta.Find:     ViewSysModel,
		meta.FindMany: ViewSysModel,
		meta.Update:   EditSysModel,
		meta.Delete:   EditSysModel,
		meta.Create:   EditSysModel,
	},
	meta.ModelInstanceTopology: {
		meta.Find:   Skip,
		meta.Update: Skip,
		meta.Delete: Skip,
		meta.Create: Skip,
	},
	meta.ModelAttribute: {
		meta.Find:   ViewSysModel,
		meta.Update: EditSysModel,
		meta.Delete: DeleteSysModel,
		meta.Create: CreateSysModel,
	},
	meta.HostFavorite: {
		meta.Find:   Skip,
		meta.Update: Skip,
		meta.Delete: Skip,
		meta.Create: Skip,
	},

	meta.ProcessTemplate: {
		meta.Find:   Skip,
		meta.Delete: DeleteBusinessServiceTemplate,
		meta.Update: EditBusinessServiceTemplate,
		meta.Create: CreateBusinessServiceTemplate,
	},
	meta.BizTopology: {
		meta.Find:   Skip,
		meta.Update: EditBusinessTopology,
		meta.Delete: DeleteBusinessTopology,
		meta.Create: CreateBusinessTopology,
	},
	// unsupported resource actions for now
	meta.NetDataCollector: {
		meta.Find:   Unsupported,
		meta.Update: Unsupported,
		meta.Delete: Unsupported,
		meta.Create: Unsupported,
	},
	meta.InstallBK: {
		meta.Update: Skip,
	},
	// TODO: confirm this
	meta.SystemConfig: {
		meta.FindMany: Skip,
		meta.Find:     Skip,
		meta.Update:   Skip,
		meta.Delete:   Skip,
		meta.Create:   Skip,
	},
	meta.ConfigAdmin: {

		// reuse GlobalSettings permissions
		meta.Find:   Skip,
		meta.Update: GlobalSettings,
		meta.Delete: Unsupported,
		meta.Create: Unsupported,
	},
	meta.KubeCluster: {
		meta.Find:   ViewBusinessResource,
		meta.Update: EditContainerCluster,
		meta.Delete: DeleteContainerCluster,
		meta.Create: CreateContainerCluster,
	},
	meta.KubeNode: {
		meta.Find:   ViewBusinessResource,
		meta.Update: EditContainerNode,
		meta.Delete: DeleteContainerNode,
		meta.Create: CreateContainerNode,
	},
	meta.KubeNamespace: {
		meta.Find:   ViewBusinessResource,
		meta.Update: EditContainerNamespace,
		meta.Delete: DeleteContainerNamespace,
		meta.Create: CreateContainerNamespace,
	},
	meta.KubeWorkload: {
		meta.Find:   ViewBusinessResource,
		meta.Update: EditContainerWorkload,
		meta.Delete: DeleteContainerWorkload,
		meta.Create: CreateContainerWorkload,
	},
	meta.KubeDeployment: {
		meta.Find:   ViewBusinessResource,
		meta.Update: EditContainerWorkload,
		meta.Delete: DeleteContainerWorkload,
		meta.Create: CreateContainerWorkload,
	},
	meta.KubeStatefulSet: {
		meta.Find:   ViewBusinessResource,
		meta.Update: EditContainerWorkload,
		meta.Delete: DeleteContainerWorkload,
		meta.Create: CreateContainerWorkload,
	},
	meta.KubeDaemonSet: {
		meta.Find:   ViewBusinessResource,
		meta.Update: EditContainerWorkload,
		meta.Delete: DeleteContainerWorkload,
		meta.Create: CreateContainerWorkload,
	},
	meta.KubeGameStatefulSet: {
		meta.Find:   ViewBusinessResource,
		meta.Update: EditContainerWorkload,
		meta.Delete: DeleteContainerWorkload,
		meta.Create: CreateContainerWorkload,
	},
	meta.KubeGameDeployment: {
		meta.Find:   ViewBusinessResource,
		meta.Update: EditContainerWorkload,
		meta.Delete: DeleteContainerWorkload,
		meta.Create: CreateContainerWorkload,
	},
	meta.KubeCronJob: {
		meta.Find:   ViewBusinessResource,
		meta.Update: EditContainerWorkload,
		meta.Delete: DeleteContainerWorkload,
		meta.Create: CreateContainerWorkload,
	},
	meta.KubeJob: {
		meta.Find:   ViewBusinessResource,
		meta.Update: EditContainerWorkload,
		meta.Delete: DeleteContainerWorkload,
		meta.Create: CreateContainerWorkload,
	},
	meta.KubePodWorkload: {
		meta.Find:   ViewBusinessResource,
		meta.Update: EditContainerWorkload,
		meta.Delete: DeleteContainerWorkload,
		meta.Create: CreateContainerWorkload,
	},
	meta.KubePod: {
		meta.Find:   ViewBusinessResource,
		meta.Delete: DeleteContainerPod,
		meta.Create: CreateContainerPod,
	},
	meta.KubeContainer: {
		meta.Find: ViewBusinessResource,
	},
	meta.Project: {
		meta.Find:   ViewProject,
		meta.Update: EditProject,
		meta.Delete: DeleteProject,
		meta.Create: CreateProject,
	},
	meta.FulltextSearch: {
		meta.Find: UseFulltextSearch,
	},
	meta.FieldTemplate: {
		meta.Create: CreateFieldGroupingTemplate,
		meta.Find:   ViewFieldGroupingTemplate,
		meta.Update: EditFieldGroupingTemplate,
		meta.Delete: DeleteFieldGroupingTemplate,
	},
<<<<<<< HEAD
	meta.IDRuleIncrID: {
		meta.Update: EditIDRuleIncrID,
	},
	meta.FullSyncCond: {
		meta.Create: CreateFullSyncCond,
		meta.Find:   ViewFullSyncCond,
		meta.Update: EditFullSyncCond,
		meta.Delete: DeleteFullSyncCond,
	},
	meta.GeneralCache: {
		meta.Find: ViewGeneralCache,
=======
	meta.SynchronizeData: {
		meta.Create: SynchronizeData,
>>>>>>> 7ef6a97c
	},
}

// ParseIamPathToAncestors TODO
func ParseIamPathToAncestors(iamPath []string) ([]metadata.IamResourceInstance, error) {
	instances := make([]metadata.IamResourceInstance, 0)
	for _, path := range iamPath {
		pathItemArr := strings.Split(strings.Trim(path, "/"), "/")
		for _, pathItem := range pathItemArr {
			typeAndID := strings.Split(pathItem, ",")
			if len(typeAndID) != 2 {
				return nil, fmt.Errorf("pathItem %s invalid", pathItem)
			}
			id := typeAndID[1]
			if id == "*" {
				continue
			}
			instances = append(instances, metadata.IamResourceInstance{
				Type:     typeAndID[0],
				TypeName: ResourceTypeIDMap[TypeID(typeAndID[0])],
				ID:       id,
			})
		}
	}
	return instances, nil
}

// GenIAMDynamicResTypeID 生成IAM侧资源的的dynamic resource typeID
func GenIAMDynamicResTypeID(modelID int64) TypeID {
	return TypeID(fmt.Sprintf("%s%d", IAMSysInstTypePrefix, modelID))
}

// GenCMDBDynamicResType 生成CMDB侧资源的的dynamic resourceType
func GenCMDBDynamicResType(modelID int64) meta.ResourceType {
	return meta.ResourceType(fmt.Sprintf("%s%d", meta.CMDBSysInstTypePrefix, modelID))
}

// genDynamicResourceType generate dynamic resourceType
func genDynamicResourceType(obj metadata.Object) ResourceType {
	return ResourceType{
		ID:      GenIAMDynamicResTypeID(obj.ID),
		Name:    obj.ObjectName,
		NameEn:  obj.ObjectID,
		Parents: nil,
		ProviderConfig: ResourceConfig{
			Path: "/auth/v3/find/resource",
		},
		Version: 1,
	}
}

// genDynamicResourceTypes generate dynamic resourceTypes
func genDynamicResourceTypes(objects []metadata.Object) []ResourceType {
	resourceTypes := make([]ResourceType, 0)
	for _, obj := range objects {
		resourceTypes = append(resourceTypes, genDynamicResourceType(obj))
	}
	return resourceTypes
}

// genIAMDynamicInstanceSelection generate IAM dynamic instanceSelection
func genIAMDynamicInstanceSelection(modelID int64) InstanceSelectionID {
	return InstanceSelectionID(fmt.Sprintf("%s%d", IAMSysInstTypePrefix, modelID))
}

// genDynamicInstanceSelection generate dynamic instanceSelection
func genDynamicInstanceSelection(obj metadata.Object) InstanceSelection {
	return InstanceSelection{
		ID:     genIAMDynamicInstanceSelection(obj.ID),
		Name:   obj.ObjectName,
		NameEn: obj.ObjectID,
		ResourceTypeChain: []ResourceChain{{
			SystemID: SystemIDCMDB,
			ID:       GenIAMDynamicResTypeID(obj.ID),
		}},
	}
}

// genDynamicInstanceSelections generate dynamic instanceSelections
func genDynamicInstanceSelections(objects []metadata.Object) []InstanceSelection {
	instanceSelections := make([]InstanceSelection, 0)
	for _, obj := range objects {
		instanceSelections = append(instanceSelections, genDynamicInstanceSelection(obj))
	}
	return instanceSelections
}

// genDynamicAction generate dynamic action
// Note: view action must be in the first place
func genDynamicAction(obj metadata.Object) []DynamicAction {
	return []DynamicAction{
		genDynamicViewAction(obj),
		genDynamicCreateAction(obj),
		genDynamicEditAction(obj),
		genDynamicDeleteAction(obj),
	}
}

// GenDynamicActionID generate dynamic ActionID
func GenDynamicActionID(actionType ActionType, modelID int64) ActionID {
	return ActionID(fmt.Sprintf("%s_%s%d", actionType, IAMSysInstTypePrefix, modelID))
}

// genDynamicViewAction generate dynamic view action
func genDynamicViewAction(obj metadata.Object) DynamicAction {
	return DynamicAction{
		ActionID:     GenDynamicActionID(View, obj.ID),
		ActionType:   View,
		ActionNameCN: fmt.Sprintf("%s%s%s", obj.ObjectName, "实例", "查看"),
		ActionNameEN: fmt.Sprintf("%s %s %s", "view", obj.ObjectID, "instance"),
	}
}

// genDynamicCreateAction generate dynamic create action
func genDynamicCreateAction(obj metadata.Object) DynamicAction {
	return DynamicAction{
		ActionID:     GenDynamicActionID(Create, obj.ID),
		ActionType:   Create,
		ActionNameCN: fmt.Sprintf("%s%s%s", obj.ObjectName, "实例", "新建"),
		ActionNameEN: fmt.Sprintf("%s %s %s", "create", obj.ObjectID, "instance"),
	}
}

// genDynamicEditAction generate dynamic edit action
func genDynamicEditAction(obj metadata.Object) DynamicAction {
	return DynamicAction{
		ActionID:     GenDynamicActionID(Edit, obj.ID),
		ActionType:   Edit,
		ActionNameCN: fmt.Sprintf("%s%s%s", obj.ObjectName, "实例", "编辑"),
		ActionNameEN: fmt.Sprintf("%s %s %s", "edit", obj.ObjectID, "instance"),
	}
}

// genDynamicDeleteAction generate dynamic delete action
func genDynamicDeleteAction(obj metadata.Object) DynamicAction {
	return DynamicAction{
		ActionID:     GenDynamicActionID(Delete, obj.ID),
		ActionType:   Delete,
		ActionNameCN: fmt.Sprintf("%s%s%s", obj.ObjectName, "实例", "删除"),
		ActionNameEN: fmt.Sprintf("%s %s %s", "delete", obj.ObjectID, "instance"),
	}
}

// genDynamicActionSubGroup 动态的按模型生成动作分组作为‘模型实例管理’分组的subGroup
func genDynamicActionSubGroup(obj metadata.Object) ActionGroup {
	actions := genDynamicAction(obj)
	actionWithIDs := make([]ActionWithID, len(actions))
	for idx, action := range actions {
		actionWithIDs[idx] = ActionWithID{ID: action.ActionID}
	}
	return ActionGroup{
		Name:    obj.ObjectName,
		NameEn:  obj.ObjectID,
		Actions: actionWithIDs,
	}
}

// genDynamicActionIDs generate dynamic model actionIDs
func genDynamicActionIDs(object metadata.Object) []ActionID {
	actions := genDynamicAction(object)
	actionIDs := make([]ActionID, len(actions))
	for idx, action := range actions {
		actionIDs[idx] = action.ActionID
	}
	return actionIDs
}

// genDynamicActions generate dynamic model actions
func genDynamicActions(objects []metadata.Object) []ResourceAction {
	resActions := make([]ResourceAction, 0)
	for _, obj := range objects {
		relatedResource := []RelateResourceType{
			{
				SystemID:    SystemIDCMDB,
				ID:          GenIAMDynamicResTypeID(obj.ID),
				NameAlias:   "",
				NameAliasEn: "",
				Scope:       nil,
				// 配置权限时可选择实例和配置属性, 后者用于属性鉴权
				SelectionMode: modeAll,
				InstanceSelections: []RelatedInstanceSelection{{
					SystemID: SystemIDCMDB,
					ID:       genIAMDynamicInstanceSelection(obj.ID),
				}},
			},
		}

		actions := genDynamicAction(obj)
		var relatedActions []ActionID
		for _, action := range actions {
			switch action.ActionType {
			case View:
				resActions = append(resActions, ResourceAction{
					ID:                   action.ActionID,
					Name:                 action.ActionNameCN,
					NameEn:               action.ActionNameEN,
					Type:                 View,
					RelatedActions:       nil,
					RelatedResourceTypes: nil,
					Version:              1,
				})
				relatedActions = []ActionID{action.ActionID}

			case Create:
				resActions = append(resActions, ResourceAction{
					ID:                   action.ActionID,
					Name:                 action.ActionNameCN,
					NameEn:               action.ActionNameEN,
					Type:                 Create,
					RelatedResourceTypes: nil,
					RelatedActions:       nil,
					Version:              1,
				})
			case Edit:
				resActions = append(resActions, ResourceAction{
					ID:                   action.ActionID,
					Name:                 action.ActionNameCN,
					NameEn:               action.ActionNameEN,
					Type:                 Edit,
					RelatedActions:       relatedActions,
					Version:              1,
					RelatedResourceTypes: relatedResource,
				})

			case Delete:
				resActions = append(resActions, ResourceAction{
					ID:                   action.ActionID,
					Name:                 action.ActionNameCN,
					NameEn:               action.ActionNameEN,
					Type:                 Delete,
					RelatedResourceTypes: relatedResource,
					RelatedActions:       relatedActions,
					Version:              1,
				})
			default:
				return nil
			}
		}
	}

	return resActions
}

// IsIAMSysInstance judge whether the resource type is a system instance in iam resource
func IsIAMSysInstance(resourceType TypeID) bool {
	return strings.HasPrefix(string(resourceType), IAMSysInstTypePrefix)
}

// IsCMDBSysInstance judge whether the resource type is a system instance in cmdb resource
func IsCMDBSysInstance(resourceType meta.ResourceType) bool {
	return strings.HasPrefix(string(resourceType), meta.CMDBSysInstTypePrefix)
}

// isIAMSysInstanceSelection judge whether the instance selection is a system instance selection in iam resource
func isIAMSysInstanceSelection(instanceSelectionID InstanceSelectionID) bool {
	return strings.Contains(string(instanceSelectionID), IAMSysInstTypePrefix)
}

// isIAMSysInstanceAction judge whether the action is a system instance action in iam resource
func isIAMSysInstanceAction(actionID ActionID) bool {
	return strings.Contains(string(actionID), IAMSysInstTypePrefix)
}

// GetModelIDFromIamSysInstance get model id from iam system instance
func GetModelIDFromIamSysInstance(resourceType TypeID) (int64, error) {
	if !IsIAMSysInstance(resourceType) {
		return 0, fmt.Errorf("resourceType %s is not an iam system instance, it must start with prefix %s",
			resourceType, IAMSysInstTypePrefix)
	}
	modelIDStr := strings.TrimPrefix(string(resourceType), IAMSysInstTypePrefix)
	modelID, err := strconv.ParseInt(modelIDStr, 10, 64)
	if err != nil {
		blog.ErrorJSON("modelID convert to int64 failed, err:%s, input:%s", err, modelID)
		return 0, fmt.Errorf("get model id failed, parse to int err:%s, the format of resourceType:%s is wrong",
			err.Error(), resourceType)
	}

	return modelID, nil
}

// GetActionTypeFromIAMSysInstance get action type from iam system instance
func GetActionTypeFromIAMSysInstance(actionID ActionID) ActionType {
	actionIDStr := string(actionID)
	return ActionType(actionIDStr[:strings.Index(actionIDStr, "_")])
}<|MERGE_RESOLUTION|>--- conflicted
+++ resolved
@@ -105,13 +105,10 @@
 	meta.KubeContainer:            TypeID(""),
 	meta.FieldTemplate:            FieldGroupingTemplate,
 	meta.FulltextSearch:           TypeID(""),
-<<<<<<< HEAD
 	meta.IDRuleIncrID:             TypeID(""),
 	meta.FullSyncCond:             TypeID(""),
 	meta.GeneralCache:             GeneralCache,
-=======
 	meta.SynchronizeData:          TypeID(""),
->>>>>>> 7ef6a97c
 }
 
 // ConvertResourceType convert resource type from CMDB to IAM
@@ -600,7 +597,6 @@
 		meta.Update: EditFieldGroupingTemplate,
 		meta.Delete: DeleteFieldGroupingTemplate,
 	},
-<<<<<<< HEAD
 	meta.IDRuleIncrID: {
 		meta.Update: EditIDRuleIncrID,
 	},
@@ -612,10 +608,9 @@
 	},
 	meta.GeneralCache: {
 		meta.Find: ViewGeneralCache,
-=======
+	},
 	meta.SynchronizeData: {
 		meta.Create: SynchronizeData,
->>>>>>> 7ef6a97c
 	},
 }
 

/*
 * Tencent is pleased to support the open source community by making 蓝鲸 available.
 * Copyright (C) 2017-2018 THL A29 Limited, a Tencent company. All rights reserved.
 * Licensed under the MIT License (the "License"); you may not use this file except
 * in compliance with the License. You may obtain a copy of the License at
 * http://opensource.org/licenses/MIT
 * Unless required by applicable law or agreed to in writing, software distributed under
 * the License is distributed on an "AS IS" BASIS, WITHOUT WARRANTIES OR CONDITIONS OF ANY KIND,
 * either express or implied. See the License for the specific language governing permissions and
 * limitations under the License.
 */

package iam

import (
	"fmt"
	"strconv"
	"strings"

	"configcenter/src/ac/meta"
	"configcenter/src/common/blog"
	"configcenter/src/common/metadata"
	"configcenter/src/scene_server/auth_server/sdk/types"
)

// NotEnoughLayer TODO
var NotEnoughLayer = fmt.Errorf("not enough layer")

// AdaptAuthOptions TODO
func AdaptAuthOptions(a *meta.ResourceAttribute) (ActionID, []types.Resource, error) {

	var action ActionID

	action, err := ConvertResourceAction(a.Type, a.Action, a.BusinessID)
	if err != nil {
		return "", nil, err
	}

	// convert different cmdb resource's to resource's registered to iam
	rscType, err := ConvertResourceType(a.Type, a.BusinessID)
	if err != nil {
		return "", nil, err
	}

	resource, err := GenIamResource(action, *rscType, a)
	if err != nil {
		return "", nil, err
	}

	return action, resource, nil
}

var ccIamResTypeMap = map[meta.ResourceType]TypeID{
	meta.Business:                 Business,
	meta.BizSet:                   BizSet,
	meta.Project:                  Project,
	meta.Model:                    SysModel,
	meta.ModelUnique:              SysModel,
	meta.ModelAttributeGroup:      SysModel,
	meta.ModelModule:              BizTopology,
	meta.ModelSet:                 BizTopology,
	meta.MainlineInstance:         BizTopology,
	meta.MainlineInstanceTopology: BizTopology,
	meta.MainlineModel:            TypeID(""),
	meta.ModelTopology:            TypeID(""),
	meta.ModelClassification:      SysModelGroup,
	meta.AssociationType:          SysAssociationType,
	meta.ModelAssociation:         SysModel,
	meta.MainlineModelTopology:    TypeID(""),
	meta.ModelInstanceTopology:    SkipType,
	meta.CloudAreaInstance:        SysCloudArea,
	meta.HostInstance:             Host,
	meta.HostFavorite:             SkipType,
	meta.Process:                  BizProcessServiceInstance,
	meta.DynamicGrouping:          BizCustomQuery,
	meta.AuditLog:                 SysAuditLog,
	meta.SystemBase:               TypeID(""),
	meta.UserCustom:               UserCustom,
	meta.ProcessServiceTemplate:   BizProcessServiceTemplate,
	meta.ProcessServiceCategory:   BizProcessServiceCategory,
	meta.ProcessServiceInstance:   BizProcessServiceInstance,
	meta.BizTopology:              BizTopology,
	meta.SetTemplate:              BizSetTemplate,
	meta.OperationStatistic:       SysOperationStatistic,
	meta.HostApply:                BizHostApply,
	meta.ResourcePoolDirectory:    SysResourcePoolDirectory,
	meta.CloudAccount:             SysCloudAccount,
	meta.CloudResourceTask:        SysCloudResourceTask,
	meta.EventWatch:               SysEventWatch,
	meta.ConfigAdmin:              TypeID(""),
	meta.SystemConfig:             TypeID(""),
	meta.KubeCluster:              TypeID(""),
	meta.KubeNode:                 TypeID(""),
	meta.KubeNamespace:            TypeID(""),
	meta.KubeWorkload:             TypeID(""),
	meta.KubeDeployment:           TypeID(""),
	meta.KubeStatefulSet:          TypeID(""),
	meta.KubeDaemonSet:            TypeID(""),
	meta.KubeGameStatefulSet:      TypeID(""),
	meta.KubeGameDeployment:       TypeID(""),
	meta.KubeCronJob:              TypeID(""),
	meta.KubeJob:                  TypeID(""),
	meta.KubePodWorkload:          TypeID(""),
	meta.KubePod:                  TypeID(""),
	meta.KubeContainer:            TypeID(""),
	meta.FieldTemplate:            FieldGroupingTemplate,
	meta.FulltextSearch:           TypeID(""),
<<<<<<< HEAD
	meta.FullSyncCond:             TypeID(""),
	meta.GeneralCache:             GeneralCache,
=======
	meta.IDRuleIncrID:             TypeID(""),
>>>>>>> 1e192ae7
}

// ConvertResourceType convert resource type from CMDB to IAM
func ConvertResourceType(resourceType meta.ResourceType, businessID int64) (*TypeID, error) {
	var iamResourceType TypeID

	switch resourceType {
	case meta.ModelAttribute:
		if businessID > 0 {
			iamResourceType = BizCustomField
		} else {
			iamResourceType = SysModel
		}
		return &iamResourceType, nil
	case meta.NetDataCollector:
		return nil, fmt.Errorf("unsupported resource type: %s", resourceType)
	}

	iamResourceType, exists := ccIamResTypeMap[resourceType]
	if exists {
		return &iamResourceType, nil
	}

	if IsCMDBSysInstance(resourceType) {
		iamResourceType = TypeID(resourceType)
		return &iamResourceType, nil
	}

	return nil, fmt.Errorf("unsupported resource type: %s", resourceType)
}

// ConvertResourceAction convert resource action from CMDB to IAM
func ConvertResourceAction(resourceType meta.ResourceType, action meta.Action, businessID int64) (ActionID, error) {
	if action == meta.SkipAction {
		return Skip, nil
	}

	convertAction := action
	switch action {
	case meta.CreateMany:
		convertAction = meta.Create
	case meta.FindMany:
		convertAction = meta.Find
	case meta.DeleteMany:
		convertAction = meta.Delete
	case meta.UpdateMany:
		convertAction = meta.Update
	}

	switch resourceType {
	case meta.ModelAttribute, meta.ModelAttributeGroup:
		switch convertAction {
		case meta.Delete, meta.Update, meta.Create:
			if businessID > 0 {
				return EditBusinessCustomField, nil
			} else {
				return EditSysModel, nil
			}
		}
	case meta.HostInstance:
		switch convertAction {
		case meta.Update:
			if businessID > 0 {
				return EditBusinessHost, nil
			} else {
				return EditResourcePoolHost, nil
			}
		case meta.Find:
			if businessID > 0 {
				return ViewBusinessResource, nil
			} else {
				return ViewResourcePoolHost, nil
			}
		}
	}

	if IsCMDBSysInstance(resourceType) {
		return ConvertSysInstanceActionID(resourceType, convertAction)
	}

	if _, exist := resourceActionMap[resourceType]; exist {
		actionID, ok := resourceActionMap[resourceType][convertAction]
		if ok && actionID != Unsupported {
			return actionID, nil
		}
	}

	return Unsupported, fmt.Errorf("unsupported type %s action: %s", resourceType, action)
}

// ConvertSysInstanceActionID convert system instances action from CMDB to IAM
func ConvertSysInstanceActionID(resourceType meta.ResourceType, action meta.Action) (ActionID, error) {
	var actionType ActionType
	switch action {
	case meta.Create:
		actionType = Create
	case meta.Update:
		actionType = Edit
	case meta.Delete:
		actionType = Delete
	case meta.Find:
		actionType = View
	default:
		return Unsupported, fmt.Errorf("unsupported action: %s", action)
	}
	id := strings.TrimPrefix(string(resourceType), meta.CMDBSysInstTypePrefix)
	if _, err := strconv.ParseInt(id, 10, 64); err != nil {
		return Unsupported, fmt.Errorf("unsupported resource type: %s", resourceType)
	}
	return ActionID(fmt.Sprintf("%s_%s%s", actionType, IAMSysInstTypePrefix, id)), nil
}

var resourceActionMap = map[meta.ResourceType]map[meta.Action]ActionID{
	meta.ModelAttributeGroup: {
		meta.Delete:   EditSysModel,
		meta.Update:   EditSysModel,
		meta.Create:   EditSysModel,
		meta.Find:     ViewSysModel,
		meta.FindMany: ViewSysModel,
	},
	meta.ModelUnique: {
		meta.Delete:   EditSysModel,
		meta.Update:   EditSysModel,
		meta.Create:   EditSysModel,
		meta.Find:     ViewSysModel,
		meta.FindMany: ViewSysModel,
	},
	meta.Business: {
		meta.Archive:              ArchiveBusiness,
		meta.Create:               CreateBusiness,
		meta.Update:               EditBusiness,
		meta.Find:                 FindBusiness,
		meta.ViewBusinessResource: ViewBusinessResource,
	},
	meta.BizSet: {
		meta.Create:       CreateBizSet,
		meta.Update:       EditBizSet,
		meta.Delete:       DeleteBizSet,
		meta.Find:         ViewBizSet,
		meta.AccessBizSet: AccessBizSet,
	},
	meta.DynamicGrouping: {
		meta.Delete:   DeleteBusinessCustomQuery,
		meta.Update:   EditBusinessCustomQuery,
		meta.Create:   CreateBusinessCustomQuery,
		meta.Find:     ViewBusinessResource,
		meta.FindMany: ViewBusinessResource,
		meta.Execute:  ViewBusinessResource,
	},
	meta.MainlineModel: {
		meta.Find:   Skip,
		meta.Create: EditBusinessLayer,
		meta.Delete: EditBusinessLayer,
	},
	meta.ModelTopology: {
		meta.Find:              EditModelTopologyView,
		meta.Update:            EditModelTopologyView,
		meta.ModelTopologyView: ViewModelTopo,
	},
	meta.MainlineModelTopology: {
		meta.Find: Skip,
	},
	meta.Process: {
		meta.Find:   Skip,
		meta.Create: EditBusinessServiceInstance,
		meta.Delete: EditBusinessServiceInstance,
		meta.Update: EditBusinessServiceInstance,
	},
	meta.HostInstance: {
		meta.MoveResPoolHostToBizIdleModule: ResourcePoolHostTransferToBusiness,
		meta.MoveResPoolHostToDirectory:     ResourcePoolHostTransferToDirectory,
		meta.MoveBizHostFromModuleToResPool: BusinessHostTransferToResourcePool,
		meta.AddHostToResourcePool:          CreateResourcePoolHost,
		meta.Create:                         CreateResourcePoolHost,
		meta.Delete:                         DeleteResourcePoolHost,
		meta.MoveHostToAnotherBizModule:     HostTransferAcrossBusiness,
		meta.Find:                           ViewResourcePoolHost,
		meta.FindMany:                       ViewResourcePoolHost,
		meta.ManageHostAgentID:              ManageHostAgentID,
	},
	meta.ProcessServiceCategory: {
		meta.Delete: DeleteBusinessServiceCategory,
		meta.Update: EditBusinessServiceCategory,
		meta.Create: CreateBusinessServiceCategory,
		meta.Find:   Skip,
	},
	meta.ProcessServiceInstance: {
		meta.Delete:   DeleteBusinessServiceInstance,
		meta.Update:   EditBusinessServiceInstance,
		meta.Create:   CreateBusinessServiceInstance,
		meta.Find:     Skip,
		meta.FindMany: Skip,
	},
	meta.ProcessServiceTemplate: {
		meta.Delete:   DeleteBusinessServiceTemplate,
		meta.Update:   EditBusinessServiceTemplate,
		meta.Create:   CreateBusinessServiceTemplate,
		meta.Find:     Skip,
		meta.FindMany: Skip,
	},
	meta.SetTemplate: {
		meta.Delete:   DeleteBusinessSetTemplate,
		meta.Update:   EditBusinessSetTemplate,
		meta.Create:   CreateBusinessSetTemplate,
		meta.Find:     Skip,
		meta.FindMany: Skip,
	},
	meta.ModelModule: {
		meta.Delete:   DeleteBusinessTopology,
		meta.Update:   EditBusinessTopology,
		meta.Create:   CreateBusinessTopology,
		meta.Find:     Skip,
		meta.FindMany: Skip,
	},
	meta.ModelSet: {
		meta.Delete:   DeleteBusinessTopology,
		meta.Update:   EditBusinessTopology,
		meta.Create:   CreateBusinessTopology,
		meta.Find:     Skip,
		meta.FindMany: Skip,
	},
	meta.MainlineInstance: {
		meta.Delete:   DeleteBusinessTopology,
		meta.Update:   EditBusinessTopology,
		meta.Create:   CreateBusinessTopology,
		meta.Find:     Skip,
		meta.FindMany: Skip,
	},
	meta.MainlineInstanceTopology: {
		meta.Delete: Skip,
		meta.Update: Skip,
		meta.Create: Skip,
		meta.Find:   Skip,
	},
	meta.HostApply: {
		meta.Create:           EditBusinessHostApply,
		meta.Update:           EditBusinessHostApply,
		meta.Delete:           EditBusinessHostApply,
		meta.Find:             Skip,
		meta.DefaultHostApply: ViewBusinessResource,
	},
	meta.ResourcePoolDirectory: {
		meta.Delete:                DeleteResourcePoolDirectory,
		meta.Update:                EditResourcePoolDirectory,
		meta.Create:                CreateResourcePoolDirectory,
		meta.AddHostToResourcePool: CreateResourcePoolHost,
		meta.Find:                  Skip,
	},
	meta.CloudAreaInstance: {
		meta.Delete:   DeleteCloudArea,
		meta.Update:   EditCloudArea,
		meta.Create:   CreateCloudArea,
		meta.Find:     ViewCloudArea,
		meta.FindMany: ViewCloudArea,
	},
	meta.CloudAccount: {
		meta.Delete:   DeleteCloudAccount,
		meta.Update:   EditCloudAccount,
		meta.Create:   CreateCloudAccount,
		meta.Find:     FindCloudAccount,
		meta.FindMany: FindCloudAccount,
	},
	meta.CloudResourceTask: {
		meta.Delete: DeleteCloudResourceTask,
		meta.Update: EditCloudResourceTask,
		meta.Create: CreateCloudResourceTask,
		meta.Find:   FindCloudResourceTask,
	},
	meta.Model: {
		meta.Delete:   DeleteSysModel,
		meta.Update:   EditSysModel,
		meta.Create:   CreateSysModel,
		meta.Find:     ViewSysModel,
		meta.FindMany: ViewSysModel,
	},
	meta.AssociationType: {
		meta.Delete:   DeleteAssociationType,
		meta.Update:   EditAssociationType,
		meta.Create:   CreateAssociationType,
		meta.Find:     Skip,
		meta.FindMany: Skip,
	},
	meta.ModelClassification: {
		meta.Delete:   DeleteModelGroup,
		meta.Update:   EditModelGroup,
		meta.Create:   CreateModelGroup,
		meta.Find:     Skip,
		meta.FindMany: Skip,
	},
	meta.OperationStatistic: {
		meta.Create:   EditOperationStatistic,
		meta.Delete:   EditOperationStatistic,
		meta.Update:   EditOperationStatistic,
		meta.Find:     FindOperationStatistic,
		meta.FindMany: FindOperationStatistic,
	},
	meta.AuditLog: {
		meta.Find:     FindAuditLog,
		meta.FindMany: FindAuditLog,
	},
	meta.SystemBase: {
		meta.ModelTopologyView:      EditModelTopologyView,
		meta.ModelTopologyOperation: EditBusinessLayer,
	},
	meta.EventWatch: {
		meta.WatchHost:             WatchHostEvent,
		meta.WatchHostRelation:     WatchHostRelationEvent,
		meta.WatchBiz:              WatchBizEvent,
		meta.WatchSet:              WatchSetEvent,
		meta.WatchModule:           WatchModuleEvent,
		meta.WatchProcess:          WatchProcessEvent,
		meta.WatchCommonInstance:   WatchCommonInstanceEvent,
		meta.WatchMainlineInstance: WatchMainlineInstanceEvent,
		meta.WatchInstAsst:         WatchInstAsstEvent,
		meta.WatchBizSet:           WatchBizSetEvent,
		meta.WatchPlat:             WatchPlatEvent,
		meta.WatchKubeCluster:      WatchKubeClusterEvent,
		meta.WatchKubeNode:         WatchKubeNodeEvent,
		meta.WatchKubeNamespace:    WatchKubeNamespaceEvent,
		meta.WatchKubeWorkload:     WatchKubeWorkloadEvent,
		meta.WatchKubePod:          WatchKubePodEvent,
		meta.WatchProject:          WatchProjectEvent,
	},
	meta.UserCustom: {
		meta.Find:   Skip,
		meta.Update: Skip,
		meta.Delete: Skip,
		meta.Create: Skip,
	},
	meta.ModelAssociation: {
		meta.Find:     ViewSysModel,
		meta.FindMany: ViewSysModel,
		meta.Update:   EditSysModel,
		meta.Delete:   EditSysModel,
		meta.Create:   EditSysModel,
	},
	meta.ModelInstanceTopology: {
		meta.Find:   Skip,
		meta.Update: Skip,
		meta.Delete: Skip,
		meta.Create: Skip,
	},
	meta.ModelAttribute: {
		meta.Find:   ViewSysModel,
		meta.Update: EditSysModel,
		meta.Delete: DeleteSysModel,
		meta.Create: CreateSysModel,
	},
	meta.HostFavorite: {
		meta.Find:   Skip,
		meta.Update: Skip,
		meta.Delete: Skip,
		meta.Create: Skip,
	},

	meta.ProcessTemplate: {
		meta.Find:   Skip,
		meta.Delete: DeleteBusinessServiceTemplate,
		meta.Update: EditBusinessServiceTemplate,
		meta.Create: CreateBusinessServiceTemplate,
	},
	meta.BizTopology: {
		meta.Find:   Skip,
		meta.Update: EditBusinessTopology,
		meta.Delete: DeleteBusinessTopology,
		meta.Create: CreateBusinessTopology,
	},
	// unsupported resource actions for now
	meta.NetDataCollector: {
		meta.Find:   Unsupported,
		meta.Update: Unsupported,
		meta.Delete: Unsupported,
		meta.Create: Unsupported,
	},
	meta.InstallBK: {
		meta.Update: Skip,
	},
	// TODO: confirm this
	meta.SystemConfig: {
		meta.FindMany: Skip,
		meta.Find:     Skip,
		meta.Update:   Skip,
		meta.Delete:   Skip,
		meta.Create:   Skip,
	},
	meta.ConfigAdmin: {

		// reuse GlobalSettings permissions
		meta.Find:   Skip,
		meta.Update: GlobalSettings,
		meta.Delete: Unsupported,
		meta.Create: Unsupported,
	},
	meta.KubeCluster: {
		meta.Find:   ViewBusinessResource,
		meta.Update: EditContainerCluster,
		meta.Delete: DeleteContainerCluster,
		meta.Create: CreateContainerCluster,
	},
	meta.KubeNode: {
		meta.Find:   ViewBusinessResource,
		meta.Update: EditContainerNode,
		meta.Delete: DeleteContainerNode,
		meta.Create: CreateContainerNode,
	},
	meta.KubeNamespace: {
		meta.Find:   ViewBusinessResource,
		meta.Update: EditContainerNamespace,
		meta.Delete: DeleteContainerNamespace,
		meta.Create: CreateContainerNamespace,
	},
	meta.KubeWorkload: {
		meta.Find:   ViewBusinessResource,
		meta.Update: EditContainerWorkload,
		meta.Delete: DeleteContainerWorkload,
		meta.Create: CreateContainerWorkload,
	},
	meta.KubeDeployment: {
		meta.Find:   ViewBusinessResource,
		meta.Update: EditContainerWorkload,
		meta.Delete: DeleteContainerWorkload,
		meta.Create: CreateContainerWorkload,
	},
	meta.KubeStatefulSet: {
		meta.Find:   ViewBusinessResource,
		meta.Update: EditContainerWorkload,
		meta.Delete: DeleteContainerWorkload,
		meta.Create: CreateContainerWorkload,
	},
	meta.KubeDaemonSet: {
		meta.Find:   ViewBusinessResource,
		meta.Update: EditContainerWorkload,
		meta.Delete: DeleteContainerWorkload,
		meta.Create: CreateContainerWorkload,
	},
	meta.KubeGameStatefulSet: {
		meta.Find:   ViewBusinessResource,
		meta.Update: EditContainerWorkload,
		meta.Delete: DeleteContainerWorkload,
		meta.Create: CreateContainerWorkload,
	},
	meta.KubeGameDeployment: {
		meta.Find:   ViewBusinessResource,
		meta.Update: EditContainerWorkload,
		meta.Delete: DeleteContainerWorkload,
		meta.Create: CreateContainerWorkload,
	},
	meta.KubeCronJob: {
		meta.Find:   ViewBusinessResource,
		meta.Update: EditContainerWorkload,
		meta.Delete: DeleteContainerWorkload,
		meta.Create: CreateContainerWorkload,
	},
	meta.KubeJob: {
		meta.Find:   ViewBusinessResource,
		meta.Update: EditContainerWorkload,
		meta.Delete: DeleteContainerWorkload,
		meta.Create: CreateContainerWorkload,
	},
	meta.KubePodWorkload: {
		meta.Find:   ViewBusinessResource,
		meta.Update: EditContainerWorkload,
		meta.Delete: DeleteContainerWorkload,
		meta.Create: CreateContainerWorkload,
	},
	meta.KubePod: {
		meta.Find:   ViewBusinessResource,
		meta.Delete: DeleteContainerPod,
		meta.Create: CreateContainerPod,
	},
	meta.KubeContainer: {
		meta.Find: ViewBusinessResource,
	},
	meta.Project: {
		meta.Find:   ViewProject,
		meta.Update: EditProject,
		meta.Delete: DeleteProject,
		meta.Create: CreateProject,
	},
	meta.FulltextSearch: {
		meta.Find: UseFulltextSearch,
	},
	meta.FieldTemplate: {
		meta.Create: CreateFieldGroupingTemplate,
		meta.Find:   ViewFieldGroupingTemplate,
		meta.Update: EditFieldGroupingTemplate,
		meta.Delete: DeleteFieldGroupingTemplate,
	},
<<<<<<< HEAD
	meta.FullSyncCond: {
		meta.Create: CreateFullSyncCond,
		meta.Find:   ViewFullSyncCond,
		meta.Update: EditFullSyncCond,
		meta.Delete: DeleteFullSyncCond,
	},
	meta.GeneralCache: {
		meta.Find: ViewGeneralCache,
=======
	meta.IDRuleIncrID: {
		meta.Update: EditIDRuleIncrID,
>>>>>>> 1e192ae7
	},
}

// ParseIamPathToAncestors TODO
func ParseIamPathToAncestors(iamPath []string) ([]metadata.IamResourceInstance, error) {
	instances := make([]metadata.IamResourceInstance, 0)
	for _, path := range iamPath {
		pathItemArr := strings.Split(strings.Trim(path, "/"), "/")
		for _, pathItem := range pathItemArr {
			typeAndID := strings.Split(pathItem, ",")
			if len(typeAndID) != 2 {
				return nil, fmt.Errorf("pathItem %s invalid", pathItem)
			}
			id := typeAndID[1]
			if id == "*" {
				continue
			}
			instances = append(instances, metadata.IamResourceInstance{
				Type:     typeAndID[0],
				TypeName: ResourceTypeIDMap[TypeID(typeAndID[0])],
				ID:       id,
			})
		}
	}
	return instances, nil
}

// GenIAMDynamicResTypeID 生成IAM侧资源的的dynamic resource typeID
func GenIAMDynamicResTypeID(modelID int64) TypeID {
	return TypeID(fmt.Sprintf("%s%d", IAMSysInstTypePrefix, modelID))
}

// GenCMDBDynamicResType 生成CMDB侧资源的的dynamic resourceType
func GenCMDBDynamicResType(modelID int64) meta.ResourceType {
	return meta.ResourceType(fmt.Sprintf("%s%d", meta.CMDBSysInstTypePrefix, modelID))
}

// genDynamicResourceType generate dynamic resourceType
func genDynamicResourceType(obj metadata.Object) ResourceType {
	return ResourceType{
		ID:      GenIAMDynamicResTypeID(obj.ID),
		Name:    obj.ObjectName,
		NameEn:  obj.ObjectID,
		Parents: nil,
		ProviderConfig: ResourceConfig{
			Path: "/auth/v3/find/resource",
		},
		Version: 1,
	}
}

// genDynamicResourceTypes generate dynamic resourceTypes
func genDynamicResourceTypes(objects []metadata.Object) []ResourceType {
	resourceTypes := make([]ResourceType, 0)
	for _, obj := range objects {
		resourceTypes = append(resourceTypes, genDynamicResourceType(obj))
	}
	return resourceTypes
}

// genIAMDynamicInstanceSelection generate IAM dynamic instanceSelection
func genIAMDynamicInstanceSelection(modelID int64) InstanceSelectionID {
	return InstanceSelectionID(fmt.Sprintf("%s%d", IAMSysInstTypePrefix, modelID))
}

// genDynamicInstanceSelection generate dynamic instanceSelection
func genDynamicInstanceSelection(obj metadata.Object) InstanceSelection {
	return InstanceSelection{
		ID:     genIAMDynamicInstanceSelection(obj.ID),
		Name:   obj.ObjectName,
		NameEn: obj.ObjectID,
		ResourceTypeChain: []ResourceChain{{
			SystemID: SystemIDCMDB,
			ID:       GenIAMDynamicResTypeID(obj.ID),
		}},
	}
}

// genDynamicInstanceSelections generate dynamic instanceSelections
func genDynamicInstanceSelections(objects []metadata.Object) []InstanceSelection {
	instanceSelections := make([]InstanceSelection, 0)
	for _, obj := range objects {
		instanceSelections = append(instanceSelections, genDynamicInstanceSelection(obj))
	}
	return instanceSelections
}

// genDynamicAction generate dynamic action
// Note: view action must be in the first place
func genDynamicAction(obj metadata.Object) []DynamicAction {
	return []DynamicAction{
		genDynamicViewAction(obj),
		genDynamicCreateAction(obj),
		genDynamicEditAction(obj),
		genDynamicDeleteAction(obj),
	}
}

// GenDynamicActionID generate dynamic ActionID
func GenDynamicActionID(actionType ActionType, modelID int64) ActionID {
	return ActionID(fmt.Sprintf("%s_%s%d", actionType, IAMSysInstTypePrefix, modelID))
}

// genDynamicViewAction generate dynamic view action
func genDynamicViewAction(obj metadata.Object) DynamicAction {
	return DynamicAction{
		ActionID:     GenDynamicActionID(View, obj.ID),
		ActionType:   View,
		ActionNameCN: fmt.Sprintf("%s%s%s", obj.ObjectName, "实例", "查看"),
		ActionNameEN: fmt.Sprintf("%s %s %s", "view", obj.ObjectID, "instance"),
	}
}

// genDynamicCreateAction generate dynamic create action
func genDynamicCreateAction(obj metadata.Object) DynamicAction {
	return DynamicAction{
		ActionID:     GenDynamicActionID(Create, obj.ID),
		ActionType:   Create,
		ActionNameCN: fmt.Sprintf("%s%s%s", obj.ObjectName, "实例", "新建"),
		ActionNameEN: fmt.Sprintf("%s %s %s", "create", obj.ObjectID, "instance"),
	}
}

// genDynamicEditAction generate dynamic edit action
func genDynamicEditAction(obj metadata.Object) DynamicAction {
	return DynamicAction{
		ActionID:     GenDynamicActionID(Edit, obj.ID),
		ActionType:   Edit,
		ActionNameCN: fmt.Sprintf("%s%s%s", obj.ObjectName, "实例", "编辑"),
		ActionNameEN: fmt.Sprintf("%s %s %s", "edit", obj.ObjectID, "instance"),
	}
}

// genDynamicDeleteAction generate dynamic delete action
func genDynamicDeleteAction(obj metadata.Object) DynamicAction {
	return DynamicAction{
		ActionID:     GenDynamicActionID(Delete, obj.ID),
		ActionType:   Delete,
		ActionNameCN: fmt.Sprintf("%s%s%s", obj.ObjectName, "实例", "删除"),
		ActionNameEN: fmt.Sprintf("%s %s %s", "delete", obj.ObjectID, "instance"),
	}
}

// genDynamicActionSubGroup 动态的按模型生成动作分组作为‘模型实例管理’分组的subGroup
func genDynamicActionSubGroup(obj metadata.Object) ActionGroup {
	actions := genDynamicAction(obj)
	actionWithIDs := make([]ActionWithID, len(actions))
	for idx, action := range actions {
		actionWithIDs[idx] = ActionWithID{ID: action.ActionID}
	}
	return ActionGroup{
		Name:    obj.ObjectName,
		NameEn:  obj.ObjectID,
		Actions: actionWithIDs,
	}
}

// genDynamicActionIDs generate dynamic model actionIDs
func genDynamicActionIDs(object metadata.Object) []ActionID {
	actions := genDynamicAction(object)
	actionIDs := make([]ActionID, len(actions))
	for idx, action := range actions {
		actionIDs[idx] = action.ActionID
	}
	return actionIDs
}

// genDynamicActions generate dynamic model actions
func genDynamicActions(objects []metadata.Object) []ResourceAction {
	resActions := make([]ResourceAction, 0)
	for _, obj := range objects {
		relatedResource := []RelateResourceType{
			{
				SystemID:    SystemIDCMDB,
				ID:          GenIAMDynamicResTypeID(obj.ID),
				NameAlias:   "",
				NameAliasEn: "",
				Scope:       nil,
				// 配置权限时可选择实例和配置属性, 后者用于属性鉴权
				SelectionMode: modeAll,
				InstanceSelections: []RelatedInstanceSelection{{
					SystemID: SystemIDCMDB,
					ID:       genIAMDynamicInstanceSelection(obj.ID),
				}},
			},
		}

		actions := genDynamicAction(obj)
		var relatedActions []ActionID
		for _, action := range actions {
			switch action.ActionType {
			case View:
				resActions = append(resActions, ResourceAction{
					ID:                   action.ActionID,
					Name:                 action.ActionNameCN,
					NameEn:               action.ActionNameEN,
					Type:                 View,
					RelatedActions:       nil,
					RelatedResourceTypes: nil,
					Version:              1,
				})
				relatedActions = []ActionID{action.ActionID}

			case Create:
				resActions = append(resActions, ResourceAction{
					ID:                   action.ActionID,
					Name:                 action.ActionNameCN,
					NameEn:               action.ActionNameEN,
					Type:                 Create,
					RelatedResourceTypes: nil,
					RelatedActions:       nil,
					Version:              1,
				})
			case Edit:
				resActions = append(resActions, ResourceAction{
					ID:                   action.ActionID,
					Name:                 action.ActionNameCN,
					NameEn:               action.ActionNameEN,
					Type:                 Edit,
					RelatedActions:       relatedActions,
					Version:              1,
					RelatedResourceTypes: relatedResource,
				})

			case Delete:
				resActions = append(resActions, ResourceAction{
					ID:                   action.ActionID,
					Name:                 action.ActionNameCN,
					NameEn:               action.ActionNameEN,
					Type:                 Delete,
					RelatedResourceTypes: relatedResource,
					RelatedActions:       relatedActions,
					Version:              1,
				})
			default:
				return nil
			}
		}
	}

	return resActions
}

// IsIAMSysInstance judge whether the resource type is a system instance in iam resource
func IsIAMSysInstance(resourceType TypeID) bool {
	return strings.HasPrefix(string(resourceType), IAMSysInstTypePrefix)
}

// IsCMDBSysInstance judge whether the resource type is a system instance in cmdb resource
func IsCMDBSysInstance(resourceType meta.ResourceType) bool {
	return strings.HasPrefix(string(resourceType), meta.CMDBSysInstTypePrefix)
}

// isIAMSysInstanceSelection judge whether the instance selection is a system instance selection in iam resource
func isIAMSysInstanceSelection(instanceSelectionID InstanceSelectionID) bool {
	return strings.Contains(string(instanceSelectionID), IAMSysInstTypePrefix)
}

// isIAMSysInstanceAction judge whether the action is a system instance action in iam resource
func isIAMSysInstanceAction(actionID ActionID) bool {
	return strings.Contains(string(actionID), IAMSysInstTypePrefix)
}

// GetModelIDFromIamSysInstance get model id from iam system instance
func GetModelIDFromIamSysInstance(resourceType TypeID) (int64, error) {
	if !IsIAMSysInstance(resourceType) {
		return 0, fmt.Errorf("resourceType %s is not an iam system instance, it must start with prefix %s",
			resourceType, IAMSysInstTypePrefix)
	}
	modelIDStr := strings.TrimPrefix(string(resourceType), IAMSysInstTypePrefix)
	modelID, err := strconv.ParseInt(modelIDStr, 10, 64)
	if err != nil {
		blog.ErrorJSON("modelID convert to int64 failed, err:%s, input:%s", err, modelID)
		return 0, fmt.Errorf("get model id failed, parse to int err:%s, the format of resourceType:%s is wrong",
			err.Error(), resourceType)
	}

	return modelID, nil
}

// GetActionTypeFromIAMSysInstance get action type from iam system instance
func GetActionTypeFromIAMSysInstance(actionID ActionID) ActionType {
	actionIDStr := string(actionID)
	return ActionType(actionIDStr[:strings.Index(actionIDStr, "_")])
}<|MERGE_RESOLUTION|>--- conflicted
+++ resolved
@@ -105,12 +105,9 @@
 	meta.KubeContainer:            TypeID(""),
 	meta.FieldTemplate:            FieldGroupingTemplate,
 	meta.FulltextSearch:           TypeID(""),
-<<<<<<< HEAD
+	meta.IDRuleIncrID:             TypeID(""),
 	meta.FullSyncCond:             TypeID(""),
 	meta.GeneralCache:             GeneralCache,
-=======
-	meta.IDRuleIncrID:             TypeID(""),
->>>>>>> 1e192ae7
 }
 
 // ConvertResourceType convert resource type from CMDB to IAM
@@ -599,7 +596,9 @@
 		meta.Update: EditFieldGroupingTemplate,
 		meta.Delete: DeleteFieldGroupingTemplate,
 	},
-<<<<<<< HEAD
+	meta.IDRuleIncrID: {
+		meta.Update: EditIDRuleIncrID,
+	},
 	meta.FullSyncCond: {
 		meta.Create: CreateFullSyncCond,
 		meta.Find:   ViewFullSyncCond,
@@ -608,10 +607,6 @@
 	},
 	meta.GeneralCache: {
 		meta.Find: ViewGeneralCache,
-=======
-	meta.IDRuleIncrID: {
-		meta.Update: EditIDRuleIncrID,
->>>>>>> 1e192ae7
 	},
 }
 

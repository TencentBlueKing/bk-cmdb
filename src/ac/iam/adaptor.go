--- conflicted
+++ resolved
@@ -359,15 +359,6 @@
 		meta.ModelTopologyOperation: EditBusinessLayer,
 	},
 	meta.EventWatch: {
-<<<<<<< HEAD
-		meta.WatchHost:           WatchHostEvent,
-		meta.WatchHostRelation:   WatchHostRelationEvent,
-		meta.WatchBiz:            WatchBizEvent,
-		meta.WatchSet:            WatchSetEvent,
-		meta.WatchModule:         WatchModuleEvent,
-		meta.WatchProcess:        WatchProcessEvent,
-		meta.WatchCommonInstance: WatchCommonInstanceEvent,
-=======
 		meta.WatchHost:             WatchHostEvent,
 		meta.WatchHostRelation:     WatchHostRelationEvent,
 		meta.WatchBiz:              WatchBizEvent,
@@ -376,7 +367,6 @@
 		meta.WatchProcess:          WatchProcessEvent,
 		meta.WatchCommonInstance:   WatchCommonInstanceEvent,
 		meta.WatchMainlineInstance: WatchMainlineInstanceEvent,
->>>>>>> 6dd5a95f
 	},
 	meta.UserCustom: {
 		meta.Find:   Skip,

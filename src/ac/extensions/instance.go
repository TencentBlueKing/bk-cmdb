/*
 * Tencent is pleased to support the open source community by making 蓝鲸 available.,
 * Copyright (C) 2017-2018 THL A29 Limited, a Tencent company. All rights reserved.
 * Licensed under the MIT License (the ",License",); you may not use this file except
 * in compliance with the License. You may obtain a copy of the License at
 * http://opensource.org/licenses/MIT
 * Unless required by applicable law or agreed to in writing, software distributed under
 * the License is distributed on an ",AS IS" BASIS, WITHOUT WARRANTIES OR CONDITIONS OF ANY KIND,
 * either express or implied. See the License for the specific language governing permissions and
 * limitations under the License.
 */

package extensions

import (
	"context"
	"errors"
	"fmt"
	"net/http"

	"configcenter/src/ac/iam"
	"configcenter/src/ac/meta"
	"configcenter/src/common"
	"configcenter/src/common/blog"
	"configcenter/src/common/condition"
	"configcenter/src/common/mapstr"
	"configcenter/src/common/metadata"
	"configcenter/src/common/util"
)

/*
 * instance represent common instances here
 */

func (am *AuthManager) collectInstancesByRawIDs(ctx context.Context, header http.Header, modelID string, ids ...int64) (
	[]InstanceSimplify, error) {

	rid := util.ExtractRequestIDFromContext(ctx)

	// unique ids so that we can be aware of invalid id if query result length not equal ids's length
	ids = util.IntArrayUnique(ids)
	cond := metadata.QueryCondition{
		Condition: condition.CreateCondition().Field(common.GetInstIDField(modelID)).In(ids).ToMapStr(),
	}
	result, err := am.clientSet.CoreService().Instance().ReadInstance(ctx, header, modelID, &cond)
	if err != nil {
		blog.V(3).Infof("get instance by id failed, err: %+v, rid: %s", err, rid)
		return nil, fmt.Errorf("get instance by id failed, err: %+v", err)
	}
	instances := make([]InstanceSimplify, 0)
	for _, inst := range result.Info {
		instance := InstanceSimplify{}
		_, err = instance.Parse(inst)
		if err != nil {
			return nil, fmt.Errorf("get instance by object failed, err: %+v", err)
		}
		instances = append(instances, instance)
	}
	return instances, nil
}

func (am *AuthManager) extractBusinessIDFromInstances(ctx context.Context, instances ...InstanceSimplify) (map[int64]int64, error) {
	businessIDMap := make(map[int64]int64)
	if len(instances) == 0 {
		return businessIDMap, fmt.Errorf("empty instances")
	}
	for _, instance := range instances {
		businessIDMap[instance.InstanceID] = instance.BizID
	}
	return businessIDMap, nil
}

// collectObjectsByInstances collect all instances's related model, group by map
// it support cross multiple business and objects
func (am *AuthManager) collectObjectsByInstances(ctx context.Context, header http.Header, instances ...InstanceSimplify) (map[int64]metadata.Object, error) {
	rid := util.ExtractRequestIDFromContext(ctx)

	// construct parameters for querying models
	businessObjectsMap := map[int64][]string{}
	for _, instance := range instances {
		businessObjectsMap[instance.BizID] = append(businessObjectsMap[instance.BizID], instance.ObjectID)
	}

	// get models group by business
	bizIDObjID2ObjMap := map[int64]map[string]metadata.Object{}
	for businessID, objectIDs := range businessObjectsMap {
		objectIDs = util.StrArrayUnique(objectIDs)
		objects, err := am.collectObjectsByObjectIDs(ctx, header, businessID, objectIDs...)
		if err != nil {
			blog.Errorf("extractObjectIDFromInstances failed, get models by businessID and object id failed, bizID: %+v, objectIDs: %+v, err: %+v, rid: %s", businessID, objectIDs, err, rid)
			return nil, fmt.Errorf("get models by objectIDs and business id failed")
		}
		if len(objectIDs) != len(objects) {
			blog.Errorf("extractObjectIDFromInstances failed, get models by object id failed, input len %d and output len %d not equal, input: %+v, output: %+v, businessID: %d", len(objectIDs), len(objects), objectIDs, objects, businessID)
			return nil, fmt.Errorf("unexpect error, some models maybe not found")
		}
		if bizIDObjID2ObjMap[businessID] == nil {
			bizIDObjID2ObjMap[businessID] = make(map[string]metadata.Object)
		}
		for _, object := range objects {
			bizIDObjID2ObjMap[businessID][object.ObjectID] = object
		}
	}

	// get instance's model one by one
	instanceIDObjectMap := map[int64]metadata.Object{}
	for _, instance := range instances {
		objectMap, exist := bizIDObjID2ObjMap[instance.BizID]
		if !exist {
			blog.Errorf("extractObjectIDFromInstances failed, instance's model not found, biz id %d not in bizIDObjID2ObjMap %+v, rid: %s", instance.BizID, bizIDObjID2ObjMap, rid)
			return nil, fmt.Errorf("get model by instance failed, unexpected err, business id:%d related models not found", instance.BizID)
		}

		object, exist := objectMap[instance.ObjectID]
		if !exist {
			blog.Errorf("extractObjectIDFromInstances failed, instance's model not found, instances: %+v, objectMap: %+v, rid: %s", instance, objectMap, rid)
			return nil, fmt.Errorf("get model by instance failed, not found")
		}
		instanceIDObjectMap[instance.InstanceID] = object
	}

	blog.V(5).Infof("collectObjectsByInstances result: %+v, rid: %s", instanceIDObjectMap, rid)
	return instanceIDObjectMap, nil
}

// MakeResourcesByInstances make the resources by simplify instances and action
func (am *AuthManager) MakeResourcesByInstances(ctx context.Context, header http.Header, action meta.Action,
	instances ...InstanceSimplify) ([]meta.ResourceAttribute, error) {

	rid := util.ExtractRequestIDFromContext(ctx)

	if len(instances) == 0 {
		return nil, nil
	}

	businessIDMap, err := am.extractBusinessIDFromInstances(ctx, instances...)
	if err != nil {
		return nil, fmt.Errorf("extract business id from instances failed, err: %+v", err)
	}

	instanceIDObjectMap, err := am.collectObjectsByInstances(ctx, header, instances...)
	if err != nil {
		blog.Errorf("MakeResourcesByInstances failed, collect objects by id failed, err: %+v, rid: %s", err, rid)
		return nil, fmt.Errorf("extract object by id failed, err: %+v", err)
	}

	// group instance by object
	objectIDInstancesMap := map[int64][]InstanceSimplify{}
	objectIDMap := map[int64]metadata.Object{}
	for _, instance := range instances {
		object, exist := instanceIDObjectMap[instance.InstanceID]
		if !exist {
			blog.Errorf("MakeResourcesByInstances failed, unexpected err, instance related object not found, "+
				"instance: %+v, instanceIDObjectMap: %+v, rid: %s", instance, instanceIDObjectMap, rid)
			return nil, errors.New("unexpected err, get instance related model failed, not found")
		}
		objectIDInstancesMap[object.ID] = append(objectIDInstancesMap[object.ID], instance)
		objectIDMap[object.ID] = object
	}

	mainlineAsst, err := am.clientSet.CoreService().Association().ReadModelAssociation(ctx, header,
		&metadata.QueryCondition{
			Condition: mapstr.MapStr{common.AssociationKindIDField: common.AssociationKindMainline},
		})
	if err != nil {
		blog.Errorf("list mainline models failed, err: %+v, rid: %s", err, rid)
		return nil, err
	}

	resultResources := make([]meta.ResourceAttribute, 0)
	for objID, instances := range objectIDInstancesMap {
		object := objectIDMap[objID]
<<<<<<< HEAD
		resourceType := iam.GenCMDBDynamicResType(object.ID)
		for _, mainline := range mainlineAsst.Data.Info {
=======

		resourceType := meta.ModelInstance
		for _, mainline := range mainlineAsst.Info {
>>>>>>> b1be034e
			if object.ObjectID == mainline.ObjectID {
				resourceType = meta.MainlineInstance
			}
		}

<<<<<<< HEAD
		if resourceType == meta.MainlineInstance {
			parentResources, err := am.MakeResourcesByObjects(ctx, header, meta.EmptyAction, object)
			if err != nil {
				blog.Errorf("MakeResourcesByObjects failed, make parent auth resource by objects failed, object: %+v, err: %+v, rid: %s", object, err, rid)
				return nil, fmt.Errorf("make parent auth resource by objects failed, err: %+v", err)
			}
			if len(parentResources) != 1 {
				blog.Errorf("MakeResourcesByInstances failed, make parent auth resource by objects failed, get %d with object %s, rid: %s", len(parentResources), object.ObjectID, rid)
				return nil, fmt.Errorf("make parent auth resource by objects failed, get %d with object %d", len(parentResources), object.ID)
			}
=======
		parentResources, err := am.MakeResourcesByObjects(ctx, header, meta.EmptyAction, object)
		if err != nil {
			blog.Errorf("MakeResourcesByObjects failed, make parent auth resource by objects failed, "+
				"object: %+v, err: %+v, rid: %s", object, err, rid)
			return nil, fmt.Errorf("make parent auth resource by objects failed, err: %+v", err)
		}
		if len(parentResources) != 1 {
			blog.Errorf("MakeResourcesByInstances failed, make parent auth resource by objects failed, "+
				"get %d with object %s, rid: %s", len(parentResources), object.ObjectID, rid)
			return nil, fmt.Errorf("make parent auth resource by objects failed, get %d with object %d",
				len(parentResources), object.ID)
		}
>>>>>>> b1be034e

			parentResource := parentResources[0]
			layers := parentResource.Layers
			layers = append(layers, meta.Item{
				Type:       parentResource.Type,
				Action:     parentResource.Action,
				Name:       parentResource.Name,
				InstanceID: parentResource.InstanceID,
			})
			resources := make([]meta.ResourceAttribute, 0)
			for _, instance := range instances {

				resource := meta.ResourceAttribute{
					Basic: meta.Basic{
						Action:     action,
						Type:       resourceType,
						Name:       instance.Name,
						InstanceID: instance.InstanceID,
					},
					SupplierAccount: util.GetOwnerID(header),
					BusinessID:      businessIDMap[instance.InstanceID],
					Layers:          layers,
				}

				resources = append(resources, resource)
			}
			resultResources = append(resultResources, resources...)
		} else {
			resources := make([]meta.ResourceAttribute, 0)
			for _, instance := range instances {
				resource := meta.ResourceAttribute{
					Basic: meta.Basic{
						Action:     action,
						Type:       resourceType,
						Name:       instance.Name,
						InstanceID: instance.InstanceID,
					},
					SupplierAccount: util.GetOwnerID(header),
					BusinessID:      businessIDMap[instance.InstanceID],
				}

				resources = append(resources, resource)
			}
			resultResources = append(resultResources, resources...)
		}
	}
	return resultResources, nil
}

func (am *AuthManager) AuthorizeByInstanceID(ctx context.Context, header http.Header, action meta.Action, objID string, ids ...int64) error {
	if !am.Enabled() {
		return nil
	}

	if len(ids) == 0 {
		return nil
	}

	switch objID {
	case common.BKInnerObjIDHost:
		return am.AuthorizeByHostsIDs(ctx, header, action, ids...)
	case common.BKInnerObjIDModule:
		return am.AuthorizeByModuleID(ctx, header, action, ids...)
	case common.BKInnerObjIDSet:
		return am.AuthorizeBySetID(ctx, header, action, ids...)
	case common.BKInnerObjIDApp:
		return am.AuthorizeByBusinessID(ctx, header, action, ids...)
	}

	instances, err := am.collectInstancesByRawIDs(ctx, header, objID, ids...)
	if err != nil {
		return fmt.Errorf("collect instance of model: %s by id %+v failed, err: %+v", objID, ids, err)
	}
	return am.AuthorizeByInstances(ctx, header, action, instances...)
}

func (am *AuthManager) AuthorizeByInstances(ctx context.Context, header http.Header, action meta.Action, instances ...InstanceSimplify) error {
	rid := util.ExtractRequestIDFromContext(ctx)

	if !am.Enabled() {
		return nil
	}

	if am.SkipReadAuthorization && (action == meta.Find || action == meta.FindMany) {
		blog.V(4).Infof("skip authorization for reading, instances: %+v, rid: %s", instances, rid)
		return nil
	}

	// make auth resources
	resources, err := am.MakeResourcesByInstances(ctx, header, action, instances...)
	if err != nil {
		blog.Errorf("AuthorizeByInstances failed, make resource by instances failed, err: %+v, rid: %s", err, rid)
		return fmt.Errorf("make resource by instances failed, err: %+v", err)
	}

	return am.batchAuthorize(ctx, header, resources...)
}<|MERGE_RESOLUTION|>--- conflicted
+++ resolved
@@ -170,44 +170,27 @@
 	resultResources := make([]meta.ResourceAttribute, 0)
 	for objID, instances := range objectIDInstancesMap {
 		object := objectIDMap[objID]
-<<<<<<< HEAD
+
 		resourceType := iam.GenCMDBDynamicResType(object.ID)
-		for _, mainline := range mainlineAsst.Data.Info {
-=======
-
-		resourceType := meta.ModelInstance
 		for _, mainline := range mainlineAsst.Info {
->>>>>>> b1be034e
 			if object.ObjectID == mainline.ObjectID {
 				resourceType = meta.MainlineInstance
 			}
 		}
 
-<<<<<<< HEAD
 		if resourceType == meta.MainlineInstance {
 			parentResources, err := am.MakeResourcesByObjects(ctx, header, meta.EmptyAction, object)
 			if err != nil {
-				blog.Errorf("MakeResourcesByObjects failed, make parent auth resource by objects failed, object: %+v, err: %+v, rid: %s", object, err, rid)
+				blog.Errorf("MakeResourcesByObjects failed, make parent auth resource by objects failed, " +
+					"object: %+v, err: %+v, rid: %s", object, err, rid)
 				return nil, fmt.Errorf("make parent auth resource by objects failed, err: %+v", err)
 			}
 			if len(parentResources) != 1 {
-				blog.Errorf("MakeResourcesByInstances failed, make parent auth resource by objects failed, get %d with object %s, rid: %s", len(parentResources), object.ObjectID, rid)
-				return nil, fmt.Errorf("make parent auth resource by objects failed, get %d with object %d", len(parentResources), object.ID)
-			}
-=======
-		parentResources, err := am.MakeResourcesByObjects(ctx, header, meta.EmptyAction, object)
-		if err != nil {
-			blog.Errorf("MakeResourcesByObjects failed, make parent auth resource by objects failed, "+
-				"object: %+v, err: %+v, rid: %s", object, err, rid)
-			return nil, fmt.Errorf("make parent auth resource by objects failed, err: %+v", err)
-		}
-		if len(parentResources) != 1 {
-			blog.Errorf("MakeResourcesByInstances failed, make parent auth resource by objects failed, "+
-				"get %d with object %s, rid: %s", len(parentResources), object.ObjectID, rid)
-			return nil, fmt.Errorf("make parent auth resource by objects failed, get %d with object %d",
-				len(parentResources), object.ID)
-		}
->>>>>>> b1be034e
+				blog.Errorf("MakeResourcesByInstances failed, make parent auth resource by objects failed, " +
+					"get %d with object %s, rid: %s", len(parentResources), object.ObjectID, rid)
+				return nil, fmt.Errorf("make parent auth resource by objects failed, get %d with object %d", 
+					len(parentResources), object.ID)
+			}
 
 			parentResource := parentResources[0]
 			layers := parentResource.Layers

--- conflicted
+++ resolved
@@ -174,7 +174,6 @@
 			return []int64{bizSetID}, nil
 		},
 	}, {
-<<<<<<< HEAD
 		Name:        "updatemanyServiceTemplateHostApplyEnableStatus",
 		Description: "更新服务模板主机自动应用状态",
 		// NOCC:tosa/linelength(忽略长度)
@@ -184,7 +183,8 @@
 		BizIndex:       7,
 		ResourceType:   meta.ProcessServiceTemplate,
 		ResourceAction: meta.Update,
-=======
+	},
+	{
 		Name:           "searchRuleRelatedServiceTemplates",
 		Description:    "根据配置字段搜索服务模板",
 		Pattern:        "/api/v3/find/proc/service_template/host_apply_rule_related",
@@ -192,7 +192,6 @@
 		BizIDGetter:    DefaultBizIDGetter,
 		ResourceType:   meta.ProcessServiceTemplate,
 		ResourceAction: meta.FindMany,
->>>>>>> c435767a
 	},
 }
 

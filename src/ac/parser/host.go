package parser

import (
	"errors"
	"fmt"
	"net/http"
	"regexp"
	"strconv"

	"configcenter/src/ac/meta"
	"configcenter/src/common"
	"configcenter/src/common/blog"
	"configcenter/src/common/json"
	"configcenter/src/common/mapstr"
	"configcenter/src/common/metadata"

	"github.com/tidwall/gjson"
)

func (ps *parseStream) hostRelated() *parseStream {
	if ps.shouldReturn() {
		return ps
	}

	ps.hostAgentManagement().
		host().
		hostTransfer().
		dynamicGrouping().
		userCustom().
		hostFavorite().
		findObjectIdentifier().
		HostApply().
		cloudHost()
	return ps
}

func (ps *parseStream) parseBusinessID() (int64, error) {
	val, err := ps.RequestCtx.getValueFromBody(common.BKAppIDField)
	if err != nil {
		return 0, err
	}
	if !val.Exists() {
		return 0, nil
	}
	bizID := val.Int()
	if bizID == 0 {
		return 0, errors.New("invalid bk_biz_id value")
	}
	return bizID, nil
}

const (
	// host agent id management
	bindHostAgentPattern   = "/api/v3/host/bind/agent"
	unbindHostAgentPattern = "/api/v3/host/unbind/agent"
)

func (ps *parseStream) hostAgentManagement() *parseStream {
	if ps.shouldReturn() {
		return ps
	}

	if ps.hitPattern(bindHostAgentPattern, http.MethodPost) || ps.hitPattern(unbindHostAgentPattern, http.MethodPost) {
		ps.Attribute.Resources = []meta.ResourceAttribute{
			{
				Basic: meta.Basic{
					Type:   meta.HostInstance,
					Action: meta.ManageHostAgentID,
				},
			},
		}
		return ps
	}

	return ps
}

var (
	createDynamicGroupPattern = "/api/v3/dynamicgroup"
	updateDynamicGroupRegexp  = regexp.MustCompile(`^/api/v3/dynamicgroup/[0-9]+/[^\s/]+/?$`)
	deleteDynamicGroupRegexp  = regexp.MustCompile(`^/api/v3/dynamicgroup/[0-9]+/[^\s/]+/?$`)
	getDynamicGroupRegexp     = regexp.MustCompile(`^/api/v3/dynamicgroup/[0-9]+/[^\s/]+/?$`)
	searchDynamicGroupRegexp  = regexp.MustCompile(`^/api/v3/dynamicgroup/search/[0-9]+/?$`)
	executeDynamicGroupRegexp = regexp.MustCompile(`^/api/v3/dynamicgroup/data/[0-9]+/[^\s/]+/?$`)
)

func (ps *parseStream) dynamicGrouping() *parseStream {
	if ps.shouldReturn() {
		return ps
	}

	if ps.hitPattern(createDynamicGroupPattern, http.MethodPost) {
		bizID, err := ps.parseBusinessID()
		if err != nil {
			ps.err = err
			return ps
		}
		ps.Attribute.Resources = []meta.ResourceAttribute{
			{
				BusinessID: bizID,
				Basic: meta.Basic{
					Type:   meta.DynamicGrouping,
					Action: meta.Create,
				},
			},
		}
		return ps
	}

	if ps.hitRegexp(updateDynamicGroupRegexp, http.MethodPut) {
		if len(ps.RequestCtx.Elements) != 5 {
			ps.err = errors.New("update dynamic group, but got invalid uri")
			return ps
		}
		bizID, err := strconv.ParseInt(ps.RequestCtx.Elements[3], 10, 64)
		if err != nil {
			ps.err = fmt.Errorf("update dynamic group failed, err: %v", err)
			return ps
		}
		ps.Attribute.Resources = []meta.ResourceAttribute{
			{
				BusinessID: bizID,
				Basic: meta.Basic{
					Type:         meta.DynamicGrouping,
					Action:       meta.Update,
					InstanceIDEx: ps.RequestCtx.Elements[4],
				},
			},
		}
		return ps

	}

	if ps.hitRegexp(deleteDynamicGroupRegexp, http.MethodDelete) {
		if len(ps.RequestCtx.Elements) != 5 {
			ps.err = errors.New("delete dynamic group, but got invalid uri")
			return ps
		}
		bizID, err := strconv.ParseInt(ps.RequestCtx.Elements[3], 10, 64)
		if err != nil {
			ps.err = fmt.Errorf("update dynamic group failed, err: %v", err)
			return ps
		}
		ps.Attribute.Resources = []meta.ResourceAttribute{
			{
				BusinessID: bizID,
				Basic: meta.Basic{
					Type:         meta.DynamicGrouping,
					Action:       meta.Delete,
					InstanceIDEx: ps.RequestCtx.Elements[4],
				},
			},
		}
		return ps

	}

	if ps.hitRegexp(searchDynamicGroupRegexp, http.MethodPost) {
		if len(ps.RequestCtx.Elements) != 5 {
			ps.err = errors.New("search dynamic groups, but got invalid uri")
			return ps
		}

		bizID, err := strconv.ParseInt(ps.RequestCtx.Elements[4], 10, 64)
		if err != nil {
			ps.err = fmt.Errorf("search dynamic groups failed, err: %v", err)
			return ps
		}

		ps.Attribute.Resources = []meta.ResourceAttribute{
			{
				BusinessID: bizID,
				Basic: meta.Basic{
					Type:   meta.DynamicGrouping,
					Action: meta.FindMany,
				},
			},
		}
		return ps
	}

	if ps.hitRegexp(getDynamicGroupRegexp, http.MethodGet) {
		if len(ps.RequestCtx.Elements) != 5 {
			ps.err = errors.New("find dynamic group detail, but got invalid uri")
			return ps
		}

		bizID, err := strconv.ParseInt(ps.RequestCtx.Elements[3], 10, 64)
		if err != nil {
			ps.err = fmt.Errorf("find dynamic group failed, err: %v", err)
			return ps
		}
		ps.Attribute.Resources = []meta.ResourceAttribute{
			{
				BusinessID: bizID,
				Basic: meta.Basic{
					Type:         meta.DynamicGrouping,
					Action:       meta.Find,
					InstanceIDEx: ps.RequestCtx.Elements[4],
				},
			},
		}
		return ps
	}

	if ps.hitRegexp(executeDynamicGroupRegexp, http.MethodPost) {
		if len(ps.RequestCtx.Elements) != 6 {
			ps.err = errors.New("execute dynamic group, but got invalid uri")
			return ps
		}

		bizID, err := strconv.ParseInt(ps.RequestCtx.Elements[4], 10, 64)
		if err != nil {
			ps.err = fmt.Errorf("execute dynamic group failed, err: %v", err)
			return ps
		}

		ps.Attribute.Resources = []meta.ResourceAttribute{
			{
				BusinessID: bizID,
				Basic: meta.Basic{
					Type:   meta.DynamicGrouping,
					Action: meta.Execute,
					Name:   ps.RequestCtx.Elements[5],
				},
			},
		}
		return ps
	}

	return ps
}

var (
	saveUserCustomPattern         = `/api/v3/usercustom`
	searchUserCustomPattern       = `/api/v3/usercustom/user/search`
	getModelDefaultCustomPattern  = `/api/v3/usercustom/default/model`
	saveModelDefaultCustomPattern = regexp.MustCompile(`^/api/v3/usercustom/default/model/[^\s/]+/?$`)
)

func (ps *parseStream) userCustom() *parseStream {
	if ps.shouldReturn() {
		return ps
	}

	// create user custom query operation.
	if ps.hitPattern(saveUserCustomPattern, http.MethodPost) {
		ps.Attribute.Resources = []meta.ResourceAttribute{
			{
				Basic: meta.Basic{
					Type:   meta.UserCustom,
					Action: meta.Create,
				},
			},
		}
		return ps
	}

	// update host user custom query operation.
	if ps.hitPattern(searchUserCustomPattern, http.MethodPost) {
		ps.Attribute.Resources = []meta.ResourceAttribute{
			{
				Basic: meta.Basic{
					Type:   meta.UserCustom,
					Action: meta.Find,
				},
			},
		}
		return ps

	}

	// get default model list header
	if ps.hitPattern(getModelDefaultCustomPattern, http.MethodPost) {
		ps.Attribute.Resources = []meta.ResourceAttribute{
			{
				Basic: meta.Basic{
					Type:   meta.UserCustom,
					Action: meta.Find,
				},
			},
		}
		return ps

	}

	// set default  model list header
	if ps.hitRegexp(saveModelDefaultCustomPattern, http.MethodPost) {
		if len(ps.RequestCtx.Elements) != 6 {
			ps.err = errors.New("search object instance, but got invalid url")
			return ps
		}
		model, err := ps.getOneModel(mapstr.MapStr{common.BKObjIDField: ps.RequestCtx.Elements[5]})
		if err != nil {
			ps.err = err
			return ps
		}

		bizID, err := ps.RequestCtx.getBizIDFromBody()
		if err != nil {
			ps.err = err
			return ps
		}

		ps.Attribute.Resources = []meta.ResourceAttribute{
			{
				BusinessID: bizID,
				Basic: meta.Basic{
					Type:   meta.UserCustom,
					Action: meta.Create,
					Name:   ps.RequestCtx.Elements[5],
				},
			},
			{
				BusinessID: bizID,
				Basic: meta.Basic{
					Type:   meta.ModelAttribute,
					Action: meta.Create,
				},
				Layers: []meta.Item{{Type: meta.Model, InstanceID: model.ID}},
			},
		}
		return ps

	}
	return ps
}

const (
	deleteHostBatchPattern                = "/api/v3/hosts/batch"
	addHostsToHostPoolPattern             = "/api/v3/hosts/add"
	addHostsByExcelPattern                = "/api/v3/hosts/excel/add"
	addHostsToResourcePoolPattern         = "/api/v3/hosts/add/resource"
	addHostsToBusinessIdlePattern         = "/api/v3/hosts/add/business_idle"
	moveHostToBusinessModulePattern       = "/api/v3/hosts/modules"
	moveResPoolHostToBizIdleModulePattern = "/api/v3/hosts/modules/resource/idle"
	moveHostsToBizFaultModulePattern      = "/api/v3/hosts/modules/fault"
	moveHostsFromModuleToResPoolPattern   = "/api/v3/hosts/modules/resource"
	moveHostsToBizIdleModulePattern       = "/api/v3/hosts/modules/idle"
	moveHostsToBizRecycleModulePattern    = "/api/v3/hosts/modules/recycle"
	moveHostAcrossBizPattern              = "/api/v3/hosts/modules/across/biz"
	moveResourceHostAcrossBizPattern      = "/api/v3/hosts/resource/cross/biz"
	moveRscPoolHostToRscPoolDir           = "/api/v3/host/transfer/resource/directory"
	cleanHostInSetOrModulePattern         = "/api/v3/hosts/modules/idle/set"
	findHostTopoRelationPattern           = "/api/v3/host/topo/relation/read"
	updateHostCloudAreaFieldPattern       = "/api/v3/updatemany/hosts/cloudarea_field"
	updateImportHostsPattern              = "/api/v3/hosts/update"
	getHostModuleRelationPattern          = "/api/v3/hosts/modules/read"
	lockHostPattern                       = "/api/v3/host/lock"
	unLockHostPattern                     = "/api/v3/host/lock"
	queryHostLockPattern                  = "/api/v3/host/lock/search"

	// findHostsWithBizPattern only for ui.
	findHostsWithBizPattern = "/api/v3/findmany/hosts/search/with_biz"

	// findHostsForResourcePattern only for ui.
	findHostsForResourcePattern = "/api/v3/findmany/hosts/search/resource"

	// find host for connection relation, unauthenticated, **only for ui**
	findHostsWithoutBizPattern     = "/api/v3/findmany/hosts/search/noauth"
	findBizHostsWithoutAppPattern  = "/api/v3/hosts/list_hosts_without_app"
	findResourcePoolHostsPattern   = "/api/v3/hosts/list_resource_pool_hosts"
	findHostsDetailsPattern        = "/api/v3/hosts/search/asstdetail"
	updateHostInfoBatchPattern     = "/api/v3/hosts/batch"
	updateHostPropertyBatchPattern = "/api/v3/hosts/property/batch"
	cloneHostPropertyBatchPattern  = "/api/v3/hosts/property/clone"

	listHostDetailAndTopologyPattern = "/api/v3/findmany/hosts/detail_topo"

	findHostsServiceTemplatesPattern = "/api/v3/findmany/hosts/service_template"

	// 特殊接口，给蓝鲸业务使用
	hostInstallPattern = "/api/v3/host/install/bk"

	// cc system user config
	systemUserConfig = "/api/v3/system/config/user_config/blueking_modify"

	// 查询业务下的主机CPU数量的特殊接口，给成本管理使用
	countHostCPUPattern = "/api/v3/host/count/cpu"

	findHostsWithKubeCondPattern = "/api/v3/hosts/kube/search"
)

var (
	findBizHostsRegex     = regexp.MustCompile(`/api/v3/hosts/app/\d+/list_hosts`)
	findBizHostsTopoRegex = regexp.MustCompile(`/api/v3/hosts/app/\d+/list_hosts_topo`)
	// find host instance's object properties info
	findHostInstanceObjectPropertiesRegexp = regexp.MustCompile(`^/api/v3/hosts/[^\s/]+/[0-9]+/?$`)

	// NOCC:tosa/linelength(忽略长度)
	transferHostWithAutoClearServiceInstanceRegex = regexp.MustCompile("^/api/v3/host/transfer_with_auto_clear_service_instance/bk_biz_id/[0-9]+/?$")

	// NOCC:tosa/linelength(忽略长度)
	transferHostWithAutoClearServiceInstancePreviewRegex = regexp.MustCompile("^/api/v3/host/transfer_with_auto_clear_service_instance/bk_biz_id/[0-9]+/preview/?$")

	countHostByTopoNodeRegexp = regexp.MustCompile(`^/api/v3/host/count_by_topo_node/bk_biz_id/[0-9]+$`)

	findHostsBySetTemplatesRegex = regexp.MustCompile(`^/api/v3/findmany/hosts/by_set_templates/biz/\d+$`)
	findHostsByTopoRegex         = regexp.MustCompile(`^/api/v3/findmany/hosts/by_topo/biz/\d+$`)

	// find host by biz set regex, authorize by biz set access permission, **only for ui**
	findHostsByBizSetPattern = regexp.MustCompile(`^/api/v3/findmany/hosts/biz_set/[0-9]+/?$`)

	findHostsTotalTopo = regexp.MustCompile(`^/api/v3/findmany/hosts/total_mainline_topo/biz/\d+$`)
)

func (ps *parseStream) host() *parseStream {
	if ps.shouldReturn() {
		return ps
	}

	if ps.hitRegexp(findHostInstanceObjectPropertiesRegexp, http.MethodGet) {
		ps.Attribute.Resources = []meta.ResourceAttribute{
			{
				Basic: meta.Basic{
					Type:   meta.HostInstance,
					Action: meta.Find,
				},
			},
		}
		return ps
	}

<<<<<<< HEAD
=======
	if ps.hitRegexp(findHostsByServiceTemplatesRegex, http.MethodPost) {
		bizID, err := strconv.ParseInt(ps.RequestCtx.Elements[6], 10, 64)
		if err != nil {
			ps.err = fmt.Errorf("find hosts by service templates, but got invalid business id: %s",
				ps.RequestCtx.Elements[6])
			return ps
		}

		ps.Attribute.Resources = []meta.ResourceAttribute{
			{
				BusinessID: bizID,
				Basic: meta.Basic{
					Type:   meta.Business,
					Action: meta.ViewBusinessResource,
				},
			},
		}
		return ps
	}

	if ps.hitRegexp(findHostModuleRelationsRegex, http.MethodPost) {
		bizStr := ps.RequestCtx.Elements[5]
		bizID, err := strconv.ParseInt(bizStr, 10, 64)
		if err != nil {
			ps.err = fmt.Errorf("find host module relations, but got invalid business id: %s", bizStr)
			return ps
		}

		ps.Attribute.Resources = []meta.ResourceAttribute{
			{
				Basic: meta.Basic{
					Type:       meta.Business,
					Action:     meta.ViewBusinessResource,
					InstanceID: bizID,
				},
			},
		}
		return ps
	}

	// find host relations with custom object instances
	if ps.hitPattern(findHostRelationWithObjInstPattern, http.MethodPost) {
		ps.Attribute.Resources = []meta.ResourceAttribute{
			{
				Basic: meta.Basic{
					Type:   meta.HostInstance,
					Action: meta.SkipAction,
				},
			},
		}
		blog.Infof("hit auth, url: %s rid: %s", ps.RequestCtx.URI, ps.RequestCtx.Rid)
		return ps
	}

>>>>>>> 6f09b627
	// find host service_template_id relation
	if ps.hitPattern(findHostsServiceTemplatesPattern, http.MethodPost) {

		ps.Attribute.Resources = []meta.ResourceAttribute{
			{
				Basic: meta.Basic{
					Type:   meta.HostInstance,
					Action: meta.FindMany,
				},
			},
		}

		return ps
	}

	if ps.hitRegexp(findHostsBySetTemplatesRegex, http.MethodPost) {
		bizID, err := strconv.ParseInt(ps.RequestCtx.Elements[6], 10, 64)
		if err != nil {
			ps.err = fmt.Errorf("find hosts by set templates, but got invalid business id: %s",
				ps.RequestCtx.Elements[6])
			return ps
		}

		ps.Attribute.Resources = []meta.ResourceAttribute{
			{
				BusinessID: bizID,
				Basic: meta.Basic{
					Type:   meta.HostInstance,
					Action: meta.SkipAction,
				},
			},
		}
		return ps
	}

	if ps.hitRegexp(findHostsByTopoRegex, http.MethodPost) {
		bizID, err := strconv.ParseInt(ps.RequestCtx.Elements[6], 10, 64)
		if err != nil {
			ps.err = fmt.Errorf("find hosts by set templates, but got invalid business id: %s",
				ps.RequestCtx.Elements[6])
			return ps
		}

		ps.Attribute.Resources = []meta.ResourceAttribute{
			{
				BusinessID: bizID,
				Basic: meta.Basic{
					Type:   meta.HostInstance,
					Action: meta.SkipAction,
				},
			},
		}
		return ps
	}

	if ps.hitRegexp(findHostsTotalTopo, http.MethodPost) {
		bizID, err := strconv.ParseInt(ps.RequestCtx.Elements[6], 10, 64)
		if err != nil {
			ps.err = fmt.Errorf("find hosts total mainline topo, but got invalid business id: %s",
				ps.RequestCtx.Elements[6])
			return ps
		}

		ps.Attribute.Resources = []meta.ResourceAttribute{
			{
				BusinessID: bizID,
				Basic: meta.Basic{
					Type:   meta.HostInstance,
					Action: meta.SkipAction,
				},
			},
		}
		return ps
	}

	// host lock authorize filter
	if ps.hitPattern(lockHostPattern, http.MethodPost) {
		ps.Attribute.Resources = []meta.ResourceAttribute{
			{
				Basic: meta.Basic{
					Type:   meta.HostInstance,
					Action: meta.SkipAction,
				},
			},
		}
		return ps
	}

	if ps.hitPattern(unLockHostPattern, http.MethodDelete) {
		ps.Attribute.Resources = []meta.ResourceAttribute{
			{
				Basic: meta.Basic{
					Type:   meta.HostInstance,
					Action: meta.SkipAction,
				},
			},
		}
		return ps
	}

	if ps.hitPattern(queryHostLockPattern, http.MethodPost) {
		ps.Attribute.Resources = []meta.ResourceAttribute{
			{
				Basic: meta.Basic{
					Type:   meta.HostInstance,
					Action: meta.SkipAction,
				},
			},
		}
		return ps
	}

	// delete hosts batch operation.
	if ps.hitPattern(deleteHostBatchPattern, http.MethodDelete) {
		ps.Attribute.Resources = []meta.ResourceAttribute{
			{
				Basic: meta.Basic{
					Type: meta.HostInstance,
					// Action: meta.DeleteMany,
					Action: meta.SkipAction,
				},
			},
		}
		return ps
	}

	if ps.hitPattern(updateHostCloudAreaFieldPattern, http.MethodPut) {
		input := metadata.UpdateHostCloudAreaFieldOption{}
		body, err := ps.RequestCtx.getRequestBody()
		if err != nil {
			ps.err = err
			return ps
		}
		if err := json.Unmarshal(body, &input); err != nil {
			ps.err = fmt.Errorf("unmarshal request body failed, err: %+v", err)
			return ps
		}

		ps.Attribute.Resources = make([]meta.ResourceAttribute, 0)
		for _, hostID := range input.HostIDs {
			iamResource := meta.ResourceAttribute{
				Basic: meta.Basic{
					Type:       meta.HostInstance,
					Action:     meta.UpdateMany,
					InstanceID: hostID,
				},
				BusinessID: input.BizID,
			}
			ps.Attribute.Resources = append(ps.Attribute.Resources, iamResource)
		}
		return ps
	}

	// clean the hosts in a set or module, and move these hosts to the business idle module
	// when these hosts only exist in this set or module. otherwise these hosts will only be
	// removed from this set or module.
	if ps.hitPattern(cleanHostInSetOrModulePattern, http.MethodPost) {
		bizID, err := ps.parseBusinessID()
		if err != nil {
			ps.err = err
			return ps
		}
		ps.Attribute.Resources = []meta.ResourceAttribute{
			{
				BusinessID: bizID,
				Basic: meta.Basic{
					Type:   meta.ProcessServiceInstance,
					Action: meta.Update,
				},
			},
		}

		return ps
	}

	if ps.hitPattern(findHostTopoRelationPattern, http.MethodPost) {
		bizID, err := ps.parseBusinessID()
		if err != nil {
			ps.err = err
			return ps
		}
		ps.Attribute.Resources = []meta.ResourceAttribute{
			{
				BusinessID: bizID,
				Basic: meta.Basic{
					Type:   meta.HostInstance,
					Action: meta.FindMany,
				},
			},
		}

		return ps
	}

	if ps.hitRegexp(countHostByTopoNodeRegexp, http.MethodPost) {
		bizID, err := strconv.ParseInt(ps.RequestCtx.Elements[5], 10, 64)
		if err != nil {
			ps.err = fmt.Errorf("count host by topo node, but got invalid business id: %s", ps.RequestCtx.Elements[5])
			return ps
		}

		ps.Attribute.Resources = []meta.ResourceAttribute{
			{
				BusinessID: bizID,
				Basic: meta.Basic{
					Type:   meta.HostInstance,
					Action: meta.FindMany,
				},
			},
		}

		return ps
	}

	// find hosts for home page with condition operation.
	if ps.hitPattern(findHostsWithoutBizPattern, http.MethodPost) {
		bizID, err := ps.parseBusinessID()
		if err != nil {
			ps.err = err
			return ps
		}
		ps.Attribute.Resources = []meta.ResourceAttribute{
			{
				BusinessID: bizID,
				Basic: meta.Basic{
					Type:   meta.HostInstance,
					Action: meta.SkipAction,
				},
			},
		}

		return ps
	}

	// find hosts with condition operation.
	if ps.hitPattern(findHostsWithBizPattern, http.MethodPost) {
		bizID, err := ps.parseBusinessID()
		if err != nil {
			ps.err = err
			return ps
		}
		ps.Attribute.Resources = []meta.ResourceAttribute{
			{
				BusinessID: bizID,
				Basic: meta.Basic{
					Type:   meta.HostInstance,
					Action: meta.SkipAction,
				},
			},
		}

		return ps
	}

	// find hosts with for resource pool only for ui.
	if ps.hitPattern(findHostsForResourcePattern, http.MethodPost) {
		ps.Attribute.Resources = []meta.ResourceAttribute{
			{
				Basic: meta.Basic{
					Type:   meta.HostInstance,
					Action: meta.FindMany,
				},
			},
		}

		return ps
	}

	if ps.hitRegexp(findHostsByBizSetPattern, http.MethodPost) {
		if len(ps.RequestCtx.Elements) != 6 {
			ps.err = fmt.Errorf("get invalid url elements length %d", len(ps.RequestCtx.Elements))
			return ps
		}

		bizSetID, err := strconv.ParseInt(ps.RequestCtx.Elements[5], 10, 64)
		if err != nil {
			ps.err = fmt.Errorf("get invalid business set id %s, err: %v", ps.RequestCtx.Elements[5], err)
			return ps
		}

		ps.Attribute.Resources = []meta.ResourceAttribute{
			{
				Basic: meta.Basic{
					Type:       meta.BizSet,
					Action:     meta.AccessBizSet,
					InstanceID: bizSetID,
				},
			},
		}

		return ps
	}

	// find hosts without app id
	if ps.hitPattern(findBizHostsWithoutAppPattern, http.MethodPost) {
		ps.Attribute.Resources = []meta.ResourceAttribute{
			{
				Basic: meta.Basic{
					Type:   meta.HostInstance,
					Action: meta.FindMany,
				},
			},
		}

		return ps
	}

	// find resource pool hosts
	if ps.hitPattern(findResourcePoolHostsPattern, http.MethodPost) {
		ps.Attribute.Resources = []meta.ResourceAttribute{
			{
				Basic: meta.Basic{
					Type:   meta.HostInstance,
					Action: meta.FindMany,
				},
			},
		}
		return ps
	}

	// find hosts under business specified by path parameter
	if ps.hitRegexp(findBizHostsRegex, http.MethodPost) {
		bizID, err := strconv.ParseInt(ps.RequestCtx.Elements[4], 10, 64)
		if err != nil {
			ps.err = fmt.Errorf("list business's hosts, but got invalid business id: %s", ps.RequestCtx.Elements[4])
			return ps
		}
		ps.Attribute.Resources = []meta.ResourceAttribute{
			{
				BusinessID: bizID,
				Basic: meta.Basic{
					Type:   meta.HostInstance,
					Action: meta.SkipAction,
				},
			},
		}

		return ps
	}

	// find hosts under business specified by path parameter with their topology information
	if ps.hitRegexp(findBizHostsTopoRegex, http.MethodPost) {
		bizID, err := strconv.ParseInt(ps.RequestCtx.Elements[4], 10, 64)
		if err != nil {
			ps.err = fmt.Errorf("list business's hosts with topo, but got invalid business id: %s",
				ps.RequestCtx.Elements[4])
			return ps
		}
		ps.Attribute.Resources = []meta.ResourceAttribute{
			{
				BusinessID: bizID,
				Basic: meta.Basic{
					Type:   meta.HostInstance,
					Action: meta.SkipAction,
				},
			},
		}

		return ps
	}

	// list host's detail and it's topology info
	if ps.hitPattern(listHostDetailAndTopologyPattern, http.MethodPost) {
		ps.Attribute.Resources = []meta.ResourceAttribute{
			{
				Basic: meta.Basic{
					Type:   meta.HostInstance,
					Action: meta.FindMany,
				},
			},
		}
		blog.Infof("hit auth, url: %s rid: %s", ps.RequestCtx.URI, ps.RequestCtx.Rid)
		return ps
	}

	if ps.hitPattern(findHostsDetailsPattern, http.MethodPost) {
		var bizID int64
		val, err := ps.RequestCtx.getValueFromBody(common.BKAppIDField)
		if err != nil {
			ps.err = err
			return ps
		}

		if val.Exists() {
			bizID = val.Int()
		}

		ps.Attribute.Resources = []meta.ResourceAttribute{
			{
				BusinessID: bizID,
				Basic: meta.Basic{
					Type:   meta.HostInstance,
					Action: meta.SkipAction,
				},
			},
		}

		return ps
	}

	// update hosts batch. but can not get the exactly host id.
	if ps.hitPattern(updateHostInfoBatchPattern, http.MethodPut) {
		ps.Attribute.Resources = []meta.ResourceAttribute{
			{
				Basic: meta.Basic{
					Type:   meta.HostInstance,
					Action: meta.SkipAction,
				},
			},
		}

		return ps
	}

	// update import hosts batch. but can not get the exactly host id.
	if ps.hitPattern(updateImportHostsPattern, http.MethodPut) {
		ps.Attribute.Resources = []meta.ResourceAttribute{
			{
				Basic: meta.Basic{
					Type: meta.HostInstance,
					// Action: meta.UpdateMany,
					Action: meta.SkipAction,
				},
			},
		}

		return ps
	}

	// update hosts property batch. but can not get the exactly host id.
	if ps.hitPattern(updateHostPropertyBatchPattern, http.MethodPut) {
		ps.Attribute.Resources = []meta.ResourceAttribute{
			{
				Basic: meta.Basic{
					Type: meta.HostInstance,
					// Action: meta.UpdateMany,
					Action: meta.SkipAction,
				},
			},
		}

		return ps
	}

	// clone hosts property, but can not get the exactly host id.
	if ps.hitPattern(cloneHostPropertyBatchPattern, http.MethodPut) {
		ps.Attribute.Resources = []meta.ResourceAttribute{
			{
				Basic: meta.Basic{
					Type:   meta.HostInstance,
					Action: meta.SkipAction,
				},
			},
		}
		return ps
	}

	if ps.hitPattern(hostInstallPattern, http.MethodPost) {
		ps.Attribute.Resources = []meta.ResourceAttribute{
			{
				Basic: meta.Basic{
					Type:   meta.InstallBK,
					Action: meta.Update,
				},
			},
		}
		return ps
	}

	if ps.hitPattern(systemUserConfig, http.MethodPost) {
		ps.Attribute.Resources = []meta.ResourceAttribute{
			{
				Basic: meta.Basic{
					Type:   meta.SystemConfig,
					Action: meta.FindMany,
				},
			},
		}
		return ps
	}

	if ps.hitPattern(getHostModuleRelationPattern, http.MethodPost) {
		bizID, err := ps.parseBusinessID()
		if err != nil {
			ps.err = err
			return ps
		}
		ps.Attribute.Resources = []meta.ResourceAttribute{
			{
				BusinessID: bizID,
				Basic: meta.Basic{
					Type:   meta.MainlineInstanceTopology,
					Action: meta.Find,
				},
			},
		}
		return ps
	}

	if ps.hitPattern(addHostsToBusinessIdlePattern, http.MethodPost) {
		bizID, err := ps.parseBusinessID()
		if err != nil {
			ps.err = err
			return ps
		}
		ps.Attribute.Resources = []meta.ResourceAttribute{
			{
				BusinessID: bizID,
				Basic: meta.Basic{
					Type:   meta.HostInstance,
					Action: meta.Update,
				},
			},
		}

		return ps
	}

	if ps.hitPattern(findHostsWithKubeCondPattern, http.MethodPost) {
		bizID, err := ps.parseBusinessID()
		if err != nil {
			ps.err = err
			return ps
		}
		ps.Attribute.Resources = []meta.ResourceAttribute{
			{
				BusinessID: bizID,
				Basic: meta.Basic{
					Type:   meta.HostInstance,
					Action: meta.FindMany,
				},
			},
		}

		return ps
	}
	return ps
}

func (ps *parseStream) hostTransfer() *parseStream {
	if ps.shouldReturn() {
		return ps
	}

	// add new hosts to resource pool
	if ps.hitPattern(addHostsToHostPoolPattern, http.MethodPost) {
		dirID, err := ps.getResourcePoolDefaultDirID()
		if err != nil {
			ps.err = fmt.Errorf("invalid directory id value, %s", err.Error())
			return ps
		}
		ps.Attribute.Resources = []meta.ResourceAttribute{
			{
				Basic: meta.Basic{
					Type:   meta.HostInstance,
					Action: meta.AddHostToResourcePool,
				},
				Layers: []meta.Item{
					{
						Type:       meta.ResourcePoolDirectory,
						InstanceID: dirID,
					},
				},
			},
		}

		return ps
	}

	// add new hosts come from excel to resource pool directory
	if ps.hitPattern(addHostsByExcelPattern, http.MethodPost) {
		val, err := ps.RequestCtx.getValueFromBody("bk_module_id")
		if err != nil {
			ps.err = err
			return ps
		}
		dirID := val.Int()
		if dirID == 0 {
			var err error
			dirID, err = ps.getResourcePoolDefaultDirID()
			if err != nil {
				ps.err = fmt.Errorf("invalid directory id value, %s", err.Error())
				return ps
			}
		}
		ps.Attribute.Resources = []meta.ResourceAttribute{
			{
				Basic: meta.Basic{
					Type:   meta.HostInstance,
					Action: meta.AddHostToResourcePool,
				},
				Layers: []meta.Item{
					{
						Type:       meta.ResourcePoolDirectory,
						InstanceID: dirID,
					},
				},
			},
		}

		return ps
	}

	// add hosts to resource pool directory
	if ps.hitPattern(addHostsToResourcePoolPattern, http.MethodPost) {
		val, err := ps.RequestCtx.getValueFromBody("directory")
		if err != nil {
			ps.err = err
			return ps
		}
		dirID := val.Int()
		if dirID == 0 {
			var err error
			dirID, err = ps.getResourcePoolDefaultDirID()
			if err != nil {
				ps.err = fmt.Errorf("invalid directory id value, %s", err.Error())
				return ps
			}
		}
		ps.Attribute.Resources = []meta.ResourceAttribute{
			{
				Basic: meta.Basic{
					Type:   meta.HostInstance,
					Action: meta.AddHostToResourcePool,
				},
				Layers: []meta.Item{
					{
						Type:       meta.ResourcePoolDirectory,
						InstanceID: dirID,
					},
				},
			},
		}

		return ps
	}

	// move hosts from a module to resource pool.
	if ps.hitPattern(moveHostsFromModuleToResPoolPattern, http.MethodPost) {
		bizID, err := ps.parseBusinessID()
		if err != nil {
			ps.err = err
			return ps
		}

		rawDirID, err := ps.RequestCtx.getValueFromBody(common.BKModuleIDField)
		if err != nil {
			ps.err = err
			return ps
		}
		dirID := rawDirID.Int()

		// if directory id is not specified, transfer host to the default directory, use it to authorize
		if dirID == 0 {
			dirID, err = ps.getResourcePoolDefaultDirID()
			if err != nil {
				ps.err = fmt.Errorf("invalid directory id value, %s", err.Error())
				return ps
			}
		}

		ps.Attribute.Resources = []meta.ResourceAttribute{
			{
				BusinessID: bizID,
				Basic: meta.Basic{
					Type:   meta.HostInstance,
					Action: meta.MoveBizHostFromModuleToResPool,
				},
				Layers: []meta.Item{
					{
						Type:       meta.Business,
						InstanceID: bizID,
					},
					{
						Type:       meta.ResourcePoolDirectory,
						InstanceID: dirID,
					},
				},
			},
		}

		return ps
	}

	// move hosts to business module operation, transfer host in the same business.
	if ps.hitPattern(moveHostToBusinessModulePattern, http.MethodPost) {
		bizID, err := ps.parseBusinessID()
		if err != nil {
			ps.err = err
			return ps
		}
		ps.Attribute.Resources = []meta.ResourceAttribute{
			{
				BusinessID: bizID,
				Basic: meta.Basic{
					Type:   meta.ProcessServiceInstance,
					Action: meta.Update,
				},
			},
		}

		return ps
	}

	// move resource pool hosts to a business idle module operation.
	if ps.hitPattern(moveResPoolHostToBizIdleModulePattern, http.MethodPost) {
		opt := new(hostPool)
		body, err := ps.RequestCtx.getRequestBody()
		if err != nil {
			ps.err = err
			return ps
		}
		if err := json.Unmarshal(body, opt); err != nil {
			ps.err = err
			return ps
		}

		relation, err := ps.getRscPoolHostModuleRelation(opt.HostID)
		if err != nil {
			ps.err = err
			return ps
		}

		for _, id := range opt.HostID {
			srcModuleID, exist := relation[id]
			if !exist {
				ps.err = errors.New("host not exist in resource pool")
				return ps
			}

			ps.Attribute.Resources = []meta.ResourceAttribute{
				{
					BusinessID: opt.Business,
					Basic: meta.Basic{
						Type:       meta.HostInstance,
						Action:     meta.MoveResPoolHostToBizIdleModule,
						InstanceID: id,
					},
					Layers: []meta.Item{{Type: meta.ModelModule, InstanceID: srcModuleID},
						{Type: meta.Business, InstanceID: opt.Business}},
				},
			}
		}

		return ps
	}

	// move host to a business fault module.
	if ps.hitPattern(moveHostsToBizFaultModulePattern, http.MethodPost) {
		bizID, err := ps.parseBusinessID()
		if err != nil {
			ps.err = err
			return ps
		}
		ps.Attribute.Resources = []meta.ResourceAttribute{
			{
				BusinessID: bizID,
				Basic: meta.Basic{
					Type:   meta.ProcessServiceInstance,
					Action: meta.Update,
				},
			},
		}

		return ps
	}

	// move host to a business recycle module.
	if ps.hitPattern(moveHostsToBizRecycleModulePattern, http.MethodPost) {
		bizID, err := ps.parseBusinessID()
		if err != nil {
			ps.err = err
			return ps
		}
		ps.Attribute.Resources = []meta.ResourceAttribute{
			{
				BusinessID: bizID,
				Basic: meta.Basic{
					Type:   meta.ProcessServiceInstance,
					Action: meta.Update,
				},
			},
		}

		return ps
	}

	// move hosts to a business idle module.
	if ps.hitPattern(moveHostsToBizIdleModulePattern, http.MethodPost) {
		bizID, err := ps.parseBusinessID()
		if err != nil {
			ps.err = err
			return ps
		}
		ps.Attribute.Resources = []meta.ResourceAttribute{
			{
				BusinessID: bizID,
				Basic: meta.Basic{
					Type:   meta.ProcessServiceInstance,
					Action: meta.Update,
				},
			},
		}

		return ps
	}

	// transfer host to another business
	if ps.hitPattern(moveHostAcrossBizPattern, http.MethodPost) {
		val, err := ps.RequestCtx.getValueFromBody("src_bk_biz_id")
		if err != nil {
			ps.err = err
			return ps
		}
		srcBizID := val.Int()
		if srcBizID == 0 {
			ps.err = errors.New("src_bk_biz_id invalid")
			return ps
		}
		val, err = ps.RequestCtx.getValueFromBody("dst_bk_biz_id")
		if err != nil {
			ps.err = err
			return ps
		}
		dstBizID := val.Int()
		if dstBizID == 0 {
			ps.err = errors.New("dst_bk_biz_id invalid")
			return ps
		}
		ps.Attribute.Resources = []meta.ResourceAttribute{
			{
				BusinessID: srcBizID,
				Basic: meta.Basic{
					Type:   meta.HostInstance,
					Action: meta.MoveHostToAnotherBizModule,
				},
				Layers: []meta.Item{
					{
						Type:       meta.Business,
						InstanceID: srcBizID,
					},
					{
						Type:       meta.Business,
						InstanceID: dstBizID,
					},
				},
			},
		}
		return ps
	}

	// transfer resource hosts to another business.
	if ps.hitPattern(moveResourceHostAcrossBizPattern, http.MethodPost) {

		// src biz ids
		bizIds := make([]int64, 0)
		val, err := ps.RequestCtx.getValueFromBody("resource_hosts.#.src_bk_biz_id")
		if err != nil {
			ps.err = err
			return ps
		}

		val.ForEach(
			func(key, value gjson.Result) bool {
				bizIds = append(bizIds, value.Int())
				return true
			})

		if len(bizIds) == 0 {
			ps.err = errors.New("src bk_biz_id must be set")
			return ps
		}
		val, err = ps.RequestCtx.getValueFromBody("dst_bk_biz_id")
		if err != nil {
			ps.err = err
			return ps
		}
		dstBizID := val.Int()
		if dstBizID == 0 {
			ps.err = errors.New("dst_bk_biz_id invalid")
			return ps
		}
		for _, bizId := range bizIds {
			ps.Attribute.Resources = append(ps.Attribute.Resources, meta.ResourceAttribute{
				BusinessID: bizId,
				Basic: meta.Basic{
					Type:   meta.HostInstance,
					Action: meta.MoveHostToAnotherBizModule,
				},
				Layers: []meta.Item{
					{
						Type:       meta.Business,
						InstanceID: bizId,
					},
					{
						Type:       meta.Business,
						InstanceID: dstBizID,
					},
				},
			})
		}

		return ps
	}

	// synchronize hosts directly to a module in a business if this host does not exist.
	// otherwise, this operation will only change host's attribute.
	// if ps.hitPattern(moveHostToBusinessOrModulePattern, http.MethodPost) {
	//	bizID, err := ps.parseBusinessID()
	//	if err != nil {
	//		ps.err = err
	//		return ps
	//	}
	//	ps.Attribute.Resources = []meta.ResourceAttribute{
	//		{
	//			BusinessID: bizID,
	//			Basic: meta.Basic{
	//				Type:   meta.HostInstance,
	//				Action: meta.MoveHostsToBusinessOrModule,
	//			},
	//		},
	//	}
	//
	//	return ps
	// }

	if ps.hitRegexp(transferHostWithAutoClearServiceInstanceRegex, http.MethodPost) ||
		ps.hitRegexp(transferHostWithAutoClearServiceInstancePreviewRegex, http.MethodPost) {

		bizID, err := strconv.ParseInt(ps.RequestCtx.Elements[5], 10, 64)
		if err != nil {
			ps.err = fmt.Errorf("transfer host with auto clear service instance, but got invalid business id: %s",
				ps.RequestCtx.Elements[5])
			return ps
		}

		ps.Attribute.Resources = []meta.ResourceAttribute{
			{
				BusinessID: bizID,
				Basic: meta.Basic{
					Type:   meta.ProcessServiceInstance,
					Action: meta.Create,
				},
			},
			{
				BusinessID: bizID,
				Basic: meta.Basic{
					Type:   meta.ProcessServiceInstance,
					Action: meta.Update,
				},
			},
			{
				BusinessID: bizID,
				Basic: meta.Basic{
					Type:   meta.ProcessServiceInstance,
					Action: meta.Delete,
				},
			},
		}

		return ps
	}

	// move the resource pool host to another dir in resource pool
	if ps.hitPattern(moveRscPoolHostToRscPoolDir, http.MethodPost) {
		opt := new(metadata.TransferHostResourceDirectory)
		body, err := ps.RequestCtx.getRequestBody()
		if err != nil {
			ps.err = err
			return ps
		}
		if err := json.Unmarshal(body, opt); err != nil {
			ps.err = err
			return ps
		}

		relation, err := ps.getRscPoolHostModuleRelation(opt.HostID)
		if err != nil {
			ps.err = err
			return ps
		}

		for _, id := range opt.HostID {
			srcModuleID, exist := relation[id]
			if !exist {
				ps.err = errors.New("host not exist in resource pool")
				return ps
			}

			ps.Attribute.Resources = []meta.ResourceAttribute{
				{
					Basic: meta.Basic{
						Type:       meta.HostInstance,
						Action:     meta.MoveResPoolHostToDirectory,
						InstanceID: id,
					},
					Layers: []meta.Item{{Type: meta.ModelModule, InstanceID: srcModuleID},
						{Type: meta.ModelModule, InstanceID: opt.ModuleID}},
				},
			}
		}

		return ps
	}

	if ps.hitPattern(countHostCPUPattern, http.MethodPost) {
		ps.Attribute.Resources = []meta.ResourceAttribute{
			{
				Basic: meta.Basic{
					Type:   meta.ConfigAdmin,
					Action: meta.Update,
				},
			},
		}
		return ps
	}

	return ps
}

const (
	createHostFavoritePattern   = "/api/v3/hosts/favorites"
	findManyHostFavoritePattern = "/api/v3/hosts/favorites/search"
)

var (
	updateHostFavoriteRegexp   = regexp.MustCompile(`^/api/v3/hosts/favorites/[^\s/]+/?$`)
	deleteHostFavoriteRegexp   = regexp.MustCompile(`^/api/v3/hosts/favorites/[^\s/]+/?$`)
	increaseHostFavoriteRegexp = regexp.MustCompile(`^/api/v3/hosts/favorites/[^\s/]+/incr$`)
)

func (ps *parseStream) hostFavorite() *parseStream {
	if ps.shouldReturn() {
		return ps
	}

	// create host favorite operation.
	if ps.hitPattern(createHostFavoritePattern, http.MethodPost) {
		ps.Attribute.Resources = []meta.ResourceAttribute{
			{
				Basic: meta.Basic{
					Type:   meta.HostFavorite,
					Action: meta.Create,
				},
			},
		}

		return ps
	}

	// update host favorite operation.
	if ps.hitRegexp(updateHostFavoriteRegexp, http.MethodPut) {
		ps.Attribute.Resources = []meta.ResourceAttribute{
			{
				Basic: meta.Basic{
					Type:   meta.HostFavorite,
					Action: meta.Update,
					Name:   ps.RequestCtx.Elements[4],
				},
			},
		}

		return ps
	}

	// delete host favorite operation.
	if ps.hitRegexp(deleteHostFavoriteRegexp, http.MethodDelete) {
		ps.Attribute.Resources = []meta.ResourceAttribute{
			{
				Basic: meta.Basic{
					Type:   meta.HostFavorite,
					Action: meta.DeleteMany,
					Name:   ps.RequestCtx.Elements[4],
				},
			},
		}

		return ps
	}

	// find many host favorite operation.
	if ps.hitPattern(findManyHostFavoritePattern, http.MethodPost) {
		ps.Attribute.Resources = []meta.ResourceAttribute{
			{
				Basic: meta.Basic{
					Type:   meta.HostFavorite,
					Action: meta.FindMany,
				},
			},
		}

		return ps
	}

	// increase host favorite count by one.
	if ps.hitRegexp(increaseHostFavoriteRegexp, http.MethodPut) {
		ps.Attribute.Resources = []meta.ResourceAttribute{
			{
				Basic: meta.Basic{
					Type:   meta.HostFavorite,
					Action: meta.Update,
					Name:   ps.RequestCtx.Elements[4],
				},
			},
		}

		return ps
	}
	return ps
}

var (
	findIdentifierAPIRegexp = regexp.MustCompile(`^/api/v3/identifier/[^\s/]+/search/?$`)
)

func (ps *parseStream) findObjectIdentifier() *parseStream {
	if ps.shouldReturn() {
		return ps
	}

	if ps.hitRegexp(findIdentifierAPIRegexp, http.MethodPost) {
		ps.Attribute.Resources = []meta.ResourceAttribute{
			{
				Basic: meta.Basic{
					Action: meta.SkipAction,
				},
			},
		}
		return ps
	}
	return ps
}

// cloudHost cloud host related api auth parser, create & delete cloud host operations use update biz host auth
func (ps *parseStream) cloudHost() *parseStream {
	if ps.shouldReturn() {
		return ps
	}

	if ps.hitPattern("/api/v3/createmany/cloud_hosts", http.MethodPost) {
		bizID, err := ps.RequestCtx.getBizIDFromBody()
		if err != nil {
			ps.err = err
			return ps
		}

		if bizID == 0 {
			ps.err = errors.New("biz id is not set")
			return ps
		}

		ps.Attribute.Resources = []meta.ResourceAttribute{
			{
				Basic: meta.Basic{
					Type:   meta.HostInstance,
					Action: meta.UpdateMany,
				},
				BusinessID: bizID,
				Layers: meta.Layers{{
					Type:       meta.Business,
					InstanceID: bizID,
				}},
			},
		}
		return ps
	}

	if ps.hitPattern("/api/v3/deletemany/cloud_hosts", http.MethodDelete) {
		bizID, err := ps.RequestCtx.getBizIDFromBody()
		if err != nil {
			ps.err = err
			return ps
		}

		if bizID == 0 {
			ps.err = errors.New("biz id is not set")
			return ps
		}

		ps.Attribute.Resources = []meta.ResourceAttribute{
			{
				Basic: meta.Basic{
					Type:   meta.HostInstance,
					Action: meta.UpdateMany,
				},
				BusinessID: bizID,
				Layers: meta.Layers{{
					Type:       meta.Business,
					InstanceID: bizID,
				}},
			},
		}
		return ps
	}
	return ps
}<|MERGE_RESOLUTION|>--- conflicted
+++ resolved
@@ -421,63 +421,6 @@
 		return ps
 	}
 
-<<<<<<< HEAD
-=======
-	if ps.hitRegexp(findHostsByServiceTemplatesRegex, http.MethodPost) {
-		bizID, err := strconv.ParseInt(ps.RequestCtx.Elements[6], 10, 64)
-		if err != nil {
-			ps.err = fmt.Errorf("find hosts by service templates, but got invalid business id: %s",
-				ps.RequestCtx.Elements[6])
-			return ps
-		}
-
-		ps.Attribute.Resources = []meta.ResourceAttribute{
-			{
-				BusinessID: bizID,
-				Basic: meta.Basic{
-					Type:   meta.Business,
-					Action: meta.ViewBusinessResource,
-				},
-			},
-		}
-		return ps
-	}
-
-	if ps.hitRegexp(findHostModuleRelationsRegex, http.MethodPost) {
-		bizStr := ps.RequestCtx.Elements[5]
-		bizID, err := strconv.ParseInt(bizStr, 10, 64)
-		if err != nil {
-			ps.err = fmt.Errorf("find host module relations, but got invalid business id: %s", bizStr)
-			return ps
-		}
-
-		ps.Attribute.Resources = []meta.ResourceAttribute{
-			{
-				Basic: meta.Basic{
-					Type:       meta.Business,
-					Action:     meta.ViewBusinessResource,
-					InstanceID: bizID,
-				},
-			},
-		}
-		return ps
-	}
-
-	// find host relations with custom object instances
-	if ps.hitPattern(findHostRelationWithObjInstPattern, http.MethodPost) {
-		ps.Attribute.Resources = []meta.ResourceAttribute{
-			{
-				Basic: meta.Basic{
-					Type:   meta.HostInstance,
-					Action: meta.SkipAction,
-				},
-			},
-		}
-		blog.Infof("hit auth, url: %s rid: %s", ps.RequestCtx.URI, ps.RequestCtx.Rid)
-		return ps
-	}
-
->>>>>>> 6f09b627
 	// find host service_template_id relation
 	if ps.hitPattern(findHostsServiceTemplatesPattern, http.MethodPost) {
 

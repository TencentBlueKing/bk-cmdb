--- conflicted
+++ resolved
@@ -930,11 +930,26 @@
 		return ps
 	}
 
-<<<<<<< HEAD
 	if ps.hitPattern(addHostsToBusinessIdlePattern, http.MethodPost) {
-=======
+		bizID, err := ps.parseBusinessID()
+		if err != nil {
+			ps.err = err
+			return ps
+		}
+		ps.Attribute.Resources = []meta.ResourceAttribute{
+			{
+				BusinessID: bizID,
+				Basic: meta.Basic{
+					Type:   meta.HostInstance,
+					Action: meta.Update,
+				},
+			},
+		}
+
+		return ps
+	}
+
 	if ps.hitPattern(findHostsWithKubeCondPattern, http.MethodPost) {
->>>>>>> 07f7db79
 		bizID, err := ps.parseBusinessID()
 		if err != nil {
 			ps.err = err
@@ -945,21 +960,13 @@
 				BusinessID: bizID,
 				Basic: meta.Basic{
 					Type:   meta.HostInstance,
-<<<<<<< HEAD
-					Action: meta.Update,
-=======
-					Action: meta.FindMany,
->>>>>>> 07f7db79
-				},
-			},
-		}
-
-		return ps
-	}
-<<<<<<< HEAD
-
-=======
->>>>>>> 07f7db79
+					Action: meta.FindMany,
+				},
+			},
+		}
+
+		return ps
+	}
 	return ps
 }
 

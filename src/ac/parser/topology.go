--- conflicted
+++ resolved
@@ -135,26 +135,8 @@
 		return ps
 	}
 
-<<<<<<< HEAD
-	// update business enable status, this is not a normalize api.
-	// TODO: update this api format.
-	if ps.hitRegexp(updateBusinessRegexp, http.MethodPut) {
-		if len(ps.RequestCtx.Elements) != 7 {
-			ps.err = errors.New("invalid update business enable status request uri")
-			return ps
-		}
-
-		bizID, err := strconv.ParseInt(ps.RequestCtx.Elements[6], 10, 64)
-		if err != nil {
-			ps.err = fmt.Errorf("udpate business enable status, but got invalid business id %s",
-				ps.RequestCtx.Elements[4])
-			return ps
-		}
-
-=======
 	// find simplified business list with limited fields return
 	if ps.hitPattern(updatePlatformSettingIdleSetPattern, http.MethodPost) {
->>>>>>> 01229e9a
 		ps.Attribute.Resources = []meta.ResourceAttribute{
 			{
 				Basic: meta.Basic{

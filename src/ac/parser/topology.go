--- conflicted
+++ resolved
@@ -146,10 +146,6 @@
 		return ps
 	}
 
-<<<<<<< HEAD
-	// find resource pool business
-	if ps.hitRegexp(findResourcePoolBusinessRegexp, http.MethodPost) {
-=======
 	return ps
 }
 
@@ -169,29 +165,12 @@
 
 	// find simplified business list with limited fields return
 	if ps.hitPattern(findSimplifiedBusinessListPattern, http.MethodGet) {
->>>>>>> 3f6119e8
 		ps.Attribute.Resources = []meta.ResourceAttribute{
 			{
 				Basic: meta.Basic{
 					Type:   meta.Business,
 					Action: meta.SkipAction,
 				},
-			},
-		}
-		return ps
-	}
-
-	// find business, this is not a normalize api.
-	// TODO: update this api format
-	if ps.hitRegexp(findBusinessRegexp, http.MethodPost) {
-		ps.Attribute.Resources = []meta.ResourceAttribute{
-			{
-				Basic: meta.Basic{
-					Type:   meta.Business,
-					Action: meta.SkipAction,
-				},
-				// we don't know if one or more business is to find, so we assume it's a find many
-				// business operation.
 			},
 		}
 		return ps
@@ -270,11 +249,30 @@
 			return ps
 		}
 
-		ps.Attribute.Resources = []meta.ResourceAttribute{{Basic: meta.Basic{
-			Type:       meta.Business,
-			Action:     meta.Delete,
-			InstanceID: bizID,
-		}}}
+		ps.Attribute.Resources = []meta.ResourceAttribute{
+			{
+				Basic: meta.Basic{
+					Type:       meta.Business,
+					Action:     meta.Delete,
+					InstanceID: bizID,
+				},
+			},
+		}
+		return ps
+	}
+
+	// find resource pool business
+	if ps.hitRegexp(findResourcePoolBusinessRegexp, http.MethodPost) {
+		ps.Attribute.Resources = []meta.ResourceAttribute{
+			{
+				Basic: meta.Basic{
+					Type:   meta.Business,
+					Action: meta.SkipAction,
+				},
+				// we don't know if one or more business is to find, so we assume it's a find many
+				// business operation.
+			},
+		}
 		return ps
 	}
 

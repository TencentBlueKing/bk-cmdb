/*
 * Tencent is pleased to support the open source community by making 蓝鲸 available.
 * Copyright (C) 2017-2019 THL A29 Limited, a Tencent company. All rights reserved.
 * Licensed under the MIT License (the "License"); you may not use this file except
 * in compliance with the License. You may obtain a copy of the License at
 * http://opensource.org/licenses/MIT
 * Unless required by applicable law or agreed to in writing, software distributed under
 * the License is distributed on an "AS IS" BASIS, WITHOUT WARRANTIES OR CONDITIONS OF ANY KIND,
 * either express or implied. See the License for the specific language governing permissions and
 * limitations under the License.
 */

package parser

import (
	"fmt"
	"net/http"
	"regexp"

	"configcenter/src/ac/meta"
<<<<<<< HEAD
	"configcenter/src/common/watch"
=======
	"configcenter/src/common"
	"configcenter/src/common/mapstr"
	"configcenter/src/common/watch"

	"github.com/tidwall/gjson"
>>>>>>> 6dd5a95f
)

func (ps *parseStream) eventRelated() *parseStream {
	if ps.shouldReturn() {
		return ps
	}

	ps.watch()

	return ps
}

var (
	watchResourceRegexp = regexp.MustCompile(`^/api/v3/event/watch/resource/\S+/?$`)
)

func (ps *parseStream) watch() *parseStream {
	if ps.shouldReturn() {
		return ps
	}

	// watch resource.
	if ps.hitRegexp(watchResourceRegexp, http.MethodPost) {
		resource := ps.RequestCtx.Elements[5]
		if len(resource) == 0 {
			ps.err = fmt.Errorf("watch event resource, but got empty resource: %s", ps.RequestCtx.Elements[5])
			return ps
		}

		if resource == string(watch.HostIdentifier) {
			// redirect host identity resource to host resource in iam.
			resource = string(watch.Host)
		}

<<<<<<< HEAD
		ps.Attribute.Resources = []meta.ResourceAttribute{
			{
				Basic: meta.Basic{
					Type:   meta.EventWatch,
					Action: meta.Action(resource),
				},
=======
		authResource := meta.ResourceAttribute{
			Basic: meta.Basic{
				Type:   meta.EventWatch,
				Action: meta.Action(resource),
>>>>>>> 6dd5a95f
			},
		}

		if resource == string(watch.ObjectBase) || resource == string(watch.MainlineInstance) {
			body, err := ps.RequestCtx.getRequestBody()
			if err != nil {
				ps.err = err
				return ps
			}

			// use sub resource(corresponding to the bk_obj_id of the object) for authorization if it is set
			// if sub resource is not set, verify authorization of the resource(which means all sub resources)
			subResource := gjson.GetBytes(body, common.BKSubResourceField)
			if subResource.Exists() {
				model, err := ps.getOneModel(mapstr.MapStr{common.BKObjIDField: subResource.String()})
				if err != nil {
					ps.err = err
					return ps
				}
				authResource.InstanceID = model.ID
			}
		}

		ps.Attribute.Resources = append(ps.Attribute.Resources, authResource)
		return ps
	}

	return ps
}<|MERGE_RESOLUTION|>--- conflicted
+++ resolved
@@ -18,15 +18,11 @@
 	"regexp"
 
 	"configcenter/src/ac/meta"
-<<<<<<< HEAD
-	"configcenter/src/common/watch"
-=======
 	"configcenter/src/common"
 	"configcenter/src/common/mapstr"
 	"configcenter/src/common/watch"
 
 	"github.com/tidwall/gjson"
->>>>>>> 6dd5a95f
 )
 
 func (ps *parseStream) eventRelated() *parseStream {
@@ -61,19 +57,10 @@
 			resource = string(watch.Host)
 		}
 
-<<<<<<< HEAD
-		ps.Attribute.Resources = []meta.ResourceAttribute{
-			{
-				Basic: meta.Basic{
-					Type:   meta.EventWatch,
-					Action: meta.Action(resource),
-				},
-=======
 		authResource := meta.ResourceAttribute{
 			Basic: meta.Basic{
 				Type:   meta.EventWatch,
 				Action: meta.Action(resource),
->>>>>>> 6dd5a95f
 			},
 		}
 

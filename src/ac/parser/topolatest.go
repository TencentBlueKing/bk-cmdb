/*
 * Tencent is pleased to support the open source community by making 蓝鲸 available.
 * Copyright (C) 2017-2018 THL A29 Limited, a Tencent company. All rights reserved.
 * Licensed under the MIT License (the "License"); you may not use this file except
 * in compliance with the License. You may obtain a copy of the License at
 * http://opensource.org/licenses/MIT
 * Unless required by applicable law or agreed to in writing, software distributed under
 * the License is distributed on an "AS IS" BASIS, WITHOUT WARRANTIES OR CONDITIONS OF ANY KIND,
 * either express or implied. See the License for the specific language governing permissions and
 * limitations under the License.
 */

package parser

import (
	"errors"
	"fmt"
	"net/http"
	"regexp"
	"strconv"

	"configcenter/src/ac/meta"
	"configcenter/src/common"
	"configcenter/src/common/blog"
	"configcenter/src/common/mapstr"

	"github.com/tidwall/gjson"
)

// this package's topology filter is the latest api version
// for these resources, it also has a elder resource api version.
// TODO: if the elder api has been removed, delete their resource
// filter at the same time.

func (ps *parseStream) topologyLatest() *parseStream {
	if ps.shouldReturn() {
		return ps
	}

	ps.objectUniqueLatest().
		associationTypeLatest().
		objectAssociationLatest().
		objectInstanceAssociationLatest().
		objectInstanceLatest().
		objectLatest().
		objectClassificationLatest().
		objectAttributeGroupLatest().
		objectAttributeLatest().
		mainlineLatest().
		setTemplate().
		modelQuote().
		fieldTemplate()

	return ps
}

var (
	createObjectUniqueLatestRegexp = regexp.MustCompile(`^/api/v3/create/objectunique/object/[^\s/]+/?$`)
	updateObjectUniqueLatestRegexp = regexp.MustCompile(`^/api/v3/update/objectunique/object/[^\s/]+/unique/[0-9]+/?$`)
	deleteObjectUniqueLatestRegexp = regexp.MustCompile(`^/api/v3/delete/objectunique/object/[^\s/]+/unique/[0-9]+/?$`)
	findObjectUniqueLatestRegexp   = regexp.MustCompile(`^/api/v3/find/objectunique/object/[^\s/]+/?$`)
)

func (ps *parseStream) objectUniqueLatest() *parseStream {
	if ps.shouldReturn() {
		return ps
	}

	// TODO: add business id for these filter rules to resources.
	// add object unique operation.
	if ps.hitRegexp(createObjectUniqueLatestRegexp, http.MethodPost) {
		if len(ps.RequestCtx.Elements) != 6 {
			ps.err = errors.New("add object unique, but got invalid url")
			return ps
		}

		model, err := ps.getOneModel(mapstr.MapStr{common.BKObjIDField: ps.RequestCtx.Elements[5]})
		if err != nil {
			ps.err = err
			return ps
		}

		bizID, err := ps.RequestCtx.getBizIDFromBody()
		if err != nil {
			ps.err = err
			return ps
		}

		ps.Attribute.Resources = []meta.ResourceAttribute{
			{
				BusinessID: bizID,
				Basic: meta.Basic{
					Type:   meta.ModelUnique,
					Action: meta.Create,
				},
				Layers: []meta.Item{{Type: meta.Model, InstanceID: model.ID}},
			},
		}
		return ps
	}

	// update object unique operation.
	if ps.hitRegexp(updateObjectUniqueLatestRegexp, http.MethodPut) {
		if len(ps.RequestCtx.Elements) != 8 {
			ps.err = errors.New("update object unique, but got invalid url")
			return ps
		}

		uniqueID, err := strconv.ParseInt(ps.RequestCtx.Elements[7], 10, 64)
		if err != nil {
			ps.err = fmt.Errorf("update object unique, but got invalid unique id %s", ps.RequestCtx.Elements[7])
			return ps
		}
		model, err := ps.getOneModel(mapstr.MapStr{common.BKObjIDField: ps.RequestCtx.Elements[5]})
		if err != nil {
			ps.err = err
			return ps
		}

		bizID, err := ps.RequestCtx.getBizIDFromBody()
		if err != nil {
			ps.err = err
			return ps
		}

		ps.Attribute.Resources = []meta.ResourceAttribute{
			{
				BusinessID: bizID,
				Basic: meta.Basic{
					Type:       meta.ModelUnique,
					Action:     meta.Update,
					InstanceID: uniqueID,
				},
				Layers: []meta.Item{{Type: meta.Model, InstanceID: model.ID}},
			},
		}
		return ps
	}

	// delete object unique operation.
	if ps.hitRegexp(deleteObjectUniqueLatestRegexp, http.MethodPost) {
		if len(ps.RequestCtx.Elements) != 8 {
			ps.err = errors.New("delete object unique, but got invalid url")
			return ps
		}

		uniqueID, err := strconv.ParseInt(ps.RequestCtx.Elements[7], 10, 64)
		if err != nil {
			ps.err = fmt.Errorf("update object unique, but got invalid unique id %s", ps.RequestCtx.Elements[7])
			return ps
		}
		model, err := ps.getOneModel(mapstr.MapStr{common.BKObjIDField: ps.RequestCtx.Elements[5]})
		if err != nil {
			ps.err = err
			return ps
		}

		bizID, err := ps.RequestCtx.getBizIDFromBody()
		if err != nil {
			ps.err = err
			return ps
		}

		ps.Attribute.Resources = []meta.ResourceAttribute{
			{
				Basic: meta.Basic{
					Type:       meta.ModelUnique,
					Action:     meta.Delete,
					InstanceID: uniqueID,
				},
				Layers:     []meta.Item{{Type: meta.Model, InstanceID: model.ID}},
				BusinessID: bizID,
			},
		}
		return ps
	}

	// find model unique operation
	if ps.hitRegexp(findObjectUniqueLatestRegexp, http.MethodPost) {
		if len(ps.RequestCtx.Elements) != 6 {
			ps.err = errors.New("find object unique, but got invalid url")
			return ps
		}

		model, err := ps.getOneModel(mapstr.MapStr{common.BKObjIDField: ps.RequestCtx.Elements[5]})
		if err != nil {
			ps.err = err
			return ps
		}

		bizID, err := ps.RequestCtx.getBizIDFromBody()
		if err != nil {
			ps.err = err
			return ps
		}

		ps.Attribute.Resources = []meta.ResourceAttribute{
			{
				Basic: meta.Basic{
					Type:   meta.ModelUnique,
					Action: meta.FindMany,
				},
				Layers:     []meta.Item{{Type: meta.Model, InstanceID: model.ID}},
				BusinessID: bizID,
			},
		}
		return ps
	}

	return ps
}

const (
	findManyAssociationKindLatestPattern = "/api/v3/find/associationtype"
	createAssociationKindLatestPattern   = "/api/v3/create/associationtype"
)

var (
	updateAssociationKindLatestRegexp = regexp.MustCompile(`^/api/v3/update/associationtype/[0-9]+/?$`)
	deleteAssociationKindLatestRegexp = regexp.MustCompile(`^/api/v3/delete/associationtype/[0-9]+/?$`)
)

func (ps *parseStream) associationTypeLatest() *parseStream {
	if ps.shouldReturn() {
		return ps
	}

	// find association kind operation
	if ps.hitPattern(findManyAssociationKindLatestPattern, http.MethodPost) {
		ps.Attribute.Resources = []meta.ResourceAttribute{
			{
				Basic: meta.Basic{
					Type:   meta.AssociationType,
					Action: meta.FindMany,
				},
			},
		}
		return ps
	}

	// create association kind operation
	if ps.hitPattern(createAssociationKindLatestPattern, http.MethodPost) {
		ps.Attribute.Resources = []meta.ResourceAttribute{
			{
				Basic: meta.Basic{
					Type:   meta.AssociationType,
					Action: meta.Create,
				},
			},
		}
		return ps
	}

	// update association kind operation
	if ps.hitRegexp(updateAssociationKindLatestRegexp, http.MethodPut) {
		if len(ps.RequestCtx.Elements) != 5 {
			ps.err = errors.New("update association kind, but got invalid url")
			return ps
		}

		kindID, err := strconv.ParseInt(ps.RequestCtx.Elements[4], 10, 64)
		if err != nil {
			ps.err = fmt.Errorf("update association kind, but got invalid kind id %s", ps.RequestCtx.Elements[5])
			return ps
		}
		ps.Attribute.Resources = []meta.ResourceAttribute{
			{
				Basic: meta.Basic{
					Type:       meta.AssociationType,
					Action:     meta.Update,
					InstanceID: kindID,
				},
			},
		}

		return ps
	}

	// delete association kind operation
	if ps.hitRegexp(deleteAssociationKindLatestRegexp, http.MethodDelete) {
		if len(ps.RequestCtx.Elements) != 5 {
			ps.err = errors.New("delete association kind, but got invalid url")
			return ps
		}

		kindID, err := strconv.ParseInt(ps.RequestCtx.Elements[4], 10, 64)
		if err != nil {
			ps.err = fmt.Errorf("delete association kind, but got invalid kind id %s", ps.RequestCtx.Elements[5])
			return ps
		}
		ps.Attribute.Resources = []meta.ResourceAttribute{
			{
				Basic: meta.Basic{
					Type:       meta.AssociationType,
					Action:     meta.Delete,
					InstanceID: kindID,
				},
			},
		}

		return ps
	}

	return ps
}

const (
	findObjectAssociationLatestPattern                    = "/api/v3/find/objectassociation"
	createObjectAssociationLatestPattern                  = "/api/v3/create/objectassociation"
	findObjectAssociationWithAssociationKindLatestPattern = "/api/v3/find/topoassociationtype"
	// excel 导入主机专用接口
	findModelAssociationPattern = "/api/v3/find/instassociation/model"
)

var (
	updateObjectAssociationLatestRegexp = regexp.MustCompile(`^/api/v3/update/objectassociation/[0-9]+/?$`)
	deleteObjectAssociationLatestRegexp = regexp.MustCompile(`^/api/v3/delete/objectassociation/[0-9]+/?$`)
	// excel 导入关联关系专用接口
	findAssociationByObjectAssociationIDLatestRegexp = regexp.MustCompile(
		`^/api/v3/topo/find/object/[^\s/]+/association/by/bk_obj_asst_id$`)
	// excel 导入关联关系专用接口
	importAssociationByObjectAssociationIDLatestRegexp = regexp.MustCompile(
		`^/api/v3/import/instassociation/[^\s/]+$`)
)

// NOCC:golint/fnsize(设计如此)
func (ps *parseStream) objectAssociationLatest() *parseStream {
	if ps.shouldReturn() {
		return ps
	}

	// search object association operation
	if ps.hitPattern(findObjectAssociationLatestPattern, http.MethodPost) {
		ps.Attribute.Resources = []meta.ResourceAttribute{{Basic: meta.Basic{
			Type:   meta.ModelAssociation,
			Action: meta.FindMany,
		}}}
		return ps
	}

	// create object association operation
	if ps.hitPattern(createObjectAssociationLatestPattern, http.MethodPost) {
		objVal, err := ps.RequestCtx.getValueFromBody(common.BKObjIDField)
		if err != nil {
			ps.err = err
			return ps
		}

		asstVal, err := ps.RequestCtx.getValueFromBody(common.BKAsstObjIDField)
		if err != nil {
			ps.err = err
			return ps
		}

		res, err := ps.getModelAsstUpdateResAttr(objVal.Value(), asstVal.Value())
		if err != nil {
			ps.err = err
			return ps
		}
		ps.Attribute.Resources = append(ps.Attribute.Resources, res...)
		return ps
	}

	// update/delete object association operation
	if ps.hitRegexp(updateObjectAssociationLatestRegexp, http.MethodPut) ||
		ps.hitRegexp(deleteObjectAssociationLatestRegexp, http.MethodDelete) {

		if len(ps.RequestCtx.Elements) != 5 {
			ps.err = errors.New("update object association, but got invalid url")
			return ps
		}

		assoID, err := strconv.ParseInt(ps.RequestCtx.Elements[4], 10, 64)
		if err != nil {
			ps.err = fmt.Errorf("update object association id %s is invalid", ps.RequestCtx.Elements[4])
			return ps
		}

		asst, err := ps.getModelAssociation(mapstr.MapStr{common.BKFieldID: assoID})
		if err != nil {
			ps.err = err
			return ps
		}

		res, err := ps.getModelAsstUpdateResAttr(asst[0].ObjectID, asst[0].AsstObjID)
		if err != nil {
			ps.err = err
			return ps
		}
		ps.Attribute.Resources = append(ps.Attribute.Resources, res...)
		return ps
	}

	// find object association with a association kind list.
	if ps.hitPattern(findObjectAssociationWithAssociationKindLatestPattern, http.MethodPost) {
		bizID, err := ps.RequestCtx.getBizIDFromBody()
		if err != nil {
			ps.err = err
			return ps
		}

		ps.Attribute.Resources = []meta.ResourceAttribute{{BusinessID: bizID,
			Basic: meta.Basic{
				Type:   meta.ModelAssociation,
				Action: meta.FindMany,
			},
		}}
		return ps
	}

	// excel 导入关联关系专用接口, 跳过鉴权
	if ps.hitRegexp(findAssociationByObjectAssociationIDLatestRegexp, http.MethodPost) ||
		ps.hitRegexp(importAssociationByObjectAssociationIDLatestRegexp, http.MethodPost) {

		ps.Attribute.Resources = []meta.ResourceAttribute{{Basic: meta.Basic{Action: meta.SkipAction}}}
		return ps
	}

	return ps
}

func (ps *parseStream) getModelAsstUpdateResAttr(objID, asstObjID interface{}) ([]meta.ResourceAttribute, error) {
	filter := mapstr.MapStr{
		common.BKObjIDField: mapstr.MapStr{
			common.BKDBIN: []interface{}{
				objID,
				asstObjID,
			},
		},
	}
	models, err := ps.searchModels(filter)
	if err != nil {
		return nil, err
	}

<<<<<<< HEAD
	bizID, err := ps.RequestCtx.getBizIDFromBody()
	if err != nil {
		return nil, err
	}

	resources := make([]meta.ResourceAttribute, 0, len(models))
	for _, model := range models {
		resources = append(resources, meta.ResourceAttribute{
			BusinessID: bizID,
			Basic: meta.Basic{
				Type:       meta.Model,
				Action:     meta.Update,
				InstanceID: model.ID,
			},
		})
	}
	return resources, nil
=======
	// excel 导入主机专用接口, 跳过鉴权
	if ps.hitPattern(findModelAssociationPattern, http.MethodPost) {
		ps.Attribute.Resources = []meta.ResourceAttribute{
			{
				Basic: meta.Basic{
					Type:   meta.ModelAssociation,
					Action: meta.SkipAction,
				},
			},
		}
		return ps
	}

	return ps
>>>>>>> 6b700366
}

const (
	findObjectInstanceAssociationLatestPattern        = "/api/v3/find/instassociation"
	findObjectInstanceAssociationRelatedLatestPattern = "/api/v3/find/instassociation/related"
	createObjectInstanceAssociationLatestPattern      = "/api/v3/create/instassociation"
	createObjectManyInstanceAssociationLatestPattern  = "/api/v3/createmany/instassociation"
)

var (
	deleteObjectInstanceAssociationLatestRegexp      = regexp.MustCompile(`^/api/v3/delete/instassociation/[^\s/]+/[0-9]+/?$`)
	deleteObjectInstanceAssociationBatchLatestRegexp = regexp.MustCompile("^/api/v3/delete/instassociation/batch")
	findObjectInstanceTopologyUILatestRegexp         = regexp.MustCompile(`^/api/v3/findmany/inst/association/object/[^\s/]+/inst_id/[0-9]+/offset/[0-9]+/limit/[0-9]+/web$`)
	findInstAssociationObjInstInfoLatestRegexp       = regexp.MustCompile(`^/api/v3/findmany/inst/association/association_object/inst_base_info$`)
	searchInstAssociationAndInstDetailLatestRegexp   = regexp.MustCompile(
		`^/api/v3/find/instassociation/object/[^\s/]+/inst/detail`)

	searchInstanceAssociationsRegexp = regexp.MustCompile(`^/api/v3/search/instance_associations/object/[^\s/]+/?$`)
	countInstanceAssociationsRegexp  = regexp.MustCompile(`^/api/v3/count/instance_associations/object/[^\s/]+/?$`)
)

func (ps *parseStream) objectInstanceAssociationLatest() *parseStream {
	if ps.shouldReturn() {
		return ps
	}

	// find instance's association operation.
	if ps.hitPattern(findObjectInstanceAssociationLatestPattern, http.MethodPost) {
		bizID, err := ps.RequestCtx.getBizIDFromBody()
		if err != nil {
			ps.err = err
			return ps
		}

		val, err := ps.RequestCtx.getValueFromBody(common.BKObjIDField)
		if err != nil {
			ps.err = err
			return ps
		}
		objID := val.Value()
		if objID == nil {
			ps.err = fmt.Errorf("find object instance's association object instance info failed, " +
				"no bk_obj_id was found in request body")
			return ps
		}
		model, err := ps.getOneModel(mapstr.MapStr{common.BKObjIDField: objID})
		if err != nil {
			ps.err = err
			return ps
		}
		instanceType, err := ps.getInstanceTypeByObject(model.ObjectID, model.ID)
		if err != nil {
			ps.err = err
			return ps
		}

		ps.Attribute.Resources = []meta.ResourceAttribute{
			{
				BusinessID: bizID,
				Basic: meta.Basic{
					Type:   instanceType,
					Action: meta.FindMany,
				},
			},
		}
		return ps
	}

	// search instance associations operation.
	if ps.hitRegexp(searchInstanceAssociationsRegexp, http.MethodPost) {
		if len(ps.RequestCtx.Elements) != 6 {
			ps.err = errors.New("search object instance associations, got invalid url")
			return ps
		}

		bizID, err := ps.RequestCtx.getBizIDFromBody()
		if err != nil {
			ps.err = err
			return ps
		}

		objID := ps.RequestCtx.Elements[5]
		if len(objID) == 0 {
			ps.err = fmt.Errorf("search instance associations failed, got empty object id")
			return ps
		}

		model, err := ps.getOneModel(mapstr.MapStr{common.BKObjIDField: objID})
		if err != nil {
			ps.err = err
			return ps
		}
		instanceType, err := ps.getInstanceTypeByObject(model.ObjectID, model.ID)
		if err != nil {
			ps.err = err
			return ps
		}

		ps.Attribute.Resources = []meta.ResourceAttribute{
			{
				BusinessID: bizID,
				Basic: meta.Basic{
					Type:   instanceType,
					Action: meta.FindMany,
				},
			},
		}
		return ps
	}

	// count instance associations operation.
	if ps.hitRegexp(countInstanceAssociationsRegexp, http.MethodPost) {
		if len(ps.RequestCtx.Elements) != 6 {
			ps.err = errors.New("count object instance associations, got invalid url")
			return ps
		}

		bizID, err := ps.RequestCtx.getBizIDFromBody()
		if err != nil {
			ps.err = err
			return ps
		}

		objID := ps.RequestCtx.Elements[5]
		if len(objID) == 0 {
			ps.err = fmt.Errorf("count instance associations failed, got empty object id")
			return ps
		}

		model, err := ps.getOneModel(mapstr.MapStr{common.BKObjIDField: objID})
		if err != nil {
			ps.err = err
			return ps
		}
		instanceType, err := ps.getInstanceTypeByObject(model.ObjectID, model.ID)
		if err != nil {
			ps.err = err
			return ps
		}

		ps.Attribute.Resources = []meta.ResourceAttribute{
			{
				BusinessID: bizID,
				Basic: meta.Basic{
					Type:   instanceType,
					Action: meta.FindMany,
				},
			},
		}
		return ps
	}

	// find instance's association related info operation.
	if ps.hitPattern(findObjectInstanceAssociationRelatedLatestPattern, http.MethodPost) {
		bizID, err := ps.RequestCtx.getBizIDFromBody()
		if err != nil {
			ps.err = err
			return ps
		}

		val, err := ps.RequestCtx.getValueFromBody("condition.bk_obj_id")
		if err != nil {
			ps.err = err
			return ps
		}
		objID := val.Value()
		if objID == nil {
			ps.err = fmt.Errorf("find instance's association related info failed, " +
				"no condition.bk_obj_id was found in request body")
			return ps
		}
		model, err := ps.getOneModel(mapstr.MapStr{common.BKObjIDField: objID})
		if err != nil {
			ps.err = err
			return ps
		}
		instanceType, err := ps.getInstanceTypeByObject(model.ObjectID, model.ID)
		if err != nil {
			ps.err = err
			return ps
		}

		ps.Attribute.Resources = []meta.ResourceAttribute{
			{
				BusinessID: bizID,
				Basic: meta.Basic{
					Type:   instanceType,
					Action: meta.FindMany,
				},
			},
		}
		return ps
	}

	// create instance association operation.
	if ps.hitPattern(createObjectInstanceAssociationLatestPattern, http.MethodPost) {
		val, err := ps.RequestCtx.getValueFromBody(common.AssociationObjAsstIDField)
		if err != nil {
			ps.err = err
			return ps
		}
		associationObjAsstID := val.String()
		filter := mapstr.MapStr{
			common.AssociationObjAsstIDField: associationObjAsstID,
		}
		asst, err := ps.getModelAssociation(filter)
		if err != nil {
			ps.err = err
			return ps
		}

		modelFilter := mapstr.MapStr{
			common.BKObjIDField: mapstr.MapStr{
				common.BKDBIN: []interface{}{
					asst[0].ObjectID,
					asst[0].AsstObjID,
				},
			},
		}
		models, err := ps.searchModels(modelFilter)
		if err != nil {
			ps.err = err
			return ps
		}

		val, err = ps.RequestCtx.getValueFromBody(common.BKInstIDField)
		if err != nil {
			ps.err = err
			return ps
		}
		instanceID := val.Int()
		if instanceID <= 0 {
			ps.err = errors.New("invalid bk_inst_id value")
			return ps
		}

		val, err = ps.RequestCtx.getValueFromBody(common.BKAsstInstIDField)
		if err != nil {
			ps.err = err
			return ps
		}
		asstInstID := val.Int()
		if asstInstID <= 0 {
			ps.err = errors.New("invalid bk_asst_inst_id value")
			return ps
		}

		// 处理模型自关联的情况
		if len(models) == 1 {
			instRes, err := ps.generateUpdateInstanceResource(&models[0], instanceID)
			if err != nil {
				ps.err = err
				return ps
			}
			asstInstRes, err := ps.generateUpdateInstanceResource(&models[0], asstInstID)
			if err != nil {
				ps.err = err
				return ps
			}

			ps.Attribute.Resources = []meta.ResourceAttribute{*instRes, *asstInstRes}
			return ps
		}

		for _, model := range models {
			var instID int64
			if model.ObjectID == asst[0].ObjectID {
				instID = instanceID
			} else {
				instID = asstInstID
			}
			instRes, err := ps.generateUpdateInstanceResource(&model, instID)
			if err != nil {
				ps.err = err
				return ps
			}

			ps.Attribute.Resources = append(ps.Attribute.Resources, *instRes)
		}
		return ps
	}

	if ps.hitPattern(createObjectManyInstanceAssociationLatestPattern, http.MethodPost) {
		val, err := ps.RequestCtx.getValueFromBody(common.AssociationObjAsstIDField)
		if err != nil {
			ps.err = err
			return ps
		}
		associationObjAsstID := val.String()
		filter := mapstr.MapStr{
			common.AssociationObjAsstIDField: associationObjAsstID,
		}
		asst, err := ps.getModelAssociation(filter)
		if err != nil {
			ps.err = err
			return ps
		}

		modelFilter := mapstr.MapStr{
			common.BKObjIDField: mapstr.MapStr{
				common.BKDBIN: []interface{}{
					asst[0].ObjectID,
					asst[0].AsstObjID,
				},
			},
		}
		models, err := ps.searchModels(modelFilter)
		if err != nil {
			ps.err = err
			return ps
		}

		instances, err := ps.RequestCtx.getValueFromBody("details")
		if err != nil {
			ps.err = err
			return ps
		}
		for _, instance := range instances.Array() {
			instanceMap := instance.Map()
			instID := instanceMap[common.BKInstIDField]
			asstInstanceID := instanceMap[common.BKAsstInstIDField]
			instanceID := instID.Int()
			if instanceID <= 0 {
				ps.err = errors.New("invalid bk_inst_id value")
				return ps
			}

			asstInstID := asstInstanceID.Int()
			if asstInstID <= 0 {
				ps.err = errors.New("invalid bk_asst_inst_id value")
				return ps
			}

			// 处理模型自关联的情况
			if len(models) == 1 {
				instRes, err := ps.generateUpdateInstanceResource(&models[0], instanceID)
				if err != nil {
					ps.err = err
					return ps
				}
				asstInstRes, err := ps.generateUpdateInstanceResource(&models[0], asstInstID)
				if err != nil {
					ps.err = err
					return ps
				}

				ps.Attribute.Resources = []meta.ResourceAttribute{*instRes, *asstInstRes}
			} else {
				for _, model := range models {
					var instID int64
					if model.ObjectID == asst[0].ObjectID {
						instID = instanceID
					} else {
						instID = asstInstID
					}
					instRes, err := ps.generateUpdateInstanceResource(&model, instID)
					if err != nil {
						ps.err = err
						return ps
					}

					ps.Attribute.Resources = append(ps.Attribute.Resources, *instRes)
				}
			}
		}
		return ps
	}

	// delete object's instance association operation. for web
	if ps.hitRegexp(deleteObjectInstanceAssociationLatestRegexp, http.MethodDelete) {
		if len(ps.RequestCtx.Elements) != 6 {
			ps.err = errors.New("delete object's instance association, but got invalid url")
			return ps
		}

		objID := ps.RequestCtx.Elements[4]
		if len(objID) == 0 {
			ps.err = fmt.Errorf("delete object instance association, but got empty object id")
			return ps
		}

		assoID, err := strconv.ParseInt(ps.RequestCtx.Elements[5], 10, 64)
		if err != nil {
			ps.err = fmt.Errorf("delete object instance association, but got invalid association id %s",
				ps.RequestCtx.Elements[5])
			return ps
		}

		asst, err := ps.getInstAssociation(objID, mapstr.MapStr{common.BKFieldID: assoID})
		if err != nil {
			ps.err = err
			return ps
		}
		models, err := ps.searchModels(mapstr.MapStr{common.BKObjIDField: mapstr.MapStr{common.BKDBIN: []interface{}{
			asst.ObjectID,
			asst.AsstObjectID,
		}}})
		if err != nil {
			ps.err = err
			return ps
		}

		// 处理模型自关联的情况
		if len(models) == 1 {
			instRes, err := ps.generateUpdateInstanceResource(&models[0], asst.InstID)
			if err != nil {
				ps.err = err
				return ps
			}
			asstInstRes, err := ps.generateUpdateInstanceResource(&models[0], asst.AsstInstID)
			if err != nil {
				ps.err = err
				return ps
			}

			ps.Attribute.Resources = []meta.ResourceAttribute{*instRes, *asstInstRes}
			return ps
		}

		for _, model := range models {
			var instID int64
			if model.ObjectID == asst.ObjectID {
				instID = asst.InstID
			} else {
				instID = asst.AsstInstID
			}

			instRes, err := ps.generateUpdateInstanceResource(&model, instID)
			if err != nil {
				ps.err = err
				return ps
			}

			ps.Attribute.Resources = append(ps.Attribute.Resources, *instRes)
		}

		return ps
	}

	// delete object instance's association batch operation.
	if ps.hitRegexp(deleteObjectInstanceAssociationBatchLatestRegexp, http.MethodDelete) {
		bizID, err := ps.RequestCtx.getBizIDFromBody()
		if err != nil {
			ps.err = err
			return ps
		}

		val, err := ps.RequestCtx.getValueFromBody(common.BKObjIDField)
		if err != nil {
			ps.err = err
			return ps
		}
		objID := val.Value()
		model, err := ps.getOneModel(mapstr.MapStr{common.BKObjIDField: objID})
		if err != nil {
			ps.err = err
			return ps
		}
		instanceType, err := ps.getInstanceTypeByObject(model.ObjectID, model.ID)
		if err != nil {
			ps.err = err
			return ps
		}

		ps.Attribute.Resources = []meta.ResourceAttribute{
			{
				BusinessID: bizID,
				Basic: meta.Basic{
					Type:   instanceType,
					Action: meta.DeleteMany,
				},
			},
		}
		return ps
	}

	// find object instance topology ui operation.
	if ps.hitRegexp(findObjectInstanceTopologyUILatestRegexp, http.MethodPost) {
		if len(ps.RequestCtx.Elements) != 14 {
			ps.err = errors.New("find object instance topology ui, but got invalid url")
			return ps
		}

		bizID, err := ps.RequestCtx.getBizIDFromBody()
		if err != nil {
			ps.err = err
			return ps
		}

		objID := ps.RequestCtx.Elements[6]
		if len(objID) == 0 {
			ps.err = fmt.Errorf("find object instance topology ui failed, got empty object id")
			return ps
		}

		model, err := ps.getOneModel(mapstr.MapStr{common.BKObjIDField: objID})
		if err != nil {
			ps.err = err
			return ps
		}
		instanceType, err := ps.getInstanceTypeByObject(model.ObjectID, model.ID)
		if err != nil {
			ps.err = err
			return ps
		}

		ps.Attribute.Resources = []meta.ResourceAttribute{
			{
				BusinessID: bizID,
				Basic: meta.Basic{
					Type:   instanceType,
					Action: meta.FindMany,
				},
			},
		}
		return ps
	}

	// find object instance's association object instance info operation.
	if ps.hitRegexp(findInstAssociationObjInstInfoLatestRegexp, http.MethodPost) {
		bizID, err := ps.RequestCtx.getBizIDFromBody()
		if err != nil {
			ps.err = err
			return ps
		}

		val, err := ps.RequestCtx.getValueFromBody("condition.bk_obj_id")
		if err != nil {
			ps.err = err
			return ps
		}
		objID := val.Value()
		if objID == nil {
			ps.err = fmt.Errorf("find object instance's association object instance info failed, " +
				"no condition.bk_obj_id was found in request body")
			return ps
		}
		model, err := ps.getOneModel(mapstr.MapStr{common.BKObjIDField: objID})
		if err != nil {
			ps.err = err
			return ps
		}
		instanceType, err := ps.getInstanceTypeByObject(model.ObjectID, model.ID)
		if err != nil {
			ps.err = err
			return ps
		}

		ps.Attribute.Resources = []meta.ResourceAttribute{
			{
				BusinessID: bizID,
				Basic: meta.Basic{
					Type:   instanceType,
					Action: meta.FindMany,
				},
			},
		}
		return ps
	}

	if ps.hitRegexp(searchInstAssociationAndInstDetailLatestRegexp, http.MethodPost) {

		if len(ps.RequestCtx.Elements) != 8 {
			ps.err = errors.New("search object instance associations, got invalid url")
			return ps
		}

		objID := ps.RequestCtx.Elements[5]
		if len(objID) == 0 {
			ps.err = fmt.Errorf("search instance associations failed, got empty object id")
			return ps
		}

		model, err := ps.getOneModel(mapstr.MapStr{common.BKObjIDField: objID})
		if err != nil {
			ps.err = err
			return ps
		}

		instanceType, err := ps.getInstanceTypeByObject(model.ObjectID, model.ID)
		if err != nil {
			ps.err = err
			return ps
		}

		ps.Attribute.Resources = []meta.ResourceAttribute{
			{
				Basic: meta.Basic{
					Type:   instanceType,
					Action: meta.FindMany,
				},
			},
		}
		return ps
	}

	return ps
}

const (
	findObjectInstancesNamesPattern = "/api/v3/findmany/object/instances/names"
)

var (
	createObjectInstanceLatestRegexp             = regexp.MustCompile(`^/api/v3/create/instance/object/[^\s/]+/?$`)
	createObjectManyInstanceByImportLatestRegexp = regexp.MustCompile(
		`^/api/v3/create/instance/object/[^\s/]+/by_import/?$`)
	createObjectManyInstanceLatestRegexp      = regexp.MustCompile(`^/api/v3/createmany/instance/object/[^\s/]+/?$`)
	findObjectInstanceAssociationLatestRegexp = regexp.MustCompile(`^/api/v3/find/instassociation/object/[^\s/]+/?$`)
	updateObjectInstanceLatestRegexp          = regexp.MustCompile(
		`^/api/v3/update/instance/object/[^\s/]+/inst/[0-9]+/?$`)
	updateObjectInstanceBatchLatestRegexp = regexp.MustCompile(`^/api/v3/updatemany/instance/object/[^\s/]+/?$`)
	deleteObjectInstanceBatchLatestRegexp = regexp.MustCompile(`^/api/v3/deletemany/instance/object/[^\s/]+/?$`)
	deleteObjectInstanceLatestRegexp      = regexp.MustCompile(
		`^/api/v3/delete/instance/object/[^\s/]+/inst/[0-9]+/?$`)
	// TODO remove it
	findObjectInstanceSubTopologyLatestRegexp = regexp.MustCompile(
		`^/api/v3/find/insttopo/object/[^\s/]+/inst/[0-9]+/?$`)
	findObjectInstanceTopologyLatestRegexp = regexp.MustCompile(
		`^/api/v3/find/instassttopo/object/[^\s/]+/inst/[0-9]+/?$`)
	findObjectInstancesLatestRegexp       = regexp.MustCompile(`^/api/v3/find/instance/object/[^\s/]+/?$`)
	findObjectInstancesUniqueFieldsRegexp = regexp.MustCompile(
		`^/api/v3/find/instance/object/[^\s/]+/unique_fields/by/unique/[0-9]+/?$`)

	searchObjectInstancesRegexp = regexp.MustCompile(`^/api/v3/search/instances/object/[^\s/]+/?$`)
	countObjectInstancesRegexp  = regexp.MustCompile(`^/api/v3/count/instances/object/[^\s/]+/?$`)
	// excel 导入主机专用接口
	findObjectInstancesForExcelRegexp = regexp.MustCompile(`^/api/v3/find/instance/[^\s/]+/?$`)
)

// NOCC:golint/fnsize(设计如此)
func (ps *parseStream) objectInstanceLatest() *parseStream {
	if ps.shouldReturn() {
		return ps
	}

	// create instance operation
	if ps.hitRegexp(createObjectInstanceLatestRegexp, http.MethodPost) {
		if len(ps.RequestCtx.Elements) != 6 {
			ps.err = errors.New("create instance, but got invalid url")
			return ps
		}

		objID := ps.RequestCtx.Elements[5]
		model, err := ps.getOneModel(mapstr.MapStr{common.BKObjIDField: objID})
		if err != nil {
			ps.err = err
			return ps
		}
		instanceType, err := ps.getInstanceTypeByObject(model.ObjectID, model.ID)
		if err != nil {
			ps.err = err
			return ps
		}

		bizID, err := ps.RequestCtx.getBizIDFromBody()
		if err != nil {
			ps.err = err
			return ps
		}

		ps.Attribute.Resources = []meta.ResourceAttribute{
			{
				BusinessID: bizID,
				Basic: meta.Basic{
					Type:   instanceType,
					Action: meta.Create,
				},
			},
		}

		return ps
	}

	// create instance operation
	if ps.hitRegexp(createObjectManyInstanceByImportLatestRegexp, http.MethodPost) {
		if len(ps.RequestCtx.Elements) != 7 {
			ps.err = errors.New("create instance, but got invalid url")
			return ps
		}

		objID := ps.RequestCtx.Elements[5]
		model, err := ps.getOneModel(mapstr.MapStr{common.BKObjIDField: objID})
		if err != nil {
			ps.err = err
			return ps
		}
		instanceType, err := ps.getInstanceTypeByObject(model.ObjectID, model.ID)
		if err != nil {
			ps.err = err
			return ps
		}

		bizID, err := ps.RequestCtx.getBizIDFromBody()
		if err != nil {
			ps.err = err
			return ps
		}

		ps.Attribute.Resources = []meta.ResourceAttribute{
			{
				BusinessID: bizID,
				Basic: meta.Basic{
					Type:   instanceType,
					Action: meta.Create,
				},
			},
		}

		return ps
	}

	if ps.hitRegexp(createObjectManyInstanceLatestRegexp, http.MethodPost) {
		if len(ps.RequestCtx.Elements) != 6 {
			ps.err = errors.New("create instance, but got invalid url")
			return ps
		}

		objID := ps.RequestCtx.Elements[5]
		model, err := ps.getOneModel(mapstr.MapStr{common.BKObjIDField: objID})
		if err != nil {
			ps.err = err
			return ps
		}
		instanceType, err := ps.getInstanceTypeByObject(model.ObjectID, model.ID)
		if err != nil {
			ps.err = err
			return ps
		}

		bizID, err := ps.RequestCtx.getBizIDFromBody()
		if err != nil {
			ps.err = err
			return ps
		}

		ps.Attribute.Resources = []meta.ResourceAttribute{
			{
				BusinessID: bizID,
				Basic: meta.Basic{
					Type:   instanceType,
					Action: meta.Create,
				},
			},
		}

		return ps
	}

	// search instance association
	if ps.hitRegexp(findObjectInstanceAssociationLatestRegexp, http.MethodPost) {
		if len(ps.RequestCtx.Elements) != 6 {
			ps.err = errors.New("search instance association, but got invalid url")
			return ps
		}

		objID := ps.RequestCtx.Elements[5]
		model, err := ps.getOneModel(mapstr.MapStr{common.BKObjIDField: objID})
		if err != nil {
			ps.err = err
			return ps
		}
		instanceType, err := ps.getInstanceTypeByObject(model.ObjectID, model.ID)
		if err != nil {
			ps.err = err
			return ps
		}

		ps.Attribute.Resources = []meta.ResourceAttribute{
			{
				Basic: meta.Basic{
					Type:   instanceType,
					Action: meta.SkipAction,
				},
			},
		}

		return ps
	}

	// update instance operation
	if ps.hitRegexp(updateObjectInstanceLatestRegexp, http.MethodPut) {
		if len(ps.RequestCtx.Elements) != 8 {
			ps.err = errors.New("update object instance, but got invalid url")
			return ps
		}

		instID, err := strconv.ParseInt(ps.RequestCtx.Elements[7], 10, 64)
		if err != nil {
			ps.err = fmt.Errorf("update object instance, but got invalid instance id %s", ps.RequestCtx.Elements[5])
			return ps
		}

		objectID := ps.RequestCtx.Elements[5]
		model, err := ps.getOneModel(mapstr.MapStr{common.BKObjIDField: objectID})
		if err != nil {
			ps.err = err
			return ps
		}
		instanceType, err := ps.getInstanceTypeByObject(model.ObjectID, model.ID)
		if err != nil {
			ps.err = err
			return ps
		}

		bizID, err := ps.RequestCtx.getBizIDFromBody()
		if err != nil {
			ps.err = err
			return ps
		}

		ps.Attribute.Resources = []meta.ResourceAttribute{
			{
				BusinessID: bizID,
				Basic: meta.Basic{
					Type:       instanceType,
					Action:     meta.Update,
					InstanceID: instID,
				},
			},
		}
		return ps
	}

	// batch update instance operation
	if ps.hitRegexp(updateObjectInstanceBatchLatestRegexp, http.MethodPut) {
		if len(ps.RequestCtx.Elements) != 6 {
			ps.err = errors.New("update object instance batch, but got invalid url")
			return ps
		}

		objectID := ps.RequestCtx.Elements[5]
		model, err := ps.getOneModel(mapstr.MapStr{common.BKObjIDField: objectID})
		if err != nil {
			ps.err = err
			return ps
		}
		instanceType, err := ps.getInstanceTypeByObject(model.ObjectID, model.ID)
		if err != nil {
			ps.err = err
			return ps
		}

		ids := make([]int64, 0)
		val, err := ps.RequestCtx.getValueFromBody("update.#.inst_id")
		if err != nil {
			ps.err = err
			return ps
		}
		val.ForEach(
			func(key, value gjson.Result) bool {
				ids = append(ids, value.Int())
				return true
			})

		bizID, err := ps.RequestCtx.getBizIDFromBody()
		if err != nil {
			ps.err = err
			return ps
		}

		for _, id := range ids {
			ps.Attribute.Resources = append(ps.Attribute.Resources, meta.ResourceAttribute{
				BusinessID: bizID,
				Basic: meta.Basic{
					Type:       instanceType,
					Action:     meta.UpdateMany,
					InstanceID: id,
				},
			})
		}

		return ps
	}

	// batch delete instance operation
	if ps.hitRegexp(deleteObjectInstanceBatchLatestRegexp, http.MethodDelete) {
		if len(ps.RequestCtx.Elements) != 6 {
			ps.err = errors.New("delete object instance batch, but got invalid url")
			return ps
		}

		objID := ps.RequestCtx.Elements[5]
		model, err := ps.getOneModel(mapstr.MapStr{common.BKObjIDField: objID})
		if err != nil {
			ps.err = err
			return ps
		}
		instanceType, err := ps.getInstanceTypeByObject(model.ObjectID, model.ID)
		if err != nil {
			ps.err = err
			return ps
		}

		isMainline, err := ps.isMainlineModel(objID)
		if err != nil {
			ps.err = err
			return ps
		}

		bizID, err := ps.RequestCtx.getBizIDFromBody()
		if err != nil {
			ps.err = err
			return ps
		}

		if isMainline {
			// special logic for mainline object's instance authorization.
			instanceType = meta.MainlineInstance
		}

		instIDs := make([]int64, 0)
		val, err := ps.RequestCtx.getValueFromBody("delete.inst_ids")
		if err != nil {
			ps.err = err
			return ps
		}
		val.ForEach(
			func(key, value gjson.Result) bool {
				instIDs = append(instIDs, value.Int())
				return true
			})

		for _, instID := range instIDs {
			ps.Attribute.Resources = append(ps.Attribute.Resources, meta.ResourceAttribute{
				BusinessID: bizID,
				Basic: meta.Basic{
					Type:       instanceType,
					Action:     meta.Delete,
					InstanceID: instID,
				},
			})
		}
		return ps
	}

	// delete instance operation.
	if ps.hitRegexp(deleteObjectInstanceLatestRegexp, http.MethodDelete) {
		if len(ps.RequestCtx.Elements) != 8 {
			ps.err = errors.New("delete object instance, but got invalid url")
			return ps
		}

		e7 := ps.RequestCtx.Elements[7]
		instID, err := strconv.ParseInt(e7, 10, 64)
		if err != nil {
			ps.err = fmt.Errorf("delete object instance, but got invalid instance id %s", e7)
			return ps
		}

		objID := ps.RequestCtx.Elements[5]
		model, err := ps.getOneModel(mapstr.MapStr{common.BKObjIDField: objID})
		if err != nil {
			ps.err = err
			return ps
		}
		instanceType, err := ps.getInstanceTypeByObject(model.ObjectID, model.ID)
		if err != nil {
			ps.err = err
			return ps
		}

		bizID, err := ps.RequestCtx.getBizIDFromBody()
		if err != nil {
			ps.err = err
			return ps
		}

		ps.Attribute.Resources = []meta.ResourceAttribute{
			{
				BusinessID: bizID,
				Basic: meta.Basic{
					Type:       instanceType,
					Action:     meta.Delete,
					InstanceID: instID,
				},
			},
		}

		return ps
	}

	// find object instance sub topology operation
	if ps.hitRegexp(findObjectInstanceSubTopologyLatestRegexp, http.MethodPost) {
		if len(ps.RequestCtx.Elements) != 8 {
			ps.err = errors.New("find object instance topology, but got invalid url")
			return ps
		}

		instID, err := strconv.ParseInt(ps.RequestCtx.Elements[7], 10, 64)
		if err != nil {
			ps.err = fmt.Errorf("find object instance topology, but got invalid instance id %s",
				ps.RequestCtx.Elements[7])
			return ps
		}

		ps.Attribute.Resources = []meta.ResourceAttribute{
			{
				Basic: meta.Basic{
					Type:       meta.ModelInstanceTopology,
					Action:     meta.Find,
					InstanceID: instID,
				},
				Layers: []meta.Item{
					{
						Type:         meta.Model,
						InstanceIDEx: ps.RequestCtx.Elements[5],
					},
				},
			},
		}
		return ps
	}

	// find object instance fully topology operation.
	if ps.hitRegexp(findObjectInstanceTopologyLatestRegexp, http.MethodPost) {
		if len(ps.RequestCtx.Elements) != 8 {
			ps.err = errors.New("find object instance topology, but got invalid url")
			return ps
		}

		ps.Attribute.Resources = []meta.ResourceAttribute{
			{
				Basic: meta.Basic{
					Type:   meta.ModelInstanceTopology,
					Action: meta.Find,
				},
			},
		}
		return ps
	}

	// find object's instance list operation
	if ps.hitRegexp(findObjectInstancesLatestRegexp, http.MethodPost) {
		if len(ps.RequestCtx.Elements) != 6 {
			ps.err = errors.New("find object's instance list, but got invalid url")
			return ps
		}

		objID := ps.RequestCtx.Elements[5]
		model, err := ps.getOneModel(mapstr.MapStr{common.BKObjIDField: objID})
		if err != nil {
			ps.err = err
			return ps
		}
		instanceType, err := ps.getInstanceTypeByObject(model.ObjectID, model.ID)
		if err != nil {
			ps.err = err
			return ps
		}

		ps.Attribute.Resources = []meta.ResourceAttribute{
			{
				Basic: meta.Basic{
					Type:   instanceType,
					Action: meta.SkipAction,
				},
			},
		}
		return ps
	}

	// search object instances operation.
	if ps.hitRegexp(searchObjectInstancesRegexp, http.MethodPost) {
		if len(ps.RequestCtx.Elements) != 6 {
			ps.err = errors.New("search object instances, got invalid url")
			return ps
		}

		objID := ps.RequestCtx.Elements[5]
		if len(objID) == 0 {
			ps.err = fmt.Errorf("find object instance topology ui failed, got empty object id")
			return ps
		}

		model, err := ps.getOneModel(mapstr.MapStr{common.BKObjIDField: objID})
		if err != nil {
			ps.err = err
			return ps
		}
		instanceType, err := ps.getInstanceTypeByObject(model.ObjectID, model.ID)
		if err != nil {
			ps.err = err
			return ps
		}

		ps.Attribute.Resources = []meta.ResourceAttribute{
			{
				Basic: meta.Basic{
					Type:   instanceType,
					Action: meta.SkipAction,
				},
			},
		}
		return ps
	}

	// count object instances operation.
	if ps.hitRegexp(countObjectInstancesRegexp, http.MethodPost) {
		if len(ps.RequestCtx.Elements) != 6 {
			ps.err = errors.New("count object instances, got invalid url")
			return ps
		}

		objID := ps.RequestCtx.Elements[5]
		if len(objID) == 0 {
			ps.err = fmt.Errorf("find object instance topology ui failed, got empty object id")
			return ps
		}

		model, err := ps.getOneModel(mapstr.MapStr{common.BKObjIDField: objID})
		if err != nil {
			ps.err = err
			return ps
		}
		instanceType, err := ps.getInstanceTypeByObject(model.ObjectID, model.ID)
		if err != nil {
			ps.err = err
			return ps
		}

		ps.Attribute.Resources = []meta.ResourceAttribute{
			{
				Basic: meta.Basic{
					Type:   instanceType,
					Action: meta.SkipAction,
				},
			},
		}
		return ps
	}

	// find object's instances' unique fields operation
	if ps.hitRegexp(findObjectInstancesUniqueFieldsRegexp, http.MethodPost) {
		if len(ps.RequestCtx.Elements) != 10 {
			ps.err = errors.New("find object's instances' unique fields, but got invalid url")
			return ps
		}

		objID := ps.RequestCtx.Elements[5]
		model, err := ps.getOneModel(mapstr.MapStr{common.BKObjIDField: objID})
		if err != nil {
			ps.err = err
			return ps
		}
		instanceType, err := ps.getInstanceTypeByObject(model.ObjectID, model.ID)
		if err != nil {
			ps.err = err
			return ps
		}

		ps.Attribute.Resources = []meta.ResourceAttribute{
			{
				Basic: meta.Basic{
					Type:   instanceType,
					Action: meta.SkipAction,
				},
			},
		}
		return ps
	}

	// find object instances' names to get set/module name for host advanced filter
	if ps.hitPattern(findObjectInstancesNamesPattern, http.MethodPost) {
		val, err := ps.RequestCtx.getValueFromBody(common.BKObjIDField)
		if err != nil {
			ps.err = err
			return ps
		}
		objID := val.Value()

		model, err := ps.getOneModel(mapstr.MapStr{common.BKObjIDField: objID})
		if err != nil {
			ps.err = err
			return ps
		}
		instanceType, err := ps.getInstanceTypeByObject(model.ObjectID, model.ID)
		if err != nil {
			ps.err = err
			return ps
		}

		ps.Attribute.Resources = []meta.ResourceAttribute{
			{
				Basic: meta.Basic{
					Type:   instanceType,
					Action: meta.SkipAction,
				},
			},
		}
		return ps
	}

	// excel 导入主机专用接口, 跳过鉴权
	if ps.hitRegexp(findObjectInstancesForExcelRegexp, http.MethodPost) {
		ps.Attribute.Resources = []meta.ResourceAttribute{
			{
				Basic: meta.Basic{
					Action: meta.SkipAction,
				},
			},
		}
		return ps
	}

	return ps
}

const (
	createObjectLatestPattern      = "/api/v3/create/object"
	createManyObjectLatestPattern  = "/api/v3/createmany/object/by_import"
	createObjectBatchLatestPattern = "/api/v3/createmany/object"
	findObjectsLatestPattern       = "/api/v3/find/object"
	findObjectsModelLatestPattern  = "/api/v3/find/object/model"

	findObjectBatchLatestPattern         = "/api/v3/findmany/object"
	findObjectWithTotalInfoLatestPattern = "/api/v3/findmany/object/total/info"
	findObjectTopologyLatestPattern      = "/api/v3/find/objecttopology"
)

var (
	deleteObjectLatestRegexp = regexp.MustCompile(`^/api/v3/delete/object/[0-9]+/?$`)
	updateObjectLatestRegexp = regexp.MustCompile(`^/api/v3/update/object/[0-9]+/?$`)

	// TODO remove it
	// 获取模型拓扑图及位置信息-Web
	findObjectTopologyGraphicLatestRegexp = regexp.MustCompile(`^/api/v3/find/objecttopo/scope_type/[^\s/]+/scope_id/[^\s/]+/?$`)
	// 设置模型拓扑图及位置信息-Web
	updateObjectTopologyGraphicLatestRegexp = regexp.MustCompile(`^/api/v3/update/objecttopo/scope_type/[^\s/]+/scope_id/[^\s/]+/?$`)
)

func (ps *parseStream) objectLatest() *parseStream {
	if ps.shouldReturn() {
		return ps
	}

	// create common object operation.
	if ps.hitPattern(createObjectLatestPattern, http.MethodPost) {
		val, err := ps.RequestCtx.getValueFromBody(common.BKClassificationIDField)
		if err != nil {
			ps.err = err
			return ps
		}
		classID := val.String()
		filter := map[string]interface{}{
			common.BKClassificationIDField: classID,
		}

		classification, err := ps.getOneClassification(filter)
		if err != nil {
			ps.err = fmt.Errorf("create object, but get classification failed, err:%v", err)
			return ps
		}

		bizID, err := ps.RequestCtx.getBizIDFromBody()
		if err != nil {
			ps.err = err
			return ps
		}

		ps.Attribute.Resources = []meta.ResourceAttribute{
			{
				BusinessID: bizID,
				Basic: meta.Basic{
					Type:   meta.Model,
					Action: meta.Create,
				},
				Layers: []meta.Item{{Type: meta.ModelClassification, InstanceID: classification.ID}},
			},
		}
		return ps
	}

	// create many common object by yaml import.
	if ps.hitPattern(createManyObjectLatestPattern, http.MethodPost) {
		bizID, err := ps.RequestCtx.getBizIDFromBody()
		if err != nil {
			ps.err = err
			return ps
		}

		ps.Attribute.Resources = []meta.ResourceAttribute{
			{
				BusinessID: bizID,
				Basic: meta.Basic{
					Type:   meta.Model,
					Action: meta.Create,
				},
			},
		}
		return ps
	}

	// create or update models' attributes batch
	if ps.hitPattern(createObjectBatchLatestPattern, http.MethodPost) {
		bizID, err := ps.RequestCtx.getBizIDFromBody()
		if err != nil {
			ps.err = err
			return ps
		}

		ps.Attribute.Resources = []meta.ResourceAttribute{
			{
				BusinessID: bizID,
				Basic: meta.Basic{
					Type:   meta.Model,
					Action: meta.SkipAction,
				},
			},
		}
		return ps
	}

	// delete object operation
	if ps.hitRegexp(deleteObjectLatestRegexp, http.MethodDelete) {
		if len(ps.RequestCtx.Elements) != 5 {
			ps.err = errors.New("delete object, but got invalid url")
			return ps
		}

		id, err := strconv.ParseInt(ps.RequestCtx.Elements[4], 10, 64)
		if err != nil {
			ps.err = fmt.Errorf("delete object, but got invalid object's id %s", ps.RequestCtx.Elements[3])
			return ps
		}

		bizID, err := ps.RequestCtx.getBizIDFromBody()
		if err != nil {
			ps.err = err
			return ps
		}

		ps.Attribute.Resources = []meta.ResourceAttribute{
			{
				BusinessID: bizID,
				Basic: meta.Basic{
					Type:       meta.Model,
					Action:     meta.Delete,
					InstanceID: id,
				},
			},
		}
		return ps
	}

	// update object operation.
	if ps.hitRegexp(updateObjectLatestRegexp, http.MethodPut) {
		if len(ps.RequestCtx.Elements) != 5 {
			ps.err = errors.New("update object, but got invalid url")
			return ps
		}

		id, err := strconv.ParseInt(ps.RequestCtx.Elements[4], 10, 64)
		if err != nil {
			ps.err = fmt.Errorf("update object, but got invalid object's id %s", ps.RequestCtx.Elements[4])
			return ps
		}

		bizID, err := ps.RequestCtx.getBizIDFromBody()
		if err != nil {
			ps.err = err
			return ps
		}

		ps.Attribute.Resources = []meta.ResourceAttribute{
			{
				BusinessID: bizID,
				Basic: meta.Basic{
					Type:       meta.Model,
					Action:     meta.Update,
					InstanceID: id,
				},
			},
		}
		return ps
	}

	// get object operation.
	if ps.hitPattern(findObjectsLatestPattern, http.MethodPost) {
		bizID, err := ps.RequestCtx.getBizIDFromBody()
		if err != nil {
			ps.err = err
			return ps
		}

		ps.Attribute.Resources = []meta.ResourceAttribute{
			{
				BusinessID: bizID,
				Basic: meta.Basic{
					Type:   meta.Model,
					Action: meta.FindMany,
				},
			},
		}
		return ps
	}

	// get object model operation.
	if ps.hitPattern(findObjectsModelLatestPattern, http.MethodPost) {
		bizID, err := ps.RequestCtx.getBizIDFromBody()
		if err != nil {
			ps.err = err
			return ps
		}

		ps.Attribute.Resources = []meta.ResourceAttribute{
			{
				BusinessID: bizID,
				Basic: meta.Basic{
					Type:   meta.Model,
					Action: meta.FindMany,
				},
			},
		}
		return ps
	}

	// get object in batch operation.
	if ps.hitPattern(findObjectBatchLatestPattern, http.MethodPost) {
		bizID, err := ps.RequestCtx.getBizIDFromBody()
		if err != nil {
			ps.err = err
			return ps
		}

		ps.Attribute.Resources = []meta.ResourceAttribute{
			{
				BusinessID: bizID,
				Basic: meta.Basic{
					Type:   meta.Model,
					Action: meta.FindMany,
				},
			},
		}
		return ps
	}

	if ps.hitPattern(findObjectWithTotalInfoLatestPattern, http.MethodPost) {

		ps.Attribute.Resources = []meta.ResourceAttribute{
			{
				Basic: meta.Basic{
					Type:   meta.Model,
					Action: meta.FindMany,
				},
			},
		}
		return ps
	}

	// find object's topology operation.
	if ps.hitPattern(findObjectTopologyLatestPattern, http.MethodPost) {
		bizID, err := ps.RequestCtx.getBizIDFromBody()
		if err != nil {
			ps.err = err
			return ps
		}

		ps.Attribute.Resources = []meta.ResourceAttribute{
			{
				BusinessID: bizID,
				Basic: meta.Basic{
					Type:   meta.ModelTopology,
					Action: meta.Find,
				},
			},
		}
		return ps
	}

	// find object's topology graphic operation.
	if ps.hitRegexp(findObjectTopologyGraphicLatestRegexp, http.MethodPost) {
		bizID, err := ps.RequestCtx.getBizIDFromBody()
		if err != nil {
			ps.err = err
			return ps
		}

		ps.Attribute.Resources = []meta.ResourceAttribute{
			{
				BusinessID: bizID,
				Basic: meta.Basic{
					Type: meta.ModelTopology,
					// Action: meta.Find,
					Action: meta.SkipAction,
				},
			},
		}
		return ps
	}

	// update object's topology graphic operation.
	if ps.hitRegexp(updateObjectTopologyGraphicLatestRegexp, http.MethodPost) {

		ps.Attribute.Resources = []meta.ResourceAttribute{
			{
				Basic: meta.Basic{
					Type:   meta.ModelTopology,
					Action: meta.Update,
				},
			},
		}
		return ps
	}

	return ps
}

const (
	createObjectClassificationLatestPattern   = "/api/v3/create/objectclassification"
	findObjectClassificationListLatestPattern = "/api/v3/find/objectclassification"
	// 查找模型分组及分组下的模型列表
	findObjectsBelongsToClassificationLatestPattern = `/api/v3/find/classificationobject`
)

var (
	deleteObjectClassificationLatestRegexp = regexp.MustCompile("^/api/v3/delete/objectclassification/[0-9]+/?$")
	updateObjectClassificationLatestRegexp = regexp.MustCompile("^/api/v3/update/objectclassification/[0-9]+/?$")
)

func (ps *parseStream) objectClassificationLatest() *parseStream {
	if ps.shouldReturn() {
		return ps
	}

	// create object's classification operation.
	if ps.hitPattern(createObjectClassificationLatestPattern, http.MethodPost) {
		bizID, err := ps.RequestCtx.getBizIDFromBody()
		if err != nil {
			ps.err = err
			return ps
		}

		ps.Attribute.Resources = []meta.ResourceAttribute{
			{
				BusinessID: bizID,
				Basic: meta.Basic{
					Type:   meta.ModelClassification,
					Action: meta.Create,
				},
			},
		}
		return ps
	}

	// delete object's classification operation.
	if ps.hitRegexp(deleteObjectClassificationLatestRegexp, http.MethodDelete) {
		if len(ps.RequestCtx.Elements) != 5 {
			ps.err = errors.New("delete object classification, but got invalid url")
			return ps
		}

		classID, err := strconv.ParseInt(ps.RequestCtx.Elements[4], 10, 64)
		if err != nil {
			ps.err = fmt.Errorf("delete object classification, but got invalid object's id %s",
				ps.RequestCtx.Elements[4])
			return ps
		}

		bizID, err := ps.RequestCtx.getBizIDFromBody()
		if err != nil {
			ps.err = err
			return ps
		}

		ps.Attribute.Resources = []meta.ResourceAttribute{
			{
				BusinessID: bizID,
				Basic: meta.Basic{
					Type:       meta.ModelClassification,
					Action:     meta.Delete,
					InstanceID: classID,
				},
			},
		}
		return ps
	}

	// update object's classification operation.
	if ps.hitRegexp(updateObjectClassificationLatestRegexp, http.MethodPut) {
		if len(ps.RequestCtx.Elements) != 5 {
			ps.err = errors.New("update object classification, but got invalid url")
			return ps
		}

		classID, err := strconv.ParseInt(ps.RequestCtx.Elements[4], 10, 64)
		if err != nil {
			ps.err = fmt.Errorf("update object classification, but got invalid object's  classification id %s",
				ps.RequestCtx.Elements[4])
			return ps
		}

		bizID, err := ps.RequestCtx.getBizIDFromBody()
		if err != nil {
			ps.err = err
			return ps
		}

		ps.Attribute.Resources = []meta.ResourceAttribute{
			{
				BusinessID: bizID,
				Basic: meta.Basic{
					Type:       meta.ModelClassification,
					Action:     meta.Update,
					InstanceID: classID,
				},
			},
		}
		return ps
	}

	// find object's classification list operation.
	if ps.hitPattern(findObjectClassificationListLatestPattern, http.MethodPost) {
		bizID, err := ps.RequestCtx.getBizIDFromBody()
		if err != nil {
			ps.err = err
			return ps
		}

		ps.Attribute.Resources = []meta.ResourceAttribute{
			{
				BusinessID: bizID,
				Basic: meta.Basic{
					Type:   meta.ModelClassification,
					Action: meta.FindMany,
				},
			},
		}
		return ps
	}
	// find all the objects belongs to a classification
	if ps.hitPattern(findObjectsBelongsToClassificationLatestPattern, http.MethodPost) {
		bizID, err := ps.RequestCtx.getBizIDFromBody()
		if err != nil {
			ps.err = err
			return ps
		}

		ps.Attribute.Resources = []meta.ResourceAttribute{
			{
				BusinessID: bizID,
				Basic: meta.Basic{
					Type:   meta.Model,
					Action: meta.FindMany,
				},
			},
		}
		return ps
	}

	return ps
}

const (
	createObjectAttributeGroupLatestPattern   = "/api/v3/create/objectattgroup"
	updateObjectAttributeGroupLatestPattern   = "/api/v3/update/objectattgroup"
	exchangeObjectAttributeGroupLatestPattern = "/api/v3/update/objectattgroup/groupindex"
)

var (
	findObjectAttributeGroupLatestRegexp   = regexp.MustCompile(`^/api/v3/find/objectattgroup/object/[^\s/]+/?$`)
	deleteObjectAttributeGroupLatestRegexp = regexp.MustCompile(`^/api/v3/delete/objectattgroup/[0-9]+/?$`)
)

func (ps *parseStream) objectAttributeGroupLatest() *parseStream {
	if ps.shouldReturn() {
		return ps
	}
	// create object's attribute group operation.
	if ps.hitPattern(createObjectAttributeGroupLatestPattern, http.MethodPost) {
		val, err := ps.RequestCtx.getValueFromBody(common.BKObjIDField)
		if err != nil {
			ps.err = err
			return ps
		}
		filter := mapstr.MapStr{
			common.BKObjIDField: val.Value(),
		}
		model, err := ps.getOneModel(filter)
		if err != nil {
			ps.err = err
			return ps
		}

		bizID, err := ps.RequestCtx.getBizIDFromBody()
		if err != nil {
			ps.err = err
			return ps
		}

		ps.Attribute.Resources = []meta.ResourceAttribute{
			{
				// 业务ID的解释
				// case  0: 创建公共的属性分组
				// case ~0: 创建业务私有的属性分组
				BusinessID: bizID,
				Basic: meta.Basic{
					Type:   meta.ModelAttributeGroup,
					Action: meta.Create,
				},
				Layers: []meta.Item{{Type: meta.Model, InstanceID: model.ID}},
			},
		}
		return ps
	}

	// find object's attribute group operation.
	if ps.hitRegexp(findObjectAttributeGroupLatestRegexp, http.MethodPost) {
		if len(ps.RequestCtx.Elements) != 6 {
			ps.err = errors.New("find object's attribute group, but got invalid uri")
			return ps
		}

		model, err := ps.getOneModel(mapstr.MapStr{common.BKObjIDField: ps.RequestCtx.Elements[5]})
		if err != nil {
			ps.err = err
			return ps
		}

		bizID, err := ps.RequestCtx.getBizIDFromBody()
		if err != nil {
			ps.err = err
			return ps
		}

		ps.Attribute.Resources = []meta.ResourceAttribute{
			{
				// 业务ID的解释
				// case  0: 仅查询公共的属性分组
				// case ~0: 查询业务私有的属性分组 + 公用属性分组
				BusinessID: bizID,
				Basic: meta.Basic{
					Type:   meta.ModelAttributeGroup,
					Action: meta.FindMany,
				},
				Layers: []meta.Item{{Type: meta.Model, InstanceID: model.ID}},
			},
		}
		return ps
	}

	// update object's attribute group operation.
	if ps.hitPattern(updateObjectAttributeGroupLatestPattern, http.MethodPut) {
		val, err := ps.RequestCtx.getValueFromBody("condition")
		if err != nil {
			ps.err = err
			return ps
		}

		groups, err := ps.getAttributeGroup(val.Value())
		if err != nil {
			ps.err = err
			return ps
		}

		for _, group := range groups {
			filter := mapstr.MapStr{
				common.BKObjIDField: group.ObjectID,
			}
			model, err := ps.getOneModel(filter)
			if err != nil {
				ps.err = err
				return ps
			}
			ps.Attribute.Resources = append(ps.Attribute.Resources,
				meta.ResourceAttribute{
					BusinessID: group.BizID,
					Basic: meta.Basic{
						Type:       meta.ModelAttributeGroup,
						Action:     meta.Update,
						InstanceID: group.ID,
					},
					Layers: []meta.Item{{Type: meta.Model, InstanceID: model.ID}},
				})
		}
		return ps
	}

	// exchange objects' attribute group_index
	if ps.hitPattern(exchangeObjectAttributeGroupLatestPattern, http.MethodPut) {
		val, err := ps.RequestCtx.getValueFromBody("condition.id")
		if err != nil {
			ps.err = err
			return ps
		}

		cond := mapstr.MapStr{common.BKFieldID: mapstr.MapStr{common.BKDBIN: val.Value()}}
		groups, err := ps.getAttributeGroup(cond)
		if err != nil {
			ps.err = err
			return ps
		}

		for _, group := range groups {
			filter := mapstr.MapStr{
				common.BKObjIDField: group.ObjectID,
			}
			model, err := ps.getOneModel(filter)
			if err != nil {
				ps.err = err
				return ps
			}
			ps.Attribute.Resources = append(ps.Attribute.Resources,
				meta.ResourceAttribute{
					BusinessID: group.BizID,
					Basic: meta.Basic{
						Type:       meta.ModelAttributeGroup,
						Action:     meta.Update,
						InstanceID: group.ID,
					},
					Layers: []meta.Item{{Type: meta.Model, InstanceID: model.ID}},
				})
		}
		return ps
	}

	// delete object's attribute group operation.
	if ps.hitRegexp(deleteObjectAttributeGroupLatestRegexp, http.MethodDelete) {
		if len(ps.RequestCtx.Elements) != 5 {
			ps.err = errors.New("delete object's attribute group, but got invalid url")
			return ps
		}

		groupID, err := strconv.ParseInt(ps.RequestCtx.Elements[4], 10, 64)
		if err != nil {
			ps.err = fmt.Errorf("delete object's attribute group, but got invalid group's id %s",
				ps.RequestCtx.Elements[4])
			return ps
		}

		groups, err := ps.getAttributeGroup(mapstr.MapStr{"id": groupID})
		if err != nil {
			ps.err = err
			return ps
		}

		if len(groups) == 0 {
			ps.err = fmt.Errorf("object attribute group(id: %d) is not exist", groupID)
			return ps
		}

		model, err := ps.getOneModel(mapstr.MapStr{common.BKObjIDField: groups[0].ObjectID})
		if err != nil {
			ps.err = err
			return ps
		}
		ps.Attribute.Resources = []meta.ResourceAttribute{
			{
				BusinessID: groups[0].BizID,
				Basic: meta.Basic{
					Type:       meta.ModelAttributeGroup,
					Action:     meta.Delete,
					InstanceID: groupID,
				},
				Layers: []meta.Item{{Type: meta.Model, InstanceID: model.ID}},
			},
		}
		return ps
	}

	return ps
}

const (
	createObjectAttributeLatestPattern  = "/api/v3/create/objectattr"
	findObjectAttributeLatestPattern    = "/api/v3/find/objectattr"
	findObjectAttributeForLatestPattern = "/api/v3/find/objectattr/web"

	findHostObjectAttributeLatestPattern = "/api/v3/find/objectattr/host"
)

var (
	deleteObjectAttributeLatestRegexp      = regexp.MustCompile(`^/api/v3/delete/objectattr/[0-9]+/?$`)
	updateObjectAttributeLatestRegexp      = regexp.MustCompile(`^/api/v3/update/objectattr/[0-9]+/?$`)
	updateObjectAttributeIndexLatestRegexp = regexp.MustCompile(`^/api/v3/update/objectattr/index/[^\s/]+/[0-9]+/?$`)
	createBizCustomFieldLatestRegexp       = regexp.MustCompile(`^/api/v3/create/objectattr/biz/[0-9]+/?$`)
	updateBizCustomFieldLatestRegexp       = regexp.MustCompile(`^/api/v3/update/objectattr/biz/[0-9]+/id/[0-9]+/?$`)
)

func (ps *parseStream) objectAttributeLatest() *parseStream {
	if ps.shouldReturn() {
		return ps
	}

	// create object's attribute operation.
	if ps.hitPattern(createObjectAttributeLatestPattern, http.MethodPost) {
		val, err := ps.RequestCtx.getValueFromBody(common.BKObjIDField)
		if err != nil {
			ps.err = err
			return ps
		}
		modelEn := val.String()
		model, err := ps.getOneModel(mapstr.MapStr{common.BKObjIDField: modelEn})
		if err != nil {
			ps.err = err
			return ps
		}

		bizID, err := ps.RequestCtx.getBizIDFromBody()
		if err != nil {
			ps.err = err
			return ps
		}

		ps.Attribute.Resources = []meta.ResourceAttribute{
			{
				// 注意业务ID是否为0表示创建两种不同的属性
				// case 0: 创建公共属性，这种属性相比业务私有属性，所有业务都可见
				// case ~0: 创建业务私有属性，业务私有属性，其它业务不可见
				BusinessID: bizID,
				Basic: meta.Basic{
					Type:   meta.ModelAttribute,
					Action: meta.Create,
				},
				Layers: []meta.Item{{Type: meta.Model, InstanceID: model.ID}},
			},
		}

		return ps
	}

	// delete object's attribute operation.
	if ps.hitRegexp(deleteObjectAttributeLatestRegexp, http.MethodDelete) {
		if len(ps.RequestCtx.Elements) != 5 {
			ps.err = errors.New("delete object attribute, but got invalid url")
			return ps
		}

		attrID, err := strconv.ParseInt(ps.RequestCtx.Elements[4], 10, 64)
		if err != nil {
			ps.err = fmt.Errorf("delete object attribute, but got invalid attribute id %s", ps.RequestCtx.Elements[4])
			return ps
		}

		bizID, err := ps.RequestCtx.getBizIDFromBody()
		if err != nil {
			ps.err = err
			return ps
		}

		attr, err := ps.getModelAttribute(bizID, mapstr.MapStr{common.BKFieldID: attrID})
		if err != nil {
			ps.err = fmt.Errorf("delete object attribute, but fetch attribute by %v failed %v",
				mapstr.MapStr{common.BKFieldID: attrID}, err)
			return ps
		}

		if len(attr) == 0 {
			ps.err = errors.New("can not find attribute detail")
			return ps
		}

		model, err := ps.getOneModel(mapstr.MapStr{common.BKObjIDField: attr[0].ObjectID})
		if err != nil {
			ps.err = err
			return ps
		}

		ps.Attribute.Resources = []meta.ResourceAttribute{
			{
				// 对属性操作的鉴权，依赖于属性是公有属性，还是业务私有属性
				BusinessID: attr[0].BizID,
				Basic: meta.Basic{
					Type:       meta.ModelAttribute,
					Action:     meta.Delete,
					InstanceID: attrID,
				},
				Layers: []meta.Item{{Type: meta.Model, InstanceID: model.ID}},
			},
		}
		return ps
	}

	// update object attribute operation
	if ps.hitRegexp(updateObjectAttributeLatestRegexp, http.MethodPut) {
		if len(ps.RequestCtx.Elements) != 5 {
			ps.err = errors.New("update object attribute, but got invalid url")
			return ps
		}

		attrID, err := strconv.ParseInt(ps.RequestCtx.Elements[4], 10, 64)
		if err != nil {
			ps.err = fmt.Errorf("update object attribute, but got invalid attribute id %s", ps.RequestCtx.Elements[4])
			return ps
		}

		attr, err := ps.getModelAttribute(0, mapstr.MapStr{common.BKFieldID: attrID})
		if err != nil {
			ps.err = fmt.Errorf("delete object attribute, but fetch attribute by %v failed %v",
				mapstr.MapStr{common.BKFieldID: attrID}, err)
			return ps
		}

		if len(attr) == 0 {
			ps.err = errors.New("can not find attribute detail")
			return ps
		}

		model, err := ps.getOneModel(mapstr.MapStr{common.BKObjIDField: attr[0].ObjectID})
		if err != nil {
			ps.err = err
			return ps
		}

		ps.Attribute.Resources = []meta.ResourceAttribute{
			{
				// 对属性操作的鉴权，依赖于属性是公有属性，还是业务私有属性
				BusinessID: attr[0].BizID,
				Basic: meta.Basic{
					Type:       meta.ModelAttribute,
					Action:     meta.Update,
					InstanceID: attrID,
				},
				Layers: []meta.Item{{Type: meta.Model, InstanceID: model.ID}},
			},
		}
		return ps
	}

	// update object attribute index operation
	if ps.hitRegexp(updateObjectAttributeIndexLatestRegexp, http.MethodPost) {
		if len(ps.RequestCtx.Elements) != 7 {
			ps.err = errors.New("update object attribute, but got invalid url")
			return ps
		}

		attrID, err := strconv.ParseInt(ps.RequestCtx.Elements[6], 10, 64)
		if err != nil {
			ps.err = fmt.Errorf("update object attribute, but got invalid attribute id %s", ps.RequestCtx.Elements[4])
			return ps
		}

		bizID, err := ps.RequestCtx.getBizIDFromBody()
		if err != nil {
			ps.err = err
			return ps
		}

		attr, err := ps.getModelAttribute(bizID, mapstr.MapStr{common.BKFieldID: attrID})
		if err != nil {
			ps.err = fmt.Errorf("delete object attribute, but fetch attribute by %v failed %v",
				mapstr.MapStr{common.BKFieldID: attrID}, err)
			return ps
		}

		if len(attr) == 0 {
			ps.err = errors.New("can not find attribute detail")
			return ps
		}

		model, err := ps.getOneModel(mapstr.MapStr{common.BKObjIDField: attr[0].ObjectID})
		if err != nil {
			ps.err = err
			return ps
		}

		ps.Attribute.Resources = []meta.ResourceAttribute{
			{
				// 对属性操作的鉴权，依赖于属性是公有属性，还是业务私有属性
				BusinessID: attr[0].BizID,
				Basic: meta.Basic{
					Type:       meta.ModelAttribute,
					Action:     meta.Update,
					InstanceID: attrID,
				},
				Layers: []meta.Item{{Type: meta.Model, InstanceID: model.ID}},
			},
		}
		return ps
	}

	// get object's attribute operation.
	if ps.hitPattern(findObjectAttributeLatestPattern, http.MethodPost) {
		val, err := ps.RequestCtx.getValueFromBody(common.BKObjIDField)
		if err != nil {
			ps.err = err
			return ps
		}
		modelCond := val.Value()
		models, err := ps.searchModels(mapstr.MapStr{common.BKObjIDField: modelCond})
		if err != nil {
			ps.err = err
			return ps
		}

		bizID, err := ps.RequestCtx.getBizIDFromBody()
		if err != nil {
			ps.err = err
			return ps
		}

		for _, model := range models {
			ps.Attribute.Resources = append(ps.Attribute.Resources,
				meta.ResourceAttribute{
					// 注意：业务ID是否为0表示两种不同的操作
					// case 0: 读取模型的公有属性
					// case ~0: 读取业务私有属性+公有属性
					BusinessID: bizID,
					Basic: meta.Basic{
						Type:   meta.ModelAttribute,
						Action: meta.FindMany,
					},
					Layers: []meta.Item{{Type: meta.Model, InstanceID: model.ID}},
				})
		}
		return ps
	}

	// get object's attribute operation.
	if ps.hitPattern(findObjectAttributeForLatestPattern, http.MethodPost) {
		val, err := ps.RequestCtx.getValueFromBody(common.BKObjIDField)
		if err != nil {
			ps.err = err
			return ps
		}
		modelCond := val.Value()
		models, err := ps.searchModels(mapstr.MapStr{common.BKObjIDField: modelCond})
		if err != nil {
			ps.err = err
			return ps
		}

		bizID, err := ps.RequestCtx.getBizIDFromBody()
		if err != nil {
			ps.err = err
			return ps
		}

		for _, model := range models {
			ps.Attribute.Resources = append(ps.Attribute.Resources,
				meta.ResourceAttribute{
					// 注意：业务ID是否为0表示两种不同的操作
					// case 0: 读取模型的公有属性
					// case ~0: 读取业务私有属性+公有属性
					BusinessID: bizID,
					Basic: meta.Basic{
						Type:   meta.ModelAttribute,
						Action: meta.FindMany,
					},
					Layers: []meta.Item{{Type: meta.Model, InstanceID: model.ID}},
				})
		}
		return ps
	}
	if ps.hitPattern(findHostObjectAttributeLatestPattern, http.MethodPost) {
		model, err := ps.getOneModel(mapstr.MapStr{common.BKObjIDField: common.BKInnerObjIDHost})
		if err != nil {
			ps.err = err
			return ps
		}

		bizID, err := ps.RequestCtx.getBizIDFromBody()
		if err != nil {
			ps.err = err
			return ps
		}

		ps.Attribute.Resources = append(ps.Attribute.Resources,
			meta.ResourceAttribute{
				// 注意：业务ID是否为0表示两种不同的操作
				// case 0: 读取模型的公有属性
				// case ~0: 读取业务私有属性+公有属性
				BusinessID: bizID,
				Basic: meta.Basic{
					Type:   meta.ModelAttribute,
					Action: meta.FindMany,
				},
				Layers: []meta.Item{{Type: meta.Model, InstanceID: model.ID}},
			})

		return ps
	}

	// create business custom field operation
	if ps.hitRegexp(createBizCustomFieldLatestRegexp, http.MethodPost) {
		if len(ps.RequestCtx.Elements) != 6 {
			ps.err = errors.New("create business custom field, but got invalid url")
			return ps
		}

		// 创建业务自定义属性，业务ID不可为0
		bizID, err := strconv.ParseInt(ps.RequestCtx.Elements[5], 10, 64)
		if err != nil {
			blog.Errorf("get business id failed, err: %v", err)
			ps.err = err
			return ps
		}

		if bizID == 0 {
			blog.Error("biz custom field business id can't be 0")
			ps.err = fmt.Errorf("create biz custom field failed, business id is 0")
			return ps
		}

		ps.Attribute.Resources = []meta.ResourceAttribute{
			{
				BusinessID: bizID,
				Basic: meta.Basic{
					Type:   meta.ModelAttribute,
					Action: meta.Create,
				},
			},
		}
		return ps
	}

	// update business custom field operation
	if ps.hitRegexp(updateBizCustomFieldLatestRegexp, http.MethodPut) {
		if len(ps.RequestCtx.Elements) != 8 {
			ps.err = errors.New("update business custom field, but got invalid url")
			return ps
		}

		// 更新业务自定义属性，业务ID不可为0
		bizID, err := strconv.ParseInt(ps.RequestCtx.Elements[5], 10, 64)
		if err != nil {
			blog.Errorf("get business id failed, err: %v", err)
			ps.err = err
			return ps
		}

		if bizID == 0 {
			blog.Error("biz custom field business id can't be 0")
			ps.err = fmt.Errorf("update biz custom field failed, business id is 0")
			return ps
		}

		attrID, err := strconv.ParseInt(ps.RequestCtx.Elements[7], 10, 64)
		if err != nil {
			ps.err = fmt.Errorf("update business custom field, but got invalid attribute id %s",
				ps.RequestCtx.Elements[4])
			return ps
		}

		ps.Attribute.Resources = []meta.ResourceAttribute{
			{
				BusinessID: bizID,
				Basic: meta.Basic{
					Type:       meta.ModelAttribute,
					Action:     meta.Update,
					InstanceID: attrID,
				},
			},
		}
		return ps
	}

	return ps
}

const (
	createMainlineObjectLatestPattern   = "/api/v3/create/topomodelmainline"
	findMainlineObjectTopoLatestPattern = "/api/v3/find/topomodelmainline"
)

var (
	deleteMainlineObjectLatestRegexp                       = regexp.MustCompile(`^/api/v3/delete/topomodelmainline/object/[^\s/]+/?$`)
	findBusinessInstanceTopologyLatestRegexp               = regexp.MustCompile(`^/api/v3/find/topoinst/biz/[0-9]+/?$`)
	findBusinessInstanceTopologyPathRegexp                 = regexp.MustCompile(`^/api/v3/find/topopath/biz/[0-9]+/?$`)
	findHostApplyRelatedObjectTopologyRegex                = regexp.MustCompile(`^/api/v3/find/topoinst/bk_biz_id/([0-9]+)/host_apply_rule_related/?$`)
	findBusinessInstanceTopologyWithStatisticsLatestRegexp = regexp.MustCompile(`^/api/v3/find/topoinst_with_statistics/biz/[0-9]+/?$`)
	findTopoNodeHostAndServiceInstCountLatestRegexp        = regexp.MustCompile(
		`^/api/v3/find/topoinstnode/host_serviceinst_count/[0-9]+/?$`)
)

func (ps *parseStream) mainlineLatest() *parseStream {
	if ps.shouldReturn() {
		return ps
	}

	// create mainline object operation.
	if ps.hitPattern(createMainlineObjectLatestPattern, http.MethodPost) {
		bizID, err := ps.RequestCtx.getBizIDFromBody()
		if err != nil {
			ps.err = err
			return ps
		}

		ps.Attribute.Resources = []meta.ResourceAttribute{
			{
				BusinessID: bizID,
				Basic: meta.Basic{
					Type:   meta.MainlineModel,
					Action: meta.Create,
				},
			},
		}
		return ps
	}

	// delete mainline object operation
	if ps.hitRegexp(deleteMainlineObjectLatestRegexp, http.MethodDelete) {
		bizID, err := ps.RequestCtx.getBizIDFromBody()
		if err != nil {
			ps.err = err
			return ps
		}

		ps.Attribute.Resources = []meta.ResourceAttribute{
			{
				BusinessID: bizID,
				Basic: meta.Basic{
					Type:   meta.MainlineModel,
					Action: meta.Delete,
				},
			},
		}

		return ps
	}

	// get mainline object operation
	if ps.hitPattern(findMainlineObjectTopoLatestPattern, http.MethodPost) {
		bizID, err := ps.RequestCtx.getBizIDFromBody()
		if err != nil {
			ps.err = err
			return ps
		}

		ps.Attribute.Resources = []meta.ResourceAttribute{
			{
				BusinessID: bizID,
				Basic: meta.Basic{
					Type: meta.MainlineModelTopology,
					// Action: meta.Find,
					Action: meta.SkipAction,
				},
			},
		}

		return ps
	}

	// 根据主机属性自动应用规则查找拓扑节点
	if ps.hitRegexp(findHostApplyRelatedObjectTopologyRegex, http.MethodPost) {
		if len(ps.RequestCtx.Elements) != 7 {
			ps.err = errors.New("find host apply rule related topo node, but got invalid url")
			return ps
		}

		bizID, err := strconv.ParseInt(ps.RequestCtx.Elements[5], 10, 64)
		if err != nil {
			ps.err = fmt.Errorf("find host apply rule related topo node, but got invalid business id %s",
				ps.RequestCtx.Elements[5])
			return ps
		}
		ps.Attribute.Resources = []meta.ResourceAttribute{
			{
				BusinessID: bizID,
				Basic: meta.Basic{
					Type:   meta.MainlineInstanceTopology,
					Action: meta.Find,
				},
			},
		}

		return ps
	}

	// find business instance topology operation.
	// also is find mainline instance topology operation.
	if ps.hitRegexp(findBusinessInstanceTopologyLatestRegexp, http.MethodPost) {
		if len(ps.RequestCtx.Elements) != 6 {
			ps.err = errors.New("find business instance topology, but got invalid url")
			return ps
		}

		bizID, err := strconv.ParseInt(ps.RequestCtx.Elements[5], 10, 64)
		if err != nil {
			ps.err = fmt.Errorf("parse biz id from url failed, but got invalid business id %s",
				ps.RequestCtx.Elements[5])
			return ps
		}

		ps.Attribute.Resources = []meta.ResourceAttribute{
			{
				BusinessID: bizID,
				Basic: meta.Basic{
					Type:   meta.ModelInstanceTopology,
					Action: meta.Find,
				},
			},
		}
		return ps
	}

	// find business instance topology operation.
	// also is find mainline instance topology operation.
	if ps.hitRegexp(findBusinessInstanceTopologyPathRegexp, http.MethodPost) {
		if len(ps.RequestCtx.Elements) != 6 {
			ps.err = errors.New("find business instance topology, but got invalid url")
			return ps
		}

		bizID, err := strconv.ParseInt(ps.RequestCtx.Elements[5], 10, 64)
		if err != nil {
			ps.err = fmt.Errorf("parse biz id from url failed, but got invalid business id %s",
				ps.RequestCtx.Elements[5])
			return ps
		}

		ps.Attribute.Resources = []meta.ResourceAttribute{
			{
				BusinessID: bizID,
				Basic: meta.Basic{
					Type:   meta.ModelInstanceTopology,
					Action: meta.Find,
				},
			},
		}
		return ps
	}

	// find business instance topology operation.
	// also is find mainline instance topology operation.
	if ps.hitRegexp(findBusinessInstanceTopologyWithStatisticsLatestRegexp, http.MethodPost) {
		if len(ps.RequestCtx.Elements) != 6 {
			ps.err = errors.New("find business instance topology, but got invalid url")
			return ps
		}

		bizID, err := strconv.ParseInt(ps.RequestCtx.Elements[5], 10, 64)
		if err != nil {
			ps.err = fmt.Errorf("parse biz id from url failed, but got invalid business id %s",
				ps.RequestCtx.Elements[5])
			return ps
		}

		ps.Attribute.Resources = []meta.ResourceAttribute{
			{
				BusinessID: bizID,
				Basic: meta.Basic{
					Type:   meta.ModelInstanceTopology,
					Action: meta.Find,
				},
			},
		}
		return ps
	}

	// get toponode host and service instance count
	if ps.hitRegexp(findTopoNodeHostAndServiceInstCountLatestRegexp, http.MethodPost) {
		if len(ps.RequestCtx.Elements) != 6 {
			ps.err = errors.New("find topo node host and service instance count, but got invalid url")
			return ps
		}

		bizID, err := strconv.ParseInt(ps.RequestCtx.Elements[5], 10, 64)
		if err != nil {
			ps.err = fmt.Errorf("parse biz id from url failed, but got invalid business id %s",
				ps.RequestCtx.Elements[5])
			return ps
		}

		ps.Attribute.Resources = []meta.ResourceAttribute{
			{
				BusinessID: bizID,
				Basic: meta.Basic{
					Type:   meta.ModelInstanceTopology,
					Action: meta.Find,
				},
			},
		}
		return ps
	}

	return ps
}<|MERGE_RESOLUTION|>--- conflicted
+++ resolved
@@ -416,6 +416,19 @@
 		return ps
 	}
 
+	// excel 导入主机专用接口, 跳过鉴权
+	if ps.hitPattern(findModelAssociationPattern, http.MethodPost) {
+		ps.Attribute.Resources = []meta.ResourceAttribute{
+			{
+				Basic: meta.Basic{
+					Type:   meta.ModelAssociation,
+					Action: meta.SkipAction,
+				},
+			},
+		}
+		return ps
+	}
+
 	return ps
 }
 
@@ -433,7 +446,6 @@
 		return nil, err
 	}
 
-<<<<<<< HEAD
 	bizID, err := ps.RequestCtx.getBizIDFromBody()
 	if err != nil {
 		return nil, err
@@ -451,22 +463,6 @@
 		})
 	}
 	return resources, nil
-=======
-	// excel 导入主机专用接口, 跳过鉴权
-	if ps.hitPattern(findModelAssociationPattern, http.MethodPost) {
-		ps.Attribute.Resources = []meta.ResourceAttribute{
-			{
-				Basic: meta.Basic{
-					Type:   meta.ModelAssociation,
-					Action: meta.SkipAction,
-				},
-			},
-		}
-		return ps
-	}
-
-	return ps
->>>>>>> 6b700366
 }
 
 const (

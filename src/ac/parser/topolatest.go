/*
 * Tencent is pleased to support the open source community by making 蓝鲸 available.
 * Copyright (C) 2017-2018 THL A29 Limited, a Tencent company. All rights reserved.
 * Licensed under the MIT License (the "License"); you may not use this file except
 * in compliance with the License. You may obtain a copy of the License at
 * http://opensource.org/licenses/MIT
 * Unless required by applicable law or agreed to in writing, software distributed under
 * the License is distributed on an "AS IS" BASIS, WITHOUT WARRANTIES OR CONDITIONS OF ANY KIND,
 * either express or implied. See the License for the specific language governing permissions and
 * limitations under the License.
 */

package parser

import (
	"errors"
	"fmt"
	"net/http"
	"regexp"
	"strconv"

	"configcenter/src/ac/iam"
	"configcenter/src/ac/meta"
	"configcenter/src/common"
	"configcenter/src/common/blog"
	"configcenter/src/common/mapstr"

	"github.com/tidwall/gjson"
)

// this package's topology filter is the latest api version
// for these resources, it also has a elder resource api version.
// TODO: if the elder api has been removed, delete their resource
// filter at the same time.

func (ps *parseStream) topologyLatest() *parseStream {
	if ps.shouldReturn() {
		return ps
	}

	ps.objectUniqueLatest().
		associationTypeLatest().
		objectAssociationLatest().
		objectInstanceAssociationLatest().
		objectInstanceLatest().
		objectLatest().
		objectClassificationLatest().
		objectAttributeGroupLatest().
		objectAttributeLatest().
		mainlineLatest().
		setTemplate()

	return ps
}

var (
	createObjectUniqueLatestRegexp = regexp.MustCompile(`^/api/v3/create/objectunique/object/[^\s/]+/?$`)
	updateObjectUniqueLatestRegexp = regexp.MustCompile(`^/api/v3/update/objectunique/object/[^\s/]+/unique/[0-9]+/?$`)
	deleteObjectUniqueLatestRegexp = regexp.MustCompile(`^/api/v3/delete/objectunique/object/[^\s/]+/unique/[0-9]+/?$`)
	findObjectUniqueLatestRegexp   = regexp.MustCompile(`^/api/v3/find/objectunique/object/[^\s/]+/?$`)
)

func (ps *parseStream) objectUniqueLatest() *parseStream {
	if ps.shouldReturn() {
		return ps
	}

	// TODO: add business id for these filter rules to resources.
	// add object unique operation.
	if ps.hitRegexp(createObjectUniqueLatestRegexp, http.MethodPost) {
		if len(ps.RequestCtx.Elements) != 6 {
			ps.err = errors.New("add object unique, but got invalid url")
			return ps
		}

		model, err := ps.getOneModel(mapstr.MapStr{common.BKObjIDField: ps.RequestCtx.Elements[5]})
		if err != nil {
			ps.err = err
			return ps
		}

		bizID, err := ps.RequestCtx.getBizIDFromBody()
		if err != nil {
			ps.err = err
			return ps
		}

		ps.Attribute.Resources = []meta.ResourceAttribute{
			{
				BusinessID: bizID,
				Basic: meta.Basic{
					Type:   meta.ModelUnique,
					Action: meta.Create,
				},
				Layers: []meta.Item{{Type: meta.Model, InstanceID: model.ID}},
			},
		}
		return ps
	}

	// update object unique operation.
	if ps.hitRegexp(updateObjectUniqueLatestRegexp, http.MethodPut) {
		if len(ps.RequestCtx.Elements) != 8 {
			ps.err = errors.New("update object unique, but got invalid url")
			return ps
		}

		uniqueID, err := strconv.ParseInt(ps.RequestCtx.Elements[7], 10, 64)
		if err != nil {
			ps.err = fmt.Errorf("update object unique, but got invalid unique id %s", ps.RequestCtx.Elements[7])
			return ps
		}
		model, err := ps.getOneModel(mapstr.MapStr{common.BKObjIDField: ps.RequestCtx.Elements[5]})
		if err != nil {
			ps.err = err
			return ps
		}

		bizID, err := ps.RequestCtx.getBizIDFromBody()
		if err != nil {
			ps.err = err
			return ps
		}

		ps.Attribute.Resources = []meta.ResourceAttribute{
			{
				BusinessID: bizID,
				Basic: meta.Basic{
					Type:       meta.ModelUnique,
					Action:     meta.Update,
					InstanceID: uniqueID,
				},
				Layers: []meta.Item{{Type: meta.Model, InstanceID: model.ID}},
			},
		}
		return ps
	}

	// delete object unique operation.
	if ps.hitRegexp(deleteObjectUniqueLatestRegexp, http.MethodPost) {
		if len(ps.RequestCtx.Elements) != 8 {
			ps.err = errors.New("delete object unique, but got invalid url")
			return ps
		}

		uniqueID, err := strconv.ParseInt(ps.RequestCtx.Elements[7], 10, 64)
		if err != nil {
			ps.err = fmt.Errorf("update object unique, but got invalid unique id %s", ps.RequestCtx.Elements[7])
			return ps
		}
		model, err := ps.getOneModel(mapstr.MapStr{common.BKObjIDField: ps.RequestCtx.Elements[5]})
		if err != nil {
			ps.err = err
			return ps
		}

		bizID, err := ps.RequestCtx.getBizIDFromBody()
		if err != nil {
			ps.err = err
			return ps
		}

		ps.Attribute.Resources = []meta.ResourceAttribute{
			{
				Basic: meta.Basic{
					Type:       meta.ModelUnique,
					Action:     meta.Delete,
					InstanceID: uniqueID,
				},
				Layers:     []meta.Item{{Type: meta.Model, InstanceID: model.ID}},
				BusinessID: bizID,
			},
		}
		return ps
	}

	// find model unique operation
	if ps.hitRegexp(findObjectUniqueLatestRegexp, http.MethodPost) {
		if len(ps.RequestCtx.Elements) != 6 {
			ps.err = errors.New("find object unique, but got invalid url")
			return ps
		}

		model, err := ps.getOneModel(mapstr.MapStr{common.BKObjIDField: ps.RequestCtx.Elements[5]})
		if err != nil {
			ps.err = err
			return ps
		}

		bizID, err := ps.RequestCtx.getBizIDFromBody()
		if err != nil {
			ps.err = err
			return ps
		}

		ps.Attribute.Resources = []meta.ResourceAttribute{
			{
				Basic: meta.Basic{
					Type:   meta.ModelUnique,
					Action: meta.FindMany,
				},
				Layers:     []meta.Item{{Type: meta.Model, InstanceID: model.ID}},
				BusinessID: bizID,
			},
		}
		return ps
	}

	return ps
}

const (
	findManyAssociationKindLatestPattern = "/api/v3/find/associationtype"
	createAssociationKindLatestPattern   = "/api/v3/create/associationtype"
)

var (
	updateAssociationKindLatestRegexp = regexp.MustCompile(`^/api/v3/update/associationtype/[0-9]+/?$`)
	deleteAssociationKindLatestRegexp = regexp.MustCompile(`^/api/v3/delete/associationtype/[0-9]+/?$`)
)

func (ps *parseStream) associationTypeLatest() *parseStream {
	if ps.shouldReturn() {
		return ps
	}

	// find association kind operation
	if ps.hitPattern(findManyAssociationKindLatestPattern, http.MethodPost) {
		ps.Attribute.Resources = []meta.ResourceAttribute{
			{
				Basic: meta.Basic{
					Type:   meta.AssociationType,
					Action: meta.FindMany,
				},
			},
		}
		return ps
	}

	// create association kind operation
	if ps.hitPattern(createAssociationKindLatestPattern, http.MethodPost) {
		ps.Attribute.Resources = []meta.ResourceAttribute{
			{
				Basic: meta.Basic{
					Type:   meta.AssociationType,
					Action: meta.Create,
				},
			},
		}
		return ps
	}

	// update association kind operation
	if ps.hitRegexp(updateAssociationKindLatestRegexp, http.MethodPut) {
		if len(ps.RequestCtx.Elements) != 5 {
			ps.err = errors.New("update association kind, but got invalid url")
			return ps
		}

		kindID, err := strconv.ParseInt(ps.RequestCtx.Elements[4], 10, 64)
		if err != nil {
			ps.err = fmt.Errorf("update association kind, but got invalid kind id %s", ps.RequestCtx.Elements[5])
			return ps
		}
		ps.Attribute.Resources = []meta.ResourceAttribute{
			{
				Basic: meta.Basic{
					Type:       meta.AssociationType,
					Action:     meta.Update,
					InstanceID: kindID,
				},
			},
		}

		return ps
	}

	// delete association kind operation
	if ps.hitRegexp(deleteAssociationKindLatestRegexp, http.MethodDelete) {
		if len(ps.RequestCtx.Elements) != 5 {
			ps.err = errors.New("delete association kind, but got invalid url")
			return ps
		}

		kindID, err := strconv.ParseInt(ps.RequestCtx.Elements[4], 10, 64)
		if err != nil {
			ps.err = fmt.Errorf("delete association kind, but got invalid kind id %s", ps.RequestCtx.Elements[5])
			return ps
		}
		ps.Attribute.Resources = []meta.ResourceAttribute{
			{
				Basic: meta.Basic{
					Type:       meta.AssociationType,
					Action:     meta.Delete,
					InstanceID: kindID,
				},
			},
		}

		return ps
	}

	return ps
}

const (
	findObjectAssociationLatestPattern                    = "/api/v3/find/objectassociation"
	createObjectAssociationLatestPattern                  = "/api/v3/create/objectassociation"
	findObjectAssociationWithAssociationKindLatestPattern = "/api/v3/find/topoassociationtype"
)

var (
	updateObjectAssociationLatestRegexp = regexp.MustCompile(`^/api/v3/update/objectassociation/[0-9]+/?$`)
	deleteObjectAssociationLatestRegexp = regexp.MustCompile(`^/api/v3/delete/objectassociation/[0-9]+/?$`)
	// excel 导入关联关系专用接口
	findAssociationByObjectAssociationIDLatestRegexp = regexp.MustCompile(
		`^/api/v3/topo/find/object/[^\s/]+/association/by/bk_obj_asst_id$`)
	// excel 导入关联关系专用接口
	importAssociationByObjectAssociationIDLatestRegexp = regexp.MustCompile(
		`^/api/v3/import/instassociation/[^\s/]+$`)
)

func (ps *parseStream) objectAssociationLatest() *parseStream {
	if ps.shouldReturn() {
		return ps
	}

	// search object association operation
	if ps.hitPattern(findObjectAssociationLatestPattern, http.MethodPost) {
		ps.Attribute.Resources = []meta.ResourceAttribute{
			{
				Basic: meta.Basic{
					Type:   meta.ModelAssociation,
					Action: meta.FindMany,
				},
			},
		}
		return ps
	}

	// create object association operation
	if ps.hitPattern(createObjectAssociationLatestPattern, http.MethodPost) {
		val, err := ps.RequestCtx.getValueFromBody(common.BKObjIDField)
		if err != nil {
			ps.err = err
			return ps
		}
		objID := val.Value()

		val, err = ps.RequestCtx.getValueFromBody(common.BKAsstObjIDField)
		if err != nil {
			ps.err = err
			return ps
		}
		asstObjID := val.Value()

		filter := mapstr.MapStr{
			common.BKObjIDField: mapstr.MapStr{
				common.BKDBIN: []interface{}{
					objID,
					asstObjID,
				},
			},
		}
		models, err := ps.searchModels(filter)
		if err != nil {
			ps.err = err
			return ps
		}

		bizID, err := ps.RequestCtx.getBizIDFromBody()
		if err != nil {
			ps.err = err
			return ps
		}

		for _, model := range models {
			ps.Attribute.Resources = append(ps.Attribute.Resources,
				meta.ResourceAttribute{
					BusinessID: bizID,
					Basic: meta.Basic{
						Type:       meta.Model,
						Action:     meta.Update,
						InstanceID: model.ID,
					},
				},
			)
		}
		return ps
	}

	// update object association operation
	if ps.hitRegexp(updateObjectAssociationLatestRegexp, http.MethodPut) {
		if len(ps.RequestCtx.Elements) != 5 {
			ps.err = errors.New("update object association, but got invalid url")
			return ps
		}

		assoID, err := strconv.ParseInt(ps.RequestCtx.Elements[4], 10, 64)
		if err != nil {
			ps.err = fmt.Errorf("update object association, but got invalid association id %s", ps.RequestCtx.Elements[4])
			return ps
		}
		asst, err := ps.getModelAssociation(mapstr.MapStr{common.BKFieldID: assoID})
		if err != nil {
			ps.err = err
			return ps
		}

		filter := mapstr.MapStr{
			common.BKObjIDField: mapstr.MapStr{
				common.BKDBIN: []interface{}{
					asst[0].ObjectID,
					asst[0].AsstObjID,
				},
			},
		}
		models, err := ps.searchModels(filter)
		if err != nil {
			ps.err = err
			return ps
		}

		bizID, err := ps.RequestCtx.getBizIDFromBody()
		if err != nil {
			ps.err = err
			return ps
		}

		for _, model := range models {
			ps.Attribute.Resources = append(ps.Attribute.Resources,
				meta.ResourceAttribute{
					Basic: meta.Basic{
						Type:       meta.Model,
						Action:     meta.Update,
						InstanceID: model.ID,
					},
					BusinessID: bizID,
				})
		}

		return ps
	}

	// delete object association operation
	if ps.hitRegexp(deleteObjectAssociationLatestRegexp, http.MethodDelete) {
		if len(ps.RequestCtx.Elements) != 5 {
			ps.err = errors.New("delete object association, but got invalid url")
			return ps
		}

		assoID, err := strconv.ParseInt(ps.RequestCtx.Elements[4], 10, 64)
		if err != nil {
			ps.err = fmt.Errorf("delete object association, but got invalid association id %s", ps.RequestCtx.Elements[4])
			return ps
		}

		asst, err := ps.getModelAssociation(mapstr.MapStr{common.BKFieldID: assoID})
		if err != nil {
			ps.err = err
			return ps
		}

		filter := mapstr.MapStr{
			common.BKObjIDField: mapstr.MapStr{
				common.BKDBIN: []interface{}{
					asst[0].ObjectID,
					asst[0].AsstObjID,
				},
			},
		}
		models, err := ps.searchModels(filter)
		if err != nil {
			ps.err = err
			return ps
		}

		bizID, err := ps.RequestCtx.getBizIDFromBody()
		if err != nil {
			ps.err = err
			return ps
		}

		for _, model := range models {
			ps.Attribute.Resources = append(ps.Attribute.Resources,
				meta.ResourceAttribute{
					Basic: meta.Basic{
						Type:       meta.Model,
						Action:     meta.Update,
						InstanceID: model.ID,
					},
					BusinessID: bizID,
				})
		}
		return ps
	}

	// find object association with a association kind list.
	if ps.hitPattern(findObjectAssociationWithAssociationKindLatestPattern, http.MethodPost) {
		bizID, err := ps.RequestCtx.getBizIDFromBody()
		if err != nil {
			ps.err = err
			return ps
		}

		ps.Attribute.Resources = []meta.ResourceAttribute{
			{
				BusinessID: bizID,
				Basic: meta.Basic{
					Type:   meta.ModelAssociation,
					Action: meta.FindMany,
				},
			},
		}
		return ps
	}

	// excel 导入关联关系专用接口, 跳过鉴权
	if ps.hitRegexp(findAssociationByObjectAssociationIDLatestRegexp, http.MethodPost) {
		ps.Attribute.Resources = []meta.ResourceAttribute{
			{
				BusinessID: 0,
				Basic: meta.Basic{
					Type:   meta.ModelAssociation,
					Action: meta.SkipAction,
				},
			},
		}
		return ps
	}

	// excel 导入关联关系专用接口, 跳过鉴权
	if ps.hitRegexp(importAssociationByObjectAssociationIDLatestRegexp, http.MethodPost) {
		ps.Attribute.Resources = []meta.ResourceAttribute{
			{
				BusinessID: 0,
				Basic: meta.Basic{
					Type:   meta.ModelAssociation,
					Action: meta.SkipAction,
				},
			},
		}
		return ps
	}

	return ps
}

const (
	findObjectInstanceAssociationLatestPattern        = "/api/v3/find/instassociation"
	findObjectInstanceAssociationRelatedLatestPattern = "/api/v3/find/instassociation/related"
	createObjectInstanceAssociationLatestPattern      = "/api/v3/create/instassociation"
	createObjectManyInstanceAssociationLatestPattern  = "/api/v3/createmany/instassociation"
)

var (
	deleteObjectInstanceAssociationLatestRegexp      = regexp.MustCompile(`^/api/v3/delete/instassociation/[^\s/]+/[0-9]+/?$`)
	deleteObjectInstanceAssociationBatchLatestRegexp = regexp.MustCompile("^/api/v3/delete/instassociation/batch")
	findObjectInstanceTopologyUILatestRegexp         = regexp.MustCompile(`^/api/v3/findmany/inst/association/object/[^\s/]+/inst_id/[0-9]+/offset/[0-9]+/limit/[0-9]+/web$`)
	findInstAssociationObjInstInfoLatestRegexp       = regexp.MustCompile(`^/api/v3/findmany/inst/association/association_object/inst_base_info$`)

	searchInstanceAssociationsRegexp = regexp.MustCompile(`^/api/v3/search/instance_associations/object/[^\s/]+/?$`)
	countInstanceAssociationsRegexp  = regexp.MustCompile(`^/api/v3/count/instance_associations/object/[^\s/]+/?$`)
)

func (ps *parseStream) objectInstanceAssociationLatest() *parseStream {
	if ps.shouldReturn() {
		return ps
	}

	// find instance's association operation.
	if ps.hitPattern(findObjectInstanceAssociationLatestPattern, http.MethodPost) {
		bizID, err := ps.RequestCtx.getBizIDFromBody()
		if err != nil {
			ps.err = err
			return ps
		}

		val, err := ps.RequestCtx.getValueFromBody(common.BKObjIDField)
		if err != nil {
			ps.err = err
			return ps
		}
		objID := val.Value()
		if objID == nil {
			ps.err = fmt.Errorf("find object instance's association object instance info failed, " +
				"no bk_obj_id was found in request body")
			return ps
		}
		model, err := ps.getOneModel(mapstr.MapStr{common.BKObjIDField: objID})
		if err != nil {
			ps.err = err
			return ps
		}
		modelType := iam.GenCMDBDynamicResType(model.ID)

		ps.Attribute.Resources = []meta.ResourceAttribute{
			{
				BusinessID: bizID,
				Basic: meta.Basic{
					Type:   modelType,
					Action: meta.FindMany,
				},
			},
		}
		return ps
	}

<<<<<<< HEAD
	// find instance's association related info operation.
=======
	// search instance associations operation.
	if ps.hitRegexp(searchInstanceAssociationsRegexp, http.MethodPost) {
		if len(ps.RequestCtx.Elements) != 6 {
			ps.err = errors.New("search object instance associations, got invalid url")
			return ps
		}

		bizID, err := ps.RequestCtx.getBizIDFromBody()
		if err != nil {
			ps.err = err
			return ps
		}

		ps.Attribute.Resources = []meta.ResourceAttribute{
			{
				BusinessID: bizID,
				Basic: meta.Basic{
					Type:   meta.ModelInstanceAssociation,
					Action: meta.FindMany,
				},
			},
		}
		return ps
	}

	// count instance associations operation.
	if ps.hitRegexp(countInstanceAssociationsRegexp, http.MethodPost) {
		if len(ps.RequestCtx.Elements) != 6 {
			ps.err = errors.New("count object instance associations, got invalid url")
			return ps
		}

		bizID, err := ps.RequestCtx.getBizIDFromBody()
		if err != nil {
			ps.err = err
			return ps
		}

		ps.Attribute.Resources = []meta.ResourceAttribute{
			{
				BusinessID: bizID,
				Basic: meta.Basic{
					Type:   meta.ModelInstanceAssociation,
					Action: meta.FindMany,
				},
			},
		}
		return ps
	}

	// find instance's association operation.
>>>>>>> 88946448
	if ps.hitPattern(findObjectInstanceAssociationRelatedLatestPattern, http.MethodPost) {
		bizID, err := ps.RequestCtx.getBizIDFromBody()
		if err != nil {
			ps.err = err
			return ps
		}

		val, err := ps.RequestCtx.getValueFromBody("condition.bk_obj_id")
		if err != nil {
			ps.err = err
			return ps
		}
		objID := val.Value()
		if objID == nil {
			ps.err = fmt.Errorf("find instance's association related info failed, " +
				"no condition.bk_obj_id was found in request body")
			return ps
		}
		model, err := ps.getOneModel(mapstr.MapStr{common.BKObjIDField: objID})
		if err != nil {
			ps.err = err
			return ps
		}
		modelType := iam.GenCMDBDynamicResType(model.ID)

		ps.Attribute.Resources = []meta.ResourceAttribute{
			{
				BusinessID: bizID,
				Basic: meta.Basic{
					Type:   modelType,
					Action: meta.FindMany,
				},
			},
		}
		return ps
	}

	// create instance association operation.
	if ps.hitPattern(createObjectInstanceAssociationLatestPattern, http.MethodPost) {
		val, err := ps.RequestCtx.getValueFromBody(common.AssociationObjAsstIDField)
		if err != nil {
			ps.err = err
			return ps
		}
		associationObjAsstID := val.String()
		filter := mapstr.MapStr{
			common.AssociationObjAsstIDField: associationObjAsstID,
		}
		asst, err := ps.getModelAssociation(filter)
		if err != nil {
			ps.err = err
			return ps
		}

		modelFilter := mapstr.MapStr{
			common.BKObjIDField: mapstr.MapStr{
				common.BKDBIN: []interface{}{
					asst[0].ObjectID,
					asst[0].AsstObjID,
				},
			},
		}
		models, err := ps.searchModels(modelFilter)
		if err != nil {
			ps.err = err
			return ps
		}

		val, err = ps.RequestCtx.getValueFromBody(common.BKInstIDField)
		if err != nil {
			ps.err = err
			return ps
		}
		instanceID := val.Int()
		if instanceID <= 0 {
			ps.err = errors.New("invalid bk_inst_id value")
			return ps
		}

		val, err = ps.RequestCtx.getValueFromBody(common.BKAsstInstIDField)
		if err != nil {
			ps.err = err
			return ps
		}
		asstInstID := val.Int()
		if asstInstID <= 0 {
			ps.err = errors.New("invalid bk_asst_inst_id value")
			return ps
		}
		// 处理模型自关联的情况
		if len(models) == 1 {
<<<<<<< HEAD
			instanceType, err := ps.getInstanceTypeByObject(models[0].ObjectID, models[0].ID)
=======
			instRes, err := ps.generateUpdateInstanceResource(&models[0], instanceID)
>>>>>>> 88946448
			if err != nil {
				ps.err = err
				return ps
			}
			asstInstRes, err := ps.generateUpdateInstanceResource(&models[0], asstInstID)
			if err != nil {
				ps.err = err
				return ps
			}

			ps.Attribute.Resources = []meta.ResourceAttribute{*instRes, *asstInstRes}
			return ps
		}

		for _, model := range models {
			var instID int64
			if model.ObjectID == asst[0].ObjectID {
				instID = instanceID
			} else {
				instID = asstInstID
			}
<<<<<<< HEAD
			instanceType, err := ps.getInstanceTypeByObject(model.ObjectID, model.ID)
=======

			instRes, err := ps.generateUpdateInstanceResource(&model, instID)
>>>>>>> 88946448
			if err != nil {
				ps.err = err
				return ps
			}

			ps.Attribute.Resources = append(ps.Attribute.Resources, *instRes)
		}
		return ps
	}

	if ps.hitPattern(createObjectManyInstanceAssociationLatestPattern, http.MethodPost) {
		val, err := ps.RequestCtx.getValueFromBody(common.AssociationObjAsstIDField)
		if err != nil {
			ps.err = err
			return ps
		}
		associationObjAsstID := val.String()
		filter := mapstr.MapStr{
			common.AssociationObjAsstIDField: associationObjAsstID,
		}
		asst, err := ps.getModelAssociation(filter)
		if err != nil {
			ps.err = err
			return ps
		}

		modelFilter := mapstr.MapStr{
			common.BKObjIDField: mapstr.MapStr{
				common.BKDBIN: []interface{}{
					asst[0].ObjectID,
					asst[0].AsstObjID,
				},
			},
		}
		models, err := ps.searchModels(modelFilter)
		if err != nil {
			ps.err = err
			return ps
		}

		bizID, err := ps.RequestCtx.getBizIDFromBody()
		if err != nil {
			ps.err = err
			return ps
		}

		instances, err := ps.RequestCtx.getValueFromBody("details")
		if err != nil {
			ps.err = err
			return ps
		}
		for _, instance := range instances.Array() {
			instanceMap := instance.Map()
			instID := instanceMap[common.BKInstIDField]
			asstInstID := instanceMap[common.BKAsstInstIDField]
			instanceID := instID.Int()
			if instanceID <= 0 {
				ps.err = errors.New("invalid bk_inst_id value")
				return ps
			}

			asstInstIDInt := asstInstID.Int()
			if asstInstIDInt <= 0 {
				ps.err = errors.New("invalid bk_asst_inst_id value")
				return ps
			}
			// 处理模型自关联的情况
			if len(models) == 1 {
				instanceType, err := ps.getInstanceTypeByObject(models[0].ObjectID)
				if err != nil {
					ps.err = err
					return ps
				}

				ps.Attribute.Resources = []meta.ResourceAttribute{
					{
						Basic: meta.Basic{
							Type:       instanceType,
							Action:     meta.Update,
							InstanceID: instanceID,
						},
						Layers:     []meta.Item{{Type: meta.Model, InstanceID: models[0].ID}},
						BusinessID: bizID,
					},
					{
						Basic: meta.Basic{
							Type:       instanceType,
							Action:     meta.Update,
							InstanceID: asstInstIDInt,
						},
						Layers:     []meta.Item{{Type: meta.Model, InstanceID: models[0].ID}},
						BusinessID: bizID,
					},
				}
				return ps
			}

			for _, model := range models {
				var instID int64
				if model.ObjectID == asst[0].ObjectID {
					instID = instanceID
				} else {
					instID = asstInstIDInt
				}
				instanceType, err := ps.getInstanceTypeByObject(model.ObjectID)
				if err != nil {
					ps.err = err
					return ps
				}

				ps.Attribute.Resources = append(ps.Attribute.Resources,
					meta.ResourceAttribute{
						Basic: meta.Basic{
							Type:       instanceType,
							Action:     meta.Update,
							InstanceID: instID,
						},
						Layers:     []meta.Item{{Type: meta.Model, InstanceID: model.ID}},
						BusinessID: bizID,
					})
			}
		}
		return ps
	}

	// delete object's instance association operation. for web
	if ps.hitRegexp(deleteObjectInstanceAssociationLatestRegexp, http.MethodDelete) {
		if len(ps.RequestCtx.Elements) != 6 {
			ps.err = errors.New("delete object's instance association, but got invalid url")
			return ps
		}

		objID := ps.RequestCtx.Elements[4]
		if len(objID) == 0 {
			ps.err = fmt.Errorf("delete object instance association, but got empty object id")
			return ps
		}

		assoID, err := strconv.ParseInt(ps.RequestCtx.Elements[5], 10, 64)
		if err != nil {
			ps.err = fmt.Errorf("delete object instance association, but got invalid association id %s", ps.RequestCtx.Elements[5])
			return ps
		}

		asst, err := ps.getInstAssociation(objID, mapstr.MapStr{common.BKFieldID: assoID})
		if err != nil {
			ps.err = err
			return ps
		}
		models, err := ps.searchModels(mapstr.MapStr{common.BKObjIDField: mapstr.MapStr{common.BKDBIN: []interface{}{
			asst.ObjectID,
			asst.AsstObjectID,
		}}})
		if err != nil {
			ps.err = err
			return ps
		}

		// 处理模型自关联的情况
		if len(models) == 1 {
<<<<<<< HEAD
			instanceType, err := ps.getInstanceTypeByObject(models[0].ObjectID, models[0].ID)
=======
			instRes, err := ps.generateUpdateInstanceResource(&models[0], asst.InstID)
>>>>>>> 88946448
			if err != nil {
				ps.err = err
				return ps
			}
			asstInstRes, err := ps.generateUpdateInstanceResource(&models[0], asst.AsstInstID)
			if err != nil {
				ps.err = err
				return ps
			}

			ps.Attribute.Resources = []meta.ResourceAttribute{*instRes, *asstInstRes}
			return ps
		}

		for _, model := range models {
			var instID int64
			if model.ObjectID == asst.ObjectID {
				instID = asst.InstID
			} else {
				instID = asst.AsstInstID
			}
<<<<<<< HEAD
			instanceType, err := ps.getInstanceTypeByObject(model.ObjectID, model.ID)
=======

			instRes, err := ps.generateUpdateInstanceResource(&model, instID)
>>>>>>> 88946448
			if err != nil {
				ps.err = err
				return ps
			}

			ps.Attribute.Resources = append(ps.Attribute.Resources, *instRes)
		}

		return ps
	}

	// delete object instance's association batch operation.
	if ps.hitRegexp(deleteObjectInstanceAssociationBatchLatestRegexp, http.MethodDelete) {
		bizID, err := ps.RequestCtx.getBizIDFromBody()
		if err != nil {
			ps.err = err
			return ps
		}

		val, err := ps.RequestCtx.getValueFromBody(common.BKObjIDField)
		if err != nil {
			ps.err = err
			return ps
		}
		objID := val.Value()
		model, err := ps.getOneModel(mapstr.MapStr{common.BKObjIDField: objID})
		if err != nil {
			ps.err = err
			return ps
		}
		modelType := iam.GenCMDBDynamicResType(model.ID)

		ps.Attribute.Resources = []meta.ResourceAttribute{
			{
				BusinessID: bizID,
				Basic: meta.Basic{
					Type:   modelType,
					Action: meta.DeleteMany,
				},
			},
		}
		return ps
	}

	// find object instance topology ui operation.
	if ps.hitRegexp(findObjectInstanceTopologyUILatestRegexp, http.MethodPost) {
		if len(ps.RequestCtx.Elements) != 14 {
			ps.err = errors.New("find object instance topology ui, but got invalid url")
			return ps
		}

		bizID, err := ps.RequestCtx.getBizIDFromBody()
		if err != nil {
			ps.err = err
			return ps
		}

		objID := ps.RequestCtx.Elements[6]
		if len(objID) == 0 {
			ps.err = fmt.Errorf("find object instance topology ui failed, got empty object id")
			return ps
		}

		model, err := ps.getOneModel(mapstr.MapStr{common.BKObjIDField: objID})
		if err != nil {
			ps.err = err
			return ps
		}
		modelType := iam.GenCMDBDynamicResType(model.ID)

		ps.Attribute.Resources = []meta.ResourceAttribute{
			{
				BusinessID: bizID,
				Basic: meta.Basic{
					Type:   modelType,
					Action: meta.FindMany,
				},
			},
		}
		return ps
	}

	// find object instance's association object instance info operation.
	if ps.hitRegexp(findInstAssociationObjInstInfoLatestRegexp, http.MethodPost) {
		bizID, err := ps.RequestCtx.getBizIDFromBody()
		if err != nil {
			ps.err = err
			return ps
		}

		val, err := ps.RequestCtx.getValueFromBody("condition.bk_obj_id")
		if err != nil {
			ps.err = err
			return ps
		}
		objID := val.Value()
		if objID == nil {
			ps.err = fmt.Errorf("find object instance's association object instance info failed, " +
				"no condition.bk_obj_id was found in request body")
			return ps
		}
		model, err := ps.getOneModel(mapstr.MapStr{common.BKObjIDField: objID})
		if err != nil {
			ps.err = err
			return ps
		}
		modelType := iam.GenCMDBDynamicResType(model.ID)

		ps.Attribute.Resources = []meta.ResourceAttribute{
			{
				BusinessID: bizID,
				Basic: meta.Basic{
					Type:   modelType,
					Action: meta.FindMany,
				},
			},
		}
		return ps
	}

	return ps
}

var (
	createObjectInstanceLatestRegexp          = regexp.MustCompile(`^/api/v3/create/instance/object/[^\s/]+/?$`)
	createObjectManyInstanceLatestRegexp      = regexp.MustCompile(`^/api/v3/createmany/instance/object/[^\s/]+/?$`)
	findObjectInstanceAssociationLatestRegexp = regexp.MustCompile(`^/api/v3/find/instassociation/object/[^\s/]+/?$`)
	updateObjectInstanceLatestRegexp          = regexp.MustCompile(`^/api/v3/update/instance/object/[^\s/]+/inst/[0-9]+/?$`)
	updateObjectInstanceBatchLatestRegexp     = regexp.MustCompile(`^/api/v3/updatemany/instance/object/[^\s/]+/?$`)
	deleteObjectInstanceBatchLatestRegexp     = regexp.MustCompile(`^/api/v3/deletemany/instance/object/[^\s/]+/?$`)
	deleteObjectInstanceLatestRegexp          = regexp.MustCompile(`^/api/v3/delete/instance/object/[^\s/]+/inst/[0-9]+/?$`)
	// TODO remove it
	findObjectInstanceSubTopologyLatestRegexp = regexp.MustCompile(`^/api/v3/find/insttopo/object/[^\s/]+/inst/[0-9]+/?$`)
	findObjectInstanceTopologyLatestRegexp    = regexp.MustCompile(`^/api/v3/find/instassttopo/object/[^\s/]+/inst/[0-9]+/?$`)
	findObjectInstancesLatestRegexp           = regexp.MustCompile(`^/api/v3/find/instance/object/[^\s/]+/?$`)
	findObjectInstancesUniqueFieldsRegexp     = regexp.MustCompile(
		`^/api/v3/find/instance/object/[^\s/]+/unique_fields/by/unique/[0-9]+/?$`)
	findObjectInstancesNamesRegexp = regexp.MustCompile(`^/api/v3/findmany/object/instances/names/?$`)

	searchObjectInstancesRegexp = regexp.MustCompile(`^/api/v3/search/instances/object/[^\s/]+/?$`)
	countObjectInstancesRegexp  = regexp.MustCompile(`^/api/v3/count/instances/object/[^\s/]+/?$`)
)

func (ps *parseStream) objectInstanceLatest() *parseStream {
	if ps.shouldReturn() {
		return ps
	}

	// create instance operation
	if ps.hitRegexp(createObjectInstanceLatestRegexp, http.MethodPost) {
		if len(ps.RequestCtx.Elements) != 6 {
			ps.err = errors.New("create instance, but got invalid url")
			return ps
		}

		objID := ps.RequestCtx.Elements[5]
		model, err := ps.getOneModel(mapstr.MapStr{common.BKObjIDField: objID})
		if err != nil {
			ps.err = err
			return ps
		}
		modelType := iam.GenCMDBDynamicResType(model.ID)

		isMainline, err := ps.isMainlineModel(objID)
		if err != nil {
			ps.err = err
			return ps
		}

		bizID, err := ps.RequestCtx.getBizIDFromBody()
		if err != nil {
			ps.err = err
			return ps
		}

		if isMainline {
			modelType = meta.MainlineInstance
		}

		ps.Attribute.Resources = []meta.ResourceAttribute{
			{
				BusinessID: bizID,
				Basic: meta.Basic{
					Type:   modelType,
					Action: meta.Create,
				},
				Layers: []meta.Item{{Type: meta.Model, InstanceID: model.ID}},
			},
		}
		return ps
	}

	if ps.hitRegexp(createObjectManyInstanceLatestRegexp, http.MethodPost) {
		objID := ps.RequestCtx.Elements[5]
		model, err := ps.getOneModel(mapstr.MapStr{common.BKObjIDField: objID})
		if err != nil {
			ps.err = err
			return ps
		}

		var modelType = meta.ModelInstance
		isMainline, err := ps.isMainlineModel(objID)
		if err != nil {
			ps.err = err
			return ps
		}
		if isMainline {
			modelType = meta.MainlineInstance
		}

		bizID, err := ps.RequestCtx.getBizIDFromBody()
		if err != nil {
			ps.err = err
			return ps
		}

		ps.Attribute.Resources = []meta.ResourceAttribute{
			{
				BusinessID: bizID,
				Basic: meta.Basic{
					Type:   modelType,
					Action: meta.Create,
				},
				Layers: []meta.Item{{Type: meta.Model, InstanceID: model.ID}},
			},
		}

		return ps
	}

	// search instance association
	if ps.hitRegexp(findObjectInstanceAssociationLatestRegexp, http.MethodPost) {
		if len(ps.RequestCtx.Elements) != 6 {
			ps.err = errors.New("search instance association, but got invalid url")
			return ps
		}

		objID := ps.RequestCtx.Elements[5]
		model, err := ps.getOneModel(mapstr.MapStr{common.BKObjIDField: objID})
		if err != nil {
			ps.err = err
			return ps
		}
		modelType := iam.GenCMDBDynamicResType(model.ID)

		ps.Attribute.Resources = []meta.ResourceAttribute{
			{
				Basic: meta.Basic{
					Type:   modelType,
					Action: meta.SkipAction,
				},
			},
		}

		return ps
	}

	// update instance operation
	if ps.hitRegexp(updateObjectInstanceLatestRegexp, http.MethodPut) {
		if len(ps.RequestCtx.Elements) != 8 {
			ps.err = errors.New("update object instance, but got invalid url")
			return ps
		}

		instID, err := strconv.ParseInt(ps.RequestCtx.Elements[7], 10, 64)
		if err != nil {
			ps.err = fmt.Errorf("update object instance, but got invalid instance id %s", ps.RequestCtx.Elements[5])
			return ps
		}

		objectID := ps.RequestCtx.Elements[5]
		model, err := ps.getOneModel(mapstr.MapStr{common.BKObjIDField: objectID})
		if err != nil {
			ps.err = err
			return ps
		}
		modelType := iam.GenCMDBDynamicResType(model.ID)

		isMainline, err := ps.isMainlineModel(objectID)
		if err != nil {
			ps.err = err
			return ps
		}
		if isMainline {
			modelType = meta.MainlineInstance
		}

		bizID, err := ps.RequestCtx.getBizIDFromBody()
		if err != nil {
			ps.err = err
			return ps
		}

		ps.Attribute.Resources = []meta.ResourceAttribute{
			{
				BusinessID: bizID,
				Basic: meta.Basic{
					Type:       modelType,
					Action:     meta.Update,
					InstanceID: instID,
				},
			},
		}
		return ps
	}

	// batch update instance operation
	if ps.hitRegexp(updateObjectInstanceBatchLatestRegexp, http.MethodPut) {
		if len(ps.RequestCtx.Elements) != 6 {
			ps.err = errors.New("update object instance batch, but got invalid url")
			return ps
		}

		objectID := ps.RequestCtx.Elements[5]
		model, err := ps.getOneModel(mapstr.MapStr{common.BKObjIDField: objectID})
		if err != nil {
			ps.err = err
			return ps
		}
		modelType := iam.GenCMDBDynamicResType(model.ID)

		ids := make([]int64, 0)
		val, err := ps.RequestCtx.getValueFromBody("update.#.inst_id")
		if err != nil {
			ps.err = err
			return ps
		}
		val.ForEach(
			func(key, value gjson.Result) bool {
				ids = append(ids, value.Int())
				return true
			})

		bizID, err := ps.RequestCtx.getBizIDFromBody()
		if err != nil {
			ps.err = err
			return ps
		}

		for _, id := range ids {
			ps.Attribute.Resources = append(ps.Attribute.Resources, meta.ResourceAttribute{
				BusinessID: bizID,
				Basic: meta.Basic{
					Type:       modelType,
					Action:     meta.UpdateMany,
					InstanceID: id,
				},
			})
		}

		return ps
	}

	// batch delete instance operation
	if ps.hitRegexp(deleteObjectInstanceBatchLatestRegexp, http.MethodDelete) {
		if len(ps.RequestCtx.Elements) != 6 {
			ps.err = errors.New("delete object instance batch, but got invalid url")
			return ps
		}

		objID := ps.RequestCtx.Elements[5]
		model, err := ps.getOneModel(mapstr.MapStr{common.BKObjIDField: objID})
		if err != nil {
			ps.err = err
			return ps
		}
		modelType := iam.GenCMDBDynamicResType(model.ID)

		ps.Attribute.Resources = []meta.ResourceAttribute{
			{
				Basic: meta.Basic{
					Type:   modelType,
					Action: meta.SkipAction,
				},
			},
		}
		return ps
	}

	// delete instance operation.
	if ps.hitRegexp(deleteObjectInstanceLatestRegexp, http.MethodDelete) {
		if len(ps.RequestCtx.Elements) != 8 {
			ps.err = errors.New("delete object instance, but got invalid url")
			return ps
		}

		e7 := ps.RequestCtx.Elements[7]
		instID, err := strconv.ParseInt(e7, 10, 64)
		if err != nil {
			ps.err = fmt.Errorf("delete object instance, but got invalid instance id %s", e7)
			return ps
		}

		objID := ps.RequestCtx.Elements[5]
		model, err := ps.getOneModel(mapstr.MapStr{common.BKObjIDField: objID})
		if err != nil {
			ps.err = err
			return ps
		}
		modelType := iam.GenCMDBDynamicResType(model.ID)

		isMainline, err := ps.isMainlineModel(objID)
		if err != nil {
			ps.err = err
			return ps
		}

		bizID, err := ps.RequestCtx.getBizIDFromBody()
		if err != nil {
			ps.err = err
			return ps
		}

		if isMainline {
			// special logic for mainline object's instance authorization.
			modelType = meta.MainlineInstance
		}

		ps.Attribute.Resources = []meta.ResourceAttribute{
			{
				BusinessID: bizID,
				Basic: meta.Basic{
					Type:       modelType,
					Action:     meta.Delete,
					InstanceID: instID,
				},
			},
		}

		return ps
	}

	// find object instance sub topology operation
	if ps.hitRegexp(findObjectInstanceSubTopologyLatestRegexp, http.MethodPost) {
		if len(ps.RequestCtx.Elements) != 8 {
			ps.err = errors.New("find object instance topology, but got invalid url")
			return ps
		}

		instID, err := strconv.ParseInt(ps.RequestCtx.Elements[7], 10, 64)
		if err != nil {
			ps.err = fmt.Errorf("find object instance topology, but got invalid instance id %s", ps.RequestCtx.Elements[7])
			return ps
		}

		ps.Attribute.Resources = []meta.ResourceAttribute{
			{
				Basic: meta.Basic{
					Type:       meta.ModelInstanceTopology,
					Action:     meta.Find,
					InstanceID: instID,
				},
				Layers: []meta.Item{
					{
						Type:         meta.Model,
						InstanceIDEx: ps.RequestCtx.Elements[5],
					},
				},
			},
		}
		return ps
	}

	// find object instance fully topology operation.
	if ps.hitRegexp(findObjectInstanceTopologyLatestRegexp, http.MethodPost) {
		if len(ps.RequestCtx.Elements) != 8 {
			ps.err = errors.New("find object instance topology, but got invalid url")
			return ps
		}

		ps.Attribute.Resources = []meta.ResourceAttribute{
			{
				Basic: meta.Basic{
					Type:   meta.ModelInstanceTopology,
					Action: meta.Find,
				},
			},
		}
		return ps
	}

	// find object's instance list operation
	if ps.hitRegexp(findObjectInstancesLatestRegexp, http.MethodPost) {
		if len(ps.RequestCtx.Elements) != 6 {
			ps.err = errors.New("find object's instance list, but got invalid url")
			return ps
		}

		objID := ps.RequestCtx.Elements[5]
		model, err := ps.getOneModel(mapstr.MapStr{common.BKObjIDField: objID})
		if err != nil {
			ps.err = err
			return ps
		}
		modelType := iam.GenCMDBDynamicResType(model.ID)

		ps.Attribute.Resources = []meta.ResourceAttribute{
			{
				Basic: meta.Basic{
					Type:   modelType,
					Action: meta.SkipAction,
				},
			},
		}
		return ps
	}

	// search object instances operation.
	if ps.hitRegexp(searchObjectInstancesRegexp, http.MethodPost) {
		if len(ps.RequestCtx.Elements) != 6 {
			ps.err = errors.New("search object instances, got invalid url")
			return ps
		}

		ps.Attribute.Resources = []meta.ResourceAttribute{
			{
				Basic: meta.Basic{
					Type:   meta.ModelInstance,
					Action: meta.SkipAction,
				},
			},
		}
		return ps
	}

	// count object instances operation.
	if ps.hitRegexp(countObjectInstancesRegexp, http.MethodPost) {
		if len(ps.RequestCtx.Elements) != 6 {
			ps.err = errors.New("count object instances, got invalid url")
			return ps
		}

		ps.Attribute.Resources = []meta.ResourceAttribute{
			{
				Basic: meta.Basic{
					Type:   meta.ModelInstance,
					Action: meta.SkipAction,
				},
			},
		}
		return ps
	}

	// find object's instances' unique fields operation
	if ps.hitRegexp(findObjectInstancesUniqueFieldsRegexp, http.MethodPost) {
		if len(ps.RequestCtx.Elements) != 10 {
			ps.err = errors.New("find object's instances' unique fields, but got invalid url")
			return ps
		}

		objID := ps.RequestCtx.Elements[5]
		model, err := ps.getOneModel(mapstr.MapStr{common.BKObjIDField: objID})
		if err != nil {
			ps.err = err
			return ps
		}
		modelType := iam.GenCMDBDynamicResType(model.ID)

		ps.Attribute.Resources = []meta.ResourceAttribute{
			{
				Basic: meta.Basic{
					Type:   modelType,
					Action: meta.SkipAction,
				},
			},
		}
		return ps
	}

	// find object instances' brief info
	if ps.hitRegexp(findObjectInstancesNamesRegexp, http.MethodPost) {
		if len(ps.RequestCtx.Elements) != 6 {
			ps.err = errors.New("find object instances' brief info, but got invalid url")
			return ps
		}

		objID := ps.RequestCtx.Elements[5]
		model, err := ps.getOneModel(mapstr.MapStr{common.BKObjIDField: objID})
		if err != nil {
			ps.err = err
			return ps
		}
		modelType := iam.GenCMDBDynamicResType(model.ID)

		ps.Attribute.Resources = []meta.ResourceAttribute{
			{
				Basic: meta.Basic{
					Type:   modelType,
					Action: meta.SkipAction,
				},
			},
		}
		return ps
	}

	return ps
}

const (
	createObjectLatestPattern       = "/api/v3/create/object"
	createObjectBatchLatestPattern  = "/api/v3/createmany/object"
	findObjectsLatestPattern        = "/api/v3/find/object"
	findObjectBatchLatestPattern    = "/api/v3/findmany/object"
	findObjectTopologyLatestPattern = "/api/v3/find/objecttopology"
)

var (
	deleteObjectLatestRegexp = regexp.MustCompile(`^/api/v3/delete/object/[0-9]+/?$`)
	updateObjectLatestRegexp = regexp.MustCompile(`^/api/v3/update/object/[0-9]+/?$`)

	// TODO remove it
	// 获取模型拓扑图及位置信息-Web
	findObjectTopologyGraphicLatestRegexp = regexp.MustCompile(`^/api/v3/find/objecttopo/scope_type/[^\s/]+/scope_id/[^\s/]+/?$`)
	// 设置模型拓扑图及位置信息-Web
	updateObjectTopologyGraphicLatestRegexp = regexp.MustCompile(`^/api/v3/update/objecttopo/scope_type/[^\s/]+/scope_id/[^\s/]+/?$`)
)

func (ps *parseStream) objectLatest() *parseStream {
	if ps.shouldReturn() {
		return ps
	}

	// create common object operation.
	if ps.hitPattern(createObjectLatestPattern, http.MethodPost) {
		val, err := ps.RequestCtx.getValueFromBody(common.BKClassificationIDField)
		if err != nil {
			ps.err = err
			return ps
		}
		classID := val.String()
		filter := map[string]interface{}{
			common.BKClassificationIDField: classID,
		}

		classification, err := ps.getOneClassification(filter)
		if err != nil {
			ps.err = fmt.Errorf("create object, but get classification failed, err:%v", err)
			return ps
		}

		bizID, err := ps.RequestCtx.getBizIDFromBody()
		if err != nil {
			ps.err = err
			return ps
		}

		ps.Attribute.Resources = []meta.ResourceAttribute{
			{
				BusinessID: bizID,
				Basic: meta.Basic{
					Type:   meta.Model,
					Action: meta.Create,
				},
				Layers: []meta.Item{{Type: meta.ModelClassification, InstanceID: classification.ID}},
			},
		}
		return ps
	}

	// create or update models' attributes batch
	if ps.hitPattern(createObjectBatchLatestPattern, http.MethodPost) {
		bizID, err := ps.RequestCtx.getBizIDFromBody()
		if err != nil {
			ps.err = err
			return ps
		}

		ps.Attribute.Resources = []meta.ResourceAttribute{
			{
				BusinessID: bizID,
				Basic: meta.Basic{
					Type:   meta.Model,
					Action: meta.SkipAction,
				},
			},
		}
		return ps
	}

	// delete object operation
	if ps.hitRegexp(deleteObjectLatestRegexp, http.MethodDelete) {
		if len(ps.RequestCtx.Elements) != 5 {
			ps.err = errors.New("delete object, but got invalid url")
			return ps
		}

		id, err := strconv.ParseInt(ps.RequestCtx.Elements[4], 10, 64)
		if err != nil {
			ps.err = fmt.Errorf("delete object, but got invalid object's id %s", ps.RequestCtx.Elements[3])
			return ps
		}

		bizID, err := ps.RequestCtx.getBizIDFromBody()
		if err != nil {
			ps.err = err
			return ps
		}

		ps.Attribute.Resources = []meta.ResourceAttribute{
			{
				BusinessID: bizID,
				Basic: meta.Basic{
					Type:       meta.Model,
					Action:     meta.Delete,
					InstanceID: id,
				},
			},
		}
		return ps
	}

	// update object operation.
	if ps.hitRegexp(updateObjectLatestRegexp, http.MethodPut) {
		if len(ps.RequestCtx.Elements) != 5 {
			ps.err = errors.New("update object, but got invalid url")
			return ps
		}

		id, err := strconv.ParseInt(ps.RequestCtx.Elements[4], 10, 64)
		if err != nil {
			ps.err = fmt.Errorf("update object, but got invalid object's id %s", ps.RequestCtx.Elements[4])
			return ps
		}

		bizID, err := ps.RequestCtx.getBizIDFromBody()
		if err != nil {
			ps.err = err
			return ps
		}

		ps.Attribute.Resources = []meta.ResourceAttribute{
			{
				BusinessID: bizID,
				Basic: meta.Basic{
					Type:       meta.Model,
					Action:     meta.Update,
					InstanceID: id,
				},
			},
		}
		return ps
	}

	// get object operation.
	if ps.hitPattern(findObjectsLatestPattern, http.MethodPost) {
		bizID, err := ps.RequestCtx.getBizIDFromBody()
		if err != nil {
			ps.err = err
			return ps
		}

		ps.Attribute.Resources = []meta.ResourceAttribute{
			{
				BusinessID: bizID,
				Basic: meta.Basic{
					Type:   meta.Model,
					Action: meta.FindMany,
				},
			},
		}
		return ps
	}

	// get object in batch operation.
	if ps.hitPattern(findObjectBatchLatestPattern, http.MethodPost) {
		bizID, err := ps.RequestCtx.getBizIDFromBody()
		if err != nil {
			ps.err = err
			return ps
		}

		ps.Attribute.Resources = []meta.ResourceAttribute{
			{
				BusinessID: bizID,
				Basic: meta.Basic{
					Type:   meta.Model,
					Action: meta.FindMany,
				},
			},
		}
		return ps
	}

	// find object's topology operation.
	if ps.hitPattern(findObjectTopologyLatestPattern, http.MethodPost) {
		bizID, err := ps.RequestCtx.getBizIDFromBody()
		if err != nil {
			ps.err = err
			return ps
		}

		ps.Attribute.Resources = []meta.ResourceAttribute{
			{
				BusinessID: bizID,
				Basic: meta.Basic{
					Type:   meta.ModelTopology,
					Action: meta.Find,
				},
			},
		}
		return ps
	}

	// find object's topology graphic operation.
	if ps.hitRegexp(findObjectTopologyGraphicLatestRegexp, http.MethodPost) {
		bizID, err := ps.RequestCtx.getBizIDFromBody()
		if err != nil {
			ps.err = err
			return ps
		}

		ps.Attribute.Resources = []meta.ResourceAttribute{
			{
				BusinessID: bizID,
				Basic: meta.Basic{
					Type: meta.ModelTopology,
					// Action: meta.Find,
					Action: meta.SkipAction,
				},
			},
		}
		return ps
	}

	// update object's topology graphic operation.
	if ps.hitRegexp(updateObjectTopologyGraphicLatestRegexp, http.MethodPost) {

		ps.Attribute.Resources = []meta.ResourceAttribute{
			{
				Basic: meta.Basic{
					Type:   meta.ModelTopology,
					Action: meta.Update,
				},
			},
		}
		return ps
	}

	return ps
}

const (
	createObjectClassificationLatestPattern   = "/api/v3/create/objectclassification"
	findObjectClassificationListLatestPattern = "/api/v3/find/objectclassification"
	// 查找模型分组及分组下的模型列表
	findObjectsBelongsToClassificationLatestPattern = `/api/v3/find/classificationobject`
)

var (
	deleteObjectClassificationLatestRegexp = regexp.MustCompile("^/api/v3/delete/objectclassification/[0-9]+/?$")
	updateObjectClassificationLatestRegexp = regexp.MustCompile("^/api/v3/update/objectclassification/[0-9]+/?$")
)

func (ps *parseStream) objectClassificationLatest() *parseStream {
	if ps.shouldReturn() {
		return ps
	}

	// create object's classification operation.
	if ps.hitPattern(createObjectClassificationLatestPattern, http.MethodPost) {
		bizID, err := ps.RequestCtx.getBizIDFromBody()
		if err != nil {
			ps.err = err
			return ps
		}

		ps.Attribute.Resources = []meta.ResourceAttribute{
			{
				BusinessID: bizID,
				Basic: meta.Basic{
					Type:   meta.ModelClassification,
					Action: meta.Create,
				},
			},
		}
		return ps
	}

	// delete object's classification operation.
	if ps.hitRegexp(deleteObjectClassificationLatestRegexp, http.MethodDelete) {
		if len(ps.RequestCtx.Elements) != 5 {
			ps.err = errors.New("delete object classification, but got invalid url")
			return ps
		}

		classID, err := strconv.ParseInt(ps.RequestCtx.Elements[4], 10, 64)
		if err != nil {
			ps.err = fmt.Errorf("delete object classification, but got invalid object's id %s", ps.RequestCtx.Elements[4])
			return ps
		}

		bizID, err := ps.RequestCtx.getBizIDFromBody()
		if err != nil {
			ps.err = err
			return ps
		}

		ps.Attribute.Resources = []meta.ResourceAttribute{
			{
				BusinessID: bizID,
				Basic: meta.Basic{
					Type:       meta.ModelClassification,
					Action:     meta.Delete,
					InstanceID: classID,
				},
			},
		}
		return ps
	}

	// update object's classification operation.
	if ps.hitRegexp(updateObjectClassificationLatestRegexp, http.MethodPut) {
		if len(ps.RequestCtx.Elements) != 5 {
			ps.err = errors.New("update object classification, but got invalid url")
			return ps
		}

		classID, err := strconv.ParseInt(ps.RequestCtx.Elements[4], 10, 64)
		if err != nil {
			ps.err = fmt.Errorf("update object classification, but got invalid object's  classification id %s", ps.RequestCtx.Elements[4])
			return ps
		}

		bizID, err := ps.RequestCtx.getBizIDFromBody()
		if err != nil {
			ps.err = err
			return ps
		}

		ps.Attribute.Resources = []meta.ResourceAttribute{
			{
				BusinessID: bizID,
				Basic: meta.Basic{
					Type:       meta.ModelClassification,
					Action:     meta.Update,
					InstanceID: classID,
				},
			},
		}
		return ps
	}

	// find object's classification list operation.
	if ps.hitPattern(findObjectClassificationListLatestPattern, http.MethodPost) {
		bizID, err := ps.RequestCtx.getBizIDFromBody()
		if err != nil {
			ps.err = err
			return ps
		}

		ps.Attribute.Resources = []meta.ResourceAttribute{
			{
				BusinessID: bizID,
				Basic: meta.Basic{
					Type:   meta.ModelClassification,
					Action: meta.FindMany,
				},
			},
		}
		return ps
	}
	// find all the objects belongs to a classification
	if ps.hitPattern(findObjectsBelongsToClassificationLatestPattern, http.MethodPost) {
		bizID, err := ps.RequestCtx.getBizIDFromBody()
		if err != nil {
			ps.err = err
			return ps
		}

		ps.Attribute.Resources = []meta.ResourceAttribute{
			{
				BusinessID: bizID,
				Basic: meta.Basic{
					Type:   meta.Model,
					Action: meta.FindMany,
				},
			},
		}
		return ps
	}

	return ps
}

const (
	createObjectAttributeGroupLatestPattern = "/api/v3/create/objectattgroup"
	updateObjectAttributeGroupLatestPattern = "/api/v3/update/objectattgroup"
)

var (
	findObjectAttributeGroupLatestRegexp   = regexp.MustCompile(`^/api/v3/find/objectattgroup/object/[^\s/]+/?$`)
	deleteObjectAttributeGroupLatestRegexp = regexp.MustCompile(`^/api/v3/delete/objectattgroup/[0-9]+/?$`)
)

func (ps *parseStream) objectAttributeGroupLatest() *parseStream {
	if ps.shouldReturn() {
		return ps
	}
	// create object's attribute group operation.
	if ps.hitPattern(createObjectAttributeGroupLatestPattern, http.MethodPost) {
		val, err := ps.RequestCtx.getValueFromBody(common.BKObjIDField)
		if err != nil {
			ps.err = err
			return ps
		}
		filter := mapstr.MapStr{
			common.BKObjIDField: val.Value(),
		}
		model, err := ps.getOneModel(filter)
		if err != nil {
			ps.err = err
			return ps
		}

		bizID, err := ps.RequestCtx.getBizIDFromBody()
		if err != nil {
			ps.err = err
			return ps
		}

		ps.Attribute.Resources = []meta.ResourceAttribute{
			{
				// 业务ID的解释
				// case  0: 创建公共的属性分组
				// case ~0: 创建业务私有的属性分组
				BusinessID: bizID,
				Basic: meta.Basic{
					Type:   meta.ModelAttributeGroup,
					Action: meta.Create,
				},
				Layers: []meta.Item{{Type: meta.Model, InstanceID: model.ID}},
			},
		}
		return ps
	}

	// find object's attribute group operation.
	if ps.hitRegexp(findObjectAttributeGroupLatestRegexp, http.MethodPost) {
		if len(ps.RequestCtx.Elements) != 6 {
			ps.err = errors.New("find object's attribute group, but got invalid uri")
			return ps
		}

		model, err := ps.getOneModel(mapstr.MapStr{common.BKObjIDField: ps.RequestCtx.Elements[5]})
		if err != nil {
			ps.err = err
			return ps
		}

		bizID, err := ps.RequestCtx.getBizIDFromBody()
		if err != nil {
			ps.err = err
			return ps
		}

		ps.Attribute.Resources = []meta.ResourceAttribute{
			{
				// 业务ID的解释
				// case  0: 仅查询公共的属性分组
				// case ~0: 查询业务私有的属性分组 + 公用属性分组
				BusinessID: bizID,
				Basic: meta.Basic{
					Type:   meta.ModelAttributeGroup,
					Action: meta.FindMany,
				},
				Layers: []meta.Item{{Type: meta.Model, InstanceID: model.ID}},
			},
		}
		return ps
	}

	// update object's attribute group operation.
	if ps.hitPattern(updateObjectAttributeGroupLatestPattern, http.MethodPut) {
		val, err := ps.RequestCtx.getValueFromBody("condition")
		if err != nil {
			ps.err = err
			return ps
		}
		groups, err := ps.getAttributeGroup(val.Value())
		if err != nil {
			ps.err = err
			return ps
		}

		for _, group := range groups {
			filter := mapstr.MapStr{
				common.BKObjIDField: group.ObjectID,
			}
			model, err := ps.getOneModel(filter)
			if err != nil {
				ps.err = err
				return ps
			}
			ps.Attribute.Resources = append(ps.Attribute.Resources,
				meta.ResourceAttribute{
					BusinessID: group.BizID,
					Basic: meta.Basic{
						Type:       meta.ModelAttributeGroup,
						Action:     meta.Update,
						InstanceID: group.ID,
					},
					Layers: []meta.Item{{Type: meta.Model, InstanceID: model.ID}},
				})
		}
		return ps
	}

	// delete object's attribute group operation.
	if ps.hitRegexp(deleteObjectAttributeGroupLatestRegexp, http.MethodDelete) {
		if len(ps.RequestCtx.Elements) != 5 {
			ps.err = errors.New("delete object's attribute group, but got invalid url")
			return ps
		}

		groupID, err := strconv.ParseInt(ps.RequestCtx.Elements[4], 10, 64)
		if err != nil {
			ps.err = fmt.Errorf("delete object's attribute group, but got invalid group's id %s", ps.RequestCtx.Elements[4])
			return ps
		}

		groups, err := ps.getAttributeGroup(mapstr.MapStr{"id": groupID})
		if err != nil {
			ps.err = err
			return ps
		}

		model, err := ps.getOneModel(mapstr.MapStr{common.BKObjIDField: groups[0].ObjectID})
		if err != nil {
			ps.err = err
			return ps
		}
		ps.Attribute.Resources = []meta.ResourceAttribute{
			{
				BusinessID: groups[0].BizID,
				Basic: meta.Basic{
					Type:       meta.ModelAttributeGroup,
					Action:     meta.Delete,
					InstanceID: groupID,
				},
				Layers: []meta.Item{{Type: meta.Model, InstanceID: model.ID}},
			},
		}
		return ps
	}

	return ps
}

const (
	createObjectAttributeLatestPattern   = "/api/v3/create/objectattr"
	findObjectAttributeLatestPattern     = "/api/v3/find/objectattr"
	findHostObjectAttributeLatestPattern = "/api/v3/find/objectattr/host"
)

var (
	deleteObjectAttributeLatestRegexp      = regexp.MustCompile(`^/api/v3/delete/objectattr/[0-9]+/?$`)
	updateObjectAttributeLatestRegexp      = regexp.MustCompile(`^/api/v3/update/objectattr/[0-9]+/?$`)
	updateObjectAttributeIndexLatestRegexp = regexp.MustCompile(`^/api/v3/update/objectattr/index/[^\s/]+/[0-9]+/?$`)
	createBizCustomFieldLatestRegexp       = regexp.MustCompile(`^/api/v3/create/objectattr/biz/[0-9]+/?$`)
	updateBizCustomFieldLatestRegexp       = regexp.MustCompile(`^/api/v3/update/objectattr/biz/[0-9]+/id/[0-9]+/?$`)
)

func (ps *parseStream) objectAttributeLatest() *parseStream {
	if ps.shouldReturn() {
		return ps
	}

	// create object's attribute operation.
	if ps.hitPattern(createObjectAttributeLatestPattern, http.MethodPost) {
		val, err := ps.RequestCtx.getValueFromBody(common.BKObjIDField)
		if err != nil {
			ps.err = err
			return ps
		}
		modelEn := val.String()
		model, err := ps.getOneModel(mapstr.MapStr{common.BKObjIDField: modelEn})
		if err != nil {
			ps.err = err
			return ps
		}

		bizID, err := ps.RequestCtx.getBizIDFromBody()
		if err != nil {
			ps.err = err
			return ps
		}

		ps.Attribute.Resources = []meta.ResourceAttribute{
			{
				// 注意业务ID是否为0表示创建两种不同的属性
				// case 0: 创建公共属性，这种属性相比业务私有属性，所有业务都可见
				// case ~0: 创建业务私有属性，业务私有属性，其它业务不可见
				BusinessID: bizID,
				Basic: meta.Basic{
					Type:   meta.ModelAttribute,
					Action: meta.Create,
				},
				Layers: []meta.Item{{Type: meta.Model, InstanceID: model.ID}},
			},
		}

		return ps
	}

	// delete object's attribute operation.
	if ps.hitRegexp(deleteObjectAttributeLatestRegexp, http.MethodDelete) {
		if len(ps.RequestCtx.Elements) != 5 {
			ps.err = errors.New("delete object attribute, but got invalid url")
			return ps
		}

		attrID, err := strconv.ParseInt(ps.RequestCtx.Elements[4], 10, 64)
		if err != nil {
			ps.err = fmt.Errorf("delete object attribute, but got invalid attribute id %s", ps.RequestCtx.Elements[4])
			return ps
		}

		attr, err := ps.getModelAttribute(mapstr.MapStr{common.BKFieldID: attrID})
		if err != nil {
			ps.err = fmt.Errorf("delete object attribute, but fetch attribute by %v failed %v", mapstr.MapStr{common.BKFieldID: attrID}, err)
			return ps
		}

		if len(attr) == 0 {
			ps.err = errors.New("can not find attribute detail")
			return ps
		}

		model, err := ps.getOneModel(mapstr.MapStr{common.BKObjIDField: attr[0].ObjectID})
		if err != nil {
			ps.err = err
			return ps
		}

		ps.Attribute.Resources = []meta.ResourceAttribute{
			{
				// 对属性操作的鉴权，依赖于属性是公有属性，还是业务私有属性
				BusinessID: attr[0].BizID,
				Basic: meta.Basic{
					Type:       meta.ModelAttribute,
					Action:     meta.Delete,
					InstanceID: attrID,
				},
				Layers: []meta.Item{{Type: meta.Model, InstanceID: model.ID}},
			},
		}
		return ps
	}

	// update object attribute operation
	if ps.hitRegexp(updateObjectAttributeLatestRegexp, http.MethodPut) {
		if len(ps.RequestCtx.Elements) != 5 {
			ps.err = errors.New("update object attribute, but got invalid url")
			return ps
		}

		attrID, err := strconv.ParseInt(ps.RequestCtx.Elements[4], 10, 64)
		if err != nil {
			ps.err = fmt.Errorf("update object attribute, but got invalid attribute id %s", ps.RequestCtx.Elements[4])
			return ps
		}

		attr, err := ps.getModelAttribute(mapstr.MapStr{common.BKFieldID: attrID})
		if err != nil {
			ps.err = fmt.Errorf("delete object attribute, but fetch attribute by %v failed %v", mapstr.MapStr{common.BKFieldID: attrID}, err)
			return ps
		}

		if len(attr) == 0 {
			ps.err = errors.New("can not find attribute detail")
			return ps
		}

		model, err := ps.getOneModel(mapstr.MapStr{common.BKObjIDField: attr[0].ObjectID})
		if err != nil {
			ps.err = err
			return ps
		}

		ps.Attribute.Resources = []meta.ResourceAttribute{
			{
				// 对属性操作的鉴权，依赖于属性是公有属性，还是业务私有属性
				BusinessID: attr[0].BizID,
				Basic: meta.Basic{
					Type:       meta.ModelAttribute,
					Action:     meta.Update,
					InstanceID: attrID,
				},
				Layers: []meta.Item{{Type: meta.Model, InstanceID: model.ID}},
			},
		}
		return ps
	}

	// update object attribute index operation
	if ps.hitRegexp(updateObjectAttributeIndexLatestRegexp, http.MethodPost) {
		if len(ps.RequestCtx.Elements) != 7 {
			ps.err = errors.New("update object attribute, but got invalid url")
			return ps
		}

		attrID, err := strconv.ParseInt(ps.RequestCtx.Elements[6], 10, 64)
		if err != nil {
			ps.err = fmt.Errorf("update object attribute, but got invalid attribute id %s", ps.RequestCtx.Elements[4])
			return ps
		}

		attr, err := ps.getModelAttribute(mapstr.MapStr{common.BKFieldID: attrID})
		if err != nil {
			ps.err = fmt.Errorf("delete object attribute, but fetch attribute by %v failed %v", mapstr.MapStr{common.BKFieldID: attrID}, err)
			return ps
		}

		if len(attr) == 0 {
			ps.err = errors.New("can not find attribute detail")
			return ps
		}

		model, err := ps.getOneModel(mapstr.MapStr{common.BKObjIDField: attr[0].ObjectID})
		if err != nil {
			ps.err = err
			return ps
		}

		ps.Attribute.Resources = []meta.ResourceAttribute{
			{
				// 对属性操作的鉴权，依赖于属性是公有属性，还是业务私有属性
				BusinessID: attr[0].BizID,
				Basic: meta.Basic{
					Type:       meta.ModelAttribute,
					Action:     meta.Update,
					InstanceID: attrID,
				},
				Layers: []meta.Item{{Type: meta.Model, InstanceID: model.ID}},
			},
		}
		return ps
	}

	// get object's attribute operation.
	if ps.hitPattern(findObjectAttributeLatestPattern, http.MethodPost) {
		val, err := ps.RequestCtx.getValueFromBody(common.BKObjIDField)
		if err != nil {
			ps.err = err
			return ps
		}
		modelCond := val.Value()
		models, err := ps.searchModels(mapstr.MapStr{common.BKObjIDField: modelCond})
		if err != nil {
			ps.err = err
			return ps
		}

		bizID, err := ps.RequestCtx.getBizIDFromBody()
		if err != nil {
			ps.err = err
			return ps
		}

		for _, model := range models {
			ps.Attribute.Resources = append(ps.Attribute.Resources,
				meta.ResourceAttribute{
					// 注意：业务ID是否为0表示两种不同的操作
					// case 0: 读取模型的公有属性
					// case ~0: 读取业务私有属性+公有属性
					BusinessID: bizID,
					Basic: meta.Basic{
						Type:   meta.ModelAttribute,
						Action: meta.FindMany,
					},
					Layers: []meta.Item{{Type: meta.Model, InstanceID: model.ID}},
				})
		}
		return ps
	}

	if ps.hitPattern(findHostObjectAttributeLatestPattern, http.MethodPost) {
		model, err := ps.getOneModel(mapstr.MapStr{common.BKObjIDField: common.BKInnerObjIDHost})
		if err != nil {
			ps.err = err
			return ps
		}

		bizID, err := ps.RequestCtx.getBizIDFromBody()
		if err != nil {
			ps.err = err
			return ps
		}

		ps.Attribute.Resources = append(ps.Attribute.Resources,
			meta.ResourceAttribute{
				// 注意：业务ID是否为0表示两种不同的操作
				// case 0: 读取模型的公有属性
				// case ~0: 读取业务私有属性+公有属性
				BusinessID: bizID,
				Basic: meta.Basic{
					Type:   meta.ModelAttribute,
					Action: meta.FindMany,
				},
				Layers: []meta.Item{{Type: meta.Model, InstanceID: model.ID}},
			})

		return ps
	}

	// create business custom field operation
	if ps.hitRegexp(createBizCustomFieldLatestRegexp, http.MethodPost) {
		if len(ps.RequestCtx.Elements) != 6 {
			ps.err = errors.New("create business custom field, but got invalid url")
			return ps
		}

		// 创建业务自定义属性，业务ID不可为0
		bizID, err := strconv.ParseInt(ps.RequestCtx.Elements[5], 10, 64)
		if err != nil {
			blog.Errorf("get business id failed, err: %v", err)
			ps.err = err
			return ps
		}

		if bizID == 0 {
			blog.Error("biz custom field business id can't be 0")
			ps.err = fmt.Errorf("create biz custom field failed, business id is 0")
			return ps
		}

		ps.Attribute.Resources = []meta.ResourceAttribute{
			{
				BusinessID: bizID,
				Basic: meta.Basic{
					Type:   meta.ModelAttribute,
					Action: meta.Create,
				},
			},
		}
		return ps
	}

	// update business custom field operation
	if ps.hitRegexp(updateBizCustomFieldLatestRegexp, http.MethodPut) {
		if len(ps.RequestCtx.Elements) != 8 {
			ps.err = errors.New("update business custom field, but got invalid url")
			return ps
		}

		// 更新业务自定义属性，业务ID不可为0
		bizID, err := strconv.ParseInt(ps.RequestCtx.Elements[5], 10, 64)
		if err != nil {
			blog.Errorf("get business id failed, err: %v", err)
			ps.err = err
			return ps
		}

		if bizID == 0 {
			blog.Error("biz custom field business id can't be 0")
			ps.err = fmt.Errorf("update biz custom field failed, business id is 0")
			return ps
		}

		attrID, err := strconv.ParseInt(ps.RequestCtx.Elements[7], 10, 64)
		if err != nil {
			ps.err = fmt.Errorf("update business custom field, but got invalid attribute id %s", ps.RequestCtx.Elements[4])
			return ps
		}

		ps.Attribute.Resources = []meta.ResourceAttribute{
			{
				BusinessID: bizID,
				Basic: meta.Basic{
					Type:       meta.ModelAttribute,
					Action:     meta.Update,
					InstanceID: attrID,
				},
			},
		}
		return ps
	}

	return ps
}

const (
	createMainlineObjectLatestPattern   = "/api/v3/create/topomodelmainline"
	findMainlineObjectTopoLatestPattern = "/api/v3/find/topomodelmainline"
)

var (
	deleteMainlineObjectLatestRegexp                       = regexp.MustCompile(`^/api/v3/delete/topomodelmainline/object/[^\s/]+/?$`)
	findBusinessInstanceTopologyLatestRegexp               = regexp.MustCompile(`^/api/v3/find/topoinst/biz/[0-9]+/?$`)
	findBusinessInstanceTopologyPathRegexp                 = regexp.MustCompile(`^/api/v3/find/topopath/biz/[0-9]+/?$`)
	findHostApplyRelatedObjectTopologyRegex                = regexp.MustCompile(`^/api/v3/find/topoinst/bk_biz_id/([0-9]+)/host_apply_rule_related/?$`)
	findBusinessInstanceTopologyWithStatisticsLatestRegexp = regexp.MustCompile(`^/api/v3/find/topoinst_with_statistics/biz/[0-9]+/?$`)
)

func (ps *parseStream) mainlineLatest() *parseStream {
	if ps.shouldReturn() {
		return ps
	}

	// create mainline object operation.
	if ps.hitPattern(createMainlineObjectLatestPattern, http.MethodPost) {
		bizID, err := ps.RequestCtx.getBizIDFromBody()
		if err != nil {
			ps.err = err
			return ps
		}

		ps.Attribute.Resources = []meta.ResourceAttribute{
			{
				BusinessID: bizID,
				Basic: meta.Basic{
					Type:   meta.MainlineModel,
					Action: meta.Create,
				},
			},
		}
		return ps
	}

	// delete mainline object operation
	if ps.hitRegexp(deleteMainlineObjectLatestRegexp, http.MethodDelete) {
		bizID, err := ps.RequestCtx.getBizIDFromBody()
		if err != nil {
			ps.err = err
			return ps
		}

		ps.Attribute.Resources = []meta.ResourceAttribute{
			{
				BusinessID: bizID,
				Basic: meta.Basic{
					Type:   meta.MainlineModel,
					Action: meta.Delete,
				},
			},
		}

		return ps
	}

	// get mainline object operation
	if ps.hitPattern(findMainlineObjectTopoLatestPattern, http.MethodPost) {
		bizID, err := ps.RequestCtx.getBizIDFromBody()
		if err != nil {
			ps.err = err
			return ps
		}

		ps.Attribute.Resources = []meta.ResourceAttribute{
			{
				BusinessID: bizID,
				Basic: meta.Basic{
					Type: meta.MainlineModelTopology,
					// Action: meta.Find,
					Action: meta.SkipAction,
				},
			},
		}

		return ps
	}

	// 根据主机属性自动应用规则查找拓扑节点
	if ps.hitRegexp(findHostApplyRelatedObjectTopologyRegex, http.MethodPost) {
		if len(ps.RequestCtx.Elements) != 7 {
			ps.err = errors.New("find host apply rule related topo node, but got invalid url")
			return ps
		}

		bizID, err := strconv.ParseInt(ps.RequestCtx.Elements[5], 10, 64)
		if err != nil {
			ps.err = fmt.Errorf("find host apply rule related topo node, but got invalid business id %s", ps.RequestCtx.Elements[5])
			return ps
		}
		ps.Attribute.Resources = []meta.ResourceAttribute{
			{
				BusinessID: bizID,
				Basic: meta.Basic{
					Type:   meta.MainlineInstanceTopology,
					Action: meta.Find,
				},
			},
		}

		return ps
	}

	// find business instance topology operation.
	// also is find mainline instance topology operation.
	if ps.hitRegexp(findBusinessInstanceTopologyLatestRegexp, http.MethodPost) ||
		ps.hitRegexp(findBusinessInstanceTopologyPathRegexp, http.MethodPost) ||
		ps.hitRegexp(findBusinessInstanceTopologyWithStatisticsLatestRegexp, http.MethodPost) {
		if len(ps.RequestCtx.Elements) != 6 {
			ps.err = errors.New("find business instance topology, but got invalid url")
			return ps
		}

		bizID, err := ps.RequestCtx.getBizIDFromBody()
		if err != nil {
			ps.err = err
			return ps
		}

		ps.Attribute.Resources = []meta.ResourceAttribute{
			{
				BusinessID: bizID,
				Basic: meta.Basic{
					Type:   meta.ModelInstanceTopology,
					Action: meta.Find,
				},
			},
		}
		return ps
	}

	return ps
}<|MERGE_RESOLUTION|>--- conflicted
+++ resolved
@@ -19,7 +19,6 @@
 	"regexp"
 	"strconv"
 
-	"configcenter/src/ac/iam"
 	"configcenter/src/ac/meta"
 	"configcenter/src/common"
 	"configcenter/src/common/blog"
@@ -592,13 +591,17 @@
 			ps.err = err
 			return ps
 		}
-		modelType := iam.GenCMDBDynamicResType(model.ID)
-
-		ps.Attribute.Resources = []meta.ResourceAttribute{
-			{
-				BusinessID: bizID,
-				Basic: meta.Basic{
-					Type:   modelType,
+		instanceType, err := ps.getInstanceTypeByObject(model.ObjectID, model.ID)
+		if err != nil {
+			ps.err = err
+			return ps
+		}
+
+		ps.Attribute.Resources = []meta.ResourceAttribute{
+			{
+				BusinessID: bizID,
+				Basic: meta.Basic{
+					Type:   instanceType,
 					Action: meta.FindMany,
 				},
 			},
@@ -606,9 +609,6 @@
 		return ps
 	}
 
-<<<<<<< HEAD
-	// find instance's association related info operation.
-=======
 	// search instance associations operation.
 	if ps.hitRegexp(searchInstanceAssociationsRegexp, http.MethodPost) {
 		if len(ps.RequestCtx.Elements) != 6 {
@@ -622,11 +622,28 @@
 			return ps
 		}
 
-		ps.Attribute.Resources = []meta.ResourceAttribute{
-			{
-				BusinessID: bizID,
-				Basic: meta.Basic{
-					Type:   meta.ModelInstanceAssociation,
+		objID := ps.RequestCtx.Elements[5]
+		if len(objID) == 0 {
+			ps.err = fmt.Errorf("search instance associations failed, got empty object id")
+			return ps
+		}
+
+		model, err := ps.getOneModel(mapstr.MapStr{common.BKObjIDField: objID})
+		if err != nil {
+			ps.err = err
+			return ps
+		}
+		instanceType, err := ps.getInstanceTypeByObject(model.ObjectID, model.ID)
+		if err != nil {
+			ps.err = err
+			return ps
+		}
+
+		ps.Attribute.Resources = []meta.ResourceAttribute{
+			{
+				BusinessID: bizID,
+				Basic: meta.Basic{
+					Type:   instanceType,
 					Action: meta.FindMany,
 				},
 			},
@@ -647,11 +664,28 @@
 			return ps
 		}
 
-		ps.Attribute.Resources = []meta.ResourceAttribute{
-			{
-				BusinessID: bizID,
-				Basic: meta.Basic{
-					Type:   meta.ModelInstanceAssociation,
+		objID := ps.RequestCtx.Elements[5]
+		if len(objID) == 0 {
+			ps.err = fmt.Errorf("count instance associations failed, got empty object id")
+			return ps
+		}
+
+		model, err := ps.getOneModel(mapstr.MapStr{common.BKObjIDField: objID})
+		if err != nil {
+			ps.err = err
+			return ps
+		}
+		instanceType, err := ps.getInstanceTypeByObject(model.ObjectID, model.ID)
+		if err != nil {
+			ps.err = err
+			return ps
+		}
+
+		ps.Attribute.Resources = []meta.ResourceAttribute{
+			{
+				BusinessID: bizID,
+				Basic: meta.Basic{
+					Type:   instanceType,
 					Action: meta.FindMany,
 				},
 			},
@@ -659,8 +693,7 @@
 		return ps
 	}
 
-	// find instance's association operation.
->>>>>>> 88946448
+	// find instance's association related info operation.
 	if ps.hitPattern(findObjectInstanceAssociationRelatedLatestPattern, http.MethodPost) {
 		bizID, err := ps.RequestCtx.getBizIDFromBody()
 		if err != nil {
@@ -684,13 +717,17 @@
 			ps.err = err
 			return ps
 		}
-		modelType := iam.GenCMDBDynamicResType(model.ID)
-
-		ps.Attribute.Resources = []meta.ResourceAttribute{
-			{
-				BusinessID: bizID,
-				Basic: meta.Basic{
-					Type:   modelType,
+		instanceType, err := ps.getInstanceTypeByObject(model.ObjectID, model.ID)
+		if err != nil {
+			ps.err = err
+			return ps
+		}
+
+		ps.Attribute.Resources = []meta.ResourceAttribute{
+			{
+				BusinessID: bizID,
+				Basic: meta.Basic{
+					Type:   instanceType,
 					Action: meta.FindMany,
 				},
 			},
@@ -750,13 +787,10 @@
 			ps.err = errors.New("invalid bk_asst_inst_id value")
 			return ps
 		}
+
 		// 处理模型自关联的情况
 		if len(models) == 1 {
-<<<<<<< HEAD
-			instanceType, err := ps.getInstanceTypeByObject(models[0].ObjectID, models[0].ID)
-=======
 			instRes, err := ps.generateUpdateInstanceResource(&models[0], instanceID)
->>>>>>> 88946448
 			if err != nil {
 				ps.err = err
 				return ps
@@ -778,12 +812,7 @@
 			} else {
 				instID = asstInstID
 			}
-<<<<<<< HEAD
-			instanceType, err := ps.getInstanceTypeByObject(model.ObjectID, model.ID)
-=======
-
 			instRes, err := ps.generateUpdateInstanceResource(&model, instID)
->>>>>>> 88946448
 			if err != nil {
 				ps.err = err
 				return ps
@@ -824,12 +853,6 @@
 			return ps
 		}
 
-		bizID, err := ps.RequestCtx.getBizIDFromBody()
-		if err != nil {
-			ps.err = err
-			return ps
-		}
-
 		instances, err := ps.RequestCtx.getValueFromBody("details")
 		if err != nil {
 			ps.err = err
@@ -838,72 +861,49 @@
 		for _, instance := range instances.Array() {
 			instanceMap := instance.Map()
 			instID := instanceMap[common.BKInstIDField]
-			asstInstID := instanceMap[common.BKAsstInstIDField]
+			asstInstanceID := instanceMap[common.BKAsstInstIDField]
 			instanceID := instID.Int()
 			if instanceID <= 0 {
 				ps.err = errors.New("invalid bk_inst_id value")
 				return ps
 			}
 
-			asstInstIDInt := asstInstID.Int()
-			if asstInstIDInt <= 0 {
+			asstInstID := asstInstanceID.Int()
+			if asstInstID <= 0 {
 				ps.err = errors.New("invalid bk_asst_inst_id value")
 				return ps
 			}
+
 			// 处理模型自关联的情况
 			if len(models) == 1 {
-				instanceType, err := ps.getInstanceTypeByObject(models[0].ObjectID)
+				instRes, err := ps.generateUpdateInstanceResource(&models[0], instanceID)
 				if err != nil {
 					ps.err = err
 					return ps
 				}
-
-				ps.Attribute.Resources = []meta.ResourceAttribute{
-					{
-						Basic: meta.Basic{
-							Type:       instanceType,
-							Action:     meta.Update,
-							InstanceID: instanceID,
-						},
-						Layers:     []meta.Item{{Type: meta.Model, InstanceID: models[0].ID}},
-						BusinessID: bizID,
-					},
-					{
-						Basic: meta.Basic{
-							Type:       instanceType,
-							Action:     meta.Update,
-							InstanceID: asstInstIDInt,
-						},
-						Layers:     []meta.Item{{Type: meta.Model, InstanceID: models[0].ID}},
-						BusinessID: bizID,
-					},
-				}
-				return ps
-			}
-
-			for _, model := range models {
-				var instID int64
-				if model.ObjectID == asst[0].ObjectID {
-					instID = instanceID
-				} else {
-					instID = asstInstIDInt
-				}
-				instanceType, err := ps.getInstanceTypeByObject(model.ObjectID)
+				asstInstRes, err := ps.generateUpdateInstanceResource(&models[0], asstInstID)
 				if err != nil {
 					ps.err = err
 					return ps
 				}
 
-				ps.Attribute.Resources = append(ps.Attribute.Resources,
-					meta.ResourceAttribute{
-						Basic: meta.Basic{
-							Type:       instanceType,
-							Action:     meta.Update,
-							InstanceID: instID,
-						},
-						Layers:     []meta.Item{{Type: meta.Model, InstanceID: model.ID}},
-						BusinessID: bizID,
-					})
+				ps.Attribute.Resources = []meta.ResourceAttribute{*instRes, *asstInstRes}
+			} else {
+				for _, model := range models {
+					var instID int64
+					if model.ObjectID == asst[0].ObjectID {
+						instID = instanceID
+					} else {
+						instID = asstInstID
+					}
+					instRes, err := ps.generateUpdateInstanceResource(&model, instID)
+					if err != nil {
+						ps.err = err
+						return ps
+					}
+
+					ps.Attribute.Resources = append(ps.Attribute.Resources, *instRes)
+				}
 			}
 		}
 		return ps
@@ -944,11 +944,7 @@
 
 		// 处理模型自关联的情况
 		if len(models) == 1 {
-<<<<<<< HEAD
-			instanceType, err := ps.getInstanceTypeByObject(models[0].ObjectID, models[0].ID)
-=======
 			instRes, err := ps.generateUpdateInstanceResource(&models[0], asst.InstID)
->>>>>>> 88946448
 			if err != nil {
 				ps.err = err
 				return ps
@@ -970,12 +966,8 @@
 			} else {
 				instID = asst.AsstInstID
 			}
-<<<<<<< HEAD
-			instanceType, err := ps.getInstanceTypeByObject(model.ObjectID, model.ID)
-=======
 
 			instRes, err := ps.generateUpdateInstanceResource(&model, instID)
->>>>>>> 88946448
 			if err != nil {
 				ps.err = err
 				return ps
@@ -1006,13 +998,17 @@
 			ps.err = err
 			return ps
 		}
-		modelType := iam.GenCMDBDynamicResType(model.ID)
-
-		ps.Attribute.Resources = []meta.ResourceAttribute{
-			{
-				BusinessID: bizID,
-				Basic: meta.Basic{
-					Type:   modelType,
+		instanceType, err := ps.getInstanceTypeByObject(model.ObjectID, model.ID)
+		if err != nil {
+			ps.err = err
+			return ps
+		}
+
+		ps.Attribute.Resources = []meta.ResourceAttribute{
+			{
+				BusinessID: bizID,
+				Basic: meta.Basic{
+					Type:   instanceType,
 					Action: meta.DeleteMany,
 				},
 			},
@@ -1044,13 +1040,17 @@
 			ps.err = err
 			return ps
 		}
-		modelType := iam.GenCMDBDynamicResType(model.ID)
-
-		ps.Attribute.Resources = []meta.ResourceAttribute{
-			{
-				BusinessID: bizID,
-				Basic: meta.Basic{
-					Type:   modelType,
+		instanceType, err := ps.getInstanceTypeByObject(model.ObjectID, model.ID)
+		if err != nil {
+			ps.err = err
+			return ps
+		}
+
+		ps.Attribute.Resources = []meta.ResourceAttribute{
+			{
+				BusinessID: bizID,
+				Basic: meta.Basic{
+					Type:   instanceType,
 					Action: meta.FindMany,
 				},
 			},
@@ -1082,13 +1082,17 @@
 			ps.err = err
 			return ps
 		}
-		modelType := iam.GenCMDBDynamicResType(model.ID)
-
-		ps.Attribute.Resources = []meta.ResourceAttribute{
-			{
-				BusinessID: bizID,
-				Basic: meta.Basic{
-					Type:   modelType,
+		instanceType, err := ps.getInstanceTypeByObject(model.ObjectID, model.ID)
+		if err != nil {
+			ps.err = err
+			return ps
+		}
+
+		ps.Attribute.Resources = []meta.ResourceAttribute{
+			{
+				BusinessID: bizID,
+				Basic: meta.Basic{
+					Type:   instanceType,
 					Action: meta.FindMany,
 				},
 			},
@@ -1137,69 +1141,62 @@
 			ps.err = err
 			return ps
 		}
-		modelType := iam.GenCMDBDynamicResType(model.ID)
-
-		isMainline, err := ps.isMainlineModel(objID)
-		if err != nil {
-			ps.err = err
-			return ps
-		}
-
-		bizID, err := ps.RequestCtx.getBizIDFromBody()
-		if err != nil {
-			ps.err = err
-			return ps
-		}
-
-		if isMainline {
-			modelType = meta.MainlineInstance
-		}
-
-		ps.Attribute.Resources = []meta.ResourceAttribute{
-			{
-				BusinessID: bizID,
-				Basic: meta.Basic{
-					Type:   modelType,
+		instanceType, err := ps.getInstanceTypeByObject(model.ObjectID, model.ID)
+		if err != nil {
+			ps.err = err
+			return ps
+		}
+
+		bizID, err := ps.RequestCtx.getBizIDFromBody()
+		if err != nil {
+			ps.err = err
+			return ps
+		}
+
+		ps.Attribute.Resources = []meta.ResourceAttribute{
+			{
+				BusinessID: bizID,
+				Basic: meta.Basic{
+					Type:   instanceType,
 					Action: meta.Create,
 				},
-				Layers: []meta.Item{{Type: meta.Model, InstanceID: model.ID}},
-			},
-		}
+			},
+		}
+
 		return ps
 	}
 
 	if ps.hitRegexp(createObjectManyInstanceLatestRegexp, http.MethodPost) {
+		if len(ps.RequestCtx.Elements) != 6 {
+			ps.err = errors.New("create instance, but got invalid url")
+			return ps
+		}
+
 		objID := ps.RequestCtx.Elements[5]
 		model, err := ps.getOneModel(mapstr.MapStr{common.BKObjIDField: objID})
 		if err != nil {
 			ps.err = err
 			return ps
 		}
-
-		var modelType = meta.ModelInstance
-		isMainline, err := ps.isMainlineModel(objID)
-		if err != nil {
-			ps.err = err
-			return ps
-		}
-		if isMainline {
-			modelType = meta.MainlineInstance
-		}
-
-		bizID, err := ps.RequestCtx.getBizIDFromBody()
-		if err != nil {
-			ps.err = err
-			return ps
-		}
-
-		ps.Attribute.Resources = []meta.ResourceAttribute{
-			{
-				BusinessID: bizID,
-				Basic: meta.Basic{
-					Type:   modelType,
+		instanceType, err := ps.getInstanceTypeByObject(model.ObjectID, model.ID)
+		if err != nil {
+			ps.err = err
+			return ps
+		}
+
+		bizID, err := ps.RequestCtx.getBizIDFromBody()
+		if err != nil {
+			ps.err = err
+			return ps
+		}
+
+		ps.Attribute.Resources = []meta.ResourceAttribute{
+			{
+				BusinessID: bizID,
+				Basic: meta.Basic{
+					Type:   instanceType,
 					Action: meta.Create,
 				},
-				Layers: []meta.Item{{Type: meta.Model, InstanceID: model.ID}},
 			},
 		}
 
@@ -1219,12 +1216,16 @@
 			ps.err = err
 			return ps
 		}
-		modelType := iam.GenCMDBDynamicResType(model.ID)
-
-		ps.Attribute.Resources = []meta.ResourceAttribute{
-			{
-				Basic: meta.Basic{
-					Type:   modelType,
+		instanceType, err := ps.getInstanceTypeByObject(model.ObjectID, model.ID)
+		if err != nil {
+			ps.err = err
+			return ps
+		}
+
+		ps.Attribute.Resources = []meta.ResourceAttribute{
+			{
+				Basic: meta.Basic{
+					Type:   instanceType,
 					Action: meta.SkipAction,
 				},
 			},
@@ -1252,28 +1253,23 @@
 			ps.err = err
 			return ps
 		}
-		modelType := iam.GenCMDBDynamicResType(model.ID)
-
-		isMainline, err := ps.isMainlineModel(objectID)
-		if err != nil {
-			ps.err = err
-			return ps
-		}
-		if isMainline {
-			modelType = meta.MainlineInstance
-		}
-
-		bizID, err := ps.RequestCtx.getBizIDFromBody()
-		if err != nil {
-			ps.err = err
-			return ps
-		}
-
-		ps.Attribute.Resources = []meta.ResourceAttribute{
-			{
-				BusinessID: bizID,
-				Basic: meta.Basic{
-					Type:       modelType,
+		instanceType, err := ps.getInstanceTypeByObject(model.ObjectID, model.ID)
+		if err != nil {
+			ps.err = err
+			return ps
+		}
+
+		bizID, err := ps.RequestCtx.getBizIDFromBody()
+		if err != nil {
+			ps.err = err
+			return ps
+		}
+
+		ps.Attribute.Resources = []meta.ResourceAttribute{
+			{
+				BusinessID: bizID,
+				Basic: meta.Basic{
+					Type:       instanceType,
 					Action:     meta.Update,
 					InstanceID: instID,
 				},
@@ -1295,7 +1291,11 @@
 			ps.err = err
 			return ps
 		}
-		modelType := iam.GenCMDBDynamicResType(model.ID)
+		instanceType, err := ps.getInstanceTypeByObject(model.ObjectID, model.ID)
+		if err != nil {
+			ps.err = err
+			return ps
+		}
 
 		ids := make([]int64, 0)
 		val, err := ps.RequestCtx.getValueFromBody("update.#.inst_id")
@@ -1319,7 +1319,7 @@
 			ps.Attribute.Resources = append(ps.Attribute.Resources, meta.ResourceAttribute{
 				BusinessID: bizID,
 				Basic: meta.Basic{
-					Type:       modelType,
+					Type:       instanceType,
 					Action:     meta.UpdateMany,
 					InstanceID: id,
 				},
@@ -1342,12 +1342,16 @@
 			ps.err = err
 			return ps
 		}
-		modelType := iam.GenCMDBDynamicResType(model.ID)
-
-		ps.Attribute.Resources = []meta.ResourceAttribute{
-			{
-				Basic: meta.Basic{
-					Type:   modelType,
+		instanceType, err := ps.getInstanceTypeByObject(model.ObjectID, model.ID)
+		if err != nil {
+			ps.err = err
+			return ps
+		}
+
+		ps.Attribute.Resources = []meta.ResourceAttribute{
+			{
+				Basic: meta.Basic{
+					Type:   instanceType,
 					Action: meta.SkipAction,
 				},
 			},
@@ -1375,30 +1379,23 @@
 			ps.err = err
 			return ps
 		}
-		modelType := iam.GenCMDBDynamicResType(model.ID)
-
-		isMainline, err := ps.isMainlineModel(objID)
-		if err != nil {
-			ps.err = err
-			return ps
-		}
-
-		bizID, err := ps.RequestCtx.getBizIDFromBody()
-		if err != nil {
-			ps.err = err
-			return ps
-		}
-
-		if isMainline {
-			// special logic for mainline object's instance authorization.
-			modelType = meta.MainlineInstance
-		}
-
-		ps.Attribute.Resources = []meta.ResourceAttribute{
-			{
-				BusinessID: bizID,
-				Basic: meta.Basic{
-					Type:       modelType,
+		instanceType, err := ps.getInstanceTypeByObject(model.ObjectID, model.ID)
+		if err != nil {
+			ps.err = err
+			return ps
+		}
+
+		bizID, err := ps.RequestCtx.getBizIDFromBody()
+		if err != nil {
+			ps.err = err
+			return ps
+		}
+
+		ps.Attribute.Resources = []meta.ResourceAttribute{
+			{
+				BusinessID: bizID,
+				Basic: meta.Basic{
+					Type:       instanceType,
 					Action:     meta.Delete,
 					InstanceID: instID,
 				},
@@ -1470,12 +1467,16 @@
 			ps.err = err
 			return ps
 		}
-		modelType := iam.GenCMDBDynamicResType(model.ID)
-
-		ps.Attribute.Resources = []meta.ResourceAttribute{
-			{
-				Basic: meta.Basic{
-					Type:   modelType,
+		instanceType, err := ps.getInstanceTypeByObject(model.ObjectID, model.ID)
+		if err != nil {
+			ps.err = err
+			return ps
+		}
+
+		ps.Attribute.Resources = []meta.ResourceAttribute{
+			{
+				Basic: meta.Basic{
+					Type:   instanceType,
 					Action: meta.SkipAction,
 				},
 			},
@@ -1490,10 +1491,27 @@
 			return ps
 		}
 
-		ps.Attribute.Resources = []meta.ResourceAttribute{
-			{
-				Basic: meta.Basic{
-					Type:   meta.ModelInstance,
+		objID := ps.RequestCtx.Elements[5]
+		if len(objID) == 0 {
+			ps.err = fmt.Errorf("find object instance topology ui failed, got empty object id")
+			return ps
+		}
+
+		model, err := ps.getOneModel(mapstr.MapStr{common.BKObjIDField: objID})
+		if err != nil {
+			ps.err = err
+			return ps
+		}
+		instanceType, err := ps.getInstanceTypeByObject(model.ObjectID, model.ID)
+		if err != nil {
+			ps.err = err
+			return ps
+		}
+
+		ps.Attribute.Resources = []meta.ResourceAttribute{
+			{
+				Basic: meta.Basic{
+					Type:   instanceType,
 					Action: meta.SkipAction,
 				},
 			},
@@ -1508,10 +1526,27 @@
 			return ps
 		}
 
-		ps.Attribute.Resources = []meta.ResourceAttribute{
-			{
-				Basic: meta.Basic{
-					Type:   meta.ModelInstance,
+		objID := ps.RequestCtx.Elements[5]
+		if len(objID) == 0 {
+			ps.err = fmt.Errorf("find object instance topology ui failed, got empty object id")
+			return ps
+		}
+
+		model, err := ps.getOneModel(mapstr.MapStr{common.BKObjIDField: objID})
+		if err != nil {
+			ps.err = err
+			return ps
+		}
+		instanceType, err := ps.getInstanceTypeByObject(model.ObjectID, model.ID)
+		if err != nil {
+			ps.err = err
+			return ps
+		}
+
+		ps.Attribute.Resources = []meta.ResourceAttribute{
+			{
+				Basic: meta.Basic{
+					Type:   instanceType,
 					Action: meta.SkipAction,
 				},
 			},
@@ -1532,12 +1567,16 @@
 			ps.err = err
 			return ps
 		}
-		modelType := iam.GenCMDBDynamicResType(model.ID)
-
-		ps.Attribute.Resources = []meta.ResourceAttribute{
-			{
-				Basic: meta.Basic{
-					Type:   modelType,
+		instanceType, err := ps.getInstanceTypeByObject(model.ObjectID, model.ID)
+		if err != nil {
+			ps.err = err
+			return ps
+		}
+
+		ps.Attribute.Resources = []meta.ResourceAttribute{
+			{
+				Basic: meta.Basic{
+					Type:   instanceType,
 					Action: meta.SkipAction,
 				},
 			},
@@ -1558,12 +1597,16 @@
 			ps.err = err
 			return ps
 		}
-		modelType := iam.GenCMDBDynamicResType(model.ID)
-
-		ps.Attribute.Resources = []meta.ResourceAttribute{
-			{
-				Basic: meta.Basic{
-					Type:   modelType,
+		instanceType, err := ps.getInstanceTypeByObject(model.ObjectID, model.ID)
+		if err != nil {
+			ps.err = err
+			return ps
+		}
+
+		ps.Attribute.Resources = []meta.ResourceAttribute{
+			{
+				Basic: meta.Basic{
+					Type:   instanceType,
 					Action: meta.SkipAction,
 				},
 			},

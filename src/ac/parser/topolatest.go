--- conflicted
+++ resolved
@@ -1342,9 +1342,12 @@
 			ps.err = err
 			return ps
 		}
-<<<<<<< HEAD
-
-		var modelType = meta.ModelInstance
+		instanceType, err := ps.getInstanceTypeByObject(model.ObjectID, model.ID)
+		if err != nil {
+			ps.err = err
+			return ps
+		}
+		
 		isMainline, err := ps.isMainlineModel(objID)
 		if err != nil {
 			ps.err = err
@@ -1359,19 +1362,15 @@
 
 		if isMainline {
 			// special logic for mainline object's instance authorization.
-			modelType = meta.MainlineInstance
+			instanceType = meta.MainlineInstance
 		}
 
 		instIDs := make([]int64, 0)
 		val, err := ps.RequestCtx.getValueFromBody("delete.inst_ids")
-=======
-		instanceType, err := ps.getInstanceTypeByObject(model.ObjectID, model.ID)
->>>>>>> 2d14b192
-		if err != nil {
-			ps.err = err
-			return ps
-		}
-<<<<<<< HEAD
+		if err != nil {
+			ps.err = err
+			return ps
+		}
 		val.ForEach(
 			func(key, value gjson.Result) bool {
 				instIDs = append(instIDs, value.Int())
@@ -1382,19 +1381,10 @@
 			ps.Attribute.Resources = append(ps.Attribute.Resources, meta.ResourceAttribute{
 				BusinessID: bizID,
 				Basic: meta.Basic{
-					Type:       modelType,
+					Type:       instanceType,
 					Action:     meta.Delete,
 					InstanceID: instID,
-=======
-
-		ps.Attribute.Resources = []meta.ResourceAttribute{
-			{
-				Basic: meta.Basic{
-					Type:   instanceType,
-					Action: meta.SkipAction,
->>>>>>> 2d14b192
-				},
-				Layers: []meta.Item{{Type: meta.Model, InstanceID: model.ID}},
+				},
 			})
 		}
 		return ps

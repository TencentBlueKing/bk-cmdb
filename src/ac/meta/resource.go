--- conflicted
+++ resolved
@@ -67,13 +67,10 @@
 	Project                  ResourceType = "project"
 	FulltextSearch           ResourceType = "fulltextSearch"
 	FieldTemplate            ResourceType = "fieldTemplate"
-<<<<<<< HEAD
 	IDRuleIncrID             ResourceType = "idRuleIncrID"
-=======
 
 	// SynchronizeData is cmdb synchronize data auth resource type in CMDB
 	SynchronizeData ResourceType = "synchronize_data"
->>>>>>> 7ef6a97c
 )
 
 // kube related auth resource in CMDB

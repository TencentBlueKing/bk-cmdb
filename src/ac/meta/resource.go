--- conflicted
+++ resolved
@@ -22,11 +22,7 @@
 // 两者之间有映射关系，详情见 ConvertResourceType
 const (
 	Business                 ResourceType = "business"
-<<<<<<< HEAD
-	BusinessSet              ResourceType = "business_set"
-=======
 	BizSet                   ResourceType = "bizSet"
->>>>>>> 18ca9fee
 	Model                    ResourceType = "model"
 	ModelModule              ResourceType = "modelModule"
 	ModelSet                 ResourceType = "modelSet"

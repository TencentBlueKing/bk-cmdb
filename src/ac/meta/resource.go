--- conflicted
+++ resolved
@@ -67,13 +67,7 @@
 	Project                  ResourceType = "project"
 	FulltextSearch           ResourceType = "fulltextSearch"
 	FieldTemplate            ResourceType = "fieldTemplate"
-<<<<<<< HEAD
 	IDRuleIncrID             ResourceType = "idRuleIncrID"
-
-	// SynchronizeData is cmdb synchronize data auth resource type in CMDB
-	SynchronizeData ResourceType = "synchronize_data"
-=======
->>>>>>> dd6403d7
 )
 
 // kube related auth resource in CMDB

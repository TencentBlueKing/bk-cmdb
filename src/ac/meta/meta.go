/*
 * Tencent is pleased to support the open source community by making 蓝鲸 available.
 * Copyright (C) 2017-2018 THL A29 Limited, a Tencent company. All rights reserved.
 * Licensed under the MIT License (the "License"); you may not use this file except
 * in compliance with the License. You may obtain a copy of the License at
 * http://opensource.org/licenses/MIT
 * Unless required by applicable law or agreed to in writing, software distributed under
 * the License is distributed on an "AS IS" BASIS, WITHOUT WARRANTIES OR CONDITIONS OF ANY KIND,
 * either express or implied. See the License for the specific language governing permissions and
 * limitations under the License.
 */

// Package meta TODO
package meta

// AuthAttribute TODO
type AuthAttribute struct {
	User      UserInfo
	Resources []ResourceAttribute
}

// UserInfo TODO
type UserInfo struct {
	// the name of this user.
	UserName string
	// the supplier id that this user belongs to.
	SupplierAccount string
}

// Item TODO
type Item Basic

// Layers TODO
type Layers []Item

// ResourceAttribute represent one iam resource
type ResourceAttribute struct {
	Basic

	SupplierAccount string `json:"supplier_account"`
	BusinessID      int64  `json:"business_id"`
	// if this object belongs to a topology, like mainline topology,
	// layers means each object's item before this object.
	Layers Layers `json:"layers"`
}

// Basic defines the basic info for a resource.
type Basic struct {
	// the name of the affiliated resource, which could be a model name.
	Type ResourceType `json:"type"`

	// the action that user want to do with this resource.
	// this field should be empty when it's used in resource handle operation.
	Action Action `json:"action"`

	// the name of the resource, which could be a bk-route, etc.
	// this filed is not necessary for all the resources.
	Name string `json:"name"`

	// the instance id of this resource, which could be a model's instance id.
	InstanceID int64

	// InstanceIDEx is a extend for instanceID which can only be integer, but some resources only have string format id.
	InstanceIDEx string
}

// BackendResourceLayer represent one resource layer
type BackendResourceLayer struct {
	ResourceType string `json:"resource_type"`
	ResourceID   string `json:"resource_id,omitempty"`
	ResourceName string `json:"resource_name"`
}

// BackendResource represent a resource in auth backend, like iam.
type BackendResource []BackendResourceLayer

// CommonInfo contains common field which can be extracted from restful.Request
type CommonInfo struct {
	User UserInfo
}

// Decision TODO
type Decision struct {
	// the authorize decision, whether a user has been authorized or not.
	Authorized bool

	// the detailed reason for this authorize.
	Reason string
}

// ListAuthorizedResourcesParam TODO
type ListAuthorizedResourcesParam struct {
	UserName     string       `json:"user_name"`
	BizID        int64        `json:"bk_biz_id"`
	ResourceType ResourceType `json:"resource_type"`
	Action       Action       `json:"action"`
}

// Action TODO
type Action string

// String 用于打印
func (a Action) String() string {
	return string(a)
}

const (
	// Create TODO
	Create Action = "create"
	// CreateMany TODO
	CreateMany Action = "createMany"
	// Update TODO
	Update Action = "update"
	// UpdateMany TODO
	UpdateMany Action = "updateMany"
	// Delete TODO
	Delete Action = "delete"
	// DeleteMany TODO
	DeleteMany Action = "deleteMany"
	// Archive TODO
	Archive Action = "archive"
	// Find TODO
	Find Action = "find"
	// FindMany TODO
	FindMany Action = "findMany"
	// Unknown action, which is also unsupported actions.
	Unknown Action = "unknown"
	// EmptyAction TODO
	EmptyAction Action = "" // used for register resources
	// SkipAction TODO
	SkipAction Action = "skip"

	// Execute TODO
	Execute Action = "execute"
	// DefaultHostApply TODO
	DefaultHostApply Action = "default"

	// MoveResPoolHostToBizIdleModule TODO
	// move resource pool hosts to a business idle module
	MoveResPoolHostToBizIdleModule Action = "moveResPoolHostToBizIdleModule"
	// MoveResPoolHostToDirectory TODO
	MoveResPoolHostToDirectory Action = "moveResPoolHostToDirectory"
	// AddHostToResourcePool TODO
	AddHostToResourcePool Action = "addHostToResourcePool"
	// MoveBizHostFromModuleToResPool TODO
	MoveBizHostFromModuleToResPool Action = "moveHostFromModuleToResPool"
	// MoveHostToAnotherBizModule TODO
	MoveHostToAnotherBizModule Action = "moveHostToAnotherBizModule"

	// ModelTopologyView TODO
	// system base
	ModelTopologyView Action = "modelTopologyView"
	// ModelTopologyOperation TODO
	ModelTopologyOperation Action = "modelTopologyOperation"

	// WatchHost TODO
	// event watch
	WatchHost Action = "host"
	// WatchHostRelation TODO
	WatchHostRelation Action = "host_relation"
	// WatchBiz TODO
	WatchBiz Action = "biz"
	// WatchSet TODO
	WatchSet Action = "set"
	// WatchModule TODO
	WatchModule Action = "module"
	// WatchProcess TODO
	WatchProcess Action = "process"
	// WatchCommonInstance TODO
	WatchCommonInstance Action = "object_instance"
	// WatchMainlineInstance TODO
	WatchMainlineInstance Action = "mainline_instance"
	// WatchInstAsst TODO
	WatchInstAsst Action = "inst_asst"
	// WatchBizSet TODO
	WatchBizSet Action = "biz_set"

<<<<<<< HEAD
	// kube related event watch cc actions
	// WatchKubeCluster watch kube cluster event cc action
	WatchKubeCluster Action = "kube_cluster"
	// WatchKubeNode watch kube node event cc action
	WatchKubeNode Action = "kube_node"
	// WatchKubeNamespace watch kube namespace event cc action
	WatchKubeNamespace Action = "kube_namespace"
	// WatchKubeWorkload watch kube workload event cc action
	WatchKubeWorkload Action = "kube_workload"
	// WatchKubePod watch kube pod event cc action
	WatchKubePod Action = "kube_pod"

=======
	// ViewBusinessResource TODO
>>>>>>> 883e9912
	// can view business related resources, including business and business collection resources
	ViewBusinessResource Action = "viewBusinessResource"

	// AccessBizSet access business set related resources, including business and business related resources
	AccessBizSet Action = "accessBizSet"
)<|MERGE_RESOLUTION|>--- conflicted
+++ resolved
@@ -175,7 +175,6 @@
 	// WatchBizSet TODO
 	WatchBizSet Action = "biz_set"
 
-<<<<<<< HEAD
 	// kube related event watch cc actions
 	// WatchKubeCluster watch kube cluster event cc action
 	WatchKubeCluster Action = "kube_cluster"
@@ -188,9 +187,7 @@
 	// WatchKubePod watch kube pod event cc action
 	WatchKubePod Action = "kube_pod"
 
-=======
 	// ViewBusinessResource TODO
->>>>>>> 883e9912
 	// can view business related resources, including business and business collection resources
 	ViewBusinessResource Action = "viewBusinessResource"
 

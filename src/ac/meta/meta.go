/*
 * Tencent is pleased to support the open source community by making 蓝鲸 available.
 * Copyright (C) 2017-2018 THL A29 Limited, a Tencent company. All rights reserved.
 * Licensed under the MIT License (the "License"); you may not use this file except
 * in compliance with the License. You may obtain a copy of the License at
 * http://opensource.org/licenses/MIT
 * Unless required by applicable law or agreed to in writing, software distributed under
 * the License is distributed on an "AS IS" BASIS, WITHOUT WARRANTIES OR CONDITIONS OF ANY KIND,
 * either express or implied. See the License for the specific language governing permissions and
 * limitations under the License.
 */

package meta

type AuthAttribute struct {
	User      UserInfo
	Resources []ResourceAttribute
}

type UserInfo struct {
	// the name of this user.
	UserName string
	// the supplier id that this user belongs to.
	SupplierAccount string
}

type Item Basic
type Layers []Item

// ResourceAttribute represent one iam resource
type ResourceAttribute struct {
	Basic

	SupplierAccount string `json:"supplier_account"`
	BusinessID      int64  `json:"business_id"`
	// if this object belongs to a topology, like mainline topology,
	// layers means each object's item before this object.
	Layers Layers `json:"layers"`
}

// Basic defines the basic info for a resource.
type Basic struct {
	// the name of the affiliated resource, which could be a model name.
	Type ResourceType `json:"type"`

	// the action that user want to do with this resource.
	// this field should be empty when it's used in resource handle operation.
	Action Action `json:"action"`

	// the name of the resource, which could be a bk-route, etc.
	// this filed is not necessary for all the resources.
	Name string `json:"name"`

	// the instance id of this resource, which could be a model's instance id.
	InstanceID int64

	// InstanceIDEx is a extend for instanceID which can only be integer, but some resources only have string format id.
	InstanceIDEx string
}

// BackendResourceLayer represent one resource layer
type BackendResourceLayer struct {
	ResourceType string `json:"resource_type"`
	ResourceID   string `json:"resource_id,omitempty"`
	ResourceName string `json:"resource_name"`
}

// BackendResource represent a resource in auth backend, like iam.
type BackendResource []BackendResourceLayer

// CommonInfo contains common field which can be extracted from restful.Request
type CommonInfo struct {
	User UserInfo
}

type Decision struct {
	// the authorize decision, whether a user has been authorized or not.
	Authorized bool

	// the detailed reason for this authorize.
	Reason string
}

type ListAuthorizedResourcesParam struct {
	UserName     string       `json:"user_name"`
	BizID        int64        `json:"bk_biz_id"`
	ResourceType ResourceType `json:"resource_type"`
	Action       Action       `json:"action"`
}

type Action string

func (a Action) String() string {
	return string(a)
}

const (
	Create     Action = "create"
	CreateMany Action = "createMany"
	Update     Action = "update"
	UpdateMany Action = "updateMany"
	Delete     Action = "delete"
	DeleteMany Action = "deleteMany"
	Archive    Action = "archive"
	Find       Action = "find"
	FindMany   Action = "findMany"
	// unknown action, which is also unsupported actions.
	Unknown     Action = "unknown"
	EmptyAction Action = "" // used for register resources
	SkipAction  Action = "skip"

	Execute Action = "execute"

	// move resource pool hosts to a business idle module
	MoveResPoolHostToBizIdleModule Action = "moveResPoolHostToBizIdleModule"
	MoveResPoolHostToDirectory     Action = "moveResPoolHostToDirectory"
	AddHostToResourcePool          Action = "addHostToResourcePool"
	MoveBizHostFromModuleToResPool Action = "moveHostFromModuleToResPool"
	MoveHostToAnotherBizModule     Action = "moveHostToAnotherBizModule"

	// system base
	ModelTopologyView      Action = "modelTopologyView"
	ModelTopologyOperation Action = "modelTopologyOperation"

	// event watch
<<<<<<< HEAD
	WatchHost           Action = "host"
	WatchHostRelation   Action = "host_relation"
	WatchBiz            Action = "biz"
	WatchSet            Action = "set"
	WatchModule         Action = "module"
	WatchProcess        Action = "process"
	WatchCommonInstance Action = "object_instance"
=======
	WatchHost             Action = "host"
	WatchHostRelation     Action = "host_relation"
	WatchBiz              Action = "biz"
	WatchSet              Action = "set"
	WatchModule           Action = "module"
	WatchProcess          Action = "process"
	WatchCommonInstance   Action = "object_instance"
	WatchMainlineInstance Action = "mainline_instance"
>>>>>>> 6dd5a95f

	// can view business related resources, including business and business collection resources
	ViewBusinessResource Action = "viewBusinessResource"
)<|MERGE_RESOLUTION|>--- conflicted
+++ resolved
@@ -123,15 +123,6 @@
 	ModelTopologyOperation Action = "modelTopologyOperation"
 
 	// event watch
-<<<<<<< HEAD
-	WatchHost           Action = "host"
-	WatchHostRelation   Action = "host_relation"
-	WatchBiz            Action = "biz"
-	WatchSet            Action = "set"
-	WatchModule         Action = "module"
-	WatchProcess        Action = "process"
-	WatchCommonInstance Action = "object_instance"
-=======
 	WatchHost             Action = "host"
 	WatchHostRelation     Action = "host_relation"
 	WatchBiz              Action = "biz"
@@ -140,7 +131,6 @@
 	WatchProcess          Action = "process"
 	WatchCommonInstance   Action = "object_instance"
 	WatchMainlineInstance Action = "mainline_instance"
->>>>>>> 6dd5a95f
 
 	// can view business related resources, including business and business collection resources
 	ViewBusinessResource Action = "viewBusinessResource"

--- conflicted
+++ resolved
@@ -144,13 +144,9 @@
 	AddHostToResourcePool Action = "addHostToResourcePool"
 	// MoveBizHostFromModuleToResPool TODO
 	MoveBizHostFromModuleToResPool Action = "moveHostFromModuleToResPool"
-<<<<<<< HEAD
-	MoveHostToAnotherBizModule     Action = "moveHostToAnotherBizModule"
 	ManageHostAgentID              Action = "manageHostAgentID"
-=======
 	// MoveHostToAnotherBizModule TODO
 	MoveHostToAnotherBizModule Action = "moveHostToAnotherBizModule"
->>>>>>> 85640d42
 
 	// ModelTopologyView TODO
 	// system base

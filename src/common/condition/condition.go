--- conflicted
+++ resolved
@@ -18,10 +18,6 @@
 
 	"configcenter/src/common"
 	types "configcenter/src/common/mapstr"
-<<<<<<< HEAD
-	// "configcenter/src/common/metadata"
-=======
->>>>>>> 2cfd1d8b
 )
 
 // CreateCondition create a condition object

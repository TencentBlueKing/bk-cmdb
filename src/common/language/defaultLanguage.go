--- conflicted
+++ resolved
@@ -22,10 +22,6 @@
 // Language returns an content for specific language
 func (cli *ccDefaultLanguageHelper) Language(key string) string {
 	ret := cli.languageStr(cli.languageType, key)
-<<<<<<< HEAD
-	// blog.Infof("language %s, key %s, ret %s", cli.languageType, key, ret)
-=======
->>>>>>> ed7dfd4a
 	return ret
 }
 

--- conflicted
+++ resolved
@@ -23,11 +23,8 @@
 	"unicode/utf8"
 
 	"configcenter/src/common/blog"
-<<<<<<< HEAD
 	httpheader "configcenter/src/common/http/header"
-=======
 	"configcenter/src/common/types"
->>>>>>> e4d56285
 
 	"github.com/emicklei/go-restful/v3"
 	"github.com/mssola/user_agent"
@@ -187,20 +184,15 @@
 			LabelHandler, uri,
 			LabelHTTPStatus, strconv.Itoa(resp.StatusCode()),
 			LabelOrigin, getOrigin(r.Header),
-<<<<<<< HEAD
 			LabelAppCode, appCode,
-		)).Inc()
-=======
-			LabelAppCode, r.Header.Get(common.BKHTTPRequestAppCode),
 		}
 
 		// add user label for webserver
 		if s.conf.ProcessName == types.CC_MODULE_WEBSERVER {
-			requestTotalLabels = append(requestTotalLabels, LabelUser, r.Header.Get(common.BKHTTPHeaderUser))
+			requestTotalLabels = append(requestTotalLabels, LabelUser,httpheader.GetUser(r.Header))
 		}
 
 		s.requestTotal.With(s.label(requestTotalLabels...)).Inc()
->>>>>>> e4d56285
 	})
 }
 

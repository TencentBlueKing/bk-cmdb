--- conflicted
+++ resolved
@@ -76,16 +76,13 @@
 	return nil
 }
 
-<<<<<<< HEAD
 // WatchEventResp watch event response
 type WatchEventResp struct {
 	metadata.BaseResp `json:",inline"`
 	Data              *WatchResp `json:"data"`
 }
 
-=======
 // WatchResp TODO
->>>>>>> 883e9912
 type WatchResp struct {
 	// watched events or not
 	Watched bool                `json:"bk_watched"`

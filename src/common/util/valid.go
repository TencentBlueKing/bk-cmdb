--- conflicted
+++ resolved
@@ -60,47 +60,6 @@
 			blog.Errorf("enum option id can't be empty", option)
 			return errProxy.Errorf(common.CCErrCommParamsNeedSet, "option id")
 		}
-<<<<<<< HEAD
-		for _, o := range arrOption {
-			mapOption, ok := o.(map[string]interface{})
-			if false == ok || mapOption == nil {
-				blog.Errorf(" option %v not enum option, enum option item must id and name", option)
-				return errProxy.Errorf(common.CCErrCommParamsIsInvalid, "option")
-			}
-			idVal, idOk := mapOption["id"]
-			if !idOk || idVal == "" {
-				blog.Errorf("enum option id can't be empty", option)
-				return errProxy.Errorf(common.CCErrCommParamsNeedSet, "option id")
-			}
-			idValStr, ok := idVal.(string)
-			if !ok {
-				blog.Errorf("idVal %v not string", idVal)
-				return errProxy.Errorf(common.CCErrCommParamsNeedString, "option id")
-			}
-
-			if common.AttributeOptionValueMaxLength < utf8.RuneCountInString(idValStr) {
-				blog.Errorf(" option id %s length %d exceeds max length %d", idValStr, utf8.RuneCountInString(idValStr), common.AttributeOptionValueMaxLength)
-				return errProxy.Errorf(common.CCErrCommValExceedMaxFailed, "option id", common.AttributeOptionValueMaxLength)
-			}
-
-			nameVal, nameOk := mapOption["name"]
-			if !nameOk || nameVal == "" {
-				blog.Errorf("enum option name can't be empty", option)
-				return errProxy.Errorf(common.CCErrCommParamsNeedSet, "option name")
-			}
-			switch mapOption["type"] {
-			case "text":
-				if nameValStr, ok := nameVal.(string); !ok {
-					blog.Errorf(" nameVal %v not string", nameVal)
-					return errProxy.Errorf(common.CCErrCommParamsNeedString, "option name")
-				} else if common.AttributeOptionValueMaxLength < utf8.RuneCountInString(nameValStr) {
-					blog.Errorf(" option name %s length %d exceeds max length %d", nameValStr, utf8.RuneCountInString(nameValStr), common.AttributeOptionValueMaxLength)
-					return errProxy.Errorf(common.CCErrCommValExceedMaxFailed, "option name", common.AttributeOptionValueMaxLength)
-				}
-			default:
-				blog.Errorf("enum option type must be 'text', current: %v", mapOption["type"])
-				return errProxy.Errorf(common.CCErrCommParamsIsInvalid, "option type")
-=======
 		if idValStr, ok := idVal.(string); !ok {
 			blog.Errorf("idVal %v not string", idVal)
 			return errProxy.Errorf(common.CCErrCommParamsNeedString, "option id")
@@ -121,7 +80,6 @@
 			} else if common.AttributeOptionValueMaxLength < utf8.RuneCountInString(nameValStr) {
 				blog.Errorf(" option name %s length %d exceeds max length %d", nameValStr, utf8.RuneCountInString(nameValStr), common.AttributeOptionValueMaxLength)
 				return errProxy.Errorf(common.CCErrCommValExceedMaxFailed, "option name", common.AttributeOptionValueMaxLength)
->>>>>>> c2b5da7b
 			}
 		default:
 			blog.Errorf("enum option type must be 'text', current: %v", mapOption["type"])

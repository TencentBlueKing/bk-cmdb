/*
 * Tencent is pleased to support the open source community by making 蓝鲸 available.
 * Copyright (C) 2017-2018 THL A29 Limited, a Tencent company. All rights reserved.
 * Licensed under the MIT License (the "License"); you may not use this file except
 * in compliance with the License. You may obtain a copy of the License at
 * http://opensource.org/licenses/MIT
 * Unless required by applicable law or agreed to in writing, software distributed under
 * the License is distributed on an "AS IS" BASIS, WITHOUT WARRANTIES OR CONDITIONS OF ANY KIND,
 * either express or implied. See the License for the specific language governing permissions and
 * limitations under the License.
 */

package util

import (
	"configcenter/src/common"
	"configcenter/src/common/blog"
	"net/http"

	restful "github.com/emicklei/go-restful"
)

<<<<<<< HEAD
=======
func InArray(obj interface{}, target interface{}) bool {
	targetValue := reflect.ValueOf(target)
	switch reflect.TypeOf(target).Kind() {
	case reflect.Slice, reflect.Array:
		for i := 0; i < targetValue.Len(); i++ {
			if targetValue.Index(i).Interface() == obj {
				return true
			}
		}
	case reflect.Map:
		if targetValue.MapIndex(reflect.ValueOf(obj)).IsValid() {
			return true
		}
	}
	return false
}

func InStrArr(arr []string, key string) bool {
	for _, a := range arr {
		if key == a {
			return true
		}
	}
	return false
}

func ArrayUnique(a interface{}) (ret []interface{}) {
	va := reflect.ValueOf(a)
	for i := 0; i < va.Len(); i++ {
		v := va.Index(i).Interface()
		if !InArray(v, ret) {
			ret = append(ret, v)
		}
	}
	return ret
}

//StrArrayUnique get unique string array
func StrArrayUnique(a []string) (ret []string) {
	length := len(a)
	for i := 0; i < length; i++ {
		if !Contains(ret, a[i]) {
			ret = append(ret, a[i])
		}
	}
	return ret
}

//IntArrayUnique get unique int array
func IntArrayUnique(a []int) (ret []int) {
	length := len(a)
	for i := 0; i < length; i++ {
		if !ContainsInt(ret, a[i]) {
			ret = append(ret, a[i])
		}
	}
	return ret
}

func RemoveDuplicatesAndEmpty(slice []string) (ret []string) {
	for _, a := range slice {
		if strings.TrimSpace(a) != "" && !Contains(ret, a) {
			ret = append(ret, a)
		}
	}
	return
}

func StrArrDiff(slice1 []string, slice2 []string) []string {
	var diffStr []string
	for _, i := range slice1 {
		isIn := false
		for _, j := range slice2 {
			if i == j {
				isIn = true
				break
			}
		}
		if !isIn {
			diffStr = append(diffStr, i)
		}
	}
	return diffStr
}

>>>>>>> d8bcb7e8
// GetActionLanguage returns language form hender
func GetActionLanguage(req *restful.Request) string {
	language := req.HeaderParameter(common.BKHTTPLanguage)
	if "" == language {
		language = "zh-cn"
	}
	blog.Infof("request language: %s, header: %v", language, req.Request.Header)
	return language
}

// GetActionLanguage returns user form hender
func GetActionUser(req *restful.Request) string {
	user := req.HeaderParameter(common.BKHTTPHeaderUser)
	return user
}

// GetActionOnwerID returns owner_uin form hender
func GetActionOnwerID(req *restful.Request) string {
	ownerID := req.HeaderParameter(common.BKHTTPOwnerID)
	return ownerID
}

// GetActionOnwerIDAndUser returns owner_uin and user form hender
func GetActionOnwerIDAndUser(req *restful.Request) (string, string) {
	user := GetActionUser(req)
	ownerID := GetActionOnwerID(req)

	return ownerID, user
}

// GetActionLanguageByHTTPHeader return language from http header
func GetActionLanguageByHTTPHeader(header http.Header) string {
	language := header.Get(common.BKHTTPLanguage)
	if "" == language {
		return "zh-cn"
	}
	return language
}

// GetActionOnwerIDByHTTPHeader return owner from http header
func GetActionOnwerIDByHTTPHeader(header http.Header) string {
	ownerID := header.Get(common.BKHTTPOwnerID)
	return ownerID
}<|MERGE_RESOLUTION|>--- conflicted
+++ resolved
@@ -20,25 +20,6 @@
 	restful "github.com/emicklei/go-restful"
 )
 
-<<<<<<< HEAD
-=======
-func InArray(obj interface{}, target interface{}) bool {
-	targetValue := reflect.ValueOf(target)
-	switch reflect.TypeOf(target).Kind() {
-	case reflect.Slice, reflect.Array:
-		for i := 0; i < targetValue.Len(); i++ {
-			if targetValue.Index(i).Interface() == obj {
-				return true
-			}
-		}
-	case reflect.Map:
-		if targetValue.MapIndex(reflect.ValueOf(obj)).IsValid() {
-			return true
-		}
-	}
-	return false
-}
-
 func InStrArr(arr []string, key string) bool {
 	for _, a := range arr {
 		if key == a {
@@ -48,66 +29,6 @@
 	return false
 }
 
-func ArrayUnique(a interface{}) (ret []interface{}) {
-	va := reflect.ValueOf(a)
-	for i := 0; i < va.Len(); i++ {
-		v := va.Index(i).Interface()
-		if !InArray(v, ret) {
-			ret = append(ret, v)
-		}
-	}
-	return ret
-}
-
-//StrArrayUnique get unique string array
-func StrArrayUnique(a []string) (ret []string) {
-	length := len(a)
-	for i := 0; i < length; i++ {
-		if !Contains(ret, a[i]) {
-			ret = append(ret, a[i])
-		}
-	}
-	return ret
-}
-
-//IntArrayUnique get unique int array
-func IntArrayUnique(a []int) (ret []int) {
-	length := len(a)
-	for i := 0; i < length; i++ {
-		if !ContainsInt(ret, a[i]) {
-			ret = append(ret, a[i])
-		}
-	}
-	return ret
-}
-
-func RemoveDuplicatesAndEmpty(slice []string) (ret []string) {
-	for _, a := range slice {
-		if strings.TrimSpace(a) != "" && !Contains(ret, a) {
-			ret = append(ret, a)
-		}
-	}
-	return
-}
-
-func StrArrDiff(slice1 []string, slice2 []string) []string {
-	var diffStr []string
-	for _, i := range slice1 {
-		isIn := false
-		for _, j := range slice2 {
-			if i == j {
-				isIn = true
-				break
-			}
-		}
-		if !isIn {
-			diffStr = append(diffStr, i)
-		}
-	}
-	return diffStr
-}
-
->>>>>>> d8bcb7e8
 // GetActionLanguage returns language form hender
 func GetActionLanguage(req *restful.Request) string {
 	language := req.HeaderParameter(common.BKHTTPLanguage)

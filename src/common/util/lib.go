/*
 * Tencent is pleased to support the open source community by making 蓝鲸 available.
 * Copyright (C) 2017-2018 THL A29 Limited, a Tencent company. All rights reserved.
 * Licensed under the MIT License (the "License"); you may not use this file except
 * in compliance with the License. You may obtain a copy of the License at
 * http://opensource.org/licenses/MIT
 * Unless required by applicable law or agreed to in writing, software distributed under
 * the License is distributed on an "AS IS" BASIS, WITHOUT WARRANTIES OR CONDITIONS OF ANY KIND,
 * either express or implied. See the License for the specific language governing permissions and
 * limitations under the License.
 */

package util

import (
	"net/http"

	restful "github.com/emicklei/go-restful"

	"configcenter/src/common"
	"configcenter/src/common/blog"
)

func InStrArr(arr []string, key string) bool {
	for _, a := range arr {
		if key == a {
			return true
		}
	}
	return false
}

func GetLanguage(header http.Header) string {
	return header.Get(common.BKHTTPLanguage)
}

// GetActionLanguage returns language form hender
func GetActionLanguage(req *restful.Request) string {
	language := req.HeaderParameter(common.BKHTTPLanguage)
	if "" == language {
		language = "zh-cn"
	}
<<<<<<< HEAD
	// blog.Infof("request language: %s, header: %v", language, req.Request.Header)
=======
	blog.V(5).Infof("request language: %s, header: %v", language, req.Request.Header)
>>>>>>> 65dc2185
	return language
}

// GetActionUser returns user form hender
func GetActionUser(req *restful.Request) string {
	user := req.HeaderParameter(common.BKHTTPHeaderUser)
	return user
}

// GetActionOnwerID returns owner_uin form hender
func GetActionOnwerID(req *restful.Request) string {
	ownerID := req.HeaderParameter(common.BKHTTPOwnerID)
	blog.Infof("request ownerID : %s", ownerID)
	return ownerID
}

func GetUser(header http.Header) string {
	return header.Get(common.BKHTTPHeaderUser)
}

func GetOwnerID(header http.Header) string {
	return header.Get(common.BKHTTPOwnerID)
}

func GetOwnerIDAndUser(header http.Header) (string, string) {
	return header.Get(common.BKHTTPOwnerID), header.Get(common.BKHTTPHeaderUser)
}

// GetActionOnwerIDAndUser returns owner_uin and user form hender
func GetActionOnwerIDAndUser(req *restful.Request) (string, string) {
	user := GetActionUser(req)
	ownerID := GetActionOnwerID(req)

	return ownerID, user
}

// GetActionLanguageByHTTPHeader return language from http header
func GetActionLanguageByHTTPHeader(header http.Header) string {
	language := header.Get(common.BKHTTPLanguage)
	if "" == language {
		return "zh-cn"
	}
	return language
}

// GetActionOnwerIDByHTTPHeader return owner from http header
func GetActionOnwerIDByHTTPHeader(header http.Header) string {
	ownerID := header.Get(common.BKHTTPOwnerID)
	return ownerID
}

// GetHTTPCCRequestID return configcenter request id from http header
func GetHTTPCCRequestID(header http.Header) string {
	rid := header.Get(common.BKHTTPCCRequestID)
	return rid
}<|MERGE_RESOLUTION|>--- conflicted
+++ resolved
@@ -40,11 +40,7 @@
 	if "" == language {
 		language = "zh-cn"
 	}
-<<<<<<< HEAD
-	// blog.Infof("request language: %s, header: %v", language, req.Request.Header)
-=======
 	blog.V(5).Infof("request language: %s, header: %v", language, req.Request.Header)
->>>>>>> 65dc2185
 	return language
 }
 

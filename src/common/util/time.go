/*
 * Tencent is pleased to support the open source community by making 蓝鲸 available.
 * Copyright (C) 2017-2018 THL A29 Limited, a Tencent company. All rights reserved.
 * Licensed under the MIT License (the "License"); you may not use this file except
 * in compliance with the License. You may obtain a copy of the License at
 * http://opensource.org/licenses/MIT
 * Unless required by applicable law or agreed to in writing, software distributed under
 * the License is distributed on an "AS IS" BASIS, WITHOUT WARRANTIES OR CONDITIONS OF ANY KIND,
 * either express or implied. See the License for the specific language governing permissions and
 * limitations under the License.
 */

package util

import (
<<<<<<< HEAD
	"fmt"
	"regexp"
	"strconv"
=======
>>>>>>> 6d9dbc9f
	"time"

	"github.com/coccyx/timeparser"

	"configcenter/src/common"
)

var (
	//需要转换的时间的标志
	convTimeFields []string = []string{common.CreateTimeField, common.LastTimeField}
)

func GetCurrentTimeStr() string {
	return time.Now().Format("2006-01-02 15:04:05")
}

func ConvParamsTime(data interface{}) interface{} {
	conds, ok := data.(map[string]interface{})
	if true != ok && nil != conds {
		return data
	}
	convItem, _ := convTimeItem(data)

	return convItem
}

func convTimeItem(item interface{}) (interface{}, error) {

	switch item.(type) {
	case map[string]interface{}:
		arrItem, ok := item.(map[string]interface{})
		if true == ok {

			for key, value := range arrItem {
				var timeTypeOk bool = false
				for _, convTimeKey := range convTimeFields {
					if key == convTimeKey {
						timeTypeOk = true
						break
					}
				}
				if !timeTypeOk { //如果当前不需要转换，递归转
					arrItem[key], _ = convTimeItem(value)
					continue
				}

				switch value.(type) {
				case []interface{}:
					arr := value.([]interface{})
					for index, tsValue := range arr {
						ts, err := convInterfaceToTime(tsValue)
						if nil != err {
							continue
						}
						arr[index] = ts
					}
					arrItem[key] = arr
				case map[string]interface{}:
					arr := value.(map[string]interface{})
					for mapKey, mapVal := range arr {
						ts, err := convInterfaceToTime(mapVal)
						if nil != err {
							continue
						}
						arr[mapKey] = ts
					}
					arrItem[key] = arr
				case string:
					ts, err := convInterfaceToTime(value)
					if nil == err {
						arrItem[key] = ts
					}

				}
			}
			item = arrItem
		}
	case []interface{}:
		//如果是数据，递归转换所有子项
		arrItem, ok := item.([]interface{})
		if true == ok {
			for index, value := range arrItem {
				newValue, err := convTimeItem(value)
				if nil != err {
					return nil, err

				}
				arrItem[index] = newValue
			}
			item = arrItem

		}
	}

	return item, nil
}

func convInterfaceToTime(val interface{}) (interface{}, error) {
	switch val.(type) {
	case []interface{}:
		arrVal, _ := val.([]interface{})
		var ret []interface{}
		for _, itemVal := range arrVal {
			ts, err := convItemToTime(itemVal)
			if nil != err {
				ret = append(ret, itemVal)
			} else {
				ret = append(ret, ts)

			}
		}
		return ret, nil
	default:
		return convItemToTime(val)
	}

}

func convItemToTime(val interface{}) (interface{}, error) {
	switch val.(type) {
	case string:
		ts, err := timeparser.TimeParser(val.(string))
		if nil != err {
			return nil, err
		}
		return ts.UTC(), nil

	default:
		ts, err := GetInt64ByInterface(val)
		if nil != err {
			return 0, err
		}
		t := time.Unix(ts, 0).UTC()
		return t, nil
	}

}

<<<<<<< HEAD
var validPeriod = regexp.MustCompile("^\\d*[DHMS]$") // period regexp to check period

// 00002H --> 2H
// 0000D/0M ---> ∞
// empty string / ∞ ---> ∞
// regexp matched: positive integer (include positive integer begin with more the one '0') + [D/H/M/S]
// eg. 0H, 000H, 0002H, 32M，34S...
// examples of no matched:  1.4H, -2H, +2H ...
func FormatPeriod(period string) (string, error) {
	if common.Infinite == period || "" == period {
		return common.Infinite, nil
	}

	if !validPeriod.MatchString(period) {
		return "", fmt.Errorf("invalid period")
	}

	num, err := strconv.Atoi(period[:len(period)-1])
	if nil != err {
		return "", err
	}
	if 0 == num {
		return common.Infinite, nil
	}

	return strconv.Itoa(num) + period[len(period)-1:], nil
=======
type Ticker struct {
	C      chan time.Time
	ticker *time.Ticker
	stoped bool
}

func (t *Ticker) Stop() {
	t.ticker.Stop()
	t.stoped = true
}

func (t *Ticker) Tick() {
	t.C <- time.Now()
}

func NewTicker(d time.Duration) *Ticker {
	t := &Ticker{
		ticker: time.NewTicker(d),
		C:      make(chan time.Time, 2),
	}
	go func() {
		for !t.stoped {
			t.C <- <-t.ticker.C
		}
		close(t.C)
	}()
	return t
>>>>>>> 6d9dbc9f
}<|MERGE_RESOLUTION|>--- conflicted
+++ resolved
@@ -13,12 +13,9 @@
 package util
 
 import (
-<<<<<<< HEAD
 	"fmt"
 	"regexp"
 	"strconv"
-=======
->>>>>>> 6d9dbc9f
 	"time"
 
 	"github.com/coccyx/timeparser"
@@ -157,7 +154,6 @@
 
 }
 
-<<<<<<< HEAD
 var validPeriod = regexp.MustCompile("^\\d*[DHMS]$") // period regexp to check period
 
 // 00002H --> 2H
@@ -184,7 +180,8 @@
 	}
 
 	return strconv.Itoa(num) + period[len(period)-1:], nil
-=======
+}
+
 type Ticker struct {
 	C      chan time.Time
 	ticker *time.Ticker
@@ -212,5 +209,4 @@
 		close(t.C)
 	}()
 	return t
->>>>>>> 6d9dbc9f
 }
/*
 * Tencent is pleased to support the open source community by making 蓝鲸 available.
 * Copyright (C) 2017-2018 THL A29 Limited, a Tencent company. All rights reserved.
 * Licensed under the MIT License (the "License"); you may not use this file except
 * in compliance with the License. You may obtain a copy of the License at
 * http://opensource.org/licenses/MIT
 * Unless required by applicable law or agreed to in writing, software distributed under
 * the License is distributed on an "AS IS" BASIS, WITHOUT WARRANTIES OR CONDITIONS OF ANY KIND,
 * either express or implied. See the License for the specific language governing permissions and
 * limitations under the License.
 */

package util

import (
<<<<<<< HEAD
	"configcenter/src/common/blog"
=======
	"fmt"
	"regexp"
	"strconv"
>>>>>>> c7a310ed
	"time"

	"github.com/coccyx/timeparser"

	"configcenter/src/common"
)

var (
	//需要转换的时间的标志
	convTimeFields []string = []string{common.CreateTimeField, common.LastTimeField, common.ConfirmTimeField}
)

func GetCurrentTimeStr() string {
	return time.Now().Format("2006-01-02 15:04:05")
}

func GetCurrentTimePtr() *time.Time {
	now := time.Now()
	return &now
}

func ConvParamsTime(data interface{}) interface{} {
	conds, ok := data.(map[string]interface{})
	if true != ok && nil != conds {
		return data
		blog.Debug("return origin data")
	}
	convItem, _ := convTimeItem(data)

	return convItem
}

func convTimeItem(item interface{}) (interface{}, error) {

	switch item.(type) {
	case map[string]interface{}:
		arrItem, ok := item.(map[string]interface{})
		if true == ok {

			for key, value := range arrItem {
				var timeTypeOk bool = false
				for _, convTimeKey := range convTimeFields {
					if key == convTimeKey {
						timeTypeOk = true
						break
					}
				}
				if !timeTypeOk { //如果当前不需要转换，递归转
					arrItem[key], _ = convTimeItem(value)
					continue
				}

				switch value.(type) {
				case []interface{}:
					arr := value.([]interface{})
					for index, tsValue := range arr {
						ts, err := convInterfaceToTime(tsValue)
						if nil != err {
							continue
						}
						arr[index] = ts
					}
					arrItem[key] = arr
				case map[string]interface{}:
					arr := value.(map[string]interface{})
					for mapKey, mapVal := range arr {
						ts, err := convInterfaceToTime(mapVal)
						if nil != err {
							continue
						}
						arr[mapKey] = ts
					}
					arrItem[key] = arr
				case string:
					ts, err := convInterfaceToTime(value)
					if nil == err {
						arrItem[key] = ts
					}

				}
			}
			item = arrItem
		}
	case []interface{}:
		//如果是数据，递归转换所有子项
		arrItem, ok := item.([]interface{})
		if true == ok {
			for index, value := range arrItem {
				newValue, err := convTimeItem(value)
				if nil != err {
					return nil, err

				}
				arrItem[index] = newValue
			}
			item = arrItem

		}
	}

	return item, nil
}

func convInterfaceToTime(val interface{}) (interface{}, error) {
	switch val.(type) {
	case []interface{}:
		arrVal, _ := val.([]interface{})
		var ret []interface{}
		for _, itemVal := range arrVal {
			ts, err := convItemToTime(itemVal)
			if nil != err {
				ret = append(ret, itemVal)
			} else {
				ret = append(ret, ts)

			}
		}
		return ret, nil
	default:
		return convItemToTime(val)
	}

}

func convItemToTime(val interface{}) (interface{}, error) {
	switch val.(type) {
	case string:
		ts, err := timeparser.TimeParser(val.(string))
		if nil != err {
			return nil, err
		}
		return ts.UTC(), nil

	default:
		ts, err := GetInt64ByInterface(val)
		if nil != err {
			return 0, err
		}
		t := time.Unix(ts, 0).UTC()
		return t, nil
	}

}

var validPeriod = regexp.MustCompile("^\\d*[DHMS]$") // period regexp to check period

// 00002H --> 2H
// 0000D/0M ---> ∞
// empty string / ∞ ---> ∞
// regexp matched: positive integer (include positive integer begin with more the one '0') + [D/H/M/S]
// eg. 0H, 000H, 0002H, 32M，34S...
// examples of no matched:  1.4H, -2H, +2H ...
func FormatPeriod(period string) (string, error) {
	if common.Infinite == period || "" == period {
		return common.Infinite, nil
	}

	if !validPeriod.MatchString(period) {
		return "", fmt.Errorf("invalid period")
	}

	num, err := strconv.Atoi(period[:len(period)-1])
	if nil != err {
		return "", err
	}
	if 0 == num {
		return common.Infinite, nil
	}

	return strconv.Itoa(num) + period[len(period)-1:], nil
}

type Ticker struct {
	C      chan time.Time
	ticker *time.Ticker
	stoped bool
}

func (t *Ticker) Stop() {
	t.ticker.Stop()
	t.stoped = true
}

func (t *Ticker) Tick() {
	t.C <- time.Now()
}

func NewTicker(d time.Duration) *Ticker {
	t := &Ticker{
		ticker: time.NewTicker(d),
		C:      make(chan time.Time, 2),
	}
	go func() {
		for !t.stoped {
			t.C <- <-t.ticker.C
		}
		close(t.C)
	}()
	return t
}<|MERGE_RESOLUTION|>--- conflicted
+++ resolved
@@ -13,13 +13,9 @@
 package util
 
 import (
-<<<<<<< HEAD
-	"configcenter/src/common/blog"
-=======
 	"fmt"
 	"regexp"
 	"strconv"
->>>>>>> c7a310ed
 	"time"
 
 	"github.com/coccyx/timeparser"
@@ -45,7 +41,6 @@
 	conds, ok := data.(map[string]interface{})
 	if true != ok && nil != conds {
 		return data
-		blog.Debug("return origin data")
 	}
 	convItem, _ := convTimeItem(data)
 

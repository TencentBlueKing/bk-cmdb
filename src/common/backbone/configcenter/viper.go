--- conflicted
+++ resolved
@@ -422,14 +422,17 @@
 	return 0, err.New("config not found")
 }
 
-// Int return the int value of the configuration information according to the key.
-<<<<<<< HEAD
+// Duration return the duration value of the configuration information according to the key.
 func Duration(key string) (time.Duration, error) {
 	confLock.RLock()
 	defer confLock.RUnlock()
 	if commonParser != nil && commonParser.isSet(key) {
 		return commonParser.getDuration(key), nil
-=======
+	}
+	return 0, err.New("config not found")
+}
+
+// Int return the int value of the configuration information according to the key.
 func Int64(key string) (int64, error) {
 	confLock.RLock()
 	defer confLock.RUnlock()
@@ -441,7 +444,6 @@
 	}
 	if extraParser != nil && extraParser.isSet(key) {
 		return extraParser.getInt64(key), nil
->>>>>>> 88946448
 	}
 	return 0, err.New("config not found")
 }

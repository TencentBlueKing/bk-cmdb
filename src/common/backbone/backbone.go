/*
 * Tencent is pleased to support the open source community by making 蓝鲸 available.
 * Copyright (C) 2017-2018 THL A29 Limited, a Tencent company. All rights reserved.
 * Licensed under the MIT License (the "License"); you may not use this file except
 * in compliance with the License. You may obtain a copy of the License at
 * http://opensource.org/licenses/MIT
 * Unless required by applicable law or agreed to in writing, software distributed under
 * the License is distributed on an "AS IS" BASIS, WITHOUT WARRANTIES OR CONDITIONS OF ANY KIND,
 * either express or implied. See the License for the specific language governing permissions and
 * limitations under the License.
 */

// Package backbone TODO
package backbone

import (
	"context"
	"fmt"
	"net/http"
	"sync"
	"time"

	"configcenter/src/apimachinery"
	"configcenter/src/apimachinery/discovery"
	"configcenter/src/apimachinery/util"
	"configcenter/src/common"
	cc "configcenter/src/common/backbone/configcenter"
	"configcenter/src/common/backbone/service_mange/zk"
	"configcenter/src/common/blog"
	crd "configcenter/src/common/confregdiscover"
	"configcenter/src/common/errors"
	"configcenter/src/common/language"
	"configcenter/src/common/metrics"
	"configcenter/src/common/types"
	"configcenter/src/storage/dal/mongo"
	"configcenter/src/storage/dal/redis"
	"configcenter/src/thirdparty/logplatform/opentelemetry"
	"configcenter/src/thirdparty/monitor"

	"github.com/rs/xid"
)

// connect svcManager retry connect time
const maxRetry = 200

// BackboneParameter Used to constrain different services to ensure
// consistency of service startup capabilities
type BackboneParameter struct {
	// ConfigUpdate handle process config change
	ConfigUpdate cc.ProcHandlerFunc
	ExtraUpdate  cc.ProcHandlerFunc
	// config path
	ConfigPath string
	// http server parameter
	SrvInfo *types.ServerInfo
	SrvRegdiscv
}

func newSvcManagerClient(ctx context.Context, svcManagerAddr string) (*zk.ZkClient, error) {
	var err error
	for retry := 0; retry < maxRetry; retry++ {
		client := zk.NewZkClient(svcManagerAddr, 40*time.Second)
		if err = client.Start(); err != nil {
			blog.Errorf("connect regdiscv [%s] failed: %v", svcManagerAddr, err)
			time.Sleep(time.Second * 2)
			continue
		}

		if err = client.Ping(); err != nil {
			blog.Errorf("connect regdiscv [%s] failed: %v", svcManagerAddr, err)
			time.Sleep(time.Second * 2)
			continue
		}

		return client, nil
	}

	return nil, err
}

func newConfig(ctx context.Context, srvInfo *types.ServerInfo, discovery discovery.DiscoveryInterface,
	apiMachineryConfig *util.APIMachineryConfig) (*Config, error) {

	machinery, err := apimachinery.NewApiMachinery(apiMachineryConfig, discovery)
	if err != nil {
		return nil, fmt.Errorf("new api machinery failed, err: %v", err)
	}
	regPath := fmt.Sprintf("%s/%s/%s", types.CC_SERV_BASEPATH, common.GetIdentification(), srvInfo.IP)

	bonC := &Config{
		RegisterPath: regPath,
		RegisterInfo: *srvInfo,
		CoreAPI:      machinery,
	}

	return bonC, nil
}

func newApiMachinery(disc discovery.DiscoveryInterface,
	config *util.APIMachineryConfig) (apimachinery.ClientSetInterface, error) {

	machinery, err := apimachinery.NewApiMachinery(config, disc)
	if err != nil {
		return nil, fmt.Errorf("new api machinery failed, err: %v", err)
	}

	return machinery, nil
}

func validateParameter(input *BackboneParameter) error {
<<<<<<< HEAD
	if input.Regdiscv == "" {
		return fmt.Errorf("regdiscv can not be empty")
=======
	if !input.Disable && input.Regdiscv == "" {
		return fmt.Errorf("regdiscv can not be emtpy")
>>>>>>> 1659c2ce
	}
	if input.SrvInfo.IP == "" {
		return fmt.Errorf("addrport ip can not be empty")
	}
	if input.SrvInfo.Port <= 0 || input.SrvInfo.Port > 65535 {
		return fmt.Errorf("addrport port must be 1-65535")
	}
	if input.ConfigUpdate == nil && input.ExtraUpdate == nil {
		return fmt.Errorf("service config change funcation can not be empty")
	}
	// to prevent other components which doesn't set it from failing
	if input.SrvInfo.RegisterIP == "" {
		input.SrvInfo.RegisterIP = input.SrvInfo.IP
	}
	if input.SrvInfo.UUID == "" {
		input.SrvInfo.UUID = xid.New().String()
	}
	return nil
}

// NewBackbone new backbone.
func NewBackbone(ctx context.Context, input *BackboneParameter) (*Engine, error) {
	if err := validateParameter(input); err != nil {
		return nil, err
	}

	metricService := metrics.NewService(metrics.Config{ProcessName: common.GetIdentification(),
		ProcessInstance: input.SrvInfo.Instance()})

	common.SetServerInfo(input.SrvInfo)

	engine, err := New()
	if err != nil {
		return nil, fmt.Errorf("new engine failed, err: %v", err)
	}
	engine.registerPath = getRegisterPath(input.SrvInfo.IP)
	engine.srvInfo = input.SrvInfo
	engine.metric = metricService
	engine.Disable = input.Disable

	handler := &cc.CCHandler{
		// 扩展这个函数， 新加传递错误
		OnProcessUpdate:  input.ConfigUpdate,
		OnExtraUpdate:    input.ExtraUpdate,
		OnLanguageUpdate: engine.onLanguageUpdate,
		OnErrorUpdate:    engine.onErrorUpdate,
		OnMongodbUpdate:  engine.onMongodbUpdate,
		OnRedisUpdate:    engine.onRedisUpdate,
	}

	if !input.Disable {
		client, err := newSvcManagerClient(ctx, input.Regdiscv)
		if err != nil {
			return nil, fmt.Errorf("connect regdiscv [%s] failed: %v", input.Regdiscv, err)
		}
		serviceDiscovery, err := discovery.NewServiceDiscovery(client)
		if err != nil {
			return nil, fmt.Errorf("connect regdiscv [%s] failed: %v", input.Regdiscv, err)
		}
		disc, err := NewServiceRegister(client)
		if err != nil {
			return nil, fmt.Errorf("new service discover failed, err:%v", err)
		}

		engine.client = client
		engine.discovery = serviceDiscovery
		engine.ServiceManageInterface = serviceDiscovery
		engine.SvcDisc = disc

		// add default configcenter
		zkdisc := crd.NewZkRegDiscover(client)
		configCenter := &cc.ConfigCenter{
			Type:               common.BKDefaultConfigCenter,
			ConfigCenterDetail: zkdisc,
		}
		cc.AddConfigCenter(configCenter)

		tlsConf, err := getTLSConf()
		if err != nil {
			blog.Errorf("get tls config error, err: %v", err)
			return nil, err
		}
		engine.apiMachineryConfig = &util.APIMachineryConfig{
			QPS:       1000,
			Burst:     2000,
			TLSConfig: tlsConf,
		}

		machinery, err := newApiMachinery(serviceDiscovery, engine.apiMachineryConfig)
		if err != nil {
			return nil, err
		}
		engine.CoreAPI = machinery

		if err = handleNotice(ctx, client.Client(), input.SrvInfo.Instance()); err != nil {
			return nil, fmt.Errorf("handle notice failed, err: %v", err)
		}
	}

	// get the real configuration center.
	currentConfigCenter := cc.CurrentConfigCenter()

	if err = cc.NewConfigCenter(ctx, currentConfigCenter, input.ConfigPath, handler); err != nil {
		return nil, fmt.Errorf("new config center failed, err: %v", err)
	}

	if err := monitor.InitMonitor(); err != nil {
		return nil, fmt.Errorf("init monitor failed, err: %v", err)
	}

	if err := opentelemetry.InitOpenTelemetryConfig(); err != nil {
		return nil, fmt.Errorf("init openTelemetry config failed, err: %v", err)
	}

	if err := opentelemetry.InitTracer(ctx); err != nil {
		return nil, fmt.Errorf("init tracer failed, err: %v", err)
	}

	return engine, nil
}

// StartServer TODO
func StartServer(ctx context.Context, cancel context.CancelFunc, e *Engine, HTTPHandler http.Handler,
	pprofEnabled bool) error {
	tlsConf, err := getTLSConf()
	if err != nil {
		blog.Errorf("get tls config error, err: %v", err)
		return err
	}

	if isTLS(tlsConf) {
		e.srvInfo.Scheme = "https"
	}

	e.server = Server{
		ListenAddr:   e.srvInfo.IP,
		ListenPort:   e.srvInfo.Port,
		Handler:      e.Metric().HTTPMiddleware(HTTPHandler),
		TLS:          tlsConf,
		PProfEnabled: pprofEnabled,
	}

	if err := ListenAndServe(e.server, e.SvcDisc, cancel); err != nil {
		return err
	}

	// wait for a while to see if ListenAndServe in goroutine is successful
	// to avoid registering an invalid server address on zk
	time.Sleep(time.Second)

	if e.Disable {
		return nil
	}

	return e.SvcDisc.Register(e.registerPath, *e.srvInfo)
}

// New new engine
func New() (*Engine, error) {
	return &Engine{
		Language: language.NewFromCtx(language.EmptyLanguageSetting),
		CCErr:    errors.NewFromCtx(errors.EmptyErrorsSetting),
		CCCtx:    newCCContext(),
	}, nil
}

// SrvRegdiscv service registration discovery
type SrvRegdiscv struct {
	client                 *zk.ZkClient
	ServiceManageInterface discovery.ServiceManageInterface
	SvcDisc                ServiceRegisterInterface
	discovery              discovery.DiscoveryInterface
	// registerPath the path registered to the Service Discovery Center
	registerPath string
	// service component addr
	Regdiscv string
	// Disable disable service registration discovery
	Disable bool
}

// Discovery return discovery
func (s *SrvRegdiscv) Discovery() discovery.DiscoveryInterface {
	return s.discovery
}

// ServiceManageClient return service manage client
func (s *SrvRegdiscv) ServiceManageClient() *zk.ZkClient {
	return s.client
}

// Engine TODO
type Engine struct {
	CoreAPI            apimachinery.ClientSetInterface
	apiMachineryConfig *util.APIMachineryConfig
	metric             *metrics.Service
	sync.Mutex
	server   Server
	srvInfo  *types.ServerInfo
	Language language.CCLanguageIf
	CCErr    errors.CCErrorIf
	CCCtx    CCContextInterface
	SrvRegdiscv
}

// ApiMachineryConfig TODO
func (e *Engine) ApiMachineryConfig() *util.APIMachineryConfig {
	return e.apiMachineryConfig
}

// Metric TODO
func (e *Engine) Metric() *metrics.Service {
	return e.metric
}

func (e *Engine) onLanguageUpdate(previous, current map[string]language.LanguageMap) {
	e.Lock()
	defer e.Unlock()
	if e.Language == nil {
		e.Language = language.NewFromCtx(current)
		blog.Infof("load language config success.")
		return
	}
	e.Language.Load(current)
	blog.V(3).Infof("load new language config success.")
}

func (e *Engine) onErrorUpdate(previous, current map[string]errors.ErrorCode) {
	e.Lock()
	defer e.Unlock()
	if e.CCErr == nil {
		e.CCErr = errors.NewFromCtx(current)
		blog.Infof("load error code config success.")
		return
	}
	e.CCErr.Load(current)
	blog.V(3).Infof("load new error config success.")
}

func (e *Engine) onMongodbUpdate(previous, current cc.ProcessConfig) {
	e.Lock()
	defer e.Unlock()
	if err := cc.SetMongodbFromByte(current.ConfigData); err != nil {
		blog.Errorf("parse mongo config failed, err: %s, data: %s", err.Error(), string(current.ConfigData))
	}
}

func (e *Engine) onRedisUpdate(previous, current cc.ProcessConfig) {
	e.Lock()
	defer e.Unlock()
	if err := cc.SetRedisFromByte(current.ConfigData); err != nil {
		blog.Errorf("parse redis config failed, err: %s, data: %s", err.Error(), string(current.ConfigData))
	}
}

// Ping TODO
func (e *Engine) Ping() error {
	if e.SrvRegdiscv.Disable {
		return nil
	}
	return e.SvcDisc.Ping()
}

// WithRedis TODO
func (e *Engine) WithRedis(prefixes ...string) (redis.Config, error) {
	// use default prefix if no prefix is specified, or use the first prefix
	var prefix string
	if len(prefixes) == 0 {
		prefix = "redis"
	} else {
		prefix = prefixes[0]
	}

	return cc.Redis(prefix)
}

// WithMongo TODO
func (e *Engine) WithMongo(prefixes ...string) (mongo.Config, error) {
	var prefix string
	if len(prefixes) == 0 {
		prefix = "mongodb"
	} else {
		prefix = prefixes[0]
	}

	return cc.Mongo(prefix)
}

func getRegisterPath(ip string) string {
	return fmt.Sprintf("%s/%s/%s", types.CC_SERV_BASEPATH, common.GetIdentification(), ip)
}

// GetSrvInfo get service info
func (e *Engine) GetSrvInfo() *types.ServerInfo {
	return e.srvInfo
}

func getTLSConf() (*util.TLSClientConfig, error) {
	config, err := util.NewTLSClientConfigFromConfig("tls")
	return &config, err
}

func isTLS(config *util.TLSClientConfig) bool {
	if config == nil || len(config.CertFile) == 0 || len(config.KeyFile) == 0 {
		return false
	}
	return true
}<|MERGE_RESOLUTION|>--- conflicted
+++ resolved
@@ -108,13 +108,8 @@
 }
 
 func validateParameter(input *BackboneParameter) error {
-<<<<<<< HEAD
-	if input.Regdiscv == "" {
+	if !input.Disable && input.Regdiscv == "" {
 		return fmt.Errorf("regdiscv can not be empty")
-=======
-	if !input.Disable && input.Regdiscv == "" {
-		return fmt.Errorf("regdiscv can not be emtpy")
->>>>>>> 1659c2ce
 	}
 	if input.SrvInfo.IP == "" {
 		return fmt.Errorf("addrport ip can not be empty")

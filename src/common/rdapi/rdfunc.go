/*
 * Tencent is pleased to support the open source community by making 蓝鲸 available.
 * Copyright (C) 2017-2018 THL A29 Limited, a Tencent company. All rights reserved.
 * Licensed under the MIT License (the "License"); you may not use this file except
 * in compliance with the License. You may obtain a copy of the License at
 * http://opensource.org/licenses/MIT
 * Unless required by applicable law or agreed to in writing, software distributed under
 * the License is distributed on an "AS IS" BASIS, WITHOUT WARRANTIES OR CONDITIONS OF ANY KIND,
 * either express or implied. See the License for the specific language governing permissions and
 * limitations under the License.
 */

package rdapi

import (
	"encoding/json"
	"fmt"
	"io"
	"net/http"
	"runtime/debug"
	"strings"

	"configcenter/src/common"
	"configcenter/src/common/blog"
	"configcenter/src/common/errors"
	httpheader "configcenter/src/common/http/header"
	"configcenter/src/common/metadata"
	"configcenter/src/common/util"

	"github.com/emicklei/go-restful/v3"
)

func checkHTTPAuth(req *restful.Request, defErr errors.DefaultCCErrorIf) (int, string) {
	if httpheader.GetSupplierAccount(req.Request.Header) == "" {
		return common.CCErrCommNotAuthItem, defErr.Errorf(common.CCErrCommNotAuthItem, "owner_id").Error()
	}
	if httpheader.GetUser(req.Request.Header) == "" {
		return common.CCErrCommNotAuthItem, defErr.Errorf(common.CCErrCommNotAuthItem, "user").Error()
	}

	return common.CCSuccess, ""

}

// AllGlobalFilter TODO
func AllGlobalFilter(errFunc func() errors.CCErrorIf) func(req *restful.Request, resp *restful.Response,
	fchain *restful.FilterChain) {
	return func(req *restful.Request, resp *restful.Response, fchain *restful.FilterChain) {
		defer func() {
			if fetalErr := recover(); fetalErr != nil {
<<<<<<< HEAD
				rid := httpheader.GetRid(req.Request.Header)
				blog.Errorf("server panic, err:%#v, rid:%s, debug strace:%s", fetalErr, rid, debug.Stack())
				ccErrTip := errFunc().CreateDefaultCCErrorIf(httpheader.GetLanguage(req.Request.Header)).Errorf(common.CCErrCommInternalServerError,
					common.GetIdentification())
=======
				rid := util.GetHTTPCCRequestID(req.Request.Header)
				blog.Errorf("server panic, err: %v, rid: %s, debug strace: %s", fetalErr, rid, debug.Stack())
				ccErrTip := errFunc().CreateDefaultCCErrorIf(util.GetLanguage(req.Request.Header)).
					Errorf(common.CCErrCommInternalServerError, common.GetIdentification())
>>>>>>> bba9c503
				respErrInfo := &metadata.RespError{Msg: ccErrTip}
				io.WriteString(resp, respErrInfo.Error())
			}

		}()

		GenerateHttpHeaderRID(req.Request, resp.ResponseWriter)

		whiteListSuffix := strings.Split(common.URLFilterWhiteListSuffix, common.URLFilterWhiteListSepareteChar)
		for _, url := range whiteListSuffix {
			if strings.HasSuffix(req.Request.URL.Path, url) {
				fchain.ProcessFilter(req, resp)
				return
			}
		}
		language := httpheader.GetLanguage(req.Request.Header)
		defErr := errFunc().CreateDefaultCCErrorIf(language)

		errNO, errMsg := checkHTTPAuth(req, defErr)

		if common.CCSuccess != errNO {
			resp.WriteHeader(http.StatusInternalServerError)
			rsp, _ := createAPIRspStr(errNO, errMsg)
			io.WriteString(resp, rsp)
			return
		}

		fchain.ProcessFilter(req, resp)
		return
	}
}

// RequestLogFilter TODO
func RequestLogFilter() func(req *restful.Request, resp *restful.Response, fchain *restful.FilterChain) {
	return func(req *restful.Request, resp *restful.Response, fchain *restful.FilterChain) {
		header := req.Request.Header
		body, _ := util.PeekRequest(req.Request)
		blog.Infof("code: %s, user: %s, rip: %s, uri: %s, body: %s, rid: %s",
			httpheader.GetAppCode(header), httpheader.GetUser(header), httpheader.GetReqRealIP(header),
			req.Request.RequestURI, body, httpheader.GetRid(header))

		fchain.ProcessFilter(req, resp)
		return
	}
}

// HTTPRequestIDFilter TODO
func HTTPRequestIDFilter() func(req *restful.Request, resp *restful.Response, fchain *restful.FilterChain) {
	return func(req *restful.Request, resp *restful.Response, fchain *restful.FilterChain) {
		GenerateHttpHeaderRID(req.Request, resp.ResponseWriter)
		if 1 < len(fchain.Filters) {
			fchain.ProcessFilter(req, resp)
			return
		}

		fchain.ProcessFilter(req, resp)
		return
	}
}

func createAPIRspStr(errcode int, info string) (string, error) {

	var rsp metadata.Response

	if 0 != errcode {
		rsp.Result = false
		rsp.Code = errcode
		rsp.ErrMsg = info
	} else {
		rsp.Data = info
	}

	s, err := json.Marshal(rsp)

	return string(s), err
}

// GenerateHttpHeaderRID generate http header request id
func GenerateHttpHeaderRID(req *http.Request, resp http.ResponseWriter) {
	rid := httpheader.GetRid(req.Header)
	if rid == "" {
		rid = util.GenerateRID()
		httpheader.SetRid(req.Header, rid)
	}
	httpheader.SetRid(resp.Header(), rid)
}

// ServiceErrorHandler TODO
func ServiceErrorHandler(err restful.ServiceError, req *restful.Request, resp *restful.Response) {
	blog.Errorf("HTTP ERROR: %v, HTTP MESSAGE: %v, RequestURI: %s %s", err.Code, err.Message, req.Request.Method,
		req.Request.RequestURI)
	ret := metadata.BaseResp{
		Result: false,
		Code:   -1,
		ErrMsg: fmt.Sprintf("HTTP ERROR: %v, HTTP MESSAGE: %v, RequestURI: %s %s", err.Code, err.Message,
			req.Request.Method, req.Request.RequestURI),
	}

	resp.WriteHeaderAndJson(err.Code, ret, "application/json")
}<|MERGE_RESOLUTION|>--- conflicted
+++ resolved
@@ -48,17 +48,10 @@
 	return func(req *restful.Request, resp *restful.Response, fchain *restful.FilterChain) {
 		defer func() {
 			if fetalErr := recover(); fetalErr != nil {
-<<<<<<< HEAD
 				rid := httpheader.GetRid(req.Request.Header)
-				blog.Errorf("server panic, err:%#v, rid:%s, debug strace:%s", fetalErr, rid, debug.Stack())
-				ccErrTip := errFunc().CreateDefaultCCErrorIf(httpheader.GetLanguage(req.Request.Header)).Errorf(common.CCErrCommInternalServerError,
-					common.GetIdentification())
-=======
-				rid := util.GetHTTPCCRequestID(req.Request.Header)
 				blog.Errorf("server panic, err: %v, rid: %s, debug strace: %s", fetalErr, rid, debug.Stack())
-				ccErrTip := errFunc().CreateDefaultCCErrorIf(util.GetLanguage(req.Request.Header)).
+				ccErrTip := errFunc().CreateDefaultCCErrorIf(httpheader.GetLanguage(req.Request.Header)).
 					Errorf(common.CCErrCommInternalServerError, common.GetIdentification())
->>>>>>> bba9c503
 				respErrInfo := &metadata.RespError{Msg: ccErrTip}
 				io.WriteString(resp, respErrInfo.Error())
 			}

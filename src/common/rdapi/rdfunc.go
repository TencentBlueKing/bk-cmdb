--- conflicted
+++ resolved
@@ -85,15 +85,9 @@
 	return func(req *restful.Request, resp *restful.Response, fchain *restful.FilterChain) {
 		header := req.Request.Header
 		body, _ := util.PeekRequest(req.Request)
-<<<<<<< HEAD
-		blog.Infof("[request info] cid:%s, ip:%s, appcode:%s, user:%s,  uri:%s, body:%s",
-			util.GetHTTPCCRequestID(header), header.Get(common.BKHTTPRequestRealIP), header.Get(common.BKHTTPRequestAppCode),
-			header.Get(common.BKHTTPHeaderUser), req.Request.RequestURI, body)
-=======
 		blog.Infof("code:%s, user:%s, rip:%s, uri:%s, body:%s, rid:%s",
 			header.Get("Bk-App-Code"), header.Get("Bk_user"), header.Get("X-Real-Ip"), 
 			req.Request.RequestURI,  body, util.GetHTTPCCRequestID(header))
->>>>>>> 9900270d
 
 		fchain.ProcessFilter(req, resp)
 		return

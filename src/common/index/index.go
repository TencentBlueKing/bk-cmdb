--- conflicted
+++ resolved
@@ -106,8 +106,11 @@
 			return dbIndex, errors.GetGlobalCCError().CreateDefaultCCErrorIf(string(common.English)).
 				CCErrorf(common.CCErrCoreServiceUniqueIndexPropertyType, attr.PropertyID)
 		}
-<<<<<<< HEAD
-		dbIndex.Keys[attr.PropertyID] = 1
+
+		dbIndex.Keys = append(dbIndex.Keys, primitive.E{
+			Key:   attr.PropertyID,
+			Value: 1,
+		})
 
 		// NOTICE: 主机agentID唯一校验需要兼容主机无agentID（即agentID为空字符串）的场景
 		// 因为没有绑定agent的主机默认都有一个空字符串的agentID字段，此时agentID实际上并没有重复
@@ -118,13 +121,6 @@
 			}
 		}
 
-=======
-
-		dbIndex.Keys = append(dbIndex.Keys, primitive.E{
-			Key:   attr.PropertyID,
-			Value: 1,
-		})
->>>>>>> 85640d42
 		dbIndex.PartialFilterExpression[attr.PropertyID] = map[string]interface{}{common.BKDBType: dbType}
 	}
 

/*
 * Tencent is pleased to support the open source community by making 蓝鲸 available.
 * Copyright (C) 2017-2018 THL A29 Limited, a Tencent company. All rights reserved.
 * Licensed under the MIT License (the "License"); you may not use this file except
 * in compliance with the License. You may obtain a copy of the License at
 * http://opensource.org/licenses/MIT
 * Unless required by applicable law or agreed to in writing, software distributed under
 * the License is distributed on an "AS IS" BASIS, WITHOUT WARRANTIES OR CONDITIONS OF ANY KIND,
 * either express or implied. See the License for the specific language governing permissions and
 * limitations under the License.
 */

package common

// CC error number defined in this file
// Errno name is composed of the following format CCErr[XXX]
const (

	// the system code

	// CCSystemBusy the system is busy
	CCSystemBusy         = -1
	CCSystemUnknownError = -2
	CCSuccess            = 0
	CCSuccessStr         = "success"
	CCNoPermission       = 9900403

	// common error code 1199XXX

	// CCErrCommJSONUnmarshalFailed JSON deserialization failed
	CCErrCommJSONUnmarshalFailed = 1199000

	// CCErrCommJSONMarshalFailed JSON serialization failed
	CCErrCommJSONMarshalFailed = 1199001

	// CCErrCommHTTPDoRequestFailed the HTTP Request failed
	CCErrCommHTTPDoRequestFailed = 1199002

	// CCErrCommHTTPInputInvalid the input parameter is invalid, and the parameter here refers to the URL or Query parameter
	CCErrCommHTTPInputInvalid = 1199003

	// CCErrCommHTTPReadBodyFailed unable to read HTTP request body data
	CCErrCommHTTPReadBodyFailed = 1199004

	// CCErrCommHTTPBodyEmpty  HTTP request body data is not set
	CCErrCommHTTPBodyEmpty = 1199005

	// CCErrCommParamsInvalid parameter validation in the body is not pass
	CCErrCommParamsInvalid = 1199006

	// CCErrCommParamsNeedString  the parameter must be of type string
	CCErrCommParamsNeedString = 1199007

	// CCErrCommParamsLostField the parameter not specified
	CCErrCommParamsLostField = 1199008

	// CCErrCommParamsNeedInt the parameter must be of type int
	CCErrCommParamsNeedInt = 1199009

	// CCErrCommParamsNeedSet the parameter unassigned
	CCErrCommParamsNeedSet = 1199010

	// CCErrCommParamsIsInvalid the parameter is invalid or nonexistent
	CCErrCommParamsIsInvalid = 1199011

	// CCErrCommParseDataFailed failed to read data from data field
	CCErrCommParseDataFailed = 1199013

	// CCErrCommDuplicateItem duplicate data
	CCErrCommDuplicateItem = 1199014

	// CCErrCommOverLimit data length exceeds limit
	CCErrCommOverLimit = 1199015

	// CCErrFieldRegValidFailed regular verification failed
	CCErrFieldRegValidFailed = 1199016

	// CCErrCommDBSelectFailed database query failed
	CCErrCommDBSelectFailed = 1199017

	// CCErrCommDBInsertFailed database cannot add data
	CCErrCommDBInsertFailed = 1199018

	// CCErrCommNotFound the goal does not exist
	CCErrCommNotFound = 1199019

	// CCErrCommDBUpdateFailed database cannot update data
	CCErrCommDBUpdateFailed = 1199020

	// CCErrCommDBDeleteFailed database cannot delete data
	CCErrCommDBDeleteFailed = 1199021

	// CCErrCommRelyOnServerAddressFailed dependent service did not start
	CCErrCommRelyOnServerAddressFailed = 1199022

	// CCErrCommExcelTemplateFailed unable to generate and download
	CCErrCommExcelTemplateFailed = 1199023

	// CCErrCommParamsNeedTimeZone the parameter must be time zone type
	CCErrCommParamsNeedTimeZone = 1199024

	// CCErrCommParamsNeedBool the parameter must be bool type
	CCErrCommParamsNeedBool = 1199025

	// CCErrCommConfMissItem  missing configuration item
	CCErrCommConfMissItem = 1199026

	// CCErrCommNotAuthItem failed to get authorization information
	CCErrCommNotAuthItem = 1199027

	// CCErrCommNotAuthItem field validate failed
	CCErrCommFieldNotValid = 1199028

	// CCErrCommReplyDataFormatError Return data format error
	CCErrCommReplyDataFormatError = 1199029

	// CCErrCommReplyDataFormatError Return data format error
	CCErrCommPostInputParseError = 1199030

	// CCErrCommResourceInitFailed %s init failed
	CCErrCommResourceInitFailed = 1199031

	// CCErrCommParams should be string
	CCErrCommParamsShouldBeString = 1199032

	// CCErrCommSearchPropertyFailed get object property fields error
	CCErrCommSearchPropertyFailed = 1199033

	// CCErrCommParamsShouldBeEnum set enum
	CCErrCommParamsShouldBeEnum = 1199034

	// CCErrCommXXExceedLimit  xx exceed limit number
	CCErrCommXXExceedLimit = 1199035

	CCErrProxyRequestFailed      = 1199036
	CCErrRewriteRequestUriFailed = 1199037

	// CCErrCommLogicDataNil   need data %s is null
	CCErrCommInstDataNil = 1199038
	// CCErrCommInstFieldNotFound  %s field does not exist in %s
	CCErrCommInstFieldNotFound = 1199039
	// CCErrCommInstFieldConvertFail  convert %s  field %s to %s error %s
	CCErrCommInstFieldConvertFail = 1199040
	// CCErrCommUtilFail  handle %s error %s
	CCErrCommUtilHandleFail = 1199041
	// CCErrCommParamsNeedFloat the parameter must be float type
	CCErrCommParamsNeedFloat = 1199042
	// CCErrCommFieldNotValidFail  valid data error, %s
	CCErrCommFieldNotValidFail = 1199043

	CCErrCommNotAllSuccess = 1199044
	// parse auth attribute in api server rest filter failed.
	CCErrCommParseAuthAttributeFailed = 1199045

	// authorize request to auth center failed
	CCErrCommCheckAuthorizeFailed = 1199046

	// auth failed, do not have permission.
	CCErrCommAuthNotHavePermission = 1199047

	CCErrCommAuthorizeFailed             = 1199048
	CCErrCommRegistResourceToIAMFailed   = 1199049
	CCErrCommUnRegistResourceToIAMFailed = 1199050
	CCErrCommInappropriateVisitToIAM     = 1199051

	CCErrCommGetMultipleObject                = 1199052
	CCErrCommAuthCenterIsNotEnabled           = 1199053
	CCErrCommOperateBuiltInItemForbidden      = 1199054
	CCErrCommRemoveRecordHasChildrenForbidden = 1199055
	CCErrCommRemoveReferencedRecordForbidden  = 1199056
	CCErrCommParseBizIDFromMetadataInDBFailed = 1199057

	CCErrCommGenerateRecordIDFailed   = 1199058
	CCErrCommPageLimitIsExceeded      = 1199059
	CCErrCommUnexpectedParameterField = 1199060

	CCErrCommParseDBFailed                     = 1199061
	CCErrCommGetBusinessDefaultSetModuleFailed = 1199062

	CCErrCommParametersCountNotEnough         = 1199063
	CCErrCommFuncCalledWithInappropriateParam = 1199064

	// CCErrCommStartTransactionFailed start transaction failed
	CCErrCommStartTransactionFailed = 1199065
	// CCErrCommCommitTransactionFailed commit transaction failed
	CCErrCommCommitTransactionFailed = 1199066
	// CCErrCommAbortTransactionFailed abort transaction failed
	CCErrCommAbortTransactionFailed = 1199067

	CCErrCommListAuthorizedResourcedFromIAMFailed = 1199068
	CCErrParseAttrOptionEnumFailed                = 1199069

	// CCErrCommParamsNotSupportXXErr 参数%s的值%s 无效
	CCErrCommParamsValueInvalidError = 1199070

	// 构造DB查询条件失败
	CCErrConstructDBFilterFailed = 1199071
	CCErrGetNoAuthSkipURLFailed  = 1199072

	// CCErrCommValExceedMaxFailed %s field exceeds maximum value %v
	CCErrCommValExceedMaxFailed = 1199073

	// unknown or unrecognized error
	CCErrorUnknownOrUnrecognizedError = 1199998

	// CCErrCommInternalServerError %s Internal Server Error
	CCErrCommInternalServerError = 1199999

	// apiserver 1100XXX
	CCErrAPIGetAuthorizedAppListFromAuthFailed = 1100001
	CCErrAPIGetUserResourceAuthStatusFailed    = 1100002
	CCErrAPINoObjectInstancesIsFound           = 1100003

	// toposerver 1101XXX
	// CCErrTopoInstCreateFailed unable to create the instance
	CCErrTopoInstCreateFailed = 1101000

	// CCErrTopoInstDeleteFailed unable to delete the instance
	CCErrTopoInstDeleteFailed = 1101001

	// CCErrTopoInstUpdateFailed unable to update the instance
	CCErrTopoInstUpdateFailed = 1101002

	// CCErrTopoInstSelectFailed unable to search the instance
	CCErrTopoInstSelectFailed = 1101003

	// CCErrTopoModuleCreateFailed unable to create a module
	CCErrTopoModuleCreateFailed = 1101004

	// CCErrTopoModuleDeleteFailed unable to delete a module
	CCErrTopoModuleDeleteFailed = 1101005

	// CCErrTopoModuleUpdateFailed unable to update a module
	CCErrTopoModuleUpdateFailed = 1101006

	// CCErrTopoModuleSelectFailed unable to select a module
	CCErrTopoModuleSelectFailed = 1101007

	// CCErrTopoSetCreateFailed unable to create a set
	CCErrTopoSetCreateFailed = 1101008

	// CCErrTopoSetDeleteFailed unable to delete a set
	CCErrTopoSetDeleteFailed = 1101009

	// CCErrTopoSetUpdateFailed unable to update a set
	CCErrTopoSetUpdateFailed = 1101010

	// CCErrTopoSetSelectFailed unable to select a set
	CCErrTopoSetSelectFailed = 1101011

	// CCErrTopoInstHasHostChild include hosts
	CCErrTopoInstHasHostChild = 1101012

	// CCErrTopoObjectCreateFailed unable to create a object
	CCErrTopoObjectCreateFailed = 1101013

	// CCErrTopoObjectDeleteFailed unable to delete a object
	CCErrTopoObjectDeleteFailed = 1101014

	// CCErrTopoObjectUpdateFailed unable to update a object
	CCErrTopoObjectUpdateFailed = 1101015

	// CCErrTopoObjectSelectFailed unable to select a object
	CCErrTopoObjectSelectFailed = 1101016

	// CCErrTopoObjectAttributeCreateFailed unable to create a object attribute
	CCErrTopoObjectAttributeCreateFailed = 1101017

	// CCErrTopoObjectAttributeDeleteFailed unable to delete a object attribute
	CCErrTopoObjectAttributeDeleteFailed = 1101018

	// CCErrTopoObjectAttributeUpdateFailed unable to update a object attribute
	CCErrTopoObjectAttributeUpdateFailed = 1101019

	// CCErrTopoObjectAttributeSelectFailed unable to select a object attribute
	CCErrTopoObjectAttributeSelectFailed = 1101020

	// CCErrTopoObjectClassificationCreateFailed unable to create a object classification
	CCErrTopoObjectClassificationCreateFailed = 1101021

	// CCErrTopoObjectClassificationDeleteFailed unbale to delete a object classification
	CCErrTopoObjectClassificationDeleteFailed = 1101022

	// CCErrTopoObjectClassificationUpdateFailed unable to update a object classification
	CCErrTopoObjectClassificationUpdateFailed = 1101023

	// CCErrTopoObjectClassificationSelectFailed unable to select a object classification
	CCErrTopoObjectClassificationSelectFailed = 1101024

	// CCErrTopoObjectGroupCreateFailed unable to create object group
	CCErrTopoObjectGroupCreateFailed = 1101025

	// CCErrTopoObjectGroupDeleteFailed unable to delete a object group
	CCErrTopoObjectGroupDeleteFailed = 1101026

	// CCErrTopoObjectGroupUpdateFailed unable to update a object group
	CCErrTopoObjectGroupUpdateFailed = 1101027

	// CCErrTopoObjectGroupSelectFailed unable to select a object group
	CCErrTopoObjectGroupSelectFailed = 1101028

	// CCErrTopoObjectClassificationHasObject the object classification can't be deleted under classification
	CCErrTopoObjectClassificationHasObject = 1101029

	// CCErrTopoHasHostCheckFailed cannot detect if host information is included
	CCErrTopoHasHostCheckFailed = 1101030

	// CCErrTopoHasHost include host
	CCErrTopoHasHost = 1101030

	// CCErrTopoGetCloudErrStrFailed get cloud error
	CCErrTopoGetCloudErrStrFailed = 1101031
	// CCErrTopoCloudNotFound   cloud area not found
	CCErrTopoCloudNotFound = 1101032

	// CCErrTopoGetAppFailed search app err %s
	CCErrTopoGetAppFailed = 1101033
	// CCErrTopoGetModuleFailed search  module err %s
	CCErrTopoGetModuleFailed = 1101034
	// CCErrTopoBizTopoOverLevel the mainline topo level over limit
	CCErrTopoBizTopoLevelOverLimit = 1101035
	// CCErrTopoInstHasBeenAssociation the mainline topo level over limit
	CCErrTopoInstHasBeenAssociation = 1101036
	// it is forbidden to delete , that has some insts
	CCErrTopoObjectHasSomeInstsForbiddenToDelete = 1101037
	// the associations %s->%s already exist
	CCErrTopoAssociationAlreadyExist = 1101038
	// the source association object does not exist
	CCErrTopoAssociationSourceObjectNotExist = 1101039
	// the destination association object does not exist
	CCErrTopoAssociationDestinationObjectNotExist = 1101040
	// invalid object association id, should be int64
	CCErrTopoInvalidObjectAssociationID = 1101041
	// got multiple object association with one association id
	CCErrTopoGotMultipleAssociationInstance = 1101042
	// association with a object has multiple instance, can not be deleted.
	CCErrTopoAssociationHasAlreadyBeenInstantiated = 1101043
	// get association kind with id failed.
	CCErrTopoGetAssociationKindFailed = 1101044
	// create object association missing object kind id, src object id or destination object id.
	CCErrorTopoAssociationMissingParameters = 1101045
	// the given association id does not exist.
	CCErrorTopoObjectAssociationNotExist = 1101046
	// update object association, but update fields that can not be updated.
	CCErrorTopoObjectAssociationUpdateForbiddenFields = 1101047
	// mainline object association do not exist
	CCErrorTopoMainlineObjectAssociationNotExist = 1101048
	// CCErrorTopoImportAssociation  import association error
	CCErrorTopoImportAssociation = 1101049
	// got multiple association kind with a id
	CCErrorTopoGetMultipleAssocKindInstWithOneID = 1101050
	// delete a pre-defined association kind.
	CCErrorTopoDeletePredefinedAssociationKind = 1101051
	// create new instance for a new association, but association map is 1:1
	CCErrorTopoCreateMultipleInstancesForOneToOneAssociation = 1101052
	// the object has associate to another object, or has been associated by another one.
	CCErrorTopoObjectHasAlreadyAssociated = 1101053
	// update a pre-defined association, it's forbidden.
	CCErrorTopoUpdatePredefinedAssociation = 1101054
	// can not delete a pre-defined association.
	CCErrorTopoDeletePredefinedAssociation = 1101055
	// association do not exist.
	CCErrorTopoAssociationDoNotExist = 1101056
	// create model's instance batch, but instance's data missing field bk_inst_name
	CCErrorTopoObjectInstanceMissingInstanceNameField = 1101057
	// object instance's bk_inst_name filed is not string
	CCErrorTopoInvalidObjectInstanceNameFieldValue = 1101058
	// create model's instance patch, but instance's name is duplicate.
	CCErrorTopoMultipleObjectInstanceName = 1101059

	CCErrorTopoAssociationKindHasBeenUsed                     = 1101060
	CCErrorTopoCreateMultipleInstancesForOneToManyAssociation = 1101061
	CCErrTopoAppDeleteFailed                                  = 1101131
	CCErrTopoAppUpdateFailed                                  = 1101132
	CCErrTopoAppSearchFailed                                  = 1101133
	CCErrTopoAppCreateFailed                                  = 1101134
	CCErrTopoForbiddenToDeleteModelFailed                     = 1101135
	CCErrTopoMainlineCreatFailed                              = 1101137
	CCErrTopoMainlineDeleteFailed                             = 1101138
	CCErrTopoMainlineSelectFailed                             = 1101139
	CCErrTopoTopoSelectFailed                                 = 1101140
	CCErrTopoUserGroupCreateFailed                            = 1101141
	CCErrTopoUserGroupDeleteFailed                            = 1101142
	CCErrTopoUserGroupUpdateFailed                            = 1101143
	CCErrTopoUserGroupSelectFailed                            = 1101144
	CCErrTopoUserGroupPrivilegeUpdateFailed                   = 1101145
	CCErrTopoUserGroupPrivilegeSelectFailed                   = 1101146
	CCErrTopoUserPrivilegeSelectFailed                        = 1101147
	CCErrTopoRolePrivilegeCreateFailed                        = 1101148
	CCErrTopoDeleteMainLineObjectAndInstNameRepeat            = 1101149
	CCErrHostNotAllowedToMutiBiz                              = 1101150
	CCErrTopoGraphicsSearchFailed                             = 1101151
	CCErrTopoGraphicsUpdateFailed                             = 1101152
	CCErrTopoObjectUniqueCreateFailed                         = 1101160
	CCErrTopoObjectUniqueUpdateFailed                         = 1101161
	CCErrTopoObjectUniqueDeleteFailed                         = 1101162
	CCErrTopoObjectUniqueSearchFailed                         = 1101163
	CCErrTopoObjectPropertyNotFound                           = 1101164
	CCErrTopoObjectPropertyUsedByUnique                       = 1101165
	CCErrTopoObjectUniqueKeyKindInvalid                       = 1101166
	CCErrTopoObjectUniquePresetCouldNotDelOrEdit              = 1101167
	CCErrTopoObjectUniqueCanNotHasMultipleMustCheck           = 1101168
	CCErrTopoObjectUniqueShouldHaveMoreThanOne                = 1101069
	// association kind has been apply to object
	CCErrorTopoAssKindHasApplyToObject = 1101070
	// pre definition association kind can not be delete
	CCErrorTopoPreAssKindCanNotBeDelete = 1101071
	CCErrorTopoAsstKindIsNotExist       = 1101072
	CCErrorAsstInstIsNotExist           = 1101073
	CCErrorInstToAsstIsNotExist         = 1101074
	CCErrorInstHasAsst                  = 1101075
	CCErrTopoCreateAssocKindFailed      = 1101076
	CCErrTopoUpdateAssoKindFailed       = 1101077
	CCErrTopoDeleteAssoKindFailed       = 1101078
	CCErrTopoModuleIDNotfoundFailed     = 1101080
	CCErrTopoBkAppNotAllowedDelete      = 1101081
	// CCErrorTopoAssociationKindMainlineUnavailable can't use bk_mainline in this case
	CCErrorTopoAssociationKindMainlineUnavailable = 1101082
	// CCErrorTopoAssociationKindInconsistent means AssociationKind parameter Inconsistent with caller method
	CCErrorTopoAssociationKindInconsistent = 1101083
	// CCErrorTopoModelStopped means model have been stopped to use
	CCErrorTopoModelStopped = 1101084
	// mainline's object unique can not be updated, deleted or create new rules.
	CCErrorTopoMainlineObjectCanNotBeChanged   = 1101085
	CCErrorTopoGetAuthorizedBusinessListFailed = 1101086
	CCErrTopoArchiveBusinessHasHost            = 1101087

	CCErrorTopoFullTextFindErr              = 1101088
	CCErrorTopoFullTextClientNotInitialized = 1101089

	CCErrorTopoUpdateModuleFromTplServiceCategoryForbidden = 1101090
	CCErrorTopoUpdateModuleFromTplNameForbidden            = 1101091
<<<<<<< HEAD
	CCErrTopoCanNotAddRequiredAttributeForMailineModel     = 1101092
	CCErrorTopoObjectInstanceObjIDFieldConflictWithUrl     = 1101093
=======
	CCErrTopoCanNotAddRequiredAttributeForMainlineModel    = 1101092
>>>>>>> 75509b16

	// object controller 1102XXX

	// CCErrObjectPropertyGroupInsertFailed failed to save the property group
	CCErrObjectPropertyGroupInsertFailed = 1102000
	// CCErrObjectPropertyGroupDeleteFailed failed to delete the property group
	CCErrObjectPropertyGroupDeleteFailed = 1102001
	// CCErrObjectPropertyGroupSelectFailed failed to select the property group
	CCErrObjectPropertyGroupSelectFailed = 1102002
	// CCErrObjectPropertyGroupUpdateFailed failed to update the filed
	CCErrObjectPropertyGroupUpdateFailed = 1102003

	CCErrObjectCreateInstFailed       = 1102004
	CCErrObjectUpdateInstFailed       = 1102005
	CCErrObjectDeleteInstFailed       = 1102006
	CCErrObjectSelectInstFailed       = 1102007
	CCErrObjectSelectIdentifierFailed = 1102008

	// CCErrObjectDBOpErrno failed to operation database
	CCErrObjectDBOpErrno = 1102004

	// event_server 1103XXX
	// CCErrEventSubscribeInsertFailed failed to save the Subscribe
	CCErrEventSubscribeInsertFailed = 1103000

	// CCErrEventSubscribeDeleteFailed failed to delete the Subscribe
	CCErrEventSubscribeDeleteFailed = 1103001

	// CCErrEventSubscribeSelectFailed failed to select the Subscribe
	CCErrEventSubscribeSelectFailed = 1103002

	// CCErrEventSubscribeUpdateFailed failed to update the filed
	CCErrEventSubscribeUpdateFailed = 1103003

	// CCErrEventSubscribePingFailed failed to ping the target
	CCErrEventSubscribePingFailed = 1103004
	// CCErrEventSubscribePingFailed failed to telnet the target
	CCErrEventSubscribeTelnetFailed = 1103005
	// CCErrEventOperateSuccessBUtSentEventFailed failed to sent event
	CCErrEventPushEventFailed = 1103006

	// host 1104XXX
	CCErrHostModuleRelationAddFailed = 1104000

	// migrate 1105XXX
	//  CCErrCommMigrateFailed failed to migrate
	CCErrCommMigrateFailed        = 1105000
	CCErrCommInitAuthCenterFailed = 1105001

	// host controller 1106XXX
	CCErrHostSelectInst                  = 1106000
	CCErrHostCreateInst                  = 1106002
	CCErrHostGetSnapshot                 = 1106003
	CCErrHostTransferModule              = 1106004
	CCErrDelDefaultModuleHostConfig      = 1106005
	CCErrGetModule                       = 1106006
	CCErrDelOriginHostModuelRelationship = 1106007
	CCErrGetOriginHostModuelRelationship = 1106008
	CCErrTransferHostFromPool            = 1106009
	CCErrAlreadyAssign                   = 1106010
	CCErrNotBelongToIdleModule           = 1106011
	CCErrTransfer2ResourcePool           = 1106012
	CCErrCreateUserCustom                = 1106013
	CCErrHostFavouriteQueryFail          = 1106014
	CCErrHostFavouriteCreateFail         = 1106015
	CCErrHostFavouriteUpdateFail         = 1106016
	CCErrHostFavouriteDeleteFail         = 1106017
	CCErrHostFavouriteDupFail            = 1106018
	CCErrHostGetSnapshotChannelEmpty     = 1106019
	CCErrHostGetSnapshotChannelClose     = 1106020
	CCErrCloudCreateSyncTaskFail         = 1106021
	CCErrCloudConfirmHistoryAddFail      = 1106022
	CCErrCloudSyncHistorySearchFail      = 1106023

	// process controller 1107XXX
	CCErrProcDeleteProc2Module   = 1107001
	CCErrProcCreateProc2Module   = 1107002
	CCErrProcSelectProc2Module   = 1107003
	CCErrProcCreateProcConf      = 1107004
	CCErrProcDeleteProcConf      = 1107005
	CCErrProcGetProcConf         = 1107006
	CCErrProcUpdateProcConf      = 1107007
	CCErrProcCreateInstanceModel = 1107008
	CCErrProcGetInstanceModel    = 1107009
	CCErrProcDeleteInstanceModel = 1107010
	CCErrProcDeleteProc2Template = 1107011
	CCErrProcCreateProc2Template = 1107012
	CCErrProcSelectProc2Template = 1107013

	// process server 1108XXX
	CCErrProcSearchDetailFaile          = 1108001
	CCErrProcBindToMoudleFaile          = 1108002
	CCErrProcUnBindToMoudleFaile        = 1108003
	CCErrProcSelectBindToMoudleFaile    = 1108004
	CCErrProcUpdateProcessFailed        = 1108005
	CCErrProcSearchProcessFailed        = 1108006
	CCErrProcDeleteProcessFailed        = 1108007
	CCErrProcCreateProcessFailed        = 1108008
	CCErrProcFieldValidFaile            = 1108009
	CCErrProcGetByApplicationIDFail     = 1108010
	CCErrProcGetByIP                    = 1108011
	CCErrProcOperateFaile               = 1108012
	CCErrProcBindWithModule             = 1108013
	CCErrProcDeleteTemplateFail         = 1108014
	CCErrProcUpdateTemplateFail         = 1108015
	CCErrProcSearchTemplateFail         = 1108016
	CCErrProcBindToTemplateFailed       = 1108017
	CCErrProcUnBindToTemplateFailed     = 1108018
	CCErrProcSelectBindToTemplateFailed = 1108019
	CCErrProcQueryTaskInfoFail          = 1108020
	CCErrProcQueryTaskWaitOPFail        = 1108021
	CCErrProcQueryTaskOPErrFail         = 1108022
	CCErrProcCreateTemplateFail         = 1108023

	CCErrProcGetServiceInstancesFailed                    = 1108024
	CCErrProcCreateServiceInstancesFailed                 = 1108025
	CCErrProcDeleteServiceInstancesFailed                 = 1108026
	CCErrProcGetProcessTemplatesFailed                    = 1108027
	CCErrProcGetProcessInstanceFailed                     = 1108028
	CCErrProcGetProcessInstanceRelationFailed             = 1108029
	CCErrProcDeleteServiceTemplateFailed                  = 1108030
	CCErrProcCreateProcessTemplateFailed                  = 1108031
	CCErrProcUpdateProcessTemplateFailed                  = 1108032
	CCErrProcGetProcessTemplateFailed                     = 1108033
	CCErrProcGetDefaultServiceCategoryFailed              = 1108034
	CCErrProcEditProcessInstanceCreateByTemplateForbidden = 1108035
	CCErrProcServiceTemplateAndCategoryNotCoincide        = 1108036
	CCErrProcModuleNotBindWithTemplate                    = 1108037
	CCErrCreateServiceInstanceWithWrongHTTPMethod         = 1108038
	CCErrCreateRawProcessInstanceOnTemplateInstance       = 1108039
	CCErrProcRemoveTemplateBindingOnModule                = 1108040
	CCErrProcReconstructServiceInstanceNameFailed         = 1108041

	CCErrProcUnbindModuleServiceTemplateDisabled = 1108042

	// audit log 1109XXX
	CCErrAuditSaveLogFailed      = 1109001
	CCErrAuditTakeSnapshotFailed = 1109001

	// host server
	CCErrHostGetFail              = 1110001
	CCErrHostUpdateFail           = 1110002
	CCErrHostUpdateFieldFail      = 1110003
	CCErrHostCreateFail           = 1110004
	CCErrHostModifyFail           = 1110005
	CCErrHostDeleteFail           = 1110006
	CCErrHostFiledValdFail        = 1110007
	CCErrHostNotFound             = 1110008
	CCErrHostLength               = 1110009
	CCErrHostDetailFail           = 1111011
	CCErrHostSnap                 = 1110011
	CCErrHostFeildValidFail       = 1110012
	CCErrHostFavCreateFail        = 1110013
	CCErrHostEmptyFavName         = 1110014
	CCErrHostFavUpdateFail        = 1110015
	CCErrHostFavDeleteFail        = 1110016
	CCErrHostFavGetFail           = 1110017
	CCErrHostHisCreateFail        = 1110018
	CCErrHostHisGetFail           = 1110019
	CCErrHostCustomCreateFail     = 1110020
	CCErrHostCustomGetFail        = 1110021
	CCErrHostCustomGetDefaultFail = 1110022
	CCErrHostNotINAPP             = 1110023
	CCErrHostNotINAPPFail         = 1110024
	CCErrHostDELResourcePool      = 1110025
	CCErrHostAddRelationFail      = 1110026
	CCErrHostMoveResourcePoolFail = 1110027
	CCErrHostEditRelationPoolFail = 1110028
	CCErrAddHostToModule          = 1110029
	CCErrAddHostToModuleFailStr   = 1110030

	CCErrCloudSyncCreateFail        = 1110031
	CCErrCloudHistoryCreateFail     = 1110032
	CCErrCloudConfirmCreateFail     = 1110033
	CCErrCloudGetConfirmFail        = 1110034
	CCErrCloudAddConfirmHistoryFail = 1110035
	CCErrCloudGetTaskFail           = 1110036
	CCErrCloudGetConfirmHistoryFail = 1110037
	CCErrCloudTaskNameAlreadyExist  = 1110038
	CCErrCloudSyncStartFail         = 1110039

	// hostserver api machinery new error code
	CCErrAddUserCustomQueryFailed       = 1110040
	CCErrUpdateUserCustomQueryFailed    = 1110041
	CCErrDeleteUserCustomQueryFailed    = 1110042
	CCErrSearchUserCustomQueryFailed    = 1110043
	CCErrGetUserCustomQueryDetailFailed = 1110044
	CCErrHostModuleConfigFailed         = 1110045
	CCErrHostGetSetFailed               = 1110046
	CCErrHostGetAPPFail                 = 1110047
	CCErrHostAPPNotFoundFail            = 1110048
	CCErrHostGetModuleFail              = 1110049
	CCErrHostAgentStatusFail            = 1110050
	// CCErrHostNotResourceFail The resource pool was not found"
	CCErrHostNotResourceFail = 1110051
	// CCErrHostBelongResourceFail The host is already in the resource pool
	CCErrHostBelongResourceFail = 1110052
	// CCErrHostGetResourceFail failed to get resource pool information, error message: %s
	CCErrHostGetResourceFail = 1110053
	// CCErrHostModuleNotExist get %s module not found
	CCErrHostModuleNotExist = 1110054
	// CCErrDeleteHostFromBusiness Delete the host under the business
	CCErrDeleteHostFromBusiness = 1110055
	// CCErrHostNotBelongIDLEModuleErr hostID[%#v] not belong to business
	CCErrHostNotBelongIDLEModuleErr = 1110056
	// CCErrHostModuleIDNotFoundORHasMultipleInnerModuleIDFailed Module does not exist or there are multiple built-in modules
	CCErrHostModuleIDNotFoundORHasMultipleInnerModuleIDFailed = 1110057
	CCErrHostSearchNeedObjectInstIDErr                        = 1110058

	// web 1111XXX
	CCErrWebFileNoFound                 = 1111001
	CCErrWebFileSaveFail                = 1111002
	CCErrWebOpenFileFail                = 1111003
	CCErrWebFileContentEmpty            = 1111004
	CCErrWebFileContentFail             = 1111005
	CCErrWebGetHostFail                 = 1111006
	CCErrWebCreateEXCELFail             = 1111007
	CCErrWebGetObjectFail               = 1111008
	CCErrWebGetAddNetDeviceResultFail   = 1111009
	CCErrWebGetAddNetPropertyResultFail = 1111010
	CCErrWebGetNetDeviceFail            = 1111011
	CCErrWebGetNetPropertyFail          = 1111012

	// datacollection 1112xxx
	CCErrCollectNetDeviceCreateFail            = 1112000
	CCErrCollectNetDeviceGetFail               = 1112001
	CCErrCollectNetDeviceDeleteFail            = 1112002
	CCErrCollectObjIDNotNetDevice              = 1112003
	CCErrCollectNetPropertyCreateFail          = 1112004
	CCErrCollectNetPropertyGetFail             = 1112005
	CCErrCollectNetPropertyDeleteFail          = 1112006
	CCErrCollectNetDeviceObjPropertyNotExist   = 1112007
	CCErrCollectDeviceNotExist                 = 1112008
	CCErrCollectPeriodFormatFail               = 1112009
	CCErrCollectNetDeviceHasPropertyDeleteFail = 1112010
	CCErrCollectNetCollectorSearchFail         = 1112011
	CCErrCollectNetCollectorUpdateFail         = 1112012
	CCErrCollectNetCollectorDiscoverFail       = 1112013
	CCErrCollectNetReportSearchFail            = 1112014
	CCErrCollectNetReportConfirmFail           = 1112015
	CCErrCollectNetHistorySearchFail           = 1112016
	CCErrCollectNetDeviceUpdateFail            = 1112017
	CCErrCollectNetPropertyUpdateFail          = 1112018

	// coreservice 1113xxx

	// CCErrorModelAttributeGroupHasSomeAttributes the group has some attributes
	CCErrCoreServiceModelAttributeGroupHasSomeAttributes = 1113001

	// CCErrCoreServiceHostNotBelongBusiness hostID [%#v] does not belong of  businessID [%d]
	CCErrCoreServiceHostNotBelongBusiness = 1113002
	// CCErrCoreServiceHostNotExist hostID [%#v] does not exist
	CCErrCoreServiceHostNotExist = 1113003
	// ModuleID [%#v] has not belong of  businessID [%d]
	CCErrCoreServiceHasModuleNotBelongBusiness = 1113004
	// CCErrCoreServiceModuleContainDefaultModuleErr  translate host to multiple module not contain default module
	CCErrCoreServiceModuleContainDefaultModuleErr = 1113005
	// CCErrCoreServiceBusinessNotExist Business [%#v] does not exist
	CCErrCoreServiceBusinessNotExist = 1113006
	// CCErrCoreServiceDefaultModuleNotExist Business [%#v] default module does not exist
	CCErrCoreServiceDefaultModuleNotExist = 1113007
	// CCErrCoreServiceModuleNotDefaultModuleErr   businessID [%d] of moduleID[%d] not default module
	CCErrCoreServiceModuleNotDefaultModuleErr = 1113008
	// CCErrCoreServiceTransferHostModuleErr   transfer module host config error. error detail in return data
	CCErrCoreServiceTransferHostModuleErr = 1113009
	// CCErrCoreServiceEventPushEventFailed failed to sent event
	CCErrCoreServiceEventPushEventFailed = 1113010

	// 禁止释放(转移到空闲机/故障机/资源池)已关联到服务实例的主机
	CCErrCoreServiceForbiddenReleaseHostReferencedByServiceInstance = 1113011

	CCErrHostRemoveFromDefaultModuleFailed                                    = 1113012
	CCErrCoreServiceTransferToDefaultModuleUseWrongMethod                     = 1113013
	CCErrCoreServiceModuleWithoutServiceTemplateCouldNotCreateServiceInstance = 1113014
	CCErrCoreServiceModuleNotFound                                            = 1113015
	CCErrCoreServiceInstanceAlreadyExist                                      = 1113016
	CCErrCoreServiceServiceCategoryNameDuplicated                             = 1113017
	CCErrCoreServiceModuleAndServiceInstanceTemplateNotCoincide               = 1113018
	CCErrCoreServiceProcessNameDuplicated                                     = 1113019
	CCErrCoreServiceFuncNameDuplicated                                        = 1113020
	CCErrCoreServiceModuleNotBoundWithTemplate                                = 1113021
	CCErrCoreServiceShouldNotRemoveProcessCreateByTemplate                    = 1113022
	// CCErrCoreServiceDeleteMultpleObjectIDRecordErr 删除多个模型中的%s数据
	CCErrCoreServiceDeleteMultpleObjectIDRecordErr = 1113023
	// CCErrCoreServiceDeleteMultpleObjectIDRecordErr 不允许删除在唯一校验中的字段
	CCErrCoreServiceNotAllowUnqiueAttr = 1113024
	// CCErrCoreServiceNotUpdatePredefinedAttrErr 修改不允许修改的属性的描述
	CCErrCoreServiceNotUpdatePredefinedAttrErr = 1113025
	// CCErrCoreServiceNotAllowAddRequiredFieldErr 模型[%s]不允许新加必填字段
	CCErrCoreServiceNotAllowAddRequiredFieldErr = 1113026
	// CCErrCoreServiceNotAllowAddRequiredFieldErr 模型[%s]不允许修改必填字段
	CCErrCoreServiceNotAllowChangeRequiredFieldErr = 1113027
	// CCErrCoreServiceNotAllowAddFieldErr 模型[%s]不允许新加字段
	CCErrCoreServiceNotAllowAddFieldErr = 1113028
	// CCErrCoreServiceNotAllowDeleteErr 模型【%s】不允许删除
	CCErrCoreServiceNotAllowDeleteErr = 1113029
	// CCErrCoreServiceModelHasInstanceErr 模型下有示例数据
	CCErrCoreServiceModelHasInstanceErr = 1113030
	// CCErrCoreServiceModelHasAssociationErr 模型与其他模型有关联关系
	CCErrCoreServiceModelHasAssociationErr = 1113031

	// synchronize data core service  11139xx
	CCErrCoreServiceSyncError = 1113900
	// CCErrCoreServiceSyncDataClassifyNotExistError %s type data synchronization, data of the same type %sdoes not exist
	CCErrCoreServiceSyncDataClassifyNotExistError = 1113901

	// CCErrApiServerV2AppNameLenErr app name must be 1-32 len
	CCErrAPIServerV2APPNameLenErr = 1170001

	// CCErrAPIServerV2DirectErr  display error
	CCErrAPIServerV2DirectErr = 1170002

	// CCErrAPIServerV2SetNameLenErr  set name must be < 24 len
	CCErrAPIServerV2SetNameLenErr = 1170003

	// CCErrAPIServerV2MultiModuleIDErr  single module id  is int
	CCErrAPIServerV2MultiModuleIDErr = 1170004

	// CCErrAPIServerV2MultiSetIDErr  single set id is int
	CCErrAPIServerV2MultiSetIDErr = 1170005

	// CCErrAPIServerV2OSTypeErr osType must be linux or windows
	CCErrAPIServerV2OSTypeErr = 1170006

	// CCErrAPIServerV2HostModuleContainDefaultModuleErr  translate host to multiple module not contain default module
	CCErrAPIServerV2HostModuleContainDefaultModuleErr = 1170007

	// synchronize_server 1114xxx

	CCErrSynchronizeError = 1114001

	CCErrCloudSyncDeleteSyncTaskFail = 1116011
	CCErrCloudSyncUpdateSyncTaskFail = 1116012

	/** TODO: 以下错误码需要改造 **/

	// json
	CCErrCommJsonDecode    = 3001
	CCErrCommJsonDecodeStr = "json decode failed!"
	CCErrCommJsonEncode    = 3002
	CCErrCommJsonEncodeStr = "json encode failed!"

	JsonMarshalErr    = 9000
	JsonMarshalErrStr = "json marshal error"
)<|MERGE_RESOLUTION|>--- conflicted
+++ resolved
@@ -430,12 +430,8 @@
 
 	CCErrorTopoUpdateModuleFromTplServiceCategoryForbidden = 1101090
 	CCErrorTopoUpdateModuleFromTplNameForbidden            = 1101091
-<<<<<<< HEAD
-	CCErrTopoCanNotAddRequiredAttributeForMailineModel     = 1101092
+	CCErrTopoCanNotAddRequiredAttributeForMainlineModel    = 1101092
 	CCErrorTopoObjectInstanceObjIDFieldConflictWithUrl     = 1101093
-=======
-	CCErrTopoCanNotAddRequiredAttributeForMainlineModel    = 1101092
->>>>>>> 75509b16
 
 	// object controller 1102XXX
 

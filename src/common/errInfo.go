/*
 * Tencent is pleased to support the open source community by making 蓝鲸 available.
 * Copyright (C) 2017-2018 THL A29 Limited, a Tencent company. All rights reserved.
 * Licensed under the MIT License (the "License"); you may not use this file except
 * in compliance with the License. You may obtain a copy of the License at
 * http://opensource.org/licenses/MIT
 * Unless required by applicable law or agreed to in writing, software distributed under
 * the License is distributed on an "AS IS" BASIS, WITHOUT WARRANTIES OR CONDITIONS OF ANY KIND,
 * either express or implied. See the License for the specific language governing permissions and
 * limitations under the License.
 */

package common

// CC error number defined in this file
// Errno name is composed of the following format CCErr[XXX]
const (
	// the system code

	// CCSystemBusy the system is busy
	CCSystemBusy         = -1
	CCSystemUnknownError = -2
	CCSuccess            = 0
	CCSuccessStr         = "success"
	CCNoPermission       = 9900403

	// common error code 1199XXX

	// CCErrCommJSONUnmarshalFailed JSON deserialization failed
	CCErrCommJSONUnmarshalFailed = 1199000

	// CCErrCommJSONMarshalFailed JSON serialization failed
	CCErrCommJSONMarshalFailed = 1199001

	// CCErrCommHTTPDoRequestFailed the HTTP Request failed
	CCErrCommHTTPDoRequestFailed = 1199002

	// CCErrCommHTTPInputInvalid the input parameter is invalid, and the parameter here refers to the URL or Query
	// parameter
	CCErrCommHTTPInputInvalid = 1199003

	// CCErrCommHTTPReadBodyFailed unable to read HTTP request body data
	CCErrCommHTTPReadBodyFailed = 1199004

	// CCErrCommHTTPBodyEmpty  HTTP request body data is not set
	CCErrCommHTTPBodyEmpty = 1199005

	// CCErrCommParamsInvalid parameter validation in the body is not pass
	CCErrCommParamsInvalid = 1199006

	// CCErrCommParamsNeedString  the parameter must be of type string
	CCErrCommParamsNeedString = 1199007

	// CCErrCommParamsLostField the parameter not specified
	CCErrCommParamsLostField = 1199008

	// CCErrCommParamsNeedInt the parameter must be of type int
	CCErrCommParamsNeedInt = 1199009

	// CCErrCommParamsNeedSet the parameter unassigned
	CCErrCommParamsNeedSet = 1199010

	// CCErrCommParamsIsInvalid the parameter is invalid or nonexistent
	CCErrCommParamsIsInvalid = 1199011

	// CCErrCommParseDataFailed failed to read data from data field
	CCErrCommParseDataFailed = 1199013

	// CCErrCommDuplicateItem duplicate data
	CCErrCommDuplicateItem = 1199014

	// CCErrCommOverLimit data length exceeds limit
	CCErrCommOverLimit = 1199015

	// CCErrFieldRegValidFailed regular verification failed
	CCErrFieldRegValidFailed = 1199016

	// CCErrCommDBSelectFailed database query failed
	CCErrCommDBSelectFailed = 1199017

	// CCErrCommDBInsertFailed database cannot add data
	CCErrCommDBInsertFailed = 1199018

	// CCErrCommNotFound the goal does not exist
	CCErrCommNotFound = 1199019

	// CCErrCommDBUpdateFailed database cannot update data
	CCErrCommDBUpdateFailed = 1199020

	// CCErrCommDBDeleteFailed database cannot delete data
	CCErrCommDBDeleteFailed = 1199021

	// CCErrCommRelyOnServerAddressFailed dependent service did not start
	CCErrCommRelyOnServerAddressFailed = 1199022

	// CCErrCommExcelTemplateFailed unable to generate and download
	CCErrCommExcelTemplateFailed = 1199023

	// CCErrCommParamsNeedTimeZone the parameter must be time zone type
	CCErrCommParamsNeedTimeZone = 1199024

	// CCErrCommParamsNeedBool the parameter must be bool type
	CCErrCommParamsNeedBool = 1199025

	// CCErrCommConfMissItem  missing configuration item
	CCErrCommConfMissItem = 1199026

	// CCErrCommNotAuthItem failed to get authorization information
	CCErrCommNotAuthItem = 1199027

	// CCErrCommNotAuthItem field validate failed
	CCErrCommFieldNotValid = 1199028

	// CCErrCommReplyDataFormatError Return data format error
	CCErrCommReplyDataFormatError = 1199029

	// CCErrCommReplyDataFormatError Return data format error
	CCErrCommPostInputParseError = 1199030

	// CCErrCommResourceInitFailed %s init failed
	CCErrCommResourceInitFailed = 1199031

	// CCErrCommParams should be string
	CCErrCommParamsShouldBeString = 1199032

	// CCErrCommSearchPropertyFailed get object property fields error
	CCErrCommSearchPropertyFailed = 1199033

	// CCErrCommParamsShouldBeEnum set enum
	CCErrCommParamsShouldBeEnum = 1199034

	// CCErrCommXXExceedLimit  xx exceed limit number
	CCErrCommXXExceedLimit = 1199035

	CCErrProxyRequestFailed      = 1199036
	CCErrRewriteRequestUriFailed = 1199037

	// CCErrCommLogicDataNil   need data %s is null
	CCErrCommInstDataNil = 1199038
	// CCErrCommInstFieldNotFound  %s field does not exist in %s
	CCErrCommInstFieldNotFound = 1199039
	// CCErrCommInstFieldConvertFail  convert %s  field %s to %s error %s
	CCErrCommInstFieldConvertFail = 1199040
	// CCErrCommUtilFail  handle %s error %s
	CCErrCommUtilHandleFail = 1199041
	// CCErrCommParamsNeedFloat the parameter must be float type
	CCErrCommParamsNeedFloat = 1199042
	// CCErrCommFieldNotValidFail  valid data error, %s
	CCErrCommFieldNotValidFail = 1199043

	CCErrCommNotAllSuccess = 1199044
	// parse auth attribute in api server rest filter failed.
	CCErrCommParseAuthAttributeFailed = 1199045

	// authorize request to auth center failed
	CCErrCommCheckAuthorizeFailed = 1199046

	// auth failed, do not have permission.
	CCErrCommAuthNotHavePermission = 1199047

	CCErrCommAuthorizeFailed             = 1199048
	CCErrCommRegistResourceToIAMFailed   = 1199049
	CCErrCommUnRegistResourceToIAMFailed = 1199050
	CCErrCommInappropriateVisitToIAM     = 1199051

	CCErrCommGetMultipleObject                = 1199052
	CCErrCommAuthCenterIsNotEnabled           = 1199053
	CCErrCommOperateBuiltInItemForbidden      = 1199054
	CCErrCommRemoveRecordHasChildrenForbidden = 1199055
	CCErrCommRemoveReferencedRecordForbidden  = 1199056
	CCErrCommParseBizIDFromMetadataInDBFailed = 1199057

	CCErrCommGenerateRecordIDFailed   = 1199058
	CCErrCommPageLimitIsExceeded      = 1199059
	CCErrCommUnexpectedParameterField = 1199060

	CCErrCommParseDBFailed                     = 1199061
	CCErrCommGetBusinessDefaultSetModuleFailed = 1199062

	CCErrCommParametersCountNotEnough         = 1199063
	CCErrCommFuncCalledWithInappropriateParam = 1199064

	// CCErrCommStartTransactionFailed start transaction failed
	CCErrCommStartTransactionFailed = 1199065
	// CCErrCommCommitTransactionFailed commit transaction failed
	CCErrCommCommitTransactionFailed = 1199066
	// CCErrCommAbortTransactionFailed abort transaction failed
	CCErrCommAbortTransactionFailed = 1199067

	CCErrCommListAuthorizedResourcedFromIAMFailed = 1199068
	CCErrParseAttrOptionEnumFailed                = 1199069

	// CCErrCommParamsNotSupportXXErr 参数%s的值%s 无效
	CCErrCommParamsValueInvalidError = 1199070

	// 构造DB查询条件失败
	CCErrConstructDBFilterFailed = 1199071
	CCErrGetNoAuthSkipURLFailed  = 1199072

	// CCErrCommValExceedMaxFailed %s field exceeds maximum value %v
	CCErrCommValExceedMaxFailed          = 1199073
	CCErrCommGlobalCCErrorNotInitialized = 1199074

	CCErrCommForbiddenOperateMainlineInstanceWithCommonAPI = 1199075
	CCErrTopoUpdateBuiltInCloudForbidden                   = 1199076

	// CCErrTopoModuleNotFoundError module [%s] does not exist in the business topology
	CCErrCommTopoModuleNotFoundError = 1199078
	// CCErrBizNotFoundError business [%s] does not exist
	CCErrCommBizNotFoundError      = 1199079
	CCErrParseAttrOptionListFailed = 1199080
	// one argument: maxValue
	CCErrExceedMaxOperationRecordsAtOnce = 1199081

	CCErrCommListAuthorizedResourceFromIAMFailed             = 1199082
	CCErrCommModifyFieldForbidden                            = 1199083
	CCErrCommForbiddenOperateInnerModelInstanceWithCommonAPI = 1199084
	CCErrCommUnexpectedFieldType                             = 1199085

	CCErrCommGetBusinessIDByHostIDFailed = 1199086

	// CCErrCommOPInProgressErr have the same task[%s] in progress
	CCErrCommOPInProgressErr = 1199087
	// CCErrCommRedisOPErr operate redis error.
	CCErrCommRedisOPErr = 1199088

	// CCErrArrayLengthWrong the length of the array is wrong
	CCErrArrayLengthWrong = 1199089

	// CCIllegalRegularExpression the regular expression's type assertion failed
	CCIllegalRegularExpression = 1199090

	// too many requests
	CCErrTooManyRequestErr = 1199997

	// unknown or unrecognized error
	CCErrorUnknownOrUnrecognizedError = 1199998

	// CCErrCommInternalServerError %s Internal Server Error
	CCErrCommInternalServerError = 1199999

	// apiserver 1100XXX
	CCErrAPIGetAuthorizedAppListFromAuthFailed = 1100001
	CCErrAPIGetUserResourceAuthStatusFailed    = 1100002
	CCErrAPINoObjectInstancesIsFound           = 1100003
	CCErrAPINoPassSourceCertification          = 1100004

	// toposerver 1101XXX
	// CCErrTopoInstCreateFailed unable to create the instance
	CCErrTopoInstCreateFailed = 1101000

	// CCErrTopoInstDeleteFailed unable to delete the instance
	CCErrTopoInstDeleteFailed = 1101001

	// CCErrTopoInstUpdateFailed unable to update the instance
	CCErrTopoInstUpdateFailed = 1101002

	// CCErrTopoInstSelectFailed unable to search the instance
	CCErrTopoInstSelectFailed = 1101003

	// CCErrTopoModuleCreateFailed unable to create a module
	CCErrTopoModuleCreateFailed = 1101004

	// CCErrTopoModuleDeleteFailed unable to delete a module
	CCErrTopoModuleDeleteFailed = 1101005

	// CCErrTopoModuleUpdateFailed unable to update a module
	CCErrTopoModuleUpdateFailed = 1101006

	// CCErrTopoModuleSelectFailed unable to select a module
	CCErrTopoModuleSelectFailed = 1101007

	// CCErrTopoSetCreateFailed unable to create a set
	CCErrTopoSetCreateFailed = 1101008

	// CCErrTopoSetDeleteFailed unable to delete a set
	CCErrTopoSetDeleteFailed = 1101009

	// CCErrTopoSetUpdateFailed unable to update a set
	CCErrTopoSetUpdateFailed = 1101010

	// CCErrTopoSetSelectFailed unable to select a set
	CCErrTopoSetSelectFailed = 1101011

	// CCErrTopoInstHasHostChild include hosts
	CCErrTopoInstHasHostChild = 1101012

	// CCErrTopoObjectCreateFailed unable to create a object
	CCErrTopoObjectCreateFailed = 1101013

	// CCErrTopoObjectDeleteFailed unable to delete a object
	CCErrTopoObjectDeleteFailed = 1101014

	// CCErrTopoObjectUpdateFailed unable to update a object
	CCErrTopoObjectUpdateFailed = 1101015

	// CCErrTopoObjectSelectFailed unable to select a object
	CCErrTopoObjectSelectFailed = 1101016

	// CCErrTopoObjectAttributeCreateFailed unable to create a object attribute
	CCErrTopoObjectAttributeCreateFailed = 1101017

	// CCErrTopoObjectAttributeDeleteFailed unable to delete a object attribute
	CCErrTopoObjectAttributeDeleteFailed = 1101018

	// CCErrTopoObjectAttributeUpdateFailed unable to update a object attribute
	CCErrTopoObjectAttributeUpdateFailed = 1101019

	// CCErrTopoObjectAttributeSelectFailed unable to select a object attribute
	CCErrTopoObjectAttributeSelectFailed = 1101020

	// CCErrTopoObjectClassificationCreateFailed unable to create a object classification
	CCErrTopoObjectClassificationCreateFailed = 1101021

	// CCErrTopoObjectClassificationDeleteFailed unbale to delete a object classification
	CCErrTopoObjectClassificationDeleteFailed = 1101022

	// CCErrTopoObjectClassificationUpdateFailed unable to update a object classification
	CCErrTopoObjectClassificationUpdateFailed = 1101023

	// CCErrTopoObjectClassificationSelectFailed unable to select a object classification
	CCErrTopoObjectClassificationSelectFailed = 1101024

	// CCErrTopoObjectGroupCreateFailed unable to create object group
	CCErrTopoObjectGroupCreateFailed = 1101025

	// CCErrTopoObjectGroupDeleteFailed unable to delete a object group
	CCErrTopoObjectGroupDeleteFailed = 1101026

	// CCErrTopoObjectGroupUpdateFailed unable to update a object group
	CCErrTopoObjectGroupUpdateFailed = 1101027

	// CCErrTopoObjectGroupSelectFailed unable to select a object group
	CCErrTopoObjectGroupSelectFailed = 1101028

	// CCErrTopoObjectClassificationHasObject the object classification can't be deleted under classification
	CCErrTopoObjectClassificationHasObject = 1101029

	// CCErrTopoHasHostCheckFailed cannot detect if host information is included
	CCErrTopoHasHostCheckFailed = 1101030

	// CCErrTopoHasHost include host
	CCErrTopoHasHost = 1101030

	// CCErrTopoGetCloudErrStrFailed get cloud error
	CCErrTopoGetCloudErrStrFailed = 1101031
	// CCErrTopoCloudNotFound   cloud area not found
	CCErrTopoCloudNotFound = 1101032

	// CCErrTopoGetAppFailed search app err %s
	CCErrTopoGetAppFailed = 1101033
	// CCErrTopoGetModuleFailed search  module err %s
	CCErrTopoGetModuleFailed = 1101034
	// CCErrTopoBizTopoOverLevel the mainline topo level over limit
	CCErrTopoBizTopoLevelOverLimit = 1101035
	// CCErrTopoInstHasBeenAssociation the instance has been associated
	CCErrTopoInstHasBeenAssociation = 1101036
	// it is forbidden to delete , that has some insts
	CCErrTopoObjectHasSomeInstsForbiddenToDelete = 1101037
	// the associations %s->%s already exist
	CCErrTopoAssociationAlreadyExist = 1101038
	// the source association object does not exist
	CCErrTopoAssociationSourceObjectNotExist = 1101039
	// the destination association object does not exist
	CCErrTopoAssociationDestinationObjectNotExist = 1101040
	// invalid object association id, should be int64
	CCErrTopoInvalidObjectAssociationID = 1101041
	// got multiple object association with one association id
	CCErrTopoGotMultipleAssociationInstance = 1101042
	// association with a object has multiple instance, can not be deleted.
	CCErrTopoAssociationHasAlreadyBeenInstantiated = 1101043
	// get association kind with id failed.
	CCErrTopoGetAssociationKindFailed = 1101044
	// create object association missing object kind id, src object id or destination object id.
	CCErrorTopoAssociationMissingParameters = 1101045
	// the given association id does not exist.
	CCErrorTopoObjectAssociationNotExist = 1101046
	// update object association, but update fields that can not be updated.
	CCErrorTopoObjectAssociationUpdateForbiddenFields = 1101047
	// mainline object association do not exist
	CCErrorTopoMainlineObjectAssociationNotExist = 1101048
	// CCErrorTopoImportAssociation  import association error
	CCErrorTopoImportAssociation = 1101049
	// got multiple association kind with a id
	CCErrorTopoGetMultipleAssocKindInstWithOneID = 1101050
	// delete a pre-defined association kind.
	CCErrorTopoDeletePredefinedAssociationKind = 1101051
	// create new instance for a new association, but association map is 1:1
	CCErrorTopoCreateMultipleInstancesForOneToOneAssociation = 1101052
	// the object has associate to another object, or has been associated by another one.
	CCErrorTopoObjectHasAlreadyAssociated = 1101053
	// update a pre-defined association, it's forbidden.
	CCErrorTopoUpdatePredefinedAssociation = 1101054
	// can not delete a pre-defined association.
	CCErrorTopoDeletePredefinedAssociation = 1101055
	// association do not exist.
	CCErrorTopoAssociationDoNotExist = 1101056
	// create model's instance batch, but instance's data missing field bk_inst_name
	CCErrorTopoObjectInstanceMissingInstanceNameField = 1101057
	// object instance's bk_inst_name filed is not string
	CCErrorTopoInvalidObjectInstanceNameFieldValue = 1101058
	// create model's instance patch, but instance's name is duplicate.
	CCErrorTopoMultipleObjectInstanceName = 1101059

	CCErrorTopoAssociationKindHasBeenUsed                     = 1101060
	CCErrorTopoCreateMultipleInstancesForOneToManyAssociation = 1101061
	CCErrTopoAppDeleteFailed                                  = 1101131
	CCErrTopoAppUpdateFailed                                  = 1101132
	CCErrTopoAppSearchFailed                                  = 1101133
	CCErrTopoAppCreateFailed                                  = 1101134
	CCErrTopoForbiddenToDeleteModelFailed                     = 1101135
	CCErrTopoMainlineCreatFailed                              = 1101137
	CCErrTopoMainlineDeleteFailed                             = 1101138
	CCErrTopoMainlineSelectFailed                             = 1101139
	CCErrTopoTopoSelectFailed                                 = 1101140
	CCErrTopoDeleteMainLineObjectAndInstNameRepeat            = 1101149
	CCErrHostNotAllowedToMutiBiz                              = 1101150
	CCErrTopoGraphicsSearchFailed                             = 1101151
	CCErrTopoGraphicsUpdateFailed                             = 1101152
	CCErrTopoObjectUniqueCreateFailed                         = 1101160
	CCErrTopoObjectUniqueUpdateFailed                         = 1101161
	CCErrTopoObjectUniqueDeleteFailed                         = 1101162
	CCErrTopoObjectUniqueSearchFailed                         = 1101163
	CCErrTopoObjectPropertyNotFound                           = 1101164
	CCErrTopoObjectPropertyUsedByUnique                       = 1101165
	CCErrTopoObjectUniqueKeyKindInvalid                       = 1101166
	CCErrTopoObjectUniquePresetCouldNotDelOrEdit              = 1101167
	CCErrTopoObjectUniqueCanNotHasMultipleMustCheck           = 1101168
	CCErrTopoObjectUniqueShouldHaveMoreThanOne                = 1101069
	// association kind has been apply to object
	CCErrorTopoAssKindHasApplyToObject = 1101070
	// pre definition association kind can not be delete
	CCErrorTopoPreAssKindCanNotBeDelete = 1101071
	CCErrorTopoAsstKindIsNotExist       = 1101072
	CCErrorAsstInstIsNotExist           = 1101073
	CCErrorInstToAsstIsNotExist         = 1101074
	CCErrorInstHasAsst                  = 1101075
	CCErrTopoCreateAssocKindFailed      = 1101076
	CCErrTopoUpdateAssoKindFailed       = 1101077
	CCErrTopoDeleteAssoKindFailed       = 1101078
	CCErrTopoModuleIDNotfoundFailed     = 1101080
	CCErrTopoBkAppNotAllowedDelete      = 1101081
	// CCErrorTopoAssociationKindMainlineUnavailable can't use bk_mainline in this case
	CCErrorTopoAssociationKindMainlineUnavailable = 1101082
	// CCErrorTopoAssociationKindInconsistent means AssociationKind parameter Inconsistent with caller method
	CCErrorTopoAssociationKindInconsistent = 1101083
	// CCErrorTopoModelStopped means model have been stopped to use
	CCErrorTopoModelStopped = 1101084
	// mainline's object unique can not be updated, deleted or create new rules.
	CCErrorTopoMainlineObjectCanNotBeChanged   = 1101085
	CCErrorTopoGetAuthorizedBusinessListFailed = 1101086
	CCErrTopoArchiveBusinessHasHost            = 1101087

	CCErrorTopoFullTextFindErr              = 1101088
	CCErrorTopoFullTextClientNotInitialized = 1101089

	CCErrorTopoUpdateModuleFromTplServiceCategoryForbidden = 1101090
	CCErrorTopoUpdateModuleFromTplNameForbidden            = 1101091
	CCErrTopoCanNotAddRequiredAttributeForMainlineModel    = 1101092
	CCErrorTopoObjectInstanceObjIDFieldConflictWithURL     = 1101093
	CCErrTopoImportMainlineForbidden                       = 1101094

	CCErrorTopoForbiddenOperateModuleOnSetInitializedByTemplate = 1101097
	CCErrorTopoForbiddenDeleteOrUpdateBuiltInSetModule          = 1101098
	CCErrorTopoModuleNameDuplicated                             = 1101099

	CCErrorTopoPathParamPaserFailed                = 1101100
	CCErrorTopoSearchModelAttriFailedPleaseRefresh = 1101101
	CCErrorTopoOnlyResourceDirNameCanBeUpdated     = 1101102
	CCErrorTopoOperateReourceDirFailNotExist       = 1101103
	CCErrorTopoResourceDirIdleModuleCanNotRemove   = 1101104
	CCErrorTopoResourceDirUsedInCloudSync          = 1101105

	CCErrorModelNotFound = 1101106

	CCErrorAttributeNameDuplicated = 1101107
	CCErrorSetNameDuplicated       = 1101108

	// CCErrorCheckRegularFailed check regular expression failed
	CCErrorCheckRegularFailed = 1101109

	// CCErrorTopObjectUniqueIndexNotFound  模型xx的唯一校验xx不存在
	CCErrorTopObjectUniqueIndexNotFound = 1101110

	CCErrorTopoForbiddenDeleteBuiltInBiz    = 1101111
	CCErrorTopoForbiddenDeleteUnarchivedBiz = 1101112

	CCErrorModelClassificationNotFound = 1101113

	CCErrorTopoGetAuthorizedBusinessSetListFailed = 1101114

	CCErrorTopoForbiddenDeleteBuiltInBusinessSet = 1101115

	CCErrorTopoForbiddenUpdateBuiltInBusinessSetScope = 1101116
	CCErrUpdateModuleAttributesFail                   = 1101117
<<<<<<< HEAD
	CCErrorTopoIdentificationIllegal                  = 1101118
=======
	CCErrorBizSetNameDuplicated                       = 1101118
>>>>>>> 883e9912

	// object controller 1102XXX

	// CCErrObjectPropertyGroupInsertFailed failed to save the property group
	CCErrObjectPropertyGroupInsertFailed = 1102000
	// CCErrObjectPropertyGroupDeleteFailed failed to delete the property group
	CCErrObjectPropertyGroupDeleteFailed = 1102001
	// CCErrObjectPropertyGroupSelectFailed failed to select the property group
	CCErrObjectPropertyGroupSelectFailed = 1102002
	// CCErrObjectPropertyGroupUpdateFailed failed to update the filed
	CCErrObjectPropertyGroupUpdateFailed = 1102003

	CCErrObjectCreateInstFailed       = 1102004
	CCErrObjectUpdateInstFailed       = 1102005
	CCErrObjectDeleteInstFailed       = 1102006
	CCErrObjectSelectInstFailed       = 1102007
	CCErrObjectSelectIdentifierFailed = 1102008

	// CCErrObjectDBOpErrno failed to operation database
	CCErrObjectDBOpErrno = 1102020

	// event_server 1103XXX
	// CCErrEventSubscribeInsertFailed failed to save the Subscribe
	CCErrEventSubscribeInsertFailed = 1103000

	// CCErrEventSubscribeDeleteFailed failed to delete the Subscribe
	CCErrEventSubscribeDeleteFailed = 1103001

	// CCErrEventSubscribeSelectFailed failed to select the Subscribe
	CCErrEventSubscribeSelectFailed = 1103002

	// CCErrEventSubscribeUpdateFailed failed to update the filed
	CCErrEventSubscribeUpdateFailed = 1103003

	// CCErrEventSubscribePingFailed failed to ping the target
	CCErrEventSubscribePingFailed = 1103004
	// CCErrEventSubscribePingFailed failed to telnet the target
	CCErrEventSubscribeTelnetFailed = 1103005
	// CCErrEventOperateSuccessBUtSentEventFailed failed to sent event
	CCErrEventPushEventFailed = 1103006

	CCErrEventChainNodeNotExist = 1103007
	CCErrEventDetailNotExist    = 1103008

	CCErrEventGetTaskStatusTimeout       = 1103009
	CCErrEventPushHostIdentifierFailed   = 1103010
	CCErrEventSyncHostIdentifierDisabled = 1103011

	// host 1104XXX
	CCErrHostModuleRelationAddFailed = 1104000

	// migrate 1105XXX
	//  CCErrCommMigrateFailed failed to migrate
	CCErrCommMigrateFailed        = 1105000
	CCErrCommInitAuthCenterFailed = 1105001

	// host controller 1106XXX
	CCErrHostSelectInst                  = 1106000
	CCErrHostCreateInst                  = 1106002
	CCErrHostGetSnapshot                 = 1106003
	CCErrHostTransferModule              = 1106004
	CCErrDelDefaultModuleHostConfig      = 1106005
	CCErrGetModule                       = 1106006
	CCErrDelOriginHostModuelRelationship = 1106007
	CCErrGetOriginHostModuelRelationship = 1106008
	CCErrTransferHostFromPool            = 1106009
	CCErrAlreadyAssign                   = 1106010
	CCErrNotBelongToIdleModule           = 1106011
	CCErrTransfer2ResourcePool           = 1106012
	CCErrCreateUserCustom                = 1106013
	CCErrHostFavouriteQueryFail          = 1106014
	CCErrHostFavouriteCreateFail         = 1106015
	CCErrHostFavouriteUpdateFail         = 1106016
	CCErrHostFavouriteDeleteFail         = 1106017
	CCErrHostFavouriteDupFail            = 1106018
	CCErrHostGetSnapshotChannelEmpty     = 1106019
	CCErrHostGetSnapshotChannelClose     = 1106020
	CCErrCloudCreateSyncTaskFail         = 1106021
	CCErrCloudConfirmHistoryAddFail      = 1106022
	CCErrCloudSyncHistorySearchFail      = 1106023
	CCErrHostGetSnapshotBatch            = 1106024

	// process controller 1107XXX
	CCErrProcDeleteProc2Module   = 1107001
	CCErrProcCreateProc2Module   = 1107002
	CCErrProcSelectProc2Module   = 1107003
	CCErrProcCreateProcConf      = 1107004
	CCErrProcDeleteProcConf      = 1107005
	CCErrProcGetProcConf         = 1107006
	CCErrProcUpdateProcConf      = 1107007
	CCErrProcCreateInstanceModel = 1107008
	CCErrProcGetInstanceModel    = 1107009
	CCErrProcDeleteInstanceModel = 1107010
	CCErrProcDeleteProc2Template = 1107011
	CCErrProcCreateProc2Template = 1107012
	CCErrProcSelectProc2Template = 1107013

	// process server 1108XXX
	CCErrProcSearchDetailFaile          = 1108001
	CCErrProcBindToMoudleFaile          = 1108002
	CCErrProcUnBindToMoudleFaile        = 1108003
	CCErrProcSelectBindToMoudleFaile    = 1108004
	CCErrProcUpdateProcessFailed        = 1108005
	CCErrProcSearchProcessFailed        = 1108006
	CCErrProcDeleteProcessFailed        = 1108007
	CCErrProcCreateProcessFailed        = 1108008
	CCErrProcFieldValidFaile            = 1108009
	CCErrProcGetByApplicationIDFail     = 1108010
	CCErrProcGetByIP                    = 1108011
	CCErrProcOperateFaile               = 1108012
	CCErrProcBindWithModule             = 1108013
	CCErrProcDeleteTemplateFail         = 1108014
	CCErrProcUpdateTemplateFail         = 1108015
	CCErrProcSearchTemplateFail         = 1108016
	CCErrProcBindToTemplateFailed       = 1108017
	CCErrProcUnBindToTemplateFailed     = 1108018
	CCErrProcSelectBindToTemplateFailed = 1108019
	CCErrProcQueryTaskInfoFail          = 1108020
	CCErrProcQueryTaskWaitOPFail        = 1108021
	CCErrProcQueryTaskOPErrFail         = 1108022
	CCErrProcCreateTemplateFail         = 1108023

	CCErrProcGetServiceInstancesFailed                    = 1108024
	CCErrProcCreateServiceInstancesFailed                 = 1108025
	CCErrProcDeleteServiceInstancesFailed                 = 1108026
	CCErrProcGetProcessTemplatesFailed                    = 1108027
	CCErrProcGetProcessInstanceFailed                     = 1108028
	CCErrProcGetProcessInstanceRelationFailed             = 1108029
	CCErrProcDeleteServiceTemplateFailed                  = 1108030
	CCErrProcCreateProcessTemplateFailed                  = 1108031
	CCErrProcUpdateProcessTemplateFailed                  = 1108032
	CCErrProcGetProcessTemplateFailed                     = 1108033
	CCErrProcGetDefaultServiceCategoryFailed              = 1108034
	CCErrProcEditProcessInstanceCreateByTemplateForbidden = 1108035
	CCErrProcServiceTemplateAndCategoryNotCoincide        = 1108036
	CCErrProcModuleNotBindWithTemplate                    = 1108037
	CCErrCreateServiceInstanceWithWrongHTTPMethod         = 1108038
	CCErrCreateRawProcessInstanceOnTemplateInstance       = 1108039
	CCErrProcRemoveTemplateBindingOnModule                = 1108040
	CCErrProcReconstructServiceInstanceNameFailed         = 1108041

	CCErrProcUnbindModuleServiceTemplateDisabled = 1108042
	CCErrProcGetServiceCategoryFailed            = 1108043

	CCErrHostTransferFinalModuleConflict = 1108044

	CCErrSyncServiceInstanceByTemplateFailed = 1108045

	CCErrFindServiceTemplateByModuleFailed = 1108046

	// audit log 1109XXX
	CCErrAuditSaveLogFailed      = 1109001
	CCErrAuditTakeSnapshotFailed = 1109002
	CCErrAuditSelectFailed       = 1109003
	CCErrAuditSelectTimeout      = 1109004
	CCErrAuditGenerateLogFailed  = 1109005

	// host server
	CCErrHostGetFail               = 1110001
	CCErrHostUpdateFail            = 1110002
	CCErrHostUpdateFieldFail       = 1110003
	CCErrHostCreateFail            = 1110004
	CCErrHostModifyFail            = 1110005
	CCErrHostDeleteFail            = 1110006
	CCErrHostFiledValdFail         = 1110007
	CCErrHostNotFound              = 1110008
	CCErrHostLength                = 1110009
	CCErrHostDetailFail            = 1111011
	CCErrHostSnap                  = 1110011
	CCErrHostFeildValidFail        = 1110012
	CCErrHostFavCreateFail         = 1110013
	CCErrHostEmptyFavName          = 1110014
	CCErrHostFavUpdateFail         = 1110015
	CCErrHostFavDeleteFail         = 1110016
	CCErrHostFavGetFail            = 1110017
	CCErrHostHisCreateFail         = 1110018
	CCErrHostHisGetFail            = 1110019
	CCErrHostCustomCreateFail      = 1110020
	CCErrHostCustomGetFail         = 1110021
	CCErrHostCustomGetDefaultFail  = 1110022
	CCErrHostNotINAPP              = 1110023
	CCErrHostNotINAPPFail          = 1110024
	CCErrHostDELResourcePool       = 1110025
	CCErrHostAddRelationFail       = 1110026
	CCErrHostMoveResourcePoolFail  = 1110027
	CCErrHostEditRelationPoolFail  = 1110028
	CCErrAddHostToModule           = 1110029
	CCErrAddHostToModuleFailStr    = 1110030
	CCErrTransferHostToArchivedApp = 1110031

	// hostserver api machinery new error code
	CCErrAddUserCustomQueryFailed       = 1110040
	CCErrUpdateUserCustomQueryFailed    = 1110041
	CCErrDeleteUserCustomQueryFailed    = 1110042
	CCErrSearchUserCustomQueryFailed    = 1110043
	CCErrGetUserCustomQueryDetailFailed = 1110044
	CCErrHostModuleConfigFailed         = 1110045
	CCErrHostGetSetFailed               = 1110046
	CCErrHostGetAPPFail                 = 1110047
	CCErrHostAPPNotFoundFail            = 1110048
	CCErrHostGetModuleFail              = 1110049
	CCErrHostAgentStatusFail            = 1110050
	// CCErrHostNotResourceFail The resource pool was not found"
	CCErrHostNotResourceFail = 1110051
	// CCErrHostBelongResourceFail The host is already in the resource pool
	CCErrHostBelongResourceFail = 1110052
	// CCErrHostGetResourceFail failed to get resource pool information, error message: %s
	CCErrHostGetResourceFail = 1110053
	// CCErrHostModuleNotExist get %s module not found
	CCErrHostModuleNotExist = 1110054
	// CCErrDeleteHostFromBusiness Delete the host under the business
	CCErrDeleteHostFromBusiness = 1110055
	// CCErrHostModuleConfigNotMatch hostID[%#v] not belong to business
	CCErrHostModuleConfigNotMatch = 1110056
	// CCErrHostModuleIDNotFoundORHasMultipleInnerModuleIDFailed Module does not exist or there are multiple built-in
	// modules
	CCErrHostModuleIDNotFoundORHasMultipleInnerModuleIDFailed = 1110057
	CCErrHostSearchNeedObjectInstIDErr                        = 1110058
	CCErrHostSetNotExist                                      = 1110059
	CCErrHostSetNotBelongBusinessErr                          = 1110060
	CCErrHostModuleNotBelongBusinessErr                       = 1110061
	CCErrHostModuleNotBelongSetErr                            = 1110062
	CCErrHostPlatCloudNameIsrequired                          = 1110063
	CCErrHostPlatCloudNameAlreadyExist                        = 1110064
	CCErrHostFindManyCloudAreaAddHostCountFieldFail           = 1110065
	CCErrDeleteDefaultCloudAreaFail                           = 1110066
	CCErrHostFindManyCloudAreaAddSyncTaskIDsFieldFail         = 1110067

	// web 1111XXX
	CCErrWebFileNoFound                 = 1111001
	CCErrWebFileSaveFail                = 1111002
	CCErrWebOpenFileFail                = 1111003
	CCErrWebFileContentEmpty            = 1111004
	CCErrWebFileContentFail             = 1111005
	CCErrWebGetHostFail                 = 1111006
	CCErrWebCreateEXCELFail             = 1111007
	CCErrWebGetObjectFail               = 1111008
	CCErrWebGetAddNetDeviceResultFail   = 1111009
	CCErrWebGetAddNetPropertyResultFail = 1111010
	CCErrWebGetNetDeviceFail            = 1111011
	CCErrWebGetNetPropertyFail          = 1111012
	CCErrWebNeedFillinUsernamePasswd    = 1111013
	CCErrWebUsernamePasswdWrong         = 1111014
	CCErrWebNoUsernamePasswd            = 1111015
	CCErrWebUserinfoFormatWrong         = 1111016
	CCErrWebUnknownLoginVersion         = 1111017
	CCErrWebGetUsernameMapFail          = 1111018
	CCErrWebHostCheckFail               = 1111019
	CCErrWebGetDepartmentMapFail        = 1111020
	CCErrWebAnalysisZipFileFail         = 1111021
	CCErrWebVerifyYamlFail              = 1111022
	CCErrWebVerifyYamlPwdFail           = 1111023
	CCErrWebBuildZipFail                = 1111024

	// datacollection 1112xxx
	CCErrCollectNetDeviceCreateFail            = 1112000
	CCErrCollectNetDeviceGetFail               = 1112001
	CCErrCollectNetDeviceDeleteFail            = 1112002
	CCErrCollectObjIDNotNetDevice              = 1112003
	CCErrCollectNetPropertyCreateFail          = 1112004
	CCErrCollectNetPropertyGetFail             = 1112005
	CCErrCollectNetPropertyDeleteFail          = 1112006
	CCErrCollectNetDeviceObjPropertyNotExist   = 1112007
	CCErrCollectDeviceNotExist                 = 1112008
	CCErrCollectPeriodFormatFail               = 1112009
	CCErrCollectNetDeviceHasPropertyDeleteFail = 1112010
	CCErrCollectNetCollectorSearchFail         = 1112011
	CCErrCollectNetCollectorUpdateFail         = 1112012
	CCErrCollectNetCollectorDiscoverFail       = 1112013
	CCErrCollectNetReportSearchFail            = 1112014
	CCErrCollectNetReportConfirmFail           = 1112015
	CCErrCollectNetHistorySearchFail           = 1112016
	CCErrCollectNetDeviceUpdateFail            = 1112017
	CCErrCollectNetPropertyUpdateFail          = 1112018

	// coreservice 1113xxx
	// CCErrorModelAttributeGroupHasSomeAttributes the group has some attributes
	CCErrCoreServiceModelAttributeGroupHasSomeAttributes = 1113001

	// CCErrCoreServiceHostNotBelongBusiness hostID [%#v] does not belong of  businessID [%d]
	CCErrCoreServiceHostNotBelongBusiness = 1113002
	// CCErrCoreServiceHostNotExist hostID [%#v] does not exist
	CCErrCoreServiceHostNotExist = 1113003
	// ModuleID [%#v] has not belong of  businessID [%d]
	CCErrCoreServiceHasModuleNotBelongBusiness = 1113004
	// CCErrCoreServiceModuleContainDefaultModuleErr  translate host to multiple module not contain default module
	CCErrCoreServiceModuleContainDefaultModuleErr = 1113005
	// CCErrCoreServiceBusinessNotExist Business [%#v] does not exist
	CCErrCoreServiceBusinessNotExist = 1113006
	// CCErrCoreServiceDefaultModuleNotExist Business [%#v] default module does not exist
	CCErrCoreServiceDefaultModuleNotExist = 1113007
	// CCErrCoreServiceModuleNotDefaultModuleErr   businessID [%d] of moduleID[%d] not default module
	CCErrCoreServiceModuleNotDefaultModuleErr = 1113008
	// CCErrCoreServiceTransferHostModuleErr   transfer module host config error. error detail in return data
	CCErrCoreServiceTransferHostModuleErr = 1113009
	// CCErrCoreServiceEventPushEventFailed failed to sent event
	CCErrCoreServiceEventPushEventFailed = 1113010

	// 禁止释放(转移到空闲机/故障机/资源池)已关联到服务实例的主机
	CCErrCoreServiceForbiddenReleaseHostReferencedByServiceInstance = 1113011

	CCErrHostRemoveFromDefaultModuleFailed                                    = 1113012
	CCErrCoreServiceTransferToDefaultModuleUseWrongMethod                     = 1113013
	CCErrCoreServiceModuleWithoutServiceTemplateCouldNotCreateServiceInstance = 1113014
	CCErrCoreServiceModuleNotFound                                            = 1113015
	CCErrCoreServiceInstanceAlreadyExist                                      = 1113016
	CCErrCoreServiceServiceCategoryNameDuplicated                             = 1113017
	CCErrCoreServiceModuleAndServiceInstanceTemplateNotCoincide               = 1113018
	CCErrCoreServiceProcessNameDuplicated                                     = 1113019
	CCErrCoreServiceFuncNameDuplicated                                        = 1113020
	CCErrCoreServiceModuleNotBoundWithTemplate                                = 1113021
	CCErrCoreServiceShouldNotRemoveProcessCreateByTemplate                    = 1113022
	// CCErrCoreServiceDeleteMultpleObjectIDRecordErr 删除多个模型中的%s数据
	CCErrCoreServiceDeleteMultpleObjectIDRecordErr = 1113023
	// CCErrCoreServiceDeleteMultipleObjectIDRecordErr 不允许删除在唯一校验中的字段
	CCErrCoreServiceNotAllowUniqueAttr = 1113024
	// CCErrCoreServiceNotUpdatePredefinedAttrErr 修改不允许修改的属性的描述
	CCErrCoreServiceNotUpdatePredefinedAttrErr = 1113025
	// CCErrCoreServiceNotAllowAddRequiredFieldErr 模型[%s]不允许新加必填字段
	CCErrCoreServiceNotAllowAddRequiredFieldErr = 1113026
	// CCErrCoreServiceNotAllowAddRequiredFieldErr 模型[%s]不允许修改必填字段
	CCErrCoreServiceNotAllowChangeRequiredFieldErr = 1113027
	// CCErrCoreServiceNotAllowAddFieldErr 模型[%s]不允许新加字段
	CCErrCoreServiceNotAllowAddFieldErr = 1113028
	// CCErrCoreServiceNotAllowDeleteErr 模型【%s】不允许删除
	CCErrCoreServiceNotAllowDeleteErr = 1113029
	// CCErrCoreServiceModelHasInstanceErr 模型下有示例数据
	CCErrCoreServiceModelHasInstanceErr = 1113030
	// CCErrCoreServiceModelHasAssociationErr 模型与其他模型有关联关系
	CCErrCoreServiceModelHasAssociationErr           = 1113031
	CCErrCoreServiceOnlyNodeServiceCategoryAvailable = 1113032
	// Deprecated SearchTopoTreeScanTooManyData means hit too many data, we return directly.
	SearchTopoTreeScanTooManyData = 1113038

	// CCERrrCoreServiceUniqueRuleExist 模型唯一校验规则已经存在
	CCERrrCoreServiceSameUniqueCheckRuleExist = 1113050
	// CCERrrCoreServiceSubsetUniqueRuleExist 已存在 “X字段” 唯一校验，请在该规则基础上进行补充
	CCERrrCoreServiceSubsetUniqueRuleExist = 1113051
	// CCERrrCoreServiceSupersetUniqueRuleExist 所选字段组合和已有规则重复，请勿创建冗余规则
	CCERrrCoreServiceSupersetUniqueRuleExist = 1113052
	CCERrrCoreServiceConcurrent              = 1113053

	// CCErrCoreServiceResourceDirectoryNotExistErr 资源池目录不存在
	CCErrCoreServiceResourceDirectoryNotExistErr = 1113033
	// CCErrCoreServiceHostNotUnderAnyResourceDirectory 主机不在任意资源池目录下
	CCErrCoreServiceHostNotUnderAnyResourceDirectory = 11130034
	// CCErrCoreServiceUniqueIndexPropertyType 唯一索引不支持的字段类型. 字段名: %s
	CCErrCoreServiceUniqueIndexPropertyType = 1113035
	// CCErrCoreServiceCreateDBUniqueIndex 创建唯一索引失败
	CCErrCoreServiceCreateDBUniqueIndex = 1113036
	// CCErrCoreServiceSearchDBUniqueIndex 获取db唯一索引失败
	CCErrCoreServiceSearchDBUniqueIndex = 1113037
	// CCErrCoreServiceCreateDBUniqueIndex 创建唯一索引失败,现有数据有重复值
	CCErrCoreServiceCreateDBUniqueIndexDuplicateValue = 1113039

	// synchronize data core service  11139xx
	CCErrCoreServiceSyncError = 1113900
	// CCErrCoreServiceSyncDataClassifyNotExistError %s type data synchronization, data of the same type %s does not
	// exist
	CCErrCoreServiceSyncDataClassifyNotExistError = 1113901

	// synchronize_server 1114xxx

	CCErrSynchronizeError = 1113903

	// operation_server 1116xxx
	CCErrOperationBizModuleHostAmountFail = 1116001
	CCErrOperationNewAddStatisticFail     = 1116002
	CCErrOperationChartAlreadyExist       = 1116003
	CCErrOperationDeleteChartFail         = 1116004
	CCErrOperationSearchChartFail         = 1116005
	CCErrOperationUpdateChartFail         = 1116006
	CCErrOperationGetChartDataFail        = 1116007
	CCErrOperationUpdateChartPositionFail = 1116008

	// task_server 1117xxx
	// CCErrTaskNotFound task not found
	CCErrTaskNotFound = 1117001
	// CCErrTaskSubTaskNotFound sub task not found
	CCErrTaskSubTaskNotFound = 1117002
	// CCErrTaskStatusNotAllowChangeTo task not allow status change to xx
	CCErrTaskStatusNotAllowChangeTo = 1117003
	// CCErrTaskErrResponseEmtpyFail error response empty
	CCErrTaskErrResponseEmtpyFail = 1117004
	CCErrTaskLockedTaskFail       = 1117005
	CCErrTaskUnLockedTaskFail     = 1117006
	CCErrTaskListTaskFail         = 1117007
	CCErrTaskCreateConflict       = 1117008

	// cloud_server 1118xxx
	// CCErrCloudVendorNotSupport cloud vendor not support
	CCErrCloudVendorNotSupport                = 1118001
	CCErrCloudAccountNameAlreadyExist         = 1118002
	CCErrCloudValidAccountParamFail           = 1118003
	CCErrCloudAccountIDNoExistFail            = 1118004
	CCErrCloudSyncTaskNameAlreadyExist        = 1118005
	CCErrCloudValidSyncTaskParamFail          = 1118006
	CCErrCloudVpcIDIsRequired                 = 1118007
	CCErrCloudVendorInterfaceCalledFailed     = 1118008
	CCErrCloudAccountSecretIDAlreadyExist     = 1118009
	CCErrCloudTaskAlreadyExistInAccount       = 1118010
	CCErrCloudAccoutIDSecretWrong             = 1118011
	CCErrCloudHttpRequestTimeout              = 1118012
	CCErrCloudVpcGetFail                      = 1118013
	CCErrCloudRegionGetFail                   = 1118014
	CCErrCloudSyncDirNoChosen                 = 1118015
	CCErrCloudSyncDirNoExist                  = 1118016
	CCErrCloudIDNoProvided                    = 1118017
	CCErrCloudIDNoExist                       = 1118018
	CCErrDefaultCloudIDProvided               = 1118019
	CCErrCloudAccountCreateFail               = 1118020
	CCErrGetCloudAccountConfBatchFailed       = 1118021
	CCErrDeleteDestroyedHostRelatedFailed     = 1118022
	CCErrCloudAccountDeletedFailedForSyncTask = 1118023

	/** TODO: 以下错误码需要改造 **/

	// json
	CCErrCommJsonDecode    = 3001
	CCErrCommJsonDecodeStr = "json decode failed!"
	CCErrCommJsonEncode    = 3002
	CCErrCommJsonEncodeStr = "json encode failed!"

	JsonMarshalErr    = 9000
	JsonMarshalErrStr = "json marshal error"
)<|MERGE_RESOLUTION|>--- conflicted
+++ resolved
@@ -493,11 +493,8 @@
 
 	CCErrorTopoForbiddenUpdateBuiltInBusinessSetScope = 1101116
 	CCErrUpdateModuleAttributesFail                   = 1101117
-<<<<<<< HEAD
-	CCErrorTopoIdentificationIllegal                  = 1101118
-=======
 	CCErrorBizSetNameDuplicated                       = 1101118
->>>>>>> 883e9912
+	CCErrorTopoIdentificationIllegal                  = 1101119
 
 	// object controller 1102XXX
 

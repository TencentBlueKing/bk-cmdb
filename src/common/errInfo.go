--- conflicted
+++ resolved
@@ -432,19 +432,6 @@
 	CCErrWebGetObjectFail    = 1111008
 
 	// datacollection 1112xxx
-<<<<<<< HEAD
-	CCErrCollectNetDeviceCreateFail            = 1112000
-	CCErrCollectNetDeviceGetFail               = 1112001
-	CCErrCollectNetDeviceDeleteFail            = 1112002
-	CCErrCollectObjIDNotNetDevice              = 1112003
-	CCErrCollectNetPropertyCreateFail          = 1112004
-	CCErrCollectNetPropertyGetFail             = 1112005
-	CCErrCollectNetPropertyDeleteFail          = 1112006
-	CCErrCollectNetDeviceObjPropertyNotExist   = 1112007
-	CCErrCollectDeviceNotExist                 = 1112008
-	CCErrCollectPeridFormatFail                = 1112009
-	CCErrCollectNetDeviceHasPropertyDeleteFail = 1112010
-=======
 	CCErrCollectNetDeviceCreateFail              = 1112000
 	CCErrCollectNetDeviceGetFail                 = 1112001
 	CCErrCollectNetDeviceDeleteFail              = 1112002
@@ -456,7 +443,6 @@
 	CCErrCollectDeviceNotExist                   = 1112008
 	CCErrCollectPeriodFormatFail                 = 1112009
 	CCErrCollectNetPropertyHasPropertyDeleteFail = 1112010
->>>>>>> 97854df4
 
 	CC_Err_Comm_HOST_CREATE_FAIL          = 4300
 	CC_Err_Comm_HOST_CREATE_FAIL_STR      = "create host fail"

/*
 * Tencent is pleased to support the open source community by making 蓝鲸 available.
 * Copyright (C) 2017-2018 THL A29 Limited, a Tencent company. All rights reserved.
 * Licensed under the MIT License (the "License"); you may not use this file except
 * in compliance with the License. You may obtain a copy of the License at
 * http://opensource.org/licenses/MIT
 * Unless required by applicable law or agreed to in writing, software distributed under
 * the License is distributed on an "AS IS" BASIS, WITHOUT WARRANTIES OR CONDITIONS OF ANY KIND,
 * either express or implied. See the License for the specific language governing permissions and
 * limitations under the License.
 */

package common

// CC error number defined in this file
// Errno name is composed of the following format CCErr[XXX]
const (

	// the system code

	// CCSystemBusy the system is busy
	CCSystemBusy         = -1
	CCSystemUnknownError = -2
	CCSuccess            = 0
	CCSuccessStr         = "success"

	// common error code 1199XXX

	// CCErrCommJSONUnmarshalFailed JSON deserialization failed
	CCErrCommJSONUnmarshalFailed = 1199000

	// CCErrCommJSONMarshalFailed JSON serialization failed
	CCErrCommJSONMarshalFailed = 1199001

	// CCErrCommHTTPDoRequestFailed the HTTP Request failed
	CCErrCommHTTPDoRequestFailed = 1199002

	// CCErrCommHTTPInputInvalid the input parameter is invalid, and the parameter here refers to the URL or Query parameter
	CCErrCommHTTPInputInvalid = 1199003

	// CCErrCommHTTPReadBodyFailed unable to read HTTP request body data
	CCErrCommHTTPReadBodyFailed = 1199004

	// CCErrCommHTTPBodyEmpty  HTTP request body data is not set
	CCErrCommHTTPBodyEmpty = 1199005

	// CCErrCommParamsInvalid parameter validation in the body is not paased
	CCErrCommParamsInvalid = 1199006

	// CCErrCommParamsNeedString  the parameter must be of type string
	CCErrCommParamsNeedString = 1199007

	// CCErrCommParamsLostField the parameter not specified
	CCErrCommParamsLostField = 1199008

	// CCErrCommParamsNeedInt the parameter must be of type int
	CCErrCommParamsNeedInt = 1199009

	// CCErrCommParamsNeedSet the parameter unassigned
	CCErrCommParamsNeedSet = 1199010

	// CCErrCommParamsIsInvalid the parameter is invalid or nonexistent
	CCErrCommParamsIsInvalid = 1199011

	// CCErrCommParseDataFailed failed to read data from data field
	CCErrCommParseDataFailed = 1199013

	// CCErrCommDuplicateItem duplicate data
	CCErrCommDuplicateItem = 1199014

	// CCErrCommOverLimit data length exceeds limit
	CCErrCommOverLimit = 1199015

	// CCErrFieldRegValidFailed regular verification failed
	CCErrFieldRegValidFailed = 1199016

	// CCErrCommDBSelectFailed database query failed
	CCErrCommDBSelectFailed = 1199017

	// CCErrCommDBInsertFailed database cannot add data
	CCErrCommDBInsertFailed = 1199018

	//CCErrCommNotFound the goal does not exist
	CCErrCommNotFound = 1199019

	//CCErrCommDBUpdateFailed database cannot update data
	CCErrCommDBUpdateFailed = 1199020

	//CCErrCommDBDeleteFailed database cannot delete data
	CCErrCommDBDeleteFailed = 1199021

	//CCErrCommRelyOnServerAddressFailed dependent service did not start
	CCErrCommRelyOnServerAddressFailed = 1199022

	//CCErrCommExcelTemplateFailed unable to generate and download
	CCErrCommExcelTemplateFailed = 1199023

	// CCErrCommParamsNeedTimeZone the parameter must be time zone type
	CCErrCommParamsNeedTimeZone = 1199024

	// CCErrCommParamsNeedBool the parameter must be bool type
	CCErrCommParamsNeedBool = 1199025

	// CCErrCommConfMissItem  missing configuration item
	CCErrCommConfMissItem = 1199026

	// CCErrCommNotAuthItem failed to get authorization information
	CCErrCommNotAuthItem = 1199027

	// CCErrCommNotAuthItem field valide failed
	CCErrCommFieldNotValid = 1199028

	//CCErrCommReplyDataFormatError Return data format error
	CCErrCommReplyDataFormatError = 1199029

	//CCErrCommReplyDataFormatError Return data format error
	CCErrCommPostInputParseError = 1199030

	// CCErrCommResourceInitFailed %s init failed
	CCErrCommResourceInitFailed = 1199031

	// CCErrCommParams should be string
	CCErrCommParamsShouldBeString = 1199032

	// CCErrCommSearchPropertyFailed get object property fields error
	CCErrCommSearchPropertyFailed = 1199033

	// CCErrCommParamsShouldBeEnum set enum
	CCErrCommParamsShouldBeEnum = 1199034

	// CCErrCommXXExceedLimit  xx exceed limit number
	CCErrCommXXExceedLimit = 1199035

	CCErrProxyRequestFailed      = 1199036
	CCErrRewriteRequestUriFailed = 1199037

	// CCErrCommLogicDataNil   need data %s is null
	CCErrCommInstDataNil = 1199038
	// CCErrCommInstFieldNotFound  %s field does not exist in %s
	CCErrCommInstFieldNotFound = 1199039
	// CCErrCommInstFieldConvFail  convert %s  field %s to %s error %s
	CCErrCommInstFieldConvFail = 1199040
	// CCErrCommUtilFail  handle %s error %s
	CCErrCommUtilHandleFail = 1199041
	// CCErrCommParamsNeedFloat the parameter must be float type
	CCErrCommParamsNeedFloat = 1199042
	// CCErrCommFieldNotValidFail  valid data error, %s
	CCErrCommFieldNotValidFail = 1199043

	CCErrCommNotAllSuccess = 1199044
	// parse auth attribute in apiserver rest filter failed.
	CCErrCommParseAuthAttributeFailed = 1199045

	// authorize request to auth center failed
	CCErrCommCheckAuthorizeFailed = 1199046

	// auth failed, do not have permission.
	CCErrCommAuthNotHavePermission = 1199047

	CCErrCommAuthorizeFailed             = 1199048
	CCErrCommRegistResourceToIAMFailed   = 1199049
	CCErrCommUnRegistResourceToIAMFailed = 1199050
	CCErrCommInappropriateVisitToIAM     = 1199051

	CCErrCommGetMultipleObject                = 1199052
	CCErrCommAuthCenterIsNotEnabled           = 1199053
	CCErrCommOperateBuiltInItemForbidden      = 1199054
	CCErrCommRemoveRecordHasChildrenForbidden = 1199055
	CCErrCommRemoveReferencedRecordForbidden  = 1199056
	CCErrCommParseBizIDFromMetadataInDBFailed = 1199057

<<<<<<< HEAD
	CCErrCommGenerateRecordIDFailed = 1199058
	CCErrCommPageLimitIsExceeded    = 1199059
=======
	CCErrCommGenerateRecordIDFailed   = 1199058
	CCErrCommPageLimitIsExceeded      = 1199059
	CCErrCommUnexpectedParameterField = 1199060

	CCErrCommParseDBFailed                     = 1199061
	CCErrCommGetBusinessDefaultSetModuleFailed = 1199062
>>>>>>> 74aac018

	// unknown or unrecognized error
	CCErrorUnknownOrUnrecognizedError = 1199998

	// CCErrCommInternalServerError %s Internal Server Error
	CCErrCommInternalServerError = 1199999

	// apiserver 1100XXX
	CCErrAPIGetAuthorizedAppListFromAuthFailed = 1100001
	CCErrAPIGetUserResourceAuthStatusFailed    = 1100002
	CCErrAPINoObjectInstancesIsFound           = 1100003

	// toposerver 1101XXX
	// CCErrTopoInstCreateFailed unable to create the instance
	CCErrTopoInstCreateFailed = 1101000

	// CCErrTopoInstDeleteFailed unable to delete the instance
	CCErrTopoInstDeleteFailed = 1101001

	// CCErrTopoInstUpdateFailed unable to update the instance
	CCErrTopoInstUpdateFailed = 1101002

	// CCErrTopoInstSelectFailed unable to search the instance
	CCErrTopoInstSelectFailed = 1101003

	// CCErrTopoModuleCreateFailed unable to create a module
	CCErrTopoModuleCreateFailed = 1101004

	// CCErrTopoModuleDeleteFailed unable to delete a module
	CCErrTopoModuleDeleteFailed = 1101005

	// CCErrTopoModuleUpdateFailed unable to update a module
	CCErrTopoModuleUpdateFailed = 1101006

	// CCErrTopoModuleSelectFailed unable to select a module
	CCErrTopoModuleSelectFailed = 1101007

	// CCErrTopoSetCreateFailed unable to create a set
	CCErrTopoSetCreateFailed = 1101008

	// CCErrTopoSetDeleteFailed unable to delete a set
	CCErrTopoSetDeleteFailed = 1101009

	// CCErrTopoSetUpdateFailed unable to update a set
	CCErrTopoSetUpdateFailed = 1101010

	// CCErrTopoSetSelectFailed unable to select a set
	CCErrTopoSetSelectFailed = 1101011

	// CCErrTopoInstHasHostChild include hosts
	CCErrTopoInstHasHostChild = 1101012

	// CCErrTopoObjectCreateFailed unable to create a object
	CCErrTopoObjectCreateFailed = 1101013

	// CCErrTopoObjectDeleteFailed unable to delete a object
	CCErrTopoObjectDeleteFailed = 1101014

	// CCErrTopoObjectUpdateFailed unable to update a object
	CCErrTopoObjectUpdateFailed = 1101015

	// CCErrTopoObjectSelectFailed unable to select a object
	CCErrTopoObjectSelectFailed = 1101016

	// CCErrTopoObjectAttributeCreateFailed unable to create a object attribute
	CCErrTopoObjectAttributeCreateFailed = 1101017

	// CCErrTopoObjectAttributeDeleteFailed unable to delete a object attribute
	CCErrTopoObjectAttributeDeleteFailed = 1101018

	// CCErrTopoObjectAttributeUpdateFailed unable to update a object attribute
	CCErrTopoObjectAttributeUpdateFailed = 1101019

	// CCErrTopoObjectAttributeSelectFailed unable to select a object attribute
	CCErrTopoObjectAttributeSelectFailed = 1101020

	// CCErrTopoObjectClassificationCreateFailed unable to create a object classification
	CCErrTopoObjectClassificationCreateFailed = 1101021

	// CCErrTopoObjectClassificationDeleteFailed unbale to delete a object classification
	CCErrTopoObjectClassificationDeleteFailed = 1101022

	// CCErrTopoObjectClassificationUpdateFailed unable to update a object classification
	CCErrTopoObjectClassificationUpdateFailed = 1101023

	// CCErrTopoObjectClassificationSelectFailed unable to select a object classification
	CCErrTopoObjectClassificationSelectFailed = 1101024

	// CCErrTopoObjectGroupCreateFailed unable to create object group
	CCErrTopoObjectGroupCreateFailed = 1101025

	// CCErrTopoObjectGroupDeleteFailed unable to delete a object group
	CCErrTopoObjectGroupDeleteFailed = 1101026

	// CCErrTopoObjectGroupUpdateFailed unable to update a object group
	CCErrTopoObjectGroupUpdateFailed = 1101027

	// CCErrTopoObjectGroupSelectFailed unable to select a object group
	CCErrTopoObjectGroupSelectFailed = 1101028

	// CCErrTopoObjectClassificationHasObject the object classification can't be deleted under clssification
	CCErrTopoObjectClassificationHasObject = 1101029

	// CCErrTopoHasHostCheckFailed cannot detect if host information is included
	CCErrTopoHasHostCheckFailed = 1101030

	// CCErrTopoHasHost include host
	CCErrTopoHasHost = 1101030

	// CCErrTopoGetCloudErrStrFaild get cloud error
	CCErrTopoGetCloudErrStrFaild = 1101031
	// CCErrTopoCloudNotFound   cloud area not found
	CCErrTopoCloudNotFound = 1101032

	// CCErrTopoGetAppFaild search app err %s
	CCErrTopoGetAppFaild = 1101033
	// CCErrTopoGetModuleFailed search  module err %s
	CCErrTopoGetModuleFailed = 1101034
	// CCErrTopoBizTopoOverLevel the mainline topo level over limit
	CCErrTopoBizTopoLevelOverLimit = 1101035
	// CCErrTopoInstHasBeenAssociation the mainline topo level over limit
	CCErrTopoInstHasBeenAssociation = 1101036
	// it is forbidden to delete , that has some insts
	CCErrTopoObjectHasSomeInstsForbiddenToDelete = 1101037
	// the associations %s->%s already exist
	CCErrTopoAssociationAlreadyExist = 1101038
	// the source association object does not exist
	CCErrTopoAssociationSourceObjectNotExist = 1101039
	// the destination association object does not exist
	CCErrTopoAssociationDestinationObjectNotExist = 1101040
	// invalid object association id, should be int64
	CCErrTopoInvalidObjectAssociationID = 1101041
	// got multiple object association with one association id
	CCErrTopoGotMultipleAssociationInstance = 1101042
	// association with a object has multiple instance, can not be deleted.
	CCErrTopoAssociationHasAlreadyBeenInstantiated = 1101043
	// get association kind with id failed.
	CCErrTopoGetAssociationKindFailed = 1101044
	// create object association missing object kind id, src object id or destination object id.
	CCErrorTopoAssociationMissingParameters = 1101045
	// the given association id does not exist.
	CCErrorTopoObjectAssociationNotExist = 1101046
	// update object association, but update fields that can not be updated.
	CCErrorTopoObjectAssociationUpdateForbiddenFields = 1101047
	// mainline object association do not exist
	CCErrorTopoMainlineObjectAssociationNotExist = 1101048
	// CCErrorTopoImportAssociation  import association error
	CCErrorTopoImportAssociation = 1101049
	// got multiple association kind with a id
	CCErrorTopoGetMultipleAssoKindInstWithOneID = 1101050
	// delete a pre-defined association kind.
	CCErrorTopoDeletePredefinedAssociationKind = 1101051
	// create new instance for a new association, but association map is 1:1
	CCErrorTopoCreateMultipleInstancesForOneToOneAssociation = 1101052
	// the object has associate to another object, or has been associated by another one.
	CCErrorTopoObjectHasAlreadyAssociated = 1101053
	// update a pre-defined association, it's forbidden.
	CCErrorTopoUpdatePredefinedAssociation = 1101054
	// can not delete a pre-defined association.
	CCErrorTopoDeletePredefinedAssociation = 1101055
	// association do not exist.
	CCErrorTopoAssociationDoNotExist = 1101056
	// create model's instance patch, but instance's data missing field bk_inst_name
	CCErrorTopoObjectInstanceMissingInstanceNameField = 1101057
	// object instance's bk_inst_name filed is not string
	CCErrorTopoInvalidObjectInstanceNameFieldValue = 1101058
	// create model's instance patch, but instance's name is duplicate.
	CCErrorTopoMutipleObjectInstanceName = 1101059

	CCErrorTopoAssociationKindHasBeenUsed                     = 1101060
	CCErrorTopoCreateMultipleInstancesForOneToManyAssociation = 1101061
	CCErrTopoAppDeleteFailed                                  = 1001031
	CCErrTopoAppUpdateFailed                                  = 1001032
	CCErrTopoAppSearchFailed                                  = 1001033
	CCErrTopoAppCreateFailed                                  = 1001034
	CCErrTopoForbiddenToDeleteModelFailed                     = 1001035
	CCErrTopoMainlineCreatFailed                              = 1001037
	CCErrTopoMainlineDeleteFailed                             = 1001038
	CCErrTopoMainlineSelectFailed                             = 1001039
	CCErrTopoTopoSelectFailed                                 = 1001040
	CCErrTopoUserGroupCreateFailed                            = 1001041
	CCErrTopoUserGroupDeleteFailed                            = 1001042
	CCErrTopoUserGroupUpdateFailed                            = 1001043
	CCErrTopoUserGroupSelectFailed                            = 1001044
	CCErrTopoUserGroupPrivilegeUpdateFailed                   = 1001045
	CCErrTopoUserGroupPrivilegeSelectFailed                   = 1001046
	CCErrTopoUserPrivilegeSelectFailed                        = 1001047
	CCErrTopoRolePrivilegeCreateFailed                        = 1001048
	CCErrTopoDeleteMainLineObjectAndInstNameRepeat            = 1001049
	CCErrHostNotAllowedToMutiBiz                              = 1001050
	CCErrTopoGraphicsSearchFailed                             = 1001051
	CCErrTopoGraphicsUpdateFailed                             = 1001052
	CCErrTopoObjectUniqueCreateFailed                         = 1001060
	CCErrTopoObjectUniqueUpdateFailed                         = 1001061
	CCErrTopoObjectUniqueDeleteFailed                         = 1001062
	CCErrTopoObjectUniqueSearchFailed                         = 1001063
	CCErrTopoObjectPropertyNotFound                           = 1001064
	CCErrTopoObjectPropertyUsedByUnique                       = 1001065
	CCErrTopoObjectUniqueKeyKindInvalid                       = 1001066
	CCErrTopoObjectUniquePresetCouldNotDelOrEdit              = 1001067
	CCErrTopoObjectUniqueCanNotHasMutiMustCheck               = 1001068
	CCErrTopoObjectUniqueShouldHaveMoreThanOne                = 1001069
	// association kind has been apply to object
	CCErrorTopoAssKindHasApplyToObject = 1101070
	// pre definition association kind can not be delete
	CCErrorTopoPreAssKindCanNotBeDelete = 1101071
	CCErrorTopoAsstKindIsNotExist       = 1101072
	CCErrorAsstInstIsNotExist           = 1101073
	CCErrorInstToAsstIsNotExist         = 1101074
	CCErrorInstHasAsst                  = 1101075
	CCErrTopoCreateAssoKindFailed       = 1101076
	CCErrTopoUpdateAssoKindFailed       = 1101077
	CCErrTopoDeleteAssoKindFailed       = 1101078
	CCErrTopoMulueIDNotfoundFailed      = 1101080
	CCErrTopoBkAppNotAllowedDelete      = 1101081
	// CCErrorTopoAssociationKindMainlineUnavailable can't use bk_mainline in this case
	CCErrorTopoAssociationKindMainlineUnavailable = 1101082
	// CCErrorTopoAssociationKindInconsistent means AssociationKind parameter Inconsistent with caller method
	CCErrorTopoAssociationKindInconsistent = 1101083
	// CCErrorTopoModleStopped means model have been stopped to use
	CCErrorTopoModleStopped = 1101084

	// object controller 1102XXX

	// CCErrObjectPropertyGroupInsertFailed failed to save the property group
	CCErrObjectPropertyGroupInsertFailed = 1102000
	// CCErrObjectPropertyGroupDeleteFailed failed to delete the property group
	CCErrObjectPropertyGroupDeleteFailed = 1102001
	// CCErrObjectPropertyGroupSelectFailed failed to select the property group
	CCErrObjectPropertyGroupSelectFailed = 1102002
	// CCErrObjectPropertyGroupUpdateFailed failed to update the filed
	CCErrObjectPropertyGroupUpdateFailed = 1102003

	CCErrObjectCreateInstFailed       = 1102004
	CCErrObjectUpdateInstFailed       = 1102005
	CCErrObjectDeleteInstFailed       = 1102006
	CCErrObjectSelectInstFailed       = 1102007
	CCErrObjectSelectIdentifierFailed = 1102008

	// CCErrObjectDBOpErrno failed to operation database
	CCErrObjectDBOpErrno = 1102004

	// event_server 1103XXX
	// CCErrEventSubscribeInsertFailed failed to save the Subscribe
	CCErrEventSubscribeInsertFailed = 1103000

	// CCErrEventSubscribeDeleteFailed failed to delete the Subscribe
	CCErrEventSubscribeDeleteFailed = 1103001

	// CCErrEventSubscribeSelectFailed failed to select the Subscribe
	CCErrEventSubscribeSelectFailed = 1103002

	// CCErrEventSubscribeUpdateFailed failed to update the filed
	CCErrEventSubscribeUpdateFailed = 1103003

	// CCErrEventSubscribePingFailed failed to ping the target
	CCErrEventSubscribePingFailed = 1103004
	// CCErrEventSubscribePingFailed failed to telnet the target
	CCErrEventSubscribeTelnetFailed = 1103005
	// CCErrEventOperateSuccessBUtSentEventFailed failed to sent event
	CCErrEventPushEventFailed = 1103006

	// host 1104XXX
	CCErrHostModuleRelationAddFailed = 1104000

	// migrate 1105XXX
	//  CCErrCommMigrateFailed failed to migrate
	CCErrCommMigrateFailed        = 1105000
	CCErrCommInitAuthcenterFailed = 1105001

	// host controller 1106XXX
	CCErrHostSelectInst                  = 1106000
	CCErrHostCreateInst                  = 1106002
	CCErrHostGetSnapshot                 = 1106003
	CCErrHostTransferModule              = 1106004
	CCErrDelDefaultModuleHostConfig      = 1106005
	CCErrGetModule                       = 1106006
	CCErrDelOriginHostModuelRelationship = 1106007
	CCErrGetOriginHostModuelRelationship = 1106008
	CCErrTransferHostFromPool            = 1106009
	CCErrAlreadyAssign                   = 1106010
	CCErrNotBelongToIdleModule           = 1106011
	CCErrTransfer2ResourcePool           = 1106012
	CCErrCreateUserCustom                = 1106013
	CCErrHostFavouriteQueryFail          = 1106014
	CCErrHostFavouriteCreateFail         = 1106015
	CCErrHostFavouriteUpdateFail         = 1106016
	CCErrHostFavouriteDeleteFail         = 1106017
	CCErrHostFavouriteDupFail            = 1106018
	CCErrHostGetSnapshotChannelEmpty     = 1106019
	CCErrHostGetSnapshotChannelClose     = 1106020
	CCErrCloudCreateSyncTaskFail         = 1106021
	CCErrCloudConfirmHistoryAddFail      = 1106022
	CCErrCloudSyncHistorySearchFail      = 1106023

	// process controller 1107XXX
	CCErrProcDeleteProc2Module   = 1107001
	CCErrProcCreateProc2Module   = 1107002
	CCErrProcSelectProc2Module   = 1107003
	CCErrProcCreateProcConf      = 1107004
	CCErrProcDeleteProcConf      = 1107005
	CCErrProcGetProcConf         = 1107006
	CCErrProcUpdateProcConf      = 1107007
	CCErrProcCreateInstanceModel = 1107008
	CCErrProcGetInstanceModel    = 1107009
	CCErrProcDeleteInstanceModel = 1107010
	CCErrProcDeleteProc2Template = 1107011
	CCErrProcCreateProc2Template = 1107012
	CCErrProcSelectProc2Template = 1107013

	// process server 1108XXX
	CCErrProcSearchDetailFaile          = 1108001
	CCErrProcBindToMoudleFaile          = 1108002
	CCErrProcUnBindToMoudleFaile        = 1108003
	CCErrProcSelectBindToMoudleFaile    = 1108004
	CCErrProcUpdateProcessFailed        = 1108005
	CCErrProcSearchProcessFailed        = 1108006
	CCErrProcDeleteProcessFailed        = 1108007
	CCErrProcCreateProcessFailed        = 1108008
	CCErrProcFieldValidFaile            = 1108009
	CCErrProcGetByApplicationIDFail     = 1108010
	CCErrProcGetByIP                    = 1108011
	CCErrProcOperateFaile               = 1108012
	CCErrProcBindWithModule             = 1108013
	CCErrProcDeleteTemplateFail         = 1108014
	CCErrProcUpdateTemplateFail         = 1108015
	CCErrProcSearchTemplateFail         = 1108016
	CCErrProcBindToTemplateFailed       = 1108017
	CCErrProcUnBindToTemplateFailed     = 1108018
	CCErrProcSelectBindToTemplateFailed = 1108019
	CCErrProcQueryTaskInfoFail          = 1108020
	CCErrProcQueryTaskWaitOPFail        = 1108021
	CCErrProcQueryTaskOPErrFail         = 1108022
	CCErrProcCreateTemplateFail         = 1108023

<<<<<<< HEAD
	CCErrProcGetServiceInstancesFailed        = 1108024
	CCErrProcCreateServiceInstancesFailed     = 1108025
	CCErrProcDeleteServiceInstancesFailed     = 1108026
	CCErrProcGetProcessTemplatesFailed        = 1108027
	CCErrProcGetProcessInstanceFailed         = 1108028
	CCErrProcGetProcessInstanceRelationFailed = 1108029
	CCErrProcDeleteServiceTemplateFailed      = 1108030
	CCErrProcCreateProcessTemplateFailed      = 1108031
	CCErrProcUpdateProcessTemplateFailed      = 1108032
	CCErrProcGetProcessTemplateFailed         = 1108033
=======
	CCErrProcGetServiceInstancesFailed                    = 1108024
	CCErrProcCreateServiceInstancesFailed                 = 1108025
	CCErrProcDeleteServiceInstancesFailed                 = 1108026
	CCErrProcGetProcessTemplatesFailed                    = 1108027
	CCErrProcGetProcessInstanceFailed                     = 1108028
	CCErrProcGetProcessInstanceRelationFailed             = 1108029
	CCErrProcDeleteServiceTemplateFailed                  = 1108030
	CCErrProcCreateProcessTemplateFailed                  = 1108031
	CCErrProcUpdateProcessTemplateFailed                  = 1108032
	CCErrProcGetProcessTemplateFailed                     = 1108033
	CCErrProcGetDefaultServiceCategoryFailed              = 1108034
	CCErrProcEditProcessInstanceCreateByTemplateForbidden = 1108035
	CCErrProcServiceTemplateAndCategoryNotCoincide        = 1108036
	CCErrProcModuleNotBindWithTemplate                    = 1108037
>>>>>>> 74aac018

	// audit log 1109XXX
	CCErrAuditSaveLogFaile      = 1109001
	CCErrAuditTakeSnapshotFaile = 1109001

	// host server
	CCErrHostGetFail              = 1110001
	CCErrHostUpdateFail           = 1110002
	CCErrHostUpdateFieldFail      = 1110003
	CCErrHostCreateFail           = 1110004
	CCErrHostModifyFail           = 1110005
	CCErrHostDeleteFail           = 1110006
	CCErrHostFiledValdFail        = 1110007
	CCErrHostNotFound             = 1110008
	CCErrHostLength               = 1110009
	CCErrHostDetailFail           = 1110010
	CCErrHostSnap                 = 1110011
	CCErrHostFeildValidFail       = 1110012
	CCErrHostFavCreateFail        = 1110013
	CCErrHostEmptyFavName         = 1110014
	CCErrHostFavUpdateFail        = 1110015
	CCErrHostFavDeleteFail        = 1110016
	CCErrHostFavGetFail           = 1110017
	CCErrHostHisCreateFail        = 1110018
	CCErrHostHisGetFail           = 1110019
	CCErrHostCustomCreateFail     = 1110020
	CCErrHostCustomGetFail        = 1110021
	CCErrHostCustomGetDefaultFail = 1110022
	CCErrHostNotINAPP             = 1110023
	CCErrHostNotINAPPFail         = 1110024
	CCErrHostDELResourcePool      = 1110025
	CCErrHostAddRelationFail      = 1110026
	CCErrHostMoveResourcePoolFail = 1110027
	CCErrHostEditRelationPoolFail = 1110028
	CCErrAddHostToModule          = 1110029
	CCErrAddHostToModuleFailStr   = 1110030

	// CCErrCloudSyncCreateFail cloud hosts sync table create failed
	CCErrCloudSyncCreateFail = 1110031

	// CCErrCloudHistoryCreateFail cloud sync history table create failed
	CCErrCloudHistoryCreateFail     = 1110032
	CCErrCloudConfirmCreateFail     = 1110033
	CCErrCloudGetConfirmFail        = 1110034
	CCErrCloudAddConfirmHistoryFail = 1110035
	CCErrCloudGetTaskFail           = 1110036
	CCErrCloudGetConfirmHistoryFail = 1110037
	CCErrCloudTaskNameAlreadyExist  = 1110038
	CCErrCloudSyncStartFail         = 1110039

	// hostserver api machinery new error code
	CCErrAddUserCustomQueryFaild       = 1110040
	CCErrUpdateUserCustomQueryFaild    = 1110041
	CCErrDeleteUserCustomQueryFaild    = 1110042
	CCErrSearchUserCustomQueryFaild    = 1110043
	CCErrGetUserCustomQueryDetailFaild = 1110044
	CCErrHostModuleConfigFaild         = 1110045
	CCErrHostGetSetFaild               = 1110046
	CCErrHostGetAPPFail                = 1110047
	CCErrHostAPPNotFoundFail           = 1110048
	CCErrHostGetModuleFail             = 1110049
	CCErrHostAgentStatusFail           = 1110050
	// CCErrHostNotResourceFail The resource pool was not found"
	CCErrHostNotResourceFail = 1110051
	// CCErrHostBelongResourceFail The host is already in the resource pool
	CCErrHostBelongResourceFail = 1110052
	// CCErrHostGetResourceFail failed to get resource pool information, error message: %s
	CCErrHostGetResourceFail = 1110053
	// CCErrHostModuleNotExist get %s module not found
	CCErrHostModuleNotExist = 1110054
	// CCErrDeleteHostFromBusiness Delete the host under the business
	CCErrDeleteHostFromBusiness = 1110055
	// CCErrHostNotBelongIDLEModuleErr hostID[%#v] not belong to business
	CCErrHostNotBelongIDLEModuleErr = 1110056
	// CCErrHostMulueIDNotFoundORHasMutliInnerModuleIDFailed Module does not exist or there are multiple built-in modules
	CCErrHostMulueIDNotFoundORHasMutliInnerModuleIDFailed = 1110057
	CCErrHostSearchNeedObjectInstIDErr                    = 1110058

	//web  1111XXX
	CCErrWebFileNoFound                 = 1111001
	CCErrWebFileSaveFail                = 1111002
	CCErrWebOpenFileFail                = 1111003
	CCErrWebFileContentEmpty            = 1111004
	CCErrWebFileContentFail             = 1111005
	CCErrWebGetHostFail                 = 1111006
	CCErrWebCreateEXCELFail             = 1111007
	CCErrWebGetObjectFail               = 1111008
	CCErrWebGetAddNetDeviceResultFail   = 1111009
	CCErrWebGetAddNetPropertyResultFail = 1111010
	CCErrWebGetNetDeviceFail            = 1111011
	CCErrWebGetNetPropertyFail          = 1111012

	// datacollection 1112xxx
	CCErrCollectNetDeviceCreateFail            = 1112000
	CCErrCollectNetDeviceGetFail               = 1112001
	CCErrCollectNetDeviceDeleteFail            = 1112002
	CCErrCollectObjIDNotNetDevice              = 1112003
	CCErrCollectNetPropertyCreateFail          = 1112004
	CCErrCollectNetPropertyGetFail             = 1112005
	CCErrCollectNetPropertyDeleteFail          = 1112006
	CCErrCollectNetDeviceObjPropertyNotExist   = 1112007
	CCErrCollectDeviceNotExist                 = 1112008
	CCErrCollectPeriodFormatFail               = 1112009
	CCErrCollectNetDeviceHasPropertyDeleteFail = 1112010
	CCErrCollectNetCollectorSearchFail         = 1112011
	CCErrCollectNetCollectorUpdateFail         = 1112012
	CCErrCollectNetCollectorDiscoverFail       = 1112013
	CCErrCollectNetReportSearchFail            = 1112014
	CCErrCollectNetReportConfirmFail           = 1112015
	CCErrCollectNetHistorySearchFail           = 1112016
	CCErrCollectNetDeviceUpdateFail            = 1112017
	CCErrCollectNetPropertyUpdateFail          = 1112018

	// coreservice 1113xxx

	// operation 1114xxx
	CCErrOperationBizModuleHostAmountFail = 1114001
	CCErrOperationNewAddStatisticFail     = 1114002
	CCErrOperationSearchStatisticsFail    = 1114003
	CCErrOperationUpdateStatisticsFail    = 1114004
	CCErrOperationGetChartDataFail        = 1114005
	CCErrOperationDeleteStatisticFail     = 1114006
	CCErrOperationChartAlreadyExist       = 1114007

	// CCErrorModelAttributeGroupHasSomeAttributes the group has some attributes
	CCErrCoreServiceModelAttributeGroupHasSomeAttributes = 1113001

	// CCErrCoreServiceHostNotBelongBusiness hostID [%#v] does not belong of  businessID [%d]
	CCErrCoreServiceHostNotBelongBusiness = 1113002
	// CCErrCoreServiceHostNotExist hostID [%#v] does not exist
	CCErrCoreServiceHostNotExist = 1113003
	// ModuleID [%#v] has not belong of  businessID [%d]
	CCErrCoreServiceHasModuleNotBelongBusiness = 1113004
	// CCErrCoreServiceModuleContainDefaultModuleErr  translate host to multiple module not contain default module
	CCErrCoreServiceModuleContainDefaultModuleErr = 1113005
	// CCErrCoreServiceBusinessNotExist Business [%#v] does not exist
	CCErrCoreServiceBusinessNotExist = 1113006
	// CCErrCoreServiceDefaultModuleNotExist Business [%#v] default module does not exist
	CCErrCoreServiceDefaultModuleNotExist = 1113007
	// CCErrCoreServiceModuleNotDefaultModuleErr   businessID [%d] of moduleID[%d] not default module
	CCErrCoreServiceModuleNotDefaultModuleErr = 1113008
	// CCErrCoreServiceTransferHostModuleErr   transfer module host config error. error detail in return data
	CCErrCoreServiceTransferHostModuleErr = 1113009
	// CCErrCoreServiceEventPushEventFailed failed to sent event
	CCErrCoreServiceEventPushEventFailed = 1113010

	// 禁止释放(转移到空闲机/故障机/资源池)已关联到服务实例的主机
	CCErrCoreServiceForbiddenReleaseHostReferencedByServiceInstance = 1113011

<<<<<<< HEAD
	// synchronize data logics service  11139xx
=======
	CCErrHostRemoveFromDefaultModuleFailed                                    = 1113012
	CCErrCoreServiceTransferToDefaultModuleUseWrongMethod                     = 1113013
	CCErrCoreServiceModuleWithoutServiceTemplateCouldNotCreateServiceInstance = 1113014
	CCErrCoreServiceModuleNotFound                                            = 1113015
	CCErrCoreServiceInstanceAlreadyExist                                      = 1113016
	CCErrCoreServiceServiceCategoryNameDuplicated                             = 1113017
	CCErrCoreServiceModuleAndServiceInstanceTemplateNotCoincide               = 1113018
	CCErrCoreServiceProcessNameDuplicated                                     = 1113019
	CCErrCoreServiceFuncNameDuplicated                                        = 1113020

	// synchronize data core service  11139xx
>>>>>>> 74aac018
	CCErrCoreServiceSyncError = 1113900
	// CCErrCoreServiceSyncDataClassifyNotExistError %s type data synchronization, data of the same type %sdoes not exist
	CCErrCoreServiceSyncDataClassifyNotExistError = 1113901

	// CCErrApiServerV2AppNameLenErr app name must be 1-32 len
	CCErrAPIServerV2APPNameLenErr = 1170001

	// CCErrAPIServerV2DirectErr  display error
	CCErrAPIServerV2DirectErr = 1170002

	// CCErrAPIServerV2SetNameLenErr  set name must be < 24 len
	CCErrAPIServerV2SetNameLenErr = 1170003

	// CCErrAPIServerV2MultiModuleIDErr  single module id  is int
	CCErrAPIServerV2MultiModuleIDErr = 1170004

	// CCErrAPIServerV2MultiSetIDErr  single set id is int
	CCErrAPIServerV2MultiSetIDErr = 1170005

	// CCErrAPIServerV2OSTypeErr osType must be linux or windows
	CCErrAPIServerV2OSTypeErr = 1170006

	// CCErrAPIServerV2HostModuleContainDefaultModuleErr  translate host to multiple module not contain default module
	CCErrAPIServerV2HostModuleContainDefaultModuleErr = 1170007

	// synchronize_server 1114xxx

	CCErrSynchronizeError = 1114001

	/** TODO: 以下错误码需要改造 **/

	//json
	CC_ERR_Comm_JSON_DECODE     = 3001
	CC_ERR_Comm_JSON_DECODE_STR = "json decode failed!"
	CC_ERR_Comm_JSON_ENCODE     = 3002
	CC_ERR_Comm_JSON_ENCODE_STR = "json encode failed!"

	Json_Marshal_ERR     = 9000
	Json_Marshal_ERR_STR = "json marshal error"
)<|MERGE_RESOLUTION|>--- conflicted
+++ resolved
@@ -169,17 +169,8 @@
 	CCErrCommRemoveReferencedRecordForbidden  = 1199056
 	CCErrCommParseBizIDFromMetadataInDBFailed = 1199057
 
-<<<<<<< HEAD
 	CCErrCommGenerateRecordIDFailed = 1199058
 	CCErrCommPageLimitIsExceeded    = 1199059
-=======
-	CCErrCommGenerateRecordIDFailed   = 1199058
-	CCErrCommPageLimitIsExceeded      = 1199059
-	CCErrCommUnexpectedParameterField = 1199060
-
-	CCErrCommParseDBFailed                     = 1199061
-	CCErrCommGetBusinessDefaultSetModuleFailed = 1199062
->>>>>>> 74aac018
 
 	// unknown or unrecognized error
 	CCErrorUnknownOrUnrecognizedError = 1199998
@@ -515,7 +506,6 @@
 	CCErrProcQueryTaskOPErrFail         = 1108022
 	CCErrProcCreateTemplateFail         = 1108023
 
-<<<<<<< HEAD
 	CCErrProcGetServiceInstancesFailed        = 1108024
 	CCErrProcCreateServiceInstancesFailed     = 1108025
 	CCErrProcDeleteServiceInstancesFailed     = 1108026
@@ -526,22 +516,6 @@
 	CCErrProcCreateProcessTemplateFailed      = 1108031
 	CCErrProcUpdateProcessTemplateFailed      = 1108032
 	CCErrProcGetProcessTemplateFailed         = 1108033
-=======
-	CCErrProcGetServiceInstancesFailed                    = 1108024
-	CCErrProcCreateServiceInstancesFailed                 = 1108025
-	CCErrProcDeleteServiceInstancesFailed                 = 1108026
-	CCErrProcGetProcessTemplatesFailed                    = 1108027
-	CCErrProcGetProcessInstanceFailed                     = 1108028
-	CCErrProcGetProcessInstanceRelationFailed             = 1108029
-	CCErrProcDeleteServiceTemplateFailed                  = 1108030
-	CCErrProcCreateProcessTemplateFailed                  = 1108031
-	CCErrProcUpdateProcessTemplateFailed                  = 1108032
-	CCErrProcGetProcessTemplateFailed                     = 1108033
-	CCErrProcGetDefaultServiceCategoryFailed              = 1108034
-	CCErrProcEditProcessInstanceCreateByTemplateForbidden = 1108035
-	CCErrProcServiceTemplateAndCategoryNotCoincide        = 1108036
-	CCErrProcModuleNotBindWithTemplate                    = 1108037
->>>>>>> 74aac018
 
 	// audit log 1109XXX
 	CCErrAuditSaveLogFaile      = 1109001
@@ -657,15 +631,6 @@
 
 	// coreservice 1113xxx
 
-	// operation 1114xxx
-	CCErrOperationBizModuleHostAmountFail = 1114001
-	CCErrOperationNewAddStatisticFail     = 1114002
-	CCErrOperationSearchStatisticsFail    = 1114003
-	CCErrOperationUpdateStatisticsFail    = 1114004
-	CCErrOperationGetChartDataFail        = 1114005
-	CCErrOperationDeleteStatisticFail     = 1114006
-	CCErrOperationChartAlreadyExist       = 1114007
-
 	// CCErrorModelAttributeGroupHasSomeAttributes the group has some attributes
 	CCErrCoreServiceModelAttributeGroupHasSomeAttributes = 1113001
 
@@ -691,21 +656,7 @@
 	// 禁止释放(转移到空闲机/故障机/资源池)已关联到服务实例的主机
 	CCErrCoreServiceForbiddenReleaseHostReferencedByServiceInstance = 1113011
 
-<<<<<<< HEAD
-	// synchronize data logics service  11139xx
-=======
-	CCErrHostRemoveFromDefaultModuleFailed                                    = 1113012
-	CCErrCoreServiceTransferToDefaultModuleUseWrongMethod                     = 1113013
-	CCErrCoreServiceModuleWithoutServiceTemplateCouldNotCreateServiceInstance = 1113014
-	CCErrCoreServiceModuleNotFound                                            = 1113015
-	CCErrCoreServiceInstanceAlreadyExist                                      = 1113016
-	CCErrCoreServiceServiceCategoryNameDuplicated                             = 1113017
-	CCErrCoreServiceModuleAndServiceInstanceTemplateNotCoincide               = 1113018
-	CCErrCoreServiceProcessNameDuplicated                                     = 1113019
-	CCErrCoreServiceFuncNameDuplicated                                        = 1113020
-
 	// synchronize data core service  11139xx
->>>>>>> 74aac018
 	CCErrCoreServiceSyncError = 1113900
 	// CCErrCoreServiceSyncDataClassifyNotExistError %s type data synchronization, data of the same type %sdoes not exist
 	CCErrCoreServiceSyncDataClassifyNotExistError = 1113901

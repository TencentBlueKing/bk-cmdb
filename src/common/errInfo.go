--- conflicted
+++ resolved
@@ -223,26 +223,6 @@
 	// CCErrTopoHasHost include host
 	CCErrTopoHasHost = 1101030
 
-<<<<<<< HEAD
-	CCErrTopoAppDeleteFailed                = 1001031
-	CCErrTopoAppUpdateFailed                = 1001032
-	CCErrTopoAppSearchFailed                = 1001033
-	CCErrTopoAppCreateFailed                = 1001034
-	CCErrTopoForbiddenToDeleteModelFailed   = 1001035
-	CCErrTopoMainlineCreatFailed            = 1001037
-	CCErrTopoMainlineDeleteFailed           = 1001038
-	CCErrTopoMainlineSelectFailed           = 1001039
-	CCErrTopoTopoSelectFailed               = 1001040
-	CCErrTopoUserGroupCreateFailed          = 1001041
-	CCErrTopoUserGroupDeleteFailed          = 1001042
-	CCErrTopoUserGroupUpdateFailed          = 1001043
-	CCErrTopoUserGroupSelectFailed          = 1001044
-	CCErrTopoUserGroupPrivilegeUpdateFailed = 1001045
-	CCErrTopoUserGroupPrivilegeSelectFailed = 1001046
-	CCErrTopoUserPrivilegeSelectFailed      = 1001047
-	CCErrTopoRolePrivilegeCreateFailed      = 1001048
-	CCErrHostNotAllowedToMutiBiz            = 1001049
-=======
 	CCErrTopoAppDeleteFailed                       = 1001031
 	CCErrTopoAppUpdateFailed                       = 1001032
 	CCErrTopoAppSearchFailed                       = 1001033
@@ -261,7 +241,7 @@
 	CCErrTopoUserPrivilegeSelectFailed             = 1001047
 	CCErrTopoRolePrivilegeCreateFailed             = 1001048
 	CCErrTopoDeleteMainLineObjectAndInstNameRepeat = 1001049
->>>>>>> 268a73d7
+	CCErrHostNotAllowedToMutiBiz                   = 1001050
 
 	CCErrTopoMulueIDNotfoundFailed = 1101080
 	CCErrTopoBkAppNotAllowedDelete = 1101081

/*
 * Tencent is pleased to support the open source community by making 蓝鲸 available.
 * Copyright (C) 2017-2018 THL A29 Limited, a Tencent company. All rights reserved.
 * Licensed under the MIT License (the "License"); you may not use this file except
 * in compliance with the License. You may obtain a copy of the License at
 * http://opensource.org/licenses/MIT
 * Unless required by applicable law or agreed to in writing, software distributed under
 * the License is distributed on an "AS IS" BASIS, WITHOUT WARRANTIES OR CONDITIONS OF ANY KIND,
 * either express or implied. See the License for the specific language governing permissions and
 * limitations under the License.
 */

package common

// CC error number defined in this file
// Errno name is composed of the following format CCErr[XXX]
const (

	// the system code

	// CCSystemBusy the system is busy
	CCSystemBusy         = -1
	CCSystemUnknownError = -2
	CCSuccess            = 0
	CCSuccessStr         = "success"
	CCNoPermission       = 9900403

	// common error code 1199XXX

	// CCErrCommJSONUnmarshalFailed JSON deserialization failed
	CCErrCommJSONUnmarshalFailed = 1199000

	// CCErrCommJSONMarshalFailed JSON serialization failed
	CCErrCommJSONMarshalFailed = 1199001

	// CCErrCommHTTPDoRequestFailed the HTTP Request failed
	CCErrCommHTTPDoRequestFailed = 1199002

	// CCErrCommHTTPInputInvalid the input parameter is invalid, and the parameter here refers to the URL or Query parameter
	CCErrCommHTTPInputInvalid = 1199003

	// CCErrCommHTTPReadBodyFailed unable to read HTTP request body data
	CCErrCommHTTPReadBodyFailed = 1199004

	// CCErrCommHTTPBodyEmpty  HTTP request body data is not set
	CCErrCommHTTPBodyEmpty = 1199005

	// CCErrCommParamsInvalid parameter validation in the body is not pass
	CCErrCommParamsInvalid = 1199006

	// CCErrCommParamsNeedString  the parameter must be of type string
	CCErrCommParamsNeedString = 1199007

	// CCErrCommParamsLostField the parameter not specified
	CCErrCommParamsLostField = 1199008

	// CCErrCommParamsNeedInt the parameter must be of type int
	CCErrCommParamsNeedInt = 1199009

	// CCErrCommParamsNeedSet the parameter unassigned
	CCErrCommParamsNeedSet = 1199010

	// CCErrCommParamsIsInvalid the parameter is invalid or nonexistent
	CCErrCommParamsIsInvalid = 1199011

	// CCErrCommParseDataFailed failed to read data from data field
	CCErrCommParseDataFailed = 1199013

	// CCErrCommDuplicateItem duplicate data
	CCErrCommDuplicateItem = 1199014

	// CCErrCommOverLimit data length exceeds limit
	CCErrCommOverLimit = 1199015

	// CCErrFieldRegValidFailed regular verification failed
	CCErrFieldRegValidFailed = 1199016

	// CCErrCommDBSelectFailed database query failed
	CCErrCommDBSelectFailed = 1199017

	// CCErrCommDBInsertFailed database cannot add data
	CCErrCommDBInsertFailed = 1199018

	// CCErrCommNotFound the goal does not exist
	CCErrCommNotFound = 1199019

	// CCErrCommDBUpdateFailed database cannot update data
	CCErrCommDBUpdateFailed = 1199020

	// CCErrCommDBDeleteFailed database cannot delete data
	CCErrCommDBDeleteFailed = 1199021

	// CCErrCommRelyOnServerAddressFailed dependent service did not start
	CCErrCommRelyOnServerAddressFailed = 1199022

	// CCErrCommExcelTemplateFailed unable to generate and download
	CCErrCommExcelTemplateFailed = 1199023

	// CCErrCommParamsNeedTimeZone the parameter must be time zone type
	CCErrCommParamsNeedTimeZone = 1199024

	// CCErrCommParamsNeedBool the parameter must be bool type
	CCErrCommParamsNeedBool = 1199025

	// CCErrCommConfMissItem  missing configuration item
	CCErrCommConfMissItem = 1199026

	// CCErrCommNotAuthItem failed to get authorization information
	CCErrCommNotAuthItem = 1199027

	// CCErrCommNotAuthItem field validate failed
	CCErrCommFieldNotValid = 1199028

	// CCErrCommReplyDataFormatError Return data format error
	CCErrCommReplyDataFormatError = 1199029

	// CCErrCommReplyDataFormatError Return data format error
	CCErrCommPostInputParseError = 1199030

	// CCErrCommResourceInitFailed %s init failed
	CCErrCommResourceInitFailed = 1199031

	// CCErrCommParams should be string
	CCErrCommParamsShouldBeString = 1199032

	// CCErrCommSearchPropertyFailed get object property fields error
	CCErrCommSearchPropertyFailed = 1199033

	// CCErrCommParamsShouldBeEnum set enum
	CCErrCommParamsShouldBeEnum = 1199034

	// CCErrCommXXExceedLimit  xx exceed limit number
	CCErrCommXXExceedLimit = 1199035

	CCErrProxyRequestFailed      = 1199036
	CCErrRewriteRequestUriFailed = 1199037

	// CCErrCommLogicDataNil   need data %s is null
	CCErrCommInstDataNil = 1199038
	// CCErrCommInstFieldNotFound  %s field does not exist in %s
	CCErrCommInstFieldNotFound = 1199039
	// CCErrCommInstFieldConvertFail  convert %s  field %s to %s error %s
	CCErrCommInstFieldConvertFail = 1199040
	// CCErrCommUtilFail  handle %s error %s
	CCErrCommUtilHandleFail = 1199041
	// CCErrCommParamsNeedFloat the parameter must be float type
	CCErrCommParamsNeedFloat = 1199042
	// CCErrCommFieldNotValidFail  valid data error, %s
	CCErrCommFieldNotValidFail = 1199043

	CCErrCommNotAllSuccess = 1199044
	// parse auth attribute in api server rest filter failed.
	CCErrCommParseAuthAttributeFailed = 1199045

	// authorize request to auth center failed
	CCErrCommCheckAuthorizeFailed = 1199046

	// auth failed, do not have permission.
	CCErrCommAuthNotHavePermission = 1199047

	CCErrCommAuthorizeFailed             = 1199048
	CCErrCommRegistResourceToIAMFailed   = 1199049
	CCErrCommUnRegistResourceToIAMFailed = 1199050
	CCErrCommInappropriateVisitToIAM     = 1199051

<<<<<<< HEAD
	CCErrCommGetMultipleObject                = 1199052
	CCErrCommAuthCenterIsNotEnabled           = 1199053
	CCErrCommOperateBuiltInItemForbidden      = 1199054
	CCErrCommRemoveRecordHasChildrenForbidden = 1199055
	CCErrCommRemoveReferencedRecordForbidden  = 1199056
	CCErrCommParseBizIDFromMetadataInDBFailed = 1199057

	CCErrCommGenerateRecordIDFailed   = 1199058
	CCErrCommPageLimitIsExceeded      = 1199059
	CCErrCommUnexpectedParameterField = 1199060

	CCErrCommParseDBFailed                     = 1199061
	CCErrCommGetBusinessDefaultSetModuleFailed = 1199062

	CCErrCommParametersCountNotEnough         = 1199063
	CCErrCommFuncCalledWithInappropriateParam = 1199064

	// CCErrCommStartTransactionFailed start transaction failed
	CCErrCommStartTransactionFailed = 1199065
	// CCErrCommCommitTransactionFailed commit transaction failed
	CCErrCommCommitTransactionFailed = 1199066
	// CCErrCommAbortTransactionFailed abort transaction failed
	CCErrCommAbortTransactionFailed = 1199067

	CCErrCommListAuthorizedResourcedFromIAMFailed = 1199068
	CCErrParseAttrOptionEnumFailed                = 1199069

	// CCErrCommParamsNotSupportXXErr 参数%s的值%s 无效
	CCErrCommParamsValueInvalidError = 1199070

	// 构造DB查询条件失败
	CCErrConstructDBFilterFailed = 1199071

	// unknown or unrecognized error
	CCErrorUnknownOrUnrecognizedError = 1199998
=======
	CCErrCommGetMultipleObject      = 1199052
	CCErrCommAuthCenterIsNotEnabled = 1199053
	CCErrGetNoAuthSkipUrlFailed     = 1199054
>>>>>>> 3b7e2aee

	// CCErrCommInternalServerError %s Internal Server Error
	CCErrCommInternalServerError = 1199999

	// apiserver 1100XXX
	CCErrAPIGetAuthorizedAppListFromAuthFailed = 1100001
	CCErrAPIGetUserResourceAuthStatusFailed    = 1100002
	CCErrAPINoObjectInstancesIsFound           = 1100003

	// toposerver 1101XXX
	// CCErrTopoInstCreateFailed unable to create the instance
	CCErrTopoInstCreateFailed = 1101000

	// CCErrTopoInstDeleteFailed unable to delete the instance
	CCErrTopoInstDeleteFailed = 1101001

	// CCErrTopoInstUpdateFailed unable to update the instance
	CCErrTopoInstUpdateFailed = 1101002

	// CCErrTopoInstSelectFailed unable to search the instance
	CCErrTopoInstSelectFailed = 1101003

	// CCErrTopoModuleCreateFailed unable to create a module
	CCErrTopoModuleCreateFailed = 1101004

	// CCErrTopoModuleDeleteFailed unable to delete a module
	CCErrTopoModuleDeleteFailed = 1101005

	// CCErrTopoModuleUpdateFailed unable to update a module
	CCErrTopoModuleUpdateFailed = 1101006

	// CCErrTopoModuleSelectFailed unable to select a module
	CCErrTopoModuleSelectFailed = 1101007

	// CCErrTopoSetCreateFailed unable to create a set
	CCErrTopoSetCreateFailed = 1101008

	// CCErrTopoSetDeleteFailed unable to delete a set
	CCErrTopoSetDeleteFailed = 1101009

	// CCErrTopoSetUpdateFailed unable to update a set
	CCErrTopoSetUpdateFailed = 1101010

	// CCErrTopoSetSelectFailed unable to select a set
	CCErrTopoSetSelectFailed = 1101011

	// CCErrTopoInstHasHostChild include hosts
	CCErrTopoInstHasHostChild = 1101012

	// CCErrTopoObjectCreateFailed unable to create a object
	CCErrTopoObjectCreateFailed = 1101013

	// CCErrTopoObjectDeleteFailed unable to delete a object
	CCErrTopoObjectDeleteFailed = 1101014

	// CCErrTopoObjectUpdateFailed unable to update a object
	CCErrTopoObjectUpdateFailed = 1101015

	// CCErrTopoObjectSelectFailed unable to select a object
	CCErrTopoObjectSelectFailed = 1101016

	// CCErrTopoObjectAttributeCreateFailed unable to create a object attribute
	CCErrTopoObjectAttributeCreateFailed = 1101017

	// CCErrTopoObjectAttributeDeleteFailed unable to delete a object attribute
	CCErrTopoObjectAttributeDeleteFailed = 1101018

	// CCErrTopoObjectAttributeUpdateFailed unable to update a object attribute
	CCErrTopoObjectAttributeUpdateFailed = 1101019

	// CCErrTopoObjectAttributeSelectFailed unable to select a object attribute
	CCErrTopoObjectAttributeSelectFailed = 1101020

	// CCErrTopoObjectClassificationCreateFailed unable to create a object classification
	CCErrTopoObjectClassificationCreateFailed = 1101021

	// CCErrTopoObjectClassificationDeleteFailed unbale to delete a object classification
	CCErrTopoObjectClassificationDeleteFailed = 1101022

	// CCErrTopoObjectClassificationUpdateFailed unable to update a object classification
	CCErrTopoObjectClassificationUpdateFailed = 1101023

	// CCErrTopoObjectClassificationSelectFailed unable to select a object classification
	CCErrTopoObjectClassificationSelectFailed = 1101024

	// CCErrTopoObjectGroupCreateFailed unable to create object group
	CCErrTopoObjectGroupCreateFailed = 1101025

	// CCErrTopoObjectGroupDeleteFailed unable to delete a object group
	CCErrTopoObjectGroupDeleteFailed = 1101026

	// CCErrTopoObjectGroupUpdateFailed unable to update a object group
	CCErrTopoObjectGroupUpdateFailed = 1101027

	// CCErrTopoObjectGroupSelectFailed unable to select a object group
	CCErrTopoObjectGroupSelectFailed = 1101028

	// CCErrTopoObjectClassificationHasObject the object classification can't be deleted under classification
	CCErrTopoObjectClassificationHasObject = 1101029

	// CCErrTopoHasHostCheckFailed cannot detect if host information is included
	CCErrTopoHasHostCheckFailed = 1101030

	// CCErrTopoHasHost include host
	CCErrTopoHasHost = 1101030

	// CCErrTopoGetCloudErrStrFailed get cloud error
	CCErrTopoGetCloudErrStrFailed = 1101031
	// CCErrTopoCloudNotFound   cloud area not found
	CCErrTopoCloudNotFound = 1101032

	// CCErrTopoGetAppFailed search app err %s
	CCErrTopoGetAppFailed = 1101033
	// CCErrTopoGetModuleFailed search  module err %s
	CCErrTopoGetModuleFailed = 1101034
	// CCErrTopoBizTopoOverLevel the mainline topo level over limit
	CCErrTopoBizTopoLevelOverLimit = 1101035
	// CCErrTopoInstHasBeenAssociation the mainline topo level over limit
	CCErrTopoInstHasBeenAssociation = 1101036
	// it is forbidden to delete , that has some insts
	CCErrTopoObjectHasSomeInstsForbiddenToDelete = 1101037
	// the associations %s->%s already exist
	CCErrTopoAssociationAlreadyExist = 1101038
	// the source association object does not exist
	CCErrTopoAssociationSourceObjectNotExist = 1101039
	// the destination association object does not exist
	CCErrTopoAssociationDestinationObjectNotExist = 1101040
	// invalid object association id, should be int64
	CCErrTopoInvalidObjectAssociationID = 1101041
	// got multiple object association with one association id
	CCErrTopoGotMultipleAssociationInstance = 1101042
	// association with a object has multiple instance, can not be deleted.
	CCErrTopoAssociationHasAlreadyBeenInstantiated = 1101043
	// get association kind with id failed.
	CCErrTopoGetAssociationKindFailed = 1101044
	// create object association missing object kind id, src object id or destination object id.
	CCErrorTopoAssociationMissingParameters = 1101045
	// the given association id does not exist.
	CCErrorTopoObjectAssociationNotExist = 1101046
	// update object association, but update fields that can not be updated.
	CCErrorTopoObjectAssociationUpdateForbiddenFields = 1101047
	// mainline object association do not exist
	CCErrorTopoMainlineObjectAssociationNotExist = 1101048
	// CCErrorTopoImportAssociation  import association error
	CCErrorTopoImportAssociation = 1101049
	// got multiple association kind with a id
	CCErrorTopoGetMultipleAssocKindInstWithOneID = 1101050
	// delete a pre-defined association kind.
	CCErrorTopoDeletePredefinedAssociationKind = 1101051
	// create new instance for a new association, but association map is 1:1
	CCErrorTopoCreateMultipleInstancesForOneToOneAssociation = 1101052
	// the object has associate to another object, or has been associated by another one.
	CCErrorTopoObjectHasAlreadyAssociated = 1101053
	// update a pre-defined association, it's forbidden.
	CCErrorTopoUpdatePredefinedAssociation = 1101054
	// can not delete a pre-defined association.
	CCErrorTopoDeletePredefinedAssociation = 1101055
	// association do not exist.
	CCErrorTopoAssociationDoNotExist = 1101056
	// create model's instance patch, but instance's data missing field bk_inst_name
	CCErrorTopoObjectInstanceMissingInstanceNameField = 1101057
	// object instance's bk_inst_name filed is not string
	CCErrorTopoInvalidObjectInstanceNameFieldValue = 1101058
	// create model's instance patch, but instance's name is duplicate.
	CCErrorTopoMultipleObjectInstanceName = 1101059

	CCErrorTopoAssociationKindHasBeenUsed                     = 1101060
	CCErrorTopoCreateMultipleInstancesForOneToManyAssociation = 1101061
	CCErrTopoAppDeleteFailed                                  = 1001031
	CCErrTopoAppUpdateFailed                                  = 1001032
	CCErrTopoAppSearchFailed                                  = 1001033
	CCErrTopoAppCreateFailed                                  = 1001034
	CCErrTopoForbiddenToDeleteModelFailed                     = 1001035
	CCErrTopoMainlineCreatFailed                              = 1001037
	CCErrTopoMainlineDeleteFailed                             = 1001038
	CCErrTopoMainlineSelectFailed                             = 1001039
	CCErrTopoTopoSelectFailed                                 = 1001040
	CCErrTopoUserGroupCreateFailed                            = 1001041
	CCErrTopoUserGroupDeleteFailed                            = 1001042
	CCErrTopoUserGroupUpdateFailed                            = 1001043
	CCErrTopoUserGroupSelectFailed                            = 1001044
	CCErrTopoUserGroupPrivilegeUpdateFailed                   = 1001045
	CCErrTopoUserGroupPrivilegeSelectFailed                   = 1001046
	CCErrTopoUserPrivilegeSelectFailed                        = 1001047
	CCErrTopoRolePrivilegeCreateFailed                        = 1001048
	CCErrTopoDeleteMainLineObjectAndInstNameRepeat            = 1001049
	CCErrHostNotAllowedToMutiBiz                              = 1001050
	CCErrTopoGraphicsSearchFailed                             = 1001051
	CCErrTopoGraphicsUpdateFailed                             = 1001052
	CCErrTopoObjectUniqueCreateFailed                         = 1001060
	CCErrTopoObjectUniqueUpdateFailed                         = 1001061
	CCErrTopoObjectUniqueDeleteFailed                         = 1001062
	CCErrTopoObjectUniqueSearchFailed                         = 1001063
	CCErrTopoObjectPropertyNotFound                           = 1001064
	CCErrTopoObjectPropertyUsedByUnique                       = 1001065
	CCErrTopoObjectUniqueKeyKindInvalid                       = 1001066
	CCErrTopoObjectUniquePresetCouldNotDelOrEdit              = 1001067
	CCErrTopoObjectUniqueCanNotHasMultipleMustCheck           = 1001068
	CCErrTopoObjectUniqueShouldHaveMoreThanOne                = 1001069
	// association kind has been apply to object
	CCErrorTopoAssKindHasApplyToObject = 1101070
	// pre definition association kind can not be delete
	CCErrorTopoPreAssKindCanNotBeDelete = 1101071
	CCErrorTopoAsstKindIsNotExist       = 1101072
	CCErrorAsstInstIsNotExist           = 1101073
	CCErrorInstToAsstIsNotExist         = 1101074
	CCErrorInstHasAsst                  = 1101075
	CCErrTopoCreateAssocKindFailed      = 1101076
	CCErrTopoUpdateAssoKindFailed       = 1101077
	CCErrTopoDeleteAssoKindFailed       = 1101078
	CCErrTopoModuleIDNotfoundFailed     = 1101080
	CCErrTopoBkAppNotAllowedDelete      = 1101081
	// CCErrorTopoAssociationKindMainlineUnavailable can't use bk_mainline in this case
	CCErrorTopoAssociationKindMainlineUnavailable = 1101082
	// CCErrorTopoAssociationKindInconsistent means AssociationKind parameter Inconsistent with caller method
	CCErrorTopoAssociationKindInconsistent = 1101083
	// CCErrorTopoModelStopped means model have been stopped to use
	CCErrorTopoModelStopped = 1101084
	// mainline's object unique can not be updated, deleted or create new rules.
	CCErrorTopoMainlineObjectCanNotBeChanged   = 1101085
	CCErrorTopoGetAuthorizedBusinessListFailed = 1101086
	CCErrTopoArchiveBusinessHasHost            = 1101087

	// full text find err
	CCErrorTopoFullTextFindErr              = 1101085
	CCErrorTopoFullTextClientNotInitialized = 1101086

	// object controller 1102XXX

	// CCErrObjectPropertyGroupInsertFailed failed to save the property group
	CCErrObjectPropertyGroupInsertFailed = 1102000
	// CCErrObjectPropertyGroupDeleteFailed failed to delete the property group
	CCErrObjectPropertyGroupDeleteFailed = 1102001
	// CCErrObjectPropertyGroupSelectFailed failed to select the property group
	CCErrObjectPropertyGroupSelectFailed = 1102002
	// CCErrObjectPropertyGroupUpdateFailed failed to update the filed
	CCErrObjectPropertyGroupUpdateFailed = 1102003

	CCErrObjectCreateInstFailed       = 1102004
	CCErrObjectUpdateInstFailed       = 1102005
	CCErrObjectDeleteInstFailed       = 1102006
	CCErrObjectSelectInstFailed       = 1102007
	CCErrObjectSelectIdentifierFailed = 1102008

	// CCErrObjectDBOpErrno failed to operation database
	CCErrObjectDBOpErrno = 1102004

	// event_server 1103XXX
	// CCErrEventSubscribeInsertFailed failed to save the Subscribe
	CCErrEventSubscribeInsertFailed = 1103000

	// CCErrEventSubscribeDeleteFailed failed to delete the Subscribe
	CCErrEventSubscribeDeleteFailed = 1103001

	// CCErrEventSubscribeSelectFailed failed to select the Subscribe
	CCErrEventSubscribeSelectFailed = 1103002

	// CCErrEventSubscribeUpdateFailed failed to update the filed
	CCErrEventSubscribeUpdateFailed = 1103003

	// CCErrEventSubscribePingFailed failed to ping the target
	CCErrEventSubscribePingFailed = 1103004
	// CCErrEventSubscribePingFailed failed to telnet the target
	CCErrEventSubscribeTelnetFailed = 1103005
	// CCErrEventOperateSuccessBUtSentEventFailed failed to sent event
	CCErrEventPushEventFailed = 1103006

	// host 1104XXX
	CCErrHostModuleRelationAddFailed = 1104000

	// migrate 1105XXX
	//  CCErrCommMigrateFailed failed to migrate
	CCErrCommMigrateFailed        = 1105000
	CCErrCommInitAuthCenterFailed = 1105001

	// host controller 1106XXX
	CCErrHostSelectInst                  = 1106000
	CCErrHostCreateInst                  = 1106002
	CCErrHostGetSnapshot                 = 1106003
	CCErrHostTransferModule              = 1106004
	CCErrDelDefaultModuleHostConfig      = 1106005
	CCErrGetModule                       = 1106006
	CCErrDelOriginHostModuelRelationship = 1106007
	CCErrGetOriginHostModuelRelationship = 1106008
	CCErrTransferHostFromPool            = 1106009
	CCErrAlreadyAssign                   = 1106010
	CCErrNotBelongToIdleModule           = 1106011
	CCErrTransfer2ResourcePool           = 1106012
	CCErrCreateUserCustom                = 1106013
	CCErrHostFavouriteQueryFail          = 1106014
	CCErrHostFavouriteCreateFail         = 1106015
	CCErrHostFavouriteUpdateFail         = 1106016
	CCErrHostFavouriteDeleteFail         = 1106017
	CCErrHostFavouriteDupFail            = 1106018
	CCErrHostGetSnapshotChannelEmpty     = 1106019
	CCErrHostGetSnapshotChannelClose     = 1106020
	CCErrCloudCreateSyncTaskFail         = 1106021
	CCErrCloudConfirmHistoryAddFail      = 1106022
	CCErrCloudSyncHistorySearchFail      = 1106023

	// process controller 1107XXX
	CCErrProcDeleteProc2Module   = 1107001
	CCErrProcCreateProc2Module   = 1107002
	CCErrProcSelectProc2Module   = 1107003
	CCErrProcCreateProcConf      = 1107004
	CCErrProcDeleteProcConf      = 1107005
	CCErrProcGetProcConf         = 1107006
	CCErrProcUpdateProcConf      = 1107007
	CCErrProcCreateInstanceModel = 1107008
	CCErrProcGetInstanceModel    = 1107009
	CCErrProcDeleteInstanceModel = 1107010
	CCErrProcDeleteProc2Template = 1107011
	CCErrProcCreateProc2Template = 1107012
	CCErrProcSelectProc2Template = 1107013

	// process server 1108XXX
	CCErrProcSearchDetailFaile          = 1108001
	CCErrProcBindToMoudleFaile          = 1108002
	CCErrProcUnBindToMoudleFaile        = 1108003
	CCErrProcSelectBindToMoudleFaile    = 1108004
	CCErrProcUpdateProcessFailed        = 1108005
	CCErrProcSearchProcessFailed        = 1108006
	CCErrProcDeleteProcessFailed        = 1108007
	CCErrProcCreateProcessFailed        = 1108008
	CCErrProcFieldValidFaile            = 1108009
	CCErrProcGetByApplicationIDFail     = 1108010
	CCErrProcGetByIP                    = 1108011
	CCErrProcOperateFaile               = 1108012
	CCErrProcBindWithModule             = 1108013
	CCErrProcDeleteTemplateFail         = 1108014
	CCErrProcUpdateTemplateFail         = 1108015
	CCErrProcSearchTemplateFail         = 1108016
	CCErrProcBindToTemplateFailed       = 1108017
	CCErrProcUnBindToTemplateFailed     = 1108018
	CCErrProcSelectBindToTemplateFailed = 1108019
	CCErrProcQueryTaskInfoFail          = 1108020
	CCErrProcQueryTaskWaitOPFail        = 1108021
	CCErrProcQueryTaskOPErrFail         = 1108022
	CCErrProcCreateTemplateFail         = 1108023

	CCErrProcGetServiceInstancesFailed                    = 1108024
	CCErrProcCreateServiceInstancesFailed                 = 1108025
	CCErrProcDeleteServiceInstancesFailed                 = 1108026
	CCErrProcGetProcessTemplatesFailed                    = 1108027
	CCErrProcGetProcessInstanceFailed                     = 1108028
	CCErrProcGetProcessInstanceRelationFailed             = 1108029
	CCErrProcDeleteServiceTemplateFailed                  = 1108030
	CCErrProcCreateProcessTemplateFailed                  = 1108031
	CCErrProcUpdateProcessTemplateFailed                  = 1108032
	CCErrProcGetProcessTemplateFailed                     = 1108033
	CCErrProcGetDefaultServiceCategoryFailed              = 1108034
	CCErrProcEditProcessInstanceCreateByTemplateForbidden = 1108035
	CCErrProcServiceTemplateAndCategoryNotCoincide        = 1108036
	CCErrProcModuleNotBindWithTemplate                    = 1108037
	CCErrCreateServiceInstanceWithWrongHTTPMethod         = 1108038
	CCErrCreateRawProcessInstanceOnTemplateInstance       = 1108039
	CCErrProcRemoveTemplateBindingOnModule                = 1108040
	CCErrProcReconstructServiceInstanceNameFailed         = 1108041

	// audit log 1109XXX
	CCErrAuditSaveLogFailed      = 1109001
	CCErrAuditTakeSnapshotFailed = 1109001

	// host server
	CCErrHostGetFail              = 1110001
	CCErrHostUpdateFail           = 1110002
	CCErrHostUpdateFieldFail      = 1110003
	CCErrHostCreateFail           = 1110004
	CCErrHostModifyFail           = 1110005
	CCErrHostDeleteFail           = 1110006
	CCErrHostFiledValdFail        = 1110007
	CCErrHostNotFound             = 1110008
	CCErrHostLength               = 1110009
	CCErrHostDetailFail           = 1110010
	CCErrHostSnap                 = 1110011
	CCErrHostFeildValidFail       = 1110012
	CCErrHostFavCreateFail        = 1110013
	CCErrHostEmptyFavName         = 1110014
	CCErrHostFavUpdateFail        = 1110015
	CCErrHostFavDeleteFail        = 1110016
	CCErrHostFavGetFail           = 1110017
	CCErrHostHisCreateFail        = 1110018
	CCErrHostHisGetFail           = 1110019
	CCErrHostCustomCreateFail     = 1110020
	CCErrHostCustomGetFail        = 1110021
	CCErrHostCustomGetDefaultFail = 1110022
	CCErrHostNotINAPP             = 1110023
	CCErrHostNotINAPPFail         = 1110024
	CCErrHostDELResourcePool      = 1110025
	CCErrHostAddRelationFail      = 1110026
	CCErrHostMoveResourcePoolFail = 1110027
	CCErrHostEditRelationPoolFail = 1110028
	CCErrAddHostToModule          = 1110029
	CCErrAddHostToModuleFailStr   = 1110030

	CCErrCloudSyncCreateFail        = 1110031
	CCErrCloudHistoryCreateFail     = 1110032
	CCErrCloudConfirmCreateFail     = 1110033
	CCErrCloudGetConfirmFail        = 1110034
	CCErrCloudAddConfirmHistoryFail = 1110035
	CCErrCloudGetTaskFail           = 1110036
	CCErrCloudGetConfirmHistoryFail = 1110037
	CCErrCloudTaskNameAlreadyExist  = 1110038
	CCErrCloudSyncStartFail         = 1110039

	// hostserver api machinery new error code
	CCErrAddUserCustomQueryFailed       = 1110040
	CCErrUpdateUserCustomQueryFailed    = 1110041
	CCErrDeleteUserCustomQueryFailed    = 1110042
	CCErrSearchUserCustomQueryFailed    = 1110043
	CCErrGetUserCustomQueryDetailFailed = 1110044
	CCErrHostModuleConfigFailed         = 1110045
	CCErrHostGetSetFailed               = 1110046
	CCErrHostGetAPPFail                 = 1110047
	CCErrHostAPPNotFoundFail            = 1110048
	CCErrHostGetModuleFail              = 1110049
	CCErrHostAgentStatusFail            = 1110050
	// CCErrHostNotResourceFail The resource pool was not found"
	CCErrHostNotResourceFail = 1110051
	// CCErrHostBelongResourceFail The host is already in the resource pool
	CCErrHostBelongResourceFail = 1110052
	// CCErrHostGetResourceFail failed to get resource pool information, error message: %s
	CCErrHostGetResourceFail = 1110053
	// CCErrHostModuleNotExist get %s module not found
	CCErrHostModuleNotExist = 1110054
	// CCErrDeleteHostFromBusiness Delete the host under the business
	CCErrDeleteHostFromBusiness = 1110055
	// CCErrHostNotBelongIDLEModuleErr hostID[%#v] not belong to business
	CCErrHostNotBelongIDLEModuleErr = 1110056
	// CCErrHostModuleIDNotFoundORHasMultipleInnerModuleIDFailed Module does not exist or there are multiple built-in modules
	CCErrHostModuleIDNotFoundORHasMultipleInnerModuleIDFailed = 1110057
	CCErrHostSearchNeedObjectInstIDErr                        = 1110058

	// web 1111XXX
	CCErrWebFileNoFound                 = 1111001
	CCErrWebFileSaveFail                = 1111002
	CCErrWebOpenFileFail                = 1111003
	CCErrWebFileContentEmpty            = 1111004
	CCErrWebFileContentFail             = 1111005
	CCErrWebGetHostFail                 = 1111006
	CCErrWebCreateEXCELFail             = 1111007
	CCErrWebGetObjectFail               = 1111008
	CCErrWebGetAddNetDeviceResultFail   = 1111009
	CCErrWebGetAddNetPropertyResultFail = 1111010
	CCErrWebGetNetDeviceFail            = 1111011
	CCErrWebGetNetPropertyFail          = 1111012

	// datacollection 1112xxx
	CCErrCollectNetDeviceCreateFail            = 1112000
	CCErrCollectNetDeviceGetFail               = 1112001
	CCErrCollectNetDeviceDeleteFail            = 1112002
	CCErrCollectObjIDNotNetDevice              = 1112003
	CCErrCollectNetPropertyCreateFail          = 1112004
	CCErrCollectNetPropertyGetFail             = 1112005
	CCErrCollectNetPropertyDeleteFail          = 1112006
	CCErrCollectNetDeviceObjPropertyNotExist   = 1112007
	CCErrCollectDeviceNotExist                 = 1112008
	CCErrCollectPeriodFormatFail               = 1112009
	CCErrCollectNetDeviceHasPropertyDeleteFail = 1112010
	CCErrCollectNetCollectorSearchFail         = 1112011
	CCErrCollectNetCollectorUpdateFail         = 1112012
	CCErrCollectNetCollectorDiscoverFail       = 1112013
	CCErrCollectNetReportSearchFail            = 1112014
	CCErrCollectNetReportConfirmFail           = 1112015
	CCErrCollectNetHistorySearchFail           = 1112016
	CCErrCollectNetDeviceUpdateFail            = 1112017
	CCErrCollectNetPropertyUpdateFail          = 1112018

	// coreservice 1113xxx

	// CCErrorModelAttributeGroupHasSomeAttributes the group has some attributes
	CCErrCoreServiceModelAttributeGroupHasSomeAttributes = 1113001

	// CCErrCoreServiceHostNotBelongBusiness hostID [%#v] does not belong of  businessID [%d]
	CCErrCoreServiceHostNotBelongBusiness = 1113002
	// CCErrCoreServiceHostNotExist hostID [%#v] does not exist
	CCErrCoreServiceHostNotExist = 1113003
	// ModuleID [%#v] has not belong of  businessID [%d]
	CCErrCoreServiceHasModuleNotBelongBusiness = 1113004
	// CCErrCoreServiceModuleContainDefaultModuleErr  translate host to multiple module not contain default module
	CCErrCoreServiceModuleContainDefaultModuleErr = 1113005
	// CCErrCoreServiceBusinessNotExist Business [%#v] does not exist
	CCErrCoreServiceBusinessNotExist = 1113006
	// CCErrCoreServiceDefaultModuleNotExist Business [%#v] default module does not exist
	CCErrCoreServiceDefaultModuleNotExist = 1113007
	// CCErrCoreServiceModuleNotDefaultModuleErr   businessID [%d] of moduleID[%d] not default module
	CCErrCoreServiceModuleNotDefaultModuleErr = 1113008
	// CCErrCoreServiceTransferHostModuleErr   transfer module host config error. error detail in return data
	CCErrCoreServiceTransferHostModuleErr = 1113009
	// CCErrCoreServiceEventPushEventFailed failed to sent event
	CCErrCoreServiceEventPushEventFailed = 1113010

	// 禁止释放(转移到空闲机/故障机/资源池)已关联到服务实例的主机
	CCErrCoreServiceForbiddenReleaseHostReferencedByServiceInstance = 1113011

	CCErrHostRemoveFromDefaultModuleFailed                                    = 1113012
	CCErrCoreServiceTransferToDefaultModuleUseWrongMethod                     = 1113013
	CCErrCoreServiceModuleWithoutServiceTemplateCouldNotCreateServiceInstance = 1113014
	CCErrCoreServiceModuleNotFound                                            = 1113015
	CCErrCoreServiceInstanceAlreadyExist                                      = 1113016
	CCErrCoreServiceServiceCategoryNameDuplicated                             = 1113017
	CCErrCoreServiceModuleAndServiceInstanceTemplateNotCoincide               = 1113018
	CCErrCoreServiceProcessNameDuplicated                                     = 1113019
	CCErrCoreServiceFuncNameDuplicated                                        = 1113020
	CCErrCoreServiceModuleNotBoundWithTemplate                                = 1113021
	CCErrCoreServiceShouldNotRemoveProcessCreateByTemplate                    = 1113022

	// synchronize data core service  11139xx
	CCErrCoreServiceSyncError = 1113900
	// CCErrCoreServiceSyncDataClassifyNotExistError %s type data synchronization, data of the same type %sdoes not exist
	CCErrCoreServiceSyncDataClassifyNotExistError = 1113901

	// CCErrApiServerV2AppNameLenErr app name must be 1-32 len
	CCErrAPIServerV2APPNameLenErr = 1170001

	// CCErrAPIServerV2DirectErr  display error
	CCErrAPIServerV2DirectErr = 1170002

	// CCErrAPIServerV2SetNameLenErr  set name must be < 24 len
	CCErrAPIServerV2SetNameLenErr = 1170003

	// CCErrAPIServerV2MultiModuleIDErr  single module id  is int
	CCErrAPIServerV2MultiModuleIDErr = 1170004

	// CCErrAPIServerV2MultiSetIDErr  single set id is int
	CCErrAPIServerV2MultiSetIDErr = 1170005

	// CCErrAPIServerV2OSTypeErr osType must be linux or windows
	CCErrAPIServerV2OSTypeErr = 1170006

	// CCErrAPIServerV2HostModuleContainDefaultModuleErr  translate host to multiple module not contain default module
	CCErrAPIServerV2HostModuleContainDefaultModuleErr = 1170007

	// synchronize_server 1114xxx

	CCErrSynchronizeError = 1114001

	CCErrCloudSyncDeleteSyncTaskFail = 1116011
	CCErrCloudSyncUpdateSyncTaskFail = 1116012

	/** TODO: 以下错误码需要改造 **/

	// json
	CCErrCommJsonDecode    = 3001
	CCErrCommJsonDecodeStr = "json decode failed!"
	CCErrCommJsonEncode    = 3002
	CCErrCommJsonEncodeStr = "json encode failed!"

	JsonMarshalErr    = 9000
	JsonMarshalErrStr = "json marshal error"
)<|MERGE_RESOLUTION|>--- conflicted
+++ resolved
@@ -163,7 +163,6 @@
 	CCErrCommUnRegistResourceToIAMFailed = 1199050
 	CCErrCommInappropriateVisitToIAM     = 1199051
 
-<<<<<<< HEAD
 	CCErrCommGetMultipleObject                = 1199052
 	CCErrCommAuthCenterIsNotEnabled           = 1199053
 	CCErrCommOperateBuiltInItemForbidden      = 1199054
@@ -196,14 +195,11 @@
 
 	// 构造DB查询条件失败
 	CCErrConstructDBFilterFailed = 1199071
-
+    CCErrGetNoAuthSkipUrlFailed     = 1199072
+    
 	// unknown or unrecognized error
 	CCErrorUnknownOrUnrecognizedError = 1199998
-=======
-	CCErrCommGetMultipleObject      = 1199052
-	CCErrCommAuthCenterIsNotEnabled = 1199053
-	CCErrGetNoAuthSkipUrlFailed     = 1199054
->>>>>>> 3b7e2aee
+
 
 	// CCErrCommInternalServerError %s Internal Server Error
 	CCErrCommInternalServerError = 1199999

--- conflicted
+++ resolved
@@ -810,11 +810,7 @@
 	CCERrrCoreServiceSubsetUniqueRuleExist = 1113051
 	// CCERrrCoreServiceSupersetUniqueRuleExist 所选字段组合和已有规则重复，请勿创建冗余规则
 	CCERrrCoreServiceSupersetUniqueRuleExist = 1113052
-<<<<<<< HEAD
-	CCERrrCoreServiceConcurrent               = 1113053
-=======
 	CCERrrCoreServiceConcurrent              = 1113053
->>>>>>> 6dd5a95f
 
 	// CCErrCoreServiceResourceDirectoryNotExistErr 资源池目录不存在
 	CCErrCoreServiceResourceDirectoryNotExistErr = 1113033
@@ -826,11 +822,8 @@
 	CCErrCoreServiceCreateDBUniqueIndex = 1113036
 	// CCErrCoreServiceSearchDBUniqueIndex 获取db唯一索引失败
 	CCErrCoreServiceSearchDBUniqueIndex = 1113037
-<<<<<<< HEAD
-=======
 	// CCErrCoreServiceCreateDBUniqueIndex 创建唯一索引失败,现有数据有重复值
 	CCErrCoreServiceCreateDBUniqueIndexDuplicateValue = 1113039
->>>>>>> 6dd5a95f
 
 	// synchronize data core service  11139xx
 	CCErrCoreServiceSyncError = 1113900

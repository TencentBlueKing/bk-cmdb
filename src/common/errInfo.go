--- conflicted
+++ resolved
@@ -209,17 +209,14 @@
 	CCErrParseAttrOptionListFailed = 1199080
 
 	// one argument: maxValue
-<<<<<<< HEAD
-	CCErrExceedMaxOperationRecordsAtOnce = 1199081
-
-	CCErrCommListAuthorizedResourceFromIAMFailed = 1199082
-=======
 	CCErrExceedMaxOperationRecordsAtOnce = 1199077
 	// CCErrTopoModuleNotFoundError module [%s] does not exist in the business topology
 	CCErrCommTopoModuleNotFoundError = 1199078
 	// CCErrBizNotFoundError business [%s] does not exist
 	CCErrCommBizNotFoundError = 1199079
->>>>>>> e17119c4
+	CCErrExceedMaxOperationRecordsAtOnce = 1199081
+
+	CCErrCommListAuthorizedResourceFromIAMFailed = 1199082
 
 	// unknown or unrecognized error
 	CCErrorUnknownOrUnrecognizedError = 1199998

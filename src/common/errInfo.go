--- conflicted
+++ resolved
@@ -461,16 +461,13 @@
 
 	CCErrorTopoPathParamPaserFailed                = 1101100
 	CCErrorTopoSearchModelAttriFailedPleaseRefresh = 1101101
-<<<<<<< HEAD
 	CCErrorTopoOnlyResourceDirNameCanBeUpdated     = 1101102
 	CCErrorTopoOperateReourceDirFailNotExist       = 1101103
 	CCErrorTopoResourceDirIdleModuleCanNotRemove   = 1101104
 	CCErrorTopoResourceDirUsedInCloudSync          = 1101105
 
-=======
 
 	CCErrorModelNotFound = 1101102
->>>>>>> 9c9100fd
 	// object controller 1102XXX
 
 	// CCErrObjectPropertyGroupInsertFailed failed to save the property group
@@ -777,18 +774,15 @@
 	// CCErrCoreServiceModelHasAssociationErr 模型与其他模型有关联关系
 	CCErrCoreServiceModelHasAssociationErr           = 1113031
 	CCErrCoreServiceOnlyNodeServiceCategoryAvailable = 1113032
-<<<<<<< HEAD
+	// SearchTopoTreeScanTooManyData means hit too many data, we return directly.
+	SearchTopoTreeScanTooManyData = 1113033
+
+	// CCERrrCoreServiceUniqueRuleExist 模型唯一校验规则已经存在
+	CCERrrCoreServiceSameUniqueCheckRuleExist = 1113050
 	// CCErrCoreServiceResourceDirectoryNotExistErr 资源池目录不存在
 	CCErrCoreServiceResourceDirectoryNotExistErr = 1113033
 	// CCErrCoreServiceHostNotUnderAnyResourceDirectory 主机不在任意资源池目录下
 	CCErrCoreServiceHostNotUnderAnyResourceDirectory = 11130034
-=======
-	// SearchTopoTreeScanTooManyData means hit too many data, we return directly.
-	SearchTopoTreeScanTooManyData = 1113033
-
-	// CCERrrCoreServiceUniqueRuleExist 模型唯一校验规则已经存在
-	CCERrrCoreServiceSameUniqueCheckRuleExist = 1113050
->>>>>>> 9c9100fd
 
 	// synchronize data core service  11139xx
 	CCErrCoreServiceSyncError = 1113900

/*
 * Tencent is pleased to support the open source community by making 蓝鲸 available.
 * Copyright (C) 2017-2018 THL A29 Limited, a Tencent company. All rights reserved.
 * Licensed under the MIT License (the "License"); you may not use this file except
 * in compliance with the License. You may obtain a copy of the License at
 * http://opensource.org/licenses/MIT
 * Unless required by applicable law or agreed to in writing, software distributed under
 * the License is distributed on an "AS IS" BASIS, WITHOUT WARRANTIES OR CONDITIONS OF ANY KIND,
 * either express or implied. See the License for the specific language governing permissions and
 * limitations under the License.
 */

package common

//CC error number defined in this file
//Errno name is composed of the following format CCErr[XXX]
const (

	// the system code

	// CCSystemBusy the system is busy
	CCSystemBusy = -1
	CCSuccess    = 0
	CCSuccessStr = "success"

	// common error code 1199XXX

	// CCErrCommJSONUnmarshalFailed JSON deserialization failed
	CCErrCommJSONUnmarshalFailed = 1199000

	// CCErrCommJSONMarshalFailed JSON serialization failed
	CCErrCommJSONMarshalFailed = 1199001

	// CCErrCommHTTPDoRequestFailed the HTTP Request failed
	CCErrCommHTTPDoRequestFailed = 1199002

	// CCErrCommHTTPInputInvalid the input parameter is invalid, and the parameter here refers to the URL or Query parameter
	CCErrCommHTTPInputInvalid = 1199003

	// CCErrCommHTTPReadBodyFailed unable to read HTTP request body data
	CCErrCommHTTPReadBodyFailed = 1199004

	// CCErrCommHTTPBodyEmpty  HTTP request body data is not set
	CCErrCommHTTPBodyEmpty = 1199005

	// CCErrCommParamsInvalid parameter validation in the body is not paased
	CCErrCommParamsInvalid = 1199006

	// CCErrCommParamsNeedString  the parameter must be of type string
	CCErrCommParamsNeedString = 1199007

	// CCErrCommParamsLostField the prameter not specified
	CCErrCommParamsLostField = 1199008

	// CCErrCommParamsNeedInt the parameter must be of tyep int
	CCErrCommParamsNeedInt = 1199009

	// CCErrCommParamsNeedSet the parameter unassigned
	CCErrCommParamsNeedSet = 1199010

	// CCErrCommParamsIsInvalid the parameter is invalid or nonexistent
	CCErrCommParamsIsInvalid = 1199011

	// CCErrCommUniqueCheckFailed the uniqueness validation fails
	CCErrCommUniqueCheckFailed = 1199012

	// CCErrCommParseDataFailed failed to read data from data field
	CCErrCommParseDataFailed = 1199013

	// CCErrCommDuplicateItem duplicate data
	CCErrCommDuplicateItem = 1199014

	// CCErrCommOverLimit data length exceeds limit
	CCErrCommOverLimit = 1199015

	// CCErrFieldRegValidFailed regular verification failed
	CCErrFieldRegValidFailed = 1199016

	// CCErrCommDBSelectFailed database query failed
	CCErrCommDBSelectFailed = 1199017

	// CCErrCommDBInsertFailed database cannot add data
	CCErrCommDBInsertFailed = 1199018

	//CCErrCommNotFound the goal does not exist
	CCErrCommNotFound = 1199019

	//CCErrCommDBUpdateFailed database cannot update data
	CCErrCommDBUpdateFailed = 1199020

	//CCErrCommDBDeleteFailed database cannot delete data
	CCErrCommDBDeleteFailed = 1199021

	//CCErrCommRelyOnServerAddressFailed dependent service did not start
	CCErrCommRelyOnServerAddressFailed = 1199022

	//CCErrCommExcelTemplateFailed unable to generate and download
	CCErrCommExcelTemplateFailed = 1199023

	// CCErrCommParamsNeedTimeZone the parameter must be time zone type
	CCErrCommParamsNeedTimeZone = 1199024

	// CCErrCommParamsNeedBool the parameter must be bool type
	CCErrCommParamsNeedBool = 1199025

	// CCErrCommConfMissItem  missing configuration item
	CCErrCommConfMissItem = 1199026

	// CCErrCommNotAuthItem failed to get authorization information
	CCErrCommNotAuthItem = 1199027

	// CCErrCommNotAuthItem field valide failed
	CCErrCommFieldNotValid = 1199028

	//CCErrCommReplyDataFormatError Return data format error
	CCErrCommReplyDataFormatError = 1199029

	//CCErrCommReplyDataFormatError Return data format error
	CCErrCommPostInputParseError = 1199030

	// CCErrCommResourceInitFailed %s init failed
	CCErrCommResourceInitFailed = 1199031

	// CCErrCommParams should be string
	CCErrCommParamsShouldBeString = 1199032

	// CCErrCommSearchPropertyFailed get object property fields error
	CCErrCommSearchPropertyFailed = 1199033

	// CCErrCommParamsShouldBeEnum set enum
	CCErrCommParamsShouldBeEnum = 1199034

	// CCErrCommXXExceedLimit  xx exceed limit number
	CCErrCommXXExceedLimit = 1199035

	CCErrProxyRequestFailed      = 1199036
	CCErrRewriteRequestUriFailed = 1199037

	// CCErrCommLogicDataNil   need data %s is null
	CCErrCommInstDataNil = 1199038
	// CCErrCommInstFieldNotFound  %s field does not exist in %s
	CCErrCommInstFieldNotFound = 1199039
	// CCErrCommInstFieldConvFail  convert %s  field %s to %s error %s
	CCErrCommInstFieldConvFail = 1199040
	// CCErrCommUtilFail  handle %s error %s
	CCErrCommUtilHandleFail = 1199041

	// apiserver 1100XXX

	// toposerver 1101XXX
	// CCErrTopoInstCreateFailed unable to create the instance
	CCErrTopoInstCreateFailed = 1101000

	// CCErrTopoInstDeleteFailed unable to delete the instance
	CCErrTopoInstDeleteFailed = 1101001

	// CCErrTopoInstUpdateFailed unable to update the instance
	CCErrTopoInstUpdateFailed = 1101002

	// CCErrTopoInstSelectFailed unable to search the instance
	CCErrTopoInstSelectFailed = 1101003

	// CCErrTopoModuleCreateFailed unable to create a module
	CCErrTopoModuleCreateFailed = 1101004

	// CCErrTopoModuleDeleteFailed unable to delete a module
	CCErrTopoModuleDeleteFailed = 1101005

	// CCErrTopoModuleUpdateFailed unable to update a module
	CCErrTopoModuleUpdateFailed = 1101006

	// CCErrTopoModuleSelectFailed unable to select a module
	CCErrTopoModuleSelectFailed = 1101007

	// CCErrTopoSetCreateFailed unable to create a set
	CCErrTopoSetCreateFailed = 1101008

	// CCErrTopoSetDeleteFailed unable to delete a set
	CCErrTopoSetDeleteFailed = 1101009

	// CCErrTopoSetUpdateFailed unable to update a set
	CCErrTopoSetUpdateFailed = 1101010

	// CCErrTopoSetSelectFailed unable to select a set
	CCErrTopoSetSelectFailed = 1101011

	// CCErrTopoInstHasHostChild include hosts
	CCErrTopoInstHasHostChild = 1101012

	// CCErrTopoObjectCreateFailed unable to create a object
	CCErrTopoObjectCreateFailed = 1101013

	// CCErrTopoObjectDeleteFailed unable to delete a object
	CCErrTopoObjectDeleteFailed = 1101014

	// CCErrTopoObjectUpdateFailed unable to update a object
	CCErrTopoObjectUpdateFailed = 1101015

	// CCErrTopoObjectSelectFailed unable to select a object
	CCErrTopoObjectSelectFailed = 1101016

	// CCErrTopoObjectAttributeCreateFailed unable to create a object attribute
	CCErrTopoObjectAttributeCreateFailed = 1101017

	// CCErrTopoObjectAttributeDeleteFailed unable to delete a object attribute
	CCErrTopoObjectAttributeDeleteFailed = 1101018

	// CCErrTopoObjectAttributeUpdateFailed unable to update a object attribute
	CCErrTopoObjectAttributeUpdateFailed = 1101019

	// CCErrTopoObjectAttributeSelectFailed unable to select a object attribute
	CCErrTopoObjectAttributeSelectFailed = 1101020

	// CCErrTopoObjectClassificationCreateFailed unable to create a object classification
	CCErrTopoObjectClassificationCreateFailed = 1101021

	// CCErrTopoObjectClassificationDeleteFailed unbale to delete a object classification
	CCErrTopoObjectClassificationDeleteFailed = 1101022

	// CCErrTopoObjectClassificationUpdateFailed unable to update a object classification
	CCErrTopoObjectClassificationUpdateFailed = 1101023

	// CCErrTopoObjectClassificationSelectFailed unable to select a object classification
	CCErrTopoObjectClassificationSelectFailed = 1101024

	// CCErrTopoObjectGroupCreateFailed unable to create object group
	CCErrTopoObjectGroupCreateFailed = 1101025

	// CCErrTopoObjectGroupDeleteFailed unable to delete a object group
	CCErrTopoObjectGroupDeleteFailed = 1101026

	// CCErrTopoObjectGroupUpdateFailed unable to update a object group
	CCErrTopoObjectGroupUpdateFailed = 1101027

	// CCErrTopoObjectGroupSelectFailed unable to select a object group
	CCErrTopoObjectGroupSelectFailed = 1101028

	// CCErrTopoObjectClassificationHasObject the object classification can't be deleted under clssification
	CCErrTopoObjectClassificationHasObject = 1101029

	// CCErrTopoHasHostCheckFailed cannot detect if host information is included
	CCErrTopoHasHostCheckFailed = 1101030

	// CCErrTopoHasHost include host
	CCErrTopoHasHost = 1101030

	// CCErrTopoGetCloudErrStrFaild get cloud error
	CCErrTopoGetCloudErrStrFaild = 1101031
	// CCErrTopoCloudNotFound   cloud area not found
	CCErrTopoCloudNotFound = 1101032

	// CCErrTopoGetAppFaild search app err %s
	CCErrTopoGetAppFaild = 1101033
	// CCErrTopoGetModuleFailed search  module err %s
	CCErrTopoGetModuleFailed = 1101034
	// CCErrTopoBizTopoOverLevel the mainline topo level over limit
	CCErrTopoBizTopoLevelOverLimit = 1101035
	// CCErrTopoInstHasBeenAssociation the mainline topo level over limit
	CCErrTopoInstHasBeenAssociation = 1101036

	CCErrTopoAppDeleteFailed                       = 1001031
	CCErrTopoAppUpdateFailed                       = 1001032
	CCErrTopoAppSearchFailed                       = 1001033
	CCErrTopoAppCreateFailed                       = 1001034
	CCErrTopoForbiddenToDeleteModelFailed          = 1001035
	CCErrTopoMainlineCreatFailed                   = 1001037
	CCErrTopoMainlineDeleteFailed                  = 1001038
	CCErrTopoMainlineSelectFailed                  = 1001039
	CCErrTopoTopoSelectFailed                      = 1001040
	CCErrTopoUserGroupCreateFailed                 = 1001041
	CCErrTopoUserGroupDeleteFailed                 = 1001042
	CCErrTopoUserGroupUpdateFailed                 = 1001043
	CCErrTopoUserGroupSelectFailed                 = 1001044
	CCErrTopoUserGroupPrivilegeUpdateFailed        = 1001045
	CCErrTopoUserGroupPrivilegeSelectFailed        = 1001046
	CCErrTopoUserPrivilegeSelectFailed             = 1001047
	CCErrTopoRolePrivilegeCreateFailed             = 1001048
	CCErrTopoDeleteMainLineObjectAndInstNameRepeat = 1001049
	CCErrHostNotAllowedToMutiBiz                   = 1001050
	CCErrTopoGraphicsSearchFailed                  = 1001051
	CCErrTopoGraphicsUpdateFailed                  = 1001052

	CCErrTopoMulueIDNotfoundFailed = 1101080
	CCErrTopoBkAppNotAllowedDelete = 1101081

	// objectcontroller 1102XXX

	// CCErrObjectPropertyGroupInsertFailed failed to save the property group
	CCErrObjectPropertyGroupInsertFailed = 1102000
	// CCErrObjectPropertyGroupDeleteFailed failed to delete the property group
	CCErrObjectPropertyGroupDeleteFailed = 1102001
	// CCErrObjectPropertyGroupSelectFailed failed to select the property group
	CCErrObjectPropertyGroupSelectFailed = 1102002
	// CCErrObjectPropertyGroupUpdateFailed failed to update the filed
	CCErrObjectPropertyGroupUpdateFailed = 1102003

	CCErrObjectCreateInstFailed       = 1102004
	CCErrObjectUpdateInstFailed       = 1102005
	CCErrObjectDeleteInstFailed       = 1102006
	CCErrObjectSelectInstFailed       = 1102007
	CCErrObjectSelectIdentifierFailed = 1102008

	// CCErrObjectDBOpErrno failed to operation database
	CCErrObjectDBOpErrno = 1102004

	// event_server 1103XXX
	// CCErrEventSubscribeInsertFailed failed to save the Subscribe
	CCErrEventSubscribeInsertFailed = 1103000

	// CCErrEventSubscribeDeleteFailed failed to delete the Subscribe
	CCErrEventSubscribeDeleteFailed = 1103001

	// CCErrEventSubscribeSelectFailed failed to select the Subscribe
	CCErrEventSubscribeSelectFailed = 1103002

	// CCErrEventSubscribeUpdateFailed failed to update the filed
	CCErrEventSubscribeUpdateFailed = 1103003

	// CCErrEventSubscribePingFailed failed to ping the target
	CCErrEventSubscribePingFailed = 1103004
	// CCErrEventSubscribePingFailed failed to telnet the target
	CCErrEventSubscribeTelnetFailed = 1103005
	// CCErrEventOperateSuccessBUtSentEventFailed failed to sent event
	CCErrEventPushEventFailed = 1103006

	// host 1104XXX
	CCErrHostModuleRelationAddFailed = 1104000

	// migrate 1105XXX
	//  CCErrCommMigrateFailed failed to migrate
	CCErrCommMigrateFailed = 1105000

	// hostcontroller 1106XXX
	CCErrHostSelectInst                  = 1106000
	CCErrHostCreateInst                  = 1106002
	CCErrHostGetSnapshot                 = 1106003
	CCErrHostTransferModule              = 1106004
	CCErrDelDefaultModuleHostConfig      = 1106005
	CCErrGetModule                       = 1106006
	CCErrDelOriginHostModuelRelationship = 1106007
	CCErrGetOriginHostModuelRelationship = 1106008
	CCErrTransferHostFromPool            = 1106009
	CCErrAlreadyAssign                   = 1106010
	CCErrNotBelongToIdleModule           = 1106011
	CCErrTransfer2ResourcePool           = 1106012
	CCErrCreateUserCustom                = 1106013
	CCErrHostFavouriteQueryFail          = 1106014
	CCErrHostFavouriteCreateFail         = 1106015
	CCErrHostFavouriteUpdateFail         = 1106016
	CCErrHostFavouriteDeleteFail         = 1106017
	CCErrHostFavouriteDupFail            = 1106018
	CCErrHostGetSnapshotChannelEmpty     = 1106019
	CCErrHostGetSnapshotChannelClose     = 1106020

	// proccontroller 1107XXX
	CCErrProcDeleteProc2Module   = 1107001
	CCErrProcCreateProc2Module   = 1107002
	CCErrProcSelectProc2Module   = 1107003
	CCErrProcCreateProcConf      = 1107004
	CCErrProcDeleteProcConf      = 1107005
	CCErrProcGetProcConf         = 1107006
	CCErrProcUpdateProcConf      = 1107007
	CCErrProcCreateInstanceModel = 1107008
	CCErrProcGetInstanceModel    = 1107009
	CCErrProcDeleteInstanceModel = 1107010
	CCErrProcDeleteProc2Template = 1107011
	CCErrProcCreateProc2Template = 1107012
	CCErrProcSelectProc2Template = 1107013

	// procserver 1108XXX
<<<<<<< HEAD
	CCErrProcSearchDetailFaile          = 1108001
	CCErrProcBindToMoudleFaile          = 1108002
	CCErrProcUnBindToMoudleFaile        = 1108003
	CCErrProcSelectBindToMoudleFaile    = 1108004
	CCErrProcUpdateProcessFaile         = 1108005
	CCErrProcSearchProcessFaile         = 1108006
	CCErrProcDeleteProcessFaile         = 1108007
	CCErrProcCreateProcessFaile         = 1108008
	CCErrProcFieldValidFaile            = 1108009
	CCErrProcGetByApplicationIDFail     = 1108010
	CCErrProcGetByIP                    = 1108011
	CCErrProcOperateFaile               = 1108012
	CCErrProcCreateTemplateFail         = 1108013
	CCErrProcDeleteTemplateFail         = 1108014
	CCErrProcUpdateTemplateFail         = 1108015
	CCErrProcSearchTemplateFail         = 1108016
	CCErrProcBindToTemplateFailed       = 1108017
	CCErrProcUnBindToTemplateFailed     = 1108018
	CCErrProcSelectBindToTemplateFailed = 1108019
=======
	CCErrProcSearchDetailFaile       = 1108001
	CCErrProcBindToMoudleFaile       = 1108002
	CCErrProcUnBindToMoudleFaile     = 1108003
	CCErrProcSelectBindToMoudleFaile = 1108004
	CCErrProcUpdateProcessFaile      = 1108005
	CCErrProcSearchProcessFaile      = 1108006
	CCErrProcDeleteProcessFaile      = 1108007
	CCErrProcCreateProcessFaile      = 1108008
	CCErrProcFieldValidFaile         = 1108009
	CCErrProcGetByApplicationIDFail  = 1108010
	CCErrProcGetByIP                 = 1108011
	CCErrProcOperateFaile            = 1108012
	CCErrProcQueryTaskInfoFail       = 1108020
	CCErrProcQueryTaskWaitOPFail     = 1108021
	CCErrProcQueryTaskOPErrFail      = 1108022
>>>>>>> f0c26dfe

	// auditlog 1109XXX
	CCErrAuditSaveLogFaile      = 1109001
	CCErrAuditTakeSnapshotFaile = 1109001

	//hostserver
	CCErrHostGetFail              = 1110001
	CCErrHostUpdateFail           = 1110002
	CCErrHostUpdateFieldFail      = 1110003
	CCErrHostCreateFail           = 1110004
	CCErrHostModifyFail           = 1110005
	CCErrHostDeleteFail           = 1110006
	CCErrHostFiledValdFail        = 1110007
	CCErrHostNotFound             = 1110008
	CCErrHostLength               = 1110009
	CCErrHostDetailFail           = 1110010
	CCErrHostSnap                 = 1110011
	CCErrHostFeildValidFail       = 1110012
	CCErrHostFavCreateFail        = 1110013
	CCErrHostEmptyFavName         = 1110014
	CCErrHostFavUpdateFail        = 1110015
	CCErrHostFavDeleteFail        = 1110016
	CCErrHostFavGetFail           = 1110017
	CCErrHostHisCreateFail        = 1110018
	CCErrHostHisGetFail           = 1110019
	CCErrHostCustomCreateFail     = 1110020
	CCErrHostCustomGetFail        = 1110021
	CCErrHostCustomGetDefaultFail = 1110022
	CCErrHostNotINAPP             = 1110023
	CCErrHostNotINAPPFail         = 1110024
	CCErrHostDELResourcePool      = 1110025
	CCErrHostAddRelationFail      = 1110026
	CCErrHostMoveResourcePoolFail = 1110027
	CCErrHostEditRelationPoolFail = 1110028
	CCErrAddHostToModule          = 1110029
	CCErrAddHostToModuleFailStr   = 1110030

	// hostserver api machinery new error code
	CCErrAddUserCustomQueryFaild       = 1110040
	CCErrUpdateUserCustomQueryFaild    = 1110041
	CCErrDeleteUserCustomQueryFaild    = 1110042
	CCErrSearchUserCustomQueryFaild    = 1110043
	CCErrGetUserCustomQueryDetailFaild = 1110044
	CCErrHostModuleConfigFaild         = 1110045
	CCErrHostGetSetFaild               = 1110046
	CCErrHostGetAPPFail                = 1110047
	CCErrHostAPPNotFoundFail           = 1110048
	CCErrHostGetModuleFail             = 1110049
	CCErrHostAgentStatusFail           = 1110050

	//web  1111XXX
	CCErrWebFileNoFound      = 1111001
	CCErrWebFileSaveFail     = 1111002
	CCErrWebOpenFileFail     = 1111003
	CCErrWebFileContentEmpty = 1111004
	CCErrWebFileContentFail  = 1111005
	CCErrWebGetHostFail      = 1111006
	CCErrWebCreateEXCELFail  = 1111007
	CCErrWebGetObjectFail    = 1111008

	CC_Err_Comm_HOST_CREATE_FAIL          = 4300
	CC_Err_Comm_HOST_CREATE_FAIL_STR      = "create host fail"
	CC_Err_Comm_HOST_MODIFY_FAIL          = 4301
	CC_Err_Comm_HOST_MODIFY_FAIL_STR      = "modify host fail"
	CC_Err_Comm_HOST_Field_VALID_FAIL     = 4302
	CC_Err_Comm_HOST_Field_VALID_FAIL_STR = "host field valid fail"

	CC_Err_Comm_Host_Get_FAIL             = 4303
	CC_Err_Comm_Host_Get_FAIL_STR         = "get host fail"
	CC_Err_Comm_Host_Update_Field_ERR     = 4304
	CC_Err_Comm_Host_Update_Field_ERR_STR = "update host field err"
	CC_Err_Comm_Host_Update_FAIL_ERR      = 4305
	CC_Err_Comm_Host_Update_FAIL_ERR_STR  = "update host fail err"
	CC_Err_Comm_Host_Not_Founded_ERR      = 4306
	CC_Err_Comm_Host_Not_Founded_ERR_STR  = "find no host by condition"
	CC_Err_Comm_Host_Length_ERR           = 4307
	CC_Err_Comm_Host_Length_ERR_STR       = "not expected host length"

	// api server v2 error 1170xxx, follow-up will be deleted

	// CCErrApiServerV2AppNameLenErr app name must be 1-32 len
	CCErrAPIServerV2APPNameLenErr = 1170001

	// CCErrAPIServerV2DirectErr  disply error
	CCErrAPIServerV2DirectErr = 1170002

	// CCErrAPIServerV2SetNameLenErr  set name must be < 24 len
	CCErrAPIServerV2SetNameLenErr = 1170003

	// CCErrAPIServerV2MultiModuleIDErr  single module id  is int
	CCErrAPIServerV2MultiModuleIDErr = 1170004

	// CCErrAPIServerV2MultiSetIDErr  single set id is int
	CCErrAPIServerV2MultiSetIDErr = 1170005

	// CCErrAPIServerV2OSTypeErr osType must be linux or windows
	CCErrAPIServerV2OSTypeErr = 1170006

	// CCErrAPIServerV2HostModuleContainDefaultModuleErr  translate host to multiple module not contain default module
	CCErrAPIServerV2HostModuleContainDefaultModuleErr = 1170007

	/** TODO: 以下错误码需要改造 **/

	// db
	CC_ERR_Comm_DB_OP_ERRNO = 1000

	CC_ERR_Comm_DB_OP_ERRNO_STR  = "database return some exception"
	CC_Err_Comm_DB_Insert_Failed = "insert data failed"
	CC_Err_Comm_DB_Delete_Failed = "delete data failed"
	CC_Err_Comm_DB_Update_Failed = "update data failed"
	CC_Err_Comm_DB_Select_Failed = "select data failed"

	//http
	CC_Err_Comm_http_DO               = 2000
	CC_Err_Comm_http_DO_STR           = "do http request failed!"
	CC_Err_Comm_http_Input_Params     = 2001
	CC_Err_Comm_http_Input_Params_STR = "input params error!"
	CC_Err_Comm_http_ReadReqBody      = 2002
	CC_Err_Comm_http_ReadReqBody_STR  = "read http request body failed!"

	//json
	CC_ERR_Comm_JSON_DECODE     = 3001
	CC_ERR_Comm_JSON_DECODE_STR = "json decode failed!"
	CC_ERR_Comm_JSON_ENCODE     = 3002
	CC_ERR_Comm_JSON_ENCODE_STR = "json encode failed!"
	CC_ERR_Comm_JSON_GET        = 3003
	cc_ERR_Comm_JSON_GET_STR    = "get data from json failed!"

	//app
	CC_Err_Comm_APP_ID_ERR               = 4001
	CC_Err_Comm_APP_ID_ERR_STR           = "app id error"
	CC_Err_Comm_APP_DEL_FAIL             = 4002
	CC_Err_Comm_APP_DEL_FAIL_STR         = "delete app fail"
	CC_Err_Comm_APP_Create_FAIL          = 4003
	CC_Err_Comm_APP_Create_FAIL_STR      = "create app fail"
	CC_Err_Comm_APP_Create_Field_ERR     = 4004
	CC_Err_Comm_APP_Create_Field_ERR_STR = "create app lack field"
	CC_Err_Comm_APP_Create_Name_DUP      = 4005
	CC_Err_Comm_APP_Create_Name_DUP_STR  = "duplicate application name"
	CC_Err_Comm_APP_Update_FAIL          = 4006
	CC_Err_Comm_APP_Update_FAIL_STR      = "update application fail"
	CC_Err_Comm_APP_Field_VALID_FAIL     = 4007
	CC_Err_Comm_APP_Field_VALID_FAIL_STR = "app field valid fail"
	CC_Err_Comm_APP_QUERY_FAIL           = 4008
	CC_Err_Comm_APP_QUERY_FAIL_STR       = "query app fail"
	CC_Err_Comm_APP_CHECK_HOST_FAIL      = 4009
	CC_Err_Comm_APP_CHECK_HOST_FAIL_STR  = "failed to check host for app"
	CC_Err_Comm_APP_HAS_HOST_FAIL        = 4010
	CC_Err_Comm_APP_HAS_HOST_FAIL_STR    = "failed to delete app, because of it has some hosts"
	//set
	CC_Err_Comm_Set_QUERY_FAIL      = 4100
	CC_Err_Comm_Set_QUERY_FAIL_STR  = "get set fail"
	CC_Err_Comm_Set_CREATE_FAIL     = 4101
	CC_Err_Comm_Set_CREATE_FAIL_STR = "create set fail"
	CC_Err_Comm_Set_Update_FAIL     = 4102
	CC_Err_Comm_Set_Update_FAIL_STR = "update set fail"
	CC_Err_Comm_Set_Delete_FAIL     = 4103
	CC_Err_Comm_Set_Delete_FAIL_STR = "delete set fail"
	//module
	CC_Err_Comm_Module_QUERY_FAIL      = 4200
	CC_Err_Comm_Module_QUERY_FAIL_STR  = "get module fail"
	CC_Err_Comm_Module_Update_FAIL     = 4201
	CC_Err_Comm_Module_Update_FAIL_STR = "update module error"

	CC_Err_Comm_Host_SNAPSHOT_GET_FAIL_ERR     = 4306
	CC_Err_Comm_Host_SNAPSHOT_GET_FAIL_ERR_STR = "get host snapshot fail err"
	//process
	CC_Err_Comm_PROC_Create_FAIL            = 4400
	CC_Err_Comm_PROC_Create_FAIL_STR        = "create process fail"
	CC_Err_Comm_PROC_Create_Field_ERR       = 4401
	CC_Err_Comm_PROC_Create_Field_ERR_STR   = "create process lack field"
	CC_Err_Comm_PROC_Field_VALID_FAIL       = 4402
	CC_Err_Comm_PROC_Field_VALID_FAIL_STR   = "process field valid fail"
	CC_Err_Comm_PROC_DELETE_FAIL            = 4403
	CC_Err_Comm_PROC_DELETE_FAIL_STR        = "delete process  fail"
	CC_Err_Comm_PROC_SEARCH_FAIL            = 4404
	CC_Err_Comm_PROC_SEARCH_FAIL_STR        = "search process  fail"
	CC_Err_Comm_CREATE_PROC_MODULE_FAIL     = 4405
	CC_Err_Comm_CREATE_PROC_MODULE_FAIL_STR = "create process module config  fail"
	CC_Err_Comm_GET_PROC_FAIL               = 4406
	CC_Err_Comm_GET_PROC_FAIL_STR           = "get process fail"
	CC_Err_Comm_GET_PROC_MODULE_FAIL        = 4407
	CC_Err_Comm_GET_PROC_MODULE_FAIL_STR    = "get process module config  fail"
	CC_Err_Comm_BIND_PROC_MODULE_FAIL       = 4408
	CC_Err_Comm_BIND_PROC_MODULE_FAIL_STR   = "bind process module config  fail"
	CC_Err_Comm_PROC_UPDATE_FAIL            = 4409
	CC_Err_Comm_PROC_UPDATE_FAIL_STR        = "update process  fail"
	CC_Err_Comm_DELETE_PROC_MODULE_FAIL     = 4410
	CC_Err_Comm_DELETE_PROC_MODULE_FAIL_STR = "delete process  fail"
	//主机历史
	CC_Err_Comm_HOST_HISTORY_Create_FAIL     = 4400
	CC_Err_Comm_HOST_HISTORY_Create_FAIL_STR = "create app fail"

	//collect
	CC_Err_Comm_HOST_FAVOURITE_CREATE_FAIL     = 4401
	CC_Err_Comm_HOST_FAVOURITE_CREATE_FAIL_STR = "create host favourite fail"
	CC_Err_Comm_HOST_FAVOURITE_QUERY_FAIL      = 4402
	CC_Err_Comm_HOST_FAVOURITE_QUERY_FAIL_STR  = "query host favourite fail"
	CC_Err_Comm_HOST_FAVOURITE_EDIT_FAIL       = 4403
	CC_Err_Comm_HOST_FAVOURITE_EDIT_FAIL_STR   = "modify host favourite fail"

	//user custom
	CC_Err_Comm_USER_CUSTOM_SAVE_FAIL      = 5000
	CC_Err_Comm_USER_CUSTOM_SAVE_FAIL_STR  = "save user custom fail"
	CC_Err_Comm_USER_CUSTOM_QUERY_FAIL     = 5001
	CC_Err_Comm_USER_CUSTOM_QUERY_FAIL_STR = "query user custom fail"
	CC_Err_Comm_USER_CUSTOM_EDIT_FAIL      = 5002
	CC_Err_Comm_USER_CUSTOM_EDIT_FAIL_STR  = "modify user custom fail"

	//privilege
	CC_Err_Comm_CREATE_ROLE_PRI_FAIL             = 7000
	CC_Err_Comm_CREATE_ROLE_PRI_FAIL_STR         = "create role privilege error"
	CC_Err_Comm_GET_ROLE_PRI_FAIL                = 7001
	CC_Err_Comm_GET_ROLE_PRI_FAIL_STR            = "get role privilege error"
	CC_Err_Comm_ROLE_PRI_EXIST                   = 7002
	CC_Err_Comm_ROLE_PRI_EXIST_STR               = "role privilege exist"
	CC_Err_Comm_UPDATE_ROLE_PRI_FAIL             = 7003
	CC_Err_Comm_UPDATE_ROLE_PRI_FAIL_STR         = "create role privilege error"
	CC_Err_Comm_CREATE_USER_GROUP_FAIL           = 7004
	CC_Err_Comm_CREATE_USER_GROUP_FAIL_STR       = "create user group error"
	CC_Err_Comm_UPDATE_USER_GROUP_FAIL           = 7005
	CC_Err_Comm_UPDATE_USER_GROUP_FAIL_STR       = "update user group error"
	CC_Err_Comm_SEARCH_USER_GROUP_FAIL           = 7006
	CC_Err_Comm_SEARCH_USER_GROUP_FAIL_STR       = "search user group error"
	CC_Err_Comm_DELETE_USER_GROUP_FAIL           = 7007
	CC_Err_Comm_DELETE_USER_GROUP_FAIL_STR       = "delete user group error"
	CC_Err_Comm_INSERT_USER_GROUP_PRIVI_FAIL     = 7008
	CC_Err_Comm_INSERT_USER_GROUP_PRIVI_FAIL_STR = "insert user group privilege error"
	CC_Err_Comm_UPDATE_USER_GROUP_PRIVI_FAIL     = 7009
	CC_Err_Comm_UPDATE_USER_GROUP_PRIVI_FAIL_STR = "update user group privilege error"
	CC_Err_Comm_GET_USER_GROUP_PRIVI_FAIL        = 7010
	CC_Err_Comm_GET_USER_GROUP_PRIVI_FAIL_STR    = "get user group privilege error"
	CC_Err_Comm_DUP_GROUP_NAME_ERR               = 7011
	CC_Err_Comm_DUP_GROUP_NAME_ERR_STR           = "duplicate group name"
	CC_Err_Comm_DUP_GROUP_PRIVI_ERR              = 7012
	CC_Err_Comm_DUP_GROUP_PRIVI_ERR_STR          = "duplicate group privilege"
	CC_Err_Comm_GET_USER_PRIVI_ERR               = 7013
	CC_Err_Comm_GET_USER_PRIVI_ERR_STR           = "get user privilege error"
	// object
	CC_Err_Comm_Object_Valid_Failed = 8000

	Json_Marshal_ERR     = 9000
	Json_Marshal_ERR_STR = "json marshal error"

	// property
	CC_Err_Comm_GET_PROPERTY_PRI_FAIL     = 10001
	CC_Err_Comm_GET_PROPERTY_PRI_FAIL_STR = "get property error"

	// plat
	CC_Err_Comm_GET_PLAT_FAIL         = 11001
	CC_Err_Comm_GET_PLAT_FAIL_STR     = "get plat error"
	CC_Err_Comm_DELETE_PLAT_FAIL      = 11002
	CC_Err_Comm_DELETE_PLAT_FAIL_STR  = "delete plat error"
	CC_Err_Comm_CREATE_PLAT_FAIL      = 11003
	CC_Err_Comm_CREATE_PLAT_FAIL_STR  = "create plat error"
	CC_Err_Comm_HOST_IN_PLAT_FAIL     = 11004
	CC_Err_Comm_HOST_IN_PLAT_FAIL_STR = "plat has host data, can not delete plat"
)<|MERGE_RESOLUTION|>--- conflicted
+++ resolved
@@ -368,7 +368,7 @@
 	CCErrProcSelectProc2Template = 1107013
 
 	// procserver 1108XXX
-<<<<<<< HEAD
+
 	CCErrProcSearchDetailFaile          = 1108001
 	CCErrProcBindToMoudleFaile          = 1108002
 	CCErrProcUnBindToMoudleFaile        = 1108003
@@ -388,23 +388,9 @@
 	CCErrProcBindToTemplateFailed       = 1108017
 	CCErrProcUnBindToTemplateFailed     = 1108018
 	CCErrProcSelectBindToTemplateFailed = 1108019
-=======
-	CCErrProcSearchDetailFaile       = 1108001
-	CCErrProcBindToMoudleFaile       = 1108002
-	CCErrProcUnBindToMoudleFaile     = 1108003
-	CCErrProcSelectBindToMoudleFaile = 1108004
-	CCErrProcUpdateProcessFaile      = 1108005
-	CCErrProcSearchProcessFaile      = 1108006
-	CCErrProcDeleteProcessFaile      = 1108007
-	CCErrProcCreateProcessFaile      = 1108008
-	CCErrProcFieldValidFaile         = 1108009
-	CCErrProcGetByApplicationIDFail  = 1108010
-	CCErrProcGetByIP                 = 1108011
-	CCErrProcOperateFaile            = 1108012
-	CCErrProcQueryTaskInfoFail       = 1108020
-	CCErrProcQueryTaskWaitOPFail     = 1108021
-	CCErrProcQueryTaskOPErrFail      = 1108022
->>>>>>> f0c26dfe
+	CCErrProcQueryTaskInfoFail          = 1108020
+	CCErrProcQueryTaskWaitOPFail        = 1108021
+	CCErrProcQueryTaskOPErrFail         = 1108022
 
 	// auditlog 1109XXX
 	CCErrAuditSaveLogFaile      = 1109001

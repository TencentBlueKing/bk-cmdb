/*
 * Tencent is pleased to support the open source community by making 蓝鲸 available.
 * Copyright (C) 2017-2018 THL A29 Limited, a Tencent company. All rights reserved.
 * Licensed under the MIT License (the "License"); you may not use this file except
 * in compliance with the License. You may obtain a copy of the License at
 * http://opensource.org/licenses/MIT
 * Unless required by applicable law or agreed to in writing, software distributed under
 * the License is distributed on an "AS IS" BASIS, WITHOUT WARRANTIES OR CONDITIONS OF ANY KIND,
 * either express or implied. See the License for the specific language governing permissions and
 * limitations under the License.
 */

package common

// CC error number defined in this file
// Errno name is composed of the following format CCErr[XXX]
const (
	// the system code

	// CCSystemBusy the system is busy
	CCSystemBusy         = -1
	CCSystemUnknownError = -2
	CCSuccess            = 0
	CCSuccessStr         = "success"
	CCNoPermission       = 9900403

	// common error code 1199XXX

	// CCErrCommJSONUnmarshalFailed JSON deserialization failed
	CCErrCommJSONUnmarshalFailed = 1199000

	// CCErrCommJSONMarshalFailed JSON serialization failed
	CCErrCommJSONMarshalFailed = 1199001

	// CCErrCommHTTPDoRequestFailed the HTTP Request failed
	CCErrCommHTTPDoRequestFailed = 1199002

	// CCErrCommHTTPInputInvalid the input parameter is invalid, and the parameter here refers to the URL or Query
	// parameter
	CCErrCommHTTPInputInvalid = 1199003

	// CCErrCommHTTPReadBodyFailed unable to read HTTP request body data
	CCErrCommHTTPReadBodyFailed = 1199004

	// CCErrCommHTTPBodyEmpty  HTTP request body data is not set
	CCErrCommHTTPBodyEmpty = 1199005

	// CCErrCommParamsInvalid parameter validation in the body is not pass
	CCErrCommParamsInvalid = 1199006

	// CCErrCommParamsNeedString  the parameter must be of type string
	CCErrCommParamsNeedString = 1199007

	// CCErrCommParamsLostField the parameter not specified
	CCErrCommParamsLostField = 1199008

	// CCErrCommParamsNeedInt the parameter must be of type int
	CCErrCommParamsNeedInt = 1199009

	// CCErrCommParamsNeedSet the parameter unassigned
	CCErrCommParamsNeedSet = 1199010

	// CCErrCommParamsIsInvalid the parameter is invalid or nonexistent
	CCErrCommParamsIsInvalid = 1199011

	// CCErrCommParseDataFailed failed to read data from data field
	CCErrCommParseDataFailed = 1199013

	// CCErrCommDuplicateItem duplicate data
	CCErrCommDuplicateItem = 1199014

	// CCErrCommOverLimit data length exceeds limit
	CCErrCommOverLimit = 1199015

	// CCErrFieldRegValidFailed regular verification failed
	CCErrFieldRegValidFailed = 1199016

	// CCErrCommDBSelectFailed database query failed
	CCErrCommDBSelectFailed = 1199017

	// CCErrCommDBInsertFailed database cannot add data
	CCErrCommDBInsertFailed = 1199018

	// CCErrCommNotFound the goal does not exist
	CCErrCommNotFound = 1199019

	// CCErrCommDBUpdateFailed database cannot update data
	CCErrCommDBUpdateFailed = 1199020

	// CCErrCommDBDeleteFailed database cannot delete data
	CCErrCommDBDeleteFailed = 1199021

	// CCErrCommRelyOnServerAddressFailed dependent service did not start
	CCErrCommRelyOnServerAddressFailed = 1199022

	// CCErrCommExcelTemplateFailed unable to generate and download
	CCErrCommExcelTemplateFailed = 1199023

	// CCErrCommParamsNeedTimeZone the parameter must be time zone type
	CCErrCommParamsNeedTimeZone = 1199024

	// CCErrCommParamsNeedBool the parameter must be bool type
	CCErrCommParamsNeedBool = 1199025

	// CCErrCommConfMissItem  missing configuration item
	CCErrCommConfMissItem = 1199026

	// CCErrCommNotAuthItem failed to get authorization information
	CCErrCommNotAuthItem = 1199027

	// CCErrCommNotAuthItem field validate failed
	CCErrCommFieldNotValid = 1199028

	// CCErrCommReplyDataFormatError Return data format error
	CCErrCommReplyDataFormatError = 1199029

	// CCErrCommReplyDataFormatError Return data format error
	CCErrCommPostInputParseError = 1199030

	// CCErrCommResourceInitFailed %s init failed
	CCErrCommResourceInitFailed = 1199031

	// CCErrCommParams should be string
	CCErrCommParamsShouldBeString = 1199032

	// CCErrCommSearchPropertyFailed get object property fields error
	CCErrCommSearchPropertyFailed = 1199033

	// CCErrCommParamsShouldBeEnum set enum
	CCErrCommParamsShouldBeEnum = 1199034

	// CCErrCommXXExceedLimit  xx exceed limit number
	CCErrCommXXExceedLimit = 1199035

	CCErrProxyRequestFailed      = 1199036
	CCErrRewriteRequestUriFailed = 1199037

	// CCErrCommLogicDataNil   need data %s is null
	CCErrCommInstDataNil = 1199038
	// CCErrCommInstFieldNotFound  %s field does not exist in %s
	CCErrCommInstFieldNotFound = 1199039
	// CCErrCommInstFieldConvertFail  convert %s  field %s to %s error %s
	CCErrCommInstFieldConvertFail = 1199040
	// CCErrCommUtilFail  handle %s error %s
	CCErrCommUtilHandleFail = 1199041
	// CCErrCommParamsNeedFloat the parameter must be float type
	CCErrCommParamsNeedFloat = 1199042
	// CCErrCommFieldNotValidFail  valid data error, %s
	CCErrCommFieldNotValidFail = 1199043

	CCErrCommNotAllSuccess = 1199044
	// parse auth attribute in api server rest filter failed.
	CCErrCommParseAuthAttributeFailed = 1199045

	// authorize request to auth center failed
	CCErrCommCheckAuthorizeFailed = 1199046

	// auth failed, do not have permission.
	CCErrCommAuthNotHavePermission = 1199047

	CCErrCommAuthorizeFailed             = 1199048
	CCErrCommRegistResourceToIAMFailed   = 1199049
	CCErrCommUnRegistResourceToIAMFailed = 1199050
	CCErrCommInappropriateVisitToIAM     = 1199051

	CCErrCommGetMultipleObject                = 1199052
	CCErrCommAuthCenterIsNotEnabled           = 1199053
	CCErrCommOperateBuiltInItemForbidden      = 1199054
	CCErrCommRemoveRecordHasChildrenForbidden = 1199055
	CCErrCommRemoveReferencedRecordForbidden  = 1199056
	CCErrCommParseBizIDFromMetadataInDBFailed = 1199057

	CCErrCommGenerateRecordIDFailed   = 1199058
	CCErrCommPageLimitIsExceeded      = 1199059
	CCErrCommUnexpectedParameterField = 1199060

	CCErrCommParseDBFailed                     = 1199061
	CCErrCommGetBusinessDefaultSetModuleFailed = 1199062

	CCErrCommParametersCountNotEnough         = 1199063
	CCErrCommFuncCalledWithInappropriateParam = 1199064

	// CCErrCommStartTransactionFailed start transaction failed
	CCErrCommStartTransactionFailed = 1199065
	// CCErrCommCommitTransactionFailed commit transaction failed
	CCErrCommCommitTransactionFailed = 1199066
	// CCErrCommAbortTransactionFailed abort transaction failed
	CCErrCommAbortTransactionFailed = 1199067

	CCErrCommListAuthorizedResourcedFromIAMFailed = 1199068
	CCErrParseAttrOptionEnumFailed                = 1199069

	// CCErrCommParamsNotSupportXXErr 参数%s的值%s 无效
	CCErrCommParamsValueInvalidError = 1199070

	// 构造DB查询条件失败
	CCErrConstructDBFilterFailed = 1199071
	CCErrGetNoAuthSkipURLFailed  = 1199072

	// CCErrCommValExceedMaxFailed %s field exceeds maximum value %v
	CCErrCommValExceedMaxFailed          = 1199073
	CCErrCommGlobalCCErrorNotInitialized = 1199074

	CCErrCommForbiddenOperateMainlineInstanceWithCommonAPI = 1199075
	CCErrTopoUpdateBuiltInCloudForbidden                   = 1199076

	// CCErrTopoModuleNotFoundError module [%s] does not exist in the business topology
	CCErrCommTopoModuleNotFoundError = 1199078
	// CCErrBizNotFoundError business [%s] does not exist
	CCErrCommBizNotFoundError      = 1199079
	CCErrParseAttrOptionListFailed = 1199080
	// one argument: maxValue
	CCErrExceedMaxOperationRecordsAtOnce = 1199081

	CCErrCommListAuthorizedResourceFromIAMFailed             = 1199082
	CCErrCommModifyFieldForbidden                            = 1199083
	CCErrCommForbiddenOperateInnerModelInstanceWithCommonAPI = 1199084
	CCErrCommUnexpectedFieldType                             = 1199085

	CCErrCommGetBusinessIDByHostIDFailed = 1199086

	// CCErrCommOPInProgressErr have the same task[%s] in progress
	CCErrCommOPInProgressErr = 1199087
	// CCErrCommRedisOPErr operate redis error.
	CCErrCommRedisOPErr = 1199088

	// CCErrArrayLengthWrong the length of the array is wrong
	CCErrArrayLengthWrong = 1199089

	//CCIllegalRegularExpression the regular expression's type assertion failed
	CCIllegalRegularExpression = 1199090

	// too many requests
	CCErrTooManyRequestErr = 1199997

	// unknown or unrecognized error
	CCErrorUnknownOrUnrecognizedError = 1199998

	// CCErrCommInternalServerError %s Internal Server Error
	CCErrCommInternalServerError = 1199999

	// apiserver 1100XXX
	CCErrAPIGetAuthorizedAppListFromAuthFailed = 1100001
	CCErrAPIGetUserResourceAuthStatusFailed    = 1100002
	CCErrAPINoObjectInstancesIsFound           = 1100003
	CCErrAPINoPassSourceCertification          = 1100004

	// toposerver 1101XXX
	// CCErrTopoInstCreateFailed unable to create the instance
	CCErrTopoInstCreateFailed = 1101000

	// CCErrTopoInstDeleteFailed unable to delete the instance
	CCErrTopoInstDeleteFailed = 1101001

	// CCErrTopoInstUpdateFailed unable to update the instance
	CCErrTopoInstUpdateFailed = 1101002

	// CCErrTopoInstSelectFailed unable to search the instance
	CCErrTopoInstSelectFailed = 1101003

	// CCErrTopoModuleCreateFailed unable to create a module
	CCErrTopoModuleCreateFailed = 1101004

	// CCErrTopoModuleDeleteFailed unable to delete a module
	CCErrTopoModuleDeleteFailed = 1101005

	// CCErrTopoModuleUpdateFailed unable to update a module
	CCErrTopoModuleUpdateFailed = 1101006

	// CCErrTopoModuleSelectFailed unable to select a module
	CCErrTopoModuleSelectFailed = 1101007

	// CCErrTopoSetCreateFailed unable to create a set
	CCErrTopoSetCreateFailed = 1101008

	// CCErrTopoSetDeleteFailed unable to delete a set
	CCErrTopoSetDeleteFailed = 1101009

	// CCErrTopoSetUpdateFailed unable to update a set
	CCErrTopoSetUpdateFailed = 1101010

	// CCErrTopoSetSelectFailed unable to select a set
	CCErrTopoSetSelectFailed = 1101011

	// CCErrTopoInstHasHostChild include hosts
	CCErrTopoInstHasHostChild = 1101012

	// CCErrTopoObjectCreateFailed unable to create a object
	CCErrTopoObjectCreateFailed = 1101013

	// CCErrTopoObjectDeleteFailed unable to delete a object
	CCErrTopoObjectDeleteFailed = 1101014

	// CCErrTopoObjectUpdateFailed unable to update a object
	CCErrTopoObjectUpdateFailed = 1101015

	// CCErrTopoObjectSelectFailed unable to select a object
	CCErrTopoObjectSelectFailed = 1101016

	// CCErrTopoObjectAttributeCreateFailed unable to create a object attribute
	CCErrTopoObjectAttributeCreateFailed = 1101017

	// CCErrTopoObjectAttributeDeleteFailed unable to delete a object attribute
	CCErrTopoObjectAttributeDeleteFailed = 1101018

	// CCErrTopoObjectAttributeUpdateFailed unable to update a object attribute
	CCErrTopoObjectAttributeUpdateFailed = 1101019

	// CCErrTopoObjectAttributeSelectFailed unable to select a object attribute
	CCErrTopoObjectAttributeSelectFailed = 1101020

	// CCErrTopoObjectClassificationCreateFailed unable to create a object classification
	CCErrTopoObjectClassificationCreateFailed = 1101021

	// CCErrTopoObjectClassificationDeleteFailed unbale to delete a object classification
	CCErrTopoObjectClassificationDeleteFailed = 1101022

	// CCErrTopoObjectClassificationUpdateFailed unable to update a object classification
	CCErrTopoObjectClassificationUpdateFailed = 1101023

	// CCErrTopoObjectClassificationSelectFailed unable to select a object classification
	CCErrTopoObjectClassificationSelectFailed = 1101024

	// CCErrTopoObjectGroupCreateFailed unable to create object group
	CCErrTopoObjectGroupCreateFailed = 1101025

	// CCErrTopoObjectGroupDeleteFailed unable to delete a object group
	CCErrTopoObjectGroupDeleteFailed = 1101026

	// CCErrTopoObjectGroupUpdateFailed unable to update a object group
	CCErrTopoObjectGroupUpdateFailed = 1101027

	// CCErrTopoObjectGroupSelectFailed unable to select a object group
	CCErrTopoObjectGroupSelectFailed = 1101028

	// CCErrTopoObjectClassificationHasObject the object classification can't be deleted under classification
	CCErrTopoObjectClassificationHasObject = 1101029

	// CCErrTopoHasHostCheckFailed cannot detect if host information is included
	CCErrTopoHasHostCheckFailed = 1101030

	// CCErrTopoHasHost include host
	CCErrTopoHasHost = 1101030

	// CCErrTopoGetCloudErrStrFailed get cloud error
	CCErrTopoGetCloudErrStrFailed = 1101031
	// CCErrTopoCloudNotFound   cloud area not found
	CCErrTopoCloudNotFound = 1101032

	// CCErrTopoGetAppFailed search app err %s
	CCErrTopoGetAppFailed = 1101033
	// CCErrTopoGetModuleFailed search  module err %s
	CCErrTopoGetModuleFailed = 1101034
	// CCErrTopoBizTopoOverLevel the mainline topo level over limit
	CCErrTopoBizTopoLevelOverLimit = 1101035
	// CCErrTopoInstHasBeenAssociation the instance has been associated
	CCErrTopoInstHasBeenAssociation = 1101036
	// it is forbidden to delete , that has some insts
	CCErrTopoObjectHasSomeInstsForbiddenToDelete = 1101037
	// the associations %s->%s already exist
	CCErrTopoAssociationAlreadyExist = 1101038
	// the source association object does not exist
	CCErrTopoAssociationSourceObjectNotExist = 1101039
	// the destination association object does not exist
	CCErrTopoAssociationDestinationObjectNotExist = 1101040
	// invalid object association id, should be int64
	CCErrTopoInvalidObjectAssociationID = 1101041
	// got multiple object association with one association id
	CCErrTopoGotMultipleAssociationInstance = 1101042
	// association with a object has multiple instance, can not be deleted.
	CCErrTopoAssociationHasAlreadyBeenInstantiated = 1101043
	// get association kind with id failed.
	CCErrTopoGetAssociationKindFailed = 1101044
	// create object association missing object kind id, src object id or destination object id.
	CCErrorTopoAssociationMissingParameters = 1101045
	// the given association id does not exist.
	CCErrorTopoObjectAssociationNotExist = 1101046
	// update object association, but update fields that can not be updated.
	CCErrorTopoObjectAssociationUpdateForbiddenFields = 1101047
	// mainline object association do not exist
	CCErrorTopoMainlineObjectAssociationNotExist = 1101048
	// CCErrorTopoImportAssociation  import association error
	CCErrorTopoImportAssociation = 1101049
	// got multiple association kind with a id
	CCErrorTopoGetMultipleAssocKindInstWithOneID = 1101050
	// delete a pre-defined association kind.
	CCErrorTopoDeletePredefinedAssociationKind = 1101051
	// create new instance for a new association, but association map is 1:1
	CCErrorTopoCreateMultipleInstancesForOneToOneAssociation = 1101052
	// the object has associate to another object, or has been associated by another one.
	CCErrorTopoObjectHasAlreadyAssociated = 1101053
	// update a pre-defined association, it's forbidden.
	CCErrorTopoUpdatePredefinedAssociation = 1101054
	// can not delete a pre-defined association.
	CCErrorTopoDeletePredefinedAssociation = 1101055
	// association do not exist.
	CCErrorTopoAssociationDoNotExist = 1101056
	// create model's instance batch, but instance's data missing field bk_inst_name
	CCErrorTopoObjectInstanceMissingInstanceNameField = 1101057
	// object instance's bk_inst_name filed is not string
	CCErrorTopoInvalidObjectInstanceNameFieldValue = 1101058
	// create model's instance patch, but instance's name is duplicate.
	CCErrorTopoMultipleObjectInstanceName = 1101059

	CCErrorTopoAssociationKindHasBeenUsed                     = 1101060
	CCErrorTopoCreateMultipleInstancesForOneToManyAssociation = 1101061
	CCErrTopoAppDeleteFailed                                  = 1101131
	CCErrTopoAppUpdateFailed                                  = 1101132
	CCErrTopoAppSearchFailed                                  = 1101133
	CCErrTopoAppCreateFailed                                  = 1101134
	CCErrTopoForbiddenToDeleteModelFailed                     = 1101135
	CCErrTopoMainlineCreatFailed                              = 1101137
	CCErrTopoMainlineDeleteFailed                             = 1101138
	CCErrTopoMainlineSelectFailed                             = 1101139
	CCErrTopoTopoSelectFailed                                 = 1101140
	CCErrTopoDeleteMainLineObjectAndInstNameRepeat            = 1101149
	CCErrHostNotAllowedToMutiBiz                              = 1101150
	CCErrTopoGraphicsSearchFailed                             = 1101151
	CCErrTopoGraphicsUpdateFailed                             = 1101152
	CCErrTopoObjectUniqueCreateFailed                         = 1101160
	CCErrTopoObjectUniqueUpdateFailed                         = 1101161
	CCErrTopoObjectUniqueDeleteFailed                         = 1101162
	CCErrTopoObjectUniqueSearchFailed                         = 1101163
	CCErrTopoObjectPropertyNotFound                           = 1101164
	CCErrTopoObjectPropertyUsedByUnique                       = 1101165
	CCErrTopoObjectUniqueKeyKindInvalid                       = 1101166
	CCErrTopoObjectUniquePresetCouldNotDelOrEdit              = 1101167
	CCErrTopoObjectUniqueCanNotHasMultipleMustCheck           = 1101168
	CCErrTopoObjectUniqueShouldHaveMoreThanOne                = 1101069
	// association kind has been apply to object
	CCErrorTopoAssKindHasApplyToObject = 1101070
	// pre definition association kind can not be delete
	CCErrorTopoPreAssKindCanNotBeDelete = 1101071
	CCErrorTopoAsstKindIsNotExist       = 1101072
	CCErrorAsstInstIsNotExist           = 1101073
	CCErrorInstToAsstIsNotExist         = 1101074
	CCErrorInstHasAsst                  = 1101075
	CCErrTopoCreateAssocKindFailed      = 1101076
	CCErrTopoUpdateAssoKindFailed       = 1101077
	CCErrTopoDeleteAssoKindFailed       = 1101078
	CCErrTopoModuleIDNotfoundFailed     = 1101080
	CCErrTopoBkAppNotAllowedDelete      = 1101081
	// CCErrorTopoAssociationKindMainlineUnavailable can't use bk_mainline in this case
	CCErrorTopoAssociationKindMainlineUnavailable = 1101082
	// CCErrorTopoAssociationKindInconsistent means AssociationKind parameter Inconsistent with caller method
	CCErrorTopoAssociationKindInconsistent = 1101083
	// CCErrorTopoModelStopped means model have been stopped to use
	CCErrorTopoModelStopped = 1101084
	// mainline's object unique can not be updated, deleted or create new rules.
	CCErrorTopoMainlineObjectCanNotBeChanged   = 1101085
	CCErrorTopoGetAuthorizedBusinessListFailed = 1101086
	CCErrTopoArchiveBusinessHasHost            = 1101087

	CCErrorTopoFullTextFindErr              = 1101088
	CCErrorTopoFullTextClientNotInitialized = 1101089

	CCErrorTopoUpdateModuleFromTplServiceCategoryForbidden = 1101090
	CCErrorTopoUpdateModuleFromTplNameForbidden            = 1101091
	CCErrTopoCanNotAddRequiredAttributeForMainlineModel    = 1101092
	CCErrorTopoObjectInstanceObjIDFieldConflictWithURL     = 1101093
	CCErrTopoImportMainlineForbidden                       = 1101094

	CCErrorTopoForbiddenOperateModuleOnSetInitializedByTemplate = 1101097
	CCErrorTopoForbiddenDeleteOrUpdateBuiltInSetModule          = 1101098
	CCErrorTopoModuleNameDuplicated                             = 1101099

	CCErrorTopoPathParamPaserFailed                = 1101100
	CCErrorTopoSearchModelAttriFailedPleaseRefresh = 1101101
	CCErrorTopoOnlyResourceDirNameCanBeUpdated     = 1101102
	CCErrorTopoOperateReourceDirFailNotExist       = 1101103
	CCErrorTopoResourceDirIdleModuleCanNotRemove   = 1101104
	CCErrorTopoResourceDirUsedInCloudSync          = 1101105

	CCErrorModelNotFound = 1101106

	CCErrorAttributeNameDuplicated = 1101107
	CCErrorSetNameDuplicated       = 1101108

	// CCErrorCheckRegularFailed check regular expression failed
	CCErrorCheckRegularFailed = 1101109

	// CCErrorTopObjectUniqueIndexNotFound  模型xx的唯一校验xx不存在
	CCErrorTopObjectUniqueIndexNotFound = 1101110

	CCErrorTopoForbiddenDeleteBuiltInBiz    = 1101111
	CCErrorTopoForbiddenDeleteUnarchivedBiz = 1101112

	CCErrorModelClassificationNotFound = 1101113

<<<<<<< HEAD
=======
	CCErrorTopoGetAuthorizedBusinessSetListFailed = 1101114

>>>>>>> 3b2a55ab
	// object controller 1102XXX

	// CCErrObjectPropertyGroupInsertFailed failed to save the property group
	CCErrObjectPropertyGroupInsertFailed = 1102000
	// CCErrObjectPropertyGroupDeleteFailed failed to delete the property group
	CCErrObjectPropertyGroupDeleteFailed = 1102001
	// CCErrObjectPropertyGroupSelectFailed failed to select the property group
	CCErrObjectPropertyGroupSelectFailed = 1102002
	// CCErrObjectPropertyGroupUpdateFailed failed to update the filed
	CCErrObjectPropertyGroupUpdateFailed = 1102003

	CCErrObjectCreateInstFailed       = 1102004
	CCErrObjectUpdateInstFailed       = 1102005
	CCErrObjectDeleteInstFailed       = 1102006
	CCErrObjectSelectInstFailed       = 1102007
	CCErrObjectSelectIdentifierFailed = 1102008

	// CCErrObjectDBOpErrno failed to operation database
	CCErrObjectDBOpErrno = 1102020

	// event_server 1103XXX
	// CCErrEventSubscribeInsertFailed failed to save the Subscribe
	CCErrEventSubscribeInsertFailed = 1103000

	// CCErrEventSubscribeDeleteFailed failed to delete the Subscribe
	CCErrEventSubscribeDeleteFailed = 1103001

	// CCErrEventSubscribeSelectFailed failed to select the Subscribe
	CCErrEventSubscribeSelectFailed = 1103002

	// CCErrEventSubscribeUpdateFailed failed to update the filed
	CCErrEventSubscribeUpdateFailed = 1103003

	// CCErrEventSubscribePingFailed failed to ping the target
	CCErrEventSubscribePingFailed = 1103004
	// CCErrEventSubscribePingFailed failed to telnet the target
	CCErrEventSubscribeTelnetFailed = 1103005
	// CCErrEventOperateSuccessBUtSentEventFailed failed to sent event
	CCErrEventPushEventFailed = 1103006

	CCErrEventChainNodeNotExist = 1103007
	CCErrEventDetailNotExist    = 1103008

	CCErrEventGetTaskStatusTimeout       = 1103009
	CCErrEventPushHostIdentifierFailed   = 1103010
	CCErrEventSyncHostIdentifierDisabled = 1103011

	// host 1104XXX
	CCErrHostModuleRelationAddFailed = 1104000

	// migrate 1105XXX
	//  CCErrCommMigrateFailed failed to migrate
	CCErrCommMigrateFailed        = 1105000
	CCErrCommInitAuthCenterFailed = 1105001

	// host controller 1106XXX
	CCErrHostSelectInst                  = 1106000
	CCErrHostCreateInst                  = 1106002
	CCErrHostGetSnapshot                 = 1106003
	CCErrHostTransferModule              = 1106004
	CCErrDelDefaultModuleHostConfig      = 1106005
	CCErrGetModule                       = 1106006
	CCErrDelOriginHostModuelRelationship = 1106007
	CCErrGetOriginHostModuelRelationship = 1106008
	CCErrTransferHostFromPool            = 1106009
	CCErrAlreadyAssign                   = 1106010
	CCErrNotBelongToIdleModule           = 1106011
	CCErrTransfer2ResourcePool           = 1106012
	CCErrCreateUserCustom                = 1106013
	CCErrHostFavouriteQueryFail          = 1106014
	CCErrHostFavouriteCreateFail         = 1106015
	CCErrHostFavouriteUpdateFail         = 1106016
	CCErrHostFavouriteDeleteFail         = 1106017
	CCErrHostFavouriteDupFail            = 1106018
	CCErrHostGetSnapshotChannelEmpty     = 1106019
	CCErrHostGetSnapshotChannelClose     = 1106020
	CCErrCloudCreateSyncTaskFail         = 1106021
	CCErrCloudConfirmHistoryAddFail      = 1106022
	CCErrCloudSyncHistorySearchFail      = 1106023
	CCErrHostGetSnapshotBatch            = 1106024

	// process controller 1107XXX
	CCErrProcDeleteProc2Module   = 1107001
	CCErrProcCreateProc2Module   = 1107002
	CCErrProcSelectProc2Module   = 1107003
	CCErrProcCreateProcConf      = 1107004
	CCErrProcDeleteProcConf      = 1107005
	CCErrProcGetProcConf         = 1107006
	CCErrProcUpdateProcConf      = 1107007
	CCErrProcCreateInstanceModel = 1107008
	CCErrProcGetInstanceModel    = 1107009
	CCErrProcDeleteInstanceModel = 1107010
	CCErrProcDeleteProc2Template = 1107011
	CCErrProcCreateProc2Template = 1107012
	CCErrProcSelectProc2Template = 1107013

	// process server 1108XXX
	CCErrProcSearchDetailFaile          = 1108001
	CCErrProcBindToMoudleFaile          = 1108002
	CCErrProcUnBindToMoudleFaile        = 1108003
	CCErrProcSelectBindToMoudleFaile    = 1108004
	CCErrProcUpdateProcessFailed        = 1108005
	CCErrProcSearchProcessFailed        = 1108006
	CCErrProcDeleteProcessFailed        = 1108007
	CCErrProcCreateProcessFailed        = 1108008
	CCErrProcFieldValidFaile            = 1108009
	CCErrProcGetByApplicationIDFail     = 1108010
	CCErrProcGetByIP                    = 1108011
	CCErrProcOperateFaile               = 1108012
	CCErrProcBindWithModule             = 1108013
	CCErrProcDeleteTemplateFail         = 1108014
	CCErrProcUpdateTemplateFail         = 1108015
	CCErrProcSearchTemplateFail         = 1108016
	CCErrProcBindToTemplateFailed       = 1108017
	CCErrProcUnBindToTemplateFailed     = 1108018
	CCErrProcSelectBindToTemplateFailed = 1108019
	CCErrProcQueryTaskInfoFail          = 1108020
	CCErrProcQueryTaskWaitOPFail        = 1108021
	CCErrProcQueryTaskOPErrFail         = 1108022
	CCErrProcCreateTemplateFail         = 1108023

	CCErrProcGetServiceInstancesFailed                    = 1108024
	CCErrProcCreateServiceInstancesFailed                 = 1108025
	CCErrProcDeleteServiceInstancesFailed                 = 1108026
	CCErrProcGetProcessTemplatesFailed                    = 1108027
	CCErrProcGetProcessInstanceFailed                     = 1108028
	CCErrProcGetProcessInstanceRelationFailed             = 1108029
	CCErrProcDeleteServiceTemplateFailed                  = 1108030
	CCErrProcCreateProcessTemplateFailed                  = 1108031
	CCErrProcUpdateProcessTemplateFailed                  = 1108032
	CCErrProcGetProcessTemplateFailed                     = 1108033
	CCErrProcGetDefaultServiceCategoryFailed              = 1108034
	CCErrProcEditProcessInstanceCreateByTemplateForbidden = 1108035
	CCErrProcServiceTemplateAndCategoryNotCoincide        = 1108036
	CCErrProcModuleNotBindWithTemplate                    = 1108037
	CCErrCreateServiceInstanceWithWrongHTTPMethod         = 1108038
	CCErrCreateRawProcessInstanceOnTemplateInstance       = 1108039
	CCErrProcRemoveTemplateBindingOnModule                = 1108040
	CCErrProcReconstructServiceInstanceNameFailed         = 1108041

	CCErrProcUnbindModuleServiceTemplateDisabled = 1108042
	CCErrProcGetServiceCategoryFailed            = 1108043

	CCErrHostTransferFinalModuleConflict = 1108044

	CCErrSyncServiceInstanceByTemplateFailed = 1108045

	// audit log 1109XXX
	CCErrAuditSaveLogFailed      = 1109001
	CCErrAuditTakeSnapshotFailed = 1109002
	CCErrAuditSelectFailed       = 1109003
	CCErrAuditSelectTimeout      = 1109004
	CCErrAuditGenerateLogFailed  = 1109005

	// host server
	CCErrHostGetFail               = 1110001
	CCErrHostUpdateFail            = 1110002
	CCErrHostUpdateFieldFail       = 1110003
	CCErrHostCreateFail            = 1110004
	CCErrHostModifyFail            = 1110005
	CCErrHostDeleteFail            = 1110006
	CCErrHostFiledValdFail         = 1110007
	CCErrHostNotFound              = 1110008
	CCErrHostLength                = 1110009
	CCErrHostDetailFail            = 1111011
	CCErrHostSnap                  = 1110011
	CCErrHostFeildValidFail        = 1110012
	CCErrHostFavCreateFail         = 1110013
	CCErrHostEmptyFavName          = 1110014
	CCErrHostFavUpdateFail         = 1110015
	CCErrHostFavDeleteFail         = 1110016
	CCErrHostFavGetFail            = 1110017
	CCErrHostHisCreateFail         = 1110018
	CCErrHostHisGetFail            = 1110019
	CCErrHostCustomCreateFail      = 1110020
	CCErrHostCustomGetFail         = 1110021
	CCErrHostCustomGetDefaultFail  = 1110022
	CCErrHostNotINAPP              = 1110023
	CCErrHostNotINAPPFail          = 1110024
	CCErrHostDELResourcePool       = 1110025
	CCErrHostAddRelationFail       = 1110026
	CCErrHostMoveResourcePoolFail  = 1110027
	CCErrHostEditRelationPoolFail  = 1110028
	CCErrAddHostToModule           = 1110029
	CCErrAddHostToModuleFailStr    = 1110030
	CCErrTransferHostToArchivedApp = 1110031

	// hostserver api machinery new error code
	CCErrAddUserCustomQueryFailed       = 1110040
	CCErrUpdateUserCustomQueryFailed    = 1110041
	CCErrDeleteUserCustomQueryFailed    = 1110042
	CCErrSearchUserCustomQueryFailed    = 1110043
	CCErrGetUserCustomQueryDetailFailed = 1110044
	CCErrHostModuleConfigFailed         = 1110045
	CCErrHostGetSetFailed               = 1110046
	CCErrHostGetAPPFail                 = 1110047
	CCErrHostAPPNotFoundFail            = 1110048
	CCErrHostGetModuleFail              = 1110049
	CCErrHostAgentStatusFail            = 1110050
	// CCErrHostNotResourceFail The resource pool was not found"
	CCErrHostNotResourceFail = 1110051
	// CCErrHostBelongResourceFail The host is already in the resource pool
	CCErrHostBelongResourceFail = 1110052
	// CCErrHostGetResourceFail failed to get resource pool information, error message: %s
	CCErrHostGetResourceFail = 1110053
	// CCErrHostModuleNotExist get %s module not found
	CCErrHostModuleNotExist = 1110054
	// CCErrDeleteHostFromBusiness Delete the host under the business
	CCErrDeleteHostFromBusiness = 1110055
	// CCErrHostModuleConfigNotMatch hostID[%#v] not belong to business
	CCErrHostModuleConfigNotMatch = 1110056
	// CCErrHostModuleIDNotFoundORHasMultipleInnerModuleIDFailed Module does not exist or there are multiple built-in
	// modules
	CCErrHostModuleIDNotFoundORHasMultipleInnerModuleIDFailed = 1110057
	CCErrHostSearchNeedObjectInstIDErr                        = 1110058
	CCErrHostSetNotExist                                      = 1110059
	CCErrHostSetNotBelongBusinessErr                          = 1110060
	CCErrHostModuleNotBelongBusinessErr                       = 1110061
	CCErrHostModuleNotBelongSetErr                            = 1110062
	CCErrHostPlatCloudNameIsrequired                          = 1110063
	CCErrHostPlatCloudNameAlreadyExist                        = 1110064
	CCErrHostFindManyCloudAreaAddHostCountFieldFail           = 1110065
	CCErrDeleteDefaultCloudAreaFail                           = 1110066
	CCErrHostFindManyCloudAreaAddSyncTaskIDsFieldFail         = 1110067

	// web 1111XXX
	CCErrWebFileNoFound                 = 1111001
	CCErrWebFileSaveFail                = 1111002
	CCErrWebOpenFileFail                = 1111003
	CCErrWebFileContentEmpty            = 1111004
	CCErrWebFileContentFail             = 1111005
	CCErrWebGetHostFail                 = 1111006
	CCErrWebCreateEXCELFail             = 1111007
	CCErrWebGetObjectFail               = 1111008
	CCErrWebGetAddNetDeviceResultFail   = 1111009
	CCErrWebGetAddNetPropertyResultFail = 1111010
	CCErrWebGetNetDeviceFail            = 1111011
	CCErrWebGetNetPropertyFail          = 1111012
	CCErrWebNeedFillinUsernamePasswd    = 1111013
	CCErrWebUsernamePasswdWrong         = 1111014
	CCErrWebNoUsernamePasswd            = 1111015
	CCErrWebUserinfoFormatWrong         = 1111016
	CCErrWebUnknownLoginVersion         = 1111017
	CCErrWebGetUsernameMapFail          = 1111018
	CCErrWebHostCheckFail               = 1111019
	CCErrWebGetDepartmentMapFail        = 1111020

	// datacollection 1112xxx
	CCErrCollectNetDeviceCreateFail            = 1112000
	CCErrCollectNetDeviceGetFail               = 1112001
	CCErrCollectNetDeviceDeleteFail            = 1112002
	CCErrCollectObjIDNotNetDevice              = 1112003
	CCErrCollectNetPropertyCreateFail          = 1112004
	CCErrCollectNetPropertyGetFail             = 1112005
	CCErrCollectNetPropertyDeleteFail          = 1112006
	CCErrCollectNetDeviceObjPropertyNotExist   = 1112007
	CCErrCollectDeviceNotExist                 = 1112008
	CCErrCollectPeriodFormatFail               = 1112009
	CCErrCollectNetDeviceHasPropertyDeleteFail = 1112010
	CCErrCollectNetCollectorSearchFail         = 1112011
	CCErrCollectNetCollectorUpdateFail         = 1112012
	CCErrCollectNetCollectorDiscoverFail       = 1112013
	CCErrCollectNetReportSearchFail            = 1112014
	CCErrCollectNetReportConfirmFail           = 1112015
	CCErrCollectNetHistorySearchFail           = 1112016
	CCErrCollectNetDeviceUpdateFail            = 1112017
	CCErrCollectNetPropertyUpdateFail          = 1112018

	// coreservice 1113xxx
	// CCErrorModelAttributeGroupHasSomeAttributes the group has some attributes
	CCErrCoreServiceModelAttributeGroupHasSomeAttributes = 1113001

	// CCErrCoreServiceHostNotBelongBusiness hostID [%#v] does not belong of  businessID [%d]
	CCErrCoreServiceHostNotBelongBusiness = 1113002
	// CCErrCoreServiceHostNotExist hostID [%#v] does not exist
	CCErrCoreServiceHostNotExist = 1113003
	// ModuleID [%#v] has not belong of  businessID [%d]
	CCErrCoreServiceHasModuleNotBelongBusiness = 1113004
	// CCErrCoreServiceModuleContainDefaultModuleErr  translate host to multiple module not contain default module
	CCErrCoreServiceModuleContainDefaultModuleErr = 1113005
	// CCErrCoreServiceBusinessNotExist Business [%#v] does not exist
	CCErrCoreServiceBusinessNotExist = 1113006
	// CCErrCoreServiceDefaultModuleNotExist Business [%#v] default module does not exist
	CCErrCoreServiceDefaultModuleNotExist = 1113007
	// CCErrCoreServiceModuleNotDefaultModuleErr   businessID [%d] of moduleID[%d] not default module
	CCErrCoreServiceModuleNotDefaultModuleErr = 1113008
	// CCErrCoreServiceTransferHostModuleErr   transfer module host config error. error detail in return data
	CCErrCoreServiceTransferHostModuleErr = 1113009
	// CCErrCoreServiceEventPushEventFailed failed to sent event
	CCErrCoreServiceEventPushEventFailed = 1113010

	// 禁止释放(转移到空闲机/故障机/资源池)已关联到服务实例的主机
	CCErrCoreServiceForbiddenReleaseHostReferencedByServiceInstance = 1113011

	CCErrHostRemoveFromDefaultModuleFailed                                    = 1113012
	CCErrCoreServiceTransferToDefaultModuleUseWrongMethod                     = 1113013
	CCErrCoreServiceModuleWithoutServiceTemplateCouldNotCreateServiceInstance = 1113014
	CCErrCoreServiceModuleNotFound                                            = 1113015
	CCErrCoreServiceInstanceAlreadyExist                                      = 1113016
	CCErrCoreServiceServiceCategoryNameDuplicated                             = 1113017
	CCErrCoreServiceModuleAndServiceInstanceTemplateNotCoincide               = 1113018
	CCErrCoreServiceProcessNameDuplicated                                     = 1113019
	CCErrCoreServiceFuncNameDuplicated                                        = 1113020
	CCErrCoreServiceModuleNotBoundWithTemplate                                = 1113021
	CCErrCoreServiceShouldNotRemoveProcessCreateByTemplate                    = 1113022
	// CCErrCoreServiceDeleteMultpleObjectIDRecordErr 删除多个模型中的%s数据
	CCErrCoreServiceDeleteMultpleObjectIDRecordErr = 1113023
	// CCErrCoreServiceDeleteMultipleObjectIDRecordErr 不允许删除在唯一校验中的字段
	CCErrCoreServiceNotAllowUniqueAttr = 1113024
	// CCErrCoreServiceNotUpdatePredefinedAttrErr 修改不允许修改的属性的描述
	CCErrCoreServiceNotUpdatePredefinedAttrErr = 1113025
	// CCErrCoreServiceNotAllowAddRequiredFieldErr 模型[%s]不允许新加必填字段
	CCErrCoreServiceNotAllowAddRequiredFieldErr = 1113026
	// CCErrCoreServiceNotAllowAddRequiredFieldErr 模型[%s]不允许修改必填字段
	CCErrCoreServiceNotAllowChangeRequiredFieldErr = 1113027
	// CCErrCoreServiceNotAllowAddFieldErr 模型[%s]不允许新加字段
	CCErrCoreServiceNotAllowAddFieldErr = 1113028
	// CCErrCoreServiceNotAllowDeleteErr 模型【%s】不允许删除
	CCErrCoreServiceNotAllowDeleteErr = 1113029
	// CCErrCoreServiceModelHasInstanceErr 模型下有示例数据
	CCErrCoreServiceModelHasInstanceErr = 1113030
	// CCErrCoreServiceModelHasAssociationErr 模型与其他模型有关联关系
	CCErrCoreServiceModelHasAssociationErr           = 1113031
	CCErrCoreServiceOnlyNodeServiceCategoryAvailable = 1113032
	// Deprecated SearchTopoTreeScanTooManyData means hit too many data, we return directly.
	SearchTopoTreeScanTooManyData = 1113038

	// CCERrrCoreServiceUniqueRuleExist 模型唯一校验规则已经存在
	CCERrrCoreServiceSameUniqueCheckRuleExist = 1113050
	// CCERrrCoreServiceSubsetUniqueRuleExist 已存在 “X字段” 唯一校验，请在该规则基础上进行补充
	CCERrrCoreServiceSubsetUniqueRuleExist = 1113051
	// CCERrrCoreServiceSupersetUniqueRuleExist 所选字段组合和已有规则重复，请勿创建冗余规则
	CCERrrCoreServiceSupersetUniqueRuleExist = 1113052
	CCERrrCoreServiceConcurrent              = 1113053

	// CCErrCoreServiceResourceDirectoryNotExistErr 资源池目录不存在
	CCErrCoreServiceResourceDirectoryNotExistErr = 1113033
	// CCErrCoreServiceHostNotUnderAnyResourceDirectory 主机不在任意资源池目录下
	CCErrCoreServiceHostNotUnderAnyResourceDirectory = 11130034
	// CCErrCoreServiceUniqueIndexPropertyType 唯一索引不支持的字段类型. 字段名: %s
	CCErrCoreServiceUniqueIndexPropertyType = 1113035
	// CCErrCoreServiceCreateDBUniqueIndex 创建唯一索引失败
	CCErrCoreServiceCreateDBUniqueIndex = 1113036
	// CCErrCoreServiceSearchDBUniqueIndex 获取db唯一索引失败
	CCErrCoreServiceSearchDBUniqueIndex = 1113037
	// CCErrCoreServiceCreateDBUniqueIndex 创建唯一索引失败,现有数据有重复值
	CCErrCoreServiceCreateDBUniqueIndexDuplicateValue = 1113039

	// synchronize data core service  11139xx
	CCErrCoreServiceSyncError = 1113900
	// CCErrCoreServiceSyncDataClassifyNotExistError %s type data synchronization, data of the same type %s does not
	// exist
	CCErrCoreServiceSyncDataClassifyNotExistError = 1113901

	// synchronize_server 1114xxx

	CCErrSynchronizeError = 1113903

	// operation_server 1116xxx
	CCErrOperationBizModuleHostAmountFail = 1116001
	CCErrOperationNewAddStatisticFail     = 1116002
	CCErrOperationChartAlreadyExist       = 1116003
	CCErrOperationDeleteChartFail         = 1116004
	CCErrOperationSearchChartFail         = 1116005
	CCErrOperationUpdateChartFail         = 1116006
	CCErrOperationGetChartDataFail        = 1116007
	CCErrOperationUpdateChartPositionFail = 1116008

	// task_server 1117xxx
	// CCErrTaskNotFound task not found
	CCErrTaskNotFound = 1117001
	// CCErrTaskSubTaskNotFound sub task not found
	CCErrTaskSubTaskNotFound = 1117002
	// CCErrTaskStatusNotAllowChangeTo task not allow status change to xx
	CCErrTaskStatusNotAllowChangeTo = 1117003
	// CCErrTaskErrResponseEmtpyFail error response empty
	CCErrTaskErrResponseEmtpyFail = 1117004
	CCErrTaskLockedTaskFail       = 1117005
	CCErrTaskUnLockedTaskFail     = 1117006
	CCErrTaskListTaskFail         = 1117007
	CCErrTaskCreateConflict       = 1117008

	// cloud_server 1118xxx
	// CCErrCloudVendorNotSupport cloud vendor not support
	CCErrCloudVendorNotSupport                = 1118001
	CCErrCloudAccountNameAlreadyExist         = 1118002
	CCErrCloudValidAccountParamFail           = 1118003
	CCErrCloudAccountIDNoExistFail            = 1118004
	CCErrCloudSyncTaskNameAlreadyExist        = 1118005
	CCErrCloudValidSyncTaskParamFail          = 1118006
	CCErrCloudVpcIDIsRequired                 = 1118007
	CCErrCloudVendorInterfaceCalledFailed     = 1118008
	CCErrCloudAccountSecretIDAlreadyExist     = 1118009
	CCErrCloudTaskAlreadyExistInAccount       = 1118010
	CCErrCloudAccoutIDSecretWrong             = 1118011
	CCErrCloudHttpRequestTimeout              = 1118012
	CCErrCloudVpcGetFail                      = 1118013
	CCErrCloudRegionGetFail                   = 1118014
	CCErrCloudSyncDirNoChosen                 = 1118015
	CCErrCloudSyncDirNoExist                  = 1118016
	CCErrCloudIDNoProvided                    = 1118017
	CCErrCloudIDNoExist                       = 1118018
	CCErrDefaultCloudIDProvided               = 1118019
	CCErrCloudAccountCreateFail               = 1118020
	CCErrGetCloudAccountConfBatchFailed       = 1118021
	CCErrDeleteDestroyedHostRelatedFailed     = 1118022
	CCErrCloudAccountDeletedFailedForSyncTask = 1118023

	/** TODO: 以下错误码需要改造 **/

	// json
	CCErrCommJsonDecode    = 3001
	CCErrCommJsonDecodeStr = "json decode failed!"
	CCErrCommJsonEncode    = 3002
	CCErrCommJsonEncodeStr = "json encode failed!"

	JsonMarshalErr    = 9000
	JsonMarshalErrStr = "json marshal error"
)<|MERGE_RESOLUTION|>--- conflicted
+++ resolved
@@ -485,13 +485,9 @@
 	CCErrorTopoForbiddenDeleteBuiltInBiz    = 1101111
 	CCErrorTopoForbiddenDeleteUnarchivedBiz = 1101112
 
-	CCErrorModelClassificationNotFound = 1101113
-
-<<<<<<< HEAD
-=======
+	CCErrorModelClassificationNotFound            = 1101113
 	CCErrorTopoGetAuthorizedBusinessSetListFailed = 1101114
 
->>>>>>> 3b2a55ab
 	// object controller 1102XXX
 
 	// CCErrObjectPropertyGroupInsertFailed failed to save the property group

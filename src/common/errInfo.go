--- conflicted
+++ resolved
@@ -318,19 +318,10 @@
 	CCErrorTopoInvalidObjectInstanceNameFieldValue = 1101058
 	// create model's instance patch, but instance's name is duplicate.
 	CCErrorTopoMutipleObjectInstanceName = 1101059
-	// association kind has already been instantiated
-<<<<<<< HEAD
-	CCErrorTopoAssociationKindHasBeenUsed = 1101060
-    // CCErrorTopoAssociationKindMainlineUnavailable can't use bk_mainline in this case
-    CCErrorTopoAssociationKindMainlineUnavailable = 1199043
-    // CCErrorTopoAssociationKindInconsistent means AssociationKind parameter Inconsistent with caller method
-    CCErrorTopoAssociationKindInconsistent = 1199044
     // CCErrorTopoModleStopped means model have been stopped to use
 	CCErrorTopoModleStopped = 1199045
 
-=======
 	CCErrorTopoAssociationKindHasBeenUsed          = 1101060
->>>>>>> d2c02265
 	CCErrTopoAppDeleteFailed                       = 1001031
 	CCErrTopoAppUpdateFailed                       = 1001032
 	CCErrTopoAppSearchFailed                       = 1001033

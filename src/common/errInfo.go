--- conflicted
+++ resolved
@@ -438,7 +438,6 @@
 	CCErrWebGetNetPropertyFail          = 1111012
 
 	// datacollection 1112xxx
-<<<<<<< HEAD
 	CCErrCollectNetDeviceCreateFail              = 1112000
 	CCErrCollectNetDeviceGetFail                 = 1112001
 	CCErrCollectNetDeviceDeleteFail              = 1112002
@@ -455,19 +454,6 @@
 	CCErrCollectNetCollectorDiscoverFail         = 1112013
 	CCErrCollectNetReportSearchFail              = 1112014
 	CCErrCollectNetReportConfirmFail             = 1112015
-=======
-	CCErrCollectNetDeviceCreateFail            = 1112000
-	CCErrCollectNetDeviceGetFail               = 1112001
-	CCErrCollectNetDeviceDeleteFail            = 1112002
-	CCErrCollectObjIDNotNetDevice              = 1112003
-	CCErrCollectNetPropertyCreateFail          = 1112004
-	CCErrCollectNetPropertyGetFail             = 1112005
-	CCErrCollectNetPropertyDeleteFail          = 1112006
-	CCErrCollectNetDeviceObjPropertyNotExist   = 1112007
-	CCErrCollectDeviceNotExist                 = 1112008
-	CCErrCollectPeriodFormatFail               = 1112009
-	CCErrCollectNetDeviceHasPropertyDeleteFail = 1112010
->>>>>>> ae4cb731
 
 	CC_Err_Comm_HOST_CREATE_FAIL          = 4300
 	CC_Err_Comm_HOST_CREATE_FAIL_STR      = "create host fail"

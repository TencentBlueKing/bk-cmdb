--- conflicted
+++ resolved
@@ -340,10 +340,6 @@
 var (
 	// 嵌套层级的深度按树的高度计算，查询条件最大深度为3即最多嵌套2层
 	MaxDeep           = 3
-<<<<<<< HEAD
-	HostSearchMaxDeep = 3
-=======
->>>>>>> 72c22d0a
 )
 
 func (r CombinedRule) GetDeep() int {

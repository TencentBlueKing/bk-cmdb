--- conflicted
+++ resolved
@@ -519,51 +519,6 @@
 	Info  []map[string]interface{} `json:"info"`
 }
 
-<<<<<<< HEAD
-type CloudAccountResult struct {
-	BaseResp `json:",inline"`
-	Data     CloudAccount `json:"data"`
-}
-
-type MultipleCloudAccountResult struct {
-	BaseResp `json:",inline"`
-	Data     MultipleCloudAccount `json:"data"`
-}
-
-type TransferHostResourceDirectory struct {
-	ModuleID int64   `json:"bk_module_id"`
-	HostID   []int64 `json:"bk_host_id"`
-}
-
-type MultipleCloudAccountConfResult struct {
-	BaseResp `json:",inline"`
-	Data     MultipleCloudAccountConf `json:"data"`
-}
-
-type CreateSyncTaskResult struct {
-	BaseResp `json:",inline"`
-	Data     CloudSyncTask `json:"data"`
-}
-
-type CreateSyncHistoryesult struct {
-	BaseResp `json:",inline"`
-	Data     SyncHistory `json:"data"`
-}
-
-type MultipleCloudSyncTaskResult struct {
-	BaseResp `json:",inline"`
-	Data     MultipleCloudSyncTask `json:"data"`
-}
-
-type MultipleSyncHistoryResult struct {
-	BaseResp `json:",inline"`
-	Data     MultipleSyncHistory `json:"data"`
-}
-
-type MultipleSyncRegionResult struct {
-	BaseResp `json:",inline"`
-	Data     []*Region `json:"data"`
-=======
 // DistinctHostIDByTopoRelationRequest  distinct host id by topology request
 type DistinctHostIDByTopoRelationRequest struct {
 	ApplicationIDArr []int64 `json:"bk_biz_ids" bson:"bk_biz_ids" field:"bk_biz_ids" mapstructure:"bk_biz_ids"`
@@ -588,5 +543,49 @@
 		return false
 	}
 	return true
->>>>>>> 9c9100fd
+}
+
+type CloudAccountResult struct {
+	BaseResp `json:",inline"`
+	Data     CloudAccount `json:"data"`
+}
+
+type MultipleCloudAccountResult struct {
+	BaseResp `json:",inline"`
+	Data     MultipleCloudAccount `json:"data"`
+}
+
+type TransferHostResourceDirectory struct {
+	ModuleID int64   `json:"bk_module_id"`
+	HostID   []int64 `json:"bk_host_id"`
+}
+
+type MultipleCloudAccountConfResult struct {
+	BaseResp `json:",inline"`
+	Data     MultipleCloudAccountConf `json:"data"`
+}
+
+type CreateSyncTaskResult struct {
+	BaseResp `json:",inline"`
+	Data     CloudSyncTask `json:"data"`
+}
+
+type CreateSyncHistoryesult struct {
+	BaseResp `json:",inline"`
+	Data     SyncHistory `json:"data"`
+}
+
+type MultipleCloudSyncTaskResult struct {
+	BaseResp `json:",inline"`
+	Data     MultipleCloudSyncTask `json:"data"`
+}
+
+type MultipleSyncHistoryResult struct {
+	BaseResp `json:",inline"`
+	Data     MultipleSyncHistory `json:"data"`
+}
+
+type MultipleSyncRegionResult struct {
+	BaseResp `json:",inline"`
+	Data     []*Region `json:"data"`
 }
--- conflicted
+++ resolved
@@ -198,53 +198,6 @@
 	return host
 }
 
-<<<<<<< HEAD
-//func testIpv6Addr(addr string) string {
-//	blog.Errorf("000000000000 addr: %v", addr)
-//	return "0000:0000:0000:0000:0000:0000:0000:0001"
-//}
-
-// ConvertIpv6ToFullWord convert IPv6 address to full notation. there are
-// abbreviations and full writing for ipv6. cc stores ipv6 addresses in
-// a complete format, so when querying, it is necessary to uniformly convert
-// the ipv6 address input by the user into a full writing for query.
-//func ConvertIpv6ToFullWord(field string, value interface{}) interface{} {
-//	if field != common.BKHostInnerIPv6Field && field != common.BKHostOuterIPv6Field {
-//		return value
-//	}
-//	v := reflect.ValueOf(value)
-//	var data interface{}
-//	switch v.Kind() {
-//	case reflect.String:
-//		data, err := common.ConvertIPv6ToFullAddr(value.(string))
-//
-//	case reflect.Array, reflect.Slice:
-//		v := reflect.ValueOf(value)
-//		length := v.Len()
-//		if length == 0 {
-//			return value
-//		}
-//
-//		result := make([]interface{}, 0)
-//		// each element in the array or slice should be of the same basic type.
-//		for i := 0; i < length; i++ {
-//			item := v.Index(i).Interface()
-//
-//			switch item.(type) {
-//			case string:
-//				v := testIpv6Addr(item.(string))
-//				result = append(result, v)
-//			default:
-//				return value
-//			}
-//		}
-//		data = result
-//	default:
-//		return value
-//	}
-//	return data
-//}
-=======
 // GetHostDisplayName get host display name
 func GetHostDisplayName(innerIP string, innerIPv6 string, cloudName string) string {
 	if innerIP == "" {
@@ -256,5 +209,4 @@
 	}
 
 	return innerIP + "|" + innerIPv6 + "(" + cloudName + ")"
-}
->>>>>>> 0b11d983
+}
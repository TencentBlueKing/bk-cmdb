/*
 * Tencent is pleased to support the open source community by making 蓝鲸 available.,
 * Copyright (C) 2017,-2018 THL A29 Limited, a Tencent company. All rights reserved.
 * Licensed under the MIT License (the ",License",); you may not use this file except
 * in compliance with the License. You may obtain a copy of the License at
 * http://opensource.org/licenses/MIT
 * Unless required by applicable law or agreed to in writing, software distributed under
 * the License is distributed on an ",AS IS" BASIS, WITHOUT WARRANTIES OR CONDITIONS OF ANY KIND,
 * either express or implied. See the License for the specific language governing permissions and
 * limitations under the License.
 */
package metadata

import "configcenter/src/common/mapstr"

// UpdateOption common update options
type UpdateOption struct {
	Data      mapstr.MapStr `json:"data" mapstructure:"data"`
	Condition mapstr.MapStr `json:"condition" mapstructure:"condition"`
}

// UpdatedOptionResult common update result
type UpdatedOptionResult struct {
	BaseResp `json:",inline"`
<<<<<<< HEAD
	Data     UpdatedCount `json:"data" mapstructure:"data"`
=======
	Data     UpdatedCount `json:"data"`
}

// UpdatedAttrIndexResult  update attributes index result
type UpdatedAttrIndexResult struct {
	BaseResp `json:",inline"`
	Data     *UpdateAttrIndexData `json:"data"`
}

type UpdateAttrIndexData struct {
	Info  []*UpdateAttributeIndex `json:"info"`
	Count uint64                  `json:"count"`
>>>>>>> f0fc44ab
}<|MERGE_RESOLUTION|>--- conflicted
+++ resolved
@@ -22,10 +22,7 @@
 // UpdatedOptionResult common update result
 type UpdatedOptionResult struct {
 	BaseResp `json:",inline"`
-<<<<<<< HEAD
 	Data     UpdatedCount `json:"data" mapstructure:"data"`
-=======
-	Data     UpdatedCount `json:"data"`
 }
 
 // UpdatedAttrIndexResult  update attributes index result
@@ -37,5 +34,4 @@
 type UpdateAttrIndexData struct {
 	Info  []*UpdateAttributeIndex `json:"info"`
 	Count uint64                  `json:"count"`
->>>>>>> f0fc44ab
 }
/*
 * Tencent is pleased to support the open source community by making 蓝鲸 available.
 * Copyright (C) 2017-2018 THL A29 Limited, a Tencent company. All rights reserved.
 * Licensed under the MIT License (the "License"); you may not use this file except
 * in compliance with the License. You may obtain a copy of the License at
 * http://opensource.org/licenses/MIT
 * Unless required by applicable law or agreed to in writing, software distributed under
 * the License is distributed on an "AS IS" BASIS, WITHOUT WARRANTIES OR CONDITIONS OF ANY KIND,
 * either express or implied. See the License for the specific language governing permissions and
 * limitations under the License.
 */

package metadata

import (
	"configcenter/src/common/mapstr"
)

const (
	// AssociationFieldObjectID the association data field definition
	AssociationFieldObjectID = "bk_obj_id"
	// AssociationFieldAsstID the association data field bk_obj_asst_id
	AssociationFieldAsstID = "bk_obj_asst_id"
	// AssociationFieldObjectAttributeID the association data field definition
	//AssociationFieldObjectAttributeID = "bk_object_att_id"
	// AssociationFieldSupplierAccount the association data field definition
	AssociationFieldSupplierAccount = "bk_supplier_account"
	// AssociationFieldAssociationForward the association data field definition
	// AssociationFieldAssociationForward = "bk_asst_forward"
	// AssociationFieldAssociationObjectID the association data field definition
	AssociationFieldAssociationObjectID = "bk_asst_obj_id"
	// AssociationFieldAssociationName the association data field definition
	// AssociationFieldAssociationName = "bk_asst_name"
	// AssociationFieldAssociationId auto incr id
	AssociationFieldAssociationId   = "id"
	AssociationFieldAssociationKind = "bk_asst_id"
)

type SearchAssociationTypeRequest struct {
	BasePage  `json:"page"`
	Condition map[string]interface{} `json:"condition"`
}

type SearchAssociationTypeResult struct {
	BaseResp `json:",inline"`
	Data     struct {
		Count int                `json:"count"`
		Info  []*AssociationKind `json:"info"`
	} `json:"data"`
}

type CreateAssociationTypeResult struct {
	BaseResp `json:",inline"`
	Data     RspID `json:"data"`
}

type UpdateAssociationTypeRequest struct {
	AsstName  string `field:"bk_asst_name" json:"bk_asst_name" bson:"bk_asst_name"`
	SrcDes    string `field:"src_des" json:"src_des" bson:"src_des"`
	DestDes   string `field:"dest_des" json:"dest_des" bson:"dest_des"`
	Direction string `field:"direction" json:"direction" bson:"direction"`
}

type UpdateAssociationTypeResult struct {
	BaseResp `json:",inline"`
	Data     string `json:"data"`
}

type DeleteAssociationTypeResult struct {
	BaseResp `json:",inline"`
	Data     string `json:"data"`
}

type SearchAssociationObjectRequest struct {
	Condition mapstr.MapStr `json:"condition"`
}

type SearchAssociationObjectResult struct {
	BaseResp `json:",inline"`
	Data     []*Association `json:"data"`
}

type CreateAssociationObjectResult struct {
	BaseResp `json:",inline"`
	Data     RspID `json:"data"`
}

type UpdateAssociationObjectRequest struct {
	AsstName string `field:"bk_asst_name" json:"bk_asst_name" bson:"bk_asst_name"`
}

type UpdateAssociationObjectResult struct {
	BaseResp `json:",inline"`
	Data     string `json:"data"`
}

type DeleteAssociationObjectResult struct {
	BaseResp `json:",inline"`
	Data     string `json:"data"`
}

type SearchAssociationRelatedInstRequestCond struct {
	ObjectID string `field:"bk_obj_id" json:"bk_obj_id,omitempty" bson:"bk_obj_id,omitempty"`
	InstID   int64  `field:"bk_inst_id" json:"bk_inst_id,omitempty" bson:"bk_inst_id,omitempty"`
}

type SearchAssociationInstRequest struct {
	Condition mapstr.MapStr `json:"condition"` // construct condition mapstr by condition.Condition
	ObjID     string        `json:"bk_obj_id"`
}

type SearchAssociationRelatedInstRequest struct {
	Fields    []string                                `json:"fields"`
	Page      BasePage                                `json:"page"`
	Condition SearchAssociationRelatedInstRequestCond `json:"condition"`
}

type SearchAssociationInstResult struct {
	BaseResp `json:",inline"`
	Data     []*InstAsst `json:"data"`
}

type CreateAssociationInstRequest struct {
	ObjectAsstID string `field:"bk_obj_asst_id" json:"bk_obj_asst_id,omitempty" bson:"bk_obj_asst_id,omitempty"`
	InstID       int64  `field:"bk_inst_id" json:"bk_inst_id,omitempty" bson:"bk_inst_id,omitempty"`
	AsstInstID   int64  `field:"bk_asst_inst_id" json:"bk_asst_inst_id,omitempty" bson:"bk_asst_inst_id,omitempty"`
}
type CreateAssociationInstResult struct {
	BaseResp `json:",inline"`
	Data     RspID `json:"data"`
}

type DeleteAssociationInstRequest struct {
	Condition mapstr.MapStr `json:"condition"`
}

type DeleteAssociationInstBatchRequest struct {
<<<<<<< HEAD
	ID    []int64 `json:"id"`
	ObjID string  `json:"bk_obj_id"`
=======
	ObjectID string  `json:"bk_obj_id"`
	ID       []int64 `json:"id"`
>>>>>>> 20aea619
}

type DeleteAssociationInstResult struct {
	BaseResp `json:",inline"`
	Data     string `json:"data"`
}

type DeleteAssociationInstBatchResult struct {
	BaseResp `json:",inline"`
	Data     int `json:"data"`
}

type AssociationKindIDs struct {
	// the association kind ids.
	AsstIDs []string `json:"asst_ids"`
}

type ListAssociationsWithAssociationKindResult struct {
	BaseResp `json:",inline"`
	Data     AssociationList `json:"data"`
}

type AssociationList struct {
	Associations []AssociationDetail `json:"associations"`
}

type AssociationDetail struct {
	// the ID of the association kind.
	AssociationKindID string        `json:"bk_asst_id"`
	Associations      []Association `json:"assts"`
}

// 关联类型
type AssociationDirection string

const (
	NoneDirection       AssociationDirection = "none"
	DestinationToSource AssociationDirection = "src_to_dest"
	SourceToDestination AssociationDirection = "dest_to_src"
	Bidirectional       AssociationDirection = "bidirectional"
)

type AssociationKind struct {
	ID int64 `field:"id" json:"id" bson:"id"`
	// a unique association id created by user.
	AssociationKindID string `field:"bk_asst_id" json:"bk_asst_id" bson:"bk_asst_id"`
	// a memorable name for this association kind, could be a chinese name, a english name etc.
	AssociationKindName string `field:"bk_asst_name" json:"bk_asst_name" bson:"bk_asst_name"`
	// the owner that this association type belongs to.
	OwnerID string `field:"bk_supplier_account" json:"bk_supplier_account" bson:"bk_supplier_account"`
	// the describe for the relationship from source object to the target(destination) object, which will be displayed
	// when the topology is constructed between objects.
	SourceToDestinationNote string `field:"src_des" json:"src_des" bson:"src_des"`
	// the describe for the relationship from the target(destination) object to source object, which will be displayed
	// when the topology is constructed between objects.
	DestinationToSourceNote string `field:"dest_des" json:"dest_des" bson:"dest_des"`
	// the association direction between two objects.
	Direction AssociationDirection `field:"direction" json:"direction" bson:"direction"`
	// whether this is a pre-defined kind.
	IsPre *bool `field:"ispre" json:"ispre" bson:"ispre"`
}

func (cli *AssociationKind) Parse(data mapstr.MapStr) (*AssociationKind, error) {
	// TODO support parse metadata params
	err := mapstr.SetValueToStructByTags(cli, data)
	if nil != err {
		return nil, err
	}

	return cli, err
}

type AssociationOnDeleteAction string
type AssociationMapping string

const (
	// this is a default action, which is do nothing when a association between object is deleted.
	NoAction AssociationOnDeleteAction = "none"
	// delete related source object instances when the association is deleted.
	DeleteSource AssociationOnDeleteAction = "delete_src"
	// delete related destination object instances when the association is deleted.
	DeleteDestinatioin AssociationOnDeleteAction = "delete_dest"

	// the source object can be related with only one destination object
	OneToOneMapping AssociationMapping = "1:1"
	// the source object can be related with multiple destination objects
	OneToManyMapping AssociationMapping = "1:n"
	// multiple source object can be related with multiple destination objects
	ManyToManyMapping AssociationMapping = "n:n"
)

// Association defines the association between two objects.
type Association struct {
	ID      int64  `field:"id" json:"id" bson:"id"`
	OwnerID string `field:"bk_supplier_account" json:"bk_supplier_account" bson:"bk_supplier_account"`

	// the unique id belongs to  this association, should be generated with rules as follows:
	// "$ObjectID"_"$AsstID"_"$AsstObjID"
	AssociationName string `field:"bk_obj_asst_id" json:"bk_obj_asst_id" bson:"bk_obj_asst_id"`
	// the alias name of this association, which is a substitute name in the association kind $AsstKindID
	AssociationAliasName string `field:"bk_obj_asst_name" json:"bk_obj_asst_name" bson:"bk_obj_asst_name"`

	// describe which object this association is defined for.
	ObjectID string `field:"bk_obj_id" json:"bk_obj_id" bson:"bk_obj_id"`
	// describe where the Object associate with.
	AsstObjID string `field:"bk_asst_obj_id" json:"bk_asst_obj_id" bson:"bk_asst_obj_id"`
	// the association kind used by this association.
	AsstKindID string `field:"bk_asst_id" json:"bk_asst_id" bson:"bk_asst_id"`

	// defined which kind of association can be used between the source object and destination object.
	Mapping AssociationMapping `field:"mapping" json:"mapping" bson:"mapping"`
	// describe the action when this association is deleted.
	OnDelete AssociationOnDeleteAction `field:"on_delete" json:"on_delete" bson:"on_delete"`
	// describe whether this association is a pre-defined association or not,
	// if true, it means this association is used by cmdb itself.
	IsPre *bool `field:"ispre" json:"ispre" bson:"ispre"`

	ClassificationID string `field:"bk_classification_id" json:"-" bson:"-"`
	ObjectIcon       string `field:"bk_obj_icon" json:"-" bson:"-"`
	ObjectName       string `field:"bk_obj_name" json:"-" bson:"-"`
}

// return field means which filed is set but is forbidden to update.
func (a *Association) CanUpdate() (field string, can bool) {
	if a.ID != 0 {
		return "id", false
	}

	if len(a.OwnerID) != 0 {
		return "bk_supplier_account", false
	}

	if len(a.AssociationName) != 0 {
		return "bk_obj_asst_id", false
	}

	if len(a.ObjectID) != 0 {
		return "bk_obj_id", false
	}

	if len(a.AsstObjID) != 0 {
		return "bk_asst_obj_id", false
	}

	if len(a.Mapping) != 0 {
		return "mapping", false
	}

	if a.IsPre != nil {
		return "ispre", false
	}

	// only on delete, association kind id, alias name can be update.
	return "", true
}

// Parse load the data from mapstr attribute into attribute instance
func (cli *Association) Parse(data mapstr.MapStr) (*Association, error) {
	//TODO support parse metadata params
	err := mapstr.SetValueToStructByTags(cli, data)
	if nil != err {
		return nil, err
	}

	return cli, err
}

// ToMapStr to mapstr
func (cli *Association) ToMapStr() mapstr.MapStr {
	return mapstr.SetValueToMapStrByTags(cli)
}

// InstAsst an association definition between instances.
type InstAsst struct {
	// sequence ID
	ID int64 `field:"id" json:"id,omitempty"`
	// inst id associate to ObjectID
	InstID int64 `field:"bk_inst_id" json:"bk_inst_id,omitempty" bson:"bk_inst_id"`
	// association source ObjectID
	ObjectID string `field:"bk_obj_id" json:"bk_obj_id,omitempty" bson:"bk_obj_id"`
	// inst id associate to AsstObjectID
	AsstInstID int64 `field:"bk_asst_inst_id" json:"bk_asst_inst_id,omitempty"  bson:"bk_asst_inst_id"`
	// association target ObjectID
	AsstObjectID string `field:"bk_asst_obj_id" json:"bk_asst_obj_id,omitempty" bson:"bk_asst_obj_id"`
	// bk_supplier_account
	OwnerID string `field:"bk_supplier_account" json:"bk_supplier_account,omitempty" bson:"bk_supplier_account"`
	// association id between two object
	ObjectAsstID string `field:"bk_obj_asst_id" json:"bk_obj_asst_id,omitempty" bson:"bk_obj_asst_id"`
	// association kind id
	AssociationKindID string `field:"bk_asst_id" json:"bk_asst_id,omitempty" bson:"bk_asst_id"`

	// BizID the business ID
	BizID int64 `field:"bk_biz_id" json:"bk_biz_id,omitempty" bson:"bk_biz_id"`
}

func (asst InstAsst) GetInstID(objID string) (instID int64, ok bool) {
	switch objID {
	case asst.ObjectID:
		return asst.InstID, true
	case asst.AsstObjectID:
		return asst.AsstInstID, true
	default:
		return 0, false
	}
}

type InstNameAsst struct {
	ID         string `json:"id"`
	ObjID      string `json:"bk_obj_id"`
	ObjIcon    string `json:"bk_obj_icon"`
	InstID     int64  `json:"bk_inst_id"`
	ObjectName string `json:"bk_obj_name"`
	InstName   string `json:"bk_inst_name"`
	AssoID     int64  `json:"asso_id"`
	// AsstName   string                 `json:"bk_asst_name"`
	// AsstID   string                 `json:"bk_asst_id"`
	InstInfo map[string]interface{} `json:"inst_info,omitempty"`
}

// Parse load the data from mapstr attribute into attribute instance
func (cli *InstAsst) Parse(data mapstr.MapStr) (*InstAsst, error) {

	err := mapstr.SetValueToStructByTags(cli, data)
	if nil != err {
		return nil, err
	}

	return cli, err
}

// ToMapStr to mapstr
func (cli *InstAsst) ToMapStr() mapstr.MapStr {
	return mapstr.SetValueToMapStrByTags(cli)
}

// MainlineObjectTopo the mainline object topo
type MainlineObjectTopo struct {
	ObjID      string `field:"bk_obj_id" json:"bk_obj_id"`
	ObjName    string `field:"bk_obj_name" json:"bk_obj_name"`
	OwnerID    string `field:"bk_supplier_account" json:"bk_supplier_account"`
	NextObj    string `field:"bk_next_obj" json:"bk_next_obj"`
	NextName   string `field:"bk_next_name" json:"bk_next_name"`
	PreObjID   string `field:"bk_pre_obj_id" json:"bk_pre_obj_id"`
	PreObjName string `field:"bk_pre_obj_name" json:"bk_pre_obj_name"`
}

// Parse load the data from mapstr attribute into attribute instance
func (cli *MainlineObjectTopo) Parse(data mapstr.MapStr) (*MainlineObjectTopo, error) {

	err := mapstr.SetValueToStructByTags(cli, data)
	if nil != err {
		return nil, err
	}

	return cli, err
}

// ToMapStr to mapstr
func (cli *MainlineObjectTopo) ToMapStr() mapstr.MapStr {
	return mapstr.SetValueToMapStrByTags(cli)
}

// TopoInst 实例拓扑结构
type TopoInst struct {
	InstID               int64  `json:"bk_inst_id"`
	InstName             string `json:"bk_inst_name"`
	ObjID                string `json:"bk_obj_id"`
	ObjName              string `json:"bk_obj_name"`
	Default              int    `json:"default"`
	HostCount            int64  `json:"host_count"`
	ServiceInstanceCount int64  `json:"service_instance_count,omitempty"`
	ServiceTemplateID    int64  `json:"service_template_id,omitempty"`
	SetTemplateID        int64  `json:"set_template_id,omitempty"`
	HostApplyEnabled     *bool  `json:"host_apply_enabled,omitempty"`
	HostApplyRuleCount   *int64 `json:"host_apply_rule_count,omitempty"`
}

// TopoInstRst 拓扑实例
type TopoInstRst struct {
	TopoInst `json:",inline"`
	Child    []*TopoInstRst `json:"child"`
}

type TopoInstRstVisitor func(tir *TopoInstRst)

func (tir *TopoInstRst) DeepFirstTraverse(visitor TopoInstRstVisitor) {
	for _, child := range tir.Child {
		child.DeepFirstTraverse(visitor)
	}
	visitor(tir)
}

// ConditionItem subcondition
type ConditionItem struct {
	Field    string      `json:"field,omitempty"`
	Operator string      `json:"operator,omitempty"`
	Value    interface{} `json:"value,omitempty"`
}

// AssociationParams  association params
type AssociationParams struct {
	Page      BasePage                   `json:"page,omitempty"`
	Fields    map[string][]string        `json:"fields,omitempty"`
	Condition map[string][]ConditionItem `json:"condition,omitempty"`
}

// ResponeImportAssociation  import association result
type ResponeImportAssociation struct {
	BaseResp `json:",inline"`
	Data     ResponeImportAssociationData `json:"data"`
}

type RowMsgData struct {
	Row int    `json:"row"`
	Msg string `json:"message"`
}

type ResponeImportAssociationData struct {
	ErrMsgMap []RowMsgData `json:"err_msg"`
}

// ResponeImportAssociation  import association result
type RequestImportAssociation struct {
	AssociationInfoMap map[int]ExcelAssocation `json:"association_info"`
}

// RequestInstAssociationObjectID 要求根据实例信息（实例的模型ID，实例ID）和模型ID（关联关系中的源，目的模型ID）, 返回关联关系的请求参数
type RequestInstAssociationObjectID struct {
	Condition RequestInstAssociationObjectIDCondition `json:"condition"`
	Page      BasePage                                `json:"page"`
}

// RequestInstAssociationObjectIDCondition  query condition
type RequestInstAssociationObjectIDCondition struct {
	// 实例得模型ID
	ObjectID string `json:"bk_obj_id"`
	// 实例ID
	InstID int64 `json:"bk_inst_id"`
	// ObjectID是否为目标模型， 默认false， 关联关系中的源模型，否则是目标模型
	IsTargetObject bool `json:"is_target_object"`

	// 关联对象的模型ID
	AssociationObjectID string `json:"association_obj_id"`
}

// InstBaseInfo instance base info
type InstBaseInfo struct {
	ID   int64  `json:"bk_inst_id"`
	Name string `json:"bk_inst_name"`
}

type FindTopoPathRequest struct {
	Nodes []TopoNode `json:"topo_nodes" mapstructure:"topo_nodes"`
}

type TopoPathResult struct {
	Nodes []NodeTopoPath `json:"nodes" mapstructure:"nodes"`
}

type NodeTopoPath struct {
	BizID int64                       `json:"bk_biz_id" mapstructure:"bk_biz_id"`
	Node  TopoNode                    `json:"topo_node" mapstructure:"topo_node"`
	Path  []*TopoInstanceNodeSimplify `json:"topo_path" mapstructure:"topo_path"`
}

type InstAsstQueryCondition struct {
	Cond  QueryCondition `json:"cond"`
	ObjID string         `json:"bk_obj_id"`
}

type InstAsstDeleteOption struct {
	Opt   DeleteOption `json:"opt"`
	ObjID string       `json:"bk_obj_id"`
}<|MERGE_RESOLUTION|>--- conflicted
+++ resolved
@@ -135,13 +135,8 @@
 }
 
 type DeleteAssociationInstBatchRequest struct {
-<<<<<<< HEAD
-	ID    []int64 `json:"id"`
-	ObjID string  `json:"bk_obj_id"`
-=======
 	ObjectID string  `json:"bk_obj_id"`
 	ID       []int64 `json:"id"`
->>>>>>> 20aea619
 }
 
 type DeleteAssociationInstResult struct {

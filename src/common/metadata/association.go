/*
 * Tencent is pleased to support the open source community by making 蓝鲸 available.
 * Copyright (C) 2017-2018 THL A29 Limited, a Tencent company. All rights reserved.
 * Licensed under the MIT License (the "License"); you may not use this file except
 * in compliance with the License. You may obtain a copy of the License at
 * http://opensource.org/licenses/MIT
 * Unless required by applicable law or agreed to in writing, software distributed under
 * the License is distributed on an "AS IS" BASIS, WITHOUT WARRANTIES OR CONDITIONS OF ANY KIND,
 * either express or implied. See the License for the specific language governing permissions and
 * limitations under the License.
 */

package metadata

import (
	"time"

	types "configcenter/src/common/mapstr"
)

const (
	// AssociationFieldObjectID the association data field definition
	AssociationFieldObjectID = "bk_obj_id"
	// AssociationFieldObjectAttributeID the association data field definition
	//AssociationFieldObjectAttributeID = "bk_object_att_id"
	// AssociationFieldSupplierAccount the association data field definition
	AssociationFieldSupplierAccount = "bk_supplier_account"
	// AssociationFieldAssociationForward the association data field definition
	// AssociationFieldAssociationForward = "bk_asst_forward"
	// AssociationFieldAssociationObjectID the association data field definition
	AssociationFieldAssociationObjectID = "bk_asst_obj_id"
	// AssociationFieldAssociationName the association data field definition
<<<<<<< HEAD
	AssociationFieldAssociationName = "bk_asst_name"
=======
	// AssociationFieldAssociationName = "bk_asst_name"
>>>>>>> 700ec035
	// AssociationFieldAssociationId auto incr id
	AssociationFieldAssociationId = "id"
)

type SearchAssociationTypeRequest struct {
	BasePage  `json:"page"`
	Condition map[string]interface{} `json:"condition"`
}

type SearchAssociationTypeResult struct {
	BaseResp `json:",inline"`
	Data     struct {
		Count int                `json:"count"`
<<<<<<< HEAD
		Info  []*AssociationType `json:"info"`
=======
		Info  []*AssociationKind `json:"info"`
>>>>>>> 700ec035
	} `json:"data"`
}

type CreateAssociationTypeResult struct {
	BaseResp `json:",inline"`
	Data     RspID `json:"data"`
}

type UpdateAssociationTypeRequest struct {
	AsstName  string `field:"bk_asst_name" json:"bk_asst_name" bson:"bk_asst_name"`
	SrcDes    string `field:"src_des" json:"src_des" bson:"src_des"`
	DestDes   string `field:"dest_des" json:"dest_des" bson:"dest_des"`
	Direction string `field:"direction" json:"direction" bson:"direction"`
}

type UpdateAssociationTypeResult struct {
	BaseResp `json:",inline"`
	Data     string `json:"data"`
}

type DeleteAssociationTypeResult struct {
	BaseResp `json:",inline"`
	Data     string `json:"data"`
}

<<<<<<< HEAD
type SearchAssociationObjectRequestCond struct {
	AsstID       string `field:"bk_asst_id" json:"bk_asst_id"`
	ObjectID     string `field:"bk_obj_id" json:"bk_obj_id"`
	AsstObjID    string `field:"bk_asst_obj_id" json:"bk_asst_obj_id"`
	BothObjectID string `field:"both_obj_id" json:"both_obj_id"`
}

type SearchAssociationObjectRequest struct {
	Condition SearchAssociationObjectRequestCond `json:"condition"`
=======
type SearchAssociationObjectRequest struct {
	Condition map[string]interface{} `json:"condition"`
>>>>>>> 700ec035
}

type SearchAssociationObjectResult struct {
	BaseResp `json:",inline"`
	Data     []*Association `json:"data"`
}

type CreateAssociationObjectResult struct {
	BaseResp `json:",inline"`
	Data     RspID `json:"data"`
}

type UpdateAssociationObjectRequest struct {
	AsstName string `field:"bk_asst_name" json:"bk_asst_name" bson:"bk_asst_name"`
}

type UpdateAssociationObjectResult struct {
	BaseResp `json:",inline"`
	Data     string `json:"data"`
}

type DeleteAssociationObjectResult struct {
	BaseResp `json:",inline"`
	Data     string `json:"data"`
}

<<<<<<< HEAD
type SearchAssociationInstRequestCond struct {
	ObjectAsstId string  `field:"bk_obj_asst_id" json:"bk_obj_asst_id"`
	AsstID       string  `field:"bk_asst_id" json:"bk_asst_id"`
	ObjectID     string  `field:"bk_object_id" json:"bk_object_id"`
	AsstObjID    string  `field:"bk_asst_obj_id" json:"bk_asst_obj_id"`
	InstID       []int64 `field:"bk_inst_id" json:"bk_inst_id"`
	AsstInstID   []int64 `field:"bk_asst_inst_id" json:"bk_asst_inst_id"`
	BothObjectID string  `field:"both_obj_id" json:"both_obj_id"`
	BothInstID   []int64 `field:"both_inst_id" json:"both_inst_id"`
}

type SearchAssociationInstRequest struct {
	Condition SearchAssociationInstRequestCond `json:"condition"`
=======
type SearchAssociationInstRequest struct {
	Condition map[string]interface{} `json:"condition"`
>>>>>>> 700ec035
}

type SearchAssociationInstResult struct {
	BaseResp `json:",inline"`
	Data     []*InstAsst `json:"data"`
}

type CreateAssociationInstRequest struct {
	ObjectAsstId string `json:"bk_obj_asst_id"`
	InstId       int64  `json:"bk_inst_id"`
	AsstInstId   int64  `json:"bk_asst_inst_id"`
}
type CreateAssociationInstResult struct {
	BaseResp `json:",inline"`
	Data     RspID `json:"data"`
}

type DeleteAssociationInstRequest struct {
	ObjectAsstID string `field:"bk_obj_asst_id" json:"bk_obj_asst_id" bson:"bk_obj_asst_id"`
	InstID       int64  `field:"bk_inst_id" json:"bk_inst_id"`
	AsstInstID   int64  `field:"bk_asst_inst_id" json:"bk_asst_inst_id"`
}

type DeleteAssociationInstResult struct {
	BaseResp `json:",inline"`
	Data     string `json:"data"`
}

// 关联类型
<<<<<<< HEAD
type AssociationType struct {
	ID        int64  `field:"id" json:"id" bson:"id"`
	AsstID    string `field:"bk_asst_id" json:"bk_asst_id" bson:"bk_asst_id"`
	AsstName  string `field:"bk_asst_name" json:"bk_asst_name" bson:"bk_asst_name"`
	OwnerID   string `field:"bk_supplier_account" json:"bk_supplier_account" bson:"bk_supplier_account"`
	SrcDes    string `field:"src_des" json:"src_des" bson:"src_des"`
	DestDes   string `field:"dest_des" json:"dest_des" bson:"dest_des"`
	Direction string `field:"direction" json:"direction" bson:"direction"`
}

// Association define object association struct
type Association struct {
	ID          int64  `field:"id" json:"id" bson:"id"`
	ObjectID    string `field:"bk_obj_id" json:"bk_obj_id" bson:"bk_obj_id"`
	OwnerID     string `field:"bk_supplier_account" json:"bk_supplier_account" bson:"bk_supplier_account"`
	AsstForward string `field:"bk_asst_forward" json:"bk_asst_forward" bson:"bk_asst_forward"`
	AsstObjID   string `field:"bk_asst_obj_id" json:"bk_asst_obj_id" bson:"bk_asst_obj_id"`
	AsstName    string `field:"bk_asst_name" json:"bk_asst_name" bson:"bk_asst_name"`

	ObjectAsstID string `field:"bk_obj_asst_id" json:"bk_obj_asst_id" bson:"bk_obj_asst_id"`
	AsstID       string `field:"bk_asst_id" json:"bk_asst_id" bson:"bk_asst_id"`
	Mapping      string `field:"mapping" json:"mapping" bson:"mappingo"`
	OnDelete     string `field:"on_delete" json:"on_delete" bson:"on_delete"`

	//ObjectAttID      string `field:"bk_object_att_id" json:"bk_object_att_id" bson:"bk_object_att_id"`
=======
type AssociationDirection string

const (
	NoneDirection       AssociationDirection = "none"
	DestinationToSource AssociationDirection = "src_dest"
	SourceToDestination AssociationDirection = "dest_src"
)

type AssociationKind struct {
	ID int64 `field:"id" json:"id" bson:"id"`
	// a unique association id created by user.
	AssociationKindID string `field:"bk_asst_id" json:"bk_asst_id" bson:"bk_asst_id"`
	// a memorable name for this association kind, could be a chinese name, a english name etc.
	AssociationKindName string `field:"bk_asst_name" json:"bk_asst_name" bson:"bk_asst_name"`
	// the owner that this association type belongs to.
	OwnerID string `field:"bk_supplier_account" json:"bk_supplier_account" bson:"bk_supplier_account"`
	// the describe for the relationship from source object to the target(destination) object, which will be displayed
	// when the topology is constructed between objects.
	SourceToDestinationNote string `field:"src_des" json:"src_des" bson:"src_des"`
	// the describe for the relationship from the target(destination) object to source object, which will be displayed
	// when the topology is constructed between objects.
	DestinationToSourceNote string `field:"dest_des" json:"dest_des" bson:"dest_des"`
	// the association direction between two objects.
	Direction AssociationDirection `field:"direction" json:"direction" bson:"direction"`
}

type AssociationOnDeleteAction string
type AssociationMapping string

const (
	// this is a default action, which is do nothing when a association between object is deleted.
	NoAction AssociationOnDeleteAction = "none"
	// delete related source object instances when the association is deleted.
	DeleteSource AssociationOnDeleteAction = "delete_src"
	// delete related destination object instances when the association is deleted.
	DeleteDestinatioin AssociationOnDeleteAction = "delete_dest"

	// the source object can be related with only one destination object
	OneToOneMapping AssociationMapping = "1:1"
	// the source object can be related with multiple destination objects
	OneToManyMapping AssociationMapping = "1:n"
	// multiple source object can be related with multiple destination objects
	ManyToManyMapping AssociationMapping = "n:n"
)

// Association defines the association between two objects.
type Association struct {
	ID      int64  `field:"id" json:"id" bson:"id"`
	OwnerID string `field:"bk_supplier_account" json:"bk_supplier_account" bson:"bk_supplier_account"`

	// the unique id belongs to  this association, should be generated with rules as follows:
	// "$ObjectID"_"$AsstID"_"$AsstObjID"
	ObjectAsstID string `field:"bk_obj_asst_id" json:"bk_obj_asst_id" bson:"bk_obj_asst_id"`
	// the alias name of this association, which is a substitute name in the association kind $AsstKindID
	ObjectAsstAliasName string `field:"bk_obj_asst_name" json:"bk_obj_asst_name" bson:"bk_obj_asst_name"`

	// describe which object this association is defined for.
	ObjectID string `field:"bk_obj_id" json:"bk_obj_id" bson:"bk_obj_id"`
	// describe where the Object associate with.
	AsstObjID string `field:"bk_asst_obj_id" json:"bk_asst_obj_id" bson:"bk_asst_obj_id"`
	// the association kind used by this association.
	AsstKindID string `field:"bk_asst_id" json:"bk_asst_id" bson:"bk_asst_id"`

	// defined which kind of association can be used between the source object and destination object.
	Mapping AssociationMapping `field:"mapping" json:"mapping" bson:"mapping"`
	// describe the action when this association is deleted.
	OnDelete AssociationOnDeleteAction `field:"on_delete" json:"on_delete" bson:"on_delete"`
	// describe whether this association is a pre-defined association or not,
	// if true, it means this association is used by cmdb itself.
	IsPredefined bool `field:"is_pre" json:"is_pre" bson:"is_pre"`

	// deprecated from now on.
	// ObjectAttID      string `field:"bk_object_att_id" json:"bk_object_att_id" bson:"bk_object_att_id"`
>>>>>>> 700ec035
	ClassificationID string `field:"bk_classification_id" bson:"-"`
	ObjectIcon       string `field:"bk_obj_icon" bson:"-"`
	ObjectName       string `field:"bk_obj_name" bson:"-"`
}

// Parse load the data from mapstr attribute into attribute instance
func (cli *Association) Parse(data types.MapStr) (*Association, error) {

	err := SetValueToStructByTags(cli, data)
	if nil != err {
		return nil, err
	}

	return cli, err
}

// ToMapStr to mapstr
func (cli *Association) ToMapStr() types.MapStr {
	return SetValueToMapStrByTags(cli)
}

// InstAsst an association definition between instances.
type InstAsst struct {
	ID           int64     `field:"id" json:"-"`
	InstID       int64     `field:"bk_inst_id" json:"bk_inst_id" bson:"bk_inst_id"`
	ObjectID     string    `field:"bk_obj_id" json:"bk_obj_id"`
	AsstInstID   int64     `field:"bk_asst_inst_id" json:"bk_asst_inst_id"  bson:"bk_asst_inst_id"`
	AsstObjectID string    `field:"bk_asst_obj_id" json:"bk_asst_obj_id"`
	OwnerID      string    `field:"bk_supplier_account" json:"bk_supplier_account" bson:"bk_supplier_account"`
	ObjectAsstID string    `field:"bk_obj_asst_id" json:"bk_obj_asst_id" bson:"bk_obj_asst_id"`
	CreateTime   time.Time `field:"create_time" json:"create_time" bson:"create_time"`
	LastTime     time.Time `field:"last_time" json:"last_time" bson:"last_time"`
}

type InstNameAsst struct {
	ID         string `json:"id"`
	ObjID      string `json:"bk_obj_id"`
	ObjIcon    string `json:"bk_obj_icon"`
	InstID     int64  `json:"bk_inst_id"`
	ObjectName string `json:"bk_obj_name"`
	InstName   string `json:"bk_inst_name"`
	// AsstName   string                 `json:"bk_asst_name"`
	// AsstID   string                 `json:"bk_asst_id"`
	InstInfo map[string]interface{} `json:"inst_info,omitempty"`
}

// Parse load the data from mapstr attribute into attribute instance
func (cli *InstAsst) Parse(data types.MapStr) (*InstAsst, error) {

	err := SetValueToStructByTags(cli, data)
	if nil != err {
		return nil, err
	}

	return cli, err
}

// ToMapStr to mapstr
func (cli *InstAsst) ToMapStr() types.MapStr {
	return SetValueToMapStrByTags(cli)
}

// MainlineObjectTopo the mainline object topo
type MainlineObjectTopo struct {
	ObjID      string `field:"bk_obj_id" json:"bk_obj_id"`
	ObjName    string `field:"bk_obj_name" json:"bk_obj_name"`
	OwnerID    string `field:"bk_supplier_account" json:"bk_supplier_account"`
	NextObj    string `field:"bk_next_obj" json:"bk_next_obj"`
	NextName   string `field:"bk_next_name" json:"bk_next_name"`
	PreObjID   string `field:"bk_pre_obj_id" json:"bk_pre_obj_id"`
	PreObjName string `field:"bk_pre_obj_name" json:"bk_pre_obj_name"`
}

// Parse load the data from mapstr attribute into attribute instance
func (cli *MainlineObjectTopo) Parse(data types.MapStr) (*MainlineObjectTopo, error) {

	err := SetValueToStructByTags(cli, data)
	if nil != err {
		return nil, err
	}

	return cli, err
}

// ToMapStr to mapstr
func (cli *MainlineObjectTopo) ToMapStr() types.MapStr {
	return SetValueToMapStrByTags(cli)
}

// TopoInst 实例拓扑结构
type TopoInst struct {
	InstID   int64  `json:"bk_inst_id"`
	InstName string `json:"bk_inst_name"`
	ObjID    string `json:"bk_obj_id"`
	ObjName  string `json:"bk_obj_name"`
	Default  int    `json:"default"`
}

// TopoInstRst 拓扑实例
type TopoInstRst struct {
	TopoInst `json:",inline"`
	Child    []TopoInstRst `json:"child"`
}

// ConditionItem subcondition
type ConditionItem struct {
	Field    string      `json:"field,omitempty"`
	Operator string      `json:"operator,omitempty"`
	Value    interface{} `json:"value,omitempty"`
}

// AssociationParams  association params
type AssociationParams struct {
	Page      BasePage                   `json:"page,omitempty"`
	Fields    map[string][]string        `json:"fields,omitempty"`
	Condition map[string][]ConditionItem `json:"condition,omitempty"`
}<|MERGE_RESOLUTION|>--- conflicted
+++ resolved
@@ -30,11 +30,7 @@
 	// AssociationFieldAssociationObjectID the association data field definition
 	AssociationFieldAssociationObjectID = "bk_asst_obj_id"
 	// AssociationFieldAssociationName the association data field definition
-<<<<<<< HEAD
-	AssociationFieldAssociationName = "bk_asst_name"
-=======
 	// AssociationFieldAssociationName = "bk_asst_name"
->>>>>>> 700ec035
 	// AssociationFieldAssociationId auto incr id
 	AssociationFieldAssociationId = "id"
 )
@@ -48,11 +44,7 @@
 	BaseResp `json:",inline"`
 	Data     struct {
 		Count int                `json:"count"`
-<<<<<<< HEAD
-		Info  []*AssociationType `json:"info"`
-=======
 		Info  []*AssociationKind `json:"info"`
->>>>>>> 700ec035
 	} `json:"data"`
 }
 
@@ -78,7 +70,6 @@
 	Data     string `json:"data"`
 }
 
-<<<<<<< HEAD
 type SearchAssociationObjectRequestCond struct {
 	AsstID       string `field:"bk_asst_id" json:"bk_asst_id"`
 	ObjectID     string `field:"bk_obj_id" json:"bk_obj_id"`
@@ -88,10 +79,6 @@
 
 type SearchAssociationObjectRequest struct {
 	Condition SearchAssociationObjectRequestCond `json:"condition"`
-=======
-type SearchAssociationObjectRequest struct {
-	Condition map[string]interface{} `json:"condition"`
->>>>>>> 700ec035
 }
 
 type SearchAssociationObjectResult struct {
@@ -118,7 +105,6 @@
 	Data     string `json:"data"`
 }
 
-<<<<<<< HEAD
 type SearchAssociationInstRequestCond struct {
 	ObjectAsstId string  `field:"bk_obj_asst_id" json:"bk_obj_asst_id"`
 	AsstID       string  `field:"bk_asst_id" json:"bk_asst_id"`
@@ -132,10 +118,6 @@
 
 type SearchAssociationInstRequest struct {
 	Condition SearchAssociationInstRequestCond `json:"condition"`
-=======
-type SearchAssociationInstRequest struct {
-	Condition map[string]interface{} `json:"condition"`
->>>>>>> 700ec035
 }
 
 type SearchAssociationInstResult struct {
@@ -165,33 +147,6 @@
 }
 
 // 关联类型
-<<<<<<< HEAD
-type AssociationType struct {
-	ID        int64  `field:"id" json:"id" bson:"id"`
-	AsstID    string `field:"bk_asst_id" json:"bk_asst_id" bson:"bk_asst_id"`
-	AsstName  string `field:"bk_asst_name" json:"bk_asst_name" bson:"bk_asst_name"`
-	OwnerID   string `field:"bk_supplier_account" json:"bk_supplier_account" bson:"bk_supplier_account"`
-	SrcDes    string `field:"src_des" json:"src_des" bson:"src_des"`
-	DestDes   string `field:"dest_des" json:"dest_des" bson:"dest_des"`
-	Direction string `field:"direction" json:"direction" bson:"direction"`
-}
-
-// Association define object association struct
-type Association struct {
-	ID          int64  `field:"id" json:"id" bson:"id"`
-	ObjectID    string `field:"bk_obj_id" json:"bk_obj_id" bson:"bk_obj_id"`
-	OwnerID     string `field:"bk_supplier_account" json:"bk_supplier_account" bson:"bk_supplier_account"`
-	AsstForward string `field:"bk_asst_forward" json:"bk_asst_forward" bson:"bk_asst_forward"`
-	AsstObjID   string `field:"bk_asst_obj_id" json:"bk_asst_obj_id" bson:"bk_asst_obj_id"`
-	AsstName    string `field:"bk_asst_name" json:"bk_asst_name" bson:"bk_asst_name"`
-
-	ObjectAsstID string `field:"bk_obj_asst_id" json:"bk_obj_asst_id" bson:"bk_obj_asst_id"`
-	AsstID       string `field:"bk_asst_id" json:"bk_asst_id" bson:"bk_asst_id"`
-	Mapping      string `field:"mapping" json:"mapping" bson:"mappingo"`
-	OnDelete     string `field:"on_delete" json:"on_delete" bson:"on_delete"`
-
-	//ObjectAttID      string `field:"bk_object_att_id" json:"bk_object_att_id" bson:"bk_object_att_id"`
-=======
 type AssociationDirection string
 
 const (
@@ -265,7 +220,6 @@
 
 	// deprecated from now on.
 	// ObjectAttID      string `field:"bk_object_att_id" json:"bk_object_att_id" bson:"bk_object_att_id"`
->>>>>>> 700ec035
 	ClassificationID string `field:"bk_classification_id" bson:"-"`
 	ObjectIcon       string `field:"bk_obj_icon" bson:"-"`
 	ObjectName       string `field:"bk_obj_name" bson:"-"`

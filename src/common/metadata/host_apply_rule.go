/*
 * Tencent is pleased to support the open source community by making 蓝鲸 available.,
 * Copyright (C) 2017,-2018 THL A29 Limited, a Tencent company. All rights reserved.
 * Licensed under the MIT License (the ",License",); you may not use this file except
 * in compliance with the License. You may obtain a copy of the License at
 * http://opensource.org/licenses/MIT
 * Unless required by applicable law or agreed to in writing, software distributed under
 * the License is distributed on an ",AS IS" BASIS, WITHOUT WARRANTIES OR CONDITIONS OF ANY KIND,
 * either express or implied. See the License for the specific language governing permissions and
 * limitations under the License.
 */
package metadata

import (
	"fmt"
	"sort"
	"strings"
	"time"

	"configcenter/src/common"
	"configcenter/src/common/errors"
	"configcenter/src/common/json"
	"configcenter/src/common/querybuilder"
	"configcenter/src/common/util"
)

const (
	TopoNodeKeyword = "keyword"
)

// HostApplyRule represent one rule of host property auto apply
type HostApplyRule struct {
	ID       int64 `field:"id" json:"id" bson:"id" mapstructure:"id"`
	BizID    int64 `field:"bk_biz_id" json:"bk_biz_id" bson:"bk_biz_id" mapstructure:"bk_biz_id"`
	ModuleID int64 `field:"bk_module_id" json:"bk_module_id" bson:"bk_module_id" mapstructure:"bk_module_id"`
	// NOCC:tosa/linelength(忽略长度)
	ServiceTemplateID int64 `field:"service_template_id" json:"service_template_id" bson:"service_template_id" mapstructure:"service_template_id"`

	// `id` field of table: `cc_AsstDes`, not the same with bk_property_id
	AttributeID       int64       `field:"bk_attribute_id" json:"bk_attribute_id" bson:"bk_attribute_id" mapstructure:"bk_attribute_id"`
	PropertyValue     interface{} `field:"bk_property_value" json:"bk_property_value" bson:"bk_property_value" mapstructure:"bk_property_value"`
	ServiceTemplateID int64       `field:"service_template_id" json:"service_template_id" bson:"service_template_id" mapstructure:"service_template_id"`

	// 通用字段
	Creator         string    `field:"creator" json:"creator" bson:"creator" mapstructure:"creator"`
	Modifier        string    `field:"modifier" json:"modifier" bson:"modifier" mapstructure:"modifier"`
	CreateTime      time.Time `field:"create_time" json:"create_time" bson:"create_time" mapstructure:"create_time"`
	LastTime        time.Time `field:"last_time" json:"last_time" bson:"last_time" mapstructure:"last_time"`
	SupplierAccount string    `field:"bk_supplier_account" json:"bk_supplier_account" bson:"bk_supplier_account" mapstructure:"bk_supplier_account"`
}

func (h *HostApplyRule) Validate() (string, error) {
	return "", nil
}

// CreateHostApplyRuleOption create host auto-apply rules.
type CreateHostApplyRuleOption struct {
<<<<<<< HEAD
	ModuleID          int64       `json:"bk_module_id,omitempty"`
	ServiceTemplateID int64       `json:"service_template_id,omitempty"`
	AttributeID       int64       `json:"bk_attribute_id"`
	PropertyValue     interface{} `json:"bk_property_value"`
=======
	AttributeID       int64       `field:"bk_attribute_id" json:"bk_attribute_id" bson:"bk_attribute_id" mapstructure:"bk_attribute_id"`
	ModuleID          int64       `field:"bk_module_id" json:"bk_module_id" bson:"bk_module_id" mapstructure:"bk_module_id"`
	PropertyValue     interface{} `field:"bk_property_value" json:"bk_property_value" bson:"bk_property_value" mapstructure:"bk_property_value"`
	ServiceTemplateID int64       `field:"service_template_id" json:"service_template_id" bson:"service_template_id" mapstructure:"service_template_id"`
>>>>>>> c435767a
}

type UpdateHostApplyRuleOption struct {
	PropertyValue interface{} `field:"bk_property_value" json:"bk_property_value" bson:"bk_property_value" mapstructure:"bk_property_value"`
}

type MultipleHostApplyRuleResult struct {
	Count int64           `json:"count" mapstructure:"count"`
	Info  []HostApplyRule `json:"info" mapstructure:"info"`
}

type ListHostApplyRuleOption struct {
<<<<<<< HEAD
	ModuleIDs          []int64  `json:"bk_module_ids" bson:"bk_module_ids"`
	ServiceTemplateIDs []int64  `json:"service_template_ids" bson:"service_template_ids"`
	AttributeIDs       []int64  `json:"bk_attribute_ids" bson:"bk_attribute_ids"`
	Page               BasePage `json:"page" bson:"page"`
=======
	ApplicationID      int64    `field:"bk_biz_id" json:"bk_biz_id" bson:"bk_biz_id"`
	ServiceTemplateIDs []int64  `field:"service_template_ids" json:"service_template_ids" bson:"service_template_ids" mapstructure:"service_template_ids"`
	ModuleIDs          []int64  `field:"bk_module_ids" json:"bk_module_ids" bson:"bk_module_ids" mapstructure:"bk_module_ids"`
	AttributeIDs       []int64  `field:"bk_attribute_ids" json:"bk_attribute_ids" bson:"bk_attribute_ids" mapstructure:"bk_attribute_ids"`
	Page               BasePage `field:"page" json:"page" bson:"page" mapstructure:"page"`
>>>>>>> c435767a
}

type ListHostRelatedApplyRuleOption struct {
	HostIDs []int64  `field:"bk_host_ids" json:"bk_host_ids" bson:"bk_host_ids" mapstructure:"bk_host_ids"`
	Page    BasePage `json:"page" mapstructure:"page"`
}

// DeleteHostApplyRuleOption delete host auto-apply rule request.
type DeleteHostApplyRuleOption struct {
	ModuleIDs          []int64 `json:"bk_module_ids"`
	ServiceTemplateIDs []int64 `json:"service_template_ids"`
	RuleIDs            []int64 `json:"host_apply_rule_ids"`
}

// ValidateServiceTemplateOption judging the validity of parameters in the service template scenario.
func (option *DeleteHostApplyRuleOption) ValidateServiceTemplateOption() (rawError errors.RawErrorInfo) {

	if len(option.RuleIDs) == 0 {
		return errors.RawErrorInfo{
			ErrCode: common.CCErrCommParamsNeedSet,
			Args:    []interface{}{"host_apply_rule_ids"},
		}
	}

	if len(option.ModuleIDs) > 0 {
		return errors.RawErrorInfo{
			ErrCode: common.CCErrCommParamsIsInvalid,
			Args:    []interface{}{"bk_module_ids"},
		}
	}

	if len(option.ServiceTemplateIDs) == 0 {
		return errors.RawErrorInfo{
			ErrCode: common.CCErrCommParamsNeedSet,
			Args:    []interface{}{"bk_template_ids"},
		}
	}

	// serviceTemplate id does not allow id 0 to exist.
	if util.InArray(0, option.ServiceTemplateIDs) {
		return errors.RawErrorInfo{
			ErrCode: common.CCErrCommParamsIsInvalid,
			Args:    []interface{}{"bk_templates_ids"},
		}
	}
	return errors.RawErrorInfo{}
}

// ValidateModuleOption judging the validity of parameters in the module scenario.
func (option *DeleteHostApplyRuleOption) ValidateModuleOption() (rawError errors.RawErrorInfo) {

	if len(option.RuleIDs) == 0 {
		return errors.RawErrorInfo{
			ErrCode: common.CCErrCommParamsNeedSet,
			Args:    []interface{}{"host_apply_rule_ids"},
		}
	}
	if len(option.ServiceTemplateIDs) > 0 {
		return errors.RawErrorInfo{
			ErrCode: common.CCErrCommParamsIsInvalid,
			Args:    []interface{}{"service_template_ids"},
		}
	}

	if len(option.ModuleIDs) == 0 {
		return errors.RawErrorInfo{
			ErrCode: common.CCErrCommParamsNeedSet,
			Args:    []interface{}{"bk_module_ids"},
		}
	}

	// module id does not allow id 0 to exist.
	if len(option.ModuleIDs) > 0 {
		if util.InArray(0, option.ModuleIDs) {
			return errors.RawErrorInfo{
				ErrCode: common.CCErrCommParamsIsInvalid,
				Args:    []interface{}{"bk_module_ids"},
			}
		}
	}
	return errors.RawErrorInfo{}
}

type BatchCreateOrUpdateApplyRuleOption struct {
	Rules []CreateOrUpdateApplyRuleOption `field:"host_apply_rules" json:"host_apply_rules" bson:"host_apply_rules" mapstructure:"host_apply_rules"`
}

type UpdateHostByHostApplyRuleOption struct {
	HostIDs []int64 `field:"bk_host_ids" json:"bk_host_ids" bson:"bk_host_ids" mapstructure:"bk_host_ids"`
}

// CreateOrUpdateApplyRuleOption create or update host auto-apply rule parameters.
type CreateOrUpdateApplyRuleOption struct {
	ModuleID          int64       `json:"bk_module_id,omitempty" bson:"bk_module_id"`
	ServiceTemplateID int64       `json:"service_template_id,omitempty" bson:"service_template_id"`
	AttributeID       int64       `json:"bk_attribute_id" bson:"bk_attribute_id"`
	PropertyValue     interface{} `json:"bk_property_value" bson:"bk_property_value"`
}

type BatchCreateOrUpdateHostApplyRuleResult struct {
	Items []CreateOrUpdateHostApplyRuleResult `json:"items" mapstructure:"items"`
}

type CreateOrUpdateHostApplyRuleResult struct {
	ErrorContainer `json:",inline"`
	Index          int           `json:"index" mapstructure:"index"`
	Rule           HostApplyRule `json:"rule" mapstructure:"rule"`
}

// HostAttribute host auto-apply properties.
type HostAttribute struct {
	AttributeID   int64       `json:"bk_attribute_id" bson:"bk_attribute_id"`
	PropertyValue interface{} `json:"bk_property_value" bson:"bk_property_value"`
}

// HostApplyConflictResolver define a resolution to a single conflict.
type HostApplyConflictResolver struct {
	HostID        int64 `json:"bk_host_id" bson:"bk_host_id"`
	HostAttribute `json:",inline"`
}

// HostApplyTransRules module attribute value setting in the host transfer scenario.
type HostApplyTransRules struct {
	Changed    bool            `json:"changed"`
	FinalRules []HostAttribute `json:"final_rules"`
}
type Host2Modules struct {
	HostID    int64   `field:"bk_host_id" json:"bk_host_id" bson:"bk_host_id" mapstructure:"bk_host_id"`
	ModuleIDs []int64 `field:"bk_module_ids" json:"bk_module_ids" bson:"bk_module_ids" mapstructure:"bk_module_ids"`
}

// 主机属性自动应用执行计划生成逻辑核心数据结构
// 设计背景：该数据结构需要支持如下三种场景
// 1. 应用模块配置到主机属性
// 2. 编辑模块配置(可能未保存), 预览应用效果(查看是否有冲突)
// 3. 将主机转移到模块下前预览应用效果（查看是否有冲突）
// 字段说明
// - Rules: 主机属性应用规则，由于上述case2的存在，其中 ID 可能为0
// - HostModules: 主机所有模块信息，case3的存在，导致不能直接从db中查询主机所属模块
// - ConflictResolvers: 可选参数，用于表示主机属性应用出现冲突时，如何设置应用值，如果未设置则冲突的字段不会被更新
type HostApplyPlanOption struct {
	Rules             []HostApplyRule             `field:"host_apply_rules" json:"host_apply_rules" bson:"host_apply_rules" mapstructure:"host_apply_rules"`
	HostModules       []Host2Modules              `field:"host_modules" json:"host_modules" bson:"host_modules" mapstructure:"host_modules"`
	ConflictResolvers []HostApplyConflictResolver `field:"conflict_resolvers" json:"conflict_resolvers" bson:"conflict_resolvers" mapstructure:"conflict_resolvers"`
}

type HostApplyConflictField struct {
	AttributeID   int64       `field:"bk_attribute_id" json:"bk_attribute_id" bson:"bk_attribute_id" mapstructure:"bk_attribute_id"`
	PropertyID    string      `field:"bk_property_id" json:"bk_property_id" mapstructure:"bk_property_id"`
	PropertyValue interface{} `field:"bk_property_value" json:"bk_property_value" mapstructure:"bk_property_value"`

	Rules []HostApplyRule `field:"host_apply_rules" json:"host_apply_rules" bson:"host_apply_rules" mapstructure:"host_apply_rules"`
	// UnresolvedConflictExist show whether conflict still exist after use possible conflict resolver
	// if there is a conflict, but has a resolver for it, ConflictedStillExist will be false
	UnresolvedConflictExist bool `field:"unresolved_conflict_exist" json:"unresolved_conflict_exist" mapstructure:"unresolved_conflict_exist"`
}

type HostApplyUpdateField struct {
	AttributeID   int64       `field:"bk_attribute_id" json:"bk_attribute_id" bson:"bk_attribute_id" mapstructure:"bk_attribute_id"`
	PropertyID    string      `field:"bk_property_id" json:"bk_property_id" mapstructure:"bk_property_id"`
	PropertyValue interface{} `field:"bk_property_value" json:"bk_property_value" mapstructure:"bk_property_value"`
}

type OneHostApplyPlan struct {
	ErrorContainer `json:",inline"`
	HostID         int64     `field:"bk_host_id" json:"bk_host_id" bson:"bk_host_id" mapstructure:"bk_host_id"`
	CloudInfo      CloudInst `field:"cloud_area" json:"cloud_area" bson:"cloud_area" mapstructure:"cloud_area"`
	ModuleIDs      []int64   `field:"bk_module_ids" json:"bk_module_ids" bson:"bk_module_ids" mapstructure:"bk_module_ids"`
	// 预计执行后端主机信息
	ExpectHost     map[string]interface{}   `field:"expect_host" json:"expect_host" bson:"expect_host" mapstructure:"expect_host"`
	UpdateFields   []HostApplyUpdateField   `field:"update_fields" json:"update_fields" bson:"update_fields" mapstructure:"update_fields"`
	ConflictFields []HostApplyConflictField `field:"conflicts" json:"conflicts" bson:"conflicts" mapstructure:"conflicts"`
	// 未解决的冲突字段数
	UnresolvedConflictCount int64 `field:"unresolved_conflict_count" json:"unresolved_conflict_count" mapstructure:"unresolved_conflict_count"`
}

func (plan OneHostApplyPlan) GetUpdateData() map[string]interface{} {
	updateData := map[string]interface{}{}
	for _, field := range plan.UpdateFields {
		updateData[field.PropertyID] = field.PropertyValue
	}
	return updateData
}

func (plan OneHostApplyPlan) GetUpdateDataStr() string {
	fields := make([]string, len(plan.UpdateFields))

	for index, field := range plan.UpdateFields {
		value, _ := json.Marshal(field.PropertyValue)
		fields[index] = fmt.Sprintf(`"%s":%s`, field.PropertyID, string(value))
	}

	sort.Strings(fields)
	return "{" + strings.Join(fields, ",") + "}"
}

type HostApplyPlanResult struct {
	Plans []OneHostApplyPlan `field:"plans" json:"plans" bson:"plans" mapstructure:"plans"`
	// 未解决的冲突主机数
	UnresolvedConflictCount int64           `field:"unresolved_conflict_count" json:"unresolved_conflict_count" mapstructure:"unresolved_conflict_count"`
	HostAttributes          []Attribute     `field:"host_attributes" json:"host_attributes" bson:"host_attributes" mapstructure:"host_attributes"`
	Count                   int             `field:"count" json:"count" bson:"count" mapstructure:"count"`
	Rules                   []HostApplyRule `field:"final_rules" json:"final_rules" mapstructure:"final_rules"`
}

// HostApplyPlanBase  host auto-apply Infrastructure
type HostApplyPlanBase struct {
	BizID int64 `json:"bk_biz_id"`

	// Changed true: indicates that the host needs to apply the attribute rules in the request; false: indicates that
	// the host does not apply the attribute rule in the request
	Changed         bool                        `json:"changed"`
	RemoveRuleIDs   []int64                     `json:"remove_rule_ids"`
	IgnoreRuleIDs   []int64                     `json:"ignore_rule_ids"`
	AdditionalRules []CreateHostApplyRuleOption `json:"additional_rules"`
	// optional, if set, only hostID in HostIDs will be used
	HostIDs []int64 `json:"bk_host_ids" bson:"bk_host_ids"`
}

// HostApplyTaskStatusOption get task status.
type HostApplyTaskStatusOption struct {
	BizID   int64    `json:"bk_biz_id"`
	TaskIDs []string `json:"task_ids"`
}

// Validate validate HostApplyTaskStatusOption
func (op *HostApplyTaskStatusOption) Validate() (rawError errors.RawErrorInfo) {

	if op.BizID == 0 {
		return errors.RawErrorInfo{
			ErrCode: common.CCErrCommParamsNeedSet,
			Args:    []interface{}{common.BKAppIDField},
		}
	}
	if len(op.TaskIDs) == 0 {
		return errors.RawErrorInfo{
			ErrCode: common.CCErrCommParamsNeedSet,
			Args:    []interface{}{"task_ids"},
		}
	}
	return errors.RawErrorInfo{}
}

// HostAppyTaskInfo the execution state corresponding to the task ID.
type HostAppyTaskInfo struct {
	TaskID string `json:"task_id"`
	Status string `json:"status"`
}

// HostApplyTaskStatusRsp host automatic application task status query information.
type HostApplyTaskStatusRsp struct {
	BizID    int64              `json:"bk_biz_id"`
	TaskInfo []HostAppyTaskInfo `json:"task_info"`
}

// HostApplyTaskResult task result
type HostApplyTaskResult struct {
	BizID  int64  `json:"bk_biz_id"`
	TaskID string `json:"task_id"`
}

// HostApplyModuleOption request parameters automatically applied by the host in the module scenario.
type HostApplyModulesOption struct {
	HostApplyPlanBase `json:",inline"`
	// ModuleIDs Module list
	ModuleIDs []int64 `json:"bk_module_ids" bson:"bk_module_ids"`
}

func hostApplyBaseValidate(bizID int64, addRules []CreateHostApplyRuleOption, removeIDs []int64) errors.RawErrorInfo {
	if bizID == 0 {
		return errors.RawErrorInfo{
			ErrCode: common.CCErrCommParamsNeedSet,
			Args:    []interface{}{common.BKAppIDField},
		}
	}

	if len(addRules) == 0 && len(removeIDs) == 0 {
		return errors.RawErrorInfo{
			ErrCode: common.CCErrCommParamsNeedSet,
			Args:    []interface{}{"additional_rules and remove_rule_ids"},
		}
	}
	return errors.RawErrorInfo{}
}

// Validate validate HostApplyModulesOption
func (op *HostApplyModulesOption) Validate() (rawError errors.RawErrorInfo) {

	if len(op.ModuleIDs) == 0 {
		return errors.RawErrorInfo{
			ErrCode: common.CCErrCommParamsNeedSet,
			Args:    []interface{}{"bk_module_ids"},
		}
	}
	if err := hostApplyBaseValidate(op.BizID, op.AdditionalRules, op.RemoveRuleIDs); err.ErrCode != 0 {
		return err
	}
	return errors.RawErrorInfo{}
}

// HostApplyServiceTemplateOption Request parameters automatically applied by the host in the service template scenario.
type HostApplyServiceTemplateOption struct {
	HostApplyPlanBase  `json:",inline"`
	ServiceTemplateIDs []int64 ` json:"service_template_ids" bson:"service_template_ids" `
}

// Validate validate HostApplyServiceTemplateOption
func (op *HostApplyServiceTemplateOption) Validate() (rawError errors.RawErrorInfo) {

	if len(op.ServiceTemplateIDs) == 0 {
		return errors.RawErrorInfo{
			ErrCode: common.CCErrCommParamsNeedSet,
			Args:    []interface{}{"bk_service_template_ids"},
		}
	}
	if err := hostApplyBaseValidate(op.BizID, op.AdditionalRules, op.RemoveRuleIDs); err.ErrCode != 0 {
		return err
	}
	return errors.RawErrorInfo{}
}

// HostApplyRsp the host automatically applies the asynchronous task response.
type HostApplyRsp struct {
	BizId  int    `json:"bk_biz_id"`
	TaskId string `json:"task_id"`
}
type HostApplyPlanRequest struct {
	ApplicationID      int64                       `field:"bk_biz_id" json:"bk_biz_id" bson:"bk_biz_id"`
	RemoveRuleIDs      []int64                     `field:"remove_rule_ids" json:"remove_rule_ids" bson:"remove_rule_ids" mapstructure:"remove_rule_ids"`
	IgnoreRuleIDs      []int64                     `field:"ignore_rule_ids" json:"ignore_rule_ids" bson:"ignore_rule_ids" mapstructure:"ignore_rule_ids"`
	AdditionalRules    []CreateHostApplyRuleOption `field:"additional_rules" json:"additional_rules" bson:"additional_rules" mapstructure:"additional_rules"`
	ConflictResolvers  []HostApplyConflictResolver `field:"conflict_resolvers" json:"conflict_resolvers" bson:"conflict_resolvers" mapstructure:"conflict_resolvers"`
	ModuleIDs          []int64                     `field:"bk_module_ids" json:"bk_module_ids" bson:"bk_module_ids" mapstructure:"bk_module_ids"`
	ServiceTemplateIDs []int64                     `field:"service_template_ids" json:"service_template_ids" bson:"service_template_ids"`
	// optional, if set, only hostID in HostIDs will be used
	HostIDs []int64 `field:"bk_host_ids" json:"bk_host_ids" bson:"bk_host_ids" mapstructure:"bk_host_ids"`
}

type HostApplyResult struct {
	ErrorContainer `json:",inline"`
	HostID         int64 `field:"bk_host_id" json:"bk_host_id" bson:"bk_host_id" mapstructure:"bk_host_id"`
}

type MultipleHostApplyResult struct {
	ErrorContainer `json:",inline"`
	HostResults    []HostApplyResult `field:"host_results" json:"host_results" bson:"host_results" mapstructure:"host_results"`
}

type ErrorContainer struct {
	ErrCode int    `json:"error_code" json:"error_code" bson:"error_code" mapstructure:"error_code"`
	ErrMsg  string `json:"error_message" json:"error_message" bson:"error_message" mapstructure:"error_message"`
}

func (container *ErrorContainer) SetError(err errors.CCErrorCoder) {
	if err == nil {
		return
	}
	container.ErrCode = err.GetCode()
	container.ErrMsg = err.Error()
}

func (container *ErrorContainer) GetError() errors.CCErrorCoder {
	if container.ErrCode == 0 {
		return nil
	}
	return errors.New(container.ErrCode, container.ErrMsg)
}

type SearchRuleRelatedModulesOption struct {
	QueryFilter *querybuilder.QueryFilter `json:"query_filter" field:"query_filter" mapstructure:"query_filter"`
}

<<<<<<< HEAD
// UpdateHostApplyEnableStatusOption update host auto-applied status request.
type UpdateHostApplyEnableStatusOption struct {

	//IDs the module scene represents the list of module IDs. In the template scene,this ID is the list of template IDs.
	IDs        []int64 `json:"ids" mapstructure:"ids"`
	Enable     bool    `json:"enabled" mapstructure:"enabled"`
	ClearRules bool    `json:"clear_rules" mapstructure:"clear_rules"`
}

// Validate validate UpdateHostApplyEnableStatusOption
func (op *UpdateHostApplyEnableStatusOption) Validate() (rawError errors.RawErrorInfo) {

	if len(op.IDs) == 0 {
		return errors.RawErrorInfo{
			ErrCode: common.CCErrCommParamsNeedSet,
			Args:    []interface{}{"ids"},
		}
	}

	if util.InArray(0, op.IDs) {
		return errors.RawErrorInfo{
			ErrCode: common.CCErrCommParamsInvalid,
			Args:    []interface{}{"ids"},
		}

	}
	return errors.RawErrorInfo{}
=======
type UpdateModuleHostApplyEnableStatusOption struct {
	Enable     bool `json:"enable" mapstructure:"enable"`
	ClearRules bool `json:"clear_rules" mapstructure:"clear_rules"`
}

// GetHostApplyStatusParam get service template host apply status param
type GetHostApplyStatusParam struct {
	ApplicationID int64   `json:"bk_biz_id"`
	ModuleIDs     []int64 `json:"bk_module_ids"`
}

// HostApplyStatusResult host apply status result
type HostApplyStatusResult struct {
	ModuleID         int64 `json:"bk_module_id"`
	HostApplyEnabled bool  `json:"host_apply_enabled"`
}

// RuleRelatedServiceTemplate rule related service template option
type RuleRelatedServiceTemplateOption struct {
	ApplicationID int64                     `json:"bk_biz_id"`
	QueryFilter   *querybuilder.QueryFilter `json:"query_filter"`
}

// HostApplyPlanBase  host auto-apply Infrastructure
type HostApplyPlanBase struct {
	BizID int64 `json:"bk_biz_id"`
	// Changed true: 表示应用请求中的主机自动应用规则; false: 表示对于冲突主机来说不改变原属性值
	Changed bool `json:"changed"`
	// NOCC:tosa/linelength(ignore length)
	RemoveRuleIDs []int64 `field:"remove_rule_ids" json:"remove_rule_ids" bson:"remove_rule_ids" mapstructure:"remove_rule_ids"`
	// NOCC:tosa/linelength(ignore length)
	IgnoreRuleIDs []int64 `field:"ignore_rule_ids" json:"ignore_rule_ids" bson:"ignore_rule_ids" mapstructure:"ignore_rule_ids"`
	// NOCC:tosa/linelength(ignore length)
	AdditionalRules []CreateHostApplyRuleOption `field:"additional_rules" json:"additional_rules" bson:"additional_rules" mapstructure:"additional_rules"`
	// optional, if set, only hostID in HostIDs will be used
	HostIDs []int64 `field:"bk_host_ids" json:"bk_host_ids" bson:"bk_host_ids" mapstructure:"bk_host_ids"`
}

// HostApplyModuleOption request parameters automatically applied by the host in the module scenario.
type HostApplyModulesOption struct {
	HostApplyPlanBase `json:",inline"`
	// ModuleIDs Module list
	ModuleIDs []int64 `field:"bk_module_ids" json:"bk_module_ids" bson:"bk_module_ids" mapstructure:"bk_module_ids"`
}

// HostApplyServiceTemplateOption 主机自动应用服务模板场景下的请求
type HostApplyServiceTemplateOption struct {
	HostApplyPlanBase `json:",inline"`
	// NOCC:tosa/linelength(忽略长度)
	ServiceTemplateIDs []int64 `field:"service_template_ids" json:"service_template_ids" bson:"service_template_ids" mapstructure:"service_template_ids"`
}

// InvalidHostCountOption request parameters struct about invalid host count
type InvalidHostCountOption struct {
	ApplicationID int64 `json:"bk_biz_id"`
	ID            int64 `json:"id"`
}

// InvalidHostCountResult the result struct about invalid host count
type InvalidHostCountResult struct {
	Count int64 `json:"count"`
}

// HostApplyRuleCountOption service template host apply rule count option
type HostApplyRuleCountOption struct {
	ApplicationID      int64   `json:"bk_biz_id"`
	ServiceTemplateIDs []int64 `json:"service_template_ids"`
}

// HostApplyRuleCountResult service template host apply rule count
type HostApplyRuleCountResult struct {
	ServiceTemplateID int64 `json:"service_template_id"`
	Count             int64 `json:"count"`
}

// ModuleFinalRulesParam module final rules param
type ModuleFinalRulesParam struct {
	ApplicationID int64   `json:"bk_biz_id"`
	ModuleIDs     []int64 `json:"bk_module_ids"`
}

// ServiceTemplatesResponse service template response
type ServiceTemplatesResponse struct {
	BaseResp `json:",inline"`
	Data     []SrvTemplate `json:"data"`
>>>>>>> c435767a
}<|MERGE_RESOLUTION|>--- conflicted
+++ resolved
@@ -37,9 +37,8 @@
 	ServiceTemplateID int64 `field:"service_template_id" json:"service_template_id" bson:"service_template_id" mapstructure:"service_template_id"`
 
 	// `id` field of table: `cc_AsstDes`, not the same with bk_property_id
-	AttributeID       int64       `field:"bk_attribute_id" json:"bk_attribute_id" bson:"bk_attribute_id" mapstructure:"bk_attribute_id"`
-	PropertyValue     interface{} `field:"bk_property_value" json:"bk_property_value" bson:"bk_property_value" mapstructure:"bk_property_value"`
-	ServiceTemplateID int64       `field:"service_template_id" json:"service_template_id" bson:"service_template_id" mapstructure:"service_template_id"`
+	AttributeID   int64       `field:"bk_attribute_id" json:"bk_attribute_id" bson:"bk_attribute_id" mapstructure:"bk_attribute_id"`
+	PropertyValue interface{} `field:"bk_property_value" json:"bk_property_value" bson:"bk_property_value" mapstructure:"bk_property_value"`
 
 	// 通用字段
 	Creator         string    `field:"creator" json:"creator" bson:"creator" mapstructure:"creator"`
@@ -55,17 +54,10 @@
 
 // CreateHostApplyRuleOption create host auto-apply rules.
 type CreateHostApplyRuleOption struct {
-<<<<<<< HEAD
 	ModuleID          int64       `json:"bk_module_id,omitempty"`
 	ServiceTemplateID int64       `json:"service_template_id,omitempty"`
 	AttributeID       int64       `json:"bk_attribute_id"`
 	PropertyValue     interface{} `json:"bk_property_value"`
-=======
-	AttributeID       int64       `field:"bk_attribute_id" json:"bk_attribute_id" bson:"bk_attribute_id" mapstructure:"bk_attribute_id"`
-	ModuleID          int64       `field:"bk_module_id" json:"bk_module_id" bson:"bk_module_id" mapstructure:"bk_module_id"`
-	PropertyValue     interface{} `field:"bk_property_value" json:"bk_property_value" bson:"bk_property_value" mapstructure:"bk_property_value"`
-	ServiceTemplateID int64       `field:"service_template_id" json:"service_template_id" bson:"service_template_id" mapstructure:"service_template_id"`
->>>>>>> c435767a
 }
 
 type UpdateHostApplyRuleOption struct {
@@ -78,18 +70,11 @@
 }
 
 type ListHostApplyRuleOption struct {
-<<<<<<< HEAD
+	ApplicationID      int64    `field:"bk_biz_id" json:"bk_biz_id" bson:"bk_biz_id"`
 	ModuleIDs          []int64  `json:"bk_module_ids" bson:"bk_module_ids"`
 	ServiceTemplateIDs []int64  `json:"service_template_ids" bson:"service_template_ids"`
 	AttributeIDs       []int64  `json:"bk_attribute_ids" bson:"bk_attribute_ids"`
 	Page               BasePage `json:"page" bson:"page"`
-=======
-	ApplicationID      int64    `field:"bk_biz_id" json:"bk_biz_id" bson:"bk_biz_id"`
-	ServiceTemplateIDs []int64  `field:"service_template_ids" json:"service_template_ids" bson:"service_template_ids" mapstructure:"service_template_ids"`
-	ModuleIDs          []int64  `field:"bk_module_ids" json:"bk_module_ids" bson:"bk_module_ids" mapstructure:"bk_module_ids"`
-	AttributeIDs       []int64  `field:"bk_attribute_ids" json:"bk_attribute_ids" bson:"bk_attribute_ids" mapstructure:"bk_attribute_ids"`
-	Page               BasePage `field:"page" json:"page" bson:"page" mapstructure:"page"`
->>>>>>> c435767a
 }
 
 type ListHostRelatedApplyRuleOption struct {
@@ -462,7 +447,6 @@
 	QueryFilter *querybuilder.QueryFilter `json:"query_filter" field:"query_filter" mapstructure:"query_filter"`
 }
 
-<<<<<<< HEAD
 // UpdateHostApplyEnableStatusOption update host auto-applied status request.
 type UpdateHostApplyEnableStatusOption struct {
 
@@ -490,10 +474,6 @@
 
 	}
 	return errors.RawErrorInfo{}
-=======
-type UpdateModuleHostApplyEnableStatusOption struct {
-	Enable     bool `json:"enable" mapstructure:"enable"`
-	ClearRules bool `json:"clear_rules" mapstructure:"clear_rules"`
 }
 
 // GetHostApplyStatusParam get service template host apply status param
@@ -514,35 +494,6 @@
 	QueryFilter   *querybuilder.QueryFilter `json:"query_filter"`
 }
 
-// HostApplyPlanBase  host auto-apply Infrastructure
-type HostApplyPlanBase struct {
-	BizID int64 `json:"bk_biz_id"`
-	// Changed true: 表示应用请求中的主机自动应用规则; false: 表示对于冲突主机来说不改变原属性值
-	Changed bool `json:"changed"`
-	// NOCC:tosa/linelength(ignore length)
-	RemoveRuleIDs []int64 `field:"remove_rule_ids" json:"remove_rule_ids" bson:"remove_rule_ids" mapstructure:"remove_rule_ids"`
-	// NOCC:tosa/linelength(ignore length)
-	IgnoreRuleIDs []int64 `field:"ignore_rule_ids" json:"ignore_rule_ids" bson:"ignore_rule_ids" mapstructure:"ignore_rule_ids"`
-	// NOCC:tosa/linelength(ignore length)
-	AdditionalRules []CreateHostApplyRuleOption `field:"additional_rules" json:"additional_rules" bson:"additional_rules" mapstructure:"additional_rules"`
-	// optional, if set, only hostID in HostIDs will be used
-	HostIDs []int64 `field:"bk_host_ids" json:"bk_host_ids" bson:"bk_host_ids" mapstructure:"bk_host_ids"`
-}
-
-// HostApplyModuleOption request parameters automatically applied by the host in the module scenario.
-type HostApplyModulesOption struct {
-	HostApplyPlanBase `json:",inline"`
-	// ModuleIDs Module list
-	ModuleIDs []int64 `field:"bk_module_ids" json:"bk_module_ids" bson:"bk_module_ids" mapstructure:"bk_module_ids"`
-}
-
-// HostApplyServiceTemplateOption 主机自动应用服务模板场景下的请求
-type HostApplyServiceTemplateOption struct {
-	HostApplyPlanBase `json:",inline"`
-	// NOCC:tosa/linelength(忽略长度)
-	ServiceTemplateIDs []int64 `field:"service_template_ids" json:"service_template_ids" bson:"service_template_ids" mapstructure:"service_template_ids"`
-}
-
 // InvalidHostCountOption request parameters struct about invalid host count
 type InvalidHostCountOption struct {
 	ApplicationID int64 `json:"bk_biz_id"`
@@ -576,5 +527,4 @@
 type ServiceTemplatesResponse struct {
 	BaseResp `json:",inline"`
 	Data     []SrvTemplate `json:"data"`
->>>>>>> c435767a
 }
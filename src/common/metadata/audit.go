/*
 * Tencent is pleased to support the open source community by making 蓝鲸 available.
 * Copyright (C) 2017-2018 THL A29 Limited, a Tencent company. All rights reserved.
 * Licensed under the MIT License (the "License"); you may not use this file except
 * in compliance with the License. You may obtain a copy of the License at
 * http://opensource.org/licenses/MIT
 * Unless required by applicable law or agreed to in writing, software distributed under
 * the License is distributed on an "AS IS" BASIS, WITHOUT WARRANTIES OR CONDITIONS OF ANY KIND,
 * either express or implied. See the License for the specific language governing permissions and
 * limitations under the License.
 */

package metadata

import (
	"encoding/json"

	"configcenter/src/common"
	"configcenter/src/common/errors"
	"configcenter/src/common/querybuilder"

	"go.mongodb.org/mongo-driver/bson"
)

// AuditQueryResponse query audit logs response
type AuditQueryResponse struct {
	BaseResp `json:",inline"`
	Data     *AuditQueryResult `json:"data"`
}

// AuditQueryResult query audit logs result
type AuditQueryResult struct {
	Count int64      `json:"count"`
	Info  []AuditLog `json:"info"`
}

// CreateAuditLogParam TODO
type CreateAuditLogParam struct {
	Data []AuditLog `json:"data"`
}

// AuditQueryInput TODO
type AuditQueryInput struct {
	Condition AuditQueryCondition `json:"condition"`
	Page      BasePage            `json:"page,omitempty"`
}

// Validate validates the input param
func (input *AuditQueryInput) Validate() errors.RawErrorInfo {
	if input.Page.Limit <= 0 {
		return errors.RawErrorInfo{
			ErrCode: common.CCErrCommParamsInvalid,
			Args:    []interface{}{"limit"},
		}
	}

	if input.Page.Limit > common.BKAuditLogPageLimit {
		return errors.RawErrorInfo{
			ErrCode: common.CCErrCommPageLimitIsExceeded,
		}
	}

	if len(input.Condition.OperationTime.Start) == 0 && len(input.Condition.OperationTime.End) == 0 {
		return errors.RawErrorInfo{
			ErrCode: common.CCErrCommParamsNeedSet,
			Args:    []interface{}{common.BKOperationTimeField},
		}
	}

	return errors.RawErrorInfo{}
}

// AuditQueryCondition TODO
type AuditQueryCondition struct {
	AuditType    AuditType       `json:"audit_type"`
	User         string          `json:"user"`
	ResourceType ResourceType    `json:"resource_type" `
	Action       []ActionType    `json:"action"`
	OperateFrom  OperateFromType `json:"operate_from"`
	BizID        int64           `json:"bk_biz_id"`
	ResourceID   interface{}     `json:"resource_id"`
	// ResourceName filters audit logs by resource name, such as instance name, host ip etc., support fuzzy query
	ResourceName string `json:"resource_name"`
	// OperationTime is an array of start time and end time, filters audit logs between them
	OperationTime OperationTimeCondition `json:"operation_time"`
	// Category is used by front end, filters audit logs as business(business resource related to business), resource(instance resource not related to business), host or other category
	Category string `json:"category"`
	// ObjID is used for instance and instance association audit log filter like host deletion history
	ObjID string `json:"bk_obj_id"`
	// FuzzyQuery is used for searching for resource name using regex, use accurate query by default when it is not set
	FuzzyQuery bool `json:"fuzzy_query"`
	// Condition is used for new way to search audit log by user or resource_name
	Condition []querybuilder.AtomRule `json:"condition"`
}

// Validate is a AuditQueryCondition validator to validate user resource_name condition whether exist at the same time
func (a *AuditQueryCondition) Validate() error {
	if (len(a.User) != 0 || len(a.ResourceName) != 0) && len(a.Condition) != 0 {
		return errors.New(common.CCErrCommParamsInvalid, "condition, user and resource_name cannot exist at the same time")
	}
	return nil
}

// OperationTimeCondition TODO
type OperationTimeCondition struct {
	Start string `json:"start"`
	End   string `json:"end"`
}

// InstAuditQueryInput search instance audit query condition
type InstAuditQueryInput struct {
	Condition  InstAuditCondition `json:"condition"`
	Page       BasePage           `json:"page,omitempty"`
	WithDetail bool               `json:"with_detail"`
}

// Validate validates the input param
func (input *InstAuditQueryInput) Validate() errors.RawErrorInfo {

	if input.Page.Limit > common.BKAuditLogPageLimit {
		return errors.RawErrorInfo{
			ErrCode: common.CCErrCommPageLimitIsExceeded,
		}
	}

	if len(input.Condition.ResourceType) == 0 {
		return errors.RawErrorInfo{
			ErrCode: common.CCErrCommParamsInvalid,
			Args:    []interface{}{common.BKResourceTypeField},
		}
	}

	if len(input.Condition.ObjID) == 0 {
		return errors.RawErrorInfo{
			ErrCode: common.CCErrCommParamsInvalid,
			Args:    []interface{}{common.BKObjIDField},
		}
	}

	if IsCommon(input.Condition.ObjID) {
		return errors.RawErrorInfo{}
	}

	// 前端目前只允许查看主机、业务、自定义模型的变更记录，因此在此限制objid不为host和biz时报错
	// front-end only allow to see change record of host, biz, custom object
	if input.Condition.ObjID != common.BKInnerObjIDApp && input.Condition.ObjID != common.BKInnerObjIDHost &&
		input.Condition.ObjID != common.BKInnerObjIDBizSet {
		return errors.RawErrorInfo{
			ErrCode: common.CCErrCommParamsInvalid,
			Args:    []interface{}{common.BKObjIDField},
		}
	}

	return errors.RawErrorInfo{}
}

// InstAuditCondition instance audit condition
type InstAuditCondition struct {
	User          string                 `json:"user"`
	BizID         int64                  `json:"bk_biz_id"`
	ObjID         string                 `json:"bk_obj_id"`
	ResourceName  string                 `json:"resource_name"`
	ResourceID    interface{}            `json:"resource_id"`
	ResourceType  ResourceType           `json:"resource_type" `
	Action        []ActionType           `json:"action"`
	OperationTime OperationTimeCondition `json:"operation_time"`
	// ID is an audit record's id
	ID []int64 `json:"id"`
}

// AuditLog TODO
type AuditLog struct {
	ID int64 `json:"id" bson:"id"`
	// AuditType is a high level abstract of the resource managed by this cmdb.
	// Each kind of concept, resource must belongs to one of the resource type.
	AuditType AuditType `json:"audit_type" bson:"audit_type"`
	// the supplier account that this resource belongs to.
	SupplierAccount string `json:"bk_supplier_account" bson:"bk_supplier_account"`
	// name of the one who triggered this operation.
	User string `json:"user" bson:"user"`
	// the operated resource by the user
	ResourceType ResourceType `json:"resource_type" bson:"resource_type"`
	// ActionType represent the user's operation type, like CUD etc.
	Action ActionType `json:"action" bson:"action"`
	// OperateFrom describe which form does this audit come from.
	OperateFrom OperateFromType `json:"operate_from" bson:"operate_from"`
	// OperationDetail describe the details information by a user.
	// Note: when the ResourceType relevant to Business, then the business id field must
	// be bk_biz_id, otherwise the user can not search this operation log with business id.
	OperationDetail DetailFactory `json:"operation_detail" bson:"operation_detail"`
	// OperationTime is the time that user do the operation.
	OperationTime Time `json:"operation_time" bson:"operation_time"`
	// the business id of the resource if it belongs to a business.
	BusinessID int64 `json:"bk_biz_id,omitempty" bson:"bk_biz_id,omitempty"`
	// ResourceID is the id of the resource instance. which is a unique id, dynamic grouping id is string type.
	// for service instance audit log,
	ResourceID interface{} `json:"resource_id" bson:"resource_id"`
	// ResourceName is the name of the resource, such as a switch model has a name "switch"
	ResourceName string `json:"resource_name" bson:"resource_name"`
	// AppCode is the app code of the system where the request comes from
	AppCode string `json:"code,omitempty" bson:"code,omitempty"`
	// RequestID is the request id of the request
	RequestID string `json:"rid,omitempty" bson:"rid,omitempty"`
}

type bsonAuditLog struct {
	ID              int64           `json:"id" bson:"id"`
	AuditType       AuditType       `json:"audit_type" bson:"audit_type"`
	SupplierAccount string          `json:"bk_supplier_account" bson:"bk_supplier_account"`
	User            string          `json:"user" bson:"user"`
	ResourceType    ResourceType    `json:"resource_type" bson:"resource_type"`
	Action          ActionType      `json:"action" bson:"action"`
	OperateFrom     OperateFromType `json:"operate_from" bson:"operate_from"`
	OperationTime   Time            `json:"operation_time" bson:"operation_time"`
	OperationDetail bson.Raw        `json:"operation_detail" bson:"operation_detail"`
	BusinessID      int64           `json:"bk_biz_id" bson:"bk_biz_id"`
	ResourceID      interface{}     `json:"resource_id" bson:"resource_id"`
	ResourceName    string          `json:"resource_name" bson:"resource_name"`
	AppCode         string          `json:"code" bson:"code"`
	RequestID       string          `json:"rid" bson:"rid"`
}

type jsonAuditLog struct {
	ID              int64           `json:"id" bson:"id"`
	AuditType       AuditType       `json:"audit_type" bson:"audit_type"`
	SupplierAccount string          `json:"bk_supplier_account" bson:"bk_supplier_account"`
	User            string          `json:"user" bson:"user"`
	ResourceType    ResourceType    `json:"resource_type" bson:"resource_type"`
	Action          ActionType      `json:"action" bson:"action"`
	OperateFrom     OperateFromType `json:"operate_from" bson:"operate_from"`
	OperationTime   Time            `json:"operation_time" bson:"operation_time"`
	OperationDetail json.RawMessage `json:"operation_detail" bson:"operation_detail"`
	BusinessID      int64           `json:"bk_biz_id" bson:"bk_biz_id"`
	ResourceID      interface{}     `json:"resource_id" bson:"resource_id"`
	ResourceName    string          `json:"resource_name" bson:"resource_name"`
	AppCode         string          `json:"code" bson:"code"`
	RequestID       string          `json:"rid" bson:"rid"`
}

// DetailFactory TODO
type DetailFactory interface {
	WithName() string
}

// UnmarshalJSON TODO
func (auditLog *AuditLog) UnmarshalJSON(data []byte) error {
	audit := jsonAuditLog{}
	if err := json.Unmarshal(data, &audit); err != nil {
		return err
	}
	auditLog.ID = audit.ID
	auditLog.AuditType = audit.AuditType
	auditLog.SupplierAccount = audit.SupplierAccount
	auditLog.User = audit.User
	auditLog.ResourceType = audit.ResourceType
	auditLog.Action = audit.Action
	auditLog.OperateFrom = audit.OperateFrom
	auditLog.OperationTime = audit.OperationTime
	auditLog.BusinessID = audit.BusinessID
	auditLog.ResourceID = audit.ResourceID
	auditLog.ResourceName = audit.ResourceName
	auditLog.AppCode = audit.AppCode
	auditLog.RequestID = audit.RequestID

	if audit.OperationDetail == nil {
		return nil
	}

	if audit.Action == AuditTransferHostModule || audit.Action == AuditAssignHost || audit.Action == AuditUnassignHost {
		operationDetail := new(HostTransferOpDetail)
		if err := json.Unmarshal(audit.OperationDetail, &operationDetail); err != nil {
			return err
		}
		auditLog.OperationDetail = operationDetail
		return nil
	}

	switch audit.AuditType {
	case KubeType:
		operationDetail := new(GenericOpDetail)
		if err := json.Unmarshal(audit.OperationDetail, &operationDetail); err != nil {
			return err
		}
		auditLog.OperationDetail = operationDetail
		return nil
	}

	switch audit.ResourceType {
	case BusinessRes, BizSetRes, SetRes, ModuleRes, ProcessRes, HostRes, CloudAreaRes, ModelInstanceRes,
		MainlineInstanceRes, ResourceDirRes:
		operationDetail := new(InstanceOpDetail)
		if err := json.Unmarshal(audit.OperationDetail, &operationDetail); err != nil {
			return err
		}
		auditLog.OperationDetail = operationDetail
	case InstanceAssociationRes:
		operationDetail := new(InstanceAssociationOpDetail)
		if err := json.Unmarshal(audit.OperationDetail, &operationDetail); err != nil {
			return err
		}
		auditLog.OperationDetail = operationDetail
	case ModelAttributeRes, ModelAttributeGroupRes:
		operationDetail := new(ModelAttrOpDetail)
		if err := json.Unmarshal(audit.OperationDetail, &operationDetail); err != nil {
			return err
		}
		auditLog.OperationDetail = operationDetail
	case ServiceInstanceRes:
		operationDetail := new(ServiceInstanceOpDetail)
		if err := json.Unmarshal(audit.OperationDetail, &operationDetail); err != nil {
			return err
		}
		auditLog.OperationDetail = operationDetail
	default:
		operationDetail := new(BasicOpDetail)
		if err := json.Unmarshal(audit.OperationDetail, &operationDetail); err != nil {
			return err
		}
		auditLog.OperationDetail = operationDetail
	}
	return nil
}

// UnmarshalBSON TODO
func (auditLog *AuditLog) UnmarshalBSON(data []byte) error {
	audit := bsonAuditLog{}
	if err := bson.Unmarshal(data, &audit); err != nil {
		return err
	}
	auditLog.ID = audit.ID
	auditLog.AuditType = audit.AuditType
	auditLog.SupplierAccount = audit.SupplierAccount
	auditLog.User = audit.User
	auditLog.ResourceType = audit.ResourceType
	auditLog.Action = audit.Action
	auditLog.OperateFrom = audit.OperateFrom
	auditLog.OperationTime = audit.OperationTime
	auditLog.BusinessID = audit.BusinessID
	auditLog.ResourceID = audit.ResourceID
	auditLog.ResourceName = audit.ResourceName
	auditLog.AppCode = audit.AppCode
	auditLog.RequestID = audit.RequestID

	if audit.OperationDetail == nil {
		return nil
	}

	if audit.Action == AuditTransferHostModule || audit.Action == AuditAssignHost || audit.Action == AuditUnassignHost {
		operationDetail := new(HostTransferOpDetail)
		if err := bson.Unmarshal(audit.OperationDetail, &operationDetail); err != nil {
			return err
		}
		auditLog.OperationDetail = operationDetail
		return nil
	}

	switch audit.AuditType {
	case KubeType:
		operationDetail := new(GenericOpDetail)
		if err := bson.Unmarshal(audit.OperationDetail, &operationDetail); err != nil {
			return err
		}
		auditLog.OperationDetail = operationDetail
		return nil
	}

	switch audit.ResourceType {
	case BusinessRes, BizSetRes, SetRes, ModuleRes, ProcessRes, HostRes, CloudAreaRes, ModelInstanceRes,
		MainlineInstanceRes, ResourceDirRes:
		operationDetail := new(InstanceOpDetail)
		if err := bson.Unmarshal(audit.OperationDetail, &operationDetail); err != nil {
			return err
		}
		auditLog.OperationDetail = operationDetail
	case InstanceAssociationRes:
		operationDetail := new(InstanceAssociationOpDetail)
		if err := bson.Unmarshal(audit.OperationDetail, &operationDetail); err != nil {
			return err
		}
		auditLog.OperationDetail = operationDetail
	case ModelAttributeRes, ModelAttributeGroupRes:
		operationDetail := new(ModelAttrOpDetail)
		if err := bson.Unmarshal(audit.OperationDetail, &operationDetail); err != nil {
			return err
		}
		auditLog.OperationDetail = operationDetail
	case ServiceInstanceRes:
		operationDetail := new(ServiceInstanceOpDetail)
		if err := bson.Unmarshal(audit.OperationDetail, &operationDetail); err != nil {
			return err
		}
		auditLog.OperationDetail = operationDetail
	default:
		operationDetail := new(BasicOpDetail)
		if err := bson.Unmarshal(audit.OperationDetail, &operationDetail); err != nil {
			return err
		}
		auditLog.OperationDetail = operationDetail
	}
	return nil
}

// MarshalBSON TODO
func (auditLog AuditLog) MarshalBSON() ([]byte, error) {
	audit := bsonAuditLog{}
	audit.ID = auditLog.ID
	audit.AuditType = auditLog.AuditType
	audit.SupplierAccount = auditLog.SupplierAccount
	audit.User = auditLog.User
	audit.ResourceType = auditLog.ResourceType
	audit.Action = auditLog.Action
	audit.OperateFrom = auditLog.OperateFrom
	audit.OperationTime = auditLog.OperationTime
	audit.BusinessID = auditLog.BusinessID
	audit.ResourceID = auditLog.ResourceID
	audit.ResourceName = auditLog.ResourceName
	audit.AppCode = auditLog.AppCode
	audit.RequestID = auditLog.RequestID
	var err error
	switch val := auditLog.OperationDetail.(type) {
	default:
		audit.OperationDetail, err = bson.Marshal(val)
		if err != nil {
			return []byte{}, err
		}
	}
	return bson.Marshal(audit)
}

// BasicOpDetail TODO
type BasicOpDetail struct {
	// Details contains all the details information about a user's operation
	Details *BasicContent `json:"details" bson:"details"`
}

// WithName TODO
func (op *BasicOpDetail) WithName() string {
	return "BasicDetail"
}

// ModelAttrOpDetail TODO
type ModelAttrOpDetail struct {
	BasicOpDetail `bson:",inline"`
	// BkObjID the attribute object ID
	BkObjID string `json:"bk_obj_id" bson:"bk_obj_id"`
	// BkObjName the attribute object name
	BkObjName string `json:"bk_obj_name" bson:"bk_obj_name"`
}

// WithName TODO
func (op *ModelAttrOpDetail) WithName() string {
	return "ModelAttrDetail"
}

// InstanceOpDetail TODO
type InstanceOpDetail struct {
	BasicOpDetail `bson:",inline"`
	// BkObjID the object ID of the instance's model
	ModelID string `json:"bk_obj_id" bson:"bk_obj_id"`
}

// WithName TODO
func (op *InstanceOpDetail) WithName() string {
	return "InstanceOpDetail"
}

// HostTransferOpDetail TODO
type HostTransferOpDetail struct {
	// PreData the previous biz topology of the host before transfer
	PreData HostBizTopo `json:"pre_data" bson:"pre_data"`
	// CurData the current biz topology of the host before transfer
	CurData HostBizTopo `json:"cur_data" bson:"cur_data"`
}

// HostBizTopo TODO
type HostBizTopo struct {
	BizID   int64  `json:"bk_biz_id" bson:"bk_biz_id"`
	BizName string `json:"bk_biz_name" bson:"bk_biz_name"`
	Set     []Topo `json:"set" bson:"set"`
}

// WithName TODO
func (op *HostTransferOpDetail) WithName() string {
	return "HostTransferOpDetail"
}

// AssociationOpDetail TODO
type AssociationOpDetail struct {
	// AssociationID association id between two object
	AssociationID string `json:"asst_id" bson:"asst_id"`
	// AssociationKind association kind id
	AssociationKind string `json:"asst_kind" bson:"asst_kind"`
}

// InstanceAssociationOpDetail TODO
type InstanceAssociationOpDetail struct {
	AssociationOpDetail `bson:",inline"`
	// SourceModelID the source instance's object ID
	SourceModelID string `json:"src_obj_id" bson:"src_obj_id"`
	// TargetModelID the target instance's object ID
	TargetModelID string `json:"dest_obj_id" bson:"dest_obj_id"`
	// TargetInstanceID the target instance ID
	TargetInstanceID int64 `json:"dest_inst_id" bson:"dest_inst_id"`
	// TargetInstanceID the target instance name
	TargetInstanceName string `json:"dest_inst_name" bson:"dest_inst_name"`
}

// WithName TODO
func (ao *InstanceAssociationOpDetail) WithName() string {
	return "InstanceAssociationOpDetail"
}

// ModelAssociationOpDetail TODO
type ModelAssociationOpDetail struct {
	AssociationOpDetail `bson:",inline"`
	// AssociationName the alias name of the association
	AssociationName string `json:"asst_name" bson:"asst_name"`
	// Mapping the association mapping, defines which kind of association can be used
	Mapping AssociationMapping `json:"mapping" bson:"mapping"`
	// OnDelete the association on delete action
	OnDelete AssociationOnDeleteAction `json:"on_delete" bson:"on_delete"`
	// IsPre describe whether this association is a pre-defined association or not
	IsPre *bool `json:"is_pre" bson:"is_pre"`
	// TargetModelID the target object ID
	TargetModelID string `json:"dest_obj_id" bson:"dest_obj_id"`
	// TargetModelID the target object name
	TargetModelName int64 `json:"dest_obj_name" bson:"dest_obj_name"`
}

// WithName TODO
func (ao *ModelAssociationOpDetail) WithName() string {
	return "ModelAssociationOpDetail"
}

// ServiceInstanceOpDetail service instance operation detail
type ServiceInstanceOpDetail struct {
	BasicOpDetail `json:",inline" bson:",inline"`
	HostID        int64 `json:"bk_host_id" bson:"bk_host_id"`
	// Processes operation detail of processes in service instance
	Processes []SvcInstProOpDetail `json:"processes,omitempty" bson:"processes,omitempty"`
}

// SvcInstProOpDetail process operation detail, aggregated in service instance operation detail
type SvcInstProOpDetail struct {
	// Action process operation action, can be one of CUD
	Action ActionType `json:"action" bson:"action"`
	// ProcessIDs operated process ids
	ProcessIDs int64 `json:"bk_process_ids" bson:"bk_process_ids"`
	// ProcessNames operated process names, used by ui
	ProcessNames  string `json:"bk_process_names" bson:"bk_process_names"`
	BasicOpDetail `json:",inline" bson:",inline"`
}

// WithName returns the service instance operation detail name
func (op *ServiceInstanceOpDetail) WithName() string {
	return "ServiceInstanceOpDetail"
}

<<<<<<< HEAD
// GenericOpDetail generic operation detail, including the operated data and the update fields for update operation
// works for operation of structured data like pod, container etc.
type GenericOpDetail struct {
	// Data the operated data, which is previous data before delete or update, and current data after create operation
	Data interface{} `json:"data" bson:"data"`
	// UpdateFields the data that user uses to update the previous data, might not be the actual changed data
	UpdateFields interface{} `json:"update_fields,omitempty'" bson:"update_fields,omitempty"`
}

// WithName returns the generic operation detail name
func (op *GenericOpDetail) WithName() string {
	return "GenericOpDetail"
}

=======
// BasicContent TODO
>>>>>>> 883e9912
// Content contains the details information with in a user's operation.
// Generally, works for business, model, model instance etc.
type BasicContent struct {
	// PreData the previous data before the deletion or updating operation
	PreData map[string]interface{} `json:"pre_data" bson:"pre_data"`
	// CurData the current date after the creation operation
	CurData map[string]interface{} `json:"cur_data" bson:"cur_data"`
	// UpdateFields the data that user uses to update the pre data, might not be the actual changed data
	UpdateFields map[string]interface{} `json:"update_fields" bson:"update_fields"`
}

// AuditType TODO
type AuditType string

const (
	// BusinessType represent business itself's operation audit. such as you change a business maintainer, it's
	// audit belongs to this kind.
	BusinessType AuditType = "business"

	// BizSetType represent operation audit of biz set itself
	BizSetType AuditType = "biz_set"

	// BusinessResourceType TODO
	// Business resource include resources as follows:
	// - service template
	// - set template
	// - service category
	// - dynamic group
	// - main line instance, such as user-defined topology level, set, module etc.
	// - service instance.
	// - others.
	//
	// Note: host does not belong to business resource, it's a independent resource kind.
	BusinessResourceType AuditType = "business_resource"

	// HostType represent all the host related resource's operation audit.
	HostType AuditType = "host"

	// ModelType represent all the operation audit related with model in the system
	ModelType AuditType = "model"

	// ModelInstanceType represent all the operation audit related with model instance in the system,
	// and the instance association is included.
	ModelInstanceType AuditType = "model_instance"

	// AssociationKindType represent all the association kind operation audit.
	AssociationKindType AuditType = "association_kind"

	// EventPushType represent all the event related operation audit.
	EventPushType AuditType = "event"

	// CloudResourceType represent all the operation audit related with cloud, such as:
	// - cloud area
	// - cloud account
	// - cloud synchronize job
	// - others
	CloudResourceType AuditType = "cloud_resource"

	// DynamicGroupType is dynamic grouping audit type.
	DynamicGroupType AuditType = "dynamic_grouping"

	// PlatFormSettingType is platform audit type
	PlatFormSettingType AuditType = "platform_setting"

	// KubeType is kube related audit type
	KubeType AuditType = "kube"
)

// ResourceType TODO
type ResourceType string

const (
	// BusinessRes related operation type
	BusinessRes ResourceType = "business"
	// BizSetRes TODO
	BizSetRes ResourceType = "biz_set"
	// ServiceTemplateRes TODO
	ServiceTemplateRes ResourceType = "service_template"
	// SetTemplateRes TODO
	SetTemplateRes ResourceType = "set_template"
	// ServiceCategoryRes TODO
	ServiceCategoryRes ResourceType = "service_category"
	// DynamicGroupRes TODO
	DynamicGroupRes ResourceType = "dynamic_group"
	// ServiceInstanceRes TODO
	ServiceInstanceRes ResourceType = "service_instance"
	// ServiceInstanceLabelRes TODO
	ServiceInstanceLabelRes ResourceType = "service_instance_label"
	// SetRes TODO
	SetRes ResourceType = "set"
	// ModuleRes TODO
	ModuleRes ResourceType = "module"
	// ProcessRes TODO
	ProcessRes ResourceType = "process"
	// HostApplyRes TODO
	HostApplyRes ResourceType = "host_apply"
	// CustomFieldRes TODO
	CustomFieldRes ResourceType = "custom_field"

	// ModelRes TODO
	// model related operation type
	ModelRes ResourceType = "model"
	// ModelInstanceRes TODO
	ModelInstanceRes ResourceType = "model_instance"
	// MainlineInstanceRes TODO
	MainlineInstanceRes ResourceType = "mainline_instance"
	// ModelAssociationRes TODO
	ModelAssociationRes ResourceType = "model_association"
	// ModelAttributeRes TODO
	ModelAttributeRes ResourceType = "model_attribute"
	// ModelAttributeGroupRes TODO
	ModelAttributeGroupRes ResourceType = "model_attribute_group"
	// ModelClassificationRes TODO
	ModelClassificationRes ResourceType = "model_classification"
	// InstanceAssociationRes TODO
	InstanceAssociationRes ResourceType = "instance_association"
	// ModelGroupRes TODO
	ModelGroupRes ResourceType = "model_group"
	// ModelUniqueRes TODO
	ModelUniqueRes ResourceType = "model_unique"
	// ResourceDirectoryRes TODO
	ResourceDirectoryRes ResourceType = "resource_directory"

	// AssociationKindRes TODO
	AssociationKindRes ResourceType = "association_kind"
	// EventPushRes TODO
	EventPushRes ResourceType = "event"
	// CloudAreaRes TODO
	CloudAreaRes ResourceType = "cloud_area"
	// CloudAccountRes TODO
	CloudAccountRes ResourceType = "cloud_account"
	// CloudSyncTaskRes TODO
	CloudSyncTaskRes ResourceType = "cloud_sync_task"

	// HostRes TODO
	// host related operation type
	HostRes ResourceType = "host"

	// ResourceDirRes TODO
	ResourceDirRes ResourceType = "resource_directory"

	// PlatFormSettingRes platform related operation type
	PlatFormSettingRes ResourceType = "platform_setting"

	// kube related audit resource type
	// KubeCluster kube cluster audit resource type
	KubeCluster ResourceType = "kube_cluster"
	// KubeNode kube node audit resource type
	KubeNode ResourceType = "kube_node"
	// KubeNamespace kube namespace audit resource type
	KubeNamespace ResourceType = "kube_namespace"
	// KubeWorkload kube workload audit resource type
	KubeWorkload ResourceType = "kube_workload"
	// KubePod kube pod audit resource type
	KubePod ResourceType = "kube_pod"
)

// OperateFromType TODO
type OperateFromType string

const (
	// FromCCSystem means this audit come from cc system operation, such as upgrader.
	FromCCSystem OperateFromType = "cc_system"
	// FromUser means this audit come from a user's operation, such as web.
	FromUser OperateFromType = "user"
	// FromDataCollection means this audit is created by data collection.
	FromDataCollection OperateFromType = "data_collection"
	// FromSynchronizer means this audit is created by the data synchronizer.
	FromSynchronizer OperateFromType = "synchronizer"
	// FromCloudSync means this audit is created by cloud sync.
	FromCloudSync OperateFromType = "cloud_sync"
)

// ActionType defines all the user's operation type
type ActionType string

const (
	// AuditCreate TODO
	// create a resource
	AuditCreate ActionType = "create"
	// AuditUpdate TODO
	// update a resource
	AuditUpdate ActionType = "update"
	// AuditDelete TODO
	// delete a resource
	AuditDelete ActionType = "delete"
	// AuditAssignHost TODO
	// transfer a host from resource pool to biz
	AuditAssignHost ActionType = "assign_host"
	// AuditUnassignHost TODO
	// transfer a host from biz to resource pool
	AuditUnassignHost ActionType = "unassign_host"
	// AuditTransferHostModule TODO
	// transfer host to another module
	AuditTransferHostModule ActionType = "transfer_host_module"
	// AuditArchive TODO
	// archive a resource
	AuditArchive ActionType = "archive"
	// AuditRecover TODO
	// recover a resource
	AuditRecover ActionType = "recover"
	// AuditPause TODO
	// pause an object
	AuditPause ActionType = "stop"
	// AuditResume TODO
	// resume using an object
	AuditResume ActionType = "resume"
)

// GetAuditTypeByObjID TODO
func GetAuditTypeByObjID(objID string, isMainline bool) AuditType {
	switch objID {
	case common.BKInnerObjIDBizSet:
		return BizSetType
	case common.BKInnerObjIDApp:
		return BusinessType
	case common.BKInnerObjIDSet:
		return BusinessResourceType
	case common.BKInnerObjIDModule:
		return BusinessResourceType
	case common.BKInnerObjIDObject:
		return ModelInstanceType
	case common.BKInnerObjIDHost:
		return HostType
	case common.BKInnerObjIDProc:
		return BusinessResourceType
	case common.BKInnerObjIDPlat:
		return CloudResourceType
	default:
		if isMainline {
			return BusinessResourceType
		}
		return ModelInstanceType
	}
}

// GetResourceTypeByObjID TODO
func GetResourceTypeByObjID(objID string, isMainline bool) ResourceType {
	switch objID {
	case common.BKInnerObjIDBizSet:
		return BizSetRes
	case common.BKInnerObjIDApp:
		return BusinessRes
	case common.BKInnerObjIDSet:
		return SetRes
	case common.BKInnerObjIDModule:
		return ModuleRes
	case common.BKInnerObjIDObject:
		return ModelInstanceRes
	case common.BKInnerObjIDHost:
		return HostRes
	case common.BKInnerObjIDProc:
		return ProcessRes
	case common.BKInnerObjIDPlat:
		return CloudAreaRes
	default:
		if isMainline {
			return MainlineInstanceRes
		}
		return ModelInstanceRes
	}
}

// GetAuditTypesByCategory return audittype array by check category
func GetAuditTypesByCategory(category string) []AuditType {
	switch category {
	case "business":
		return []AuditType{BusinessResourceType, DynamicGroupType}
	case "resource":
		return []AuditType{BusinessType, BizSetType, ModelInstanceType, CloudResourceType, KubeType}
	case "host":
		return []AuditType{HostType}
	case "other":
		return []AuditType{ModelType, AssociationKindType, EventPushType, DynamicGroupType, PlatFormSettingType}
	}
	return []AuditType{}
}

// GetAuditDict get audit dict according to language type
func GetAuditDict(languageType common.LanguageType) []resourceTypeInfo {
	switch languageType {
	case common.Chinese:
		return auditDict
	case common.English:
		return auditEnDict
	}
	return nil
}

// 注意：记得在auditEnDict中添加对应的英文
var auditDict = []resourceTypeInfo{
	{
		ID:   ModuleRes,
		Name: "模块",
		Operations: []actionTypeInfo{
			actionInfoMap[AuditCreate],
			actionInfoMap[AuditUpdate],
			actionInfoMap[AuditDelete],
		},
	},
	{
		ID:   SetRes,
		Name: "集群",
		Operations: []actionTypeInfo{
			actionInfoMap[AuditCreate],
			actionInfoMap[AuditUpdate],
			actionInfoMap[AuditDelete],
		},
	},
	{
		ID:   MainlineInstanceRes,
		Name: "节点",
		Operations: []actionTypeInfo{
			actionInfoMap[AuditCreate],
			actionInfoMap[AuditUpdate],
			actionInfoMap[AuditDelete],
		},
	},
	{
		ID:   ServiceInstanceRes,
		Name: "服务实例",
		Operations: []actionTypeInfo{
			actionInfoMap[AuditCreate],
			actionInfoMap[AuditUpdate],
			actionInfoMap[AuditDelete],
		},
	},
	{
		ID:   HostRes,
		Name: "主机",
		Operations: []actionTypeInfo{
			actionInfoMap[AuditCreate],
			actionInfoMap[AuditUpdate],
			actionInfoMap[AuditDelete],
			actionInfoMap[AuditAssignHost],
			actionInfoMap[AuditUnassignHost],
			actionInfoMap[AuditTransferHostModule],
		},
	},
	{
		ID:   BusinessRes,
		Name: "业务",
		Operations: []actionTypeInfo{
			actionInfoMap[AuditCreate],
			actionInfoMap[AuditUpdate],
			actionInfoMap[AuditArchive],
			actionInfoMap[AuditRecover],
		},
	},
	{
		ID:   BizSetRes,
		Name: "业务集",
		Operations: []actionTypeInfo{
			actionInfoMap[AuditCreate],
			actionInfoMap[AuditUpdate],
			actionInfoMap[AuditDelete],
		},
	},
	{
		ID:   CloudAreaRes,
		Name: "云区域",
		Operations: []actionTypeInfo{
			actionInfoMap[AuditCreate],
			actionInfoMap[AuditUpdate],
			actionInfoMap[AuditDelete],
		},
	},
	{
		ID:   ModelInstanceRes,
		Name: "模型实例",
		Operations: []actionTypeInfo{
			actionInfoMap[AuditCreate],
			actionInfoMap[AuditUpdate],
			actionInfoMap[AuditDelete],
		},
	},
	{
		ID:   InstanceAssociationRes,
		Name: "实例关联",
		Operations: []actionTypeInfo{
			actionInfoMap[AuditCreate],
			actionInfoMap[AuditDelete],
		},
	},
	{
		ID:   ResourceDirectoryRes,
		Name: "资源池目录",
		Operations: []actionTypeInfo{
			actionInfoMap[AuditCreate],
			actionInfoMap[AuditUpdate],
			actionInfoMap[AuditDelete],
		},
	},
	{
		ID:   ModelGroupRes,
		Name: "模型分组",
		Operations: []actionTypeInfo{
			actionInfoMap[AuditCreate],
			actionInfoMap[AuditUpdate],
			actionInfoMap[AuditDelete],
			actionInfoMap[AuditPause],
			actionInfoMap[AuditResume],
		},
	},
	{
		ID:   ModelRes,
		Name: "模型",
		Operations: []actionTypeInfo{
			actionInfoMap[AuditCreate],
			actionInfoMap[AuditUpdate],
			actionInfoMap[AuditDelete],
		},
	},
	{
		ID:   ModelAttributeRes,
		Name: "模型字段",
		Operations: []actionTypeInfo{
			actionInfoMap[AuditCreate],
			actionInfoMap[AuditUpdate],
			actionInfoMap[AuditDelete],
		},
	},
	{
		ID:   ModelAttributeGroupRes,
		Name: "模型字段分组",
		Operations: []actionTypeInfo{
			actionInfoMap[AuditCreate],
			actionInfoMap[AuditUpdate],
			actionInfoMap[AuditDelete],
		},
	},
	{
		ID:   CloudAccountRes,
		Name: "云账户",
		Operations: []actionTypeInfo{
			actionInfoMap[AuditCreate],
			actionInfoMap[AuditUpdate],
			actionInfoMap[AuditDelete],
		},
	},
	{
		ID:   CloudSyncTaskRes,
		Name: "云资源同步任务",
		Operations: []actionTypeInfo{
			actionInfoMap[AuditCreate],
			actionInfoMap[AuditUpdate],
			actionInfoMap[AuditDelete],
		},
	},
	{
		ID:   DynamicGroupRes,
		Name: "动态分组",
		Operations: []actionTypeInfo{
			actionInfoMap[AuditCreate],
			actionInfoMap[AuditUpdate],
			actionInfoMap[AuditDelete],
		},
	},
	{
		ID:   PlatFormSettingRes,
		Name: "平台管理",
		Operations: []actionTypeInfo{
			actionInfoMap[AuditCreate],
			actionInfoMap[AuditUpdate],
			actionInfoMap[AuditDelete],
		},
	},
}

// 注意：记得在actionInfoEnMap中添加对应的英文
var actionInfoMap = map[ActionType]actionTypeInfo{
	AuditCreate:             {ID: AuditCreate, Name: "新增"},
	AuditUpdate:             {ID: AuditUpdate, Name: "修改"},
	AuditDelete:             {ID: AuditDelete, Name: "删除"},
	AuditAssignHost:         {ID: AuditAssignHost, Name: "分配到业务"},
	AuditUnassignHost:       {ID: AuditUnassignHost, Name: "归还到资源池"},
	AuditTransferHostModule: {ID: AuditTransferHostModule, Name: "转移模块"},
	AuditArchive:            {ID: AuditArchive, Name: "归档"},
	AuditRecover:            {ID: AuditRecover, Name: "恢复"},
	AuditPause:              {ID: AuditPause, Name: "停用"},
	AuditResume:             {ID: AuditResume, Name: "启用"},
}

type resourceTypeInfo struct {
	ID         ResourceType     `json:"id"`
	Name       string           `json:"name"`
	Operations []actionTypeInfo `json:"operations"`
}

type actionTypeInfo struct {
	ID   ActionType `json:"id"`
	Name string     `json:"name"`
}

// AuditDetailQueryInput TODO
type AuditDetailQueryInput struct {
	IDs []int64 `json:"id"`
}

// Validate validates the input param
func (input *AuditDetailQueryInput) Validate() errors.RawErrorInfo {
	if len(input.IDs) > common.BKAuditLogPageLimit {
		return errors.RawErrorInfo{
			ErrCode: common.CCErrCommPageLimitIsExceeded,
		}
	}

	if len(input.IDs) <= 0 {
		return errors.RawErrorInfo{
			ErrCode: common.CCErrCommParamsNeedSet,
			Args:    []interface{}{common.BKFieldID},
		}
	}

	return errors.RawErrorInfo{}
}

var auditEnDict = []resourceTypeInfo{
	{
		ID:   ModuleRes,
		Name: "Module",
		Operations: []actionTypeInfo{
			actionInfoEnMap[AuditCreate],
			actionInfoEnMap[AuditUpdate],
			actionInfoEnMap[AuditDelete],
		},
	},
	{
		ID:   SetRes,
		Name: "Set",
		Operations: []actionTypeInfo{
			actionInfoEnMap[AuditCreate],
			actionInfoEnMap[AuditUpdate],
			actionInfoEnMap[AuditDelete],
		},
	},
	{
		ID:   MainlineInstanceRes,
		Name: "Node",
		Operations: []actionTypeInfo{
			actionInfoEnMap[AuditCreate],
			actionInfoEnMap[AuditUpdate],
			actionInfoEnMap[AuditDelete],
		},
	},
	{
		ID:   ServiceInstanceRes,
		Name: "Service Instance",
		Operations: []actionTypeInfo{
			actionInfoEnMap[AuditCreate],
			actionInfoEnMap[AuditUpdate],
			actionInfoEnMap[AuditDelete],
		},
	},
	{
		ID:   HostRes,
		Name: "Host",
		Operations: []actionTypeInfo{
			actionInfoEnMap[AuditCreate],
			actionInfoEnMap[AuditUpdate],
			actionInfoEnMap[AuditDelete],
			actionInfoEnMap[AuditAssignHost],
			actionInfoEnMap[AuditUnassignHost],
			actionInfoEnMap[AuditTransferHostModule],
		},
	},
	{
		ID:   BusinessRes,
		Name: "Business",
		Operations: []actionTypeInfo{
			actionInfoEnMap[AuditCreate],
			actionInfoEnMap[AuditUpdate],
			actionInfoEnMap[AuditArchive],
			actionInfoEnMap[AuditRecover],
		},
	},
	{
		ID:   BizSetRes,
		Name: "Business Set",
		Operations: []actionTypeInfo{
			actionInfoEnMap[AuditCreate],
			actionInfoEnMap[AuditUpdate],
			actionInfoEnMap[AuditDelete],
		},
	},
	{
		ID:   CloudAreaRes,
		Name: "Cloud Area",
		Operations: []actionTypeInfo{
			actionInfoEnMap[AuditCreate],
			actionInfoEnMap[AuditUpdate],
			actionInfoEnMap[AuditDelete],
		},
	},
	{
		ID:   ModelInstanceRes,
		Name: "Model Instance",
		Operations: []actionTypeInfo{
			actionInfoEnMap[AuditCreate],
			actionInfoEnMap[AuditUpdate],
			actionInfoEnMap[AuditDelete],
		},
	},
	{
		ID:   InstanceAssociationRes,
		Name: "Instance Association",
		Operations: []actionTypeInfo{
			actionInfoEnMap[AuditCreate],
			actionInfoEnMap[AuditDelete],
		},
	},
	{
		ID:   ResourceDirectoryRes,
		Name: "Resource Directory",
		Operations: []actionTypeInfo{
			actionInfoEnMap[AuditCreate],
			actionInfoEnMap[AuditUpdate],
			actionInfoEnMap[AuditDelete],
		},
	},
	{
		ID:   ModelGroupRes,
		Name: "Model Group",
		Operations: []actionTypeInfo{
			actionInfoEnMap[AuditCreate],
			actionInfoEnMap[AuditUpdate],
			actionInfoEnMap[AuditDelete],
			actionInfoEnMap[AuditPause],
			actionInfoEnMap[AuditResume],
		},
	},
	{
		ID:   ModelRes,
		Name: "Model",
		Operations: []actionTypeInfo{
			actionInfoEnMap[AuditCreate],
			actionInfoEnMap[AuditUpdate],
			actionInfoEnMap[AuditDelete],
		},
	},
	{
		ID:   ModelAttributeRes,
		Name: "Model Attribute",
		Operations: []actionTypeInfo{
			actionInfoEnMap[AuditCreate],
			actionInfoEnMap[AuditUpdate],
			actionInfoEnMap[AuditDelete],
		},
	},
	{
		ID:   ModelAttributeGroupRes,
		Name: "Model Attribute Group",
		Operations: []actionTypeInfo{
			actionInfoEnMap[AuditCreate],
			actionInfoEnMap[AuditUpdate],
			actionInfoEnMap[AuditDelete],
		},
	},
	{
		ID:   CloudAccountRes,
		Name: "Cloud Account",
		Operations: []actionTypeInfo{
			actionInfoEnMap[AuditCreate],
			actionInfoEnMap[AuditUpdate],
			actionInfoEnMap[AuditDelete],
		},
	},
	{
		ID:   CloudSyncTaskRes,
		Name: "Cloud Synchronous Task",
		Operations: []actionTypeInfo{
			actionInfoEnMap[AuditCreate],
			actionInfoEnMap[AuditUpdate],
			actionInfoEnMap[AuditDelete],
		},
	},
	{
		ID:   DynamicGroupRes,
		Name: "Dynamic Group",
		Operations: []actionTypeInfo{
			actionInfoEnMap[AuditCreate],
			actionInfoEnMap[AuditUpdate],
			actionInfoEnMap[AuditDelete],
		},
	},
	{
		ID:   PlatFormSettingRes,
		Name: "Platform Management",
		Operations: []actionTypeInfo{
			actionInfoEnMap[AuditCreate],
			actionInfoEnMap[AuditUpdate],
			actionInfoEnMap[AuditDelete],
		},
	},
}

var actionInfoEnMap = map[ActionType]actionTypeInfo{
	AuditCreate:             {ID: AuditCreate, Name: "Create"},
	AuditUpdate:             {ID: AuditUpdate, Name: "Update"},
	AuditDelete:             {ID: AuditDelete, Name: "Delete"},
	AuditAssignHost:         {ID: AuditAssignHost, Name: "Assign to business"},
	AuditUnassignHost:       {ID: AuditUnassignHost, Name: "Return to the resource pool"},
	AuditTransferHostModule: {ID: AuditTransferHostModule, Name: "Transfer module"},
	AuditArchive:            {ID: AuditArchive, Name: "Archive"},
	AuditRecover:            {ID: AuditRecover, Name: "Recover"},
	AuditPause:              {ID: AuditPause, Name: "Pause"},
	AuditResume:             {ID: AuditResume, Name: "Resume"},
}<|MERGE_RESOLUTION|>--- conflicted
+++ resolved
@@ -556,25 +556,7 @@
 	return "ServiceInstanceOpDetail"
 }
 
-<<<<<<< HEAD
-// GenericOpDetail generic operation detail, including the operated data and the update fields for update operation
-// works for operation of structured data like pod, container etc.
-type GenericOpDetail struct {
-	// Data the operated data, which is previous data before delete or update, and current data after create operation
-	Data interface{} `json:"data" bson:"data"`
-	// UpdateFields the data that user uses to update the previous data, might not be the actual changed data
-	UpdateFields interface{} `json:"update_fields,omitempty'" bson:"update_fields,omitempty"`
-}
-
-// WithName returns the generic operation detail name
-func (op *GenericOpDetail) WithName() string {
-	return "GenericOpDetail"
-}
-
-=======
-// BasicContent TODO
->>>>>>> 883e9912
-// Content contains the details information with in a user's operation.
+// BasicContent contains the details information with in a user's operation.
 // Generally, works for business, model, model instance etc.
 type BasicContent struct {
 	// PreData the previous data before the deletion or updating operation
@@ -583,6 +565,20 @@
 	CurData map[string]interface{} `json:"cur_data" bson:"cur_data"`
 	// UpdateFields the data that user uses to update the pre data, might not be the actual changed data
 	UpdateFields map[string]interface{} `json:"update_fields" bson:"update_fields"`
+}
+
+// GenericOpDetail generic operation detail, including the operated data and the update fields for update operation
+// works for operation of structured data like pod, container etc.
+type GenericOpDetail struct {
+	// Data the operated data, which is previous data before delete or update, and current data after create operation
+	Data interface{} `json:"data" bson:"data"`
+	// UpdateFields the data that user uses to update the previous data, might not be the actual changed data
+	UpdateFields interface{} `json:"update_fields,omitempty'" bson:"update_fields,omitempty"`
+}
+
+// WithName returns the generic operation detail name
+func (op *GenericOpDetail) WithName() string {
+	return "GenericOpDetail"
 }
 
 // AuditType TODO

/*
 * Tencent is pleased to support the open source community by making 蓝鲸 available.
 * Copyright (C) 2017-2018 THL A29 Limited, a Tencent company. All rights reserved.
 * Licensed under the MIT License (the "License"); you may not use this file except
 * in compliance with the License. You may obtain a copy of the License at
 * http://opensource.org/licenses/MIT
 * Unless required by applicable law or agreed to in writing, software distributed under
 * the License is distributed on an "AS IS" BASIS, WITHOUT WARRANTIES OR CONDITIONS OF ANY KIND,
 * either express or implied. See the License for the specific language governing permissions and
 * limitations under the License.
 */

package metadata

import (
	"encoding/json"

	"configcenter/src/common"

	"go.mongodb.org/mongo-driver/bson"
)

// AuditQueryResult add single host log param
type AuditQueryResult struct {
	BaseResp `json:",inline"`
	Data     struct {
		Count int        `json:"count"`
		Info  []AuditLog `json:"info"`
	} `json:"data"`
}

type AuditQueryCondition struct {
	AuditType    AuditType       `json:"audit_type"`
	User         string          `json:"user"`
	ResourceType []ResourceType  `json:"resource_type" `
	Action       []ActionType    `json:"action"`
	OperateFrom  OperateFromType `json:"operate_from"`
	BizID        int64           `json:"bk_biz_id"`
	ResourceID   int64           `json:"resource_id"`
	// ResourceName filters audit logs by resource name, such as instance name, host ip etc., support fuzzy query
	ResourceName string `json:"resource_name"`
	// OperationTime is an array of start time and end time, filters audit logs between them
	OperationTime []string `json:"operation_time"`
	// Label filters audit logs with these labels
	Label []string `json:"label"`
	// Category is used by front end, filters audit logs as business(business resource and host operation related to business), resource(instance resource not related to business) or other category
	Category string `json:"category"`
}

type AuditLog struct {
	// AuditType is a high level abstract of the resource managed by this cmdb.
	// Each kind of concept, resource must belongs to one of the resource type.
	AuditType AuditType `json:"audit_type" bson:"audit_type"`
	// the supplier account that this resource belongs to.
	SupplierAccount string `json:"bk_supplier_account" bson:"bk_supplier_account"`
	// name of the one who triggered this operation.
	User string `json:"user" bson:"user"`
	// the operated resource by the user
	ResourceType ResourceType `json:"resource_type" bson:"resource_type"`
	// ActionType represent the user's operation type, like CUD etc.
	Action ActionType `json:"action" bson:"action"`
	// OperateFrom describe which form does this audit come from.
	OperateFrom OperateFromType `json:"operate_from" bson:"operate_from"`
	// OperationDetail describe the details information by a user.
	// Note: when the ResourceType relevant to Business, then the business id field must
	// be bk_biz_id, otherwise the user can not search this operation log with business id.
	OperationDetail DetailFactory `json:"operation_detail" bson:"operation_detail"`
	// OperationTime is the time that user do the operation.
	OperationTime Time `json:"operation_time" bson:"operation_time"`
	// for special scene like categorize if the resource belongs to biz topo or service instance
	Label map[string]string `json:"label" bson:"label"`
}

type bsonAuditLog struct {
	AuditType       AuditType         `json:"audit_type" bson:"audit_type"`
	SupplierAccount string            `json:"bk_supplier_account" bson:"bk_supplier_account"`
	User            string            `json:"user" bson:"user"`
	ResourceType    ResourceType      `json:"resource_type" bson:"resource_type"`
	Action          ActionType        `json:"action" bson:"action"`
	OperateFrom     OperateFromType   `json:"operate_from" bson:"operate_from"`
	OperationTime   Time              `json:"operation_time" bson:"operation_time"`
	Label           map[string]string `json:"label" bson:"label"`
	OperationDetail bson.Raw          `json:"operation_detail" bson:"operation_detail"`
}

type DetailFactory interface {
	WithName() string
}

func (auditLog *AuditLog) UnmarshalJSON(data []byte) error {
	type jsonAuditLog struct {
		AuditType       AuditType         `json:"audit_type" bson:"audit_type"`
		SupplierAccount string            `json:"bk_supplier_account" bson:"bk_supplier_account"`
		User            string            `json:"user" bson:"user"`
		ResourceType    ResourceType      `json:"resource_type" bson:"resource_type"`
		Action          ActionType        `json:"action" bson:"action"`
		OperateFrom     OperateFromType   `json:"operate_from" bson:"operate_from"`
		OperationTime   Time              `json:"operation_time" bson:"operation_time"`
		Label           map[string]string `json:"label" bson:"label"`
		OperationDetail json.RawMessage   `json:"operation_detail" bson:"operation_detail"`
	}
	audit := jsonAuditLog{}
	if err := json.Unmarshal(data, &audit); err != nil {
		return err
	}
	auditLog.AuditType = audit.AuditType
	auditLog.SupplierAccount = audit.SupplierAccount
	auditLog.User = audit.User
	auditLog.ResourceType = audit.ResourceType
	auditLog.Action = audit.Action
	auditLog.OperateFrom = audit.OperateFrom
	auditLog.OperationTime = audit.OperationTime
	auditLog.Label = audit.Label
	if audit.Action == AuditTransferHostModule || audit.Action == AuditAssignHost || audit.Action == AuditUnassignHost {
		operationDetail := new(HostTransferOpDetail)
		if err := json.Unmarshal(audit.OperationDetail, &operationDetail); err != nil {
			return err
		}
		auditLog.OperationDetail = operationDetail
		return nil
	}
	switch audit.ResourceType {
<<<<<<< HEAD
	case BusinessRes, SetRes, ModuleRes, ProcessRes, HostRes, CloudAreaRes, ModelInstanceRes, ModelRes, ModelGroupRes, ModelAttributeRes, ModelClassificationRes:
=======
	case BusinessRes, SetRes, ModuleRes, ProcessRes, HostRes, CloudAreaRes, ModelInstanceRes, MainlineInstanceRes:
>>>>>>> 61348cbe
		operationDetail := new(InstanceOpDetail)
		if err := json.Unmarshal(audit.OperationDetail, &operationDetail); err != nil {
			return err
		}
		auditLog.OperationDetail = operationDetail
	case InstanceAssociationRes:
		operationDetail := new(InstanceAssociationOpDetail)
		if err := json.Unmarshal(audit.OperationDetail, &operationDetail); err != nil {
			return err
		}
		auditLog.OperationDetail = operationDetail
	case ModelAssociationRes:
		operationDetail := new(ModelAssociationOpDetail)
		if err := json.Unmarshal(audit.OperationDetail, &operationDetail); err != nil {
			return err
		}
		auditLog.OperationDetail = operationDetail
	default:
		operationDetail := new(BasicOpDetail)
		if err := json.Unmarshal(audit.OperationDetail, &operationDetail); err != nil {
			return err
		}
		auditLog.OperationDetail = operationDetail
	}
	return nil
}

func (auditLog *AuditLog) UnmarshalBSON(data []byte) error {
	audit := bsonAuditLog{}
	if err := bson.Unmarshal(data, &audit); err != nil {
		return err
	}
	auditLog.AuditType = audit.AuditType
	auditLog.SupplierAccount = audit.SupplierAccount
	auditLog.User = audit.User
	auditLog.ResourceType = audit.ResourceType
	auditLog.Action = audit.Action
	auditLog.OperateFrom = audit.OperateFrom
	auditLog.OperationTime = audit.OperationTime
	auditLog.Label = audit.Label
	if audit.Action == AuditTransferHostModule || audit.Action == AuditAssignHost || audit.Action == AuditUnassignHost {
		operationDetail := new(HostTransferOpDetail)
		if err := bson.Unmarshal(audit.OperationDetail, &operationDetail); err != nil {
			return err
		}
		auditLog.OperationDetail = operationDetail
		return nil
	}
	switch audit.ResourceType {
<<<<<<< HEAD
	case BusinessRes, SetRes, ModuleRes, ProcessRes, HostRes, CloudAreaRes, ModelInstanceRes, ModelRes, ModelGroupRes, ModelAttributeRes, ModelClassificationRes:
=======
	case BusinessRes, SetRes, ModuleRes, ProcessRes, HostRes, CloudAreaRes, ModelInstanceRes, MainlineInstanceRes:
>>>>>>> 61348cbe
		operationDetail := new(InstanceOpDetail)
		if err := bson.Unmarshal(audit.OperationDetail, &operationDetail); err != nil {
			return err
		}
		auditLog.OperationDetail = operationDetail
	case InstanceAssociationRes:
		operationDetail := new(InstanceAssociationOpDetail)
		if err := bson.Unmarshal(audit.OperationDetail, &operationDetail); err != nil {
			return err
		}
		auditLog.OperationDetail = operationDetail
	case ModelAssociationRes:
		operationDetail := new(ModelAssociationOpDetail)
		if err := bson.Unmarshal(audit.OperationDetail, &operationDetail); err != nil {
			return err
		}
		auditLog.OperationDetail = operationDetail
	default:
		operationDetail := new(BasicOpDetail)
		if err := bson.Unmarshal(audit.OperationDetail, &operationDetail); err != nil {
			return err
		}
		auditLog.OperationDetail = operationDetail
	}
	return nil
}

func (auditLog AuditLog) MarshalBSON() ([]byte, error) {
	audit := bsonAuditLog{}
	audit.AuditType = auditLog.AuditType
	audit.SupplierAccount = auditLog.SupplierAccount
	audit.User = auditLog.User
	audit.ResourceType = auditLog.ResourceType
	audit.Action = auditLog.Action
	audit.OperateFrom = auditLog.OperateFrom
	audit.OperationTime = auditLog.OperationTime
	audit.Label = auditLog.Label
	var err error
	switch val := auditLog.OperationDetail.(type) {
	default:
		audit.OperationDetail, err = bson.Marshal(val)
		if err != nil {
			return []byte{}, err
		}
	}
	return bson.Marshal(audit)
}

type BasicOpDetail struct {
	// the business id of the resource if it belongs to a business.
	BusinessID int64 `json:"bk_biz_id" bson:"bk_biz_id"`
	// the business name of the resource if it belongs to a business.
	BusinessName string `json:"bk_biz_name" bson:"bk_biz_name"`
	// ResourceID is the id of the resource instance. which is a unique id.
	ResourceID int64 `json:"resource_id" bson:"resource_id"`
	// ResourceName is the name of the resource, such as a switch model has a name "switch"
	ResourceName string `json:"resource_name" bson:"resource_name"`
	// Details contains all the details information about a user's operation
	Details *BasicContent `json:"details" bson:"details"`
}

func (op *BasicOpDetail) WithName() string {
	return "BasicDetail"
}

type InstanceOpDetail struct {
	BasicOpDetail BasicOpDetail `json:"basic_detail" bson:"basic_detail"`
	ModelID       string        `json:"bk_obj_id" bson:"bk_obj_id"`
}

func (op *InstanceOpDetail) WithName() string {
	return "InstanceOpDetail"
}

type HostTransferOpDetail struct {
	// the business id of the previous biz if the host transfers to the resource pool, otherwise is the current biz
	BusinessID   int64       `json:"bk_biz_id" bson:"bk_biz_id"`
	BusinessName string      `json:"bk_biz_name" bson:"bk_biz_name"`
	HostID       int64       `json:"bk_host_id" bson:"bk_host_id"`
	HostInnerIP  string      `json:"bk_host_innerip" bson:"bk_host_innerip"`
	PreData      HostBizTopo `json:"pre_data" bson:"pre_data"`
	CurData      HostBizTopo `json:"cur_data" bson:"cur_data"`
}

type HostBizTopo struct {
	BizID   int64  `json:"bk_biz_id" bson:"bk_biz_id"`
	BizName string `json:"bk_biz_name" bson:"bk_biz_name"`
	Set     []Topo `json:"set" bson:"set"`
}

func (op *HostTransferOpDetail) WithName() string {
	return "HostTransferOpDetail"
}

type AssociationOpDetail struct {
	AssociationID   string `json:"asst_id" bson:"asst_id"`
	AssociationKind string `json:"asst_kind" bson:"asst_kind"`
	SourceModelID   string `json:"src_model_id" bson:"src_model_id"`
	TargetModelID   string `json:"target_model_id" bson:"target_model_id"`
}

type InstanceAssociationOpDetail struct {
	AssociationOpDetail AssociationOpDetail `json:"basic_asst_detail" bson:"basic_asst_detail"`
	SourceInstanceID    int64               `json:"src_instance_id" bson:"src_instance_id"`
	SourceInstanceName  string              `json:"src_instance_name" bson:"src_instance_name"`
	TargetInstanceID    int64               `json:"target_instance_id" bson:"target_instance_id"`
	TargetInstanceName  string              `json:"target_instance_name" bson:"target_instance_name"`
}

func (ao *InstanceAssociationOpDetail) WithName() string {
	return "InstanceAssociationOpDetail"
}

type ModelAssociationOpDetail struct {
	AssociationOpDetail AssociationOpDetail       `json:"basic_asst_detail" bson:"basic_asst_detail"`
	AssociationName     string                    `json:"asst_name" bson:"asst_name"`
	Mapping             AssociationMapping        `json:"mapping" bson:"mapping"`
	OnDelete            AssociationOnDeleteAction `json:"on_delete" bson:"on_delete"`
	IsPre               *bool                     `json:"is_pre" bson:"is_pre"`
	SourceModelName     string                    `json:"src_model_name" bson:"src_model_name"`
	TargetModelName     int64                     `json:"target_model_name" bson:"target_model_name"`
}

func (ao *ModelAssociationOpDetail) WithName() string {
	return "ModelAssociationOpDetail"
}

// Content contains the details information with in a user's operation.
// Generally, works for business, model, model instance etc.
type BasicContent struct {
	// the previous data before the operation
	PreData map[string]interface{} `json:"pre_data" bson:"pre_data"`
	// the current date being operated
	CurData map[string]interface{} `json:"cur_data" bson:"cur_data"`
	// data properties being operated, normally is a model's attributes.
	Properties []Property `json:"properties" bson:"properties"`
}

type Property struct {
	PropertyID   string `json:"bk_property_id" bson:"bk_property_id"`
	PropertyName string `json:"bk_property_name" bson:"bk_property_name"`
}

type AuditType string

const (
	// BusinessKind represent business itself's operation audit. such as you change a business maintainer, it's
	// audit belongs to this kind.
	BusinessType AuditType = "business"

	// Business resource include resources as follows:
	// - service template
	// - set template
	// - service category
	// - dynamic group
	// - main line instance, such as user-defined topology level, set, module etc.
	// - service instance.
	// - others.
	//
	// Note: host does not belong to business resource, it's a independent resource kind.
	BusinessResourceType AuditType = "business_resource"

	// HostType represent all the host related resource's operation audit.
	HostType AuditType = "host"

	// ModelType represent all the operation audit related with model in the system
	ModelType AuditType = "model"

	// ModelGroupType represent all the operation audit related with modelAttrGroup in the system
	ModelGroupType AuditType = "model_group"

	// ModelClassificationType represent all the operation audit related with modelClassification in the system
	ModelClassificationType AuditType = "model_classification"

	// ModelAttribute represent all the operation audit related with modelAttribute in the system
	ModelAttributeType AuditType = "model_attribute"

	// ModelInstanceType represent all the operation audit related with model instance in the system,
	// and the instance association is included.
	ModelInstanceType AuditType = "model_instance"

	// AssociationKindType represent all the association kind operation audit.
	AssociationKindType AuditType = "association_kind"

	// EventType represent all the event related operation audit.
	EventPushType AuditType = "event"

	// CloudResource represent all the operation audit related with cloud, such as:
	// - cloud area
	// - cloud account
	// - cloud synchronize job
	// - others
	CloudResourceType AuditType = "cloud_resource"
)

type ResourceType string

const (
	// business related operation type
	BusinessRes        ResourceType = "business"
	ServiceTemplateRes ResourceType = "service_template"
	SetTemplateRes     ResourceType = "set_template"
	ServiceCategoryRes ResourceType = "service_category"
	DynamicGroupRes    ResourceType = "dynamic_group"
	ServiceInstanceRes ResourceType = "service_instance"
	SetRes             ResourceType = "set"
	ModuleRes          ResourceType = "module"
	ProcessRes         ResourceType = "process"

	// model related operation type
	ModelRes               ResourceType = "model"
	ModelInstanceRes       ResourceType = "model_instance"
	MainlineInstanceRes    ResourceType = "mainline_instance"
	ModelAssociationRes    ResourceType = "model_association"
	ModelAttributeRes      ResourceType = "model_attribute"
	ModelClassificationRes ResourceType = "model_classification"
	InstanceAssociationRes ResourceType = "instance_association"
	ModelGroupRes          ResourceType = "model_group"
	ModelUniqueRes         ResourceType = "model_unique"

	AssociationKindRes ResourceType = "association_kind"
	EventPushRes       ResourceType = "event"
	CloudAreaRes       ResourceType = "cloud_area"
	CloudAccountRes    ResourceType = "cloud_account"
	CloudSyncTaskRes   ResourceType = "cloud_sync_task"

	// host related operation type
	HostRes ResourceType = "host"
)

type OperateFromType string

const (
	// FromCCSystem means this audit come from cc system operation, such as upgrader.
	FromCCSystem OperateFromType = "cc_system"
	// FromUser means this audit come from a user's operation, such as web.
	FromUser OperateFromType = "user"
	// FromDataCollection means this audit is created by data collection.
	FromDataCollection OperateFromType = "data_collection"
	// FromSynchronizer means this audit is created by the data synchronizer.
	FromSynchronizer OperateFromType = "synchronizer"
)

// ActionType defines all the user's operation type
type ActionType string

const (
	// create a resource
	AuditCreate ActionType = "create"
	// update a resource
	AuditUpdate ActionType = "update"
	// delete a resource
	AuditDelete ActionType = "delete"
	// transfer a host from resource pool to biz
	AuditAssignHost ActionType = "assign_host"
	// transfer a host from biz to resource pool
	AuditUnassignHost ActionType = "unassign_host"
	// transfer host to another module
	AuditTransferHostModule ActionType = "transfer_host_module"
	// archive a resource
	AuditArchive ActionType = "archive"
	// recover a resource
	AuditRecover ActionType = "recover"
)

const (
	// resource with this label belongs to biz topology, like set, module, layer ...
	LabelBizTopology = "biz_topology"
	// resource with this label is related to service instance, like service instance, service instance label, process ...
	LabelServiceInstance = "service_instance"
)

func GetAuditTypeByObjID(objID string, isMainline bool) AuditType {
	switch objID {
	case common.BKInnerObjIDApp:
		return BusinessType
	case common.BKInnerObjIDSet:
		return BusinessResourceType
	case common.BKInnerObjIDModule:
		return BusinessResourceType
	case common.BKInnerObjIDObject:
		return ModelInstanceType
	case common.BKInnerObjIDHost:
		return HostType
	case common.BKInnerObjIDProc:
		return BusinessResourceType
	case common.BKInnerObjIDPlat:
		return CloudResourceType
	default:
		if isMainline {
			return BusinessResourceType
		}
		return ModelInstanceType
	}
}

func GetResourceTypeByObjID(objID string, isMainline bool) ResourceType {
	switch objID {
	case common.BKInnerObjIDApp:
		return BusinessRes
	case common.BKInnerObjIDSet:
		return SetRes
	case common.BKInnerObjIDModule:
		return ModuleRes
	case common.BKInnerObjIDObject:
		return ModelInstanceRes
	case common.BKInnerObjIDHost:
		return HostRes
	case common.BKInnerObjIDProc:
		return ProcessRes
	case common.BKInnerObjIDPlat:
		return CloudAreaRes
	default:
		if isMainline {
			return MainlineInstanceRes
		}
		return ModelInstanceRes
	}
}

func GetAuditTypesByCategory(category string) []AuditType {
	switch category {
	case "business":
		return []AuditType{BusinessResourceType}
	case "resource":
		return []AuditType{BusinessType, ModelInstanceType, CloudResourceType}
	case "other":
		return []AuditType{ModelType, ModelGroupType, ModelAttributeType, ModelClassificationType, AssociationKindType, EventPushType}
	}
	return []AuditType{}
}<|MERGE_RESOLUTION|>--- conflicted
+++ resolved
@@ -120,11 +120,7 @@
 		return nil
 	}
 	switch audit.ResourceType {
-<<<<<<< HEAD
-	case BusinessRes, SetRes, ModuleRes, ProcessRes, HostRes, CloudAreaRes, ModelInstanceRes, ModelRes, ModelGroupRes, ModelAttributeRes, ModelClassificationRes:
-=======
 	case BusinessRes, SetRes, ModuleRes, ProcessRes, HostRes, CloudAreaRes, ModelInstanceRes, MainlineInstanceRes:
->>>>>>> 61348cbe
 		operationDetail := new(InstanceOpDetail)
 		if err := json.Unmarshal(audit.OperationDetail, &operationDetail); err != nil {
 			return err
@@ -174,11 +170,7 @@
 		return nil
 	}
 	switch audit.ResourceType {
-<<<<<<< HEAD
-	case BusinessRes, SetRes, ModuleRes, ProcessRes, HostRes, CloudAreaRes, ModelInstanceRes, ModelRes, ModelGroupRes, ModelAttributeRes, ModelClassificationRes:
-=======
 	case BusinessRes, SetRes, ModuleRes, ProcessRes, HostRes, CloudAreaRes, ModelInstanceRes, MainlineInstanceRes:
->>>>>>> 61348cbe
 		operationDetail := new(InstanceOpDetail)
 		if err := bson.Unmarshal(audit.OperationDetail, &operationDetail); err != nil {
 			return err
@@ -347,15 +339,6 @@
 	// ModelType represent all the operation audit related with model in the system
 	ModelType AuditType = "model"
 
-	// ModelGroupType represent all the operation audit related with modelAttrGroup in the system
-	ModelGroupType AuditType = "model_group"
-
-	// ModelClassificationType represent all the operation audit related with modelClassification in the system
-	ModelClassificationType AuditType = "model_classification"
-
-	// ModelAttribute represent all the operation audit related with modelAttribute in the system
-	ModelAttributeType AuditType = "model_attribute"
-
 	// ModelInstanceType represent all the operation audit related with model instance in the system,
 	// and the instance association is included.
 	ModelInstanceType AuditType = "model_instance"
@@ -393,8 +376,6 @@
 	ModelInstanceRes       ResourceType = "model_instance"
 	MainlineInstanceRes    ResourceType = "mainline_instance"
 	ModelAssociationRes    ResourceType = "model_association"
-	ModelAttributeRes      ResourceType = "model_attribute"
-	ModelClassificationRes ResourceType = "model_classification"
 	InstanceAssociationRes ResourceType = "instance_association"
 	ModelGroupRes          ResourceType = "model_group"
 	ModelUniqueRes         ResourceType = "model_unique"
@@ -506,7 +487,7 @@
 	case "resource":
 		return []AuditType{BusinessType, ModelInstanceType, CloudResourceType}
 	case "other":
-		return []AuditType{ModelType, ModelGroupType, ModelAttributeType, ModelClassificationType, AssociationKindType, EventPushType}
+		return []AuditType{ModelType, AssociationKindType, EventPushType}
 	}
 	return []AuditType{}
 }
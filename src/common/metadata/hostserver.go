/*
 * Tencent is pleased to support the open source community by making 蓝鲸 available.
 * Copyright (C) 2017-2018 THL A29 Limited, a Tencent company. All rights reserved.
 * Licensed under the MIT License (the "License"); you may not use this file except
 * in compliance with the License. You may obtain a copy of the License at
 * http://opensource.org/licenses/MIT
 * Unless required by applicable law or agreed to in writing, software distributed under
 * the License is distributed on an "AS IS" BASIS, WITHOUT WARRANTIES OR CONDITIONS OF ANY KIND,
 * either express or implied. See the License for the specific language governing permissions and
 * limitations under the License.
 */

package metadata

import (
	"context"
	"fmt"
	"time"

	"configcenter/src/common"
	"configcenter/src/common/blog"
	"configcenter/src/common/errors"
	"configcenter/src/common/mapstr"
	"configcenter/src/common/querybuilder"
	"configcenter/src/common/util"
)

type DeleteHostBatchOpt struct {
	HostID string `json:"bk_host_id"`
}

type HostInstanceProperties struct {
	PropertyID    string      `json:"bk_property_id"`
	PropertyName  string      `json:"bk_property_name"`
	PropertyValue interface{} `json:"bk_property_value"`
}

type HostInstancePropertiesResult struct {
	BaseResp `json:",inline"`
	Data     []HostInstanceProperties `json:"data"`
}

type HostInputType string

const (
	ExcelType   HostInputType = "excel"
	CollectType HostInputType = "collect"
)

type HostList struct {
	ApplicationID int64                            `json:"bk_biz_id"`
	ModuleID      int64                            `json:"bk_module_id"`
	HostInfo      map[int64]map[string]interface{} `json:"host_info"`
	InputType     HostInputType                    `json:"input_type"`
}

type AddHostToResourcePoolHostList struct {
	HostInfo  []map[string]interface{} `json:"host_info"`
	Directory int64                    `json:"directory"`
}

type AddHostToResourcePoolResult struct {
	Success []AddOneHostToResourcePoolResult `json:"success,omitempty"`
	Error   []AddOneHostToResourcePoolResult `json:"error,omitempty"`
}

type AddOneHostToResourcePoolResult struct {
	Index    int    `json:"index"`
	HostID   int64  `json:"bk_host_id,omitempty"`
	ErrorMsg string `json:"error_message,omitempty"`
}

type AddHostFromAgentHostList struct {
	HostInfo map[string]interface{} `json:"host_info"`
}

type HostSyncList struct {
	ApplicationID int64                            `json:"bk_biz_id"`
	HostInfo      map[int64]map[string]interface{} `json:"host_info"`
	ModuleID      []int64                          `json:"bk_module_id"`
	InputType     HostInputType                    `json:"input_type"`
}

type HostsModuleRelation struct {
	ApplicationID int64   `json:"bk_biz_id"`
	HostID        []int64 `json:"bk_host_id"`
	ModuleID      []int64 `json:"bk_module_id"`
	IsIncrement   bool    `json:"is_increment"`
	// DisableAutoCreateSvcInst disable auto create service instance when transfer to a module with process in template
	DisableAutoCreateSvcInst bool `json:"disable_auto_create"`

	// DisableTransferHostAutoApply when this flag is true, it means that the user specifies not to automatically apply
	// the host in the host transfer scenario.
	DisableTransferHostAutoApply bool
}

type HostModuleConfig struct {
	ApplicationID int64   `json:"bk_biz_id" bson:"bk_biz_id"`
	HostID        []int64 `json:"bk_host_id" bson:"bk_host_id"`
	ModuleID      []int64 `json:"bk_module_id" bson:"bk_module_id"`
}

type RemoveHostsFromModuleOption struct {
	ApplicationID int64 `json:"bk_biz_id"`
	HostID        int64 `json:"bk_host_id"`
	ModuleID      int64 `json:"bk_module_id"`
}

type HostToAppModule struct {
	Ips         []string `json:"ips"`
	HostName    []string `json:"bk_host_name"`
	ModuleName  string   `json:"bk_module_name"`
	SetName     string   `json:"bk_set_name"`
	AppName     string   `json:"bk_biz_name"`
	OsType      string   `json:"bk_os_type"`
	OwnerID     string   `json:"bk_supplier_account"`
	PlatID      int64    `json:"bk_cloud_id"`
	IsIncrement bool     `json:"is_increment"`
}

type HostCommonSearch struct {
	AppID     int64             `json:"bk_biz_id,omitempty"`
	Ip        IPInfo            `json:"ip"`
	Condition []SearchCondition `json:"condition"`
	Page      BasePage          `json:"page"`
	Pattern   string            `json:"pattern,omitempty"`
}

type SetCommonSearch struct {
	AppID     int64             `json:"bk_biz_id,omitempty"`
	Condition []SearchCondition `json:"condition"`
	Page      BasePage          `json:"page"`
}

type FindHostsBySrvTplOpt struct {
	ServiceTemplateIDs []int64  `json:"bk_service_template_ids"`
	ModuleIDs          []int64  `json:"bk_module_ids"`
	Fields             []string `json:"fields"`
	Page               BasePage `json:"page"`
}

func (o *FindHostsBySrvTplOpt) Validate() (rawError errors.RawErrorInfo) {
	if len(o.ServiceTemplateIDs) == 0 || len(o.ServiceTemplateIDs) > common.BKMaxInstanceLimit {
		return errors.RawErrorInfo{
			ErrCode: common.CCErrArrayLengthWrong,
			Args:    []interface{}{"bk_service_template_ids", common.BKMaxInstanceLimit},
		}
	}

	if len(o.ModuleIDs) > common.BKMaxInstanceLimit {
		return errors.RawErrorInfo{
			ErrCode: common.CCErrArrayLengthWrong,
			Args:    []interface{}{"bk_module_ids", common.BKMaxInstanceLimit},
		}
	}

	if len(o.Fields) == 0 {
		return errors.RawErrorInfo{
			ErrCode: common.CCErrCommParamsInvalid,
			Args:    []interface{}{"fields"},
		}
	}

	if o.Page.IsIllegal() {
		return errors.RawErrorInfo{
			ErrCode: common.CCErrCommParamsInvalid,
			Args:    []interface{}{"page.limit"},
		}
	}

	return errors.RawErrorInfo{}
}

type FindHostsBySetTplOpt struct {
	SetTemplateIDs []int64  `json:"bk_set_template_ids"`
	SetIDs         []int64  `json:"bk_set_ids"`
	Fields         []string `json:"fields"`
	Page           BasePage `json:"page"`
}

func (o *FindHostsBySetTplOpt) Validate() (rawError errors.RawErrorInfo) {
	if len(o.SetTemplateIDs) == 0 || len(o.SetTemplateIDs) > common.BKMaxInstanceLimit {
		return errors.RawErrorInfo{
			ErrCode: common.CCErrArrayLengthWrong,
			Args:    []interface{}{"bk_set_template_ids", common.BKMaxInstanceLimit},
		}
	}

	if len(o.SetIDs) > common.BKMaxInstanceLimit {
		return errors.RawErrorInfo{
			ErrCode: common.CCErrArrayLengthWrong,
			Args:    []interface{}{"bk_set_ids", common.BKMaxInstanceLimit},
		}
	}

	if len(o.Fields) == 0 {
		return errors.RawErrorInfo{
			ErrCode: common.CCErrCommParamsInvalid,
			Args:    []interface{}{"fields"},
		}
	}

	if o.Page.IsIllegal() {
		return errors.RawErrorInfo{
			ErrCode: common.CCErrCommParamsInvalid,
			Args:    []interface{}{"page.limit"},
		}
	}

	return errors.RawErrorInfo{}
}

type FindHostsByTopoOpt struct {
	ObjID  string   `json:"bk_obj_id"`
	InstID int64    `json:"bk_inst_id"`
	Fields []string `json:"fields"`
	Page   BasePage `json:"page"`
}

func (o *FindHostsByTopoOpt) Validate() (rawError errors.RawErrorInfo) {
	if o.ObjID == "" {
		return errors.RawErrorInfo{
			ErrCode: common.CCErrCommParamsNeedSet,
			Args:    []interface{}{common.BKObjIDField},
		}
	}

	if o.ObjID == common.BKInnerObjIDApp {
		return errors.RawErrorInfo{
			ErrCode: common.CCErrCommParamsInvalid,
			Args:    []interface{}{common.BKObjIDField},
		}
	}

	if o.InstID <= 0 {
		return errors.RawErrorInfo{
			ErrCode: common.CCErrCommParamsInvalid,
			Args:    []interface{}{common.BKInstIDField},
		}
	}

	if len(o.Fields) == 0 {
		return errors.RawErrorInfo{
			ErrCode: common.CCErrCommParamsNeedSet,
			Args:    []interface{}{"fields"},
		}
	}

	if o.Page.IsIllegal() {
		return errors.RawErrorInfo{
			ErrCode: common.CCErrCommParamsInvalid,
			Args:    []interface{}{"page"},
		}
	}

	return errors.RawErrorInfo{}
}

type FindHostRelationWtihTopoOpt struct {
	Business int64    `json:"bk_biz_id"`
	ObjID    string   `json:"bk_obj_id"`
	InstIDs  []int64  `json:"bk_inst_ids"`
	Fields   []string `json:"fields"`
	Page     BasePage `json:"page"`
}

func (f *FindHostRelationWtihTopoOpt) Validate() *errors.RawErrorInfo {
	if f.ObjID == "" {
		return &errors.RawErrorInfo{
			ErrCode: common.CCErrCommParamsNeedSet,
			Args:    []interface{}{common.BKObjIDField},
		}
	}

	if f.ObjID == common.BKInnerObjIDApp {
		return &errors.RawErrorInfo{
			ErrCode: common.CCErrCommParamsInvalid,
			Args:    []interface{}{common.BKObjIDField},
		}
	}

	if f.Business <= 0 {
		return &errors.RawErrorInfo{
			ErrCode: common.CCErrCommParamsInvalid,
			Args:    []interface{}{common.BKAppIDField},
		}
	}

	if len(f.InstIDs) <= 0 || len(f.InstIDs) > 50 {
		return &errors.RawErrorInfo{
			ErrCode: common.CCErrCommParamsInvalid,
			Args:    []interface{}{common.BKInstIDField},
		}
	}

	if len(f.Fields) == 0 {
		return &errors.RawErrorInfo{
			ErrCode: common.CCErrCommParamsNeedSet,
			Args:    []interface{}{"fields"},
		}
	}

	if f.Page.Limit > common.BKMaxInstanceLimit {
		return &errors.RawErrorInfo{
			ErrCode: common.CCErrCommParamsInvalid,
			Args:    []interface{}{"page.limit"},
		}
	}

	if f.Page.IsIllegal() {
		return &errors.RawErrorInfo{
			ErrCode: common.CCErrCommParamsInvalid,
			Args:    []interface{}{"page"},
		}
	}

	return nil
}

type FindModuleHostRelationParameter struct {
	ModuleIDS    []int64  `json:"bk_module_ids"`
	ModuleFields []string `json:"module_fields"`
	HostFields   []string `json:"host_fields"`
	Page         BasePage `json:"page"`
}

func (param FindModuleHostRelationParameter) Validate() errors.RawErrorInfo {
	if len(param.ModuleIDS) == 0 {
		return errors.RawErrorInfo{
			ErrCode: common.CCErrCommParamsNeedSet,
			Args:    []interface{}{"bk_module_ids"},
		}
	}
	if len(param.ModuleIDS) > 200 {
		return errors.RawErrorInfo{
			ErrCode: common.CCErrCommXXExceedLimit,
			Args:    []interface{}{"bk_module_ids", 200},
		}
	}
	if param.Page.IsIllegal() {
		return errors.RawErrorInfo{
			ErrCode: common.CCErrCommParamsIsInvalid,
			Args:    []interface{}{"page"},
		}
	}
	if len(param.HostFields) == 0 {
		return errors.RawErrorInfo{
			ErrCode: common.CCErrCommParamsNeedSet,
			Args:    []interface{}{"host_fields"},
		}
	}
	if len(param.ModuleFields) == 0 {
		return errors.RawErrorInfo{
			ErrCode: common.CCErrCommParamsNeedSet,
			Args:    []interface{}{"module_fields"},
		}
	}
	return errors.RawErrorInfo{}
}

type ModuleHostRelation struct {
	Host    map[string]interface{}   `json:"host"`
	Modules []map[string]interface{} `json:"modules"`
}

type FindModuleHostRelationResult struct {
	Count    int                  `json:"count"`
	Relation []ModuleHostRelation `json:"relation"`
}

type FindModuleHostRelationResp struct {
	BaseResp `json:",inline"`
	Data     FindModuleHostRelationResult `json:"data"`
}

type ListHostsParameter struct {
	SetIDs             []int64                   `json:"bk_set_ids"`
	SetCond            []ConditionItem           `json:"set_cond"`
	ModuleIDs          []int64                   `json:"bk_module_ids"`
	ModuleCond         []ConditionItem           `json:"module_cond"`
	HostPropertyFilter *querybuilder.QueryFilter `json:"host_property_filter"`
	Fields             []string                  `json:"fields"`
	Page               BasePage                  `json:"page"`
}

func (option ListHostsParameter) Validate() (string, error) {
	if key, err := option.Page.Validate(false); err != nil {
		return fmt.Sprintf("page.%s", key), err
	}

	if option.HostPropertyFilter != nil {
		if key, err := option.HostPropertyFilter.Validate(&querybuilder.RuleOption{NeedSameSliceElementType: true}); err != nil {
			return fmt.Sprintf("host_property_filter.%s", key), err
		}
		if option.HostPropertyFilter.GetDeep() > querybuilder.MaxDeep {
			return "host_property_filter.rules", fmt.Errorf("exceed max query condition deepth: %d", querybuilder.MaxDeep)
		}
	}

	if len(option.SetIDs) > 200 {
		return "bk_set_ids", fmt.Errorf("exceed max length: 200")
	}

	if len(option.ModuleIDs) > 500 {
		return "bk_module_ids", fmt.Errorf("exceed max length: 500")
	}

	return "", nil
}

type ListHostsWithNoBizParameter struct {
	HostPropertyFilter *querybuilder.QueryFilter `json:"host_property_filter"`
	Fields             []string                  `json:"fields"`
	Page               BasePage                  `json:"page"`
}

func (option ListHostsWithNoBizParameter) Validate() (string, error) {
	if key, err := option.Page.Validate(false); err != nil {
		return fmt.Sprintf("page.%s", key), err
	}

	if option.HostPropertyFilter != nil {
		if key, err := option.HostPropertyFilter.Validate(&querybuilder.RuleOption{NeedSameSliceElementType: true}); err != nil {
			return fmt.Sprintf("host_property_filter.%s", key), err
		}
		if option.HostPropertyFilter.GetDeep() > querybuilder.MaxDeep {
			return "host_property_filter.rules", fmt.Errorf("exceed max query condition deepth: %d", querybuilder.MaxDeep)
		}
	}

	return "", nil
}

// ListBizHostsTopoParameter parameter for listing biz hosts with topology info
type ListBizHostsTopoParameter struct {
	SetPropertyFilter    *querybuilder.QueryFilter `json:"set_property_filter"`
	ModulePropertyFilter *querybuilder.QueryFilter `json:"module_property_filter"`
	HostPropertyFilter   *querybuilder.QueryFilter `json:"host_property_filter"`
	Fields               []string                  `json:"fields"`
	Page                 BasePage                  `json:"page"`
}

// Validate validate if the parameter is valid for listing biz hosts with topology info
func (option ListBizHostsTopoParameter) Validate(errProxy errors.DefaultCCErrorIf) errors.CCErrorCoder {
	if option.Page.Limit == 0 {
		return errProxy.CCErrorf(common.CCErrCommParamsNeedSet, "page.limit")
	}
	if option.Page.Limit > common.BKMaxInstanceLimit {
		return errProxy.CCErrorf(common.CCErrCommXXExceedLimit, "page.limit", common.BKMaxInstanceLimit)
	}

	opt := &querybuilder.RuleOption{NeedSameSliceElementType: true}
	if option.HostPropertyFilter != nil {
		if key, err := option.HostPropertyFilter.Validate(opt); err != nil {
			blog.Errorf("valid host property filter failed, err: %v", err)
			return errProxy.CCErrorf(common.CCErrCommParamsInvalid, fmt.Sprintf("host_property_filter.%s", key))
		}
		if option.HostPropertyFilter.GetDeep() > querybuilder.MaxDeep {
			return errProxy.CCErrorf(common.CCErrCommXXExceedLimit, "host_property_filter.rules", querybuilder.MaxDeep)
		}
	}

	if option.SetPropertyFilter != nil {
		if key, err := option.SetPropertyFilter.Validate(opt); err != nil {
			blog.Errorf("valid set property filter failed, err: %v", err)
			return errProxy.CCErrorf(common.CCErrCommParamsInvalid, fmt.Sprintf("set_property_filter.%s", key))
		}
		if option.SetPropertyFilter.GetDeep() > querybuilder.MaxDeep {
			return errProxy.CCErrorf(common.CCErrCommXXExceedLimit, "set_property_filter.rules", querybuilder.MaxDeep)
		}
	}

	if option.ModulePropertyFilter != nil {
		if key, err := option.ModulePropertyFilter.Validate(opt); err != nil {
			blog.Errorf("valid module property filter failed, err: %v", err)
			return errProxy.CCErrorf(common.CCErrCommParamsInvalid, fmt.Sprintf("module_property_filter.%s", key))
		}
		if option.ModulePropertyFilter.GetDeep() > querybuilder.MaxDeep {
			return errProxy.CCErrorf(common.CCErrCommXXExceedLimit, "module_property_filter.rules", querybuilder.MaxDeep)
		}
	}

	return nil
}

type ListHostsDetailAndTopoOption struct {
	// return the host's topology with biz info.
	WithBiz            bool                      `json:"with_biz"`
	HostPropertyFilter *querybuilder.QueryFilter `json:"host_property_filter"`
	Fields             []string                  `json:"fields"`
	Page               BasePage                  `json:"page"`
}

func (option *ListHostsDetailAndTopoOption) Validate() *errors.RawErrorInfo {

	if key, err := option.Page.Validate(false); err != nil {
		return &errors.RawErrorInfo{
			ErrCode: common.CCErrCommParamsInvalid,
			Args:    []interface{}{"page." + key},
		}
	}

	if option.Page.Limit > common.BKMaxInstanceLimit {
		return &errors.RawErrorInfo{
			ErrCode: common.CCErrCommParamsInvalid,
			Args:    []interface{}{"page." + "limit"},
		}
	}

	if option.HostPropertyFilter != nil {
		if key, err := option.HostPropertyFilter.Validate(&querybuilder.RuleOption{NeedSameSliceElementType: true}); err != nil {
			return &errors.RawErrorInfo{
				ErrCode: common.CCErrCommParamsInvalid,
				Args:    []interface{}{"host_property_filter." + key},
			}
		}
		if option.HostPropertyFilter.GetDeep() > querybuilder.MaxDeep {
			return &errors.RawErrorInfo{
				ErrCode: common.CCErrCommParamsInvalid,
				Args:    []interface{}{"host_property_filter exceeded max allowed deep"},
			}
		}
	}

	if len(option.Fields) == 0 {
		return &errors.RawErrorInfo{
			ErrCode: common.CCErrCommParamsInvalid,
			Args:    []interface{}{"fields"},
		}
	}

	return nil
}

type CountTopoNodeHostsOption struct {
	Nodes []TopoNode `json:"topo_nodes" mapstructure:"topo_nodes"`
}

type TimeRange struct {
	Start *time.Time
	End   *time.Time
}

type ListHosts struct {
	BizID              int64                     `json:"bk_biz_id,omitempty"`
	SetIDs             []int64                   `json:"bk_set_ids"`
	ModuleIDs          []int64                   `json:"bk_module_ids"`
	HostPropertyFilter *querybuilder.QueryFilter `json:"host_property_filter"`
	Fields             []string                  `json:"fields"`
	Page               BasePage                  `json:"page"`
}

// Validate whether ListHosts is valid
// errKey: invalid key
// er: detail reason why errKey in invalid
func (option ListHosts) Validate() (errKey string, err error) {
	if key, err := option.Page.Validate(false); err != nil {
		return fmt.Sprintf("page.%s", key), err
	}

	if option.HostPropertyFilter != nil {
		if key, err := option.HostPropertyFilter.Validate(&querybuilder.RuleOption{NeedSameSliceElementType: true}); err != nil {
			return fmt.Sprintf("host_property_filter.%s", key), err
		}
		if option.HostPropertyFilter.GetDeep() > querybuilder.MaxDeep {
			return "host_property_filter.rules", fmt.Errorf("exceed max query condition deepth: %d", querybuilder.MaxDeep)
		}
	}

	return "", nil
}

func (option ListHosts) GetHostPropertyFilter(ctx context.Context) (map[string]interface{}, error) {
	if option.HostPropertyFilter != nil {
		mgoFilter, key, err := option.HostPropertyFilter.ToMgo()
		if err != nil {
			return nil, fmt.Errorf("invalid key:host_property_filter.%s, err: %s", key, err)
		}
		return mgoFilter, nil
	}
	return make(map[string]interface{}), nil
}

// ip search info
type IPInfo struct {
	Data  []string `json:"data"`
	Exact int64    `json:"exact"`
	Flag  string   `json:"flag"`
}

// search condition
type SearchCondition struct {
	Fields    []string        `json:"fields"`
	Condition []ConditionItem `json:"condition"`
	ObjectID  string          `json:"bk_obj_id"`
	// 非必填，只能用来查时间，且与Condition是与关系
	TimeCondition *TimeCondition `json:"time_condition,omitempty"`
}

type SearchHost struct {
	Count int             `json:"count"`
	Info  []mapstr.MapStr `json:"info"`
}

type ListHostResult struct {
	Count int                      `json:"count"`
	Info  []map[string]interface{} `json:"info"`
}

type HostTopoResult struct {
	Count int        `json:"count"`
	Info  []HostTopo `json:"info"`
}

type HostTopo struct {
	Host map[string]interface{} `json:"host"`
	Topo []Topo                 `json:"topo"`
}

type Topo struct {
	SetID   int64    `json:"bk_set_id" bson:"bk_set_id"`
	SetName string   `json:"bk_set_name" bson:"bk_set_name"`
	Module  []Module `json:"module" bson:"module"`
}

type HostDetailWithTopo struct {
	Host map[string]interface{} `json:"host"`
	Topo []*HostTopoNode        `json:"topo"`
}

type HostTopoNode struct {
	Instance *NodeInstance   `json:"inst"`
	Children []*HostTopoNode `json:"children"`
}

type NodeInstance struct {
	Object   string      `json:"obj"`
	InstName interface{} `json:"name"`
	InstID   interface{} `json:"id"`
}

type Module struct {
	ModuleID   int64  `json:"bk_module_id" bson:"bk_module_id" mapstructure:"bk_module_id"`
	ModuleName string `json:"bk_module_name" bson:"bk_module_name" mapstructure:"bk_module_name"`
}

func (sh SearchHost) ExtractHostIDs() *[]int64 {
	hostIDArray := make([]int64, 0)
	for _, h := range sh.Info {
		if _, exist := h["host"]; exist == false {
			blog.ErrorJSON("unexpected error, host: %s don't have host field.", h)
			continue
		}
		hostID, exist := h["host"].(mapstr.MapStr)[common.BKHostIDField]
		if exist == false {
			blog.ErrorJSON("unexpected error, host: %s don't have host.bk_host_id field.", h)
			continue
		}
		id, err := util.GetInt64ByInterface(hostID)
		if err != nil {
			blog.ErrorJSON("unexpected error, host: %s host.bk_host_id field is not integer.", h)
			continue
		}
		hostIDArray = append(hostIDArray, id)
	}
	return &hostIDArray
}

type SearchHostResult struct {
	BaseResp `json:",inline"`
	Data     *SearchHost `json:"data"`
}

type HostCloneInputParams struct {
	OrgIP  string `json:"bk_org_ip"`
	DstIP  string `json:"bk_dst_ip"`
	AppID  int64  `json:"bk_biz_id"`
	PlatID int64  `json:"bk_cloud_id"`
}

type SetHostConfigParams struct {
	ApplicationID int64 `json:"bk_biz_id"`
	SetID         int64 `json:"bk_set_id"`
	ModuleID      int64 `json:"bk_module_id"`
}

type CloneHostPropertyParams struct {
	AppID int64 `json:"bk_biz_id"`
	// source and destination host inner ip
	OrgIP string `json:"bk_org_ip"`
	DstIP string `json:"bk_dst_ip"`
	// source and destination host id
	OrgID   int64 `json:"bk_org_id"`
	DstID   int64 `json:"bk_dst_id"`
	CloudID int64 `json:"bk_cloud_id"`
}

// TransferHostAcrossBusinessParameter Transfer host across business request parameter
type TransferHostAcrossBusinessParameter struct {
	SrcAppID    int64   `json:"src_bk_biz_id"`
	DstAppID    int64   `json:"dst_bk_biz_id"`
	HostID      []int64 `json:"bk_host_id"`
	DstModuleID int64   `json:"bk_module_id"`
}

// TransferResourceHostAcrossBusinessParam Transfer hosts across business request parameter.
type TransferResourceHostAcrossBusinessParam struct {

	// ResourceSrcHosts source host list.
	ResourceSrcHosts []TransferResourceParam `json:"resource_hosts"`

	// DstAppID destination biz.
	DstAppID int64 `json:"dst_bk_biz_id"`

	// DstModuleID destination module.
	DstModuleID int64 `json:"dst_bk_module_id"`
}

// TransferSrcParam src biz ids and host list.
type TransferResourceParam struct {

	// SrcAppId src biz id.
	SrcAppId int64 `json:"src_bk_biz_id"`

	// HostIDs hosts to be transferred.
	HostIDs []int64 `json:"src_bk_host_ids"`
}

// HostModuleRelationParameter get host and module  relation parameter
type HostModuleRelationParameter struct {
	AppID  int64   `json:"bk_biz_id"`
	HostID []int64 `json:"bk_host_id"`
}

func (h *HostModuleRelationParameter) Validate() (rawError errors.RawErrorInfo) {
	if len(h.HostID) == 0 || len(h.HostID) > common.BKMaxInstanceLimit {
		return errors.RawErrorInfo{
			ErrCode: common.CCErrArrayLengthWrong,
			Args:    []interface{}{"bk_host_id", common.BKMaxInstanceLimit},
		}
	}

	return errors.RawErrorInfo{}
}

// DeleteHostFromBizParameter delete host from business
type DeleteHostFromBizParameter struct {
	AppID     int64   `json:"bk_biz_id"`
	HostIDArr []int64 `json:"bk_host_ids"`
}

// CloudAreaParameter search cloud area parameter
type CloudAreaSearchParam struct {
	SearchCloudOption `json:",inline"`
	SyncTaskIDs       bool `json:"sync_task_ids"`
}

// CloudAreaHostCount cloud area host count param
type CloudAreaHostCount struct {
	CloudIDs []int64 `json:"bk_cloud_ids"`
}

func (c *CloudAreaHostCount) Validate() (rawError errors.RawErrorInfo) {
	maxLimit := 50
	if len(c.CloudIDs) == 0 || len(c.CloudIDs) > maxLimit {
		return errors.RawErrorInfo{
			ErrCode: common.CCErrArrayLengthWrong,
			Args:    []interface{}{"bk_cloud_ids", maxLimit},
		}
	}

	return errors.RawErrorInfo{}
}

type CloudAreaHostCountResult struct {
	BaseResp `json:",inline"`
	Data     []CloudAreaHostCountElem `json:"data"`
}

type CloudAreaHostCountElem struct {
	CloudID   int64 `json:"bk_cloud_id"`
	HostCount int64 `json:"host_count"`
}

type CreateManyCloudAreaResult struct {
	BaseResp `json:",inline"`
	Data     []CreateManyCloudAreaElem `json:"data"`
}

type CreateManyCloudAreaElem struct {
	CloudID int64  `json:"bk_cloud_id"`
	ErrMsg  string `json:"err_msg"`
}

type TopoNode struct {
	ObjectID   string `field:"bk_obj_id" json:"bk_obj_id" mapstructure:"bk_obj_id"`
	InstanceID int64  `field:"bk_inst_id" json:"bk_inst_id" mapstructure:"bk_inst_id"`
}

func (node TopoNode) Key() string {
	return fmt.Sprintf("%s:%d", node.ObjectID, node.InstanceID)
}

func (node TopoNode) String() string {
	return fmt.Sprintf("%s:%d", node.ObjectID, node.InstanceID)
}

type TopoNodeHostCount struct {
	Node      TopoNode `field:"topo_node" json:"topo_node" mapstructure:"topo_node"`
	HostCount int      `field:"host_count" json:"host_count" mapstructure:"host_count"`
}

type TransferHostWithAutoClearServiceInstanceOption struct {
	HostIDs []int64 `json:"bk_host_ids"`

	RemoveFromModules []int64 `json:"remove_from_modules,omitempty"`
	AddToModules      []int64 `json:"add_to_modules,omitempty"`
	// 主机从 RemoveFromModules 移除后如果不再属于其它模块， 默认转移到空闲机模块
	// DefaultInternalModule 支持调整这种默认行为，可设置成待回收模块或者故障机模块
	DefaultInternalModule int64 `json:"default_internal_module,omitempty"`
	// IsRemoveFromAll if set, remove host from all of its current modules, if not, use remove_from_modules
	IsRemoveFromAll bool `json:"is_remove_from_all"`

	Options TransferOptions `json:"options,omitempty"`
}

type TransferOptions struct {
	ServiceInstanceOptions ServiceInstanceOptions `json:"service_instance_options"`

	// HostApplyConflictResolvers update the attribute value of the host with the host as the dimension.
	HostApplyConflictResolvers []HostApplyConflictResolver `json:"host_apply_conflict_resolvers"`

	// HostApplyTransPropertyRule update attributes with the dimension of the rule, which is used to update the host
	// attribute value in the host transfer scenario。
	HostApplyTransPropertyRule HostApplyTransRules `json:"host_apply_trans_rule"`
}

type HostTransferPlan struct {
	HostID                  int64            `field:"bk_host_id" json:"bk_host_id"`
	FinalModules            []int64          `field:"final_modules" json:"final_modules"`
	ToRemoveFromModules     []int64          `field:"to_remove_from_modules" json:"to_remove_from_modules"`
	ToAddToModules          []int64          `field:"to_add_to_modules" json:"to_add_to_modules"`
	IsTransferToInnerModule bool             `field:"is_transfer_to_inner_module" json:"is_transfer_to_inner_module"`
	HostApplyPlan           OneHostApplyPlan `field:"host_apply_plan" json:"host_apply_plan" mapstructure:"host_apply_plan"`
}

// HostTransferResult transfer host result, contains the transfer status and message
type HostTransferResult struct {
	HostID  int64  `json:"bk_host_id"`
	Code    int    `json:"code"`
	Message string `json:"message"`
}

type RemoveFromModuleInfo struct {
	ModuleID         int64             `field:"bk_module_id" json:"bk_module_id"`
	ServiceInstances []ServiceInstance `field:"service_instances" json:"service_instances"`
}

type AddToModuleInfo struct {
	ModuleID        int64                  `field:"bk_module_id" json:"bk_module_id"`
	ServiceTemplate *ServiceTemplateDetail `field:"service_template" json:"service_template"`
}

type HostTransferPreview struct {
	HostID              int64                  `field:"bk_host_id" json:"bk_host_id"`
	FinalModules        []int64                `field:"final_modules" json:"final_modules"`
	ToRemoveFromModules []RemoveFromModuleInfo `field:"to_remove_from_modules" json:"to_remove_from_modules"`
	ToAddToModules      []AddToModuleInfo      `field:"to_add_to_modules" json:"to_add_to_modules"`
	HostApplyPlan       OneHostApplyPlan       `field:"host_apply_plan" json:"host_apply_plan"`
}

type UpdateHostCloudAreaFieldOption struct {
	BizID   int64   `field:"bk_biz_id" json:"bk_biz_id" mapstructure:"bk_biz_id"`
	HostIDs []int64 `field:"bk_host_ids" json:"bk_host_ids" mapstructure:"bk_host_ids"`
	CloudID int64   `field:"bk_cloud_id" json:"bk_cloud_id" mapstructure:"bk_cloud_id"`
}

// UpdateHostPropertyBatchParameter batch update host property parameter
type UpdateHostPropertyBatchParameter struct {
	Update []UpdateHostProperty `json:"update"`
}

// UpdateHostProperty host property parameter
type UpdateHostProperty struct {
	HostID     int64                  `json:"bk_host_id"`
	Properties map[string]interface{} `json:"properties"`
}

// HostIDArray hostID array struct
type HostIDArray struct {
	HostIDs []int64 `field:"bk_host_ids" json:"bk_host_ids" mapstructure:"bk_host_ids"`
}

type customTopoFilter struct {
	ObjectID string                    `json:"bk_obj_id"`
	Filter   *querybuilder.QueryFilter `json:"filter"`
}

// FindHostTotalTopo find host total topo parameter
type FindHostTotalTopo struct {
	MainlinePropertyFilter []customTopoFilter        `json:"mainline_property_filters"`
	SetPropertyFilter      *querybuilder.QueryFilter `json:"set_property_filter"`
	ModulePropertyFilter   *querybuilder.QueryFilter `json:"module_property_filter"`
	HostPropertyFilter     *querybuilder.QueryFilter `json:"host_property_filter"`
	Fields                 []string                  `json:"fields"`
	Page                   BasePage                  `json:"page"`
}

// Validate validate FindHostTotalTopo params whether correct
func (f *FindHostTotalTopo) Validate(errProxy errors.DefaultCCErrorIf) errors.CCErrorCoder {

	if f.Page.Limit <= 0 {
		return errProxy.CCErrorf(common.CCErrCommParamsNeedSet, "page.limit")
	}
	if f.Page.Limit > common.BKMaxInstanceLimit {
		return errProxy.CCErrorf(common.CCErrCommXXExceedLimit, "page.limit", common.BKMaxInstanceLimit)
	}

	opt := &querybuilder.RuleOption{NeedSameSliceElementType: true}
	for _, objFilter := range f.MainlinePropertyFilter {

		if objFilter.Filter == nil || len(objFilter.ObjectID) == 0 {
			blog.Errorf("get object filter failed, filter is empty or object ID didn't provide")
			return errProxy.CCErrorf(common.CCErrCommParamsInvalid, "mainline_property_filters")
		}

		if key, err := objFilter.Filter.Validate(opt); err != nil {
			return errProxy.CCErrorf(common.CCErrCommParamsInvalid, fmt.Sprintf("%s of %s", key, objFilter.ObjectID))
		}

		if objFilter.Filter.GetDeep() > querybuilder.MaxDeep {
			return errProxy.CCErrorf(common.CCErrCommXXExceedLimit,
				fmt.Sprintf("filter.rule of %s", objFilter.ObjectID), querybuilder.MaxDeep)
		}
	}

	if f.SetPropertyFilter != nil {
		if key, err := f.SetPropertyFilter.Validate(opt); err != nil {
			blog.Errorf("valid set property filter failed, err: %v", err)
			return errProxy.CCErrorf(common.CCErrCommParamsInvalid, fmt.Sprintf("set_property_filter.%s", key))
		}
		if f.SetPropertyFilter.GetDeep() > querybuilder.MaxDeep {
			return errProxy.CCErrorf(common.CCErrCommXXExceedLimit, "set_property_filter.rules",
				querybuilder.MaxDeep)
		}
	}

	if f.ModulePropertyFilter != nil {
		if key, err := f.ModulePropertyFilter.Validate(opt); err != nil {
			blog.Errorf("valid module property filter failed, err: %v", err)
			return errProxy.CCErrorf(common.CCErrCommParamsInvalid, fmt.Sprintf("module_property_filter.%s", key))
		}
		if f.ModulePropertyFilter.GetDeep() > querybuilder.MaxDeep {
			return errProxy.CCErrorf(common.CCErrCommXXExceedLimit, "module_property_filter.rules",
				querybuilder.MaxDeep)
		}
	}

	if f.HostPropertyFilter != nil {
		if key, err := f.HostPropertyFilter.Validate(opt); err != nil {
			return errProxy.CCErrorf(common.CCErrCommParamsInvalid, fmt.Sprintf("%s of %s", key,
				common.BKInnerObjIDHost))
		}

		if f.HostPropertyFilter.GetDeep() > querybuilder.MaxDeep {
			return errProxy.CCErrorf(common.CCErrCommXXExceedLimit, fmt.Sprintf("filter.rule of %s",
				common.BKInnerObjIDHost), querybuilder.MaxDeep)
		}
	}

	return nil
}

// HostMainlineTopoResult result of host mainline topo
type HostMainlineTopoResult struct {
	Count int                  `json:"count"`
	Info  []HostDetailWithTopo `json:"info"`
}

// Validate validate hostIDs length
func (h *HostIDArray) Validate() (rawError errors.RawErrorInfo) {
	if len(h.HostIDs) == 0 {
		return errors.RawErrorInfo{
			ErrCode: common.CCErrCommParamsIsInvalid,
			Args:    []interface{}{"bk_host_ids"},
		}
	}

	if len(h.HostIDs) > common.BKMaxSyncIdentifierLimit {
		return errors.RawErrorInfo{
			ErrCode: common.CCErrCommXXExceedLimit,
			Args:    []interface{}{"bk_host_ids", common.BKMaxSyncIdentifierLimit},
		}
	}
	return errors.RawErrorInfo{}
}

<<<<<<< HEAD
// HostAgentRelation host id and agent id relation pair
type HostAgentRelation struct {
	HostID  int64  `json:"bk_host_id"`
	AgentID string `json:"bk_agent_id"`
}

// Validate validate the HostAgentRelation
func (b *HostAgentRelation) Validate() errors.RawErrorInfo {
	if b.HostID <= 0 {
		return errors.RawErrorInfo{
			ErrCode: common.CCErrCommParamsNeedSet,
			Args:    []interface{}{common.BKHostIDField},
		}
	}

	if len(b.AgentID) == 0 {
		return errors.RawErrorInfo{
			ErrCode: common.CCErrCommParamsNeedSet,
			Args:    []interface{}{common.BKAgentIDField},
		}
	}

	return errors.RawErrorInfo{}
}

// BindAgentParam bind gse agent to host request parameter
type BindAgentParam struct {
	List []HostAgentRelation `json:"list"`
}

// Validate validate the BindAgentParam
func (b *BindAgentParam) Validate() errors.RawErrorInfo {
	if len(b.List) == 0 {
		return errors.RawErrorInfo{
			ErrCode: common.CCErrCommParamsNeedSet,
			Args:    []interface{}{"list"},
		}
	}

	if len(b.List) > common.BKMaxWriteOpLimit {
		return errors.RawErrorInfo{
			ErrCode: common.CCErrCommXXExceedLimit,
			Args:    []interface{}{"list", common.BKMaxWriteOpLimit},
		}
	}

	for _, param := range b.List {
		if rawErr := param.Validate(); rawErr.ErrCode != 0 {
			return rawErr
		}
	}

	return errors.RawErrorInfo{}
}

// UnbindAgentParam unbind gse agent and host request parameter
type UnbindAgentParam struct {
	List []HostAgentRelation `json:"list"`
}

// Validate validate the UnbindAgentParam
func (b *UnbindAgentParam) Validate() (rawError errors.RawErrorInfo) {
	if len(b.List) == 0 {
		return errors.RawErrorInfo{
			ErrCode: common.CCErrCommParamsNeedSet,
			Args:    []interface{}{"list"},
		}
	}

	if len(b.List) > common.BKMaxWriteOpLimit {
		return errors.RawErrorInfo{
			ErrCode: common.CCErrCommXXExceedLimit,
			Args:    []interface{}{"list", common.BKMaxWriteOpLimit},
		}
	}

	for _, param := range b.List {
		if rawErr := param.Validate(); rawErr.ErrCode != 0 {
			return rawErr
		}
	}

	return errors.RawErrorInfo{}
}

// HostListParam host list param
type HostListParam struct {
	ApplicationID int64           `json:"bk_biz_id"`
	HostList      []mapstr.MapStr `json:"bk_host_list"`
}

// Validate validate HostListParam
func (h *HostListParam) Validate() errors.RawErrorInfo {
	if len(h.HostList) == 0 {
		return errors.RawErrorInfo{
			ErrCode: common.CCErrCommParamsNeedSet,
			Args:    []interface{}{"bk_host_list"},
		}
	}

	if len(h.HostList) > common.BKMaxWriteOpLimit {
		return errors.RawErrorInfo{
			ErrCode: common.CCErrCommXXExceedLimit,
			Args:    []interface{}{"bk_host_list", common.BKMaxWriteOpLimit},
		}
	}

	if h.ApplicationID == 0 {
		return errors.RawErrorInfo{
			ErrCode: common.CCErrCommParamsNeedSet,
			Args:    []interface{}{"bk_biz_id"},
		}
=======
// CountHostCPUReq count host cpu num request
type CountHostCPUReq struct {
	BizID int64     `json:"bk_biz_id,omitempty"`
	Page  *BasePage `json:"page,omitempty"`
}

// Validate CountHostCPUReq
func (c *CountHostCPUReq) Validate() errors.RawErrorInfo {
	if c.BizID == 0 && c.Page == nil {
		return errors.RawErrorInfo{ErrCode: common.CCErrCommParamsNeedSet, Args: []interface{}{"bk_biz_id or page"}}
	}

	if c.BizID != 0 && c.Page != nil {
		return errors.RawErrorInfo{ErrCode: common.CCErrCommParamsInvalid, Args: []interface{}{"bk_biz_id and page"}}
	}

	if c.BizID < 0 {
		return errors.RawErrorInfo{ErrCode: common.CCErrCommParamsInvalid, Args: []interface{}{"bk_biz_id"}}
	}

	if c.BizID > 0 {
		return errors.RawErrorInfo{}
	}

	if c.Page.Limit == 0 {
		return errors.RawErrorInfo{ErrCode: common.CCErrCommParamsNeedSet, Args: []interface{}{"page.limit"}}
	}

	if c.Page.Limit > 10 {
		return errors.RawErrorInfo{ErrCode: common.CCErrCommPageLimitIsExceeded, Args: []interface{}{"page.limit", 10}}
>>>>>>> 703005f4
	}

	return errors.RawErrorInfo{}
}

<<<<<<< HEAD
// HostIDsResp the response about add host to business interface
type HostIDsResp struct {
	HostIDs []int64 `json:"bk_host_ids"`
=======
// BizHostCpuCount host cpu count in biz
type BizHostCpuCount struct {
	BizID          int64 `json:"bk_biz_id"`
	HostCount      int64 `json:"host_count"`
	CpuCount       int64 `json:"cpu_count"`
	NoCpuHostCount int64 `json:"no_cpu_host_count"`
>>>>>>> 703005f4
}<|MERGE_RESOLUTION|>--- conflicted
+++ resolved
@@ -995,7 +995,6 @@
 	return errors.RawErrorInfo{}
 }
 
-<<<<<<< HEAD
 // HostAgentRelation host id and agent id relation pair
 type HostAgentRelation struct {
 	HostID  int64  `json:"bk_host_id"`
@@ -1108,7 +1107,16 @@
 			ErrCode: common.CCErrCommParamsNeedSet,
 			Args:    []interface{}{"bk_biz_id"},
 		}
-=======
+	}
+
+	return errors.RawErrorInfo{}
+}
+
+// HostIDsResp the response about add host to business interface
+type HostIDsResp struct {
+	HostIDs []int64 `json:"bk_host_ids"`
+}
+
 // CountHostCPUReq count host cpu num request
 type CountHostCPUReq struct {
 	BizID int64     `json:"bk_biz_id,omitempty"`
@@ -1139,22 +1147,15 @@
 
 	if c.Page.Limit > 10 {
 		return errors.RawErrorInfo{ErrCode: common.CCErrCommPageLimitIsExceeded, Args: []interface{}{"page.limit", 10}}
->>>>>>> 703005f4
 	}
 
 	return errors.RawErrorInfo{}
 }
 
-<<<<<<< HEAD
-// HostIDsResp the response about add host to business interface
-type HostIDsResp struct {
-	HostIDs []int64 `json:"bk_host_ids"`
-=======
 // BizHostCpuCount host cpu count in biz
 type BizHostCpuCount struct {
 	BizID          int64 `json:"bk_biz_id"`
 	HostCount      int64 `json:"host_count"`
 	CpuCount       int64 `json:"cpu_count"`
 	NoCpuHostCount int64 `json:"no_cpu_host_count"`
->>>>>>> 703005f4
 }
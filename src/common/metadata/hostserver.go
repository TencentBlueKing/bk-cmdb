/*
 * Tencent is pleased to support the open source community by making 蓝鲸 available.
 * Copyright (C) 2017-2018 THL A29 Limited, a Tencent company. All rights reserved.
 * Licensed under the MIT License (the "License"); you may not use this file except
 * in compliance with the License. You may obtain a copy of the License at
 * http://opensource.org/licenses/MIT
 * Unless required by applicable law or agreed to in writing, software distributed under
 * the License is distributed on an "AS IS" BASIS, WITHOUT WARRANTIES OR CONDITIONS OF ANY KIND,
 * either express or implied. See the License for the specific language governing permissions and
 * limitations under the License.
 */

package metadata

import (
	"context"
	"fmt"
	"time"

	"configcenter/src/common"
	"configcenter/src/common/blog"
	"configcenter/src/common/mapstr"
	"configcenter/src/common/querybuilder"
	"configcenter/src/common/util"
)

type DeleteHostBatchOpt struct {
	HostID string `json:"bk_host_id"`
}

type HostInstanceProperties struct {
	PropertyID    string      `json:"bk_property_id"`
	PropertyName  string      `json:"bk_property_name"`
	PropertyValue interface{} `json:"bk_property_value"`
}

type HostInstancePropertiesResult struct {
	BaseResp `json:",inline"`
	Data     []HostInstanceProperties `json:"data"`
}

type HostSnapResult struct {
	BaseResp `json:",inline"`
	Data     map[string]interface{} `json:"data"`
}

type UserCustomQueryDetailResult struct {
	BaseResp `json:",inline"`
	Data     map[string]interface{} `json:"data"`
}

type HostInputType string

const (
	ExcelType   HostInputType = "excel"
	CollectType HostInputType = "collect"
)

type HostList struct {
	ApplicationID int64                            `json:"bk_biz_id"`
	HostInfo      map[int64]map[string]interface{} `json:"host_info"`
	SupplierID    int64                            `json:"bk_supplier_id"`
	InputType     HostInputType                    `json:"input_type"`
}

type AddHostToResourcePoolHostList struct {
	HostInfo  []map[string]interface{} `json:"host_info"`
	Directory int64                    `json:"directory"`
}

type AddHostToResourcePoolResult struct {
	Success []AddOneHostToResourcePoolResult `json:"success,omitempty"`
	Error   []AddOneHostToResourcePoolResult `json:"error,omitempty"`
}

type AddOneHostToResourcePoolResult struct {
	Index    int    `json:"index"`
	HostID   int64  `json:"bk_host_id,omitempty"`
	ErrorMsg string `json:"error_message,omitempty"`
}

type AddHostFromAgentHostList struct {
	HostInfo map[string]interface{} `json:"host_info"`
}

type HostSyncList struct {
	ApplicationID int64                            `json:"bk_biz_id"`
	HostInfo      map[int64]map[string]interface{} `json:"host_info"`
	SupplierID    int64                            `json:"bk_supplier_id"`
	ModuleID      []int64                          `json:"bk_module_id"`
	InputType     HostInputType                    `json:"input_type"`
}

type HostsModuleRelation struct {
	ApplicationID int64   `json:"bk_biz_id"`
	HostID        []int64 `json:"bk_host_id"`
	ModuleID      []int64 `json:"bk_module_id"`
	IsIncrement   bool    `json:"is_increment"`
}

type HostModuleConfig struct {
	ApplicationID int64   `json:"bk_biz_id" bson:"bk_biz_id"`
	HostID        []int64 `json:"bk_host_id" bson:"bk_host_id"`
	ModuleID      []int64 `json:"bk_module_id" bson:"bk_module_id"`
}

type RemoveHostsFromModuleOption struct {
	ApplicationID int64 `json:"bk_biz_id"`
	HostID        int64 `json:"bk_host_id"`
	ModuleID      int64 `json:"bk_module_id"`
}

type HostToAppModule struct {
	Ips         []string `json:"ips"`
	HostName    []string `json:"bk_host_name"`
	ModuleName  string   `json:"bk_module_name"`
	SetName     string   `json:"bk_set_name"`
	AppName     string   `json:"bk_biz_name"`
	OsType      string   `json:"bk_os_type"`
	OwnerID     string   `json:"bk_supplier_account"`
	PlatID      int64    `json:"bk_cloud_id"`
	IsIncrement bool     `json:"is_increment"`
}

type HostCommonSearch struct {
	AppID     int64             `json:"bk_biz_id,omitempty"`
	Ip        IPInfo            `json:"ip"`
	Condition []SearchCondition `json:"condition"`
	Page      BasePage          `json:"page"`
	Pattern   string            `json:"pattern,omitempty"`
}

type HostModuleFind struct {
	ModuleIDS []int64   `json:"bk_module_ids"`
	Metadata  *Metadata `json:"metadata"`
	AppID     int64     `json:"bk_biz_id"`
	Page      BasePage  `json:"page"`
}

type ListHostsParameter struct {
	SetIDs             []int64                   `json:"bk_set_ids"`
	SetCond            []ConditionItem           `json:"set_cond"`
	ModuleIDs          []int64                   `json:"bk_module_ids"`
	HostPropertyFilter *querybuilder.QueryFilter `json:"host_property_filter"`
	Page               BasePage                  `json:"page"`
}

func (option ListHostsParameter) Validate() (string, error) {
	if key, err := option.Page.Validate(false); err != nil {
		return fmt.Sprintf("page.%s", key), err
	}

	if option.HostPropertyFilter != nil {
		if key, err := option.HostPropertyFilter.Validate(); err != nil {
			return fmt.Sprintf("host_property_filter.%s", key), err
		}
		if option.HostPropertyFilter.GetDeep() > querybuilder.HostSearchMaxDeep {
			return "host_property_filter.rules", fmt.Errorf("exceed max query condition deepth: %d", querybuilder.HostSearchMaxDeep)
		}
	}

	return "", nil
}

type ListHostsWithNoBizParameter struct {
	HostPropertyFilter *querybuilder.QueryFilter `json:"host_property_filter"`
	Page               BasePage                  `json:"page"`
}

func (option ListHostsWithNoBizParameter) Validate() (string, error) {
	if key, err := option.Page.Validate(false); err != nil {
		return fmt.Sprintf("page.%s", key), err
	}

	if option.HostPropertyFilter != nil {
		if key, err := option.HostPropertyFilter.Validate(); err != nil {
			return fmt.Sprintf("host_property_filter.%s", key), err
		}
		if option.HostPropertyFilter.GetDeep() > querybuilder.HostSearchMaxDeep {
			return "host_property_filter.rules", fmt.Errorf("exceed max query condition deepth: %d", querybuilder.HostSearchMaxDeep)
		}
	}

	return "", nil
}

type CountTopoNodeHostsOption struct {
	Nodes []TopoNode `json:"topo_nodes" mapstructure:"topo_nodes"`
}

type TimeRange struct {
	Start *time.Time
	End   *time.Time
}

type ListHosts struct {
	BizID              int64                     `json:"bk_biz_id,omitempty"`
	SetIDs             []int64                   `json:"bk_set_ids"`
	ModuleIDs          []int64                   `json:"bk_module_ids"`
	HostPropertyFilter *querybuilder.QueryFilter `json:"host_property_filter"`
	Page               BasePage                  `json:"page"`
}

// Validate whether ListHosts is valid
// errKey: invalid key
// er: detail reason why errKey in invalid
func (option ListHosts) Validate() (errKey string, err error) {
	if key, err := option.Page.Validate(true); err != nil {
		return fmt.Sprintf("page.%s", key), err
	}

	if option.HostPropertyFilter != nil {
		if key, err := option.HostPropertyFilter.Validate(); err != nil {
			return fmt.Sprintf("host_property_filter.%s", key), err
		}
		if option.HostPropertyFilter.GetDeep() > querybuilder.HostSearchMaxDeep {
			return "host_property_filter.rules", fmt.Errorf("exceed max query condition deepth: %d", querybuilder.HostSearchMaxDeep)
		}
	}

	return "", nil
}

func (option ListHosts) GetHostPropertyFilter(ctx context.Context) (map[string]interface{}, error) {
	if option.HostPropertyFilter != nil {
		mgoFilter, key, err := option.HostPropertyFilter.ToMgo()
		if err != nil {
			return nil, fmt.Errorf("invalid key:host_property_filter.%s, err: %s", key, err)
		}
		return mgoFilter, nil
	}
	return make(map[string]interface{}), nil
}

// ip search info
type IPInfo struct {
	Data  []string `json:"data"`
	Exact int64    `json:"exact"`
	Flag  string   `json:"flag"`
}

// search condition
type SearchCondition struct {
	Fields    []string        `json:"fields"`
	Condition []ConditionItem `json:"condition"`
	ObjectID  string          `json:"bk_obj_id"`
}

type SearchHost struct {
	Count int             `json:"count"`
	Info  []mapstr.MapStr `json:"info"`
}

type ListHostResult struct {
	Count int                      `json:"count"`
	Info  []map[string]interface{} `json:"info"`
}

type HostTopoResult struct {
	Count int        `json:"count"`
	Info  []HostTopo `json:"info"`
}

type HostTopo struct {
	Host map[string]interface{} `json:"host"`
	Topo []Topo                 `json:"topo"`
}

type Topo struct {
	SetID   int64    `json:"bk_set_id"`
	SetName string   `json:"bk_set_name"`
	Module  []Module `json:"module"`
}

type Module struct {
	ModuleID   int64  `json:"bk_module_id" bson:"bk_module_id" mapstructure:"bk_module_id"`
	ModuleName string `json:"bk_module_name" bson:"bk_module_name" mapstructure:"bk_module_name"`
}

func (sh SearchHost) ExtractHostIDs() *[]int64 {
	hostIDArray := make([]int64, 0)
	for _, h := range sh.Info {
		if _, exist := h["host"]; exist == false {
			blog.ErrorJSON("unexpected error, host: %s don't have host field.", h)
			continue
		}
		hostID, exist := h["host"].(mapstr.MapStr)[common.BKHostIDField]
		if exist == false {
			blog.ErrorJSON("unexpected error, host: %s don't have host.bk_host_id field.", h)
			continue
		}
		id, err := util.GetInt64ByInterface(hostID)
		if err != nil {
			blog.ErrorJSON("unexpected error, host: %s host.bk_host_id field is not integer.", h)
			continue
		}
		hostIDArray = append(hostIDArray, id)
	}
	return &hostIDArray
}

type SearchHostResult struct {
	BaseResp `json:",inline"`
	Data     SearchHost `json:"data"`
}

type HostCloneInputParams struct {
	OrgIP  string `json:"bk_org_ip"`
	DstIP  string `json:"bk_dst_ip"`
	AppID  int64  `json:"bk_biz_id"`
	PlatID int64  `json:"bk_cloud_id"`
}

type SetHostConfigParams struct {
	ApplicationID int64 `json:"bk_biz_id"`
	SetID         int64 `json:"bk_set_id"`
	ModuleID      int64 `json:"bk_module_id"`
}

type CloneHostPropertyParams struct {
	AppID   int64  `json:"bk_biz_id"`
	OrgIP   string `json:"bk_org_ip"`
	DstIP   string `json:"bk_dst_ip"`
	CloudID int64  `json:"bk_cloud_id"`
}

// TransferHostAcrossBusinessParameter Transfer host across business request parameter
type TransferHostAcrossBusinessParameter struct {
	SrcAppID       int64   `json:"src_bk_biz_id"`
	DstAppID       int64   `json:"dst_bk_biz_id"`
	HostID         int64   `json:"bk_host_id"`
	DstModuleIDArr []int64 `json:"bk_module_ids"`
}

// HostModuleRelationParameter get host and module  relation parameter
type HostModuleRelationParameter struct {
	AppID  int64   `json:"bk_biz_id"`
	HostID []int64 `json:"bk_host_id"`
}

// DeleteHostFromBizParameter delete host from business
type DeleteHostFromBizParameter struct {
	AppID     int64   `json:"bk_biz_id"`
	HostIDArr []int64 `json:"bk_host_ids"`
}

<<<<<<< HEAD
=======
// CloudAreaParameter search cloud area parameter
type CloudAreaSearchParam struct {
	Condition mapstr.MapStr `json:"condition" bson:"condition" field:"condition"`
	Page      BasePage      `json:"page" bson:"page" field:"page"`
	Fields    []string      `json:"fields,omitempty"`
	Exact     bool          `json:"exact"`
	HostCount bool          `json:"host_count"`
}

>>>>>>> cd81d553
type TopoNode struct {
	ObjectID   string `field:"bk_obj_id" json:"bk_obj_id" mapstructure:"bk_obj_id"`
	InstanceID int64  `field:"bk_inst_id" json:"bk_inst_id" mapstructure:"bk_inst_id"`
}

func (node TopoNode) Key() string {
	return fmt.Sprintf("%s:%d", node.ObjectID, node.InstanceID)
}

func (node TopoNode) String() string {
	return fmt.Sprintf("%s:%d", node.ObjectID, node.InstanceID)
}

type TopoNodeHostCount struct {
	Node      TopoNode `field:"topo_node" json:"topo_node" mapstructure:"topo_node"`
	HostCount int      `field:"host_count" json:"host_count" mapstructure:"host_count"`
}

type TransferHostWithAutoClearServiceInstanceOption struct {
	HostIDs []int64 `field:"bk_host_ids" json:"bk_host_ids"`

	RemoveFromNode *TopoNode `field:"remove_from_node" json:"remove_from_node"`
	AddToModules   []int64   `field:"add_to_modules" json:"add_to_modules"`
	// 主机从 RemoveFromNode 移除后如果不再属于其它模块， 默认转移到空闲机模块
	// DefaultInternalModule 支持调整这种模型行为，可设置成待回收模块或者故障机模块
	DefaultInternalModule int64 `field:"default_internal_module" json:"default_internal_module"`

	Options TransferOptions `field:"options" json:"options"`
}

type TransferOptions struct {
	ServiceInstanceOptions     []CreateServiceInstanceOption `field:"service_instance_options" json:"service_instance_options"`
	HostApplyConflictResolvers []HostApplyConflictResolver   `field:"host_apply_conflict_resolvers" json:"host_apply_conflict_resolvers" bson:"host_apply_conflict_resolvers" mapstructure:"host_apply_conflict_resolvers"`
}

type HostTransferPlan struct {
	HostID                  int64            `field:"bk_host_id" json:"bk_host_id"`
	FinalModules            []int64          `field:"final_modules" json:"final_modules"`
	ToRemoveFromModules     []int64          `field:"to_remove_from_modules" json:"to_remove_from_modules"`
	ToAddToModules          []int64          `field:"to_add_to_modules" json:"to_add_to_modules"`
	IsTransferToInnerModule bool             `field:"is_transfer_to_inner_module" json:"is_transfer_to_inner_module"`
	HostApplyPlan           OneHostApplyPlan `field:"host_apply_plan" json:"host_apply_plan" mapstructure:"host_apply_plan"`
}

type RemoveFromModuleInfo struct {
	ModuleID         int64             `field:"bk_module_id" json:"bk_module_id"`
	ServiceInstances []ServiceInstance `field:"service_instances" json:"service_instances"`
}

type AddToModuleInfo struct {
	ModuleID        int64                  `field:"bk_module_id" json:"bk_module_id"`
	ServiceTemplate *ServiceTemplateDetail `field:"service_template" json:"service_template"`
}

type HostTransferPreview struct {
	HostID              int64                  `field:"bk_host_id" json:"bk_host_id"`
	FinalModules        []int64                `field:"final_modules" json:"final_modules"`
	ToRemoveFromModules []RemoveFromModuleInfo `field:"to_remove_from_modules" json:"to_remove_from_modules"`
	ToAddToModules      []AddToModuleInfo      `field:"to_add_to_modules" json:"to_add_to_modules"`
	HostApplyPlan       OneHostApplyPlan       `field:"host_apply_plan" json:"host_apply_plan"`
}

type UpdateHostCloudAreaFieldOption struct {
	BizID   int64   `field:"bk_biz_id" json:"bk_biz_id" mapstructure:"bk_biz_id"`
	HostIDs []int64 `field:"bk_host_ids" json:"bk_host_ids" mapstructure:"bk_host_ids"`
	CloudID int64   `field:"bk_cloud_id" json:"bk_cloud_id" mapstructure:"bk_cloud_id"`
}

// UpdateHostPropertyBatchParameter batch update host property parameter
type UpdateHostPropertyBatchParameter struct {
	Update []updateHostProperty `json:"update"`
}

type updateHostProperty struct {
	HostID     int64                  `json:"bk_host_id"`
	Properties map[string]interface{} `json:"properties"`
}<|MERGE_RESOLUTION|>--- conflicted
+++ resolved
@@ -344,18 +344,12 @@
 	HostIDArr []int64 `json:"bk_host_ids"`
 }
 
-<<<<<<< HEAD
-=======
 // CloudAreaParameter search cloud area parameter
 type CloudAreaSearchParam struct {
-	Condition mapstr.MapStr `json:"condition" bson:"condition" field:"condition"`
-	Page      BasePage      `json:"page" bson:"page" field:"page"`
-	Fields    []string      `json:"fields,omitempty"`
-	Exact     bool          `json:"exact"`
-	HostCount bool          `json:"host_count"`
-}
-
->>>>>>> cd81d553
+	SearchCloudOption `json:",inline"`
+	HostCount         bool `json:"host_count"`
+}
+
 type TopoNode struct {
 	ObjectID   string `field:"bk_obj_id" json:"bk_obj_id" mapstructure:"bk_obj_id"`
 	InstanceID int64  `field:"bk_inst_id" json:"bk_inst_id" mapstructure:"bk_inst_id"`

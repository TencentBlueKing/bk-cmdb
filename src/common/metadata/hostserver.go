/*
 * Tencent is pleased to support the open source community by making 蓝鲸 available.
 * Copyright (C) 2017-2018 THL A29 Limited, a Tencent company. All rights reserved.
 * Licensed under the MIT License (the "License"); you may not use this file except
 * in compliance with the License. You may obtain a copy of the License at
 * http://opensource.org/licenses/MIT
 * Unless required by applicable law or agreed to in writing, software distributed under
 * the License is distributed on an "AS IS" BASIS, WITHOUT WARRANTIES OR CONDITIONS OF ANY KIND,
 * either express or implied. See the License for the specific language governing permissions and
 * limitations under the License.
 */

package metadata

import (
	"configcenter/src/common/querybuilder"
	"context"
	"fmt"
	"net/http"
	"time"

	"configcenter/src/common"
	"configcenter/src/common/blog"
	"configcenter/src/common/mapstr"
	"configcenter/src/common/util"
)

type DeleteHostBatchOpt struct {
	HostID string `json:"bk_host_id"`
}

type HostInstanceProperties struct {
	PropertyID    string      `json:"bk_property_id"`
	PropertyName  string      `json:"bk_property_name"`
	PropertyValue interface{} `json:"bk_property_value"`
}

type HostInstancePropertiesResult struct {
	BaseResp `json:",inline"`
	Data     []HostInstanceProperties `json:"data"`
}

type HostSnapResult struct {
	BaseResp `json:",inline"`
	Data     map[string]interface{} `json:"data"`
}

type UserCustomQueryDetailResult struct {
	BaseResp `json:",inline"`
	Data     map[string]interface{} `json:"data"`
}

type HostInputType string

const (
	ExecelType  HostInputType = "excel"
	CollectType HostInputType = "collect"
)

type HostList struct {
	ApplicationID int64                            `json:"bk_biz_id"`
	HostInfo      map[int64]map[string]interface{} `json:"host_info"`
	SupplierID    int64                            `json:"bk_supplier_id"`
	InputType     HostInputType                    `json:"input_type"`
}

type AddHostFromAgentHostList struct {
	HostInfo map[string]interface{} `json:"host_info"`
}

type HostSyncList struct {
	ApplicationID int64                            `json:"bk_biz_id"`
	HostInfo      map[int64]map[string]interface{} `json:"host_info"`
	SupplierID    int64                            `json:"bk_supplier_id"`
	ModuleID      []int64                          `json:"bk_module_id"`
	InputType     HostInputType                    `json:"input_type"`
}

type HostsModuleRelation struct {
	ApplicationID int64   `json:"bk_biz_id"`
	HostID        []int64 `json:"bk_host_id"`
	ModuleID      []int64 `json:"bk_module_id"`
	IsIncrement   bool    `json:"is_increment"`
}

type RemoveHostsFromModuleOption struct {
	ApplicationID int64 `json:"bk_biz_id"`
	HostID        int64 `json:"bk_host_id"`
	ModuleID      int64 `json:"bk_module_id"`
}

type HostToAppModule struct {
	Ips         []string `json:"ips"`
	HostName    []string `json:"bk_host_name"`
	ModuleName  string   `json:"bk_module_name"`
	SetName     string   `json:"bk_set_name"`
	AppName     string   `json:"bk_biz_name"`
	OsType      string   `json:"bk_os_type"`
	OwnerID     string   `json:"bk_supplier_account"`
	PlatID      int64    `json:"bk_cloud_id"`
	IsIncrement bool     `json:"is_increment"`
}

type HostCommonSearch struct {
	AppID     int64             `json:"bk_biz_id,omitempty"`
	Ip        IPInfo            `json:"ip"`
	Condition []SearchCondition `json:"condition"`
	Page      BasePage          `json:"page"`
	Pattern   string            `json:"pattern,omitempty"`
}

type HostModuleFind struct {
	ModuleIDS []int64   `json:"bk_module_ids"`
	Metadata  *Metadata `json:"metadata"`
	AppID     int64     `json:"bk_biz_id"`
	Page      BasePage  `json:"page"`
}

type ListHostsParameter struct {
	SetIDs             []int64                   `json:"bk_set_ids"`
	ModuleIDs          []int64                   `json:"bk_module_ids"`
	HostPropertyFilter *querybuilder.QueryFilter `json:"host_property_filter"`
	Page               BasePage                  `json:"page"`
}

type ListHostsWithNoBizParameter struct {
	HostPropertyFilter *querybuilder.QueryFilter `json:"host_property_filter"`
	Page               BasePage                  `json:"page"`
}

type TimeRange struct {
	Start *time.Time
	End   *time.Time
}

type ListHosts struct {
	BizID              int64                     `json:"bk_biz_id,omitempty"`
	SetIDs             []int64                   `json:"bk_set_ids"`
	ModuleIDs          []int64                   `json:"bk_module_ids"`
	HostPropertyFilter *querybuilder.QueryFilter `json:"host_property_filter"`
	Page               BasePage                  `json:"page"`
}

func (option ListHosts) Validate() (string, error) {
	if key, err := option.Page.Validate(); err != nil {
		return fmt.Sprintf("page.%s", key), err
	}

	if option.HostPropertyFilter != nil {
		if key, err := option.HostPropertyFilter.Validate(); err != nil {
			return fmt.Sprintf("host_property_filter.%s", key), err
		}
	}

	return "", nil
}

func (option ListHosts) GetHostPropertyFilter(ctx context.Context) (map[string]interface{}, error) {
	if option.HostPropertyFilter != nil {
		mgoFilter, key, err := option.HostPropertyFilter.ToMgo()
		if err != nil {
			return nil, fmt.Errorf("invalid key:host_property_filter.%s, err: %s", key, err)
		}
		return mgoFilter, nil
	}
	return make(map[string]interface{}), nil
}

// ip search info
type IPInfo struct {
	Data  []string `json:"data"`
	Exact int64    `json:"exact"`
	Flag  string   `json:"flag"`
}

// search condition
type SearchCondition struct {
	Fields    []string        `json:"fields"`
	Condition []ConditionItem `json:"condition"`
	ObjectID  string          `json:"bk_obj_id"`
}

type SearchHost struct {
	Count int             `json:"count"`
	Info  []mapstr.MapStr `json:"info"`
}

type ListHostResult struct {
	Count int                      `json:"count"`
	Info  []map[string]interface{} `json:"info"`
}

type HostTopoResult struct {
	Count int        `json:"count"`
	Info  []HostTopo `json:"info"`
}

type HostTopo struct {
	Host map[string]interface{} `json:"host"`
	Topo []Topo                 `json:"topo"`
}

type Topo struct {
	SetID   int64    `json:"bk_set_id"`
	SetName string   `json:"bk_set_name"`
	Module  []Module `json:"module"`
}

type Module struct {
	ModuleID   int64  `json:"bk_module_id"`
	ModuleName string `json:"bk_module_name"`
}

func (sh SearchHost) ExtractHostIDs() *[]int64 {
	hostIDArray := make([]int64, 0)
	for _, h := range sh.Info {
		if _, exist := h["host"]; exist == false {
			blog.ErrorJSON("unexpected error, host: %s don't have host field.", h)
			continue
		}
		hostID, exist := h["host"].(mapstr.MapStr)[common.BKHostIDField]
		if exist == false {
			blog.ErrorJSON("unexpected error, host: %s don't have host.bk_host_id field.", h)
			continue
		}
		id, err := util.GetInt64ByInterface(hostID)
		if err != nil {
			blog.ErrorJSON("unexpected error, host: %s host.bk_host_id field is not integer.", h)
			continue
		}
		hostIDArray = append(hostIDArray, id)
	}
	return &hostIDArray
}

type SearchHostResult struct {
	BaseResp `json:",inline"`
	Data     SearchHost `json:"data"`
}

type HostCloneInputParams struct {
	OrgIP  string `json:"bk_org_ip"`
	DstIP  string `json:"bk_dst_ip"`
	AppID  int64  `json:"bk_biz_id"`
	PlatID int64  `json:"bk_cloud_id"`
}

type SetHostConfigParams struct {
	ApplicationID int64 `json:"bk_biz_id"`
	SetID         int64 `json:"bk_set_id"`
	ModuleID      int64 `json:"bk_module_id"`
}

type CloneHostPropertyParams struct {
	AppID   int64  `json:"bk_biz_id"`
	OrgIP   string `json:"bk_org_ip"`
	DstIP   string `json:"bk_dst_ip"`
	CloudID int64  `json:"bk_cloud_id"`
}

type CloudTaskList struct {
	User            string `json:"bk_user" bson:"bk_user"`
	TaskName        string `json:"bk_task_name" bson:"bk_task_name"`
	TaskID          int64  `json:"bk_task_id" bson:"bk_task_id"`
	AccountType     string `json:"bk_account_type" bson:"bk_account_type"`
	AccountAdmin    string `json:"bk_account_admin" bson:"bk_account_admin"`
	PeriodType      string `json:"bk_period_type" bson:"bk_period_type"`
	Period          string `json:"bk_period" bson:"bk_period"`
	LastSyncTime    string `json:"bk_last_sync_time" bson:"bk_last_sync_time"`
	ObjID           string `json:"bk_obj_id" bson:"bk_obj_id"`
	Status          bool   `json:"bk_status" bson:"bk_status"`
	ResourceConfirm bool   `json:"bk_confirm" bson:"bk_confirm"`
	AttrConfirm     bool   `json:"bk_attr_confirm" bson:"bk_attr_confirm"`
	SecretID        string `json:"bk_secret_id" bson:"bk_secret_id"`
	SecretKey       string `json:"bk_secret_key" bson:"bk_secret_key"`
	OwnerID         string `json:"bk_supplier_account" bson:"bk_supplier_account"`
}

type ResourceConfirm struct {
	ObjID        string          `json:"bk_obj_id"`
	ResourceName []mapstr.MapStr `json:"bk_resource_name"`
	SourceType   string          `json:"bk_source_type"`
	SourceName   string          `json:"bk_source_name"`
	CreateTime   time.Time       `json:"create_time"`
	TaskID       string          `json:"bk_task_id"`
	ResourceID   int64           `json:"bk_resource_id"`
	ConfirmType  string          `json:"bk_confirm_type"`
	InCharge     string          `json:"bk_in_charge"`
	OwnerID      string          `json:"bk_supplier_account" bson:"bk_supplier_account"`
}

type CloudHistory struct {
	ObjID       string `json:"bk_obj_id" bson:"bk_obj_id"`
	Status      string `json:"bk_status" bson:"bk_status"`
	TimeConsume string `json:"bk_time_consume" bson:"bk_time_consume"`
	NewAdd      int    `json:"new_add" bson:"new_add"`
	AttrChanged int    `json:"attr_changed" bson:"attr_changed"`
	StartTime   string `json:"bk_start_time" bson:"bk_start_time"`
	TaskID      int64  `json:"bk_task_id" bson:"bk_task_id"`
	HistoryID   int64  `json:"bk_history_id" bson:"bk_history_id"`
	FailReason  string `json:"fail_reason" bson:"fail_reason"`
	OwnerID     string `json:"bk_supplier_account" bson:"bk_supplier_account"`
}

type DeleteCloudTask struct {
	TaskID int64 `json:"bk_task_id"`
}

type RegionResponse struct {
	Response RegionSet `json:"Response"`
}

type RegionSet struct {
	Data []Region `json:"RegionSet"`
}

type Region struct {
	Region string `json:"Region"`
}

type HostResponse struct {
	HostResponse InstanceSet `json:"Response"`
}

type InstanceSet struct {
	InstanceSet []CloudHostInfo `json:"InstanceSet"`
}

type CloudHostInfo struct {
	PrivateIpAddresses []string `json:"PrivateIpAddresses"`
	PublicIpAddresses  []string `json:"PublicIpAddresses"`
	OsName             string   `json:"OsName"`
}

type TaskInfo struct {
	Args        CloudTaskInfo
	Method      string
	NextTrigger int64
}

type CloudSyncRedisPendingStart struct {
	NewHeader    http.Header `json:"new_header"`
	TaskID       int64       `json:"bk_task_id"`
	TaskItemInfo TaskInfo    `json:"task_item_info"`
	OwnerID      string      `json:"bk_supplier_account"`
	Update       bool        `json:"update"`
}

type CloudSyncRedisAlreadyStarted struct {
	LastSyncTime time.Time   `json:"last_sync_time"`
	NewHeader    http.Header `json:"new_header"`
	TaskID       int64       `json:"bk_task_id"`
	TaskItemInfo TaskInfo    `json:"task_item_info"`
	OwnerID      string      `json:"bk_supplier_account"`
}

// TransferHostAcrossBusinessParameter Transfer host across business request parameter
type TransferHostAcrossBusinessParameter struct {
	SrcAppID       int64   `json:"src_bk_biz_id"`
	DstAppID       int64   `json:"dst_bk_biz_id"`
	HostID         int64   `json:"bk_host_id"`
	DstModuleIDArr []int64 `json:"bk_module_ids"`
}

// HostModuleRelationParameter get host and module  relation parameter
type HostModuleRelationParameter struct {
	AppID  int64   `json:"bk_biz_id"`
	HostID []int64 `json:"bk_host_id"`
}

// DeleteHostFromBizParameter delete host from business
type DeleteHostFromBizParameter struct {
	AppID     int64   `json:"bk_biz_id"`
	HostIDArr []int64 `json:"bk_host_ids"`
}

// CloudAreaParameter search cloud area parameter
type CloudAreaParameter struct {
	Condition mapstr.MapStr `json:"condition" bson:"condition" field:"condition"`
	Page      BasePage      `json:"page" bson:"page" field:"page"`
}

<<<<<<< HEAD
type TopoNode struct {
	ObjectID   string `field:"bk_obj_id" json:"bk_obj_id"`
	InstanceID int64  `field:"bk_inst_id" json:"bk_inst_id"`
}

type TransferHostWithAutoClearServiceInstanceOption struct {
	RemoveFromNode *TopoNode `field:"remove_from_node" json:"remove_from_node"`
	HostIDs        []int64   `field:"bk_host_ids" json:"bk_host_ids"`
	AddToModules   []int64   `field:"add_to_modules" json:"add_to_modules"`
	// 主机从 RemoveFromNode 移除后如果不再属于其它模块， 默认转移到空闲机模块
	// DefaultInternalModule 支持调整这种模型行为，可设置成待回收模块或者故障机模块
	DefaultInternalModule int64           `field:"default_internal_module" json:"default_internal_module"`
	Options               TransferOptions `field:"options" json:"options"`
}

type TransferOptions struct {
	ServiceInstanceOptions []CreateServiceInstanceOption `field:"service_instance_options" json:"service_instance_options"`
}

type HostTransferPlan struct {
	HostID                  int64   `field:"bk_host_id" json:"bk_host_id"`
	FinalModules            []int64 `field:"final_modules" json:"final_modules"`
	ToRemoveFromModules     []int64 `field:"to_remove_from_modules" json:"to_remove_from_modules"`
	ToAddToModules          []int64 `field:"to_add_to_modules" json:"to_add_to_modules"`
	IsTransferToInnerModule bool    `field:"is_transfer_to_inner_module" json:"is_transfer_to_inner_module"`
}

type RemoveFromModuleInfo struct {
	ModuleID         int64             `field:"bk_module_id" json:"bk_module_id"`
	ServiceInstances []ServiceInstance `field:"service_instances" json:"service_instances"`
}

type AddToModuleInfo struct {
	ModuleID        int64                  `field:"bk_module_id" json:"bk_module_id"`
	ServiceTemplate *ServiceTemplateDetail `field:"service_template" json:"service_template"`
}

type HostTransferPreview struct {
	HostID              int64                  `field:"bk_host_id" json:"bk_host_id"`
	FinalModules        []int64                `field:"final_modules" json:"final_modules"`
	ToRemoveFromModules []RemoveFromModuleInfo `field:"to_remove_from_modules" json:"to_remove_from_modules"`
	ToAddToModules      []AddToModuleInfo      `field:"to_add_to_modules" json:"to_add_to_modules"`
}

type UpdateHostCloudAreaFieldOption struct {
	BizID   int64   `field:"bk_biz_id" json:"bk_biz_id" mapstructure:"bk_biz_id"`
	HostIDs []int64 `field:"bk_host_ids" json:"bk_host_ids" mapstructure:"bk_host_ids"`
	CloudID int64   `field:"bk_cloud_id" json:"bk_cloud_id" mapstructure:"bk_cloud_id"`
=======
// UpdateHostPropertyBatchParameter batch update host property parameter
type UpdateHostPropertyBatchParameter struct {
	Update []updateHostProperty `json:"update"`
}

type updateHostProperty struct {
	HostID     int64                  `json:"bk_host_id"`
	Properties map[string]interface{} `json:"properties"`
>>>>>>> 4053ae72
}<|MERGE_RESOLUTION|>--- conflicted
+++ resolved
@@ -380,7 +380,6 @@
 	Page      BasePage      `json:"page" bson:"page" field:"page"`
 }
 
-<<<<<<< HEAD
 type TopoNode struct {
 	ObjectID   string `field:"bk_obj_id" json:"bk_obj_id"`
 	InstanceID int64  `field:"bk_inst_id" json:"bk_inst_id"`
@@ -429,7 +428,8 @@
 	BizID   int64   `field:"bk_biz_id" json:"bk_biz_id" mapstructure:"bk_biz_id"`
 	HostIDs []int64 `field:"bk_host_ids" json:"bk_host_ids" mapstructure:"bk_host_ids"`
 	CloudID int64   `field:"bk_cloud_id" json:"bk_cloud_id" mapstructure:"bk_cloud_id"`
-=======
+}
+
 // UpdateHostPropertyBatchParameter batch update host property parameter
 type UpdateHostPropertyBatchParameter struct {
 	Update []updateHostProperty `json:"update"`
@@ -438,5 +438,4 @@
 type updateHostProperty struct {
 	HostID     int64                  `json:"bk_host_id"`
 	Properties map[string]interface{} `json:"properties"`
->>>>>>> 4053ae72
 }
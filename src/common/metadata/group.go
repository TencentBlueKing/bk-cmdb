/*
 * Tencent is pleased to support the open source community by making 蓝鲸 available.
 * Copyright (C) 2017-2018 THL A29 Limited, a Tencent company. All rights reserved.
 * Licensed under the MIT License (the "License"); you may not use this file except
 * in compliance with the License. You may obtain a copy of the License at
 * http://opensource.org/licenses/MIT
 * Unless required by applicable law or agreed to in writing, software distributed under
 * the License is distributed on an "AS IS" BASIS, WITHOUT WARRANTIES OR CONDITIONS OF ANY KIND,
 * either express or implied. See the License for the specific language governing permissions and
 * limitations under the License.
 */

package metadata

import (
	types "configcenter/src/common/mapstr"
)

const (
	GroupFieldGroupID         = "bk_group_id"
	GroupFieldGroupName       = "bk_group_name"
	GroupFieldGroupIndex      = "bk_group_index"
	GroupFieldObjectID        = "bk_obj_id"
	GroupFieldSupplierAccount = "bk_supplier_account"
	GroupFieldIsDefault       = "bk_isdefault"
	GroupFieldIsPre           = "ispre"
)

<<<<<<< HEAD
=======
// PropertyGroupObjectAtt uset to update or delete the property group object attribute
type PropertyGroupObjectAtt struct {
	Condition struct {
		OwnerID    string `json:"bk_supplier_account"`
		ObjectID   string `json:"bk_obj_id"`
		PropertyID string `json:"bk_property_id"`
	} `json:"condition"`
	Data struct {
		PropertyGroupID string `json:"bk_property_group"`
		PropertyIndex   int    `json:"bk_property_index"`
	} `json:"data"`
}

>>>>>>> 25105e48
// Group group metadata definition
type Group struct {
	ID         int    `field:"id"`
	GroupID    string `field:"bk_group_id"`
	GroupName  string `field:"bk_group_name"`
	GroupIndex int    `field:"bk_group_index"`
	ObjectID   string `field:"bk_obj_id"`
	OwnerID    string `field:"bk_supplier_account"`
	IsDefault  bool   `field:"bk_isdefault"`
	IsPre      bool   `field:"ispre"`
}

// Parse load the data from mapstr group into group instance
func (cli *Group) Parse(data types.MapStr) (*Group, error) {

	err := SetValueToStructByTags(cli, data)
	if nil != err {
		return nil, err
	}

	return cli, err
}

// ToMapStr to mapstr
func (cli *Group) ToMapStr() types.MapStr {
	return SetValueToMapStrByTags(cli)
}<|MERGE_RESOLUTION|>--- conflicted
+++ resolved
@@ -26,8 +26,6 @@
 	GroupFieldIsPre           = "ispre"
 )
 
-<<<<<<< HEAD
-=======
 // PropertyGroupObjectAtt uset to update or delete the property group object attribute
 type PropertyGroupObjectAtt struct {
 	Condition struct {
@@ -41,7 +39,6 @@
 	} `json:"data"`
 }
 
->>>>>>> 25105e48
 // Group group metadata definition
 type Group struct {
 	ID         int    `field:"id"`

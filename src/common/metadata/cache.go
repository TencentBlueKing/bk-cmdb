--- conflicted
+++ resolved
@@ -12,15 +12,10 @@
 
 package metadata
 
-<<<<<<< HEAD
 import "configcenter/src/common/watch"
 
 // SearchHostWithIP 通过IP查找host details请求参数
-type SearchHostWithIP struct {
-=======
-// SearchHostWithInnerIPOption TODO
 type SearchHostWithInnerIPOption struct {
->>>>>>> 07f7db79
 	InnerIP string `json:"bk_host_innerip"`
 	CloudID int64  `json:"bk_cloud_id"`
 	// only return these fields in hosts.

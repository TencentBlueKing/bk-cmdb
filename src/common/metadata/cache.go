--- conflicted
+++ resolved
@@ -14,20 +14,14 @@
 
 import "configcenter/src/common/watch"
 
-<<<<<<< HEAD
 // SearchHostWithIP 通过IP查找host details请求参数
 type SearchHostWithIP struct {
-=======
-// SearchHostWithInnerIPOption TODO
-type SearchHostWithInnerIPOption struct {
->>>>>>> 85640d42
 	InnerIP string `json:"bk_host_innerip"`
 	CloudID int64  `json:"bk_cloud_id"`
 	// only return these fields in hosts.
 	Fields []string `json:"fields"`
 }
 
-<<<<<<< HEAD
 // SearchHostWithAgentID 通过AgentID查找host details请求参数
 type SearchHostWithAgentID struct {
 	AgentID string `json:"bk_agent_id"`
@@ -35,9 +29,7 @@
 	Fields []string `json:"fields"`
 }
 
-=======
 // SearchHostWithIDOption TODO
->>>>>>> 85640d42
 type SearchHostWithIDOption struct {
 	HostID int64 `json:"bk_host_id"`
 	// only return these fields in hosts.

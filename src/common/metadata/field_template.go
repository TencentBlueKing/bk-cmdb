/*
 * Tencent is pleased to support the open source community by making
 * 蓝鲸智云 - 配置平台 (BlueKing - Configuration System) available.
 * Copyright (C) 2017 THL A29 Limited,
 * a Tencent company. All rights reserved.
 * Licensed under the MIT License (the "License");
 * you may not use this file except in compliance with the License.
 * You may obtain a copy of the License at http://opensource.org/licenses/MIT
 * Unless required by applicable law or agreed to in writing,
 * software distributed under the License is distributed on
 * an "AS IS" BASIS, WITHOUT WARRANTIES OR CONDITIONS OF ANY KIND,
 * either express or implied. See the License for the
 * specific language governing permissions and limitations under the License.
 * We undertake not to change the open source license (MIT license) applicable
 * to the current version of the project delivered to anyone in the future.
 */

package metadata

import (
	"regexp"
	"strings"
	"unicode/utf8"

	"configcenter/src/common"
	ccErr "configcenter/src/common/errors"
	"configcenter/src/common/mapstr"
)

// FieldTemplate field template definition
type FieldTemplate struct {
	ID          int64  `json:"id" bson:"id"`
	Name        string `json:"name" bson:"name"`
	Description string `json:"description" bson:"description"`
	OwnerID     string `json:"bk_supplier_account" bson:"bk_supplier_account"`
	Creator     string `json:"creator" bson:"creator"`
	Modifier    string `json:"modifier" bson:"modifier"`
	CreateTime  *Time  `json:"create_time" bson:"create_time"`
	LastTime    *Time  `json:"last_time" bson:"last_time"`
}

const (
	fieldTemplateNameMaxLen = 15
	fieldTemplateDesMaxLen  = 100
)

// Validate validate FieldTemplate
func (f *FieldTemplate) Validate() ccErr.RawErrorInfo {
	if len(f.Name) == 0 {
		return ccErr.RawErrorInfo{ErrCode: common.CCErrCommParamsNeedSet, Args: []interface{}{common.BKFieldName}}
	}

	if utf8.RuneCountInString(f.Name) > fieldTemplateNameMaxLen {
		return ccErr.RawErrorInfo{ErrCode: common.CCErrCommValExceedMaxFailed,
			Args: []interface{}{common.BKFieldName, fieldTemplateNameMaxLen}}
	}

	if utf8.RuneCountInString(f.Description) > fieldTemplateDesMaxLen {
		return ccErr.RawErrorInfo{ErrCode: common.CCErrCommValExceedMaxFailed,
			Args: []interface{}{common.BKDescriptionField, fieldTemplateDesMaxLen}}
	}

	return ccErr.RawErrorInfo{}
}

// FieldTemplateAttr field template attribute definition
type FieldTemplateAttr struct {
	ID           int64           `json:"id" bson:"id"`
	TemplateID   int64           `json:"bk_template_id" bson:"bk_template_id"`
	PropertyID   string          `json:"bk_property_id" bson:"bk_property_id"`
	PropertyType string          `json:"bk_property_type" bson:"bk_property_type"`
	PropertyName string          `json:"bk_property_name" bson:"bk_property_name"`
	Unit         string          `json:"unit" bson:"unit"`
	Placeholder  AttrPlaceholder `json:"placeholder" bson:"placeholder"`
	Editable     AttrEditable    `json:"editable" bson:"editable"`
	Required     AttrRequired    `json:"isrequired" bson:"isrequired"`
	Option       interface{}     `json:"option" bson:"option"`
	Default      interface{}     `json:"default" bson:"default"`
	IsMultiple   bool            `json:"ismultiple" bson:"ismultiple"`
	OwnerID      string          `json:"bk_supplier_account" bson:"bk_supplier_account"`
	Creator      string          `json:"creator" bson:"creator"`
	Modifier     string          `json:"modifier" bson:"modifier"`
	CreateTime   *Time           `json:"create_time" bson:"create_time"`
	LastTime     *Time           `json:"last_time" bson:"last_time"`
}

// Validate validate FieldTemplateAttr
func (f *FieldTemplateAttr) Validate() ccErr.RawErrorInfo {
	if f.TemplateID == 0 {
		return ccErr.RawErrorInfo{ErrCode: common.CCErrCommParamsNeedSet, Args: []interface{}{common.BKTemplateID}}
	}

	if err := f.validatePropertyID(); err.ErrCode != 0 {
		return err
	}

	if err := f.validateType(); err.ErrCode != 0 {
		return err
	}

	if err := f.validateName(); err.ErrCode != 0 {
		return err
	}

	f.Unit = strings.TrimSpace(f.Unit)
	if f.Unit != "" && common.AttributeUnitMaxLength < utf8.RuneCountInString(f.Unit) {
		return ccErr.RawErrorInfo{ErrCode: common.CCErrCommValExceedMaxFailed,
			Args: []interface{}{AttributeFieldUnit, common.AttributeUnitMaxLength}}
	}

	if err := f.validatePlaceholder(); err.ErrCode != 0 {
		return err
	}

	// because there will be a package import cycle problem,
	// validate option is in src/source_controller/coreservice/core/model/field_template.go file,
	// call valid.ValidPropertyOption func

	return ccErr.RawErrorInfo{}
}

func (f *FieldTemplateAttr) validatePropertyID() ccErr.RawErrorInfo {
	f.PropertyID = strings.TrimSpace(f.PropertyID)

	if f.PropertyID == "" {
		return ccErr.RawErrorInfo{ErrCode: common.CCErrCommParamsNeedSet,
			Args: []interface{}{common.BKPropertyIDField}}
	}

	if utf8.RuneCountInString(f.PropertyID) > common.AttributeIDMaxLength {
		return ccErr.RawErrorInfo{ErrCode: common.CCErrCommValExceedMaxFailed,
			Args: []interface{}{common.BKPropertyIDField, common.AttributeIDMaxLength}}
	}

	match, err := regexp.MatchString(common.FieldTypeStrictCharRegexp, f.PropertyID)
	if err != nil || !match {
		return ccErr.RawErrorInfo{ErrCode: common.CCErrCommParamsIsInvalid,
			Args: []interface{}{common.BKPropertyIDField}}
	}

	if strings.HasPrefix(f.PropertyID, "bk_") || strings.HasPrefix(f.PropertyID, "_bk") {
		return ccErr.RawErrorInfo{ErrCode: common.CCErrCommParamsIsInvalid,
			Args: []interface{}{common.BKPropertyIDField}}
	}

	return ccErr.RawErrorInfo{}
}

func (f *FieldTemplateAttr) validateType() ccErr.RawErrorInfo {
	f.PropertyType = strings.TrimSpace(f.PropertyType)

	if f.PropertyType == "" {
		return ccErr.RawErrorInfo{}
	}

	switch f.PropertyType {
	case common.FieldTypeSingleChar, common.FieldTypeLongChar, common.FieldTypeInt, common.FieldTypeFloat,
		common.FieldTypeEnumMulti, common.FieldTypeDate, common.FieldTypeTime, common.FieldTypeUser,
		common.FieldTypeOrganization, common.FieldTypeTimeZone, common.FieldTypeBool, common.FieldTypeList:

	default:
		return ccErr.RawErrorInfo{ErrCode: common.CCErrCommParamsIsInvalid,
			Args: []interface{}{AttributeFieldPropertyType}}
	}

	return ccErr.RawErrorInfo{}
}

func (f *FieldTemplateAttr) validateName() ccErr.RawErrorInfo {
	f.PropertyName = strings.TrimSpace(f.PropertyName)

	if f.PropertyName == "" {
		return ccErr.RawErrorInfo{ErrCode: common.CCErrCommParamsNeedSet,
			Args: []interface{}{common.BKPropertyNameField}}
	}

	if common.AttributeNameMaxLength < utf8.RuneCountInString(f.PropertyName) {
		return ccErr.RawErrorInfo{ErrCode: common.CCErrCommValExceedMaxFailed,
			Args: []interface{}{common.BKPropertyNameField, common.AttributeNameMaxLength}}
	}

	return ccErr.RawErrorInfo{}
}

func (f *FieldTemplateAttr) validatePlaceholder() ccErr.RawErrorInfo {
	f.Placeholder.Value = strings.TrimSpace(f.Placeholder.Value)

	if f.Placeholder.Value != "" {
		if common.AttributePlaceHolderMaxLength < utf8.RuneCountInString(f.Placeholder.Value) {
			return ccErr.RawErrorInfo{ErrCode: common.CCErrCommValExceedMaxFailed,
				Args: []interface{}{AttributeFieldPlaceHolder, common.AttributePlaceHolderMaxLength}}
		}

		match, err := regexp.MatchString(common.FieldTypeLongCharRegexp, f.Placeholder.Value)
		if err != nil || !match {
			return ccErr.RawErrorInfo{ErrCode: common.CCErrCommParamsIsInvalid,
				Args: []interface{}{AttributeFieldPlaceHolder}}
		}
	}

	return ccErr.RawErrorInfo{}
}

// AttrEditable field template attribute editable definition
type AttrEditable struct {
	Lock  bool `json:"lock" bson:"lock"`
	Value bool `json:"value" bson:"value"`
}

// AttrRequired field template attribute required definition
type AttrRequired struct {
	Lock  bool `json:"lock" bson:"lock"`
	Value bool `json:"value" bson:"value"`
}

// AttrPlaceholder field template attribute placeholder definition
type AttrPlaceholder struct {
	Lock  bool   `json:"lock" bson:"lock"`
	Value string `json:"value" bson:"value"`
}

// FieldTmplUniqueCommonField field template unique common field definition
type FieldTmplUniqueCommonField struct {
	ID         int64  `json:"id" bson:"id"`
	TemplateID int64  `json:"bk_template_id" bson:"bk_template_id"`
	OwnerID    string `json:"bk_supplier_account" bson:"bk_supplier_account"`
	Creator    string `json:"creator" bson:"creator"`
	Modifier   string `json:"modifier" bson:"modifier"`
	CreateTime *Time  `json:"create_time" bson:"create_time"`
	LastTime   *Time  `json:"last_time" bson:"last_time"`
}

// FieldTemplateUnique field template unique definition
type FieldTemplateUnique struct {
	FieldTmplUniqueCommonField `json:",inline" bson:",inline"`
	Keys                       []int64 `json:"keys" bson:"keys"`
}

// Validate validate FieldTemplateUnique
func (f *FieldTemplateUnique) Validate() ccErr.RawErrorInfo {
	if f.TemplateID == 0 {
		return ccErr.RawErrorInfo{ErrCode: common.CCErrCommParamsNeedSet, Args: []interface{}{common.BKTemplateID}}
	}

	if len(f.Keys) == 0 {
		return ccErr.RawErrorInfo{ErrCode: common.CCErrCommParamsNeedSet,
			Args: []interface{}{common.BKObjectUniqueKeys}}
	}

	for _, key := range f.Keys {
		if key == 0 {
			return ccErr.RawErrorInfo{ErrCode: common.CCErrCommParamsInvalid,
				Args: []interface{}{common.BKObjectUniqueKeys}}
		}
	}

	return ccErr.RawErrorInfo{}
}

// Convert convert FieldTemplateUnique to FieldTmplUniqueOption struct
func (c *FieldTemplateUnique) Convert(idToPropertyIDMap map[int64]string) (*FieldTmplUniqueOption,
	ccErr.RawErrorInfo) {

	propertyIDs := make([]string, len(c.Keys))
	for idx, key := range c.Keys {
		propertyID, exist := idToPropertyIDMap[key]
		if !exist {
			return nil, ccErr.RawErrorInfo{ErrCode: common.CCErrCommParamsInvalid,
				Args: []interface{}{common.BKObjectUniqueKeys}}
		}

		propertyIDs[idx] = propertyID
	}

	unique := new(FieldTmplUniqueOption)
	unique.FieldTmplUniqueCommonField = c.FieldTmplUniqueCommonField
	unique.Keys = propertyIDs

	return unique, ccErr.RawErrorInfo{}
}

// ObjFieldTemplateRelation the relationship between model and field template definition
type ObjFieldTemplateRelation struct {
	ObjectID   int64  `json:"object_id" bson:"object_id"`
	TemplateID int64  `json:"bk_template_id" bson:"bk_template_id"`
	OwnerID    string `json:"bk_supplier_account" bson:"bk_supplier_account"`
}

// FieldTemplateInfo field template info for list apis
type FieldTemplateInfo struct {
	Count uint64          `json:"count"`
	Info  []FieldTemplate `json:"info"`
}

// ListFieldTemplateResp list field template response
type ListFieldTemplateResp struct {
	BaseResp `json:",inline"`
	Data     FieldTemplateInfo `json:"data"`
}

// FieldTemplateBindObjOpt field template binding model option
type FieldTemplateBindObjOpt struct {
	ID        int64   `json:"bk_template_id"`
	ObjectIDs []int64 `json:"object_ids"`
}

// Validate field template binding model request parameter validation function
func (option *FieldTemplateBindObjOpt) Validate() ccErr.RawErrorInfo {
	if option.ID == 0 {
		return ccErr.RawErrorInfo{
			ErrCode: common.CCErrCommParamsNeedSet,
			Args:    []interface{}{common.BKTemplateID},
		}
	}
	if len(option.ObjectIDs) == 0 {
		return ccErr.RawErrorInfo{
			ErrCode: common.CCErrCommParamsNeedSet,
			Args:    []interface{}{"object_ids"},
		}
	}
	if len(option.ObjectIDs) > common.BKMaxLimitSize {
		return ccErr.RawErrorInfo{
			ErrCode: common.CCErrCommXXExceedLimit,
			Args:    []interface{}{"object_ids", common.BKMaxLimitSize},
		}
	}
	return ccErr.RawErrorInfo{}
}

// FieldTemplateUnbindObjOpt field template unbinding model option
type FieldTemplateUnbindObjOpt struct {
	ID       int64 `json:"bk_template_id"`
	ObjectID int64 `json:"object_id"`
}

// Validate field template unbinding model request parameter validation function
func (option *FieldTemplateUnbindObjOpt) Validate() ccErr.RawErrorInfo {
	if option.ID == 0 {
		return ccErr.RawErrorInfo{
			ErrCode: common.CCErrCommParamsNeedSet,
			Args:    []interface{}{common.BKTemplateID},
		}
	}
	if option.ObjectID == 0 {
		return ccErr.RawErrorInfo{
			ErrCode: common.CCErrCommParamsNeedSet,
			Args:    []interface{}{"object_id"},
		}
	}
	return ccErr.RawErrorInfo{}
}

// ListFieldTmplAttrOption list field template attribute option
type ListFieldTmplAttrOption struct {
	TemplateID        int64 `json:"bk_template_id"`
	CommonQueryOption `json:",inline"`
}

// Validate list field template attribute option
func (l *ListFieldTmplAttrOption) Validate() ccErr.RawErrorInfo {
	if l.TemplateID == 0 {
		return ccErr.RawErrorInfo{ErrCode: common.CCErrCommParamsNeedSet, Args: []interface{}{common.BKTemplateID}}
	}

	// set limit to unlimited if not set, compatible for searching all attributes, attributes amount won't be large
	if !l.Page.EnableCount && l.Page.Limit == 0 {
		l.Page.Limit = common.BKNoLimit
	}

	if rawErr := l.CommonQueryOption.Validate(); rawErr.ErrCode != 0 {
		return rawErr
	}

	return ccErr.RawErrorInfo{}
}

// FieldTemplateAttrInfo field template attribute info for list apis
type FieldTemplateAttrInfo struct {
	Count uint64              `json:"count"`
	Info  []FieldTemplateAttr `json:"info"`
}

// ListFieldTemplateAttrResp list field template attribute response
type ListFieldTemplateAttrResp struct {
	BaseResp `json:",inline"`
	Data     FieldTemplateAttrInfo `json:"data"`
}

// CreateFieldTmplOption create field template option
type CreateFieldTmplOption struct {
	FieldTemplate `json:",inline"`
	Attributes    []FieldTemplateAttr     `json:"attributes"`
	Uniques       []FieldTmplUniqueOption `json:"uniques"`
}

const (
	FieldTemplateAttrMaxCount   = 20
	FieldTemplateUniqueMaxCount = 5
)

// Validate validate create field template option
func (c *CreateFieldTmplOption) Validate() ccErr.RawErrorInfo {
	if err := c.FieldTemplate.Validate(); err.ErrCode != 0 {
		return err
	}

	if len(c.Attributes) == 0 {
		return ccErr.RawErrorInfo{ErrCode: common.CCErrCommParamsInvalid, Args: []interface{}{"attributes"}}
	}

	if len(c.Attributes) > FieldTemplateAttrMaxCount {
		return ccErr.RawErrorInfo{ErrCode: common.CCErrCommXXExceedLimit,
			Args: []interface{}{"attributes", FieldTemplateAttrMaxCount}}
	}

	if len(c.Uniques) > FieldTemplateUniqueMaxCount {
		return ccErr.RawErrorInfo{ErrCode: common.CCErrCommXXExceedLimit,
			Args: []interface{}{"uniques", FieldTemplateAttrMaxCount}}
	}

	return ccErr.RawErrorInfo{}
}

// FieldTmplUniqueOption create field template unique option
type FieldTmplUniqueOption struct {
	FieldTmplUniqueCommonField `json:",inline" bson:",inline"`
	Keys                       []string `json:"keys" bson:"keys"`
}

// Convert convert FieldTmplUniqueOption to FieldTemplateUnique struct
func (c *FieldTmplUniqueOption) Convert(propertyIDToIDMap map[string]int64) (*FieldTemplateUnique,
	ccErr.RawErrorInfo) {

	ids := make([]int64, len(c.Keys))
	for idx, key := range c.Keys {
		id, exist := propertyIDToIDMap[key]
		if !exist {
			return nil, ccErr.RawErrorInfo{ErrCode: common.CCErrCommParamsInvalid,
				Args: []interface{}{common.BKObjectUniqueKeys}}
		}

		ids[idx] = id
	}

	unique := new(FieldTemplateUnique)
	unique.FieldTmplUniqueCommonField = c.FieldTmplUniqueCommonField
	unique.Keys = ids

	return unique, ccErr.RawErrorInfo{}
}

// ListFieldTmplUniqueOption list field template unique option
type ListFieldTmplUniqueOption struct {
	TemplateID        int64 `json:"bk_template_id"`
	CommonQueryOption `json:",inline"`
}

// Validate list field template unique option
func (l *ListFieldTmplUniqueOption) Validate() ccErr.RawErrorInfo {
	if l.TemplateID == 0 {
		return ccErr.RawErrorInfo{ErrCode: common.CCErrCommParamsNeedSet, Args: []interface{}{common.BKTemplateID}}
	}

	// set limit to unlimited if not set, compatible for searching all uniques, uniques amount won't be large
	if !l.Page.EnableCount && l.Page.Limit == 0 {
		l.Page.Limit = common.BKNoLimit
	}

	if rawErr := l.CommonQueryOption.Validate(); rawErr.ErrCode != 0 {
		return rawErr
	}

	return ccErr.RawErrorInfo{}
}

// FieldTemplateUniqueInfo field template unique info for list apis
type FieldTemplateUniqueInfo struct {
	Count uint64                `json:"count"`
	Info  []FieldTemplateUnique `json:"info"`
}

// ListFieldTmplUniqueResp list field template unique response
type ListFieldTmplUniqueResp struct {
	BaseResp `json:",inline"`
	Data     FieldTemplateUniqueInfo `json:"data"`
}

// ListObjFieldTmplRelOption list field template and object relation option
type ListObjFieldTmplRelOption struct {
	TemplateIDs []int64 `json:"bk_template_ids"`
	ObjectIDs   []int64 `json:"object_ids"`
}

// Validate list field template and object relation option
func (l *ListObjFieldTmplRelOption) Validate() ccErr.RawErrorInfo {
	if len(l.TemplateIDs) == 0 && len(l.ObjectIDs) == 0 {
		return ccErr.RawErrorInfo{
			ErrCode: common.CCErrCommParamsNeedSet,
			Args:    []interface{}{"bk_template_ids and object_ids"},
		}
	}

	return ccErr.RawErrorInfo{}
}

// ObjFieldTmplRelInfo field template and object relation info for list apis
type ObjFieldTmplRelInfo struct {
	Count uint64                     `json:"count"`
	Info  []ObjFieldTemplateRelation `json:"info"`
}

// ListObjFieldTmplRelResp list field template and object relation response
type ListObjFieldTmplRelResp struct {
	BaseResp `json:",inline"`
	Data     ObjFieldTmplRelInfo `json:"data"`
}

// ListFieldTmplByObjOption list field template by related object option
type ListFieldTmplByObjOption struct {
	ObjectID int64 `json:"object_id"`
}

// Validate list field template by related object option
func (l *ListFieldTmplByObjOption) Validate() ccErr.RawErrorInfo {
	if l.ObjectID == 0 {
		return ccErr.RawErrorInfo{
			ErrCode: common.CCErrCommParamsNeedSet,
			Args:    []interface{}{common.ObjectIDField},
		}
	}

	return ccErr.RawErrorInfo{}
}

// ListObjByFieldTmplOption list object by related field template option
type ListObjByFieldTmplOption struct {
	TemplateID        int64 `json:"bk_template_id"`
	CommonQueryOption `json:",inline"`
}

// Validate list object by related field template option
func (l *ListObjByFieldTmplOption) Validate() ccErr.RawErrorInfo {
	if l.TemplateID == 0 {
		return ccErr.RawErrorInfo{
			ErrCode: common.CCErrCommParamsNeedSet,
			Args:    []interface{}{common.BKTemplateID},
		}
	}

	if rawErr := l.CommonQueryOption.Validate(); rawErr.ErrCode != 0 {
		return rawErr
	}

	return ccErr.RawErrorInfo{}
}

<<<<<<< HEAD
// FieldTemplateSyncOption synchronization of field combination templates to model requests
type FieldTemplateSyncOption struct {
	TemplateID int64   `json:"bk_template_id"`
	ObjectIDs  []int64 `json:"object_ids"`
}

// Validate list object by related field template option
func (op *FieldTemplateSyncOption) Validate() ccErr.RawErrorInfo {
	if op.TemplateID == 0 {
=======
// CompareFieldTmplAttrOption compare field template attribute with object option
type CompareFieldTmplAttrOption struct {
	TemplateID int64               `json:"bk_template_id"`
	ObjectID   int64               `json:"object_id"`
	Attrs      []FieldTemplateAttr `json:"attributes"`
}

// Validate compare field template attribute with object option
func (l *CompareFieldTmplAttrOption) Validate() ccErr.RawErrorInfo {
	if l.TemplateID == 0 {
>>>>>>> 3457924f
		return ccErr.RawErrorInfo{
			ErrCode: common.CCErrCommParamsNeedSet,
			Args:    []interface{}{common.BKTemplateID},
		}
	}

<<<<<<< HEAD
	if len(op.ObjectIDs) == 0 {
		return ccErr.RawErrorInfo{
			ErrCode: common.CCErrCommParamsNeedSet,
			Args:    []interface{}{"object_ids"},
		}
	}

	for _, objID := range op.ObjectIDs {
		if objID == 0 {
			return ccErr.RawErrorInfo{
				ErrCode: common.CCErrCommParamsIsInvalid,
				Args:    []interface{}{common.ObjectIDField},
			}
		}
	}
	return ccErr.RawErrorInfo{}
}

// SyncObjectTask synchronize field combination template information to model request
type SyncObjectTask struct {
	TemplateID int64 `json:"bk_template_id"`
	ObjectID   int64 `json:"object_id"`
}

// Validate check of SyncObjectTask.
func (option *SyncObjectTask) Validate() ccErr.RawErrorInfo {
	if option.TemplateID == 0 {
		return ccErr.RawErrorInfo{
			ErrCode: common.CCErrCommParamsNeedSet,
			Args:    []interface{}{common.BKTemplateID},
		}
	}
	if option.ObjectID == 0 {
		return ccErr.RawErrorInfo{
			ErrCode: common.CCErrCommParamsIsInvalid,
			Args:    []interface{}{common.ObjectIDField},
		}
	}
=======
	if l.ObjectID == 0 {
		return ccErr.RawErrorInfo{
			ErrCode: common.CCErrCommParamsNeedSet,
			Args:    []interface{}{common.BKObjIDField},
		}
	}

	if len(l.Attrs) == 0 {
		return ccErr.RawErrorInfo{
			ErrCode: common.CCErrCommParamsNeedSet,
			Args:    []interface{}{"attributes"},
		}
	}

>>>>>>> 3457924f
	return ccErr.RawErrorInfo{}
}

// CompareFieldTmplAttrsRes compare field template attributes with object result
type CompareFieldTmplAttrsRes struct {
	Create    []CompareOneFieldTmplAttrRes `json:"create"`
	Update    []CompareOneFieldTmplAttrRes `json:"update"`
	Conflict  []CompareOneFieldTmplAttrRes `json:"conflict"`
	Unchanged []Attribute                  `json:"unchanged"`
}

// CompareOneFieldTmplAttrRes compare one field template attribute with object result
type CompareOneFieldTmplAttrRes struct {
	// Index field template's original index in input attribute array
	Index int `json:"index"`
	// PropertyID field template attribute property id
	PropertyID string `json:"bk_property_id"`
	// Message conflict message
	Message string `json:"message,omitempty"`
	// Data original data of object for update/conflict attribute
	Data *Attribute `json:"data,omitempty"`
	// UpdateData to be updated attribute data
	UpdateData mapstr.MapStr `json:"update_data,omitempty"`
}

// CompareFieldTmplUniqueOption compare field template unique with object option
type CompareFieldTmplUniqueOption struct {
	TemplateID int64                      `json:"bk_template_id"`
	ObjectID   int64                      `json:"object_id"`
	Uniques    []FieldTmplUniqueForUpdate `json:"uniques"`
}

// FieldTmplUniqueForUpdate field template unique for field template update scenario.
type FieldTmplUniqueForUpdate struct {
	ID int64 `json:"id"`
	// some related attributes may not be created yet, so we can only use property id for keys
	// field template attr with the same property id can not be recreated, so property id can uniques identify an attr
	Keys []string `json:"keys"`
}

<<<<<<< HEAD
=======
// Validate compare field template unique with object option
func (l *CompareFieldTmplUniqueOption) Validate() ccErr.RawErrorInfo {
	if l.TemplateID == 0 {
		return ccErr.RawErrorInfo{
			ErrCode: common.CCErrCommParamsNeedSet,
			Args:    []interface{}{common.BKTemplateID},
		}
	}

	if l.ObjectID == 0 {
		return ccErr.RawErrorInfo{
			ErrCode: common.CCErrCommParamsNeedSet,
			Args:    []interface{}{common.ObjectIDField},
		}
	}

	return ccErr.RawErrorInfo{}
}

>>>>>>> 3457924f
// CompareFieldTmplUniquesRes compare field template uniques with object result
type CompareFieldTmplUniquesRes struct {
	Create    []CompareOneFieldTmplUniqueRes `json:"create"`
	Update    []CompareOneFieldTmplUniqueRes `json:"update"`
	Conflict  []CompareOneFieldTmplUniqueRes `json:"conflict"`
	Unchanged []ObjectUnique                 `json:"unchanged"`
}

// CompareOneFieldTmplUniqueRes compare one field template unique with object result
type CompareOneFieldTmplUniqueRes struct {
	// Index field template's original index in input unique array
	Index int `json:"index"`
	// Message conflict message
	Message string `json:"message,omitempty"`
	// Data original data of object for update/conflict unique
	Data *ObjectUnique `json:"data,omitempty"`
}<|MERGE_RESOLUTION|>--- conflicted
+++ resolved
@@ -554,7 +554,6 @@
 	return ccErr.RawErrorInfo{}
 }
 
-<<<<<<< HEAD
 // FieldTemplateSyncOption synchronization of field combination templates to model requests
 type FieldTemplateSyncOption struct {
 	TemplateID int64   `json:"bk_template_id"`
@@ -564,25 +563,11 @@
 // Validate list object by related field template option
 func (op *FieldTemplateSyncOption) Validate() ccErr.RawErrorInfo {
 	if op.TemplateID == 0 {
-=======
-// CompareFieldTmplAttrOption compare field template attribute with object option
-type CompareFieldTmplAttrOption struct {
-	TemplateID int64               `json:"bk_template_id"`
-	ObjectID   int64               `json:"object_id"`
-	Attrs      []FieldTemplateAttr `json:"attributes"`
-}
-
-// Validate compare field template attribute with object option
-func (l *CompareFieldTmplAttrOption) Validate() ccErr.RawErrorInfo {
-	if l.TemplateID == 0 {
->>>>>>> 3457924f
 		return ccErr.RawErrorInfo{
 			ErrCode: common.CCErrCommParamsNeedSet,
 			Args:    []interface{}{common.BKTemplateID},
 		}
 	}
-
-<<<<<<< HEAD
 	if len(op.ObjectIDs) == 0 {
 		return ccErr.RawErrorInfo{
 			ErrCode: common.CCErrCommParamsNeedSet,
@@ -601,6 +586,39 @@
 	return ccErr.RawErrorInfo{}
 }
 
+// CompareFieldTmplAttrOption compare field template attribute with object option
+type CompareFieldTmplAttrOption struct {
+	TemplateID int64               `json:"bk_template_id"`
+	ObjectID   int64               `json:"object_id"`
+	Attrs      []FieldTemplateAttr `json:"attributes"`
+}
+
+// Validate compare field template attribute with object option
+func (l *CompareFieldTmplAttrOption) Validate() ccErr.RawErrorInfo {
+	if l.TemplateID == 0 {
+		return ccErr.RawErrorInfo{
+			ErrCode: common.CCErrCommParamsNeedSet,
+			Args:    []interface{}{common.BKTemplateID},
+		}
+	}
+
+	if l.ObjectID == 0 {
+		return ccErr.RawErrorInfo{
+			ErrCode: common.CCErrCommParamsNeedSet,
+			Args:    []interface{}{common.BKObjIDField},
+		}
+	}
+
+	if len(l.Attrs) == 0 {
+		return ccErr.RawErrorInfo{
+			ErrCode: common.CCErrCommParamsNeedSet,
+			Args:    []interface{}{"attributes"},
+		}
+	}
+
+	return ccErr.RawErrorInfo{}
+}
+
 // SyncObjectTask synchronize field combination template information to model request
 type SyncObjectTask struct {
 	TemplateID int64 `json:"bk_template_id"`
@@ -621,22 +639,6 @@
 			Args:    []interface{}{common.ObjectIDField},
 		}
 	}
-=======
-	if l.ObjectID == 0 {
-		return ccErr.RawErrorInfo{
-			ErrCode: common.CCErrCommParamsNeedSet,
-			Args:    []interface{}{common.BKObjIDField},
-		}
-	}
-
-	if len(l.Attrs) == 0 {
-		return ccErr.RawErrorInfo{
-			ErrCode: common.CCErrCommParamsNeedSet,
-			Args:    []interface{}{"attributes"},
-		}
-	}
-
->>>>>>> 3457924f
 	return ccErr.RawErrorInfo{}
 }
 
@@ -677,8 +679,6 @@
 	Keys []string `json:"keys"`
 }
 
-<<<<<<< HEAD
-=======
 // Validate compare field template unique with object option
 func (l *CompareFieldTmplUniqueOption) Validate() ccErr.RawErrorInfo {
 	if l.TemplateID == 0 {
@@ -698,7 +698,6 @@
 	return ccErr.RawErrorInfo{}
 }
 
->>>>>>> 3457924f
 // CompareFieldTmplUniquesRes compare field template uniques with object result
 type CompareFieldTmplUniquesRes struct {
 	Create    []CompareOneFieldTmplUniqueRes `json:"create"`

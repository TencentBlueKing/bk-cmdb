--- conflicted
+++ resolved
@@ -19,11 +19,7 @@
 
 import (
 	"configcenter/src/common"
-<<<<<<< HEAD
 	ccErr "configcenter/src/common/errors"
-=======
-	"configcenter/src/common/errors"
->>>>>>> 0f4d14fe
 )
 
 // FieldTemplate field template definition
@@ -108,7 +104,6 @@
 	Data     FieldTemplateInfo `json:"data"`
 }
 
-<<<<<<< HEAD
 // FieldTemplateBindObjOpt field template binding model option
 type FieldTemplateBindObjOpt struct {
 	ID        int64    `json:"id" bson:"id"`
@@ -159,7 +154,8 @@
 		}
 	}
 	return ccErr.RawErrorInfo{}
-=======
+}
+
 // ListFieldTmplAttrOption list field template attribute option
 type ListFieldTmplAttrOption struct {
 	TemplateID        int64 `json:"bk_template_id"`
@@ -167,9 +163,9 @@
 }
 
 // Validate list field template attribute option
-func (l *ListFieldTmplAttrOption) Validate() errors.RawErrorInfo {
+func (l *ListFieldTmplAttrOption) Validate() ccErr.RawErrorInfo {
 	if l.TemplateID == 0 {
-		return errors.RawErrorInfo{ErrCode: common.CCErrCommParamsNeedSet, Args: []interface{}{common.BKTemplateID}}
+		return ccErr.RawErrorInfo{ErrCode: common.CCErrCommParamsNeedSet, Args: []interface{}{common.BKTemplateID}}
 	}
 
 	// set limit to unlimited if not set, compatible for searching all attributes, attributes amount won't be large
@@ -181,7 +177,7 @@
 		return rawErr
 	}
 
-	return errors.RawErrorInfo{}
+	return ccErr.RawErrorInfo{}
 }
 
 // FieldTemplateAttrInfo field template attribute info for list apis
@@ -194,5 +190,4 @@
 type ListFieldTemplateAttrResp struct {
 	BaseResp `json:",inline"`
 	Data     FieldTemplateAttrInfo `json:"data"`
->>>>>>> 0f4d14fe
 }
/*
 * Tencent is pleased to support the open source community by making 蓝鲸 available.
 * Copyright (C) 2017-2018 THL A29 Limited, a Tencent company. All rights reserved.
 * Licensed under the MIT License (the "License"); you may not use this file except
 * in compliance with the License. You may obtain a copy of the License at
 * http://opensource.org/licenses/MIT
 * Unless required by applicable law or agreed to in writing, software distributed under
 * the License is distributed on an "AS IS" BASIS, WITHOUT WARRANTIES OR CONDITIONS OF ANY KIND,
 * either express or implied. See the License for the specific language governing permissions and
 * limitations under the License.
 */

package metadata

import (
	"time"

	"configcenter/src/common"
	"configcenter/src/common/mapstr"
)

// ID TODO
type ID struct {
	ID string `json:"id"`
}

// IDResult TODO
type IDResult struct {
	BaseResp `json:",inline"`
	Data     ID `json:"data"`
}

// HostInstanceResult TODO
type HostInstanceResult struct {
	BaseResp `json:",inline"`
	Data     map[string]interface{} `json:"data"`
}

// FavoriteResult TODO
type FavoriteResult struct {
	Count uint64                   `json:"count"`
	Info  []map[string]interface{} `json:"info"`
}

// GetHostFavoriteResult TODO
type GetHostFavoriteResult struct {
	BaseResp `json:",inline"`
	Data     FavoriteResult `json:"data"`
}

// GetHostFavoriteWithIDResult TODO
type GetHostFavoriteWithIDResult struct {
	BaseResp `json:",inline"`
	Data     FavouriteMeta `json:"data"`
}

// HistoryContent TODO
type HistoryContent struct {
	Content string `json:"content"`
}

// AddHistoryResult TODO
type AddHistoryResult struct {
	BaseResp `json:",inline"`
	Data     ID `json:"data"`
}

// HistoryMeta TODO
type HistoryMeta struct {
	ID         string    `json:"id,omitempty" bson:"id,omitempty" `
	User       string    `json:"user,omitempty" bson:"user,omitempty"`
	Content    string    `json:"content,omitempty" bson:"content,omitempty"`
	CreateTime time.Time `json:"create_time,omitempty" bson:"create_time,omitempty"`
	OwnerID    string    `json:"bk_supplier_account" bson:"bk_supplier_account"`
}

// HistoryResult TODO
type HistoryResult struct {
	Count uint64        `json:"count"`
	Info  []HistoryMeta `json:"info"`
}

// GetHistoryResult TODO
type GetHistoryResult struct {
	BaseResp `json:",inline"`
	Data     HistoryResult `json:"data"`
}

// HostInfo TODO
type HostInfo struct {
	Count int             `json:"count"`
	Info  []mapstr.MapStr `json:"info"`
}

<<<<<<< HEAD
// ExtractHostIDs extract hostIDs
func (h HostInfo) ExtractHostIDs() ([]int64, error) {
	ids := make([]int64, 0)
	for _, h := range h.Info {
		id, err := h.Int64(common.BKHostIDField)
		if err != nil {
			return nil, err
		}
		ids = append(ids, id)
	}
	return ids, nil
}

=======
// GetHostsResult TODO
>>>>>>> 883e9912
type GetHostsResult struct {
	BaseResp `json:",inline"`
	Data     HostInfo `json:"data"`
}

// GetHostModuleIDsResult TODO
type GetHostModuleIDsResult struct {
	BaseResp `json:",inline"`
	Data     []int64 `json:"data"`
}

// ParamData TODO
type ParamData struct {
	ApplicationID       int64   `json:"bk_biz_id"`
	HostID              []int64 `json:"bk_host_id"`
	OwnerModuleID       int64   `json:"bk_owner_module_id"`
	OwnerAppplicationID int64   `json:"bk_owner_biz_id"`
}

// AssignHostToAppParams TODO
type AssignHostToAppParams struct {
	ApplicationID      int64   `json:"bk_biz_id"`
	HostID             []int64 `json:"bk_host_id"`
	ModuleID           int64   `json:"bk_module_id"`
	OwnerApplicationID int64   `json:"bk_owner_biz_id"`
	OwnerModuleID      int64   `json:"bk_owner_module_id"`
}

// ModuleHost TODO
type ModuleHost struct {
	AppID    int64  `json:"bk_biz_id,omitempty" bson:"bk_biz_id"`
	HostID   int64  `json:"bk_host_id,omitempty" bson:"bk_host_id"`
	ModuleID int64  `json:"bk_module_id,omitempty" bson:"bk_module_id"`
	SetID    int64  `json:"bk_set_id,omitempty" bson:"bk_set_id"`
	OwnerID  string `json:"bk_supplier_account,omitempty" bson:"bk_supplier_account"`
}

// HostConfig TODO
type HostConfig struct {
	BaseResp `json:",inline"`
	Data     HostConfigData `json:"data"`
}

// HostConfigData TODO
type HostConfigData struct {
	Count int64        `json:"count"`
	Info  []ModuleHost `json:"data"`
	Page  BasePage     `json:"page"`
}

// HostModuleResp TODO
type HostModuleResp struct {
	BaseResp `json:",inline"`
	Data     []ModuleHost `json:"data"`
}

// ModuleHostConfigParams TODO
type ModuleHostConfigParams struct {
	ApplicationID int64   `json:"bk_biz_id"`
	HostID        int64   `json:"bk_host_id"`
	ModuleID      []int64 `json:"bk_module_id"`
	OwnerID       string  `json:"bk_supplier_account" bson:"bk_supplier_account"`
}

// GetUserCustomResult TODO
type GetUserCustomResult struct {
	BaseResp `json:",inline"`
	Data     map[string]interface{} `json:"data"`
}

<<<<<<< HEAD
// FavouriteType host query favorite condition type
type FavouriteType string

const (
	// Container container topo type about host query favorite condition
	Container FavouriteType = "container"
	// Tradition tradition topo type about host query favorite condition
	Tradition FavouriteType = "tradition"
)

// FavouriteParms host query favorite condition parameter
=======
// FavouriteParms TODO
>>>>>>> 883e9912
type FavouriteParms struct {
	ID          string        `json:"id,omitempty"`
	Info        string        `json:"info,omitempty"`
	QueryParams string        `json:"query_params,omitempty"`
	Name        string        `json:"name,omitempty"`
	IsDefault   int           `json:"is_default,omitempty"`
	Count       int           `json:"count,omitempty"`
	BizID       int64         `json:"bk_biz_id"`
	Type        FavouriteType `json:"type"`
}

<<<<<<< HEAD
// FavouriteMeta host query favorite condition metadata
=======
// FavouriteMeta TODO
>>>>>>> 883e9912
type FavouriteMeta struct {
	BizID       int64         `json:"bk_biz_id" bson:"bk_biz_id"`
	ID          string        `json:"id,omitempty" bson:"id,omitempty"`
	Info        string        `json:"info,omitempty" bson:"info,omitempty"`
	Name        string        `json:"name,omitempty" bson:"name,omitempty"`
	Count       int           `json:"count,omitempty" bson:"count,omitempty"`
	User        string        `json:"user,omitempty" bson:"user,omitempty"`
	OwnerID     string        `json:"bk_supplier_account,omitempty" bson:"bk_supplier_account,omitempty"`
	Type        FavouriteType `json:"type,omitempty" bson:"type,omitempty"`
	QueryParams string        `json:"query_params,omitempty" bson:"query_params,omitempty"`
	CreateTime  time.Time     `json:"create_time,omitempty" bson:"create_time,omitempty"`
	UpdateTime  time.Time     `json:"last_time,omitempty" bson:"last_time,omitempty"`
}

// TransferHostToInnerModule transfer host to inner module eg:idle module ,fault module
type TransferHostToInnerModule struct {
	ApplicationID int64   `json:"bk_biz_id"`
	ModuleID      int64   `json:"bk_module_id"`
	HostID        []int64 `json:"bk_host_id"`
}

// DistinctIDResponse TODO
type DistinctIDResponse struct {
	BaseResp `json:",inline"`
	Data     DistinctID `json:"data"`
}

// DistinctID TODO
type DistinctID struct {
	IDArr []int64 `json:"id_arr"`
}<|MERGE_RESOLUTION|>--- conflicted
+++ resolved
@@ -92,7 +92,6 @@
 	Info  []mapstr.MapStr `json:"info"`
 }
 
-<<<<<<< HEAD
 // ExtractHostIDs extract hostIDs
 func (h HostInfo) ExtractHostIDs() ([]int64, error) {
 	ids := make([]int64, 0)
@@ -106,9 +105,7 @@
 	return ids, nil
 }
 
-=======
 // GetHostsResult TODO
->>>>>>> 883e9912
 type GetHostsResult struct {
 	BaseResp `json:",inline"`
 	Data     HostInfo `json:"data"`
@@ -179,7 +176,6 @@
 	Data     map[string]interface{} `json:"data"`
 }
 
-<<<<<<< HEAD
 // FavouriteType host query favorite condition type
 type FavouriteType string
 
@@ -191,9 +187,6 @@
 )
 
 // FavouriteParms host query favorite condition parameter
-=======
-// FavouriteParms TODO
->>>>>>> 883e9912
 type FavouriteParms struct {
 	ID          string        `json:"id,omitempty"`
 	Info        string        `json:"info,omitempty"`
@@ -205,11 +198,7 @@
 	Type        FavouriteType `json:"type"`
 }
 
-<<<<<<< HEAD
 // FavouriteMeta host query favorite condition metadata
-=======
-// FavouriteMeta TODO
->>>>>>> 883e9912
 type FavouriteMeta struct {
 	BizID       int64         `json:"bk_biz_id" bson:"bk_biz_id"`
 	ID          string        `json:"id,omitempty" bson:"id,omitempty"`

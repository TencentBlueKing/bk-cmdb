/*
 * Tencent is pleased to support the open source community by making 蓝鲸 available.
 * Copyright (C) 2017-2018 THL A29 Limited, a Tencent company. All rights reserved.
 * Licensed under the MIT License (the "License"); you may not use this file except
 * in compliance with the License. You may obtain a copy of the License at
 * http://opensource.org/licenses/MIT
 * Unless required by applicable law or agreed to in writing, software distributed under
 * the License is distributed on an "AS IS" BASIS, WITHOUT WARRANTIES OR CONDITIONS OF ANY KIND,
 * either express or implied. See the License for the specific language governing permissions and
 * limitations under the License.
 */
package metadata

import (
	"time"
)

type ProcModuleConfig struct {
	ApplicationID int64  `json:"bk_biz_id"`
	ModuleName    string `json:"bk_module_name"`
	ProcessID     int64  `json:"bk_process_id"`
}

type ProcInstanceModel struct {
	ApplicationID  int64  `json:"bk_biz_id" bson:"bk_biz_id"`
	SetID          int64  `json:"bk_set_id" bson:"bk_set_id,omitempty"`
	ModuleID       int64  `json:"bk_module_id" bson:"bk_module_id,omitempty"`
	ProcID         int64  `json:"bk_process_id" bson:"bk_process_id"`
	FuncID         int64  `json:"bk_func_id" bson:"bk_func_id"`
	ProcInstanceID uint64 `json:"bk_instance_id" bson:"bk_instance_id"`
	HostID         int64  `json:"bk_host_id" bson:"bk_host_id"`
	HostInstanID   uint64 `json:"host_instan_id" bson:"host_instan_id"`
	HostProcID     uint64 `json:"host_proc_id" bson:"host_proc_id"`
	OwnerID        string `json:"bk_supplier_account" bson:"bk_supplier_account"`
}

type ProcessOperate struct {
	ApplicationID string `json: "bk_biz_id"`
	SetName       string `json: "bk_set_name"`
	ModuleName    string `json: "bk_module_name"`
	FuncID        string `json: "bk_func_id"`
	InstanceID    string `json: "bk_instance_id"`
	OpType        int    `json: "bk_proc_optype"`
}

type ProcModuleResult struct {
	BaseResp `json:",inline"`
	Data     []ProcModuleConfig `json:"data"`
}

type ProcInstModelResult struct {
	BaseResp `json:",inline"`
	Data     struct {
		Count int                 `json:"count"`
		Info  []ProcInstanceModel `json:"info"`
	} `json:"data"`
}

type GseHost struct {
	HostID       int64
	Ip           string `json:"ip,omitempty"`
	BkCloudId    int64  `json:"bk_cloud_id,omitempty"`
	BkSupplierId int64  `json:"bk_supplier_ed,omitempty"`
}

type GseProcMeta struct {
	Namespace string            `json:"namespace,omitempty"`
	Name      string            `json:"name,omitempty"`
	Labels    map[string]string `json:"labels,omitempty"`
}

type GseProcRequest struct {
	AppID    int64       `json:"bk_biz_id"  bson:"bk_biz_id"`
	ModuleID int64       `json:"bk_module_id" bson:"bk_module_id"`
	ProcID   int64       `json:"bk_process_id" bson:"bk_process_id"`
	Meta     GseProcMeta `json:"meta,omitempty" bson:"meta"`
	Hosts    []GseHost   `json:"hosts,omitempty" bson:"hosts"`
	OpType   int         `json:"op_type,omitempty" bson:"-"`
	Spec     GseProcSpec `json:"spec,omitempty" bson:"spec"`
}

type ProcInstanceDetail struct {
	GseProcRequest `json:",inline"`
	OwnerID        string                   `json:"bk_supplier_account" bson:"bk_supplier_account"`
	HostID         int64                    `json:"bk_hsot_id", bson:"bk_host_id"`
	Status         ProcInstanceDetailStatus `json:"status" bson:"status"` //1 register gse sucess, 2 register error need retry 3 unregister error need retry
}

type ProcInstanceDetailResult struct {
	BaseResp `json:",inline"`

	Data struct {
		Count int                  `json:"count"`
		Info  []ProcInstanceDetail `json:"info"`
	} `json:"data"`
}

type ProcInstanceDetailStatus int64

var (
	ProcInstanceDetailStatusRegisterSucc     ProcInstanceDetailStatus = 1
	ProcInstanceDetailStatusRegisterFailed   ProcInstanceDetailStatus = 2
	ProcInstanceDetailStatusUnRegisterFailed ProcInstanceDetailStatus = 10
)

type ModifyProcInstanceDetail struct {
	Conds map[string]interface{} `json:"condition"`
	Data  map[string]interface{} `json:"data"`
}

type GseProcSpec struct {
	Identity         GseProcIdentity         `json:"identity,omitempty"`
	Control          GseProcControl          `json:"control,omitempty"`
	Resource         GseProcResource         `json:"resource,omitempty"`
	MonitorPolicy    GseProcMonitorPlolicy   `json:"monitor_policy,omitempty"`
	WarnReportPolicy GseProcWarnReportPolicy `json:"warn_report_policy,omitempty"`
	Configmap        GseProcConfigmap        `json:"configmap,omitempty"`
}

type GseProcIdentity struct {
	IndexKey   string `json:"index_key,omitempty"`
	ProcName   string `json:"proc_name,omitempty"`
	SetupPath  string `json:"setup_path,omitempty"`
	PidPath    string `json:"pid_path,omitempty"`
	ConfigPath string `json:"config_path,omitempty"`
	LogPath    string `json:"log_path,omitempty"`
}

type GseProcControl struct {
	StartCmd   string `json:"start_cmd,omitempty"`
	StopCmd    string `json:"stop_cmd,omitempty"`
	RestartCmd string `json:"restart_cmd,omitempty"`
	ReloadCmd  string `json:"reload_cmd,omitempty"`
	KillCmd    string `json:"kill_cmd,omitempty"`
	VersionCmd string `json:"version_cmd,omitempty"`
	HealthCmd  string `json:"health_cmd,omitempty"`
}

type GseProcResource struct {
	Cpu  float64 `json:"cpu,omitempty"`
	Mem  float64 `json:"mem,omitempty"`
	Fd   int     `json:"fd,omitempty"`
	Disk int     `json:"disk,omitempty"`
	Net  int     `json:"net,omitempty"`
}

type GseProcMonitorPlolicy struct {
	AutoType       int    `json:"auto_type,omitempty"`
	StartCheckSecs int    `json:"start_check_secs,omitempty"`
	StopCheckSecs  int    `json:"stop_check_secs,omitempty"`
	StartRetries   int    `json:"start_retries,omitempty"`
	StartInterval  int    `json:"start_interval,omitempty"`
	CrontabRule    string `json:"crontab_rule,omitempty"`
}

type GseProcWarnReportPolicy struct {
	ReportId int `json:"report_id,omitempty"`
}

type GseProcConfigmap struct {
	Path string `json:"path,omitempty"`
	Md5  string `json:"md5,omitempty"`
}

<<<<<<< HEAD
type FilePriviewMap struct {
	Content string `json:"content"`
	Inst    string `json:"inst"`
=======
// InlineProcInfo process info convert gse proc info
type InlineProcInfo struct {
	//Meta    GseProcMeta
	//Spec    GseProcSpec
	ProcInfo map[string]interface{}
	ProcNum  int64
	AppID    int64 // use gse proc namespace
	FunID    int64
}

type ProcessOperateTask struct {
	OperateInfo *ProcessOperate                     `json:"operate_info" bson:"operate_info"`
	TaskID      string                              `json:"task_id" bson:"task_id"`
	GseTaskID   string                              `json:"gse_task_id" bson:"gse_task_id"`
	Namespace   string                              `json:"namespace" bson:"namespace"`
	Status      ProcessOperateTaskStatus            `json:"status" bson:"status"`
	CreateTime  time.Time                           `json:"create_time" bson:"create_time"`
	OwnerID     string                              `json:"bk_supplier_account" bson:"bk_supplier_account"`
	User        string                              `json:"user,omitempty" bson:"user,omitempty"`
	Detail      map[string]ProcessOperateTaskDetail `json:"detail" bson:"detail"`
}

type ProcessOperateTaskStatus int64

var (
	ProcessOperateTaskStatusWaitOP ProcessOperateTaskStatus = 1
	ProcessOperateTaskStatusRuning ProcessOperateTaskStatus = 115
	ProcessOperateTaskStatusErr    ProcessOperateTaskStatus = 2
	ProcessOperateTaskStatusSucc   ProcessOperateTaskStatus = 3
)

type ProcessOperateTaskResult struct {
	BaseResp `json:",inline"`

	Data struct {
		Count int                  `json:"count"`
		Info  []ProcessOperateTask `json:"info"`
	} `json:"data"`
}

type ProcessOperateTaskDetail struct {
	Errcode int    `json:"errcode" bson:"error_code"`
	ErrMsg  string `json:"errmsg" bson:"error_msg"`
}

type GseProcResponeBase struct {
	Code   int    `json:"bk_error_code"`
	ErrMsg string `json:"bk_error_msg"`
}
type GseProcessOperateTaskResult struct {
	Result             map[string]ProcessOperateTaskDetail `json:"result"`
	GseProcResponeBase `json:",inline"`
}

type GseProcRespone struct {
	GseProcResponeBase `json:",inline"`
	Result             map[string]interface{} `json:"result"`
>>>>>>> f0c26dfe
}<|MERGE_RESOLUTION|>--- conflicted
+++ resolved
@@ -162,11 +162,11 @@
 	Md5  string `json:"md5,omitempty"`
 }
 
-<<<<<<< HEAD
 type FilePriviewMap struct {
 	Content string `json:"content"`
 	Inst    string `json:"inst"`
-=======
+}
+
 // InlineProcInfo process info convert gse proc info
 type InlineProcInfo struct {
 	//Meta    GseProcMeta
@@ -224,5 +224,4 @@
 type GseProcRespone struct {
 	GseProcResponeBase `json:",inline"`
 	Result             map[string]interface{} `json:"result"`
->>>>>>> f0c26dfe
 }
/*
 * Tencent is pleased to support the open source community by making 蓝鲸 available.
 * Copyright (C) 2017-2018 THL A29 Limited, a Tencent company. All rights reserved.
 * Licensed under the MIT License (the "License"); you may not use this file except
 * in compliance with the License. You may obtain a copy of the License at
 * http://opensource.org/licenses/MIT
 * Unless required by applicable law or agreed to in writing, software distributed under
 * the License is distributed on an "AS IS" BASIS, WITHOUT WARRANTIES OR CONDITIONS OF ANY KIND,
 * either express or implied. See the License for the specific language governing permissions and
 * limitations under the License.
 */
package metadata

import (
	"net/http"
	"time"

	"configcenter/src/common/mapstr"
)

type ProcModuleConfig struct {
	ApplicationID int64  `json:"bk_biz_id"`
	ModuleName    string `json:"bk_module_name"`
	ProcessID     int64  `json:"bk_process_id"`
}

type ProcInstanceModel struct {
	ApplicationID  int64  `json:"bk_biz_id" bson:"bk_biz_id"`
	SetID          int64  `json:"bk_set_id" bson:"bk_set_id,omitempty"`
	ModuleID       int64  `json:"bk_module_id" bson:"bk_module_id,omitempty"`
	ProcID         int64  `json:"bk_process_id" bson:"bk_process_id"`
	FuncID         int64  `json:"bk_func_id" bson:"bk_func_id"`
	ProcInstanceID uint64 `json:"proc_instance_id" bson:"proc_instance_id"`
	HostID         int64  `json:"bk_host_id" bson:"bk_host_id"`
	HostInstanID   uint64 `json:"bk_host_instance_id" bson:"bk_host_instance_id"`
	HostProcID     uint64 `json:"host_proc_id" bson:"host_proc_id"`
	OwnerID        string `json:"bk_supplier_account" bson:"bk_supplier_account"`
}

type MatchProcInstParam struct {
	ApplicationID  int64  `json:"bk_biz_id" bson:"bk_biz_id"`
	SetName        string `json:"bk_set_name" bson:"bk_set_name"`
	ModuleName     string `json:"bk_module_name" bson:"bk_module_name"`
	FuncID         string `json:"bk_func_id" bson:"bk_func_id"`
	HostInstanceID string `json:"bk_host_instance_id" bson:"bk_host_instance_id"`
}

type MatchProcInstParam struct {
	ApplicationID  int64  `json:"bk_biz_id" bson:"bk_biz_id"`
	SetName        string `json:"bk_set_name" bson:"bk_set_name"`
	ModuleName     string `json:"bk_module_name" bson:"bk_module_name"`
	FuncID         string `json:"bk_func_id" bson:"bk_func_id"`
	HostInstanceID string `json:"bk_host_instance_id" bson:"bk_host_instance_id"`
}

type ProcessOperate struct {
	MatchProcInstParam `json:",inline"`
	OpType             int `json:"bk_proc_optype"`
}

type ProcModuleResult struct {
	BaseResp `json:",inline"`
	Data     []ProcModuleConfig `json:"data"`
}

type ProcInstModelResult struct {
	BaseResp `json:",inline"`
<<<<<<< HEAD
	Data     []ProcInstanceModel `json:"data"`
=======
	Data     struct {
		Count int                 `json:"count"`
		Info  []ProcInstanceModel `json:"info"`
	} `json:"data"`
>>>>>>> 9d190ffb
}

type GseHost struct {
	HostID       int64  `json:"bk_host_id,omitempty"`
	Ip           string `json:"ip,omitempty"`
	BkCloudId    int64  `json:"bk_cloud_id"`
	BkSupplierId int64  `json:"bk_supplier_id"`
}

type GseProcMeta struct {
	Namespace string            `json:"namespace,omitempty"`
	Name      string            `json:"name,omitempty"`
	Labels    map[string]string `json:"labels,omitempty"`
}

type ProcInfoArrResult struct {
	BaseResp `json:",inline"`
	Data     []mapstr.MapStr `json:"data"`
}
type GseProcRequest struct {
	AppID    int64       `json:"bk_biz_id"  bson:"bk_biz_id"`
	ModuleID int64       `json:"bk_module_id" bson:"bk_module_id"`
	ProcID   int64       `json:"bk_process_id" bson:"bk_process_id"`
	Meta     GseProcMeta `json:"meta,omitempty" bson:"meta"`
	Hosts    []GseHost   `json:"hosts,omitempty" bson:"hosts"`
	OpType   int         `json:"op_type,omitempty" bson:"-"`
	Spec     GseProcSpec `json:"spec,omitempty" bson:"spec"`
}

type ProcInstanceDetail struct {
	GseProcRequest `json:",inline" bson:",inline"`
	OwnerID        string                   `json:"bk_supplier_account" bson:"bk_supplier_account"`
	HostID         int64                    `json:"bk_host_id" bson:"bk_host_id"`
	Status         ProcInstanceDetailStatus `json:"status" bson:"status"` //1 register gse sucess, 2 register error need retry 3 unregister error need retry
}

type ProcInstanceDetailResult struct {
	BaseResp `json:",inline"`

	Data struct {
		Count int                  `json:"count"`
		Info  []ProcInstanceDetail `json:"info"`
	} `json:"data"`
}

type ProcInstanceDetailStatus int64

var (
	ProcInstanceDetailStatusRegisterSucc     ProcInstanceDetailStatus = 1
	ProcInstanceDetailStatusRegisterFailed   ProcInstanceDetailStatus = 2
	ProcInstanceDetailStatusUnRegisterFailed ProcInstanceDetailStatus = 10
)

type ModifyProcInstanceDetail struct {
	Conds map[string]interface{} `json:"condition"`
	Data  map[string]interface{} `json:"data"`
}

type GseProcSpec struct {
	Identity         GseProcIdentity         `json:"identity,omitempty"`
	Control          GseProcControl          `json:"control,omitempty"`
	Resource         GseProcResource         `json:"resource,omitempty"`
	MonitorPolicy    GseProcMonitorPlolicy   `json:"monitor_policy,omitempty"`
	WarnReportPolicy GseProcWarnReportPolicy `json:"warn_report_policy,omitempty"`
	Configmap        []GseProcConfigmap      `json:"configmap,omitempty"`
}

type GseProcIdentity struct {
	IndexKey   string `json:"index_key,omitempty"`
	ProcName   string `json:"proc_name,omitempty"`
	SetupPath  string `json:"setup_path,omitempty"`
	PidPath    string `json:"pid_path,omitempty"`
	ConfigPath string `json:"config_path,omitempty"`
	LogPath    string `json:"log_path,omitempty"`
}

type GseProcControl struct {
	StartCmd   string `json:"start_cmd,omitempty"`
	StopCmd    string `json:"stop_cmd,omitempty"`
	RestartCmd string `json:"restart_cmd,omitempty"`
	ReloadCmd  string `json:"reload_cmd,omitempty"`
	KillCmd    string `json:"kill_cmd,omitempty"`
	VersionCmd string `json:"version_cmd,omitempty"`
	HealthCmd  string `json:"health_cmd,omitempty"`
}

type GseProcResource struct {
	Cpu  float64 `json:"cpu,omitempty"`
	Mem  float64 `json:"mem,omitempty"`
	Fd   int     `json:"fd,omitempty"`
	Disk int     `json:"disk,omitempty"`
	Net  int     `json:"net,omitempty"`
}

type GseProcMonitorPlolicy struct {
	AutoType       int    `json:"auto_type,omitempty"`
	StartCheckSecs int    `json:"start_check_secs,omitempty"`
	StopCheckSecs  int    `json:"stop_check_secs,omitempty"`
	StartRetries   int    `json:"start_retries,omitempty"`
	StartInterval  int    `json:"start_interval,omitempty"`
	CrontabRule    string `json:"crontab_rule,omitempty"`
}

type GseProcWarnReportPolicy struct {
	ReportId int `json:"report_id,omitempty"`
}

type GseProcConfigmap struct {
	Path string `json:"path,omitempty"`
	Md5  string `json:"md5,omitempty"`
}

type FilePriviewMap struct {
	Content string `json:"content"`
	Inst    string `json:"inst"`
}

// InlineProcInfo process info convert gse proc info
type InlineProcInfo struct {
	//Meta    GseProcMeta
	//Spec    GseProcSpec
	ProcInfo map[string]interface{}
	ProcNum  int64
	AppID    int64 // use gse proc namespace
	FunID    int64
<<<<<<< HEAD
=======
	ProcID   int64
>>>>>>> 9d190ffb
}

type ProcessOperateTask struct {
	OperateInfo *ProcessOperate                     `json:"operate_info" bson:"operate_info"`
	TaskID      string                              `json:"task_id" bson:"task_id"`
	GseTaskID   string                              `json:"gse_task_id" bson:"gse_task_id"`
	Namespace   string                              `json:"namespace" bson:"namespace"`
	Status      ProcOpTaskStatus                    `json:"status" bson:"status"`
	CreateTime  time.Time                           `json:"create_time" bson:"create_time"`
	OwnerID     string                              `json:"bk_supplier_account" bson:"bk_supplier_account"`
	User        string                              `json:"user,omitempty" bson:"user,omitempty"`
	Detail      map[string]ProcessOperateTaskDetail `json:"detail" bson:"detail"`
	Host        []GseHost                           `json:"host_info" bson:"host_info"`
	ProcName    string                              `json:"bk_process_name" bson:"bk_process_name"`
	HTTPHeader  http.Header                         `json:"http_header" bson:"http_header"`
}

type ProcOpTaskStatus int64

var (
	ProcOpTaskStatusWaitOP       ProcOpTaskStatus = 1
	ProcOpTaskStatusExecuteing   ProcOpTaskStatus = 115
	ProcOpTaskStatusErr          ProcOpTaskStatus = 2
	ProcOpTaskStatusSucc         ProcOpTaskStatus = 3
	ProcOpTaskStatusHTTPErr      ProcOpTaskStatus = 1101
	ProcOpTaskStatusNotTaskIDErr ProcOpTaskStatus = 1112
)

type ProcessOperateTaskResult struct {
	BaseResp `json:",inline"`
	Data     struct {
		Count int                  `json:"count"`
		Info  []ProcessOperateTask `json:"info"`
	} `json:"data"`
}

type ProcessOperateTaskDetail struct {
	Errcode int    `json:"errcode" bson:"error_code"`
	ErrMsg  string `json:"errmsg" bson:"error_msg"`
}

type GseProcessOperateTaskResult struct {
	Data            map[string]ProcessOperateTaskDetail `json:"data"`
	EsbBaseResponse `json:",inline"`
}

type EsbResponse struct {
	EsbBaseResponse `json:",inline"`
	Data            mapstr.MapStr `json:"data"`
}

type EsbBaseResponse struct {
	Result       bool   `json:"result"`
	Code         int    `json:"code"`
	Message      string `json:"message"`
	EsbRequestID string `json:"request_id"`
}

type ProcessModule struct {
	AppID      int64  `json:"bk_biz_id" bson:"bk_biz_id"`
	ModuleName string `json:"bk_module_name" bson:"bk_module_name"`
	ProcessID  int64  `json:"bk_process_id" bson:"bk_process_id"`
	OwnerID    string `json:"bk_supplier_account" bson:"bk_supplier_account"`
}

type TemplateVersion struct {
	Content     string `json:"content"`
	Status      string `json:"status"`
	Description string `json:"description"`
}<|MERGE_RESOLUTION|>--- conflicted
+++ resolved
@@ -45,14 +45,6 @@
 	HostInstanceID string `json:"bk_host_instance_id" bson:"bk_host_instance_id"`
 }
 
-type MatchProcInstParam struct {
-	ApplicationID  int64  `json:"bk_biz_id" bson:"bk_biz_id"`
-	SetName        string `json:"bk_set_name" bson:"bk_set_name"`
-	ModuleName     string `json:"bk_module_name" bson:"bk_module_name"`
-	FuncID         string `json:"bk_func_id" bson:"bk_func_id"`
-	HostInstanceID string `json:"bk_host_instance_id" bson:"bk_host_instance_id"`
-}
-
 type ProcessOperate struct {
 	MatchProcInstParam `json:",inline"`
 	OpType             int `json:"bk_proc_optype"`
@@ -65,14 +57,10 @@
 
 type ProcInstModelResult struct {
 	BaseResp `json:",inline"`
-<<<<<<< HEAD
-	Data     []ProcInstanceModel `json:"data"`
-=======
 	Data     struct {
 		Count int                 `json:"count"`
 		Info  []ProcInstanceModel `json:"info"`
 	} `json:"data"`
->>>>>>> 9d190ffb
 }
 
 type GseHost struct {
@@ -198,10 +186,7 @@
 	ProcNum  int64
 	AppID    int64 // use gse proc namespace
 	FunID    int64
-<<<<<<< HEAD
-=======
 	ProcID   int64
->>>>>>> 9d190ffb
 }
 
 type ProcessOperateTask struct {

--- conflicted
+++ resolved
@@ -1483,13 +1483,8 @@
 	}
 	if pt.Priority.Value != nil {
 		if *pt.Priority.Value <  common.MinProcessPrio || *pt.Priority.Value > common.MaxProcessPrio {
-			return "priority",
-<<<<<<< HEAD
-			fmt.Errorf("field %s value must in range [%d, %d]", "priority", common.MinProcessPrio,common.MaxProcessPrio)
-=======
-				fmt.Errorf("field %s value must in range [%d, %d]", "priority",
+			return "priority", fmt.Errorf("field %s value must in range [%d, %d]", "priority",
 					common.MinProcessPrio, common.MaxProcessPrio)
->>>>>>> eeb3cc3e
 		}
 	}
 

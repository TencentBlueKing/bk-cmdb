--- conflicted
+++ resolved
@@ -232,29 +232,8 @@
 			changed = ipChanged || portChanged || protocolChanged || enableChanged
 		}
 
-<<<<<<< HEAD
-		// 兼容进程中enable为nil的场景，改为false，因为进程子属性中enable是必填项，如果为nil的话会报错，导致同步失败
-		defaultEnable := false
-		if inputProcBindInfo.Std.Enable == nil {
-			inputProcBindInfo.Std.Enable = &defaultEnable
-		}
-
-		if !exists || IsAsDefaultValue(row.Std.Enable.AsDefaultValue) {
-			// 兼容进程模板中enable为nil的场景，将进程数据改为false，因为进程子属性中enable是必填项，如果为nil的话会报错，导致同步失败
-			if row.Std.Enable.Value == nil && inputProcBindInfo.Std.Enable != nil {
-				inputProcBindInfo.Std.Enable = &defaultEnable
-				changed = true
-			} else if row.Std.Enable.Value != nil && inputProcBindInfo.Std.Enable == nil {
-				inputProcBindInfo.Std.Enable = row.Std.Enable.Value
-				changed = true
-			} else if row.Std.Enable.Value != nil && inputProcBindInfo.Std.Enable != nil && *row.Std.Enable.Value != *inputProcBindInfo.Std.Enable {
-				inputProcBindInfo.Std.Enable = row.Std.Enable.Value
-				changed = true
-			}
-=======
 		if portChanged {
 			isNamePortChanged = true
->>>>>>> 3f6119e8
 		}
 
 		if row.extra != nil {

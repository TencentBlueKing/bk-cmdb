/*
 * Tencent is pleased to support the open source community by making 蓝鲸 available.
 * Copyright (C) 2017-2018 THL A29 Limited, a Tencent company. All rights reserved.
 * Licensed under the MIT License (the "License"); you may not use this file except
 * in compliance with the License. You may obtain a copy of the License at
 * http://opensource.org/licenses/MIT
 * Unless required by applicable law or agreed to in writing, software distributed under
 * the License is distributed on an "AS IS" BASIS, WITHOUT WARRANTIES OR CONDITIONS OF ANY KIND,
 * either express or implied. See the License for the specific language governing permissions and
 * limitations under the License.
 */

package common

import "math"

const (
	// HTTPCreate create method
	HTTPCreate = "POST"

	// HTTPSelectPost select method
	HTTPSelectPost = "POST"

	// HTTPSelectGet select method
	HTTPSelectGet = "GET"

	// HTTPUpdate update method
	HTTPUpdate = "PUT"

	// HTTPDelete delete method
	HTTPDelete = "DELETE"

	// BKNoLimit no limit definition
	BKNoLimit = 999999999
	// max limit of a page
	BKMaxPageLimit = 2000

	// BKDefaultLimit the default limit definition
	BKDefaultLimit = 20

	// BKParent the parent code
	BKParent = 1
	// BKChild the child code
	BKChild = 2

	// BKParentStr the parent name
	BKParentStr = "bk_parentid"

	// BKChildStr the child name
	BKChildStr = "bk_childid"

	// BKInstParentStr the inst parent name
	BKInstParentStr = "bk_parent_id"

	// BKDefaultOwnerID the default owner value
	BKDefaultOwnerID = "0"

	// BKDefaultSupplierID the default owner id
	BKDefaultSupplierID = 0

	// BKSuperOwnerID the super owner value
	BKSuperOwnerID = "superadmin"

	// BKDefaultDirSubArea the default dir subarea
	BKDefaultDirSubArea = 0

	// BKTimeTypeParseFlag the time flag
	BKTimeTypeParseFlag = "cc_time_type"

	// BKTopoBusinessLevelLimit the mainline topo level limit
	BKTopoBusinessLevelLimit = "level.businessTopoMax"

	// BKTopoBusinessLevelDefault the mainline topo level default level
	BKTopoBusinessLevelDefault = 7
)

const (
	// BKInnerObjIDApp the inner object
	BKInnerObjIDApp = "biz"

	// BKInnerObjIDSet the inner object
	BKInnerObjIDSet = "set"

	// BKInnerObjIDModule the inner object
	BKInnerObjIDModule = "module"

	// BKInnerObjIDHost the inner object
	BKInnerObjIDHost = "host"

	// BKInnerObjIDObject the inner object
	BKInnerObjIDObject = "object"

	// BKInnerObjIDProc the inner object
	BKInnerObjIDProc = "process"

	// BKInnerObjIDConfigTemp the inner object
	BKInnerObjIDConfigTemp = "config_template"

	// BKInnerObjIDTempVerion the inner object
	BKInnerObjIDTempVersion = "template_version"

	// BKInnerObjIDPlat the inner object
	BKInnerObjIDPlat = "plat"

	// BKInnerObjIDSwitch the inner object
	BKInnerObjIDSwitch = "bk_switch"
	// BKInnerObjIDRouter the inner object
	BKInnerObjIDRouter = "bk_router"
	// BKInnerObjIDBlance the inner object
	BKInnerObjIDBlance = "bk_load_balance"
	// BKInnerObjIDFirewall the inner object
	BKInnerObjIDFirewall = "bk_firewall"
	// BKInnerObjIDWeblogic the inner object
	BKInnerObjIDWeblogic = "bk_weblogic"
	// BKInnerObjIDTomcat the inner object
	BKInnerObjIDTomcat = "bk_tomcat"
	// BKInnerObjIDApache the inner object
	BKInnerObjIDApache = "bk_apache"
)

// Revision
const (
	RevisionEnterprise = "enterprise"
	RevisionCommunity  = "community"
	RevisionOpensource = "opensource"
)

const (
	// BKDBIN the db operator
	BKDBIN = "$in"

	// BKDBOR the db operator
	BKDBOR = "$or"

	// BKDBAND the db operator
	BKDBAND = "$and"

	// BKDBLIKE the db operator
	BKDBLIKE = "$regex"

	// BKDBEQ the db operator
	BKDBEQ = "$eq"

	// BKDBNE the db operator
	BKDBNE = "$ne"

	// BKDBNIN the db oeprator
	BKDBNIN = "$nin"

	// BKDBLT the db operator
	BKDBLT = "$lt"

	// BKDBLTE the db operator
	BKDBLTE = "$lte"

	// BKDBGT the db operator
	BKDBGT = "$gt"

	// BKDBGTE the db opeartor
	BKDBGTE = "$gte"

	// BKDBExists the db opeartor
	BKDBExists = "$exists"

	// BKDBNot the db opeartor
	BKDBNot = "$not"

	// BKDBCount the db opeartor
	BKDBCount = "$count"

	// BKDBGroup the db opeartor
	BKDBGroup = "$group"

	// BKDBMatch the db opeartor
	BKDBMatch = "$match"

	// BKDBSum the db opeartor
	BKDBSum = "$sum"

	// BKDBPush the db opeartor
	BKDBPush = "$push"

	// BKDBUNSET the db opeartor
	BKDBUNSET = "$unset"

	// BKDBSortFieldSep the db sort field split char
	BKDBSortFieldSep = ","
)

const (
	// DefaultResModuleName the default idle module name
	DefaultResModuleName string = "空闲机"
	// DefaultFaultModuleName the default fault module name
	DefaultFaultModuleName string = "故障机"
)

const (
	// BKFieldID the id definition
	BKFieldID   = "id"
	BKFieldName = "name"

	// BKDefaultField the default field
	BKDefaultField = "default"

	// BKOwnerIDField the owner field
	BKOwnerIDField = "bk_supplier_account"

	// BKSupplierIDField the supplier id field
	BKSupplierIDField = "bk_supplier_id"

	// BKAppIDField the appid field
	BKAppIDField = "bk_biz_id"

	// BKIPArr the ip address
	BKIPArr = "ipArr"

	// BKAssetIDField  the asset id field
	BKAssetIDField = "bk_asset_id"

	// BKHostInnerIPField the host innerip field
	BKHostInnerIPField = "bk_host_innerip"

	// BKHostCloudRegionField the host cloud region field
	BKHostCloudRegionField = "bk_cloud_region"

	// BKHostOuterIPField the host outerip field
	BKHostOuterIPField = "bk_host_outerip"

	// TimeTransferModel the time transferModel field
	TimeTransferModel = "2006-01-02 15:04:05"

	// BKLastTimeCloudSync the last time cloud sync
	BKLastTimeCloudSync = "bk_last_sync_time"

	// BKCloudTaskID the cloud sync task id
	BKCloudTaskID = "bk_task_id"

	// BKSyncStatus the cloud sync status
	BKSyncStatus = "bk_sync_status"

	// BKNewAddHost the cloud sync new add hosts
	BKNewAddHost = "new_add"

	// BKAttrChangedHost the cloud sync attr changed hosts
	BKAttrChangedHost = "attr_changed"

	// BKCloudConfirm whether new add cloud hosts need confirm
	BKCloudConfirm = "bk_confirm"

	// BKAttrConfirm the cloud hosts attr changed need confirm
	BKAttrConfirm = "bk_attr_confirm"

	// BKCloudSyncTaskName the cloud sync task name field
	BKCloudSyncTaskName = "bk_task_name"

	// BKCloudAccountType the cloud account type field
	BKCloudAccountType = "bk_account_type"

	// BKCloudSyncAccountAdmin the cloud sync account admin
	BKCloudSyncAccountAdmin = "bk_account_admin"

	// BKResourceType the cloud sync resource type
	BKResourceType = "bk_resource_type"

	// BKImportFrom the host import from field
	BKImportFrom = "import_from"

	// BKHostIDField the host id field
	BKHostIDField = "bk_host_id"

	// BKHostNameField the host name field
	BKHostNameField = "bk_host_name"

	// BKAppNameField the app name field
	BKAppNameField = "bk_biz_name"

	// BKSetIDField the setid field
	BKSetIDField = "bk_set_id"

	// BKSetNameField the set name field
	BKSetNameField = "bk_set_name"

	// BKModuleIDField the module id field
	BKModuleIDField = "bk_module_id"

	// BKModuleNameField the module name field
	BKModuleNameField = "bk_module_name"

	// BKSubscriptionIDField the subscription id field
	BKSubscriptionIDField = "subscription_id"
	// BKSubscriptionNameField the subscription name field
	BKSubscriptionNameField = "subscription_name"

	// BKOSTypeField the os type field
	BKOSTypeField = "bk_os_type"

	// BKOSNameField the os name field
	BKOSNameField = "bk_os_name"

	// BKHttpGet the http get
	BKHttpGet = "GET"

	// BKTencentCloudTimeOut the tencent cloud timeout
	BKTencentCloudTimeOut = 10

	// TencentCloudUrl the tencent cloud url
	TencentCloudUrl = "cvm.tencentcloudapi.com"

	// TencentCloudSignMethod the tencent cloud sign method
	TencentCloudSignMethod = "HmacSHA1"

	// BKCloudIDField the cloud id field
	BKCloudIDField = "bk_cloud_id"

	// BKCloudNameField the cloud name field
	BKCloudNameField = "bk_cloud_name"

	// BKObjIDField the obj id field
	BKObjIDField = "bk_obj_id"

	// BKObjNameField the obj name field
	BKObjNameField = "bk_obj_name"

	// BKObjIconField the obj icon field
	BKObjIconField = "bk_obj_icon"

	// BKInstIDField the inst id field
	BKInstIDField = "bk_inst_id"

	// BKInstNameField the inst name field
	BKInstNameField = "bk_inst_name"

	// ExportCustomFields the use custom display columns
	ExportCustomFields = "export_custom_fields"

	// BKProcIDField the proc id field
	BKProcIDField = "bk_process_id"

	// BKConfTempId is the config template id field
	BKConfTempIdField = "bk_conftemp_id"

	// BKProcNameField the proc name field
	BKProcNameField = "bk_process_name"

	// BKTemlateIDField the process template id field
	BKTemlateIDField = "template_id"

	// BKVesionIDField the version id field
	BKVersionIDField = "version_id"

	// BKTemplateNameField the template name field
	BKTemplateNameField = "template_name"

	// BKFileNameField the file name field
	BKFileNameField = "file_name"

	// BKPropertyIDField the propety id field
	BKPropertyIDField = "bk_property_id"

	// BKPropertyNameField the property name field
	BKPropertyNameField = "bk_property_name"

	BKPropertyIndexField = "bk_property_index"

	// BKPropertyTypeField the property type field
	BKPropertyTypeField = "bk_property_type"

	BKPropertyGroupField = "bk_property_group"

	// BKPropertyValueField the property value field
	BKPropertyValueField = "bk_property_value"

	// BKObjAttIDField the obj att id field
	BKObjAttIDField = "bk_object_att_id"

	// BKClassificationIDField the classification id field
	BKClassificationIDField = "bk_classification_id"

	// BKClassificationNameField the classification name field
	BKClassificationNameField = "bk_classification_name"

	// BKClassificationIconField the classification icon field
	BKClassificationIconField = "bk_classification_icon"

	// BKPropertyGroupIDField the property group id field
	BKPropertyGroupIDField = "bk_group_id"

	// BKPropertyGroupNameField the property group name field
	BKPropertyGroupNameField = "bk_group_name"

	// BKPropertyGroupIndexField the property group index field
	BKPropertyGroupIndexField = "bk_group_index"

	// BKAsstObjIDField the property obj id field
	BKAsstObjIDField = "bk_asst_obj_id"

	// BKAsstInstIDField the property inst id field
	BKAsstInstIDField = "bk_asst_inst_id"

	// BKOptionField the option field
	BKOptionField = "option"

	// BKPrivilegeField the privilege field
	BKPrivilegeField = "privilege"

	// BKUserGroupIDField the group id field
	BKUserGroupIDField = "group_id"

	// BKUserListField the user list field
	BKUserListField = "user_list"

	// BKContentField the content field
	BKContentField = "content"

	// BKExtKeyField the ext key field
	BKExtKeyField = "ext_key"

	// BKOpDescField the op desc field
	BKOpDescField = "op_desc"

	// BKOpTypeField the op type field
	BKOpTypeField = "op_type"

	// BKOpTargetField the op target field
	BKOpTargetField = "op_target"

	// BKOpTimeField the op time field
	BKOpTimeField = "op_time"

	// BKSetEnvField the set env field
	BKSetEnvField = "bk_set_env"

	// BKSetStatusField the set status field
	BKSetStatusField = "bk_service_status"

	// BKSetDescField the set desc field
	BKSetDescField = "bk_set_desc"

	// BKSetCapacityField the set capacity field
	BKSetCapacityField = "bk_capacity"

	// BKPort the port
	BKPort = "port"

	// BKUser the user
	BKUser = "user"

	// BKProtocol the protocol
	BKProtocol = "protocol"

	// the process object name
	BKProcessObjectName = "process"

	// BKProcessIDField the process id field
	BKProcessIDField = "bk_process_id"

	BKServiceInstanceIDField = "service_instance_id"
	BKServiceTemplateIDField = "service_template_id"
	BKProcessTemplateIDField = "process_template_id"
	BKServiceCategoryIDField = "service_category_id"

	BKParentIDField = "bk_parent_id"
	BKRootIDField   = "bk_root_id"

	// BKProcessNameField the process name field
	BKProcessNameField = "bk_process_name"

	// BKFuncIDField the func id field
	BKFuncIDField = "bk_func_id"

	// BKFuncName the function name
	BKFuncName = "bk_func_name"

	BKStartParamRegex = "bk_start_param_regex"

	// BKBindIP the bind ip
	BKBindIP = "bind_ip"

	// BKWorkPath the work path
	BKWorkPath = "work_path"

	// BKIsPre the ispre field
	BKIsPre = "ispre"

	// BKIsIncrementField the isincrement field
	BKIsIncrementField = "is_increment"

	// BKProxyListField the proxy list field
	BKProxyListField = "bk_proxy_list"

	// BKIPListField the ip list field
	BKIPListField = "ip_list"

	// BKInvalidIPSField the invalid ips field
	BKInvalidIPSField = "invalid_ips"

	// BKGseProxyField the gse proxy
	BKGseProxyField = "bk_gse_proxy"

	// BKSubAreaField the sub area field
	BKSubAreaField = "bk_cloud_id"

	// BKProcField the proc field
	BKProcField = "bk_process"

	// BKMaintainersField the maintainers field
	BKMaintainersField = "bk_biz_maintainer"

	// BKProductPMField the product pm field
	BKProductPMField = "bk_biz_productor"

	// BKTesterField the tester field
	BKTesterField = "bk_biz_tester"

	// BKOperatorField the operator field
	BKOperatorField = "operator" // the operator of app of module, is means a job position

	// BKLifeCycleField the life cycle field
	BKLifeCycleField = "life_cycle"

	// BKDeveloperField the developer field
	BKDeveloperField = "bk_biz_developer"

	// BKLanguageField the language field
	BKLanguageField = "language"

	// BKBakOperatorField the bak operator field
	BKBakOperatorField = "bk_bak_operator"

	// BKTimeZoneField the time zone field
	BKTimeZoneField = "time_zone"

	// BKIsRequiredField the required field
	BKIsRequiredField = "isrequired"

	// BKModuleTypeField the module type field
	BKModuleTypeField = "bk_module_type"

	// BKOrgIPField the org ip field
	BKOrgIPField = "bk_org_ip"

	// BKDstIPField the dst ip field
	BKDstIPField = "bk_dst_ip"

	// BKDescriptionField the description field
	BKDescriptionField = "description"

	// BKIsOnlyField the isonly name field
	BKIsOnlyField = "isonly"
	// BKGseTaskIdField the gse taskid
	BKGseTaskIDField = "task_id"
	// BKTaskIdField the gse taskid
	BKTaskIDField = "task_id"
	// BKGseOpTaskIDField the gse taskid
	BKGseOpTaskIDField = "gse_task_id"
	BKProcPidFile      = "pid_file"
	BKProcStartCmd     = "start_cmd"
	BKProcStopCmd      = "stop_cmd"
	BKProcReloadCmd    = "reload_cmd"
	BKProcRestartCmd   = "restart_cmd"
	BKProcTimeOut      = "timeout"
	BKProcWorkPath     = "work_path"
	BKProcInstNum      = "proc_num"

	// BKInstKeyField the inst key field for metric discover
	BKInstKeyField = "bk_inst_key"

	// for net collect device
	BKDeviceIDField    = "device_id"
	BKDeviceNameField  = "device_name"
	BKDeviceModelField = "device_model"
	BKVendorField      = "bk_vendor"

	// for net collect property of device
	BKNetcollectPropertyIDField = "netcollect_property_id"
	BKOIDField                  = "oid"
	BKPeriodField               = "period"
	BKActionField               = "action"
	BKProcinstanceID            = "proc_instance_id"

	// BKGseOpProcTaskDetailField gse operate process return detail
	BKGseOpProcTaskDetailField = "detail"
	BKGroupField               = "group"
)

const (
	BKRequestField = "bk_request_id"
	BKTxnIDField   = "bk_txn_id"
)

// DefaultResSetName the inner module set
const DefaultResSetName string = "空闲机池"

// WhiteListAppName the white list app name
const WhiteListAppName = "蓝鲸"

// WhiteListSetName the white list set name
const WhiteListSetName = "公共组件"

// WhiteListModuleName the white list module name
const WhiteListModuleName = "gitserver"

// the inst record's logging information
const (
	// CreatorField the creator
	CreatorField = "creator"

	// CreateTimeField the create time field
	CreateTimeField = "create_time"

	// ConfirmTimeField the cloud resource confirm time filed
	ConfirmTimeField = "confirm_time"

	// StartTimeField the cloud sync start time field
	StartTimeFiled = "start_time"

	// ModifierField the modifier field
	ModifierField = "modifier"

	// LastTimeField the last time field
	LastTimeField = "last_time"
)

const (
	// ValidCreate valid create
	ValidCreate = "create"

	// ValidUpdate valid update
	ValidUpdate = "update"
)

// DefaultResSetFlag the default resource set flat
const DefaultResSetFlag int = 1

// DefaultAppFlag the default app flag
const DefaultAppFlag int = 1

// DefaultAppName the default app name
const DefaultAppName string = "资源池"

const DefaultCloudName string = "default area"

const DefaultInstName string = "实例名"

// BKAppName the default app name
const BKAppName string = "蓝鲸"

const BKMainLine = "mainline"

// bk_classification_id value
const BKNetwork = "bk_network"

const (
	SNMPActionGet = "get"

	SNMPActionGetNext = "getnext"
)

const (
	// DefaultResModuleFlag the default resource module flag
	DefaultResModuleFlag int = 1

	// DefaultFaultModuleFlag the default fault module flag
	DefaultFaultModuleFlag int = 2
)
const (
	// FieldTypeSingleChar the single char filed type
	FieldTypeSingleChar string = "singlechar"

	// FieldTypeLongChar the long char field type
	FieldTypeLongChar string = "longchar"

	// FieldTypeInt the int field type
	FieldTypeInt string = "int"

	// FieldTypeFloat the float field type
	FieldTypeFloat string = "float"

	// FieldTypeEnum the enum field type
	FieldTypeEnum string = "enum"

	// FieldTypeDate the date field type
	FieldTypeDate string = "date"

	// FieldTypeTime the time field type
	FieldTypeTime string = "time"

	// FieldTypeUser the user field type
	FieldTypeUser string = "objuser"

	// FieldTypeSingleAsst the single association
	FieldTypeSingleAsst string = "singleasst"

	// FieldTypeMultiAsst the multi association
	FieldTypeMultiAsst string = "multiasst"

	// FieldTypeForeignKey the multi association
	FieldTypeForeignKey string = "foreignkey"

	// FieldTypeTimeZone the timezone field type
	FieldTypeTimeZone string = "timezone"

	// FieldTypeBool the bool type
	FieldTypeBool string = "bool"

	// FieldTypeSingleLenChar the single char length limit
	FieldTypeSingleLenChar int = 256

	// FieldTypeLongLenChar the long char length limit
	FieldTypeLongLenChar int = 2000
)

const (
	// HostAddMethodExcel add a host method
	HostAddMethodExcel = "1"

	// HostAddMethodAgent add a  agent method
	HostAddMethodAgent = "2"

	// HostAddMethodAPI add api method
	HostAddMethodAPI = "3"

	// HostAddMethodExcelIndexOffset the height of the table header
	HostAddMethodExcelIndexOffset = 3

	// HostAddMethodExcelAssociationIndexOffset
	HostAddMethodExcelAssociationIndexOffset = 1

	/*EXCEL color AARRGGBB :
	AA means Alpha
	RRGGBB means Red, in hex.
	GG means Red, in hex.
	BB means Red, in hex.
	*/

	// ExcelHeaderFirstRowColor cell bg color
	ExcelHeaderFirstRowColor = "FF92D050"
	// ExcelHeaderFirstRowFontColor  font color
	ExcelHeaderFirstRowFontColor = "00000000"
	// ExcelHeaderFirstRowRequireFontColor require font color
	ExcelHeaderFirstRowRequireFontColor = "FFFF0000"
	// ExcelHeaderOtherRowColor cell bg color
	ExcelHeaderOtherRowColor = "FFC6EFCE"
	// ExcelHeaderOtherRowFontColor font color
	ExcelHeaderOtherRowFontColor = "FF000000"
	// ExcelCellDefaultBorderColor black color
	ExcelCellDefaultBorderColor = "FFD4D4D4"

	// ExcelAsstPrimaryKeySplitChar split char
	ExcelAsstPrimaryKeySplitChar = ","
	// ExcelAsstPrimaryKeyJoinChar split char
	ExcelAsstPrimaryKeyJoinChar = "="
	// ExcelAsstPrimaryKeyRowChar split char
	ExcelAsstPrimaryKeyRowChar = "\n"

	// ExcelDelAsstObjectRelation delete asst object relation
	ExcelDelAsstObjectRelation = "/"

	// ExcelDataValidationListLen excel dropdown list item count
	ExcelDataValidationListLen = 50

	// ExcelCommentSheetCotentLangPrefixKey excel comment sheet centent language prefixe key
	ExcelCommentSheetCotentLangPrefixKey = "import_comment"
)

const (
	// InputTypeExcel  data from excel
	InputTypeExcel = "excel"

	// InputTypeApiHostSync data from api for synchronize new host
	InputTypeApiNewHostSync = "api_sync_host"

	// BatchHostAddMaxRow batch sync add host max row
	BatchHostAddMaxRow = 128
)

const (
	// HTTPBKAPIErrorMessage apiserver error message
	HTTPBKAPIErrorMessage = "bk_error_msg"

	// HTTPBKAPIErrorCode apiserver error code
	HTTPBKAPIErrorCode = "bk_error_code"
)

// KvMap the map definition
type KvMap map[string]interface{}

const (
	// CCSystemOperatorUserName the system user
	CCSystemOperatorUserName  = "cc_system"
	CCSystemCollectorUserName = "cc_collector"
)

// APIRsp the result the http requst
type APIRsp struct {
	HTTPCode int         `json:"-"`
	Result   bool        `json:"result"`
	Code     int         `json:"code"`
	Message  interface{} `json:"message"`
	Data     interface{} `json:"data"`
}

const (
	// BKCacheKeyV3Prefix the prefix definition
	BKCacheKeyV3Prefix = "cc:v3:"
)

// event cache keys
const (
	EventCacheEventIDKey          = BKCacheKeyV3Prefix + "event:inst_id"
	EventCacheEventQueueKey       = BKCacheKeyV3Prefix + "event:inst_queue"
	EventCacheEventTxnQueuePrefix = BKCacheKeyV3Prefix + "event:inst_txn_queue:"
	EventCacheEventTxnSet         = BKCacheKeyV3Prefix + "event:txn_set"
	RedisSnapKeyPrefix            = BKCacheKeyV3Prefix + "snapshot:"
)

const (
	BKSTRIDPrefix = "cc"
)

const (
	// LocalHostName the local host name definition
	LocalHostName = "localhost"

	// LocalHostIP the local host ip definition
	LocalHostIP = "127.0.0.1"
)

const (
	// BKHTTPHeaderUser current request http request header fields name for login user
	BKHTTPHeaderUser = "BK_User"
	// BKHTTPLanguage the language key word
	BKHTTPLanguage = "HTTP_BLUEKING_LANGUAGE"
	// BKHTTPOwnerID the owner
	BKHTTPOwner = "HTTP_BK_SUPPLIER_ACCOUNT"
	// BKHTTPOwnerID the owner id
	BKHTTPOwnerID = "HTTP_BLUEKING_SUPPLIER_ID"
	//BKHTTPOwnerID = "HTTP_BLUEKING_OWNERID"
	BKHTTPCookieLanugageKey = "blueking_language"
	BKSessionLanugageKey    = "language"
	BKHTTPSupplierID        = "bk_supplier_id"

	// BKHTTPCCRequestID cc request id cc_request_id
	BKHTTPCCRequestID = "Cc_Request_Id"
	// BKHTTPOtherRequestID esb request id  X-Bkapi-Request-Id
	BKHTTPOtherRequestID    = "X-Bkapi-Request-Id"
	BKHTTPCCRequestTime     = "Cc_Request_Time"
	BKHTTPCCTransactionID   = "Cc_Txn_Id"
	BKHTTPCCTxnTMServerAddr = "Cc_Txn_Tm_addr-Ip"
)

type CCContextKey string

const (
	CCContextKeyJoinOption = CCContextKey("cc_context_joinoption")
)

const (
	// DefaultAppLifeCycleNormal  biz life cycle normal
	DefaultAppLifeCycleNormal = "2"
)

// Host OS type enumeration value
const (
	HostOSTypeEnumLinux   = "1"
	HostOSTypeEnumWindows = "2"
	HostOSTypeEnumAIX     = "3"
)

// integer const
const (
	MaxUint64  = ^uint64(0)
	MinUint64  = 0
	MaxInt64   = int64(MaxUint64 >> 1)
	MinInt64   = -MaxInt64 - 1
	MaxUint    = ^uint(0)
	MinUint    = 0
	MaxInt     = int(MaxUint >> 1)
	MinInt     = -MaxInt - 1
	MaxFloat64 = math.MaxFloat64
	MinFloat64 = -math.MaxFloat64
)

// flag
const HostCrossBizField = "hostcrossbiz"
const HostCrossBizValue = "e76fd4d1683d163e4e7e79cef45a74c1"

const (
	// APPConfigWaitTime application wait config from zookeeper time (unit sencend)
	APPConfigWaitTime = 15
)

const (
	// URLFilterWhiteList url filter white list not execute any filter
	// multiple url separated by commas
	URLFilterWhiteListSuffix = "/healthz"

	URLFilterWhiteListSepareteChar = ","
)

type DataStatusFlag string

const (
	DataStatusDisabled DataStatusFlag = "disabled"
	DataStatusEnable   DataStatusFlag = "enable"
)

const (
	BKDataStatusField   = "bk_data_status"
	BKDataRecoverSuffix = "(recover)"
)

const (
	// period default value
	Infinite = "∞"
)

// netcollect
const (
	BKNetDevice   = "net_device"
	BKNetProperty = "net_property"
)

const (
	BKDefaultLoginUserPluginVersion = "self"
	HTTPCookieBKToken               = "bk_token"

	WEBSessionUinKey           = "username"
	WEBSessionChineseNameKey   = "chName"
	WEBSessionPhoneKey         = "phone"
	WEBSessionEmailKey         = "email"
	WEBSessionRoleKey          = "role"
	WEBSessionOwnerUinKey      = "owner_uin"
	WEBSessionOwnerUinListeKey = "owner_uin_list"
	WEBSessionAvatarUrlKey     = "avatar_url"
	WEBSessionMultiSupplierKey = "multisupplier"
	WEBSessionLanguageKey      = "language"
	WEBSessionSupplierID       = "supplier_id"

	LoginSystemMultiSupplierTrue  = "1"
	LoginSystemMultiSupplierFalse = "0"

	LogoutHTTPSchemeCookieKey = "http_scheme"
	LogoutHTTPSchemeHTTP      = "http"
	LogoutHTTPSchemeHTTPS     = "https"
)

const (
	HostFieldDockerClientVersion = "docker_client_version"
	HostFieldDockerServerVersion = "docker_server_version"
)

const TemplateStatusField = "status"
const BKStatusField = "status"

const (
	TemplateStatusDraft   = "draft"
	TemplateStatusOnline  = "online"
	TemplateStatusHistory = "history"
)

const (
	BKProcInstanceOpUser             = "proc instance user"
	BKSynchronizeDataTaskDefaultUser = "synchronize task user"
)

const (
	GSEProcOPStop           = 1
	GSEProcOPQueryStatus    = 2
	GSEProcOPRegister       = 3
	GSEProcOPUnregister     = 4
	GSEProcOPRegisterStart  = 5
	GSEProcOPUnregisterStop = 6
	GSEProcOPRestart        = 7
	GSEProcOPReload         = 8
	GSEProcOPKill           = 9
)
const (
	RedisProcSrvHostInstanceRefreshModuleKey  = BKCacheKeyV3Prefix + "prochostinstancerefresh:set"
	RedisProcSrvHostInstanceAllRefreshLockKey = BKCacheKeyV3Prefix + "lock:prochostinstancerefresh"
	RedisProcSrvQueryProcOPResultKey          = BKCacheKeyV3Prefix + "procsrv:query:opresult:set"
	RedisCloudSyncInstancePendingStart        = BKCacheKeyV3Prefix + "cloudsyncinstancependingstart:list"
	RedisCloudSyncInstanceStarted             = BKCacheKeyV3Prefix + "cloudsyncinstancestarted:list"
	RedisCloudSyncInstancePendingStop         = BKCacheKeyV3Prefix + "cloudsyncinstancependingstop:list"
)

// association fields
const (
	// the id of the association kind
	AssociationKindIDField    = "bk_asst_id"
	AssociationKindNameField  = "bk_asst_name"
	AssociationObjAsstIDField = "bk_obj_asst_id"
	AssociatedObjectIDField   = "bk_asst_obj_id"
)

// association
const (
	AssociationKindMainline = "bk_mainline"
	AssociationTypeBelong   = "belong"
	AssociationTypeGroup    = "group"
	AssociationTypeRun      = "run"
	AssociationTypeConnect  = "connect"
	AssociationTypeDefault  = "default"
)

const (
	// MetadataField data business key
	MetadataField = "metadata"
)

const (
	BKBizDefault = "bizdefault"
)

const (
	MetaDataSynchronizeFlagField    = "metadata_sync_flag"
	MetaDataSynchronizeVersionField = "metadata_sync_version"

	// SynchronizeSignPrefix  synchronize sign , Should appear in the configuration file
	SynchronizeSignPrefix = "sync_blueking"

	/* synchronize model description classify*/

	// SynchronizeModelTypeClassification synchroneize model classification
	SynchronizeModelTypeClassification = "model_classification"
	// SynchronizeModelTypeAttribute synchroneize model attribute
	SynchronizeModelTypeAttribute = "model_attribute"
	// SynchronizeModelTypeAttributeGroup synchroneize model attribute group
	SynchronizeModelTypeAttributeGroup = "model_atrribute_group"
	// SynchronizeModelTypeBase synchroneize model attribute group
	SynchronizeModelTypeBase = "model"
	// SynchronizeModelTypeModelClassificationRelation synchroneize model classification relation
	SynchronizeModelTypeModelClassificationRelation = "model_classification_relation"

	/* synchronize instance assoication sign*/

	// SynchronizeAssociationTypeModelHost synchroneize model ggroup
	SynchronizeAssociationTypeModelHost = "module_host"
)

const (
	AttributePlaceHolderMaxLength = 300
	AttributeOptionMaxLength      = 1000
	AttributeIDMaxLength          = 20
	AttributeNameMaxLength        = 20
)

const (
	NameFieldMaxLength = 256

	// 用于表示还未设置服务模板的情况，比如没有绑定服务模板
	ServiceTemplateIDNotSet = 0

	MetadataLabelBiz = "metadata.label.bk_biz_id"

	DefaultServiceCategoryName = "Default"
)

const (
<<<<<<< HEAD
	ContextRequestIDField = "request_id"
)

const (
	OperationCustom      = "custom"
	OperationReportType  = "report_type"
	OperationConfigID    = "config_id"
	BizModuleHostChart   = "biz_module_host_chart"
	HostOSChart          = "host_os_chart"
	HostBizChart         = "host_biz_chart"
	HostCloudChart       = "host_cloud_chart"
	HostChangeBizChart   = "host_change_biz_chart"
	ModelAndInstCount    = "model_and_inst_count"
	ModelInstChart       = "model_inst_chart"
	ModelInstChangeChart = "model_inst_change_chart"
=======
	ContextRequestIDField   = "request_id"
	ContextRequestUserField = "request_user"
)

// 云同步
const (
	CloudSyncTaskID            = "bk_task_id"
	CloudSyncTaskName          = "bk_task_name"
	CloudSyncResourceConfirmID = "bk_resource_id"
	CloudSyncConfirmTime       = "confirm_time"
	CloudSyncConfirmHistoryID  = "confirm_history_id"
>>>>>>> dc457310
)<|MERGE_RESOLUTION|>--- conflicted
+++ resolved
@@ -1057,8 +1057,17 @@
 )
 
 const (
-<<<<<<< HEAD
-	ContextRequestIDField = "request_id"
+	ContextRequestIDField   = "request_id"
+	ContextRequestUserField = "request_user"
+)
+
+// 云同步
+const (
+	CloudSyncTaskID            = "bk_task_id"
+	CloudSyncTaskName          = "bk_task_name"
+	CloudSyncResourceConfirmID = "bk_resource_id"
+	CloudSyncConfirmTime       = "confirm_time"
+	CloudSyncConfirmHistoryID  = "confirm_history_id"
 )
 
 const (
@@ -1073,17 +1082,4 @@
 	ModelAndInstCount    = "model_and_inst_count"
 	ModelInstChart       = "model_inst_chart"
 	ModelInstChangeChart = "model_inst_change_chart"
-=======
-	ContextRequestIDField   = "request_id"
-	ContextRequestUserField = "request_user"
-)
-
-// 云同步
-const (
-	CloudSyncTaskID            = "bk_task_id"
-	CloudSyncTaskName          = "bk_task_name"
-	CloudSyncResourceConfirmID = "bk_resource_id"
-	CloudSyncConfirmTime       = "confirm_time"
-	CloudSyncConfirmHistoryID  = "confirm_history_id"
->>>>>>> dc457310
 )
/*
 * Tencent is pleased to support the open source community by making 蓝鲸 available.
 * Copyright (C) 2017-2018 THL A29 Limited, a Tencent company. All rights reserved.
 * Licensed under the MIT License (the "License"); you may not use this file except
 * in compliance with the License. You may obtain a copy of the License at
 * http://opensource.org/licenses/MIT
 * Unless required by applicable law or agreed to in writing, software distributed under
 * the License is distributed on an "AS IS" BASIS, WITHOUT WARRANTIES OR CONDITIONS OF ANY KIND,
 * either express or implied. See the License for the specific language governing permissions and
 * limitations under the License.
 */

package common

import "math"

const (
	// HTTPCreate create method
	HTTPCreate = "POST"

	// HTTPSelectPost select method
	HTTPSelectPost = "POST"

	// HTTPSelectGet select method
	HTTPSelectGet = "GET"

	// HTTPUpdate update method
	HTTPUpdate = "PUT"

	// HTTPDelete delete method
	HTTPDelete = "DELETE"

	// BKNoLimit no limit definition
	BKNoLimit = 999999999
	// max limit of a page
	BKMaxPageLimit = 2000
	BKMaxPageSize  = 500

	// BKDefaultLimit the default limit definition
	BKDefaultLimit = 20

	// BKParent the parent code
	BKParent = 1
	// BKChild the child code
	BKChild = 2

	// BKParentStr the parent name
	BKParentStr = "bk_parentid"

	// BKChildStr the child name
	BKChildStr = "bk_childid"

	// BKInstParentStr the inst parent name
	BKInstParentStr = "bk_parent_id"

	// BKDefaultOwnerID the default owner value
	BKDefaultOwnerID = "0"

	// BKDefaultSupplierID the default owner id
	BKDefaultSupplierID = 0

	// BKSuperOwnerID the super owner value
	BKSuperOwnerID = "superadmin"

	// BKDefaultDirSubArea the default dir subarea
	BKDefaultDirSubArea = 0

	// BKTimeTypeParseFlag the time flag
	BKTimeTypeParseFlag = "cc_time_type"

	// BKTopoBusinessLevelLimit the mainline topo level limit
	BKTopoBusinessLevelLimit = "level.businessTopoMax"

	// BKTopoBusinessLevelDefault the mainline topo level default level
	BKTopoBusinessLevelDefault = 7
)

const (
	// BKInnerObjIDApp the inner object
	BKInnerObjIDApp = "biz"

	// BKInnerObjIDSet the inner object
	BKInnerObjIDSet = "set"

	// BKInnerObjIDModule the inner object
	BKInnerObjIDModule = "module"

	// BKInnerObjIDHost the inner object
	BKInnerObjIDHost = "host"

	// BKInnerObjIDObject the inner object
	BKInnerObjIDObject = "object"

	// BKInnerObjIDProc the inner object
	BKInnerObjIDProc = "process"

	// BKInnerObjIDConfigTemp the inner object
	BKInnerObjIDConfigTemp = "config_template"

	// BKInnerObjIDTempVerion the inner object
	BKInnerObjIDTempVersion = "template_version"

	// BKInnerObjIDPlat the inner object
	BKInnerObjIDPlat = "plat"

	// BKInnerObjIDSwitch the inner object
	BKInnerObjIDSwitch = "bk_switch"
	// BKInnerObjIDRouter the inner object
	BKInnerObjIDRouter = "bk_router"
	// BKInnerObjIDBlance the inner object
	BKInnerObjIDBlance = "bk_load_balance"
	// BKInnerObjIDFirewall the inner object
	BKInnerObjIDFirewall = "bk_firewall"
	// BKInnerObjIDWeblogic the inner object
	BKInnerObjIDWeblogic = "bk_weblogic"
	// BKInnerObjIDTomcat the inner object
	BKInnerObjIDTomcat = "bk_tomcat"
	// BKInnerObjIDApache the inner object
	BKInnerObjIDApache = "bk_apache"
)

// Revision
const (
	RevisionEnterprise = "enterprise"
	RevisionCommunity  = "community"
	RevisionOpensource = "opensource"
)

const (
	// used only for host search
	BKDBMULTIPLELike = "$multilike"

	// BKDBIN the db operator
	BKDBIN = "$in"

	// BKDBOR the db operator
	BKDBOR = "$or"

	// BKDBAND the db operator
	BKDBAND = "$and"

	// BKDBLIKE the db operator
	BKDBLIKE = "$regex"

	// BKDBEQ the db operator
	BKDBEQ = "$eq"

	// BKDBNE the db operator
	BKDBNE = "$ne"

	// BKDBNIN the db oeprator
	BKDBNIN = "$nin"

	// BKDBLT the db operator
	BKDBLT = "$lt"

	// BKDBLTE the db operator
	BKDBLTE = "$lte"

	// BKDBGT the db operator
	BKDBGT = "$gt"

	// BKDBGTE the db opeartor
	BKDBGTE = "$gte"

	// BKDBExists the db opeartor
	BKDBExists = "$exists"

	// BKDBNot the db opeartor
	BKDBNot = "$not"

	// BKDBCount the db opeartor
	BKDBCount = "$count"

	// BKDBGroup the db opeartor
	BKDBGroup = "$group"

	// BKDBMatch the db opeartor
	BKDBMatch = "$match"

	// BKDBSum the db opeartor
	BKDBSum = "$sum"

	// BKDBPush the db opeartor
	BKDBPush = "$push"

	// BKDBUNSET the db opeartor
	BKDBUNSET = "$unset"

	// BKDBAddToSet The $addToSet operator adds a value to an array unless the value is already present, in which case $addToSet does nothing to that array.
	BKDBAddToSet = "$addToSet"

	// BKDBPull The $pull operator removes from an existing array all instances of a value or values that match a specified condition.
	BKDBPull = "$pull"

	// BKDBSortFieldSep the db sort field split char
	BKDBSortFieldSep = ","
)

const (
	// DefaultResModuleName the default idle module name
	DefaultResModuleName string = "空闲机"
	// DefaultFaultModuleName the default fault module name
	DefaultFaultModuleName string = "故障机"
)

const (
	// BKFieldID the id definition
	BKFieldID   = "id"
	BKFieldName = "name"

	// BKDefaultField the default field
	BKDefaultField = "default"

	// BKOwnerIDField the owner field
	BKOwnerIDField = "bk_supplier_account"

	// BKSupplierIDField the supplier id field
	BKSupplierIDField = "bk_supplier_id"

	// BKAppIDField the appid field
	BKAppIDField = "bk_biz_id"

	// BKIPArr the ip address
	BKIPArr = "ipArr"

	// BKAssetIDField  the asset id field
	BKAssetIDField = "bk_asset_id"

	// BKHostInnerIPField the host innerip field
	BKHostInnerIPField = "bk_host_innerip"

	// BKHostCloudRegionField the host cloud region field
	BKHostCloudRegionField = "bk_cloud_region"

	// BKHostOuterIPField the host outerip field
	BKHostOuterIPField = "bk_host_outerip"

	// TimeTransferModel the time transferModel field
	TimeTransferModel = "2006-01-02 15:04:05"

	// BKLastTimeCloudSync the last time cloud sync
	BKLastTimeCloudSync = "bk_last_sync_time"

	// BKCloudTaskID the cloud sync task id
	BKCloudTaskID = "bk_task_id"

	// BKSyncStatus the cloud sync status
	BKSyncStatus = "bk_sync_status"

	// BKNewAddHost the cloud sync new add hosts
	BKNewAddHost = "new_add"

	// BKAttrChangedHost the cloud sync attr changed hosts
	BKAttrChangedHost = "attr_changed"

	// BKCloudConfirm whether new add cloud hosts need confirm
	BKCloudConfirm = "bk_confirm"

	// BKAttrConfirm the cloud hosts attr changed need confirm
	BKAttrConfirm = "bk_attr_confirm"

	// BKCloudSyncTaskName the cloud sync task name field
	BKCloudSyncTaskName = "bk_task_name"

	// BKCloudAccountType the cloud account type field
	BKCloudAccountType = "bk_account_type"

	// BKCloudSyncAccountAdmin the cloud sync account admin
	BKCloudSyncAccountAdmin = "bk_account_admin"

	// BKResourceType the cloud sync resource type
	BKResourceType = "bk_resource_type"

	// BKImportFrom the host import from field
	BKImportFrom = "import_from"

	// BKHostIDField the host id field
	BKHostIDField = "bk_host_id"

	// BKHostNameField the host name field
	BKHostNameField = "bk_host_name"

	// BKAppNameField the app name field
	BKAppNameField = "bk_biz_name"

	// BKSetIDField the setid field
	BKSetIDField = "bk_set_id"

	// BKSetNameField the set name field
	BKSetNameField = "bk_set_name"

	// BKModuleIDField the module id field
	BKModuleIDField = "bk_module_id"

	// BKModuleNameField the module name field
	BKModuleNameField = "bk_module_name"

	// BKSubscriptionIDField the subscription id field
	BKSubscriptionIDField = "subscription_id"
	// BKSubscriptionNameField the subscription name field
	BKSubscriptionNameField = "subscription_name"

	// BKOSTypeField the os type field
	BKOSTypeField = "bk_os_type"

	// BKOSNameField the os name field
	BKOSNameField = "bk_os_name"

	// BKHttpGet the http get
	BKHttpGet = "GET"

	// BKTencentCloudTimeOut the tencent cloud timeout
	BKTencentCloudTimeOut = 10

	// TencentCloudUrl the tencent cloud url
	TencentCloudUrl = "cvm.tencentcloudapi.com"

	// TencentCloudSignMethod the tencent cloud sign method
	TencentCloudSignMethod = "HmacSHA1"

	// BKCloudIDField the cloud id field
	BKCloudIDField = "bk_cloud_id"

	// BKCloudNameField the cloud name field
	BKCloudNameField = "bk_cloud_name"

	// BKObjIDField the obj id field
	BKObjIDField = "bk_obj_id"

	// BKObjNameField the obj name field
	BKObjNameField = "bk_obj_name"

	// BKObjIconField the obj icon field
	BKObjIconField = "bk_obj_icon"

	// BKInstIDField the inst id field
	BKInstIDField = "bk_inst_id"

	// BKInstNameField the inst name field
	BKInstNameField = "bk_inst_name"

	// ExportCustomFields the use custom display columns
	ExportCustomFields = "export_custom_fields"

	// BKProcIDField the proc id field
	BKProcIDField = "bk_process_id"

	// BKConfTempId is the config template id field
	BKConfTempIdField = "bk_conftemp_id"

	// BKProcNameField the proc name field
	BKProcNameField = "bk_process_name"

	// BKTemlateIDField the process template id field
	BKTemlateIDField = "template_id"

	// BKVesionIDField the version id field
	BKVersionIDField = "version_id"

	// BKTemplateNameField the template name field
	BKTemplateNameField = "template_name"

	// BKFileNameField the file name field
	BKFileNameField = "file_name"

	// BKPropertyIDField the propety id field
	BKPropertyIDField = "bk_property_id"

	// BKPropertyNameField the property name field
	BKPropertyNameField = "bk_property_name"

	BKPropertyIndexField = "bk_property_index"

	// BKPropertyTypeField the property type field
	BKPropertyTypeField = "bk_property_type"

	BKPropertyGroupField = "bk_property_group"

	// BKPropertyValueField the property value field
	BKPropertyValueField = "bk_property_value"

	// BKObjAttIDField the obj att id field
	BKObjAttIDField = "bk_object_att_id"

	// BKClassificationIDField the classification id field
	BKClassificationIDField = "bk_classification_id"

	// BKClassificationNameField the classification name field
	BKClassificationNameField = "bk_classification_name"

	// BKClassificationIconField the classification icon field
	BKClassificationIconField = "bk_classification_icon"

	// BKPropertyGroupIDField the property group id field
	BKPropertyGroupIDField = "bk_group_id"

	// BKPropertyGroupNameField the property group name field
	BKPropertyGroupNameField = "bk_group_name"

	// BKPropertyGroupIndexField the property group index field
	BKPropertyGroupIndexField = "bk_group_index"

	// BKAsstObjIDField the property obj id field
	BKAsstObjIDField = "bk_asst_obj_id"

	// BKAsstInstIDField the property inst id field
	BKAsstInstIDField = "bk_asst_inst_id"

	// BKOptionField the option field
	BKOptionField = "option"

	// BKPrivilegeField the privilege field
	BKPrivilegeField = "privilege"

	// BKUserGroupIDField the group id field
	BKUserGroupIDField = "group_id"

	// BKUserListField the user list field
	BKUserListField = "user_list"

	// BKContentField the content field
	BKContentField = "content"

	// BKExtKeyField the ext key field
	BKExtKeyField = "ext_key"

	// BKOpDescField the op desc field
	BKOpDescField = "op_desc"

	// BKOpTypeField the op type field
	BKOpTypeField = "op_type"

	// BKOpTargetField the op target field
	BKOpTargetField = "op_target"

	// BKOpTimeField the op time field
	BKOpTimeField = "op_time"

	// BKSetEnvField the set env field
	BKSetEnvField = "bk_set_env"

	// BKSetStatusField the set status field
	BKSetStatusField = "bk_service_status"

	// BKSetDescField the set desc field
	BKSetDescField = "bk_set_desc"

	// BKSetCapacityField the set capacity field
	BKSetCapacityField = "bk_capacity"

	// BKPort the port
	BKPort = "port"

	// BKUser the user
	BKUser = "user"

	// BKProtocol the protocol
	BKProtocol = "protocol"

	// the process object name
	BKProcessObjectName = "process"

	// BKProcessIDField the process id field
	BKProcessIDField = "bk_process_id"

	BKServiceInstanceIDField = "service_instance_id"
	BKServiceTemplateIDField = "service_template_id"
	BKProcessTemplateIDField = "process_template_id"
	BKServiceCategoryIDField = "service_category_id"

	BKParentIDField = "bk_parent_id"
	BKRootIDField   = "bk_root_id"

	// BKProcessNameField the process name field
	BKProcessNameField = "bk_process_name"

	// BKFuncIDField the func id field
	BKFuncIDField = "bk_func_id"

	// BKFuncName the function name
	BKFuncName = "bk_func_name"

	BKStartParamRegex = "bk_start_param_regex"

	// BKBindIP the bind ip
	BKBindIP = "bind_ip"

	// BKWorkPath the work path
	BKWorkPath = "work_path"

	// BKIsPre the ispre field
	BKIsPre = "ispre"

	// BKIsIncrementField the isincrement field
	BKIsIncrementField = "is_increment"

	// BKProxyListField the proxy list field
	BKProxyListField = "bk_proxy_list"

	// BKIPListField the ip list field
	BKIPListField = "ip_list"

	// BKInvalidIPSField the invalid ips field
	BKInvalidIPSField = "invalid_ips"

	// BKGseProxyField the gse proxy
	BKGseProxyField = "bk_gse_proxy"

	// BKSubAreaField the sub area field
	BKSubAreaField = "bk_cloud_id"

	// BKProcField the proc field
	BKProcField = "bk_process"

	// BKMaintainersField the maintainers field
	BKMaintainersField = "bk_biz_maintainer"

	// BKProductPMField the product pm field
	BKProductPMField = "bk_biz_productor"

	// BKTesterField the tester field
	BKTesterField = "bk_biz_tester"

	// BKOperatorField the operator field
	BKOperatorField = "operator" // the operator of app of module, is means a job position

	// BKLifeCycleField the life cycle field
	BKLifeCycleField = "life_cycle"

	// BKDeveloperField the developer field
	BKDeveloperField = "bk_biz_developer"

	// BKLanguageField the language field
	BKLanguageField = "language"

	// BKBakOperatorField the bak operator field
	BKBakOperatorField = "bk_bak_operator"

	// BKTimeZoneField the time zone field
	BKTimeZoneField = "time_zone"

	// BKIsRequiredField the required field
	BKIsRequiredField = "isrequired"

	// BKModuleTypeField the module type field
	BKModuleTypeField = "bk_module_type"

	// BKOrgIPField the org ip field
	BKOrgIPField = "bk_org_ip"

	// BKDstIPField the dst ip field
	BKDstIPField = "bk_dst_ip"

	// BKDescriptionField the description field
	BKDescriptionField = "description"

	// BKIsOnlyField the isonly name field
	BKIsOnlyField = "isonly"
	// BKGseTaskIdField the gse taskid
	BKGseTaskIDField = "task_id"
	// BKTaskIdField the gse taskid
	BKTaskIDField = "task_id"
	// BKGseOpTaskIDField the gse taskid
	BKGseOpTaskIDField = "gse_task_id"
	BKProcPidFile      = "pid_file"
	BKProcStartCmd     = "start_cmd"
	BKProcStopCmd      = "stop_cmd"
	BKProcReloadCmd    = "reload_cmd"
	BKProcRestartCmd   = "restart_cmd"
	BKProcTimeOut      = "timeout"
	BKProcWorkPath     = "work_path"
	BKProcInstNum      = "proc_num"

	// BKInstKeyField the inst key field for metric discover
	BKInstKeyField = "bk_inst_key"

	// for net collect device
	BKDeviceIDField    = "device_id"
	BKDeviceNameField  = "device_name"
	BKDeviceModelField = "device_model"
	BKVendorField      = "bk_vendor"

	// for net collect property of device
	BKNetcollectPropertyIDField = "netcollect_property_id"
	BKOIDField                  = "oid"
	BKPeriodField               = "period"
	BKActionField               = "action"
	BKProcinstanceID            = "proc_instance_id"

	// BKGseOpProcTaskDetailField gse operate process return detail
	BKGseOpProcTaskDetailField = "detail"
	BKGroupField               = "group"
)

const (
	BKRequestField = "bk_request_id"
	BKTxnIDField   = "bk_txn_id"
)

// DefaultResSetName the inner module set
const DefaultResSetName string = "空闲机池"

// WhiteListAppName the white list app name
const WhiteListAppName = "蓝鲸"

// WhiteListSetName the white list set name
const WhiteListSetName = "公共组件"

// WhiteListModuleName the white list module name
const WhiteListModuleName = "gitserver"

// the inst record's logging information
const (
	// CreatorField the creator
	CreatorField = "creator"

	// CreateTimeField the create time field
	CreateTimeField = "create_time"

	// ConfirmTimeField the cloud resource confirm time filed
	ConfirmTimeField = "confirm_time"

	// StartTimeField the cloud sync start time field
	StartTimeFiled = "start_time"

	// ModifierField the modifier field
	ModifierField = "modifier"

	// LastTimeField the last time field
	LastTimeField = "last_time"
)

const (
	// ValidCreate valid create
	ValidCreate = "create"

	// ValidUpdate valid update
	ValidUpdate = "update"
)

// DefaultResSetFlag the default resource set flat
const DefaultResSetFlag int = 1

// DefaultAppFlag the default app flag
const DefaultAppFlag int = 1

// DefaultAppName the default app name
const DefaultAppName string = "资源池"

const DefaultCloudName string = "default area"

const DefaultInstName string = "实例名"

// BKAppName the default app name
const BKAppName string = "蓝鲸"

const BKMainLine = "mainline"

// bk_classification_id value
const BKNetwork = "bk_network"

const (
	SNMPActionGet = "get"

	SNMPActionGetNext = "getnext"
)

const (
	// DefaultResModuleFlag the default resource module flag
	DefaultResModuleFlag int = 1

	// DefaultFaultModuleFlag the default fault module flag
	DefaultFaultModuleFlag int = 2
)
const (
	// FieldTypeSingleChar the single char filed type
	FieldTypeSingleChar string = "singlechar"

	// FieldTypeLongChar the long char field type
	FieldTypeLongChar string = "longchar"

	// FieldTypeInt the int field type
	FieldTypeInt string = "int"

	// FieldTypeFloat the float field type
	FieldTypeFloat string = "float"

	// FieldTypeEnum the enum field type
	FieldTypeEnum string = "enum"

	// FieldTypeDate the date field type
	FieldTypeDate string = "date"

	// FieldTypeTime the time field type
	FieldTypeTime string = "time"

	// FieldTypeUser the user field type
	FieldTypeUser string = "objuser"

	// FieldTypeSingleAsst the single association
	FieldTypeSingleAsst string = "singleasst"

	// FieldTypeMultiAsst the multi association
	FieldTypeMultiAsst string = "multiasst"

	// FieldTypeForeignKey the multi association
	FieldTypeForeignKey string = "foreignkey"

	// FieldTypeTimeZone the timezone field type
	FieldTypeTimeZone string = "timezone"

	// FieldTypeBool the bool type
	FieldTypeBool string = "bool"

	// FieldTypeSingleLenChar the single char length limit
	FieldTypeSingleLenChar int = 256

	// FieldTypeLongLenChar the long char length limit
	FieldTypeLongLenChar int = 2000
)

const (
	// HostAddMethodExcel add a host method
	HostAddMethodExcel = "1"

	// HostAddMethodAgent add a  agent method
	HostAddMethodAgent = "2"

	// HostAddMethodAPI add api method
	HostAddMethodAPI = "3"

	// HostAddMethodExcelIndexOffset the height of the table header
	HostAddMethodExcelIndexOffset = 3

	// HostAddMethodExcelAssociationIndexOffset
	HostAddMethodExcelAssociationIndexOffset = 1

	/*EXCEL color AARRGGBB :
	AA means Alpha
	RRGGBB means Red, in hex.
	GG means Red, in hex.
	BB means Red, in hex.
	*/

	// ExcelHeaderFirstRowColor cell bg color
	ExcelHeaderFirstRowColor = "FF92D050"
	// ExcelHeaderFirstRowFontColor  font color
	ExcelHeaderFirstRowFontColor = "00000000"
	// ExcelHeaderFirstRowRequireFontColor require font color
	ExcelHeaderFirstRowRequireFontColor = "FFFF0000"
	// ExcelHeaderOtherRowColor cell bg color
	ExcelHeaderOtherRowColor = "FFC6EFCE"
	// ExcelHeaderOtherRowFontColor font color
	ExcelHeaderOtherRowFontColor = "FF000000"
	// ExcelCellDefaultBorderColor black color
	ExcelCellDefaultBorderColor = "FFD4D4D4"

	// ExcelAsstPrimaryKeySplitChar split char
	ExcelAsstPrimaryKeySplitChar = ","
	// ExcelAsstPrimaryKeyJoinChar split char
	ExcelAsstPrimaryKeyJoinChar = "="
	// ExcelAsstPrimaryKeyRowChar split char
	ExcelAsstPrimaryKeyRowChar = "\n"

	// ExcelDelAsstObjectRelation delete asst object relation
	ExcelDelAsstObjectRelation = "/"

	// ExcelDataValidationListLen excel dropdown list item count
	ExcelDataValidationListLen = 50

	// ExcelCommentSheetCotentLangPrefixKey excel comment sheet centent language prefixe key
	ExcelCommentSheetCotentLangPrefixKey = "import_comment"
)

const (
	// InputTypeExcel  data from excel
	InputTypeExcel = "excel"

	// InputTypeApiHostSync data from api for synchronize new host
	InputTypeApiNewHostSync = "api_sync_host"

	// BatchHostAddMaxRow batch sync add host max row
	BatchHostAddMaxRow = 128
)

const (
	// HTTPBKAPIErrorMessage apiserver error message
	HTTPBKAPIErrorMessage = "bk_error_msg"

	// HTTPBKAPIErrorCode apiserver error code
	HTTPBKAPIErrorCode = "bk_error_code"
)

// KvMap the map definition
type KvMap map[string]interface{}

const (
	// CCSystemOperatorUserName the system user
	CCSystemOperatorUserName  = "cc_system"
	CCSystemCollectorUserName = "cc_collector"
)

// APIRsp the result the http requst
type APIRsp struct {
	HTTPCode int         `json:"-"`
	Result   bool        `json:"result"`
	Code     int         `json:"code"`
	Message  interface{} `json:"message"`
	Data     interface{} `json:"data"`
}

const (
	// BKCacheKeyV3Prefix the prefix definition
	BKCacheKeyV3Prefix = "cc:v3:"
)

// event cache keys
const (
	EventCacheEventIDKey          = BKCacheKeyV3Prefix + "event:inst_id"
	EventCacheEventQueueKey       = BKCacheKeyV3Prefix + "event:inst_queue"
	EventCacheEventTxnQueuePrefix = BKCacheKeyV3Prefix + "event:inst_txn_queue:"
	EventCacheEventTxnSet         = BKCacheKeyV3Prefix + "event:txn_set"
	RedisSnapKeyPrefix            = BKCacheKeyV3Prefix + "snapshot:"
)

const (
	BKSTRIDPrefix = "cc"
)

const (
	// LocalHostName the local host name definition
	LocalHostName = "localhost"

	// LocalHostIP the local host ip definition
	LocalHostIP = "127.0.0.1"
)

const (
	// BKHTTPHeaderUser current request http request header fields name for login user
	BKHTTPHeaderUser = "BK_User"
	// BKHTTPLanguage the language key word
	BKHTTPLanguage = "HTTP_BLUEKING_LANGUAGE"
	// BKHTTPOwnerID the owner
	BKHTTPOwner = "HTTP_BK_SUPPLIER_ACCOUNT"
	// BKHTTPOwnerID the owner id
	BKHTTPOwnerID = "HTTP_BLUEKING_SUPPLIER_ID"
	//BKHTTPOwnerID = "HTTP_BLUEKING_OWNERID"
	BKHTTPCookieLanugageKey = "blueking_language"
	BKSessionLanugageKey    = "language"
	BKHTTPSupplierID        = "bk_supplier_id"

	// BKHTTPCCRequestID cc request id cc_request_id
	BKHTTPCCRequestID = "Cc_Request_Id"
	// BKHTTPOtherRequestID esb request id  X-Bkapi-Request-Id
	BKHTTPOtherRequestID    = "X-Bkapi-Request-Id"
	BKHTTPCCRequestTime     = "Cc_Request_Time"
	BKHTTPCCTransactionID   = "Cc_Txn_Id"
	BKHTTPCCTxnTMServerAddr = "Cc_Txn_Tm_addr-Ip"
)

type CCContextKey string

const (
	CCContextKeyJoinOption = CCContextKey("cc_context_joinoption")
)

const (
	// DefaultAppLifeCycleNormal  biz life cycle normal
	DefaultAppLifeCycleNormal = "2"
)

// Host OS type enumeration value
const (
	HostOSTypeEnumLinux   = "1"
	HostOSTypeEnumWindows = "2"
	HostOSTypeEnumAIX     = "3"
)

// integer const
const (
	MaxUint64  = ^uint64(0)
	MinUint64  = 0
	MaxInt64   = int64(MaxUint64 >> 1)
	MinInt64   = -MaxInt64 - 1
	MaxUint    = ^uint(0)
	MinUint    = 0
	MaxInt     = int(MaxUint >> 1)
	MinInt     = -MaxInt - 1
	MaxFloat64 = math.MaxFloat64
	MinFloat64 = -math.MaxFloat64
)

// flag
const HostCrossBizField = "hostcrossbiz"
const HostCrossBizValue = "e76fd4d1683d163e4e7e79cef45a74c1"

const (
	// APPConfigWaitTime application wait config from zookeeper time (unit sencend)
	APPConfigWaitTime = 15
)

const (
	// URLFilterWhiteList url filter white list not execute any filter
	// multiple url separated by commas
	URLFilterWhiteListSuffix = "/healthz"

	URLFilterWhiteListSepareteChar = ","
)

type DataStatusFlag string

const (
	DataStatusDisabled DataStatusFlag = "disabled"
	DataStatusEnable   DataStatusFlag = "enable"
)

const (
	BKDataStatusField   = "bk_data_status"
	BKDataRecoverSuffix = "(recover)"
)

const (
	// period default value
	Infinite = "∞"
)

// netcollect
const (
	BKNetDevice   = "net_device"
	BKNetProperty = "net_property"
)

const (
	BKDefaultLoginUserPluginVersion = "self"
	HTTPCookieBKToken               = "bk_token"

	WEBSessionUinKey           = "username"
	WEBSessionChineseNameKey   = "chName"
	WEBSessionPhoneKey         = "phone"
	WEBSessionEmailKey         = "email"
	WEBSessionRoleKey          = "role"
	WEBSessionOwnerUinKey      = "owner_uin"
	WEBSessionOwnerUinListeKey = "owner_uin_list"
	WEBSessionAvatarUrlKey     = "avatar_url"
	WEBSessionMultiSupplierKey = "multisupplier"
	WEBSessionLanguageKey      = "language"
	WEBSessionSupplierID       = "supplier_id"

	LoginSystemMultiSupplierTrue  = "1"
	LoginSystemMultiSupplierFalse = "0"

	LogoutHTTPSchemeCookieKey = "http_scheme"
	LogoutHTTPSchemeHTTP      = "http"
	LogoutHTTPSchemeHTTPS     = "https"
)

const (
	HostFieldDockerClientVersion = "docker_client_version"
	HostFieldDockerServerVersion = "docker_server_version"
)

const TemplateStatusField = "status"
const BKStatusField = "status"

const (
	TemplateStatusDraft   = "draft"
	TemplateStatusOnline  = "online"
	TemplateStatusHistory = "history"
)

const (
	BKProcInstanceOpUser             = "proc instance user"
	BKSynchronizeDataTaskDefaultUser = "synchronize task user"
)

const (
	GSEProcOPStop           = 1
	GSEProcOPQueryStatus    = 2
	GSEProcOPRegister       = 3
	GSEProcOPUnregister     = 4
	GSEProcOPRegisterStart  = 5
	GSEProcOPUnregisterStop = 6
	GSEProcOPRestart        = 7
	GSEProcOPReload         = 8
	GSEProcOPKill           = 9
)
const (
	RedisProcSrvHostInstanceRefreshModuleKey  = BKCacheKeyV3Prefix + "prochostinstancerefresh:set"
	RedisProcSrvHostInstanceAllRefreshLockKey = BKCacheKeyV3Prefix + "lock:prochostinstancerefresh"
	RedisProcSrvQueryProcOPResultKey          = BKCacheKeyV3Prefix + "procsrv:query:opresult:set"
	RedisCloudSyncInstancePendingStart        = BKCacheKeyV3Prefix + "cloudsyncinstancependingstart:list"
	RedisCloudSyncInstanceStarted             = BKCacheKeyV3Prefix + "cloudsyncinstancestarted:list"
	RedisCloudSyncInstancePendingStop         = BKCacheKeyV3Prefix + "cloudsyncinstancependingstop:list"
)

// association fields
const (
	// the id of the association kind
	AssociationKindIDField    = "bk_asst_id"
	AssociationKindNameField  = "bk_asst_name"
	AssociationObjAsstIDField = "bk_obj_asst_id"
	AssociatedObjectIDField   = "bk_asst_obj_id"
)

// association
const (
	AssociationKindMainline = "bk_mainline"
	AssociationTypeBelong   = "belong"
	AssociationTypeGroup    = "group"
	AssociationTypeRun      = "run"
	AssociationTypeConnect  = "connect"
	AssociationTypeDefault  = "default"
)

const (
	// MetadataField data business key
	MetadataField = "metadata"
)

const (
	BKBizDefault = "bizdefault"
)

const (
	// MetaDataSynchronizeField Synchronous data aggregation field
	MetaDataSynchronizeField = "sync"
	// MetaDataSynchronizeFlagField synchronize flag
	MetaDataSynchronizeFlagField = "flag"
	// MetaDataSynchronizeVersionField synchronize version
	MetaDataSynchronizeVersionField = "version"
	// MetaDataSynchronizeIdentifierField 数据需要同步cmdb系统的身份标识， 值是数组
	MetaDataSynchronizeIdentifierField = "identifier"
	// MetaDataSynchronIdentifierFlagSyncAllValue 数据可以被任何系统同步
	MetaDataSynchronIdentifierFlagSyncAllValue = "__bk_cmdb__"

	// SynchronizeSignPrefix  synchronize sign , Should appear in the configuration file
	SynchronizeSignPrefix = "sync_blueking"

	/* synchronize model description classify*/

	// SynchronizeModelTypeClassification synchroneize model classification
	SynchronizeModelTypeClassification = "model_classification"
	// SynchronizeModelTypeAttribute synchroneize model attribute
	SynchronizeModelTypeAttribute = "model_attribute"
	// SynchronizeModelTypeAttributeGroup synchroneize model attribute group
	SynchronizeModelTypeAttributeGroup = "model_atrribute_group"
	// SynchronizeModelTypeBase synchroneize model attribute
	SynchronizeModelTypeBase = "model"

	/* synchronize instance assoication sign*/

	// SynchronizeAssociationTypeModelHost synchroneize model ggroup
	SynchronizeAssociationTypeModelHost = "module_host"
)

const (
	AttributePlaceHolderMaxLength = 300
	AttributeOptionMaxLength      = 1000
	AttributeIDMaxLength          = 20
	AttributeNameMaxLength        = 20
	AttributeUnitMaxLength        = 20
)

const (
	NameFieldMaxLength = 256

	// 用于表示还未设置服务模板的情况，比如没有绑定服务模板
	ServiceTemplateIDNotSet = 0

	MetadataLabelBiz = "metadata.label.bk_biz_id"

	DefaultServiceCategoryName = "Default"
)

const (
<<<<<<< HEAD
	ContextRequestIDField = "request_id"
=======
	ContextRequestIDField    = "request_id"
	ContextRequestUserField  = "request_user"
	ContextRequestOwnerField = "request_owner"
>>>>>>> e92ad0ff
)

// 云同步
const (
	CloudSyncTaskID            = "bk_task_id"
	CloudSyncTaskName          = "bk_task_name"
	CloudSyncResourceConfirmID = "bk_resource_id"
	CloudSyncConfirmTime       = "confirm_time"
	CloudSyncConfirmHistoryID  = "confirm_history_id"
)<|MERGE_RESOLUTION|>--- conflicted
+++ resolved
@@ -1074,13 +1074,9 @@
 )
 
 const (
-<<<<<<< HEAD
-	ContextRequestIDField = "request_id"
-=======
 	ContextRequestIDField    = "request_id"
 	ContextRequestUserField  = "request_user"
 	ContextRequestOwnerField = "request_owner"
->>>>>>> e92ad0ff
 )
 
 // 云同步

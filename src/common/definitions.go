--- conflicted
+++ resolved
@@ -91,14 +91,8 @@
 	// BKMaxSyncIdentifierLimit sync identifier max value
 	BKMaxSyncIdentifierLimit = 200
 
-<<<<<<< HEAD
-	// BKMaxWriteOpLimit max limit of a write operation.
-	BKMaxWriteOpLimit = 200
-
-=======
 	// BKMaxWriteOpLimit maximum limit of write operation.
 	BKMaxWriteOpLimit = 200
->>>>>>> 07f7db79
 	// BKWriteOpLimit default write operation limit
 	BKWriteOpLimit = 200
 )

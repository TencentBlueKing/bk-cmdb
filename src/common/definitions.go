--- conflicted
+++ resolved
@@ -834,7 +834,7 @@
 	RedisProcSrvQueryProcOPResultKey          = BKCacheKeyV3Prefix + "procsrv:query:opresult:set"
 )
 
-<<<<<<< HEAD
+
 // defines const fields belongs to association kind
 const (
 	// the id of the association kind
@@ -846,7 +846,7 @@
 
 	AssociatedObjectIDField     = "bk_asst_obj_id"
 	AssociationObjectIsPreField = "is_pre"
-=======
+)
 // association
 const (
 	AssociationTypeBelong  = "belong"
@@ -873,5 +873,4 @@
 // association fields
 const (
 	AssociationObjAsstIDField = "bk_obj_asst_id"
->>>>>>> f7367415
 )
/*
 * Tencent is pleased to support the open source community by making 蓝鲸 available.
 * Copyright (C) 2017-2018 THL A29 Limited, a Tencent company. All rights reserved.
 * Licensed under the MIT License (the "License"); you may not use this file except
 * in compliance with the License. You may obtain a copy of the License at
 * http://opensource.org/licenses/MIT
 * Unless required by applicable law or agreed to in writing, software distributed under
 * the License is distributed on an "AS IS" BASIS, WITHOUT WARRANTIES OR CONDITIONS OF ANY KIND,
 * either express or implied. See the License for the specific language governing permissions and
 * limitations under the License.
 */

package common

import (
	"math"
	"time"
)

const (
	// HTTPCreate create method
	HTTPCreate = "POST"

	// HTTPSelectPost select method
	HTTPSelectPost = "POST"

	// HTTPSelectGet select method
	HTTPSelectGet = "GET"

	// HTTPUpdate update method
	HTTPUpdate = "PUT"

	// HTTPDelete delete method
	HTTPDelete = "DELETE"

	// BKNoLimit no limit definition
	BKNoLimit = 999999999
	// max limit of a page
	BKMaxPageSize = 1000

	// BKMaxLimitSize max limit of a page.
	BKMaxLimitSize = 500

	// BKMaxUpdateOrCreatePageSize maximum number of updates.
	BKMaxUpdateOrCreatePageSize = 100

	// BKMaxDeletePageSize max limit of a delete page
	BKMaxDeletePageSize = 500

	// max limit of instance count
	BKMaxInstanceLimit = 500

	// 一次最大操作记录数
	BKMaxRecordsAtOnce = 2000

	// BKDefaultLimit the default limit definition
	BKDefaultLimit = 20

	// BKAuditLogPageLimit the audit log page limit
	BKAuditLogPageLimit = 200

	// BKMaxExportRecord the limit to export
	BKMaxExportLimit = 10000

	// BKInstParentStr the inst parent name
	BKInstParentStr = "bk_parent_id"

	// BKDefaultOwnerID the default owner value
	BKDefaultOwnerID = "0"

	// BKSuperOwnerID the super owner value
	BKSuperOwnerID = "superadmin"

	// BKDefaultDirSubArea the default dir subarea
	BKDefaultDirSubArea = 0

	// BKTimeTypeParseFlag the time flag
	BKTimeTypeParseFlag = "cc_time_type"

	// BKTopoBusinessLevelLimit the mainline topo level limit
	BKTopoBusinessLevelLimit = "level.businessTopoMax"

	// BKTopoBusinessLevelDefault the mainline topo level default level
	BKTopoBusinessLevelDefault = 7

	// BKMaxSyncIdentifierLimit sync identifier max value
	BKMaxSyncIdentifierLimit = 200
)

const (

	// BKInnerObjIDBizSet the inner object
	BKInnerObjIDBizSet = "bk_biz_set_obj"

	// BKInnerObjIDApp the inner object
	BKInnerObjIDApp = "biz"

	// BKInnerObjIDSet the inner object
	BKInnerObjIDSet = "set"

	// BKInnerObjIDModule the inner object
	BKInnerObjIDModule = "module"

	// BKInnerObjIDHost the inner object
	BKInnerObjIDHost = "host"

	// BKInnerObjIDObject the inner object
	BKInnerObjIDObject = "object"

	// BKInnerObjIDProc the inner object
	BKInnerObjIDProc = "process"

	// BKInnerObjIDConfigTemp the inner object
	BKInnerObjIDConfigTemp = "config_template"

	// BKInnerObjIDTempVerion the inner object
	BKInnerObjIDTempVersion = "template_version"

	// BKInnerObjIDPlat the inner object
	BKInnerObjIDPlat = "plat"

	// BKInnerObjIDSwitch the inner object
	BKInnerObjIDSwitch = "bk_switch"
	// BKInnerObjIDRouter the inner object
	BKInnerObjIDRouter = "bk_router"
	// BKInnerObjIDBlance the inner object
	BKInnerObjIDBlance = "bk_load_balance"
	// BKInnerObjIDFirewall the inner object
	BKInnerObjIDFirewall = "bk_firewall"
	// BKInnerObjIDWeblogic the inner object
	BKInnerObjIDWeblogic = "bk_weblogic"
	// BKInnerObjIDTomcat the inner object
	BKInnerObjIDTomcat = "bk_tomcat"
	// BKInnerObjIDApache the inner object
	BKInnerObjIDApache = "bk_apache"
)

// Revision
const (
	RevisionEnterprise = "enterprise"
	RevisionCommunity  = "community"
	RevisionOpensource = "opensource"
)

const (
	// used only for host search
	BKDBMULTIPLELike = "$multilike"

	// BKDBIN the db operator
	BKDBIN = "$in"

	// BKDBOR the db operator
	BKDBOR = "$or"

	// BKDBAND the db operator
	BKDBAND = "$and"

	// BKDBLIKE the db operator
	BKDBLIKE = "$regex"

	// BKDBOPTIONS the db operator,used with $regex
	// detail to see https://docs.mongodb.com/manual/reference/operator/query/regex/#op._S_options
	BKDBOPTIONS = "$options"

	// BKDBEQ the db operator
	BKDBEQ = "$eq"

	// BKDBNE the db operator
	BKDBNE = "$ne"

	// BKDBNIN the db oeprator
	BKDBNIN = "$nin"

	// BKDBLT the db operator
	BKDBLT = "$lt"

	// BKDBLTE the db operator
	BKDBLTE = "$lte"

	// BKDBGT the db operator
	BKDBGT = "$gt"

	// BKDBGTE the db opeartor
	BKDBGTE = "$gte"

	// BKDBExists the db opeartor
	BKDBExists = "$exists"

	// BKDBNot the db opeartor
	BKDBNot = "$not"

	// BKDBCount the db opeartor
	BKDBCount = "$count"

	// BKDBGroup the db opeartor
	BKDBGroup = "$group"

	// BKDBMatch the db opeartor
	BKDBMatch = "$match"

	// BKDBSum the db opeartor
	BKDBSum = "$sum"

	// BKDBPush the db opeartor
	BKDBPush = "$push"

	// BKDBUNSET the db opeartor
	BKDBUNSET = "$unset"

	// BKDBAddToSet The $addToSet operator adds a value to an array unless the value is already present, in which case $addToSet does nothing to that array.
	BKDBAddToSet = "$addToSet"

	// BKDBPull The $pull operator removes from an existing array all instances of a value or values that match a specified condition.
	BKDBPull = "$pull"

	// BKDBAll matches arrays that contain all elements specified in the query.
	BKDBAll = "$all"

	// BKDBProject passes along the documents with the requested fields to the next stage in the pipeline
	BKDBProject = "$project"

	// BKDBSize counts and returns the total number of items in an array
	BKDBSize = "$size"

	// BKDBType selects documents where the value of the field is an instance of the specified BSON type(s).
	// Querying by data type is useful when dealing with highly unstructured data where data types are not predictable.
	BKDBType = "$type"

	// BKDBSort the db operator
	BKDBSort = "$sort"

	// BKDBReplaceRoot the db operator
	BKDBReplaceRoot = "$replaceRoot"

	// BKDBLimit the db operator to limit return number of doc
	BKDBLimit = "$limit"
)

const (
	// DefaultResModuleName the default idle module name
	DefaultResModuleName string = "空闲机"
	// DefaultFaultModuleName the default fault module name
	DefaultFaultModuleName string = "故障机"
	// DefaultRecycleModuleName the default fault module name
	DefaultRecycleModuleName string = "待回收"
)

const (
	// BKFieldID the id definition
	BKFieldID   = "id"
	BKFieldName = "name"

	// BKDefaultField the default field
	BKDefaultField = "default"

	// BKOwnerIDField the owner field
	BKOwnerIDField = "bk_supplier_account"

	// BKAppIDField the appid field
	BKAppIDField = "bk_biz_id"

	// BKIPArr the ip address
	BKIPArr = "ipArr"

	// BKAssetIDField  the asset id field
	BKAssetIDField = "bk_asset_id"

	// BKSNField  the sn  field
	BKSNField = "bk_sn"

	// BKHostInnerIPField the host innerip field
	BKHostInnerIPField = "bk_host_innerip"

	// BKHostCloudRegionField the host cloud region field
	BKHostCloudRegionField = "bk_cloud_region"

	// BKHostOuterIPField the host outerip field
	BKHostOuterIPField = "bk_host_outerip"

	// BKCloudInstIDField the cloud instance id field
	BKCloudInstIDField = "bk_cloud_inst_id"

	// BKCloudHostStatusField the cloud host status field
	BKCloudHostStatusField = "bk_cloud_host_status"

	// TimeTransferModel the time transferModel field
	TimeTransferModel = "2006-01-02 15:04:05"

	// TimeDayTransferModel the time transferModel field
	TimeDayTransferModel = "2006-01-02"

	// BKCloudTaskID the cloud sync task id
	BKCloudTaskID = "bk_task_id"

	// BKNewAddHost the cloud sync new add hosts
	BKNewAddHost = "new_add"

	// BKImportFrom the host import from field
	BKImportFrom = "import_from"

	// BKHostIDField the host id field
	BKHostIDField = "bk_host_id"

	// BKHostNameField the host name field
	BKHostNameField = "bk_host_name"

	// BKAppNameField the app name field
	BKAppNameField = "bk_biz_name"

	// BKSetIDField the setid field
	BKSetIDField = "bk_set_id"

	// BKSetNameField the set name field
	BKSetNameField = "bk_set_name"

	// BKModuleIDField the module id field
	BKModuleIDField = "bk_module_id"

	// BKModuleNameField the module name field
	BKModuleNameField = "bk_module_name"

	HostApplyEnabledField = "host_apply_enabled"

	// BKOSTypeField the os type field
	BKOSTypeField = "bk_os_type"

	// BKOSNameField the os name field
	BKOSNameField = "bk_os_name"

	// BKHttpGet the http get
	BKHttpGet = "GET"

	// BKTencentCloudTimeOut the tencent cloud timeout
	BKTencentCloudTimeOut = 10

	// TencentCloudUrl the tencent cloud url
	TencentCloudUrl = "cvm.tencentcloudapi.com"

	// TencentCloudSignMethod the tencent cloud sign method
	TencentCloudSignMethod = "HmacSHA1"

	// BKCloudIDField the cloud id field
	BKCloudIDField = "bk_cloud_id"

	// BKCloudNameField the cloud name field
	BKCloudNameField = "bk_cloud_name"

	// BKObjIDField the obj id field
	BKObjIDField = "bk_obj_id"

	// BKObjNameField the obj name field
	BKObjNameField = "bk_obj_name"

	// BKObjIconField the obj icon field
	BKObjIconField = "bk_obj_icon"

	// BKInstIDField the inst id field
	BKInstIDField = "bk_inst_id"

	// BKInstNameField the inst name field
	BKInstNameField = "bk_inst_name"

	// ExportCustomFields the use custom display columns
	ExportCustomFields = "export_custom_fields"

	// BKProcIDField the proc id field
	BKProcIDField = "bk_process_id"

	// BKConfTempId is the config template id field
	BKConfTempIdField = "bk_conftemp_id"

	// BKProcNameField the proc name field
	BKProcNameField = "bk_process_name"

	// BKTemlateIDField the process template id field
	BKTemlateIDField = "template_id"

	// BKVesionIDField the version id field
	BKVersionIDField = "version_id"

	// BKTemplateNameField the template name field
	BKTemplateNameField = "template_name"

	// BKFileNameField the file name field
	BKFileNameField = "file_name"

	// BKPropertyIDField the propety id field
	BKPropertyIDField = "bk_property_id"

	// BKPropertyNameField the property name field
	BKPropertyNameField = "bk_property_name"

	BKPropertyIndexField = "bk_property_index"

	// BKPropertyTypeField the property type field
	BKPropertyTypeField = "bk_property_type"

	BKPropertyGroupField = "bk_property_group"

	// BKPropertyValueField the property value field
	BKPropertyValueField = "bk_property_value"

	// BKObjAttIDField the obj att id field
	BKObjAttIDField = "bk_object_att_id"

	// BKClassificationIDField the classification id field
	BKClassificationIDField = "bk_classification_id"

	// BKClassificationNameField the classification name field
	BKClassificationNameField = "bk_classification_name"

	// BKClassificationIconField the classification icon field
	BKClassificationIconField = "bk_classification_icon"

	// BKPropertyGroupIDField the property group id field
	BKPropertyGroupIDField = "bk_group_id"

	// BKPropertyGroupNameField the property group name field
	BKPropertyGroupNameField = "bk_group_name"

	// BKPropertyGroupIndexField the property group index field
	BKPropertyGroupIndexField = "bk_group_index"

	// BKAsstObjIDField the property obj id field
	BKAsstObjIDField = "bk_asst_obj_id"

	// BKAsstInstIDField the property inst id field
	BKAsstInstIDField = "bk_asst_inst_id"

	// BKOptionField the option field
	BKOptionField = "option"

	// BKAuditTypeField the audit type field
	BKAuditTypeField = "audit_type"

	// BKResourceTypeField the audit resource type field
	BKResourceTypeField = "resource_type"

	// BKOperateFromField the platform where operation from field
	BKOperateFromField = "operate_from"

	// BKOperationDetailField the audit operation detail field
	BKOperationDetailField = "operation_detail"

	// BKOperationTimeField the audit operation time field
	BKOperationTimeField = "operation_time"

	// BKResourceIDField the audit resource ID field
	BKResourceIDField = "resource_id"

	// BKResourceNameField the audit resource name field
	BKResourceNameField = "resource_name"

	// BKLabelField the audit resource name field
	BKLabelField = "label"

	// BKSetEnvField the set env field
	BKSetEnvField = "bk_set_env"

	// BKSetStatusField the set status field
	BKSetStatusField = "bk_service_status"

	// BKSetDescField the set desc field
	BKSetDescField = "bk_set_desc"

	// BKBizSetDescField the biz set desc field
	BKBizSetDescField = "bk_biz_set_desc"

	// BKSetCapacityField the set capacity field
	BKSetCapacityField = "bk_capacity"

	// BKPort the port
	BKPort = "port"

	// BKProcPortEnable whether enable port,  enable port use for monitor app. default value
	BKProcPortEnable = "bk_enable_port"

	// BKProcGatewayIP the process gateway ip
	BKProcGatewayIP = "bk_gateway_ip"

	// BKProcGatewayPort the process gateway port
	BKProcGatewayPort = "bk_gateway_port"

	// BKProcGatewayProtocol the process gateway protocol
	BKProcGatewayProtocol = "bk_gateway_protocol"

	// BKProcGatewayCity the process gateway city
	BKProcGatewayCity = "bk_gateway_city"

	// BKProcBindInfo the process bind info
	BKProcBindInfo = "bind_info"

	// BKUser the user
	BKUser = "user"

	// BKProtocol the protocol
	BKProtocol = "protocol"

	// BKIP the ip
	BKIP = "ip"

	// BKEnable the enable
	BKEnable = "enable"

	// the process object name
	BKProcessObjectName = "process"

	// BKProcessIDField the process id field
	BKProcessIDField = "bk_process_id"

	BKServiceInstanceIDField = "service_instance_id"
	BKServiceTemplateIDField = "service_template_id"
	BKProcessTemplateIDField = "process_template_id"
	BKServiceCategoryIDField = "service_category_id"

	BKSetTemplateIDField = "set_template_id"

	HostApplyRuleIDField = "host_apply_rule_id"

	BKParentIDField = "bk_parent_id"
	BKRootIDField   = "bk_root_id"

	// BKProcessNameField the process name field
	BKProcessNameField = "bk_process_name"

	// BKFuncIDField the func id field
	BKFuncIDField = "bk_func_id"

	// BKFuncName the function name
	BKFuncName = "bk_func_name"

	BKStartParamRegex = "bk_start_param_regex"

	// BKBindIP the bind ip
	BKBindIP = "bind_ip"

	// BKWorkPath the work path
	BKWorkPath = "work_path"

	// BKIsPre the ispre field
	BKIsPre = "ispre"

	// BKObjectUniqueKeys object unique keys field
	BKObjectUniqueKeys = "keys"

	// BKIsIncrementField the isincrement field
	BKIsIncrementField = "is_increment"

	BKIsCollapseField = "is_collapse"

	// BKProxyListField the proxy list field
	BKProxyListField = "bk_proxy_list"

	// BKIPListField the ip list field
	BKIPListField = "ip_list"

	// BKInvalidIPSField the invalid ips field
	BKInvalidIPSField = "invalid_ips"

	// BKGseProxyField the gse proxy
	BKGseProxyField = "bk_gse_proxy"

	// BKSubAreaField the sub area field
	BKSubAreaField = "bk_cloud_id"

	// BKProcField the proc field
	BKProcField = "bk_process"

	// BKMaintainersField the maintainers field
	BKMaintainersField = "bk_biz_maintainer"

	// BKProductPMField the product pm field
	BKProductPMField = "bk_biz_productor"

	// BKTesterField the tester field
	BKTesterField = "bk_biz_tester"

	// BKOperatorField the operator field
	BKOperatorField = "operator" // the operator of app of module, is means a job position

	// BKLifeCycleField the life cycle field
	BKLifeCycleField = "life_cycle"

	// BKDeveloperField the developer field
	BKDeveloperField = "bk_biz_developer"

	// BKLanguageField the language field
	BKLanguageField = "language"

	// BKBakOperatorField the bak operator field
	BKBakOperatorField = "bk_bak_operator"

	// BKTimeZoneField the time zone field
	BKTimeZoneField = "time_zone"

	// BKIsRequiredField the required field
	BKIsRequiredField = "isrequired"

	// BKModuleTypeField the module type field
	BKModuleTypeField = "bk_module_type"

	// BKOrgIPField the org ip field
	BKOrgIPField = "bk_org_ip"

	// BKDstIPField the dst ip field
	BKDstIPField = "bk_dst_ip"

	// BKDescriptionField the description field
	BKDescriptionField = "description"

	// BKIsOnlyField the isonly name field
	BKIsOnlyField = "isonly"
	// BKGseTaskIdField the gse taskid
	BKGseTaskIDField = "task_id"
	// BKTaskIdField the gse taskid
	BKTaskIDField = "task_id"
	// BKGseOpTaskIDField the gse taskid
	BKGseOpTaskIDField = "gse_task_id"
	BKProcPidFile      = "pid_file"
	BKProcStartCmd     = "start_cmd"
	BKProcStopCmd      = "stop_cmd"
	BKProcReloadCmd    = "reload_cmd"
	BKProcRestartCmd   = "restart_cmd"
	BKProcTimeOut      = "timeout"
	BKProcWorkPath     = "work_path"
	BKProcInstNum      = "proc_num"

	// BKInstKeyField the inst key field for metric discover
	BKInstKeyField = "bk_inst_key"

	// for net collect device
	BKDeviceIDField    = "device_id"
	BKDeviceNameField  = "device_name"
	BKDeviceModelField = "device_model"
	BKVendorField      = "bk_vendor"

	// for net collect property of device
	BKNetcollectPropertyIDField = "netcollect_property_id"
	BKOIDField                  = "oid"
	BKPeriodField               = "period"
	BKActionField               = "action"
	BKProcinstanceID            = "proc_instance_id"

	// BKGseOpProcTaskDetailField gse operate process return detail
	BKGseOpProcTaskDetailField = "detail"
	BKGroupField               = "group"

	BKAttributeIDField = "bk_attribute_id"

	BKTokenField       = "token"
	BKCursorField      = "cursor"
	BKClusterTimeField = "cluster_time"
	BKEventTypeField   = "type"
	BKStartAtTimeField = "start_at_time"
	BKSubResourceField = "bk_sub_resource"

	BKBizSetIDField    = "bk_biz_set_id"
	BKBizSetNameField  = "bk_biz_set_name"
	BKBizSetScopeField = "bk_scope"
	BKBizSetMatchField = "match_all"

	// BKHostInnerIPv6Field the host innerip field in the form of ipv6
	BKHostInnerIPv6Field = "bk_host_innerip_v6"

	// BKHostOuterIPv6Field the host outerip field in the form of ipv6
	BKHostOuterIPv6Field = "bk_host_outerip_v6"

	// BKAgentIDField the agent id field, used by agent to identify a host
	BKAgentIDField = "bk_agent_id"

<<<<<<< HEAD
	// BKAddressingField the host addressing mode field, data collection will collect & change inner ip if it's dynamic
	BKAddressingField = "addressing"
=======
	// BKAddressingField the addressing field, defines the host addressing type
	BKAddressingField = "bk_addressing"
>>>>>>> 924e5eb2
)

const (
	BKRequestField = "bk_request_id"
	BKTxnIDField   = "bk_txn_id"
)

const (
	// UserDefinedModules user define idle module key.
	UserDefinedModules = "user_modules"

	// SystemSetName user define idle module key.
	SystemSetName = "set_name"

	// SystemIdleModuleKey system idle module key.
	SystemIdleModuleKey = "idle"

	// SystemFaultModuleKey system define fault module name.
	SystemFaultModuleKey = "fault"

	// SystemRecycleModuleKey system define recycle module name.
	SystemRecycleModuleKey = "recycle"
)

// DefaultResSetName the inner module set
const DefaultResSetName string = "空闲机池"

// WhiteListAppName the white list app name
const WhiteListAppName = "蓝鲸"

// WhiteListSetName the white list set name
const WhiteListSetName = "公共组件"

// WhiteListModuleName the white list module name
const WhiteListModuleName = "gitserver"

// the inst record's logging information
const (
	// CreatorField the creator
	CreatorField = "creator"

	// CreateTimeField the create time field
	CreateTimeField = "create_time"

	// ConfirmTimeField the cloud resource confirm time filed
	ConfirmTimeField = "confirm_time"

	// StartTimeField the cloud sync start time field
	StartTimeFiled = "start_time"

	// ModifierField the modifier field
	ModifierField = "modifier"

	// LastTimeField the last time field
	LastTimeField = "last_time"
)

const (
	// ValidCreate valid create
	ValidCreate = "create"

	// ValidUpdate valid update
	ValidUpdate = "update"
)

// DefaultResSetFlag the default resource set flat
const DefaultResSetFlag int = 1

const DefaultFlagDefaultValue int = 0

// DefaultAppFlag the default app flag
const DefaultAppFlag int = 1

// DefaultAppName the default app name
const DefaultAppName string = "资源池"

const DefaultCloudName string = "default area"

const DefaultInstName string = "实例名"

// BKAppName the default app name
const BKAppName string = "蓝鲸"

// bk_classification_id value
const BKNetwork = "bk_network"

const (
	SNMPActionGet = "get"

	SNMPActionGetNext = "getnext"
)

const (
	// DefaultResModuleFlag the default resource module flag
	DefaultResModuleFlag int = 1

	// DefaultFaultModuleFlag the default fault module flag
	DefaultFaultModuleFlag int = 2

	// NormalModuleFlag create module by user , default =0
	NormalModuleFlag int = 0

	// NormalSetDefaultFlag user create set default field value
	NormalSetDefaultFlag int64 = 0

	// DefaultRecycleModuleFlag default recycle module flag
	DefaultRecycleModuleFlag int = 3

	// DefaultResSelfDefinedModuleFlag the default resource self-defined module flag
	DefaultResSelfDefinedModuleFlag int = 4

	// DefaultUserResModuleFlag the default platform self-defined module flag.
	DefaultUserResModuleFlag int = 5
)

const (
	DefaultModuleType string = "1"
)

const (
	// FieldTypeSingleChar the single char filed type
	FieldTypeSingleChar string = "singlechar"

	// FieldTypeLongChar the long char field type
	FieldTypeLongChar string = "longchar"

	// FieldTypeInt the int field type
	FieldTypeInt string = "int"

	// FieldTypeFloat the float field type
	FieldTypeFloat string = "float"

	// FieldTypeEnum the enum field type
	FieldTypeEnum string = "enum"

	// FieldTypeDate the date field type
	FieldTypeDate string = "date"

	// FieldTypeTime the time field type
	FieldTypeTime string = "time"

	// FieldTypeUser the user field type
	FieldTypeUser string = "objuser"

	// FieldObject 此处只校验是否是对象。此校验是为了兼容biz_set中的bk_scope 的类型是 querybuilder，由于在 coreservice层解析出来的
	// 是map[string]interface,所以在此处只需要校验是否是对象，对于querybuilder的合法性应该放在场景层做校验。后续如果走的是object校验，
	// 都需要在场景层进行真正的校验
	FieldObject string = "object"

	// FieldTypeTimeZone the timezone field type
	FieldTypeTimeZone string = "timezone"

	// FieldTypeBool the bool type
	FieldTypeBool string = "bool"

	// FieldTypeList the list type
	FieldTypeList string = "list"

	// FieldTypeTable the table type, inner type.
	FieldTypeTable string = "table"

	// FieldTypeOrganization the organization field type
	FieldTypeOrganization string = "organization"

	// FieldTypeSingleLenChar the single char length limit
	FieldTypeSingleLenChar int = 256

	// FieldTypeLongLenChar the long char length limit
	FieldTypeLongLenChar int = 2000

	// FieldTypeUserLenChar the user char length limit
	FieldTypeUserLenChar int = 2000

	//FieldTypeStrictCharRegexp the single char regex expression
	FieldTypeStrictCharRegexp string = `^[a-zA-Z]\w*$`

	//FieldTypeServiceCategoryRegexp the service category regex expression
	FieldTypeServiceCategoryRegexp string = `^([\w\p{Han}]|[:\-\(\)])+$`

	//FieldTypeMainlineRegexp the mainline instance name regex expression
	FieldTypeMainlineRegexp string = `^[^\\\|\/:\*,<>"\?#\s]+$`

	//FieldTypeSingleCharRegexp the single char regex expression
	//FieldTypeSingleCharRegexp string = `^([\w\p{Han}]|[，。？！={}|?<>~～、：＃；％＊——……＆·＄（）‘’“”\[\]『』〔〕｛｝【】￥￡♀‖〖〗《》「」:,;\."'\/\\\+\-\s#@\(\)])+$`
	FieldTypeSingleCharRegexp string = `\S`

	//FieldTypeLongCharRegexp the long char regex expression\
	//FieldTypeLongCharRegexp string = `^([\w\p{Han}]|[，。？！={}|?<>~～、：＃；％＊——……＆·＄（）‘’“”\[\]『』〔〕｛｝【】￥￡♀‖〖〗《》「」:,;\."'\/\\\+\-\s#@\(\)])+$`
	FieldTypeLongCharRegexp string = `\S`
)

const (
	// HostAddMethodExcel add a host method
	HostAddMethodExcel = "1"

	// HostAddMethodAgent add a  agent method
	HostAddMethodAgent = "2"

	// HostAddMethodAPI add api method
	HostAddMethodAPI = "3"

	// HostAddMethodExcelIndexOffset the height of the table header
	HostAddMethodExcelIndexOffset = 3

	// HostAddMethodExcelAssociationIndexOffset
	HostAddMethodExcelAssociationIndexOffset = 2

	// HostAddMethodExcelDefaultIndex 生成表格数据起始索引，第一列为字段说明
	HostAddMethodExcelDefaultIndex = 1

	/*EXCEL color AARRGGBB :
	AA means Alpha
	RRGGBB means Red, in hex.
	GG means Red, in hex.
	BB means Red, in hex.
	*/

	// ExcelHeaderFirstRowColor cell bg color
	ExcelHeaderFirstRowColor = "FF92D050"
	// ExcelHeaderFirstRowFontColor  font color
	ExcelHeaderFirstRowFontColor = "00000000"
	// ExcelHeaderFirstRowRequireFontColor require font color
	ExcelHeaderFirstRowRequireFontColor = "FFFF0000"
	// ExcelHeaderOtherRowColor cell bg color
	ExcelHeaderOtherRowColor = "FFC6EFCE"
	// ExcelHeaderOtherRowFontColor font color
	ExcelHeaderOtherRowFontColor = "FF000000"
	// ExcelCellDefaultBorderColor black color
	ExcelCellDefaultBorderColor = "FFD4D4D4"
	// ExcelHeaderFirstColumnColor light gray
	ExcelHeaderFirstColumnColor = "fee9da"
	// ExcelFirstColumnCellColor dark gray
	ExcelFirstColumnCellColor = "fabf8f"

	// ExcelAsstPrimaryKeySplitChar split char
	ExcelAsstPrimaryKeySplitChar = ","
	// ExcelAsstPrimaryKeyJoinChar split char
	ExcelAsstPrimaryKeyJoinChar = "="
	// ExcelAsstPrimaryKeyRowChar split char
	ExcelAsstPrimaryKeyRowChar = "\n"

	// ExcelDelAsstObjectRelation delete asst object relation
	ExcelDelAsstObjectRelation = "/"

	// ExcelDataValidationListLen excel dropdown list item count
	ExcelDataValidationListLen = 50

	// ExcelCommentSheetCotentLangPrefixKey excel comment sheet centent language prefixe key
	ExcelCommentSheetCotentLangPrefixKey = "import_comment"

	// ExcelFirstColumnFieldName export excel first column for tips
	ExcelFirstColumnFieldName = "field_name"
	ExcelFirstColumnFieldType = "field_type"
	ExcelFirstColumnFieldID   = "field_id"
	ExcelFirstColumnInstData  = "inst_data"

	ExcelFirstColumnAssociationAttribute = "excel_association_attribute"
	ExcelFirstColumnFieldDescription     = "excel_field_description"

	// the value of ignored excel cell
	ExcelCellIgnoreValue = "--"
)

// BizSetConditionMaxDeep 业务集场景下querybuilder条件的最大深度不能超过2层
const BizSetConditionMaxDeep = 2
const (
	// InputTypeExcel  data from excel
	InputTypeExcel = "excel"

	// InputTypeApiHostSync data from api for synchronize new host
	InputTypeApiNewHostSync = "api_sync_host"

	// BatchHostAddMaxRow batch sync add host max row
	BatchHostAddMaxRow = 128

	// ExcelImportMaxRow excel import max row
	ExcelImportMaxRow = 1000
)

const (
	// HTTPBKAPIErrorMessage apiserver error message
	HTTPBKAPIErrorMessage = "bk_error_msg"

	// HTTPBKAPIErrorCode apiserver error code
	HTTPBKAPIErrorCode = "bk_error_code"
)

// KvMap the map definition
type KvMap map[string]interface{}

const (
	// CCSystemOperatorUserName the system user
	CCSystemOperatorUserName  = "cc_system"
	CCSystemCollectorUserName = "cc_collector"
)

// APIRsp the result the http requst
type APIRsp struct {
	HTTPCode int         `json:"-"`
	Result   bool        `json:"result"`
	Code     int         `json:"code"`
	Message  interface{} `json:"message"`
	Data     interface{} `json:"data"`
}

const (
	// BKCacheKeyV3Prefix the prefix definition
	BKCacheKeyV3Prefix = "cc:v3:"
)

// event cache keys
const (
	EventCacheEventIDKey = BKCacheKeyV3Prefix + "event:inst_id"
	RedisSnapKeyPrefix   = BKCacheKeyV3Prefix + "snapshot:"
)
const (
	// RedisSentinelMode redis mode is sentinel
	RedisSentinelMode = "sentinel"
	// RedisSingleMode redis mode is single
	RedisSingleMode = "single"
)

// api cache keys
const (
	ApiCacheLimiterRulePrefix = BKCacheKeyV3Prefix + "api:limiter_rule:"
)

const (
	// BKHTTPHeaderUser current request http request header fields name for login user
	BKHTTPHeaderUser = "BK_User"
	// BKHTTPLanguage the language key word
	BKHTTPLanguage = "HTTP_BLUEKING_LANGUAGE"
	// BKHTTPOwnerID the owner
	BKHTTPOwner = "HTTP_BK_SUPPLIER_ACCOUNT"
	// BKHTTPOwnerID the owner id
	BKHTTPOwnerID           = "HTTP_BLUEKING_SUPPLIER_ID"
	BKHTTPCookieLanugageKey = "blueking_language"
	BKHTTPRequestAppCode    = "Bk-App-Code"
	BKHTTPRequestRealIP     = "X-Real-Ip"

	// BKHTTPCCRequestID cc request id cc_request_id
	BKHTTPCCRequestID = "Cc_Request_Id"
	// BKHTTPOtherRequestID esb request id  X-Bkapi-Request-Id
	BKHTTPOtherRequestID = "X-Bkapi-Request-Id"

	BKHTTPSecretsToken   = "BK-Secrets-Token"
	BKHTTPSecretsProject = "BK-Secrets-Project"
	BKHTTPSecretsEnv     = "BK-Secrets-Env"
	// BKHTTPReadReference  query db use secondary node
	BKHTTPReadReference = "Cc_Read_Preference"
	// BKHTTPRequestFromWeb represents if request is from web server
	BKHTTPRequestFromWeb = "Cc_Request_From_Web"
)

type ReadPreferenceMode string

func (r ReadPreferenceMode) String() string {
	return string(r)
}

// BKHTTPReadRefernceMode constants  这个位置对应的是mongodb 的read preference 的mode，如果driver 没有变化这里是不需要变更的，
// 新增mode 需要修改src/storage/dal/mongo/local/mongo.go 中的getCollectionOption 方法来支持
const (
	// NilMode not set
	NilMode ReadPreferenceMode = ""
	// PrimaryMode indicates that only a primary is
	// considered for reading. This is the default
	// mode.
	PrimaryMode ReadPreferenceMode = "1"
	// PrimaryPreferredMode indicates that if a primary
	// is available, use it; otherwise, eligible
	// secondaries will be considered.
	PrimaryPreferredMode ReadPreferenceMode = "2"
	// SecondaryMode indicates that only secondaries
	// should be considered.
	SecondaryMode ReadPreferenceMode = "3"
	// SecondaryPreferredMode indicates that only secondaries
	// should be considered when one is available. If none
	// are available, then a primary will be considered.
	SecondaryPreferredMode ReadPreferenceMode = "4"
	// NearestMode indicates that all primaries and secondaries
	// will be considered.
	NearestMode ReadPreferenceMode = "5"
)

// transaction related
const (
	TransactionIdHeader      = "cc_transaction_id_string"
	TransactionTimeoutHeader = "cc_transaction_timeout"

	// mongodb default transaction timeout is 1 minute.
	TransactionDefaultTimeout = 2 * time.Minute
)

const (
	// DefaultAppLifeCycleNormal  biz life cycle normal
	DefaultAppLifeCycleNormal = "2"
)

// Host OS type enumeration value
const (
	HostOSTypeEnumLinux   = "1"
	HostOSTypeEnumWindows = "2"
	HostOSTypeEnumAIX     = "3"
	HostOSTypeEnumUNIX    = "4"
	HostOSTypeEnumSolaris = "5"
)

const (
	MaxProcessPrio = 10000
	MinProcessPrio = -100
)

// integer const
const (
	MaxUint64  = ^uint64(0)
	MinUint64  = 0
	MaxInt64   = int64(MaxUint64 >> 1)
	MinInt64   = -MaxInt64 - 1
	MaxUint    = ^uint(0)
	MinUint    = 0
	MaxInt     = int(MaxUint >> 1)
	MinInt     = -MaxInt - 1
	MaxFloat64 = math.MaxFloat64
	MinFloat64 = -math.MaxFloat64
)

// flag
const HostCrossBizField = "hostcrossbiz"
const HostCrossBizValue = "e76fd4d1683d163e4e7e79cef45a74c1"

// config admin
const (
	ConfigAdminID         = "configadmin"
	ConfigAdminValueField = "config"
)

const (
	// APPConfigWaitTime application wait config from zookeeper time (unit sencend)
	APPConfigWaitTime = 15
)

const (
	// URLFilterWhiteList url filter white list not execute any filter
	// multiple url separated by commas
	URLFilterWhiteListSuffix = "/healthz,/version,/monitor_healthz"

	URLFilterWhiteListSepareteChar = ","
)

type DataStatusFlag string

const (
	DataStatusDisabled DataStatusFlag = "disabled"
	DataStatusEnable   DataStatusFlag = "enable"
)

const (
	BKDataStatusField   = "bk_data_status"
	BKDataRecoverSuffix = "(recover)"
)

const (
	// period default value
	Infinite = "∞"
)

// netcollect
const (
	BKNetDevice   = "net_device"
	BKNetProperty = "net_property"
)

const (
	// login type
	BKBluekingLoginPluginVersion   = "blueking"
	BKOpenSourceLoginPluginVersion = "opensource"
	BKSkipLoginPluginVersion       = "skip-login"

	// monitor plugin type
	BKNoopMonitorPlugin     = "noop"
	BKBluekingMonitorPlugin = "blueking"

	HTTPCookieBKToken = "bk_token"

	WEBSessionUinKey           = "username"
	WEBSessionChineseNameKey   = "chName"
	WEBSessionPhoneKey         = "phone"
	WEBSessionEmailKey         = "email"
	WEBSessionRoleKey          = "role"
	WEBSessionOwnerUinKey      = "owner_uin"
	WEBSessionOwnerUinListeKey = "owner_uin_list"
	WEBSessionAvatarUrlKey     = "avatar_url"
	WEBSessionMultiSupplierKey = "multisupplier"

	LoginSystemMultiSupplierTrue  = "1"
	LoginSystemMultiSupplierFalse = "0"

	LogoutHTTPSchemeCookieKey = "http_scheme"
	LogoutHTTPSchemeHTTP      = "http"
	LogoutHTTPSchemeHTTPS     = "https"
)

const BKStatusField = "status"

const (
	BKProcInstanceOpUser             = "proc instance user"
	BKSynchronizeDataTaskDefaultUser = "synchronize task user"

	BKCloudSyncUser = "cloud_sync_user"

	BKIAMSyncUser = "iam_sync_user"
)

const (
	RedisProcSrvHostInstanceRefreshModuleKey  = BKCacheKeyV3Prefix + "prochostinstancerefresh:set"
	RedisProcSrvHostInstanceAllRefreshLockKey = BKCacheKeyV3Prefix + "lock:prochostinstancerefresh"
	RedisProcSrvQueryProcOPResultKey          = BKCacheKeyV3Prefix + "procsrv:query:opresult:set"
	RedisCloudSyncInstancePendingStart        = BKCacheKeyV3Prefix + "cloudsyncinstancependingstart:list"
	RedisCloudSyncInstanceStarted             = BKCacheKeyV3Prefix + "cloudsyncinstancestarted:list"
	RedisCloudSyncInstancePendingStop         = BKCacheKeyV3Prefix + "cloudsyncinstancependingstop:list"
	RedisMongoCacheSyncKey                    = BKCacheKeyV3Prefix + "mongodb:cache"
)

// association fields
const (
	// the id of the association kind
	AssociationKindIDField    = "bk_asst_id"
	AssociationKindNameField  = "bk_asst_name"
	AssociationObjAsstIDField = "bk_obj_asst_id"
	AssociatedObjectIDField   = "bk_asst_obj_id"
)

// association
const (
	AssociationKindMainline = "bk_mainline"
	AssociationTypeBelong   = "belong"
	AssociationTypeGroup    = "group"
	AssociationTypeRun      = "run"
	AssociationTypeConnect  = "connect"
	AssociationTypeDefault  = "default"
)

const (
	// MetadataField data business key
	MetadataField = "metadata"
)

const (
	BKBizDefault = "bizdefault"
)

const (
	// MetaDataSynchronizeField Synchronous data aggregation field
	MetaDataSynchronizeField = "sync"
	// MetaDataSynchronizeFlagField synchronize flag
	MetaDataSynchronizeFlagField = "flag"
	// MetaDataSynchronizeVersionField synchronize version
	MetaDataSynchronizeVersionField = "version"
	// MetaDataSynchronizeIdentifierField 数据需要同步cmdb系统的身份标识， 值是数组
	MetaDataSynchronizeIdentifierField = "identifier"
	// MetaDataSynchronIdentifierFlagSyncAllValue 数据可以被任何系统同步
	MetaDataSynchronIdentifierFlagSyncAllValue = "__bk_cmdb__"

	// SynchronizeSignPrefix  synchronize sign , Should appear in the configuration file
	SynchronizeSignPrefix = "sync_blueking"

	/* synchronize model description classify*/

	// SynchronizeModelTypeClassification synchroneize model classification
	SynchronizeModelTypeClassification = "model_classification"
	// SynchronizeModelTypeAttribute synchroneize model attribute
	SynchronizeModelTypeAttribute = "model_attribute"
	// SynchronizeModelTypeAttributeGroup synchroneize model attribute group
	SynchronizeModelTypeAttributeGroup = "model_atrribute_group"
	// SynchronizeModelTypeBase synchroneize model attribute
	SynchronizeModelTypeBase = "model"

	/* synchronize instance assoication sign*/

	// SynchronizeAssociationTypeModelHost synchroneize model ggroup
	SynchronizeAssociationTypeModelHost = "module_host"
)

const (
	AttributePlaceHolderMaxLength = 2000
	AttributeOptionMaxLength      = 2000
	AttributeIDMaxLength          = 128
	AttributeNameMaxLength        = 128
	AttributeUnitMaxLength        = 20
	AttributeOptionValueMaxLength = 128
	AttributeOptionArrayMaxLength = 200
	ServiceCategoryMaxLength      = 128
)

const (
	NameFieldMaxLength         = 256
	MainlineNameFieldMaxLength = 256

	// 用于表示还未设置服务模板的情况，比如没有绑定服务模板
	ServiceTemplateIDNotSet = 0
	SetTemplateIDNotSet     = 0

	MetadataLabelBiz = "metadata.label.bk_biz_id"

	DefaultServiceCategoryName = "Default"
)

const (
	ContextRequestIDField    = "request_id"
	ContextRequestUserField  = "request_user"
	ContextRequestOwnerField = "request_owner"
)

const (
	OperationCustom      = "custom"
	OperationReportType  = "report_type"
	OperationConfigID    = "config_id"
	BizModuleHostChart   = "biz_module_host_chart"
	HostOSChart          = "host_os_chart"
	HostBizChart         = "host_biz_chart"
	HostCloudChart       = "host_cloud_chart"
	HostChangeBizChart   = "host_change_biz_chart"
	ModelAndInstCount    = "model_and_inst_count"
	ModelInstChart       = "model_inst_chart"
	ModelInstChangeChart = "model_inst_change_chart"
	CreateObject         = "create object"
	DeleteObject         = "delete object"
	UpdateObject         = "update object"
	OperationDescription = "op_desc"
	OptionOther          = "其他"
	TimerPattern         = "^[\\d]+\\:[\\d]+$"
	// BKTaskTypeField the api task type field
	BKTaskTypeField    = "task_type"
	SyncSetTaskFlag    = "set_template_sync"
	SyncModuleTaskFlag = "service_template_sync"

	// SyncModuleHostApplyTaskFlag module dimension host auto-apply async task flag.
	SyncModuleHostApplyTaskFlag = "module_host_apply_sync"
	// SyncServiceTemplateHostApplyTaskFlag  service template dimension host auto-apply async task flag.
	SyncServiceTemplateHostApplyTaskFlag = "service_template_host_apply_sync"

	BKHostState = "bk_state"
)

// multiple language support
type LanguageType string

const (
	Chinese LanguageType = "zh-cn"
	English LanguageType = "en"
)

// cloud sync const
const (
	BKCloudAccountID             = "bk_account_id"
	BKCloudAccountName           = "bk_account_name"
	BKCloudVendor                = "bk_cloud_vendor"
	BKCloudSyncTaskName          = "bk_task_name"
	BKCloudSyncTaskID            = "bk_task_id"
	BKCloudSyncStatus            = "bk_sync_status"
	BKCloudSyncStatusDescription = "bk_status_description"
	BKCloudLastSyncTime          = "bk_last_sync_time"
	BKCreator                    = "bk_creator"
	BKStatus                     = "bk_status"
	BKStatusDetail               = "bk_status_detail"
	BKLastEditor                 = "bk_last_editor"
	BKSecretID                   = "bk_secret_id"
	BKVpcID                      = "bk_vpc_id"
	BKVpcName                    = "bk_vpc_name"
	BKRegion                     = "bk_region"
	BKCloudSyncVpcs              = "bk_sync_vpcs"

	// 是否为被销毁的云主机
	IsDestroyedCloudHost = "is_destroyed_cloud_host"
)

const (
	BKCloudHostStatusUnknown   = "1"
	BKCloudHostStatusStarting  = "2"
	BKCloudHostStatusRunning   = "3"
	BKCloudHostStatusStopping  = "4"
	BKCloudHostStatusStopped   = "5"
	BKCloudHostStatusDestroyed = "6"
)

const (
	BKCloudAreaStatusNormal   = "1"
	BKCloudAreaStatusAbnormal = "2"
)

// configcenter
const (
	BKDefaultConfigCenter = "zookeeper"
)

const (
	CCLogicUniqueIdxNamePrefix = "bkcc_unique_"
	CCLogicIndexNamePrefix     = "bkcc_idx_"
)

const (
	// DefaultResBusinessSetFlag the default resource business set flag
	DefaultResBusinessSetFlag = 1
)<|MERGE_RESOLUTION|>--- conflicted
+++ resolved
@@ -668,13 +668,8 @@
 	// BKAgentIDField the agent id field, used by agent to identify a host
 	BKAgentIDField = "bk_agent_id"
 
-<<<<<<< HEAD
-	// BKAddressingField the host addressing mode field, data collection will collect & change inner ip if it's dynamic
-	BKAddressingField = "addressing"
-=======
 	// BKAddressingField the addressing field, defines the host addressing type
 	BKAddressingField = "bk_addressing"
->>>>>>> 924e5eb2
 )
 
 const (

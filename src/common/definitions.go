--- conflicted
+++ resolved
@@ -986,14 +986,11 @@
 	HostOSTypeEnumWindows = "2"
 	HostOSTypeEnumAIX     = "3"
 	HostOSTypeEnumUNIX    = "4"
-<<<<<<< HEAD
-=======
 )
 
 const (
 	MaxProcessPrio = 10000
 	MinProcessPrio = -100
->>>>>>> 6f745a84
 )
 
 // integer const

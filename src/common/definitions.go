--- conflicted
+++ resolved
@@ -546,7 +546,9 @@
 	// BKTableNameObjClassifiction the table name of the object classification
 	BKTableNameObjClassifiction = "cc_ObjClassification"
 
-<<<<<<< HEAD
+	// BKTableNameInstAsst the table name of the inst association
+	BKTableNameInstAsst = "cc_InstAsst"
+
 	BKTableNameBaseApp     = "cc_ApplicationBase"
 	BKTableNameBaseHost    = "cc_HostBase"
 	BKTableNameBaseModule  = "cc_ModuleBase"
@@ -554,10 +556,6 @@
 	BKTableNameBasePlat    = "cc_PlatBase"
 	BKTableNameBaseSet     = "cc_SetBase"
 	BKTableNameBaseProcess = "cc_Process"
-=======
-	// BKTableNameInstAsst the table name of the inst association
-	BKTableNameInstAsst = "cc_InstAsst"
->>>>>>> 97e25665
 )
 
 const (

/*
 * Tencent is pleased to support the open source community by making 蓝鲸 available.
 * Copyright (C) 2017-2018 THL A29 Limited, a Tencent company. All rights reserved.
 * Licensed under the MIT License (the "License"); you may not use this file except
 * in compliance with the License. You may obtain a copy of the License at
 * http://opensource.org/licenses/MIT
 * Unless required by applicable law or agreed to in writing, software distributed under
 * the License is distributed on an "AS IS" BASIS, WITHOUT WARRANTIES OR CONDITIONS OF ANY KIND,
 * either express or implied. See the License for the specific language governing permissions and
 * limitations under the License.
 */

package common

const (
	// HTTPCreate create method
	HTTPCreate = "POST"

	// HTTPSelectPost select method
	HTTPSelectPost = "POST"

	// HTTPSelectGet select method
	HTTPSelectGet = "GET"

	// HTTPUpdate update method
	HTTPUpdate = "PUT"

	// HTTPDelete delete method
	HTTPDelete = "DELETE"

	// BKTrue the true definition
	BKTrue = 1

	// BKFalse the false definition
	BKFalse = 2

	// BKNoLimit no limit definition
	BKNoLimit = 999999999

	// BKDefaultLimit the default limit definition
	BKDefaultLimit = 20

	// BKParent the parent code
	BKParent = 1
	// BKChild the child code
	BKChild = 2

	// BKParentStr the parent name
	BKParentStr = "bk_parentid"

	// BKChildStr the child name
	BKChildStr = "bk_childid"

	// BKInstParentStr the inst parent name
	BKInstParentStr = "bk_parent_id"

	// BKDefaultOwnerID the default owner value
	BKDefaultOwnerID = "0"

	// BKDefaultSupplierID the default owner id
	BKDefaultSupplierID = 0

	// BKSuperOwnerID the super owner value
	BKSuperOwnerID = "supperowner"

	// BKDefaultDirSubArea the default dir subarea
	BKDefaultDirSubArea = 0

	// BKTimeTypeParseFlag the time flag
	BKTimeTypeParseFlag = "cc_time_type"

	// BKTopoBusinessLevelLimit the mainline topo level limit
	BKTopoBusinessLevelLimit = "level.businessTopoMax"

	// BKTopoBusinessLevelDefault the mainline topo level default level
	BKTopoBusinessLevelDefault = 7
)

const (
	// BKInnerObjIDApp the inner object
	BKInnerObjIDApp = "biz"

	// BKInnerObjIDSet the inner object
	BKInnerObjIDSet = "set"

	// BKInnerObjIDModule the inner object
	BKInnerObjIDModule = "module"

	// BKInnerObjIDHost the inner object
	BKInnerObjIDHost = "host"

	// BKINnerObjIDObject the inner object
	BKINnerObjIDObject = "object"

	// BKInnerObjIDProc the inner object
	BKInnerObjIDProc = "process"

	// BKInnerObjIDPlat the inner object
	BKInnerObjIDPlat = "plat"

	// BKInnerObjIDSwitch the inner object
	BKInnerObjIDSwitch = "bk_switch"
	// BKInnerObjIDRouter the inner object
	BKInnerObjIDRouter = "bk_router"
	// BKInnerObjIDBlance the inner object
	BKInnerObjIDBlance = "bk_load_balance"
	// BKInnerObjIDFirewall the inner object
	BKInnerObjIDFirewall = "bk_firewall"
	// BKInnerObjIDWeblogic the inner object
	BKInnerObjIDWeblogic = "bk_weblogic"
	// BKInnerObjIDTomcat the inner object
	BKInnerObjIDTomcat = "bk_tomcat"
	// BKInnerObjIDApache the inner object
	BKInnerObjIDApache = "bk_apache"
)

// Revision
const (
	RevisionEnterprise = "enterprise"
	RevisionCommunity  = "community"
	RevisionOpensource = "opensource"
)

const (
	// BKDBIN the db operator
	BKDBIN = "$in"

	// BKDBOR the db operator
	BKDBOR = "$or"

	// BKDBLIKE the db operator
	BKDBLIKE = "$regex"

	// BKDBEQ the db operator
	BKDBEQ = "$eq"

	// BKDBNE the db operator
	BKDBNE = "$ne"

	// BKDBNIN the db oeprator
	BKDBNIN = "$nin"

	// BKDBLT the db operator
	BKDBLT = "$lt"

	// BKDBLTE the db operator
	BKDBLTE = "$lte"

	// BKDBGT the db operator
	BKDBGT = "$gt"

	// BKDBGTE the db opeartor
	BKDBGTE = "$gte"
	// BKDBSortFieldSep the db sort field split char
	BKDBSortFieldSep = ","
)

const (
	// DefaultResModuleName the default idle module name
	DefaultResModuleName string = "空闲机"
	// DefaultFaultModuleName the default fault module name
	DefaultFaultModuleName string = "故障机"
)

const (
	// BKFIeldID the id definition
	BKFieldID = "id"

	// BKDefaultField the default field
	BKDefaultField = "default"

	// BKOwnerIDField the owner field
	BKOwnerIDField = "bk_supplier_account"

	// BKSupplierIDField the supplier id field
	BKSupplierIDField = "bk_supplier_id"

	// BKAppIDField the appid field
	BKAppIDField = "bk_biz_id"

	// BKIPAddr the ip address
	BKIPArr = "ipArr"

	// BKHostInnerIPField the host innerip field
	BKHostInnerIPField = "bk_host_innerip"

	// BKHostOuterIPField the host outerip field
	BKHostOuterIPField = "bk_host_outerip"

	// BKHostIDField the host id field
	BKHostIDField = "bk_host_id"

	// BKHostNameField the host name field
	BKHostNameField = "bk_host_name"

	// BKAppNameField the app name field
	BKAppNameField = "bk_biz_name"

	// BKSetIDField the setid field
	BKSetIDField = "bk_set_id"

	// BKSetNameField the set name field
	BKSetNameField = "bk_set_name"

	// BKModuleIDField the module id field
	BKModuleIDField = "bk_module_id"

	// BKModuleNameField the module name field
	BKModuleNameField = "bk_module_name"

	// BKSubscriptionIDField the subscription id field
	BKSubscriptionIDField = "subscription_id"
	// BKSubscriptionNameField the subscription name field
	BKSubscriptionNameField = "subscription_name"

	// BKOSTypeField the os type field
	BKOSTypeField = "bk_os_type"

	// BKOSNameField the os name field
	BKOSNameField = "bk_os_name"

	// BKCloudIDField the cloud id field
	BKCloudIDField = "bk_cloud_id"

	// BKCloudNameField the cloud name field
	BKCloudNameField = "bk_cloud_name"

	// BKObjIDField the obj id field
	BKObjIDField = "bk_obj_id"

	// BKObjNameField the obj name field
	BKObjNameField = "bk_obj_name"

	// BKObjIconField the obj icon field
	BKObjIconField = "bk_obj_icon"

	// BKInstIDField the inst id field
	BKInstIDField = "bk_inst_id"

	// BKInstNameField the inst name field
	BKInstNameField = "bk_inst_name"

	// BKProcIDField the proc id field
	BKProcIDField = "bk_process_id"

	// BKConfTempId is the config template id field
	BKConfTempIdField = "bk_conftemp_id"

	// BKProcNameField the proc name field
	BKProcNameField = "bk_process_name"

	// BKPropertyIDField the propety id field
	BKPropertyIDField = "bk_property_id"

	// BKPropertyNameField the property name field
	BKPropertyNameField = "bk_property_name"

	// BKPropertyTypeField the property type field
	BKPropertyTypeField = "bk_property_type"

	BKPropertyGroupField = "bk_property_group"

	// BKPropertyValueField the property value field
	BKPropertyValueField = "bk_property_value"

	// BKObjAttIDField the obj att id field
	BKObjAttIDField = "bk_object_att_id"

	// BKClassificationIDField the classification id field
	BKClassificationIDField = "bk_classification_id"

	// BKClassificationNameField the classification name field
	BKClassificationNameField = "bk_classification_name"

	// BKClassificationIconField the classification icon field
	BKClassificationIconField = "bk_classification_icon"

	// BKPropertyGroupIDField the property group id field
	BKPropertyGroupIDField = "bk_group_id"

	// BKPropertyGroupNameField the property group name field
	BKPropertyGroupNameField = "bk_group_name"

	// BKPropertyGroupIndexField the property group index field
	BKPropertyGroupIndexField = "bk_group_index"

	// BKAsstObjIDField the property obj id field
	BKAsstObjIDField = "bk_asst_obj_id"

	// BKAsstInstIDField the property inst id field
	BKAsstInstIDField = "bk_asst_inst_id"

	// BKOptionField the option field
	BKOptionField = "option"

	// BKPrivilegeField the privilege field
	BKPrivilegeField = "privilege"

	// BKUserGroupIDField the group id field
	BKUserGroupIDField = "group_id"

	// BKUserListField the user list field
	BKUserListField = "user_list"

	// BKContentField the content field
	BKContentField = "content"

	// BKExtKeyField the ext key field
	BKExtKeyField = "ext_key"

	// BKOpDescField the op desc field
	BKOpDescField = "op_desc"

	// BKOpTypeField the op type field
	BKOpTypeField = "op_type"

	// BKOpTargetField the op target field
	BKOpTargetField = "op_target"

	// BKOpTimeField the op time field
	BKOpTimeField = "op_time"

	// BKSetEnvField the set env field
	BKSetEnvField = "bk_set_env"

	// BKSetStatusField the set status field
	BKSetStatusField = "bk_service_status"

	// BKSetDescField the set desc field
	BKSetDescField = "bk_set_desc"

	// BKSetCapacityField the set capacity field
	BKSetCapacityField = "bk_capacity"

	// BKPort the port
	BKPort = "port"

	// BKUser the user
	BKUser = "user"

	// BKProtocol the protocol
	BKProtocol = "protocol"

	// BKProcessIDField the process id field
	BKProcessIDField = "bk_process_id"

	// BKProcessNameField the process name field
	BKProcessNameField = "bk_process_name"

	// BKFuncIDField the func id field
	BKFuncIDField = "bk_func_id"

	// BKFuncName the function name
	BKFuncName = "bk_func_name"

	// BKBindIP the bind ip
	BKBindIP = "bind_ip"

	// BKWorkPath the work path
	BKWorkPath = "work_path"

	// BKIsPre the ispre field
	BKIsPre = "ispre"

	// bkIsOnly the isonly field, is primary key
	BKIsOnly = "isonly"

	// BKIsIncrementField the isincrement field
	BKIsIncrementField = "is_increment"

	// BKProxyListField the proxy list field
	BKProxyListField = "bk_proxy_list"

	// BKIPListField the ip list field
	BKIPListField = "ip_list"

	// BKInvalidIPSField the invalid ips field
	BKInvalidIPSField = "invalid_ips"

	// BKGseProxyField the gse proxy
	BKGseProxyField = "bk_gse_proxy"

	// BKSubAreaField the sub area field
	BKSubAreaField = "bk_cloud_id"

	// BKProcField the proc field
	BKProcField = "bk_process"

	// BKMaintainersField the maintainers field
	BKMaintainersField = "bk_biz_maintainer"

	// BKProductPMField the product pm field
	BKProductPMField = "bk_biz_productor"

	// BKTesterField the tester field
	BKTesterField = "bk_biz_tester"

	// BKOperatorField the operator field
	BKOperatorField = "operator" // the operator of app of module, is means a job position

	// BKLifeCycleField the life cycle field
	BKLifeCycleField = "life_cycle"

	// BKDeveloperField the developer field
	BKDeveloperField = "bk_biz_developer"

	// BKLanguageField the language field
	BKLanguageField = "language"

	// BKBakOperatorField the bak operator field
	BKBakOperatorField = "bk_bak_operator"

	// BKTimeZoneField the time zone field
	BKTimeZoneField = "time_zone"

	// BKIsRequiredField the required field
	BKIsRequiredField = "isrequired"

	// BKModuleTypeField the module type field
	BKModuleTypeField = "bk_module_type"

	// BKOrgIPField the org ip field
	BKOrgIPField = "bk_org_ip"

	// BKDstIPField the dst ip field
	BKDstIPField = "bk_dst_ip"

	// BKDescriptionField the description field
	BKDescriptionField = "description"

	// BKIsOnlyField the isonly name field
	BKIsOnlyField = "isonly"
	// BKGseTaskIdField the gse taskid
	BKGseTaskIdField = "task_id"
	// BKProcPidFile the process pid file
	BKProcPidFile    = "pid_file"
	BKProcStartCmd   = "start_cmd"
	BKProcStopCmd    = "stop_cmd"
	BKProcReloadCmd  = "reload_cmd"
	BKProcRestartCmd = "restart_cmd"
	BKProcTimeOut    = "timeout"
	BKProcWorkPath   = "work_path"
	BKProcInstNum    = "proc_num"

	// BKInstKeyField the inst key field for metric discover
	BKInstKeyField = "bk_inst_key"

	// for net collect device
	BKDeviceIDField    = "device_id"
	BKDeviceNameField  = "device_name"
	BKDeviceModelField = "device_model"
	BKVendorField      = "bk_vendor"

	// for net collect property of device
	BKNetcollectPropertyIDlField = "netcollect_property_id"
	BKOIDField                   = "oid"
	BKPeriodField                = "period"
	BKActionField                = "action"
)

// DefaultResSetName the inner module set
const DefaultResSetName string = "空闲机池"

// WhiteListAppName the white list app name
const WhiteListAppName = "蓝鲸"

// WhiteListSetName the white list set name
const WhiteListSetName = "公共组件"

// WhiteListModuleName the white list module name
const WhiteListModuleName = "gitserver"

// the inst record's logging information
const (
	// CreatorField the creator
	CreatorField = "creator"

	// CreateTimeField the create time field
	CreateTimeField = "create_time"

	// ModifierField the modifier field
	ModifierField = "modifier"

	// LastTimeField the last time field
	LastTimeField = "last_time"
)

const (
	// ValidCreate valid create
	ValidCreate = "create"

	// ValidUpdate valid update
	ValidUpdate = "update"
)

// DefaultResSetFlag the default resource set flat
const DefaultResSetFlag int = 1

// DefaultAppFlag the default app flag
const DefaultAppFlag int = 1

// DefaultAppName the default app name
const DefaultAppName string = "资源池"

const DefaultCloudName string = "default area"

// BKAppName the default app name
const BKAppName string = "蓝鲸"

const BKMainLine = "mainline"

// bk_classification_id value
const BKNetwork = "bk_network"

const (
	SNMPActionGet = "get"

	SNMPActionWalk = "walk"
)

const (
	// DefaultResModuleFlag the default resource module flag
	DefaultResModuleFlag int = 1

	// DefaultFaultModuleFlag the default fault module flag
	DefaultFaultModuleFlag int = 2
)
const (
	// FieldTypeSingleChar the single char filed type
	FieldTypeSingleChar string = "singlechar"

	// FieldTypeLongChar the long char field type
	FieldTypeLongChar string = "longchar"

	// FieldTypeInt the int field type
	FieldTypeInt string = "int"

	// FieldTypeEnum the enum field type
	FieldTypeEnum string = "enum"

	// FieldTypeDate the date field type
	FieldTypeDate string = "date"

	// FieldTypeTime the time field type
	FieldTypeTime string = "time"

	// FieldTypeUser the user field type
	FieldTypeUser string = "objuser"

	// FieldTypeSingleAsst the single association
	FieldTypeSingleAsst string = "singleasst"

	// FieldTypeMultiAsst the multi association
	FieldTypeMultiAsst string = "multiasst"

	// FieldTypeTimeZone the timezone field type
	FieldTypeTimeZone string = "timezone"

	// FieldTypeBool the bool type
	FieldTypeBool string = "bool"

	// FieldTypeSingleLenChar the single char length limit
	FieldTypeSingleLenChar int = 256

	// FieldTypeLongLenChar the long char length limit
	FieldTypeLongLenChar int = 2000
)

const (
	// HostAddMethodExcel add a host method
	HostAddMethodExcel = "1"

	// HostAddMethodAgent add a  agent method
	HostAddMethodAgent = "2"

	// HostAddMethodAPI add api method
	HostAddMethodAPI = "3"

	// HostAddMethodExcelIndexOffset the height of the table header
	HostAddMethodExcelIndexOffset = 3

	/*EXCEL color AARRGGBB :
	AA means Alpha
	RRGGBB means Red, in hex.
	GG means Red, in hex.
	BB means Red, in hex.
	*/

	// ExcelHeaderFirstRowColor cell bg color
	ExcelHeaderFirstRowColor = "FF92D050"
	// ExcelHeaderFirstRowFontColor  font color
	ExcelHeaderFirstRowFontColor = "00000000"
	// ExcelHeaderFirstRowRequireFontColor require font color
	ExcelHeaderFirstRowRequireFontColor = "FFFF0000"
	// ExcelHeaderOtherRowColor cell bg color
	ExcelHeaderOtherRowColor = "FFC6EFCE"
	// ExcelHeaderOtherRowFontColor font color
	ExcelHeaderOtherRowFontColor = "FF000000"
	// ExcelCellDefaultBorderColor black color
	ExcelCellDefaultBorderColor = "FFD4D4D4"

	// ExcelAsstPrimaryKeySplitChar split char
	ExcelAsstPrimaryKeySplitChar = "##"
	// ExcelAsstPrimaryKeyRowChar split char
	ExcelAsstPrimaryKeyRowChar = "\n"

	// ExcelDelAsstObjectRelation delete asst object relation
	ExcelDelAsstObjectRelation = "/"

	// ExcelDataValidationListLen excel dropdown list item count
	ExcelDataValidationListLen = 50

	// ExcelCommentSheetCotentLangPrefixKey excel comment sheet centent language prefixe key
	ExcelCommentSheetCotentLangPrefixKey = "import_comment"
)

const (
	// InputTypeExcel  data from excel
	InputTypeExcel = "excel"

	// InputTypeApiHostSync data from api for synchronize new host
	InputTypeApiNewHostSync = "api_sync_host"

	// BatchHostAddMaxRow batch sync add host max row
	BatchHostAddMaxRow = 128
)

const (
	// HTTPBKAPIErrorMessage apiserver error message
	HTTPBKAPIErrorMessage = "bk_error_msg"

	// HTTPBKAPIErrorCode apiserver error code
	HTTPBKAPIErrorCode = "bk_error_code"
)

// KvMap the map definition
type KvMap map[string]interface{}

const (
	// CCSystemOperatorUserName the system user
	CCSystemOperatorUserName  = "cc_system"
	CCSystemCollectorUserName = "cc_collector"
)

// APIRsp the result the http requst
type APIRsp struct {
	HTTPCode int         `json:"-"`
	Result   bool        `json:"result"`
	Code     int         `json:"code"`
	Message  interface{} `json:"message"`
	Data     interface{} `json:"data"`
}

const (
	// BKCacheKeyV3Prefix the prefix definition
	BKCacheKeyV3Prefix = "cc:v3:"
)

// event cache keys
const (
	EventCacheEventIDKey    = BKCacheKeyV3Prefix + "event:inst_id"
	EventCacheEventQueueKey = BKCacheKeyV3Prefix + "event:inst_queue"
	RedisSnapKeyPrefix      = BKCacheKeyV3Prefix + "snapshot:"
)

const (
	// LocalHostName the local host name definition
	LocalHostName = "localhost"

	// LocalHostIP the local host ip definition
	LocalHostIP = "127.0.0.1"
)

const (
	// BKHTTPHeaderUser current request http request header fields name for login user
	BKHTTPHeaderUser = "BK_User"
	// BKHTTPLanguage the language key word
	BKHTTPLanguage = "HTTP_BLUEKING_LANGUAGE"
	// BKHTTPOwnerID the owner id
	BKHTTPOwnerID = "HTTP_BLUEKING_SUPPLIER_ID"
	//BKHTTPOwnerID = "HTTP_BLUEKING_OWNERID"
	BKHTTPCookieLanugageKey = "blueking_language"
	BKSessionLanugageKey    = "language"

	BKHTTPCCRequestID = "rid"
)

const (
	// DefaultAppLifeCycleNormal  biz life cycle normal
	DefaultAppLifeCycleNormal = "2"
)

// Host OS type enumeration value
const (
	HostOSTypeEnumLinux   = "1"
	HostOSTypeEnumWindows = "2"
)

const (
	// InstAsstIDSplit instance associated fields, separators between mulitple ids of associated objects
	InstAsstIDSplit = ","
)

// integer const
const (
	MaxUint64 = ^uint64(0)
	MinUint64 = 0
	MaxInt64  = int64(MaxUint64 >> 1)
	MinInt64  = -MaxInt64 - 1
	MaxUint   = ^uint(0)
	MinUint   = 0
	MaxInt    = int(MaxUint >> 1)
	MinInt    = -MaxInt - 1
)

//flag
const HostCrossBizField = "hostcrossbiz"
const HostCrossBizValue = "e76fd4d1683d163e4e7e79cef45a74c1"

const (
	BKHTTPMIMEJSON = "application/json"
)

const (
	// APPConfigWaitTime application wait config from zookeeper time (unit sencend)
	APPConfigWaitTime = 15
)

const (
	// URLFilterWhiteList url filter white list not execute any filter
	// multiple url separeted by commas
	URLFilterWhiteListSuffix = "/healthz"

	URLFilterWhiteListSepareteChar = ","
)

type DataStatusFlag string

const (
	DataStatusDisabled DataStatusFlag = "disabled"
	DataStatusEnable   DataStatusFlag = "enable"
)

const (
	BKDataStatusField   = "bk_data_status"
	BKDataRecoverSuffix = "(recover)"
)

const (
	// period default value
	Infinite = "∞"
)

<<<<<<< HEAD
const (
	// period default value
	BKDefaultLoginUserPluginVersion = "self"
	HTTPCookieBKToken               = "bk_token"

	WEBSessionUinKey           = "username"
	WEBSessionChineseNameKey   = "chName"
	WEBSessionPhoneKey         = "phone"
	WEBSessionEmailKey         = "email"
	WEBSessionRoleKey          = "role"
	WEBSessionOwnerUinKey      = "owner_uin"
	WEBSessionOwnerUinListeKey = "owner_uin_list"
	WEBSessionAvatarUrlKey     = "avatar_url"
	WEBSessionMultiSupplierKey = "multisupplier"
	WEBSessionLanguageKey      = "language"

	LoginSystemMultiSupplierTrue  = "1"
	LoginSystemMultiSupplierFalse = "0"

	LogoutHTTPSchemeCookieKey = "http_scheme"
	LogoutHTTPSchemeHTTP      = "http"
	LogoutHTTPSchemeHTTPS     = "https"
)

const (
	HostFieldDockerClientVersion = "docker_client_version"
	HostFieldDockerServerVersion = "docker_server_version"
=======
// netcollect
const (
	BKNetDevice   = "net_device"
	BKNetProperty = "net_property"
>>>>>>> 51ad1fb3
)<|MERGE_RESOLUTION|>--- conflicted
+++ resolved
@@ -751,7 +751,6 @@
 	Infinite = "∞"
 )
 
-<<<<<<< HEAD
 const (
 	// period default value
 	BKDefaultLoginUserPluginVersion = "self"
@@ -779,10 +778,10 @@
 const (
 	HostFieldDockerClientVersion = "docker_client_version"
 	HostFieldDockerServerVersion = "docker_server_version"
-=======
+)
+
 // netcollect
 const (
 	BKNetDevice   = "net_device"
 	BKNetProperty = "net_property"
->>>>>>> 51ad1fb3
 )
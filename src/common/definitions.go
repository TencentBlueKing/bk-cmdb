/*
 * Tencent is pleased to support the open source community by making 蓝鲸 available.
 * Copyright (C) 2017-2018 THL A29 Limited, a Tencent company. All rights reserved.
 * Licensed under the MIT License (the "License"); you may not use this file except
 * in compliance with the License. You may obtain a copy of the License at
 * http://opensource.org/licenses/MIT
 * Unless required by applicable law or agreed to in writing, software distributed under
 * the License is distributed on an "AS IS" BASIS, WITHOUT WARRANTIES OR CONDITIONS OF ANY KIND,
 * either express or implied. See the License for the specific language governing permissions and
 * limitations under the License.
 */

package common

import (
	"math"
	"time"
)

const (
	// HTTPCreate create method
	HTTPCreate = "POST"

	// HTTPSelectPost select method
	HTTPSelectPost = "POST"

	// HTTPSelectGet select method
	HTTPSelectGet = "GET"

	// HTTPUpdate update method
	HTTPUpdate = "PUT"

	// HTTPDelete delete method
	HTTPDelete = "DELETE"

	// BKNoLimit no limit definition
	BKNoLimit = 999999999
	// BKMaxPageSize TODO
	// max limit of a page
	BKMaxPageSize = 1000

	// BKMaxLimitSize max limit of a page.
	BKMaxLimitSize = 500

	// BKMaxUpdateOrCreatePageSize maximum number of updates.
	BKMaxUpdateOrCreatePageSize = 100

	// BKMaxDeletePageSize max limit of a delete page
	BKMaxDeletePageSize = 500

	// BKMaxInstanceLimit TODO
	// max limit of instance count
	BKMaxInstanceLimit = 500

	// BKMaxRecordsAtOnce 一次最大操作记录数
	BKMaxRecordsAtOnce = 2000

	// BKDefaultLimit the default limit definition
	BKDefaultLimit = 20

	// BKAuditLogPageLimit the audit log page limit
	BKAuditLogPageLimit = 200

	// BKMaxExportLimit the limit to export
	BKMaxExportLimit = 10000

	// BKMaxOnceExportLimit the limit once to export
	BKMaxOnceExportLimit = 30000

	// BKInstParentStr the inst parent name
	BKInstParentStr = "bk_parent_id"

	// BKDefaultOwnerID the default owner value
	BKDefaultOwnerID = "0"

	// BKSuperOwnerID the super owner value
	BKSuperOwnerID = "superadmin"

	// BKDefaultDirSubArea the default dir subarea
	BKDefaultDirSubArea = 0

	// BKTimeTypeParseFlag the time flag
	BKTimeTypeParseFlag = "cc_time_type"

	// BKTopoBusinessLevelLimit the mainline topo level limit
	BKTopoBusinessLevelLimit = "level.businessTopoMax"

	// BKTopoBusinessLevelDefault the mainline topo level default level
	BKTopoBusinessLevelDefault = 7

	// BKMaxSyncIdentifierLimit sync identifier max value
	BKMaxSyncIdentifierLimit = 200

<<<<<<< HEAD
	// BKMaxWriteOpLimit maximum limit of write operation.
	BKMaxWriteOpLimit = 200
=======
>>>>>>> fdf7e573
	// BKWriteOpLimit default write operation limit
	BKWriteOpLimit = 200
)

const (

	// BKInnerObjIDBizSet the inner object
	BKInnerObjIDBizSet = "bk_biz_set_obj"

	// BKInnerObjIDApp the inner object
	BKInnerObjIDApp = "biz"

	// BKInnerObjIDSet the inner object
	BKInnerObjIDSet = "set"

	// BKInnerObjIDModule the inner object
	BKInnerObjIDModule = "module"

	// BKInnerObjIDHost the inner object
	BKInnerObjIDHost = "host"

	// BKInnerObjIDObject the inner object
	BKInnerObjIDObject = "object"

	// BKInnerObjIDProc the inner object
	BKInnerObjIDProc = "process"

	// BKInnerObjIDConfigTemp the inner object
	BKInnerObjIDConfigTemp = "config_template"

	// BKInnerObjIDTempVersion the inner object
	BKInnerObjIDTempVersion = "template_version"

	// BKInnerObjIDPlat the inner object
	BKInnerObjIDPlat = "plat"

	// BKInnerObjIDSwitch the inner object
	BKInnerObjIDSwitch = "bk_switch"
	// BKInnerObjIDRouter the inner object
	BKInnerObjIDRouter = "bk_router"
	// BKInnerObjIDBlance the inner object
	BKInnerObjIDBlance = "bk_load_balance"
	// BKInnerObjIDFirewall the inner object
	BKInnerObjIDFirewall = "bk_firewall"
	// BKInnerObjIDWeblogic the inner object
	BKInnerObjIDWeblogic = "bk_weblogic"
	// BKInnerObjIDTomcat the inner object
	BKInnerObjIDTomcat = "bk_tomcat"
	// BKInnerObjIDApache the inner object
	BKInnerObjIDApache = "bk_apache"
)

// Revision
const (
	RevisionEnterprise = "enterprise"
	RevisionCommunity  = "community"
	RevisionOpensource = "opensource"
)

const (
	// BKDBMULTIPLELike TODO
	// used only for host search
	BKDBMULTIPLELike = "$multilike"

	// BKDBIN the db operator
	BKDBIN = "$in"

	// BKDBOR the db operator
	BKDBOR = "$or"

	// BKDBAND the db operator
	BKDBAND = "$and"

	// BKDBLIKE the db operator
	BKDBLIKE = "$regex"

	// BKDBOPTIONS the db operator,used with $regex
	// detail to see https://docs.mongodb.com/manual/reference/operator/query/regex/#op._S_options
	BKDBOPTIONS = "$options"

	// BKDBEQ the db operator
	BKDBEQ = "$eq"

	// BKDBNE the db operator
	BKDBNE = "$ne"

	// BKDBNIN the db oeprator
	BKDBNIN = "$nin"

	// BKDBLT the db operator
	BKDBLT = "$lt"

	// BKDBLTE the db operator
	BKDBLTE = "$lte"

	// BKDBGT the db operator
	BKDBGT = "$gt"

	// BKDBGTE the db opeartor
	BKDBGTE = "$gte"

	// BKDBExists the db opeartor
	BKDBExists = "$exists"

	// BKDBNot the db opeartor
	BKDBNot = "$not"

	// BKDBCount the db opeartor
	BKDBCount = "$count"

	// BKDBGroup the db opeartor
	BKDBGroup = "$group"

	// BKDBMatch the db opeartor
	BKDBMatch = "$match"

	// BKDBSum the db opeartor
	BKDBSum = "$sum"

	// BKDBPush the db opeartor
	BKDBPush = "$push"

	// BKDBUNSET the db opeartor
	BKDBUNSET = "$unset"

	// BKDBAddToSet The $addToSet operator adds a value to an array unless the value is already present, in which case $addToSet does nothing to that array.
	BKDBAddToSet = "$addToSet"

	// BKDBPull The $pull operator removes from an existing array all instances of a value or values that match a specified condition.
	BKDBPull = "$pull"

	// BKDBAll matches arrays that contain all elements specified in the query.
	BKDBAll = "$all"

	// BKDBProject passes along the documents with the requested fields to the next stage in the pipeline
	BKDBProject = "$project"

	// BKDBSize counts and returns the total number of items in an array
	BKDBSize = "$size"

	// BKDBType selects documents where the value of the field is an instance of the specified BSON type(s).
	// Querying by data type is useful when dealing with highly unstructured data where data types are not predictable.
	BKDBType = "$type"

	// BKDBSort the db operator
	BKDBSort = "$sort"

	// BKDBReplaceRoot the db operator
	BKDBReplaceRoot = "$replaceRoot"

	// BKDBLimit the db operator to limit return number of doc
	BKDBLimit = "$limit"
)

const (
	// DefaultResModuleName the default idle module name
	DefaultResModuleName string = "空闲机"
	// DefaultFaultModuleName the default fault module name
	DefaultFaultModuleName string = "故障机"
	// DefaultRecycleModuleName the default fault module name
	DefaultRecycleModuleName string = "待回收"
)

const (
	// BKFieldID the id definition
	BKFieldID = "id"
	// BKFieldName TODO
	BKFieldName = "name"

	// BKDefaultField the default field
	BKDefaultField = "default"

	// BKOwnerIDField the owner field
	BKOwnerIDField = "bk_supplier_account"

	// BKAppIDField the appid field
	BKAppIDField = "bk_biz_id"

	// BKIPArr the ip address
	BKIPArr = "ipArr"

	// BKAssetIDField  the asset id field
	BKAssetIDField = "bk_asset_id"

	// BKSNField  the sn  field
	BKSNField = "bk_sn"

	// BKHostInnerIPField the host innerip field
	BKHostInnerIPField = "bk_host_innerip"

	// BKHostCloudRegionField the host cloud region field
	BKHostCloudRegionField = "bk_cloud_region"

	// BKHostOuterIPField the host outerip field
	BKHostOuterIPField = "bk_host_outerip"

	// BKCloudInstIDField the cloud instance id field
	BKCloudInstIDField = "bk_cloud_inst_id"

	// BKCloudHostStatusField the cloud host status field
	BKCloudHostStatusField = "bk_cloud_host_status"

	// TimeTransferModel the time transferModel field
	TimeTransferModel = "2006-01-02 15:04:05"

	// TimeDayTransferModel the time transferModel field
	TimeDayTransferModel = "2006-01-02"

	// BKCloudTaskID the cloud sync task id
	BKCloudTaskID = "bk_task_id"

	// BKNewAddHost the cloud sync new add hosts
	BKNewAddHost = "new_add"

	// BKImportFrom the host import from field
	BKImportFrom = "import_from"

	// BKHostIDField the host id field
	BKHostIDField = "bk_host_id"

	// BKHostNameField the host name field
	BKHostNameField = "bk_host_name"

	// BKAppNameField the app name field
	BKAppNameField = "bk_biz_name"

	// BKSetIDField the setid field
	BKSetIDField = "bk_set_id"

	// BKSetNameField the set name field
	BKSetNameField = "bk_set_name"

	// BKModuleIDField the module id field
	BKModuleIDField = "bk_module_id"

	// BKModuleNameField the module name field
	BKModuleNameField = "bk_module_name"

	// HostApplyEnabledField TODO
	HostApplyEnabledField = "host_apply_enabled"

	// BKOSTypeField the os type field
	BKOSTypeField = "bk_os_type"

	// BKOSNameField the os name field
	BKOSNameField = "bk_os_name"

	// BKHttpGet the http get
	BKHttpGet = "GET"

	// BKTencentCloudTimeOut the tencent cloud timeout
	BKTencentCloudTimeOut = 10

	// TencentCloudUrl the tencent cloud url
	TencentCloudUrl = "cvm.tencentcloudapi.com"

	// TencentCloudSignMethod the tencent cloud sign method
	TencentCloudSignMethod = "HmacSHA1"

	// BKCloudIDField the cloud id field
	BKCloudIDField = "bk_cloud_id"

	// BKCloudNameField the cloud name field
	BKCloudNameField = "bk_cloud_name"

	// BKObjIDField the obj id field
	BKObjIDField = "bk_obj_id"

	// BKObjNameField the obj name field
	BKObjNameField = "bk_obj_name"

	// BKObjIconField the obj icon field
	BKObjIconField = "bk_obj_icon"

	// BKInstIDField the inst id field
	BKInstIDField = "bk_inst_id"

	// BKInstNameField the inst name field
	BKInstNameField = "bk_inst_name"

	// ExportCustomFields the use custom display columns
	ExportCustomFields = "export_custom_fields"

	// BKProcIDField the proc id field
	BKProcIDField = "bk_process_id"

	// BKConfTempIdField is the config template id field
	BKConfTempIdField = "bk_conftemp_id"

	// BKProcNameField the proc name field
	BKProcNameField = "bk_process_name"

	// BKTemlateIDField the process template id field
	BKTemlateIDField = "template_id"

	// BKVersionIDField the version id field
	BKVersionIDField = "version_id"

	// BKTemplateNameField the template name field
	BKTemplateNameField = "template_name"

	// BKFileNameField the file name field
	BKFileNameField = "file_name"

	// BKPropertyIDField the propety id field
	BKPropertyIDField = "bk_property_id"

	// BKPropertyNameField the property name field
	BKPropertyNameField = "bk_property_name"

	// BKPropertyIndexField TODO
	BKPropertyIndexField = "bk_property_index"

	// BKPropertyTypeField the property type field
	BKPropertyTypeField = "bk_property_type"

	// BKPropertyGroupField TODO
	BKPropertyGroupField = "bk_property_group"

	// BKPropertyValueField the property value field
	BKPropertyValueField = "bk_property_value"

	// BKObjAttIDField the obj att id field
	BKObjAttIDField = "bk_object_att_id"

	// BKClassificationIDField the classification id field
	BKClassificationIDField = "bk_classification_id"

	// BKClassificationNameField the classification name field
	BKClassificationNameField = "bk_classification_name"

	// BKClassificationIconField the classification icon field
	BKClassificationIconField = "bk_classification_icon"

	// BKPropertyGroupIDField the property group id field
	BKPropertyGroupIDField = "bk_group_id"

	// BKPropertyGroupNameField the property group name field
	BKPropertyGroupNameField = "bk_group_name"

	// BKPropertyGroupIndexField the property group index field
	BKPropertyGroupIndexField = "bk_group_index"

	// BKAsstObjIDField the property obj id field
	BKAsstObjIDField = "bk_asst_obj_id"

	// BKAsstInstIDField the property inst id field
	BKAsstInstIDField = "bk_asst_inst_id"

	// BKOptionField the option field
	BKOptionField = "option"

	// BKAuditTypeField the audit type field
	BKAuditTypeField = "audit_type"

	// BKResourceTypeField the audit resource type field
	BKResourceTypeField = "resource_type"

	// BKOperateFromField the platform where operation from field
	BKOperateFromField = "operate_from"

	// BKOperationDetailField the audit operation detail field
	BKOperationDetailField = "operation_detail"

	// BKOperationTimeField the audit operation time field
	BKOperationTimeField = "operation_time"

	// BKResourceIDField the audit resource ID field
	BKResourceIDField = "resource_id"

	// BKResourceNameField the audit resource name field
	BKResourceNameField = "resource_name"

	// BKLabelField the audit resource name field
	BKLabelField = "label"

	// BKSetEnvField the set env field
	BKSetEnvField = "bk_set_env"

	// BKSetStatusField the set status field
	BKSetStatusField = "bk_service_status"

	// BKSetDescField the set desc field
	BKSetDescField = "bk_set_desc"

	// BKBizSetDescField the biz set desc field
	BKBizSetDescField = "bk_biz_set_desc"

	// BKSetCapacityField the set capacity field
	BKSetCapacityField = "bk_capacity"

	// BKPort the port
	BKPort = "port"

	// BKProcPortEnable whether enable port,  enable port use for monitor app. default value
	BKProcPortEnable = "bk_enable_port"

	// BKProcGatewayIP the process gateway ip
	BKProcGatewayIP = "bk_gateway_ip"

	// BKProcGatewayPort the process gateway port
	BKProcGatewayPort = "bk_gateway_port"

	// BKProcGatewayProtocol the process gateway protocol
	BKProcGatewayProtocol = "bk_gateway_protocol"

	// BKProcGatewayCity the process gateway city
	BKProcGatewayCity = "bk_gateway_city"

	// BKProcBindInfo the process bind info
	BKProcBindInfo = "bind_info"

	// BKUser the user
	BKUser = "user"

	// BKProtocol the protocol
	BKProtocol = "protocol"

	// BKIP the ip
	BKIP = "ip"

	// BKEnable the enable
	BKEnable = "enable"

	// BKProcessObjectName TODO
	// the process object name
	BKProcessObjectName = "process"

	// BKProcessIDField the process id field
	BKProcessIDField = "bk_process_id"

	// BKServiceInstanceIDField TODO
	BKServiceInstanceIDField = "service_instance_id"
	// BKServiceTemplateIDField TODO
	BKServiceTemplateIDField = "service_template_id"
	// BKProcessTemplateIDField TODO
	BKProcessTemplateIDField = "process_template_id"
	// BKServiceCategoryIDField TODO
	BKServiceCategoryIDField = "service_category_id"

	// BKSetTemplateIDField TODO
	BKSetTemplateIDField = "set_template_id"

	// HostApplyRuleIDField TODO
	HostApplyRuleIDField = "host_apply_rule_id"

	// BKParentIDField TODO
	BKParentIDField = "bk_parent_id"
	// BKRootIDField TODO
	BKRootIDField = "bk_root_id"

	// BKProcessNameField the process name field
	BKProcessNameField = "bk_process_name"

	// BKFuncIDField the func id field
	BKFuncIDField = "bk_func_id"

	// BKFuncName the function name
	BKFuncName = "bk_func_name"

	// BKStartParamRegex TODO
	BKStartParamRegex = "bk_start_param_regex"

	// BKBindIP the bind ip
	BKBindIP = "bind_ip"

	// BKWorkPath the work path
	BKWorkPath = "work_path"

	// BKIsPre the ispre field
	BKIsPre = "ispre"

	// BKObjectUniqueKeys object unique keys field
	BKObjectUniqueKeys = "keys"

	// BKIsIncrementField the isincrement field
	BKIsIncrementField = "is_increment"

	// BKIsCollapseField TODO
	BKIsCollapseField = "is_collapse"

	// BKProxyListField the proxy list field
	BKProxyListField = "bk_proxy_list"

	// BKIPListField the ip list field
	BKIPListField = "ip_list"

	// BKInvalidIPSField the invalid ips field
	BKInvalidIPSField = "invalid_ips"

	// BKGseProxyField the gse proxy
	BKGseProxyField = "bk_gse_proxy"

	// BKSubAreaField the sub area field
	BKSubAreaField = "bk_cloud_id"

	// BKProcField the proc field
	BKProcField = "bk_process"

	// BKMaintainersField the maintainers field
	BKMaintainersField = "bk_biz_maintainer"

	// BKProductPMField the product pm field
	BKProductPMField = "bk_biz_productor"

	// BKTesterField the tester field
	BKTesterField = "bk_biz_tester"

	// BKOperatorField the operator field
	BKOperatorField = "operator" // the operator of app of module, is means a job position

	// BKLifeCycleField the life cycle field
	BKLifeCycleField = "life_cycle"

	// BKDeveloperField the developer field
	BKDeveloperField = "bk_biz_developer"

	// BKLanguageField the language field
	BKLanguageField = "language"

	// BKBakOperatorField the bak operator field
	BKBakOperatorField = "bk_bak_operator"

	// BKTimeZoneField the time zone field
	BKTimeZoneField = "time_zone"

	// BKIsRequiredField the required field
	BKIsRequiredField = "isrequired"

	// BKModuleTypeField the module type field
	BKModuleTypeField = "bk_module_type"

	// BKOrgIPField the org ip field
	BKOrgIPField = "bk_org_ip"

	// BKDstIPField the dst ip field
	BKDstIPField = "bk_dst_ip"

	// BKDescriptionField the description field
	BKDescriptionField = "description"

	// BKIsOnlyField the isonly name field
	BKIsOnlyField = "isonly"
	// BKGseTaskIDField the gse taskid
	BKGseTaskIDField = "task_id"
	// BKTaskIDField the gse taskid
	BKTaskIDField = "task_id"
	// BKGseOpTaskIDField the gse taskid
	BKGseOpTaskIDField = "gse_task_id"
	// BKProcPidFile TODO
	BKProcPidFile = "pid_file"
	// BKProcStartCmd TODO
	BKProcStartCmd = "start_cmd"
	// BKProcStopCmd TODO
	BKProcStopCmd = "stop_cmd"
	// BKProcReloadCmd TODO
	BKProcReloadCmd = "reload_cmd"
	// BKProcRestartCmd TODO
	BKProcRestartCmd = "restart_cmd"
	// BKProcTimeOut TODO
	BKProcTimeOut = "timeout"
	// BKProcWorkPath TODO
	BKProcWorkPath = "work_path"
	// BKProcInstNum TODO
	BKProcInstNum = "proc_num"

	// BKInstKeyField the inst key field for metric discover
	BKInstKeyField = "bk_inst_key"

	// BKDeviceIDField TODO
	// for net collect device
	BKDeviceIDField = "device_id"
	// BKDeviceNameField TODO
	BKDeviceNameField = "device_name"
	// BKDeviceModelField TODO
	BKDeviceModelField = "device_model"
	// BKVendorField TODO
	BKVendorField = "bk_vendor"

	// BKNetcollectPropertyIDField TODO
	// for net collect property of device
	BKNetcollectPropertyIDField = "netcollect_property_id"
	// BKOIDField TODO
	BKOIDField = "oid"
	// BKPeriodField TODO
	BKPeriodField = "period"
	// BKActionField TODO
	BKActionField = "action"
	// BKProcinstanceID TODO
	BKProcinstanceID = "proc_instance_id"

	// BKGseOpProcTaskDetailField gse operate process return detail
	BKGseOpProcTaskDetailField = "detail"
	// BKGroupField TODO
	BKGroupField = "group"

	// BKAttributeIDField TODO
	BKAttributeIDField = "bk_attribute_id"

	// BKTokenField TODO
	BKTokenField = "token"
	// BKCursorField TODO
	BKCursorField = "cursor"
	// BKClusterTimeField TODO
	BKClusterTimeField = "cluster_time"
	// BKEventTypeField TODO
	BKEventTypeField = "type"
	// BKStartAtTimeField TODO
	BKStartAtTimeField = "start_at_time"
	// BKSubResourceField TODO
	BKSubResourceField = "bk_sub_resource"

	// BKBizSetIDField TODO
	BKBizSetIDField = "bk_biz_set_id"
	// BKBizSetNameField TODO
	BKBizSetNameField = "bk_biz_set_name"
	// BKBizSetScopeField TODO
	BKBizSetScopeField = "bk_scope"
	// BKBizSetMatchField TODO
	BKBizSetMatchField = "match_all"

	// BKHostInnerIPv6Field the host innerip field in the form of ipv6
	BKHostInnerIPv6Field = "bk_host_innerip_v6"

	// BKHostOuterIPv6Field the host outerip field in the form of ipv6
	BKHostOuterIPv6Field = "bk_host_outerip_v6"

	// BKAgentIDField the agent id field, used by agent to identify a host
	BKAgentIDField = "bk_agent_id"

	// BKCloudHostIdentifierField defines if the host is a cloud host that doesn't allow cross biz transfer
	BKCloudHostIdentifierField = "bk_cloud_host_identifier"
)

const (
	// BKRequestField TODO
	BKRequestField = "bk_request_id"
	// BKTxnIDField TODO
	BKTxnIDField = "bk_txn_id"
)

const (
	// UserDefinedModules user define idle module key.
	UserDefinedModules = "user_modules"

	// SystemSetName user define idle module key.
	SystemSetName = "set_name"

	// SystemIdleModuleKey system idle module key.
	SystemIdleModuleKey = "idle"

	// SystemFaultModuleKey system define fault module name.
	SystemFaultModuleKey = "fault"

	// SystemRecycleModuleKey system define recycle module name.
	SystemRecycleModuleKey = "recycle"
)

// DefaultResSetName the inner module set
const DefaultResSetName string = "空闲机池"

// WhiteListAppName the white list app name
const WhiteListAppName = "蓝鲸"

// WhiteListSetName the white list set name
const WhiteListSetName = "公共组件"

// WhiteListModuleName the white list module name
const WhiteListModuleName = "gitserver"

// the inst record's logging information
const (
	// CreatorField the creator
	CreatorField = "creator"

	// CreateTimeField the create time field
	CreateTimeField = "create_time"

	// ConfirmTimeField the cloud resource confirm time filed
	ConfirmTimeField = "confirm_time"

	// StartTimeField the cloud sync start time field
	StartTimeFiled = "start_time"

	// ModifierField the modifier field
	ModifierField = "modifier"

	// LastTimeField the last time field
	LastTimeField = "last_time"
)

const (
	// ValidCreate valid create
	ValidCreate = "create"

	// ValidUpdate valid update
	ValidUpdate = "update"
)

// DefaultResSetFlag the default resource set flat
const DefaultResSetFlag int = 1

// DefaultFlagDefaultValue TODO
const DefaultFlagDefaultValue int = 0

// DefaultAppFlag the default app flag
const DefaultAppFlag int = 1

// DefaultAppName the default app name
const DefaultAppName string = "资源池"

// DefaultCloudName TODO
const DefaultCloudName string = "default area"

// DefaultInstName TODO
const DefaultInstName string = "实例名"

// BKAppName the default app name
const BKAppName string = "蓝鲸"

// BKNetwork TODO
// bk_classification_id value
const BKNetwork = "bk_network"

const (
	// SNMPActionGet TODO
	SNMPActionGet = "get"

	// SNMPActionGetNext TODO
	SNMPActionGetNext = "getnext"
)

const (
	// DefaultResModuleFlag the default resource module flag
	DefaultResModuleFlag int = 1

	// DefaultFaultModuleFlag the default fault module flag
	DefaultFaultModuleFlag int = 2

	// NormalModuleFlag create module by user , default =0
	NormalModuleFlag int = 0

	// NormalSetDefaultFlag user create set default field value
	NormalSetDefaultFlag int64 = 0

	// DefaultRecycleModuleFlag default recycle module flag
	DefaultRecycleModuleFlag int = 3

	// DefaultResSelfDefinedModuleFlag the default resource self-defined module flag
	DefaultResSelfDefinedModuleFlag int = 4

	// DefaultUserResModuleFlag the default platform self-defined module flag.
	DefaultUserResModuleFlag int = 5
)

const (
	// DefaultModuleType TODO
	DefaultModuleType string = "1"
)

const (
	// FieldTypeSingleChar the single char filed type
	FieldTypeSingleChar string = "singlechar"

	// FieldTypeLongChar the long char field type
	FieldTypeLongChar string = "longchar"

	// FieldTypeInt the int field type
	FieldTypeInt string = "int"

	// FieldTypeFloat the float field type
	FieldTypeFloat string = "float"

	// FieldTypeEnum the enum field type
	FieldTypeEnum string = "enum"

	// FieldTypeDate the date field type
	FieldTypeDate string = "date"

	// FieldTypeTime the time field type
	FieldTypeTime string = "time"

	// FieldTypeUser the user field type
	FieldTypeUser string = "objuser"

	// FieldObject 此处只校验是否是对象。此校验是为了兼容biz_set中的bk_scope 的类型是 querybuilder，由于在 coreservice层解析出来的
	// 是map[string]interface,所以在此处只需要校验是否是对象，对于querybuilder的合法性应该放在场景层做校验。后续如果走的是object校验，
	// 都需要在场景层进行真正的校验
	FieldObject string = "object"

	// FieldTypeTimeZone the timezone field type
	FieldTypeTimeZone string = "timezone"

	// FieldTypeBool the bool type
	FieldTypeBool string = "bool"

	// FieldTypeList the list type
	FieldTypeList string = "list"

	// FieldTypeTable the table type, inner type.
	FieldTypeTable string = "table"

	// FieldTypeOrganization the organization field type
	FieldTypeOrganization string = "organization"

	// FieldTypeSingleLenChar the single char length limit
	FieldTypeSingleLenChar int = 256

	// FieldTypeLongLenChar the long char length limit
	FieldTypeLongLenChar int = 2000

	// FieldTypeUserLenChar the user char length limit
	FieldTypeUserLenChar int = 2000

	// FieldTypeStrictCharRegexp the single char regex expression
	FieldTypeStrictCharRegexp string = `^[a-zA-Z]\w*$`

	// FieldTypeServiceCategoryRegexp the service category regex expression
	FieldTypeServiceCategoryRegexp string = `^([\w\p{Han}]|[:\-\(\)])+$`

	// FieldTypeMainlineRegexp the mainline instance name regex expression
	FieldTypeMainlineRegexp string = `^[^\\\|\/:\*,<>"\?#\s]+$`

	// FieldTypeSingleCharRegexp the single char regex expression
	FieldTypeSingleCharRegexp string = `\S`

	// FieldTypeLongCharRegexp the long char regex expression
	FieldTypeLongCharRegexp string = `\S`
)

const (
	// HostAddMethodExcel add a host method
	HostAddMethodExcel = "1"

	// HostAddMethodAgent add a  agent method
	HostAddMethodAgent = "2"

	// HostAddMethodAPI add api method
	HostAddMethodAPI = "3"

	// HostAddMethodExcelIndexOffset the height of the table header
	HostAddMethodExcelIndexOffset = 3

	// HostAddMethodExcelAssociationIndexOffset TODO
	HostAddMethodExcelAssociationIndexOffset = 2

	// HostAddMethodExcelDefaultIndex 生成表格数据起始索引，第一列为字段说明
	HostAddMethodExcelDefaultIndex = 1

	/*EXCEL color AARRGGBB :
	AA means Alpha
	RRGGBB means Red, in hex.
	GG means Red, in hex.
	BB means Red, in hex.
	*/

	// ExcelHeaderFirstRowColor cell bg color
	ExcelHeaderFirstRowColor = "FF92D050"
	// ExcelHeaderFirstRowFontColor  font color
	ExcelHeaderFirstRowFontColor = "00000000"
	// ExcelHeaderFirstRowRequireFontColor require font color
	ExcelHeaderFirstRowRequireFontColor = "FFFF0000"
	// ExcelHeaderOtherRowColor cell bg color
	ExcelHeaderOtherRowColor = "FFC6EFCE"
	// ExcelHeaderOtherRowFontColor font color
	ExcelHeaderOtherRowFontColor = "FF000000"
	// ExcelCellDefaultBorderColor black color
	ExcelCellDefaultBorderColor = "FFD4D4D4"
	// ExcelHeaderFirstColumnColor light gray
	ExcelHeaderFirstColumnColor = "fee9da"
	// ExcelFirstColumnCellColor dark gray
	ExcelFirstColumnCellColor = "fabf8f"

	// ExcelAsstPrimaryKeySplitChar split char
	ExcelAsstPrimaryKeySplitChar = ","
	// ExcelAsstPrimaryKeyJoinChar split char
	ExcelAsstPrimaryKeyJoinChar = "="
	// ExcelAsstPrimaryKeyRowChar split char
	ExcelAsstPrimaryKeyRowChar = "\n"

	// ExcelDelAsstObjectRelation delete asst object relation
	ExcelDelAsstObjectRelation = "/"

	// ExcelDataValidationListLen excel dropdown list item count
	ExcelDataValidationListLen = 50

	// ExcelCommentSheetCotentLangPrefixKey excel comment sheet centent language prefixe key
	ExcelCommentSheetCotentLangPrefixKey = "import_comment"

	// ExcelFirstColumnFieldName export excel first column for tips
	ExcelFirstColumnFieldName = "field_name"
	// ExcelFirstColumnFieldType TODO
	ExcelFirstColumnFieldType = "field_type"
	// ExcelFirstColumnFieldID TODO
	ExcelFirstColumnFieldID = "field_id"
	// ExcelFirstColumnInstData TODO
	ExcelFirstColumnInstData = "inst_data"

	// ExcelFirstColumnAssociationAttribute TODO
	ExcelFirstColumnAssociationAttribute = "excel_association_attribute"
	// ExcelFirstColumnFieldDescription TODO
	ExcelFirstColumnFieldDescription = "excel_field_description"

	// ExcelCellIgnoreValue TODO
	// the value of ignored excel cell
	ExcelCellIgnoreValue = "--"
)

// BizSetConditionMaxDeep 业务集场景下querybuilder条件的最大深度不能超过2层
const BizSetConditionMaxDeep = 2
const (
	// InputTypeExcel  data from excel
	InputTypeExcel = "excel"

	// InputTypeApiNewHostSync data from api for synchronize new host
	InputTypeApiNewHostSync = "api_sync_host"

	// BatchHostAddMaxRow batch sync add host max row
	BatchHostAddMaxRow = 128

	// ExcelImportMaxRow excel import max row
	ExcelImportMaxRow = 1000
)

const (
	// HTTPBKAPIErrorMessage apiserver error message
	HTTPBKAPIErrorMessage = "bk_error_msg"

	// HTTPBKAPIErrorCode apiserver error code
	HTTPBKAPIErrorCode = "bk_error_code"
)

// KvMap the map definition
type KvMap map[string]interface{}

const (
	// CCSystemOperatorUserName the system user
	CCSystemOperatorUserName = "cc_system"
	// CCSystemCollectorUserName TODO
	CCSystemCollectorUserName = "cc_collector"
)

// APIRsp the result the http requst
type APIRsp struct {
	HTTPCode int         `json:"-"`
	Result   bool        `json:"result"`
	Code     int         `json:"code"`
	Message  interface{} `json:"message"`
	Data     interface{} `json:"data"`
}

const (
	// BKCacheKeyV3Prefix the prefix definition
	BKCacheKeyV3Prefix = "cc:v3:"
)

// event cache keys
const (
	EventCacheEventIDKey = BKCacheKeyV3Prefix + "event:inst_id"
	RedisSnapKeyPrefix   = BKCacheKeyV3Prefix + "snapshot:"
)
const (
	// RedisSentinelMode redis mode is sentinel
	RedisSentinelMode = "sentinel"
	// RedisSingleMode redis mode is single
	RedisSingleMode = "single"
)

// api cache keys
const (
	ApiCacheLimiterRulePrefix = BKCacheKeyV3Prefix + "api:limiter_rule:"
)

const (
	// BKHTTPHeaderUser current request http request header fields name for login user
	BKHTTPHeaderUser = "BK_User"
	// BKHTTPLanguage the language key word
	BKHTTPLanguage = "HTTP_BLUEKING_LANGUAGE"
	// BKHTTPOwner ID the owner
	BKHTTPOwner = "HTTP_BK_SUPPLIER_ACCOUNT"
	// BKHTTPOwnerID the owner id
	BKHTTPOwnerID = "HTTP_BLUEKING_SUPPLIER_ID"
	// BKHTTPCookieLanugageKey TODO
	BKHTTPCookieLanugageKey = "blueking_language"
	// BKHTTPRequestAppCode TODO
	BKHTTPRequestAppCode = "Bk-App-Code"
	// BKHTTPRequestRealIP TODO
	BKHTTPRequestRealIP = "X-Real-Ip"

	// BKHTTPCCRequestID cc request id cc_request_id
	BKHTTPCCRequestID = "Cc_Request_Id"
	// BKHTTPOtherRequestID esb request id  X-Bkapi-Request-Id
	BKHTTPOtherRequestID = "X-Bkapi-Request-Id"

	// BKHTTPSecretsToken TODO
	BKHTTPSecretsToken = "BK-Secrets-Token"
	// BKHTTPSecretsProject TODO
	BKHTTPSecretsProject = "BK-Secrets-Project"
	// BKHTTPSecretsEnv TODO
	BKHTTPSecretsEnv = "BK-Secrets-Env"
	// BKHTTPReadReference  query db use secondary node
	BKHTTPReadReference = "Cc_Read_Preference"
	// BKHTTPRequestFromWeb represents if request is from web server
	BKHTTPRequestFromWeb = "Cc_Request_From_Web"
)

// ReadPreferenceMode TODO
type ReadPreferenceMode string

// String 用于打印
func (r ReadPreferenceMode) String() string {
	return string(r)
}

// BKHTTPReadRefernceMode constants  这个位置对应的是mongodb 的read preference 的mode，如果driver 没有变化这里是不需要变更的，
// 新增mode 需要修改src/storage/dal/mongo/local/mongo.go 中的getCollectionOption 方法来支持
const (
	// NilMode not set
	NilMode ReadPreferenceMode = ""
	// PrimaryMode indicates that only a primary is
	// considered for reading. This is the default
	// mode.
	PrimaryMode ReadPreferenceMode = "1"
	// PrimaryPreferredMode indicates that if a primary
	// is available, use it; otherwise, eligible
	// secondaries will be considered.
	PrimaryPreferredMode ReadPreferenceMode = "2"
	// SecondaryMode indicates that only secondaries
	// should be considered.
	SecondaryMode ReadPreferenceMode = "3"
	// SecondaryPreferredMode indicates that only secondaries
	// should be considered when one is available. If none
	// are available, then a primary will be considered.
	SecondaryPreferredMode ReadPreferenceMode = "4"
	// NearestMode indicates that all primaries and secondaries
	// will be considered.
	NearestMode ReadPreferenceMode = "5"
)

// transaction related
const (
	TransactionIdHeader      = "cc_transaction_id_string"
	TransactionTimeoutHeader = "cc_transaction_timeout"

	// mongodb default transaction timeout is 1 minute.
	TransactionDefaultTimeout = 2 * time.Minute
)

const (
	// DefaultAppLifeCycleNormal  biz life cycle normal
	DefaultAppLifeCycleNormal = "2"
)

// Host OS type enumeration value
const (
	HostOSTypeEnumLinux   = "1"
	HostOSTypeEnumWindows = "2"
	HostOSTypeEnumAIX     = "3"
	HostOSTypeEnumUNIX    = "4"
	HostOSTypeEnumSolaris = "5"
	HostOSTypeEnumHpUX    = "6"
)

const (
	// MaxProcessPrio TODO
	MaxProcessPrio = 10000
	// MinProcessPrio TODO
	MinProcessPrio = -100
)

// integer const
const (
	MaxUint64  = ^uint64(0)
	MinUint64  = 0
	MaxInt64   = int64(MaxUint64 >> 1)
	MinInt64   = -MaxInt64 - 1
	MaxUint    = ^uint(0)
	MinUint    = 0
	MaxInt     = int(MaxUint >> 1)
	MinInt     = -MaxInt - 1
	MaxFloat64 = math.MaxFloat64
	MinFloat64 = -math.MaxFloat64
)

// HostCrossBizField TODO
// flag
const HostCrossBizField = "hostcrossbiz"

// HostCrossBizValue TODO
const HostCrossBizValue = "e76fd4d1683d163e4e7e79cef45a74c1"

// config admin
const (
	ConfigAdminID         = "configadmin"
	ConfigAdminValueField = "config"
)

const (
	// APPConfigWaitTime application wait config from zookeeper time (unit sencend)
	APPConfigWaitTime = 15
)

const (
	// URLFilterWhiteListSuffix url filter white list not execute any filter
	// multiple url separated by commas
	URLFilterWhiteListSuffix = "/healthz,/version,/monitor_healthz"

	// URLFilterWhiteListSepareteChar TODO
	URLFilterWhiteListSepareteChar = ","
)

// DataStatusFlag TODO
type DataStatusFlag string

const (
	// DataStatusDisabled TODO
	DataStatusDisabled DataStatusFlag = "disabled"
	// DataStatusEnable TODO
	DataStatusEnable DataStatusFlag = "enable"
)

const (
	// BKDataStatusField TODO
	BKDataStatusField = "bk_data_status"
	// BKDataRecoverSuffix TODO
	BKDataRecoverSuffix = "(recover)"
)

const (
	// Infinite TODO
	// period default value
	Infinite = "∞"
)

// netcollect
const (
	BKNetDevice   = "net_device"
	BKNetProperty = "net_property"
)

const (
	// BKBluekingLoginPluginVersion TODO
	// login type
	BKBluekingLoginPluginVersion = "blueking"
	// BKOpenSourceLoginPluginVersion TODO
	BKOpenSourceLoginPluginVersion = "opensource"
	// BKSkipLoginPluginVersion TODO
	BKSkipLoginPluginVersion = "skip-login"

	// BKNoopMonitorPlugin TODO
	// monitor plugin type
	BKNoopMonitorPlugin = "noop"
	// BKBluekingMonitorPlugin TODO
	BKBluekingMonitorPlugin = "blueking"

	// HTTPCookieBKToken TODO
	HTTPCookieBKToken = "bk_token"

	// WEBSessionUinKey TODO
	WEBSessionUinKey = "username"
	// WEBSessionChineseNameKey TODO
	WEBSessionChineseNameKey = "chName"
	// WEBSessionPhoneKey TODO
	WEBSessionPhoneKey = "phone"
	// WEBSessionEmailKey TODO
	WEBSessionEmailKey = "email"
	// WEBSessionRoleKey TODO
	WEBSessionRoleKey = "role"
	// WEBSessionOwnerUinKey TODO
	WEBSessionOwnerUinKey = "owner_uin"
	// WEBSessionOwnerUinListeKey TODO
	WEBSessionOwnerUinListeKey = "owner_uin_list"
	// WEBSessionAvatarUrlKey TODO
	WEBSessionAvatarUrlKey = "avatar_url"
	// WEBSessionMultiSupplierKey TODO
	WEBSessionMultiSupplierKey = "multisupplier"

	// LoginSystemMultiSupplierTrue TODO
	LoginSystemMultiSupplierTrue = "1"
	// LoginSystemMultiSupplierFalse TODO
	LoginSystemMultiSupplierFalse = "0"

	// LogoutHTTPSchemeCookieKey TODO
	LogoutHTTPSchemeCookieKey = "http_scheme"
	// LogoutHTTPSchemeHTTP TODO
	LogoutHTTPSchemeHTTP = "http"
	// LogoutHTTPSchemeHTTPS TODO
	LogoutHTTPSchemeHTTPS = "https"
)

// BKStatusField TODO
const BKStatusField = "status"

const (
	// BKProcInstanceOpUser TODO
	BKProcInstanceOpUser = "proc instance user"
	// BKSynchronizeDataTaskDefaultUser TODO
	BKSynchronizeDataTaskDefaultUser = "synchronize task user"

	// BKCloudSyncUser TODO
	BKCloudSyncUser = "cloud_sync_user"

	// BKIAMSyncUser TODO
	BKIAMSyncUser = "iam_sync_user"
)

const (
	// RedisProcSrvHostInstanceRefreshModuleKey TODO
	RedisProcSrvHostInstanceRefreshModuleKey = BKCacheKeyV3Prefix + "prochostinstancerefresh:set"
	// RedisProcSrvHostInstanceAllRefreshLockKey TODO
	RedisProcSrvHostInstanceAllRefreshLockKey = BKCacheKeyV3Prefix + "lock:prochostinstancerefresh"
	// RedisProcSrvQueryProcOPResultKey TODO
	RedisProcSrvQueryProcOPResultKey = BKCacheKeyV3Prefix + "procsrv:query:opresult:set"
	// RedisCloudSyncInstancePendingStart TODO
	RedisCloudSyncInstancePendingStart = BKCacheKeyV3Prefix + "cloudsyncinstancependingstart:list"
	// RedisCloudSyncInstanceStarted TODO
	RedisCloudSyncInstanceStarted = BKCacheKeyV3Prefix + "cloudsyncinstancestarted:list"
	// RedisCloudSyncInstancePendingStop TODO
	RedisCloudSyncInstancePendingStop = BKCacheKeyV3Prefix + "cloudsyncinstancependingstop:list"
	// RedisMongoCacheSyncKey TODO
	RedisMongoCacheSyncKey = BKCacheKeyV3Prefix + "mongodb:cache"
)

// association fields
const (
	// the id of the association kind
	AssociationKindIDField    = "bk_asst_id"
	AssociationKindNameField  = "bk_asst_name"
	AssociationObjAsstIDField = "bk_obj_asst_id"
	AssociatedObjectIDField   = "bk_asst_obj_id"
)

// association
const (
	AssociationKindMainline = "bk_mainline"
	AssociationTypeBelong   = "belong"
	AssociationTypeGroup    = "group"
	AssociationTypeRun      = "run"
	AssociationTypeConnect  = "connect"
	AssociationTypeDefault  = "default"
)

const (
	// MetadataField data business key
	MetadataField = "metadata"
)

const (
	// BKBizDefault TODO
	BKBizDefault = "bizdefault"
)

const (
	// MetaDataSynchronizeField Synchronous data aggregation field
	MetaDataSynchronizeField = "sync"
	// MetaDataSynchronizeFlagField synchronize flag
	MetaDataSynchronizeFlagField = "flag"
	// MetaDataSynchronizeVersionField synchronize version
	MetaDataSynchronizeVersionField = "version"
	// MetaDataSynchronizeIdentifierField 数据需要同步cmdb系统的身份标识， 值是数组
	MetaDataSynchronizeIdentifierField = "identifier"
	// MetaDataSynchronIdentifierFlagSyncAllValue 数据可以被任何系统同步
	MetaDataSynchronIdentifierFlagSyncAllValue = "__bk_cmdb__"

	// SynchronizeSignPrefix  synchronize sign , Should appear in the configuration file
	SynchronizeSignPrefix = "sync_blueking"

	/* synchronize model description classify*/

	// SynchronizeModelTypeClassification synchroneize model classification
	SynchronizeModelTypeClassification = "model_classification"
	// SynchronizeModelTypeAttribute synchroneize model attribute
	SynchronizeModelTypeAttribute = "model_attribute"
	// SynchronizeModelTypeAttributeGroup synchroneize model attribute group
	SynchronizeModelTypeAttributeGroup = "model_atrribute_group"
	// SynchronizeModelTypeBase synchroneize model attribute
	SynchronizeModelTypeBase = "model"

	/* synchronize instance assoication sign*/

	// SynchronizeAssociationTypeModelHost synchroneize model ggroup
	SynchronizeAssociationTypeModelHost = "module_host"
)

const (
	// AttributePlaceHolderMaxLength TODO
	AttributePlaceHolderMaxLength = 2000
	// AttributeOptionMaxLength TODO
	AttributeOptionMaxLength = 2000
	// AttributeIDMaxLength TODO
	AttributeIDMaxLength = 128
	// AttributeNameMaxLength TODO
	AttributeNameMaxLength = 128
	// AttributeUnitMaxLength TODO
	AttributeUnitMaxLength = 20
	// AttributeOptionValueMaxLength TODO
	AttributeOptionValueMaxLength = 128
	// AttributeOptionArrayMaxLength TODO
	AttributeOptionArrayMaxLength = 200
	// ServiceCategoryMaxLength TODO
	ServiceCategoryMaxLength = 128
)

const (
	// NameFieldMaxLength TODO
	NameFieldMaxLength = 256
	// MainlineNameFieldMaxLength TODO
	MainlineNameFieldMaxLength = 256

	// ServiceTemplateIDNotSet 用于表示还未设置服务模板的情况，比如没有绑定服务模板
	ServiceTemplateIDNotSet = 0
	// SetTemplateIDNotSet TODO
	SetTemplateIDNotSet = 0

	// MetadataLabelBiz TODO
	MetadataLabelBiz = "metadata.label.bk_biz_id"

	// DefaultServiceCategoryName TODO
	DefaultServiceCategoryName = "Default"
)

const (
	// ContextRequestIDField TODO
	ContextRequestIDField = "request_id"
	// ContextRequestUserField TODO
	ContextRequestUserField = "request_user"
	// ContextRequestOwnerField TODO
	ContextRequestOwnerField = "request_owner"
)

const (
	// OperationCustom TODO
	OperationCustom = "custom"
	// OperationReportType TODO
	OperationReportType = "report_type"
	// OperationConfigID TODO
	OperationConfigID = "config_id"
	// BizModuleHostChart TODO
	BizModuleHostChart = "biz_module_host_chart"
	// HostOSChart TODO
	HostOSChart = "host_os_chart"
	// HostBizChart TODO
	HostBizChart = "host_biz_chart"
	// HostCloudChart TODO
	HostCloudChart = "host_cloud_chart"
	// HostChangeBizChart TODO
	HostChangeBizChart = "host_change_biz_chart"
	// ModelAndInstCount TODO
	ModelAndInstCount = "model_and_inst_count"
	// ModelInstChart TODO
	ModelInstChart = "model_inst_chart"
	// ModelInstChangeChart TODO
	ModelInstChangeChart = "model_inst_change_chart"
	// CreateObject TODO
	CreateObject = "create object"
	// DeleteObject TODO
	DeleteObject = "delete object"
	// UpdateObject TODO
	UpdateObject = "update object"
	// OperationDescription TODO
	OperationDescription = "op_desc"
	// OptionOther TODO
	OptionOther = "其他"
	// TimerPattern TODO
	TimerPattern = "^[\\d]+\\:[\\d]+$"
	// BKTaskTypeField the api task type field
	BKTaskTypeField = "task_type"
	// SyncSetTaskFlag TODO
	SyncSetTaskFlag = "set_template_sync"
	// SyncModuleTaskFlag TODO
	SyncModuleTaskFlag = "service_template_sync"

	// SyncModuleHostApplyTaskFlag module dimension host auto-apply async task flag.
	SyncModuleHostApplyTaskFlag = "module_host_apply_sync"
	// SyncServiceTemplateHostApplyTaskFlag  service template dimension host auto-apply async task flag.
	SyncServiceTemplateHostApplyTaskFlag = "service_template_host_apply_sync"

	// BKHostState TODO
	BKHostState = "bk_state"
)

// LanguageType TODO
// multiple language support
type LanguageType string

const (
	// Chinese TODO
	Chinese LanguageType = "zh-cn"
	// English TODO
	English LanguageType = "en"
)

// cloud sync const
const (
	BKCloudAccountID             = "bk_account_id"
	BKCloudAccountName           = "bk_account_name"
	BKCloudVendor                = "bk_cloud_vendor"
	BKCloudSyncTaskName          = "bk_task_name"
	BKCloudSyncTaskID            = "bk_task_id"
	BKCloudSyncStatus            = "bk_sync_status"
	BKCloudSyncStatusDescription = "bk_status_description"
	BKCloudLastSyncTime          = "bk_last_sync_time"
	BKCreator                    = "bk_creator"
	BKStatus                     = "bk_status"
	BKStatusDetail               = "bk_status_detail"
	BKLastEditor                 = "bk_last_editor"
	BKSecretID                   = "bk_secret_id"
	BKVpcID                      = "bk_vpc_id"
	BKVpcName                    = "bk_vpc_name"
	BKRegion                     = "bk_region"
	BKCloudSyncVpcs              = "bk_sync_vpcs"

	// 是否为被销毁的云主机
	IsDestroyedCloudHost = "is_destroyed_cloud_host"
)

const (
	// BKCloudHostStatusUnknown TODO
	BKCloudHostStatusUnknown = "1"
	// BKCloudHostStatusStarting TODO
	BKCloudHostStatusStarting = "2"
	// BKCloudHostStatusRunning TODO
	BKCloudHostStatusRunning = "3"
	// BKCloudHostStatusStopping TODO
	BKCloudHostStatusStopping = "4"
	// BKCloudHostStatusStopped TODO
	BKCloudHostStatusStopped = "5"
	// BKCloudHostStatusDestroyed TODO
	BKCloudHostStatusDestroyed = "6"
)

const (
	// BKCloudAreaStatusNormal TODO
	BKCloudAreaStatusNormal = "1"
	// BKCloudAreaStatusAbnormal TODO
	BKCloudAreaStatusAbnormal = "2"
)

// configcenter
const (
	BKDefaultConfigCenter = "zookeeper"
)

const (
	// CCLogicUniqueIdxNamePrefix TODO
	CCLogicUniqueIdxNamePrefix = "bkcc_unique_"
	// CCLogicIndexNamePrefix TODO
	CCLogicIndexNamePrefix = "bkcc_idx_"
)

const (
	// DefaultResBusinessSetFlag the default resource business set flag
	DefaultResBusinessSetFlag = 1
)

const (
	// HostFavoriteType host query favorite condition type
	HostFavoriteType = "type"
)<|MERGE_RESOLUTION|>--- conflicted
+++ resolved
@@ -91,11 +91,8 @@
 	// BKMaxSyncIdentifierLimit sync identifier max value
 	BKMaxSyncIdentifierLimit = 200
 
-<<<<<<< HEAD
 	// BKMaxWriteOpLimit maximum limit of write operation.
 	BKMaxWriteOpLimit = 200
-=======
->>>>>>> fdf7e573
 	// BKWriteOpLimit default write operation limit
 	BKWriteOpLimit = 200
 )

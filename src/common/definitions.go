/*
 * Tencent is pleased to support the open source community by making 蓝鲸 available.
 * Copyright (C) 2017-2018 THL A29 Limited, a Tencent company. All rights reserved.
 * Licensed under the MIT License (the "License"); you may not use this file except
 * in compliance with the License. You may obtain a copy of the License at
 * http://opensource.org/licenses/MIT
 * Unless required by applicable law or agreed to in writing, software distributed under
 * the License is distributed on an "AS IS" BASIS, WITHOUT WARRANTIES OR CONDITIONS OF ANY KIND,
 * either express or implied. See the License for the specific language governing permissions and
 * limitations under the License.
 */

package common

import (
	"math"
	"time"
)

const (
	// HTTPCreate create method
	HTTPCreate = "POST"

	// HTTPSelectPost select method
	HTTPSelectPost = "POST"

	// HTTPSelectGet select method
	HTTPSelectGet = "GET"

	// HTTPUpdate update method
	HTTPUpdate = "PUT"

	// HTTPDelete delete method
	HTTPDelete = "DELETE"

	// BKNoLimit no limit definition
	BKNoLimit = 999999999
	// BKMaxPageSize TODO
	// max limit of a page
	BKMaxPageSize = 1000

	// BKMaxLimitSize max limit of a page.
	BKMaxLimitSize = 500

	// BKMaxUpdateOrCreatePageSize maximum number of updates.
	BKMaxUpdateOrCreatePageSize = 100

	// BKMaxDeletePageSize max limit of a delete page
	BKMaxDeletePageSize = 500

	// BKMaxInstanceLimit TODO
	// max limit of instance count
	BKMaxInstanceLimit = 500

	// BKMaxRecordsAtOnce 一次最大操作记录数
	BKMaxRecordsAtOnce = 2000

	// BKDefaultLimit the default limit definition
	BKDefaultLimit = 20

	// BKAuditLogPageLimit the audit log page limit
	BKAuditLogPageLimit = 200

	// BKMaxExportLimit the limit to export
	BKMaxExportLimit = 10000

	// BKMaxOnceExportLimit the limit once to export
	BKMaxOnceExportLimit = 30000

	// BKInstParentStr the inst parent name
	BKInstParentStr = "bk_parent_id"

	// BKDefaultOwnerID the default owner value
	BKDefaultOwnerID = "0"

	// BKSuperOwnerID the super owner value
	BKSuperOwnerID = "superadmin"

	// BKDefaultDirSubArea the default dir subarea
	BKDefaultDirSubArea = 0

	// BKTimeTypeParseFlag the time flag
	BKTimeTypeParseFlag = "cc_time_type"

	// BKTopoBusinessLevelLimit the mainline topo level limit
	BKTopoBusinessLevelLimit = "level.businessTopoMax"

	// BKTopoBusinessLevelDefault the mainline topo level default level
	BKTopoBusinessLevelDefault = 7

	// BKMaxSyncIdentifierLimit sync identifier max value
	BKMaxSyncIdentifierLimit = 200

	// BKMaxWriteOpLimit maximum limit of write operation.
	BKMaxWriteOpLimit = 200
	// BKWriteOpLimit default write operation limit
	BKWriteOpLimit = 200
)

const (

	// BKInnerObjIDBizSet the inner object
	BKInnerObjIDBizSet = "bk_biz_set_obj"

	// BKInnerObjIDApp the inner object
	BKInnerObjIDApp = "biz"

	// BKInnerObjIDSet the inner object
	BKInnerObjIDSet = "set"

	// BKInnerObjIDModule the inner object
	BKInnerObjIDModule = "module"

	// BKInnerObjIDHost the inner object
	BKInnerObjIDHost = "host"

	// BKInnerObjIDObject the inner object
	BKInnerObjIDObject = "object"

	// BKInnerObjIDProc the inner object
	BKInnerObjIDProc = "process"

	// BKInnerObjIDConfigTemp the inner object
	BKInnerObjIDConfigTemp = "config_template"

	// BKInnerObjIDTempVersion the inner object
	BKInnerObjIDTempVersion = "template_version"

	// BKInnerObjIDPlat the inner object
	BKInnerObjIDPlat = "plat"

	// BKInnerObjIDProject the inner object
	BKInnerObjIDProject = "bk_project"

	// BKInnerObjIDSwitch the inner object
	BKInnerObjIDSwitch = "bk_switch"
	// BKInnerObjIDRouter the inner object
	BKInnerObjIDRouter = "bk_router"
	// BKInnerObjIDBlance the inner object
	BKInnerObjIDBlance = "bk_load_balance"
	// BKInnerObjIDFirewall the inner object
	BKInnerObjIDFirewall = "bk_firewall"
	// BKInnerObjIDWeblogic the inner object
	BKInnerObjIDWeblogic = "bk_weblogic"
	// BKInnerObjIDTomcat the inner object
	BKInnerObjIDTomcat = "bk_tomcat"
	// BKInnerObjIDApache the inner object
	BKInnerObjIDApache = "bk_apache"
)

// Revision
const (
	RevisionEnterprise = "enterprise"
	RevisionCommunity  = "community"
	RevisionOpensource = "opensource"
)

const (
	// BKDBMULTIPLELike TODO
	// used only for host search
	BKDBMULTIPLELike = "$multilike"

	// BKDBIN the db operator
	BKDBIN = "$in"

	// BKDBOR the db operator
	BKDBOR = "$or"

	// BKDBAND the db operator
	BKDBAND = "$and"

	// BKDBLIKE the db operator
	BKDBLIKE = "$regex"

	// BKDBOPTIONS the db operator,used with $regex
	// detail to see https://docs.mongodb.com/manual/reference/operator/query/regex/#op._S_options
	BKDBOPTIONS = "$options"

	// BKDBEQ the db operator
	BKDBEQ = "$eq"

	// BKDBNE the db operator
	BKDBNE = "$ne"

	// BKDBNIN the db oeprator
	BKDBNIN = "$nin"

	// BKDBLT the db operator
	BKDBLT = "$lt"

	// BKDBLTE the db operator
	BKDBLTE = "$lte"

	// BKDBGT the db operator
	BKDBGT = "$gt"

	// BKDBGTE the db opeartor
	BKDBGTE = "$gte"

	// BKDBExists the db opeartor
	BKDBExists = "$exists"

	// BKDBNot the db opeartor
	BKDBNot = "$not"

	// BKDBCount the db opeartor
	BKDBCount = "$count"

	// BKDBGroup the db opeartor
	BKDBGroup = "$group"

	// BKDBMatch the db opeartor
	BKDBMatch = "$match"

	// BKDBSum the db opeartor
	BKDBSum = "$sum"

	// BKDBPush the db opeartor
	BKDBPush = "$push"

	// BKDBUNSET the db opeartor
	BKDBUNSET = "$unset"

	// BKDBAddToSet The $addToSet operator adds a value to an array unless the value is already present, in which case $addToSet does nothing to that array.
	BKDBAddToSet = "$addToSet"

	// BKDBPull The $pull operator removes from an existing array all instances of a value or values that match a specified condition.
	BKDBPull = "$pull"

	// BKDBAll matches arrays that contain all elements specified in the query.
	BKDBAll = "$all"

	// BKDBProject passes along the documents with the requested fields to the next stage in the pipeline
	BKDBProject = "$project"

	// BKDBSize counts and returns the total number of items in an array
	BKDBSize = "$size"

	// BKDBType selects documents where the value of the field is an instance of the specified BSON type(s).
	// Querying by data type is useful when dealing with highly unstructured data where data types are not predictable.
	BKDBType = "$type"

	// BKDBSort the db operator
	BKDBSort = "$sort"

	// BKDBReplaceRoot the db operator
	BKDBReplaceRoot = "$replaceRoot"

	// BKDBLimit the db operator to limit return number of doc
	BKDBLimit = "$limit"
)

const (
	// DefaultResModuleName the default idle module name
	DefaultResModuleName string = "空闲机"
	// DefaultFaultModuleName the default fault module name
	DefaultFaultModuleName string = "故障机"
	// DefaultRecycleModuleName the default fault module name
	DefaultRecycleModuleName string = "待回收"
)

const (
	// BKFieldID the id definition
	BKFieldID = "id"
	// BKFieldName TODO
	BKFieldName = "name"

	// BKDefaultField the default field
	BKDefaultField = "default"

	// BKOwnerIDField the owner field
	BKOwnerIDField = "bk_supplier_account"

	// BKAppIDField the appid field
	BKAppIDField = "bk_biz_id"

	// BKIPArr the ip address
	BKIPArr = "ipArr"

	// BKAssetIDField  the asset id field
	BKAssetIDField = "bk_asset_id"

	// BKSNField  the sn  field
	BKSNField = "bk_sn"

	// BKHostInnerIPField the host innerip field
	BKHostInnerIPField = "bk_host_innerip"

	// BKHostCloudRegionField the host cloud region field
	BKHostCloudRegionField = "bk_cloud_region"

	// BKHostOuterIPField the host outerip field
	BKHostOuterIPField = "bk_host_outerip"

	// BKAddressingStatic the host addressing is static
	BKAddressingStatic = "static"

	// BKAddressingDynamic the host addressing is dynamic
	BKAddressingDynamic = "dynamic"

	// BKCloudInstIDField the cloud instance id field
	BKCloudInstIDField = "bk_cloud_inst_id"

	// BKCloudHostStatusField the cloud host status field
	BKCloudHostStatusField = "bk_cloud_host_status"

	// TimeTransferModel the time transferModel field
	TimeTransferModel = "2006-01-02 15:04:05"

	// TimeDayTransferModel the time transferModel field
	TimeDayTransferModel = "2006-01-02"

	// BKCloudTaskID the cloud sync task id
	BKCloudTaskID = "bk_task_id"

	// BKNewAddHost the cloud sync new add hosts
	BKNewAddHost = "new_add"

	// BKImportFrom the host import from field
	BKImportFrom = "import_from"

	// BKHostIDField the host id field
	BKHostIDField = "bk_host_id"

	// BKHostNameField the host name field
	BKHostNameField = "bk_host_name"

	// BKAppNameField the app name field
	BKAppNameField = "bk_biz_name"

	// BKSetIDField the setid field
	BKSetIDField = "bk_set_id"

	// BKSetNameField the set name field
	BKSetNameField = "bk_set_name"

	// BKModuleIDField the module id field
	BKModuleIDField = "bk_module_id"

	// BKModuleNameField the module name field
	BKModuleNameField = "bk_module_name"

	// HostApplyEnabledField TODO
	HostApplyEnabledField = "host_apply_enabled"

	// BKOSTypeField the os type field
	BKOSTypeField = "bk_os_type"

	// BKOSNameField the os name field
	BKOSNameField = "bk_os_name"

	// BKHttpGet the http get
	BKHttpGet = "GET"

	// BKTencentCloudTimeOut the tencent cloud timeout
	BKTencentCloudTimeOut = 10

	// TencentCloudUrl the tencent cloud url
	TencentCloudUrl = "cvm.tencentcloudapi.com"

	// TencentCloudSignMethod the tencent cloud sign method
	TencentCloudSignMethod = "HmacSHA1"

	// BKCloudIDField the cloud id field
	BKCloudIDField = "bk_cloud_id"

	// BKCloudNameField the cloud name field
	BKCloudNameField = "bk_cloud_name"

	// BKObjIDField the obj id field
	BKObjIDField = "bk_obj_id"

	// BKObjNameField the obj name field
	BKObjNameField = "bk_obj_name"

	// BKObjIconField the obj icon field
	BKObjIconField = "bk_obj_icon"

	// BKInstIDField the inst id field
	BKInstIDField = "bk_inst_id"

	// BKInstNameField the inst name field
	BKInstNameField = "bk_inst_name"

	// ExportCustomFields the use custom display columns
	ExportCustomFields = "export_custom_fields"

	// BKProcIDField the proc id field
	BKProcIDField = "bk_process_id"

	// BKConfTempIdField is the config template id field
	BKConfTempIdField = "bk_conftemp_id"

	// BKProcNameField the proc name field
	BKProcNameField = "bk_process_name"

	// BKTemlateIDField the process template id field
	BKTemlateIDField = "template_id"

	// BKVersionIDField the version id field
	BKVersionIDField = "version_id"

	// BKTemplateNameField the template name field
	BKTemplateNameField = "template_name"

	// BKFileNameField the file name field
	BKFileNameField = "file_name"

	// BKPropertyIDField the propety id field
	BKPropertyIDField = "bk_property_id"

	// BKPropertyNameField the property name field
	BKPropertyNameField = "bk_property_name"

	// BKPropertyIndexField TODO
	BKPropertyIndexField = "bk_property_index"

	// BKPropertyTypeField the property type field
	BKPropertyTypeField = "bk_property_type"

	// BKPropertyGroupField TODO
	BKPropertyGroupField = "bk_property_group"

	// BKPropertyValueField the property value field
	BKPropertyValueField = "bk_property_value"

	// BKObjAttIDField the obj att id field
	BKObjAttIDField = "bk_object_att_id"

	// BKClassificationIDField the classification id field
	BKClassificationIDField = "bk_classification_id"

	// BKClassificationNameField the classification name field
	BKClassificationNameField = "bk_classification_name"

	// BKClassificationIconField the classification icon field
	BKClassificationIconField = "bk_classification_icon"

	// BKPropertyGroupIDField the property group id field
	BKPropertyGroupIDField = "bk_group_id"

	// BKPropertyGroupNameField the property group name field
	BKPropertyGroupNameField = "bk_group_name"

	// BKPropertyGroupIndexField the property group index field
	BKPropertyGroupIndexField = "bk_group_index"

	// BKAsstObjIDField the property obj id field
	BKAsstObjIDField = "bk_asst_obj_id"

	// BKAsstInstIDField the property inst id field
	BKAsstInstIDField = "bk_asst_inst_id"

	// BKOptionField the option field
	BKOptionField = "option"

	// BKAuditTypeField the audit type field
	BKAuditTypeField = "audit_type"

	// BKResourceTypeField the audit resource type field
	BKResourceTypeField = "resource_type"

	// BKOperateFromField the platform where operation from field
	BKOperateFromField = "operate_from"

	// BKOperationDetailField the audit operation detail field
	BKOperationDetailField = "operation_detail"

	// BKOperationTimeField the audit operation time field
	BKOperationTimeField = "operation_time"

	// BKResourceIDField the audit resource ID field
	BKResourceIDField = "resource_id"

	// BKResourceNameField the audit resource name field
	BKResourceNameField = "resource_name"

	// BKExtendResourceNameField the audit extend resource name field
	BKExtendResourceNameField = "extend_resource_name"

	// BKLabelField the audit resource name field
	BKLabelField = "label"

	// BKSetEnvField the set env field
	BKSetEnvField = "bk_set_env"

	// BKSetStatusField the set status field
	BKSetStatusField = "bk_service_status"

	// BKSetDescField the set desc field
	BKSetDescField = "bk_set_desc"

	// BKBizSetDescField the biz set desc field
	BKBizSetDescField = "bk_biz_set_desc"

	// BKSetCapacityField the set capacity field
	BKSetCapacityField = "bk_capacity"

	// BKPort the port
	BKPort = "port"

	// BKProcPortEnable whether enable port,  enable port use for monitor app. default value
	BKProcPortEnable = "bk_enable_port"

	// BKProcGatewayIP the process gateway ip
	BKProcGatewayIP = "bk_gateway_ip"

	// BKProcGatewayPort the process gateway port
	BKProcGatewayPort = "bk_gateway_port"

	// BKProcGatewayProtocol the process gateway protocol
	BKProcGatewayProtocol = "bk_gateway_protocol"

	// BKProcGatewayCity the process gateway city
	BKProcGatewayCity = "bk_gateway_city"

	// BKProcBindInfo the process bind info
	BKProcBindInfo = "bind_info"

	// BKUser the user
	BKUser = "user"

	// BKProtocol the protocol
	BKProtocol = "protocol"

	// BKIP the ip
	BKIP = "ip"

	// BKEnable the enable
	BKEnable = "enable"

	// BKProcessObjectName TODO
	// the process object name
	BKProcessObjectName = "process"

	// BKProcessIDField the process id field
	BKProcessIDField = "bk_process_id"

	// BKServiceInstanceIDField TODO
	BKServiceInstanceIDField = "service_instance_id"
	// BKServiceTemplateIDField TODO
	BKServiceTemplateIDField = "service_template_id"
	// BKProcessTemplateIDField TODO
	BKProcessTemplateIDField = "process_template_id"
	// BKServiceCategoryIDField TODO
	BKServiceCategoryIDField = "service_category_id"

	// BKSetTemplateIDField TODO
	BKSetTemplateIDField = "set_template_id"

	// HostApplyRuleIDField TODO
	HostApplyRuleIDField = "host_apply_rule_id"

	// BKParentIDField TODO
	BKParentIDField = "bk_parent_id"
	// BKRootIDField TODO
	BKRootIDField = "bk_root_id"

	// BKProcessNameField the process name field
	BKProcessNameField = "bk_process_name"

	// BKFuncIDField the func id field
	BKFuncIDField = "bk_func_id"

	// BKFuncName the function name
	BKFuncName = "bk_func_name"

	// BKStartParamRegex TODO
	BKStartParamRegex = "bk_start_param_regex"

	// BKBindIP the bind ip
	BKBindIP = "bind_ip"

	// BKWorkPath the work path
	BKWorkPath = "work_path"

	// BKIsPre the ispre field
	BKIsPre = "ispre"

	// BKObjectUniqueKeys object unique keys field
	BKObjectUniqueKeys = "keys"

	// BKIsIncrementField the isincrement field
	BKIsIncrementField = "is_increment"

	// BKIsCollapseField TODO
	BKIsCollapseField = "is_collapse"

	// BKProxyListField the proxy list field
	BKProxyListField = "bk_proxy_list"

	// BKIPListField the ip list field
	BKIPListField = "ip_list"

	// BKInvalidIPSField the invalid ips field
	BKInvalidIPSField = "invalid_ips"

	// BKGseProxyField the gse proxy
	BKGseProxyField = "bk_gse_proxy"

	// BKSubAreaField the sub area field
	BKSubAreaField = "bk_cloud_id"

	// BKProcField the proc field
	BKProcField = "bk_process"

	// BKMaintainersField the maintainers field
	BKMaintainersField = "bk_biz_maintainer"

	// BKProductPMField the product pm field
	BKProductPMField = "bk_biz_productor"

	// BKTesterField the tester field
	BKTesterField = "bk_biz_tester"

	// BKOperatorField the operator field
	BKOperatorField = "operator" // the operator of app of module, is means a job position

	// BKLifeCycleField the life cycle field
	BKLifeCycleField = "life_cycle"

	// BKDeveloperField the developer field
	BKDeveloperField = "bk_biz_developer"

	// BKLanguageField the language field
	BKLanguageField = "language"

	// BKBakOperatorField the bak operator field
	BKBakOperatorField = "bk_bak_operator"

	// BKTimeZoneField the time zone field
	BKTimeZoneField = "time_zone"

	// BKIsRequiredField the required field
	BKIsRequiredField = "isrequired"

	// BKModuleTypeField the module type field
	BKModuleTypeField = "bk_module_type"

	// BKOrgIPField the org ip field
	BKOrgIPField = "bk_org_ip"

	// BKDstIPField the dst ip field
	BKDstIPField = "bk_dst_ip"

	// BKDescriptionField the description field
	BKDescriptionField = "description"

	// BKIsOnlyField the isonly name field
	BKIsOnlyField = "isonly"
	// BKIsMultipleField the is multiple name field
	BKIsMultipleField = "ismultiple"
	// BKDefaultFiled the is default name field
	BKDefaultFiled = "default"
	// BKGseTaskIDField the gse taskid
	BKGseTaskIDField = "task_id"
	// BKTaskIDField the gse taskid
	BKTaskIDField = "task_id"
	// BKGseOpTaskIDField the gse taskid
	BKGseOpTaskIDField = "gse_task_id"
	// BKProcPidFile TODO
	BKProcPidFile = "pid_file"
	// BKProcStartCmd TODO
	BKProcStartCmd = "start_cmd"
	// BKProcStopCmd TODO
	BKProcStopCmd = "stop_cmd"
	// BKProcReloadCmd TODO
	BKProcReloadCmd = "reload_cmd"
	// BKProcRestartCmd TODO
	BKProcRestartCmd = "restart_cmd"
	// BKProcTimeOut TODO
	BKProcTimeOut = "timeout"
	// BKProcWorkPath TODO
	BKProcWorkPath = "work_path"
	// BKProcInstNum TODO
	BKProcInstNum = "proc_num"

	// BKInstKeyField the inst key field for metric discover
	BKInstKeyField = "bk_inst_key"

	// BKDeviceIDField TODO
	// for net collect device
	BKDeviceIDField = "device_id"
	// BKDeviceNameField TODO
	BKDeviceNameField = "device_name"
	// BKDeviceModelField TODO
	BKDeviceModelField = "device_model"
	// BKVendorField TODO
	BKVendorField = "bk_vendor"

	// BKNetcollectPropertyIDField TODO
	// for net collect property of device
	BKNetcollectPropertyIDField = "netcollect_property_id"
	// BKOIDField TODO
	BKOIDField = "oid"
	// BKPeriodField TODO
	BKPeriodField = "period"
	// BKActionField TODO
	BKActionField = "action"
	// BKProcinstanceID TODO
	BKProcinstanceID = "proc_instance_id"

	// BKGseOpProcTaskDetailField gse operate process return detail
	BKGseOpProcTaskDetailField = "detail"
	// BKGroupField TODO
	BKGroupField = "group"

	// BKAttributeIDField TODO
	BKAttributeIDField = "bk_attribute_id"

	// BKTokenField TODO
	BKTokenField = "token"
	// BKCursorField TODO
	BKCursorField = "cursor"
	// BKClusterTimeField TODO
	BKClusterTimeField = "cluster_time"
	// BKEventTypeField TODO
	BKEventTypeField = "type"
	// BKStartAtTimeField TODO
	BKStartAtTimeField = "start_at_time"
	// BKSubResourceField TODO
	BKSubResourceField = "bk_sub_resource"

	// BKBizSetIDField TODO
	BKBizSetIDField = "bk_biz_set_id"
	// BKBizSetNameField TODO
	BKBizSetNameField = "bk_biz_set_name"
	// BKBizSetScopeField TODO
	BKBizSetScopeField = "bk_scope"
	// BKBizSetMatchField TODO
	BKBizSetMatchField = "match_all"

	// BKHostInnerIPv6Field the host innerip field in the form of ipv6
	BKHostInnerIPv6Field = "bk_host_innerip_v6"

	// BKHostOuterIPv6Field the host outerip field in the form of ipv6
	BKHostOuterIPv6Field = "bk_host_outerip_v6"

	// BKAgentIDField the agent id field, used by agent to identify a host
	BKAgentIDField = "bk_agent_id"

	// BKCloudHostIdentifierField defines if the host is a cloud host that doesn't allow cross biz transfer
	BKCloudHostIdentifierField = "bk_cloud_host_identifier"

<<<<<<< HEAD
	// BKAddressingField the addressing field, defines the host addressing type
	BKAddressingField = "bk_addressing"
=======
	// BKProjectIDField the project id field
	BKProjectIDField = "bk_project_id"
	// BKProjectNameField the project name field
	BKProjectNameField = "bk_project_name"
	// BKProjectCodeField the project code field
	BKProjectCodeField = "bk_project_code"
	// BKProjectDescField the project desc field
	BKProjectDescField = "bk_project_desc"
	// BKProjectTypeField the project type field
	BKProjectTypeField = "bk_project_type"
	// BKProjectSecLvlField the project sec lvl field
	BKProjectSecLvlField = "bk_project_sec_lvl"
	// BKProjectOwnerField the project owner field
	BKProjectOwnerField = "bk_project_owner"
	// BKProjectTeamField the project team field
	BKProjectTeamField = "bk_project_team"
	// BKProjectStatusField the project status field
	BKProjectStatusField = "bk_status"
	// BKProjectIconField the project icon field
	BKProjectIconField = "bk_project_icon"
>>>>>>> 0a510b3f
)

const (
	// BKRequestField TODO
	BKRequestField = "bk_request_id"
	// BKTxnIDField TODO
	BKTxnIDField = "bk_txn_id"
)

const (
	// UserDefinedModules user define idle module key.
	UserDefinedModules = "user_modules"

	// SystemSetName user define idle module key.
	SystemSetName = "set_name"

	// SystemIdleModuleKey system idle module key.
	SystemIdleModuleKey = "idle"

	// SystemFaultModuleKey system define fault module name.
	SystemFaultModuleKey = "fault"

	// SystemRecycleModuleKey system define recycle module name.
	SystemRecycleModuleKey = "recycle"
)

// DefaultResSetName the inner module set
const DefaultResSetName string = "空闲机池"

// WhiteListAppName the white list app name
const WhiteListAppName = "蓝鲸"

// WhiteListSetName the white list set name
const WhiteListSetName = "公共组件"

// WhiteListModuleName the white list module name
const WhiteListModuleName = "gitserver"

// the inst record's logging information
const (
	// CreatorField the creator
	CreatorField = "creator"

	// CreateTimeField the create time field
	CreateTimeField = "create_time"

	// ConfirmTimeField the cloud resource confirm time filed
	ConfirmTimeField = "confirm_time"

	// StartTimeField the cloud sync start time field
	StartTimeFiled = "start_time"

	// ModifierField the modifier field
	ModifierField = "modifier"

	// LastTimeField the last time field
	LastTimeField = "last_time"
)

const (
	// ValidCreate valid create
	ValidCreate = "create"

	// ValidUpdate valid update
	ValidUpdate = "update"
)

// DefaultResSetFlag the default resource set flat
const DefaultResSetFlag int = 1

// DefaultFlagDefaultValue TODO
const DefaultFlagDefaultValue int = 0

// DefaultAppFlag the default app flag
const DefaultAppFlag int = 1

// DefaultAppName the default app name
const DefaultAppName string = "资源池"

// DefaultCloudName TODO
const DefaultCloudName string = "default area"

// DefaultInstName TODO
const DefaultInstName string = "实例名"

// BKAppName the default app name
const BKAppName string = "蓝鲸"

// BKNetwork TODO
// bk_classification_id value
const BKNetwork = "bk_network"

const (
	// SNMPActionGet TODO
	SNMPActionGet = "get"

	// SNMPActionGetNext TODO
	SNMPActionGetNext = "getnext"
)

const (
	// DefaultResModuleFlag the default resource module flag
	DefaultResModuleFlag int = 1

	// DefaultFaultModuleFlag the default fault module flag
	DefaultFaultModuleFlag int = 2

	// NormalModuleFlag create module by user , default =0
	NormalModuleFlag int = 0

	// NormalSetDefaultFlag user create set default field value
	NormalSetDefaultFlag int64 = 0

	// DefaultRecycleModuleFlag default recycle module flag
	DefaultRecycleModuleFlag int = 3

	// DefaultResSelfDefinedModuleFlag the default resource self-defined module flag
	DefaultResSelfDefinedModuleFlag int = 4

	// DefaultUserResModuleFlag the default platform self-defined module flag.
	DefaultUserResModuleFlag int = 5
)

const (
	// DefaultModuleType TODO
	DefaultModuleType string = "1"
)

const (
	// FieldTypeSingleChar the single char filed type
	FieldTypeSingleChar string = "singlechar"

	// FieldTypeLongChar the long char field type
	FieldTypeLongChar string = "longchar"

	// FieldTypeInt the int field type
	FieldTypeInt string = "int"

	// FieldTypeFloat the float field type
	FieldTypeFloat string = "float"

	// FieldTypeEnum the enum field type
	FieldTypeEnum string = "enum"

	// FieldTypeEnumMulti the enum multi field type
	FieldTypeEnumMulti string = "enummulti"

	// FieldTypeEnumQuote the enum quote field type
	FieldTypeEnumQuote string = "enumquote"

	// FieldTypeDate the date field type
	FieldTypeDate string = "date"

	// FieldTypeTime the time field type
	FieldTypeTime string = "time"

	// FieldTypeUser the user field type
	FieldTypeUser string = "objuser"

	// FieldObject 此处只校验是否是对象。此校验是为了兼容biz_set中的bk_scope 的类型是 querybuilder，由于在 coreservice层解析出来的
	// 是map[string]interface,所以在此处只需要校验是否是对象，对于querybuilder的合法性应该放在场景层做校验。后续如果走的是object校验，
	// 都需要在场景层进行真正的校验
	FieldObject string = "object"

	// FieldTypeTimeZone the timezone field type
	FieldTypeTimeZone string = "timezone"

	// FieldTypeBool the bool type
	FieldTypeBool string = "bool"

	// FieldTypeList the list type
	FieldTypeList string = "list"

	// FieldTypeTable the table type, inner type.
	FieldTypeTable string = "table"

	// FieldTypeOrganization the organization field type
	FieldTypeOrganization string = "organization"

	// FieldTypeSingleLenChar the single char length limit
	FieldTypeSingleLenChar int = 256

	// FieldTypeLongLenChar the long char length limit
	FieldTypeLongLenChar int = 2000

	// FieldTypeUserLenChar the user char length limit
	FieldTypeUserLenChar int = 2000

	// FieldTypeStrictCharRegexp the single char regex expression
	FieldTypeStrictCharRegexp string = `^[a-zA-Z]\w*$`

	// FieldTypeServiceCategoryRegexp the service category regex expression
	FieldTypeServiceCategoryRegexp string = `^([\w\p{Han}]|[:\-\(\)])+$`

	// FieldTypeMainlineRegexp the mainline instance name regex expression
	FieldTypeMainlineRegexp string = `^[^\\\|\/:\*,<>"\?#\s]+$`

	// FieldTypeSingleCharRegexp the single char regex expression
	FieldTypeSingleCharRegexp string = `\S`

	// FieldTypeLongCharRegexp the long char regex expression
	FieldTypeLongCharRegexp string = `\S`
)

const (
	// HostAddMethodExcel add a host method
	HostAddMethodExcel = "1"

	// HostAddMethodAgent add a  agent method
	HostAddMethodAgent = "2"

	// HostAddMethodAPI add api method
	HostAddMethodAPI = "3"

	// HostAddMethodExcelIndexOffset the height of the table header
	HostAddMethodExcelIndexOffset = 3

	// HostAddMethodExcelAssociationIndexOffset TODO
	HostAddMethodExcelAssociationIndexOffset = 2

	// HostAddMethodExcelDefaultIndex 生成表格数据起始索引，第一列为字段说明
	HostAddMethodExcelDefaultIndex = 1

	/*EXCEL color AARRGGBB :
	AA means Alpha
	RRGGBB means Red, in hex.
	GG means Red, in hex.
	BB means Red, in hex.
	*/

	// ExcelHeaderFirstRowColor cell bg color
	ExcelHeaderFirstRowColor = "FF92D050"
	// ExcelHeaderFirstRowFontColor  font color
	ExcelHeaderFirstRowFontColor = "00000000"
	// ExcelHeaderFirstRowRequireFontColor require font color
	ExcelHeaderFirstRowRequireFontColor = "FFFF0000"
	// ExcelHeaderOtherRowColor cell bg color
	ExcelHeaderOtherRowColor = "FFC6EFCE"
	// ExcelHeaderOtherRowFontColor font color
	ExcelHeaderOtherRowFontColor = "FF000000"
	// ExcelCellDefaultBorderColor black color
	ExcelCellDefaultBorderColor = "FFD4D4D4"
	// ExcelHeaderFirstColumnColor light gray
	ExcelHeaderFirstColumnColor = "fee9da"
	// ExcelFirstColumnCellColor dark gray
	ExcelFirstColumnCellColor = "fabf8f"

	// ExcelAsstPrimaryKeySplitChar split char
	ExcelAsstPrimaryKeySplitChar = ","
	// ExcelAsstPrimaryKeyJoinChar split char
	ExcelAsstPrimaryKeyJoinChar = "="
	// ExcelAsstPrimaryKeyRowChar split char
	ExcelAsstPrimaryKeyRowChar = "\n"

	// ExcelDelAsstObjectRelation delete asst object relation
	ExcelDelAsstObjectRelation = "/"

	// ExcelDataValidationListLen excel dropdown list item count
	ExcelDataValidationListLen = 50

	// ExcelCommentSheetCotentLangPrefixKey excel comment sheet centent language prefixe key
	ExcelCommentSheetCotentLangPrefixKey = "import_comment"

	// ExcelFirstColumnFieldName export excel first column for tips
	ExcelFirstColumnFieldName = "field_name"
	// ExcelFirstColumnFieldType TODO
	ExcelFirstColumnFieldType = "field_type"
	// ExcelFirstColumnFieldID TODO
	ExcelFirstColumnFieldID = "field_id"
	// ExcelFirstColumnInstData TODO
	ExcelFirstColumnInstData = "inst_data"

	// ExcelFirstColumnAssociationAttribute TODO
	ExcelFirstColumnAssociationAttribute = "excel_association_attribute"
	// ExcelFirstColumnFieldDescription TODO
	ExcelFirstColumnFieldDescription = "excel_field_description"

	// ExcelCellIgnoreValue TODO
	// the value of ignored excel cell
	ExcelCellIgnoreValue = "--"
)

// BizSetConditionMaxDeep 业务集场景下querybuilder条件的最大深度不能超过2层
const BizSetConditionMaxDeep = 2
const (
	// InputTypeExcel  data from excel
	InputTypeExcel = "excel"

	// InputTypeApiNewHostSync data from api for synchronize new host
	InputTypeApiNewHostSync = "api_sync_host"

	// BatchHostAddMaxRow batch sync add host max row
	BatchHostAddMaxRow = 128

	// ExcelImportMaxRow excel import max row
	ExcelImportMaxRow = 1000
)

const (
	// HTTPBKAPIErrorMessage apiserver error message
	HTTPBKAPIErrorMessage = "bk_error_msg"

	// HTTPBKAPIErrorCode apiserver error code
	HTTPBKAPIErrorCode = "bk_error_code"
)

// KvMap the map definition
type KvMap map[string]interface{}

const (
	// CCSystemOperatorUserName the system user
	CCSystemOperatorUserName = "cc_system"
	// CCSystemCollectorUserName TODO
	CCSystemCollectorUserName = "cc_collector"
)

// APIRsp the result the http requst
type APIRsp struct {
	HTTPCode int         `json:"-"`
	Result   bool        `json:"result"`
	Code     int         `json:"code"`
	Message  interface{} `json:"message"`
	Data     interface{} `json:"data"`
}

const (
	// BKCacheKeyV3Prefix the prefix definition
	BKCacheKeyV3Prefix = "cc:v3:"
)

// event cache keys
const (
	EventCacheEventIDKey = BKCacheKeyV3Prefix + "event:inst_id"
	RedisSnapKeyPrefix   = BKCacheKeyV3Prefix + "snapshot:"

	// RedisHostSnapMsgDelayQueue the monitor reports data, and queries the name of the key placed in the delay queue in
	// the case of host failure.
	RedisHostSnapMsgDelayQueue = BKCacheKeyV3Prefix + "host_snap:delay_queue"
)
const (
	// RedisSentinelMode redis mode is sentinel
	RedisSentinelMode = "sentinel"
	// RedisSingleMode redis mode is single
	RedisSingleMode = "single"
)

// api cache keys
const (
	ApiCacheLimiterRulePrefix = BKCacheKeyV3Prefix + "api:limiter_rule:"
)

const (
	// BKHTTPHeaderUser current request http request header fields name for login user
	BKHTTPHeaderUser = "BK_User"
	// BKHTTPLanguage the language key word
	BKHTTPLanguage = "HTTP_BLUEKING_LANGUAGE"
	// BKHTTPOwner ID the owner
	BKHTTPOwner = "HTTP_BK_SUPPLIER_ACCOUNT"
	// BKHTTPOwnerID the owner id
	BKHTTPOwnerID = "HTTP_BLUEKING_SUPPLIER_ID"
	// BKHTTPCookieLanugageKey TODO
	BKHTTPCookieLanugageKey = "blueking_language"
	// BKHTTPRequestAppCode TODO
	BKHTTPRequestAppCode = "Bk-App-Code"
	// BKHTTPRequestRealIP TODO
	BKHTTPRequestRealIP = "X-Real-Ip"

	// BKHTTPCCRequestID cc request id cc_request_id
	BKHTTPCCRequestID = "Cc_Request_Id"
	// BKHTTPOtherRequestID esb request id  X-Bkapi-Request-Id
	BKHTTPOtherRequestID = "X-Bkapi-Request-Id"

	// BKHTTPSecretsToken TODO
	BKHTTPSecretsToken = "BK-Secrets-Token"
	// BKHTTPSecretsProject TODO
	BKHTTPSecretsProject = "BK-Secrets-Project"
	// BKHTTPSecretsEnv TODO
	BKHTTPSecretsEnv = "BK-Secrets-Env"
	// BKHTTPReadReference  query db use secondary node
	BKHTTPReadReference = "Cc_Read_Preference"
	// BKHTTPRequestFromWeb represents if request is from web server
	BKHTTPRequestFromWeb = "Cc_Request_From_Web"
)

// ReadPreferenceMode TODO
type ReadPreferenceMode string

// String 用于打印
func (r ReadPreferenceMode) String() string {
	return string(r)
}

// BKHTTPReadRefernceMode constants  这个位置对应的是mongodb 的read preference 的mode，如果driver 没有变化这里是不需要变更的，
// 新增mode 需要修改src/storage/dal/mongo/local/mongo.go 中的getCollectionOption 方法来支持
const (
	// NilMode not set
	NilMode ReadPreferenceMode = ""
	// PrimaryMode indicates that only a primary is
	// considered for reading. This is the default
	// mode.
	PrimaryMode ReadPreferenceMode = "1"
	// PrimaryPreferredMode indicates that if a primary
	// is available, use it; otherwise, eligible
	// secondaries will be considered.
	PrimaryPreferredMode ReadPreferenceMode = "2"
	// SecondaryMode indicates that only secondaries
	// should be considered.
	SecondaryMode ReadPreferenceMode = "3"
	// SecondaryPreferredMode indicates that only secondaries
	// should be considered when one is available. If none
	// are available, then a primary will be considered.
	SecondaryPreferredMode ReadPreferenceMode = "4"
	// NearestMode indicates that all primaries and secondaries
	// will be considered.
	NearestMode ReadPreferenceMode = "5"
)

// transaction related
const (
	TransactionIdHeader      = "cc_transaction_id_string"
	TransactionTimeoutHeader = "cc_transaction_timeout"

	// mongodb default transaction timeout is 1 minute.
	TransactionDefaultTimeout = 2 * time.Minute
)

const (
	// DefaultAppLifeCycleNormal  biz life cycle normal
	DefaultAppLifeCycleNormal = "2"
)

// Host OS type enumeration value
const (
	HostOSTypeEnumLinux   = "1"
	HostOSTypeEnumWindows = "2"
	HostOSTypeEnumAIX     = "3"
	HostOSTypeEnumUNIX    = "4"
	HostOSTypeEnumSolaris = "5"
	HostOSTypeEnumHpUX    = "6"
	HostOSTypeEnumFreeBSD = "7"
)

// HostOSTypeName Host system enum and name association
var HostOSTypeName = map[string]string{
	HostOSTypeEnumLinux:   "linux",
	HostOSTypeEnumWindows: "windows",
	HostOSTypeEnumAIX:     "aix",
	HostOSTypeEnumUNIX:    "unix",
	HostOSTypeEnumSolaris: "solaris",
	HostOSTypeEnumHpUX:    "hp-ux",
}

const (
	// MaxProcessPrio TODO
	MaxProcessPrio = 10000
	// MinProcessPrio TODO
	MinProcessPrio = -100
)

// integer const
const (
	MaxUint64  = ^uint64(0)
	MinUint64  = 0
	MaxInt64   = int64(MaxUint64 >> 1)
	MinInt64   = -MaxInt64 - 1
	MaxUint    = ^uint(0)
	MinUint    = 0
	MaxInt     = int(MaxUint >> 1)
	MinInt     = -MaxInt - 1
	MaxFloat64 = math.MaxFloat64
	MinFloat64 = -math.MaxFloat64
)

// HostCrossBizField TODO
// flag
const HostCrossBizField = "hostcrossbiz"

// HostCrossBizValue TODO
const HostCrossBizValue = "e76fd4d1683d163e4e7e79cef45a74c1"

// config admin
const (
	ConfigAdminID         = "configadmin"
	ConfigAdminValueField = "config"
)

const (
	// APPConfigWaitTime application wait config from zookeeper time (unit sencend)
	APPConfigWaitTime = 15
)

const (
	// URLFilterWhiteListSuffix url filter white list not execute any filter
	// multiple url separated by commas
	URLFilterWhiteListSuffix = "/healthz,/version,/monitor_healthz"

	// URLFilterWhiteListSepareteChar TODO
	URLFilterWhiteListSepareteChar = ","
)

// DataStatusFlag TODO
type DataStatusFlag string

const (
	// DataStatusDisabled TODO
	DataStatusDisabled DataStatusFlag = "disabled"
	// DataStatusEnable TODO
	DataStatusEnable DataStatusFlag = "enable"
)

const (
	// BKDataStatusField TODO
	BKDataStatusField = "bk_data_status"
	// BKDataRecoverSuffix TODO
	BKDataRecoverSuffix = "(recover)"
)

const (
	// Infinite TODO
	// period default value
	Infinite = "∞"
)

// netcollect
const (
	BKNetDevice   = "net_device"
	BKNetProperty = "net_property"
)

const (
	// BKBluekingLoginPluginVersion TODO
	// login type
	BKBluekingLoginPluginVersion = "blueking"
	// BKOpenSourceLoginPluginVersion TODO
	BKOpenSourceLoginPluginVersion = "opensource"
	// BKSkipLoginPluginVersion TODO
	BKSkipLoginPluginVersion = "skip-login"

	// BKNoopMonitorPlugin TODO
	// monitor plugin type
	BKNoopMonitorPlugin = "noop"
	// BKBluekingMonitorPlugin TODO
	BKBluekingMonitorPlugin = "blueking"

	// HTTPCookieBKToken TODO
	HTTPCookieBKToken = "bk_token"

	// WEBSessionUinKey TODO
	WEBSessionUinKey = "username"
	// WEBSessionChineseNameKey TODO
	WEBSessionChineseNameKey = "chName"
	// WEBSessionPhoneKey TODO
	WEBSessionPhoneKey = "phone"
	// WEBSessionEmailKey TODO
	WEBSessionEmailKey = "email"
	// WEBSessionRoleKey TODO
	WEBSessionRoleKey = "role"
	// WEBSessionOwnerUinKey TODO
	WEBSessionOwnerUinKey = "owner_uin"
	// WEBSessionOwnerUinListeKey TODO
	WEBSessionOwnerUinListeKey = "owner_uin_list"
	// WEBSessionAvatarUrlKey TODO
	WEBSessionAvatarUrlKey = "avatar_url"
	// WEBSessionMultiSupplierKey TODO
	WEBSessionMultiSupplierKey = "multisupplier"

	// LoginSystemMultiSupplierTrue TODO
	LoginSystemMultiSupplierTrue = "1"
	// LoginSystemMultiSupplierFalse TODO
	LoginSystemMultiSupplierFalse = "0"

	// LogoutHTTPSchemeCookieKey TODO
	LogoutHTTPSchemeCookieKey = "http_scheme"
	// LogoutHTTPSchemeHTTP TODO
	LogoutHTTPSchemeHTTP = "http"
	// LogoutHTTPSchemeHTTPS TODO
	LogoutHTTPSchemeHTTPS = "https"
)

// BKStatusField TODO
const BKStatusField = "status"

const (
	// BKProcInstanceOpUser TODO
	BKProcInstanceOpUser = "proc instance user"
	// BKSynchronizeDataTaskDefaultUser TODO
	BKSynchronizeDataTaskDefaultUser = "synchronize task user"

	// BKCloudSyncUser TODO
	BKCloudSyncUser = "cloud_sync_user"

	// BKIAMSyncUser TODO
	BKIAMSyncUser = "iam_sync_user"
)

const (
	// RedisProcSrvHostInstanceRefreshModuleKey TODO
	RedisProcSrvHostInstanceRefreshModuleKey = BKCacheKeyV3Prefix + "prochostinstancerefresh:set"
	// RedisProcSrvHostInstanceAllRefreshLockKey TODO
	RedisProcSrvHostInstanceAllRefreshLockKey = BKCacheKeyV3Prefix + "lock:prochostinstancerefresh"
	// RedisProcSrvQueryProcOPResultKey TODO
	RedisProcSrvQueryProcOPResultKey = BKCacheKeyV3Prefix + "procsrv:query:opresult:set"
	// RedisCloudSyncInstancePendingStart TODO
	RedisCloudSyncInstancePendingStart = BKCacheKeyV3Prefix + "cloudsyncinstancependingstart:list"
	// RedisCloudSyncInstanceStarted TODO
	RedisCloudSyncInstanceStarted = BKCacheKeyV3Prefix + "cloudsyncinstancestarted:list"
	// RedisCloudSyncInstancePendingStop TODO
	RedisCloudSyncInstancePendingStop = BKCacheKeyV3Prefix + "cloudsyncinstancependingstop:list"
	// RedisMongoCacheSyncKey TODO
	RedisMongoCacheSyncKey = BKCacheKeyV3Prefix + "mongodb:cache"
)

// association fields
const (
	// the id of the association kind
	AssociationKindIDField    = "bk_asst_id"
	AssociationKindNameField  = "bk_asst_name"
	AssociationObjAsstIDField = "bk_obj_asst_id"
	AssociatedObjectIDField   = "bk_asst_obj_id"
)

// association
const (
	AssociationKindMainline = "bk_mainline"
	AssociationTypeBelong   = "belong"
	AssociationTypeGroup    = "group"
	AssociationTypeRun      = "run"
	AssociationTypeConnect  = "connect"
	AssociationTypeDefault  = "default"
)

const (
	// MetadataField data business key
	MetadataField = "metadata"
)

const (
	// BKBizDefault TODO
	BKBizDefault = "bizdefault"
)

const (
	// MetaDataSynchronizeField Synchronous data aggregation field
	MetaDataSynchronizeField = "sync"
	// MetaDataSynchronizeFlagField synchronize flag
	MetaDataSynchronizeFlagField = "flag"
	// MetaDataSynchronizeVersionField synchronize version
	MetaDataSynchronizeVersionField = "version"
	// MetaDataSynchronizeIdentifierField 数据需要同步cmdb系统的身份标识， 值是数组
	MetaDataSynchronizeIdentifierField = "identifier"
	// MetaDataSynchronIdentifierFlagSyncAllValue 数据可以被任何系统同步
	MetaDataSynchronIdentifierFlagSyncAllValue = "__bk_cmdb__"

	// SynchronizeSignPrefix  synchronize sign , Should appear in the configuration file
	SynchronizeSignPrefix = "sync_blueking"

	/* synchronize model description classify*/

	// SynchronizeModelTypeClassification synchroneize model classification
	SynchronizeModelTypeClassification = "model_classification"
	// SynchronizeModelTypeAttribute synchroneize model attribute
	SynchronizeModelTypeAttribute = "model_attribute"
	// SynchronizeModelTypeAttributeGroup synchroneize model attribute group
	SynchronizeModelTypeAttributeGroup = "model_atrribute_group"
	// SynchronizeModelTypeBase synchroneize model attribute
	SynchronizeModelTypeBase = "model"

	/* synchronize instance assoication sign*/

	// SynchronizeAssociationTypeModelHost synchroneize model ggroup
	SynchronizeAssociationTypeModelHost = "module_host"
)

const (
	// AttributePlaceHolderMaxLength TODO
	AttributePlaceHolderMaxLength = 2000
	// AttributeOptionMaxLength TODO
	AttributeOptionMaxLength = 2000
	// AttributeIDMaxLength TODO
	AttributeIDMaxLength = 128
	// AttributeNameMaxLength TODO
	AttributeNameMaxLength = 128
	// AttributeUnitMaxLength TODO
	AttributeUnitMaxLength = 20
	// AttributeOptionValueMaxLength TODO
	AttributeOptionValueMaxLength = 128
	// AttributeOptionArrayMaxLength TODO
	AttributeOptionArrayMaxLength = 200
	// ServiceCategoryMaxLength TODO
	ServiceCategoryMaxLength = 128
)

const (
	// NameFieldMaxLength TODO
	NameFieldMaxLength = 256
	// MainlineNameFieldMaxLength TODO
	MainlineNameFieldMaxLength = 256

	// ServiceTemplateIDNotSet 用于表示还未设置服务模板的情况，比如没有绑定服务模板
	ServiceTemplateIDNotSet = 0
	// SetTemplateIDNotSet TODO
	SetTemplateIDNotSet = 0

	// MetadataLabelBiz TODO
	MetadataLabelBiz = "metadata.label.bk_biz_id"

	// DefaultServiceCategoryName TODO
	DefaultServiceCategoryName = "Default"
)

const (
	// ContextRequestIDField TODO
	ContextRequestIDField = "request_id"
	// ContextRequestUserField TODO
	ContextRequestUserField = "request_user"
	// ContextRequestOwnerField TODO
	ContextRequestOwnerField = "request_owner"
)

const (
	// OperationCustom TODO
	OperationCustom = "custom"
	// OperationReportType TODO
	OperationReportType = "report_type"
	// OperationConfigID TODO
	OperationConfigID = "config_id"
	// BizModuleHostChart TODO
	BizModuleHostChart = "biz_module_host_chart"
	// HostOSChart TODO
	HostOSChart = "host_os_chart"
	// HostBizChart TODO
	HostBizChart = "host_biz_chart"
	// HostCloudChart TODO
	HostCloudChart = "host_cloud_chart"
	// HostChangeBizChart TODO
	HostChangeBizChart = "host_change_biz_chart"
	// ModelAndInstCount TODO
	ModelAndInstCount = "model_and_inst_count"
	// ModelInstChart TODO
	ModelInstChart = "model_inst_chart"
	// ModelInstChangeChart TODO
	ModelInstChangeChart = "model_inst_change_chart"
	// CreateObject TODO
	CreateObject = "create object"
	// DeleteObject TODO
	DeleteObject = "delete object"
	// UpdateObject TODO
	UpdateObject = "update object"
	// OperationDescription TODO
	OperationDescription = "op_desc"
	// OptionOther TODO
	OptionOther = "其他"
	// TimerPattern TODO
	TimerPattern = "^[\\d]+\\:[\\d]+$"
	// BKTaskTypeField the api task type field
	BKTaskTypeField = "task_type"
	// SyncSetTaskFlag TODO
	SyncSetTaskFlag = "set_template_sync"
	// SyncModuleTaskFlag TODO
	SyncModuleTaskFlag = "service_template_sync"

	// SyncModuleHostApplyTaskFlag module dimension host auto-apply async task flag.
	SyncModuleHostApplyTaskFlag = "module_host_apply_sync"
	// SyncServiceTemplateHostApplyTaskFlag  service template dimension host auto-apply async task flag.
	SyncServiceTemplateHostApplyTaskFlag = "service_template_host_apply_sync"

	// BKHostState TODO
	BKHostState = "bk_state"
)

// LanguageType TODO
// multiple language support
type LanguageType string

const (
	// Chinese TODO
	Chinese LanguageType = "zh-cn"
	// English TODO
	English LanguageType = "en"
)

// cloud sync const
const (
	BKCloudAccountID             = "bk_account_id"
	BKCloudAccountName           = "bk_account_name"
	BKCloudVendor                = "bk_cloud_vendor"
	BKCloudSyncTaskName          = "bk_task_name"
	BKCloudSyncTaskID            = "bk_task_id"
	BKCloudSyncStatus            = "bk_sync_status"
	BKCloudSyncStatusDescription = "bk_status_description"
	BKCloudLastSyncTime          = "bk_last_sync_time"
	BKCreator                    = "bk_creator"
	BKStatus                     = "bk_status"
	BKStatusDetail               = "bk_status_detail"
	BKLastEditor                 = "bk_last_editor"
	BKSecretID                   = "bk_secret_id"
	BKVpcID                      = "bk_vpc_id"
	BKVpcName                    = "bk_vpc_name"
	BKRegion                     = "bk_region"
	BKCloudSyncVpcs              = "bk_sync_vpcs"

	// 是否为被销毁的云主机
	IsDestroyedCloudHost = "is_destroyed_cloud_host"
)

const (
	// BKCloudHostStatusUnknown TODO
	BKCloudHostStatusUnknown = "1"
	// BKCloudHostStatusStarting TODO
	BKCloudHostStatusStarting = "2"
	// BKCloudHostStatusRunning TODO
	BKCloudHostStatusRunning = "3"
	// BKCloudHostStatusStopping TODO
	BKCloudHostStatusStopping = "4"
	// BKCloudHostStatusStopped TODO
	BKCloudHostStatusStopped = "5"
	// BKCloudHostStatusDestroyed TODO
	BKCloudHostStatusDestroyed = "6"
)

const (
	// BKCloudAreaStatusNormal TODO
	BKCloudAreaStatusNormal = "1"
	// BKCloudAreaStatusAbnormal TODO
	BKCloudAreaStatusAbnormal = "2"
)

// configcenter
const (
	BKDefaultConfigCenter = "zookeeper"
)

const (
	// CCLogicUniqueIdxNamePrefix TODO
	CCLogicUniqueIdxNamePrefix = "bkcc_unique_"
	// CCLogicIndexNamePrefix TODO
	CCLogicIndexNamePrefix = "bkcc_idx_"
)

const (
	// DefaultResBusinessSetFlag the default resource business set flag
	DefaultResBusinessSetFlag = 1
)

const (
	// HostFavoriteType host query favorite condition type
	HostFavoriteType = "type"
)<|MERGE_RESOLUTION|>--- conflicted
+++ resolved
@@ -742,10 +742,8 @@
 	// BKCloudHostIdentifierField defines if the host is a cloud host that doesn't allow cross biz transfer
 	BKCloudHostIdentifierField = "bk_cloud_host_identifier"
 
-<<<<<<< HEAD
 	// BKAddressingField the addressing field, defines the host addressing type
 	BKAddressingField = "bk_addressing"
-=======
 	// BKProjectIDField the project id field
 	BKProjectIDField = "bk_project_id"
 	// BKProjectNameField the project name field
@@ -766,7 +764,6 @@
 	BKProjectStatusField = "bk_status"
 	// BKProjectIconField the project icon field
 	BKProjectIconField = "bk_project_icon"
->>>>>>> 0a510b3f
 )
 
 const (
@@ -1217,6 +1214,7 @@
 	HostOSTypeEnumUNIX:    "unix",
 	HostOSTypeEnumSolaris: "solaris",
 	HostOSTypeEnumHpUX:    "hp-ux",
+	HostOSTypeEnumFreeBSD: "freebsd",
 }
 
 const (

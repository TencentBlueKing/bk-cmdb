--- conflicted
+++ resolved
@@ -868,13 +868,8 @@
 	//BKHTTPOwnerID = "HTTP_BLUEKING_OWNERID"
 	BKHTTPCookieLanugageKey = "blueking_language"
 	//BKSessionLanugageKey = "language"
-<<<<<<< HEAD
 	BKHTTPSupplierID     = "bk_supplier_id"
-	BKHTTPRequestAppCode = "req_app_code"
-=======
-	BKHTTPSupplierID = "bk_supplier_id"
 	BKHTTPRequestAppCode = "Bk-App-Code"
->>>>>>> 041eafcd
 
 	// BKHTTPCCRequestID cc request id cc_request_id
 	BKHTTPCCRequestID = "Cc_Request_Id"
@@ -1145,11 +1140,6 @@
 
 // cloud sync const
 const (
-<<<<<<< HEAD
-	BKCloudAccountIDField = "bk_account_id"
-	BKCloudAccountName    = "bk_account_name"
-	BKCloudVendor         = "bk_cloud_vendor"
-=======
 	BKCloudAccountID             = "bk_account_id"
 	BKCloudAccountName           = "bk_account_name"
 	BKCloudVendor                = "bk_cloud_vendor"
@@ -1165,5 +1155,4 @@
 	BKVpcID                      = "bk_vpc_id"
 	BKVpcName                    = "bk_vpc_name"
 	BKReion                      = "bk_region"
->>>>>>> 041eafcd
 )
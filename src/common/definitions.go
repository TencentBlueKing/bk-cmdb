/*
 * Tencent is pleased to support the open source community by making 蓝鲸 available.
 * Copyright (C) 2017-2018 THL A29 Limited, a Tencent company. All rights reserved.
 * Licensed under the MIT License (the "License"); you may not use this file except
 * in compliance with the License. You may obtain a copy of the License at
 * http://opensource.org/licenses/MIT
 * Unless required by applicable law or agreed to in writing, software distributed under
 * the License is distributed on an "AS IS" BASIS, WITHOUT WARRANTIES OR CONDITIONS OF ANY KIND,
 * either express or implied. See the License for the specific language governing permissions and
 * limitations under the License.
 */

package common

import "math"

const (
	// HTTPCreate create method
	HTTPCreate = "POST"

	// HTTPSelectPost select method
	HTTPSelectPost = "POST"

	// HTTPSelectGet select method
	HTTPSelectGet = "GET"

	// HTTPUpdate update method
	HTTPUpdate = "PUT"

	// HTTPDelete delete method
	HTTPDelete = "DELETE"

	// BKNoLimit no limit definition
	BKNoLimit = 999999999
	// max limit of a page
	BKMaxPageSize = 1000

	// 一次最大操作记录数
	BKMaxRecordsAtOnce = 2000

	// BKDefaultLimit the default limit definition
	BKDefaultLimit = 20

	// BKParent the parent code
	BKParent = 1
	// BKChild the child code
	BKChild = 2

	// BKParentStr the parent name
	BKParentStr = "bk_parentid"

	// BKChildStr the child name
	BKChildStr = "bk_childid"

	// BKInstParentStr the inst parent name
	BKInstParentStr = "bk_parent_id"

	// BKDefaultOwnerID the default owner value
	BKDefaultOwnerID = "0"

	// BKDefaultSupplierID the default owner id
	BKDefaultSupplierID = 0

	// BKSuperOwnerID the super owner value
	BKSuperOwnerID = "superadmin"

	// BKDefaultDirSubArea the default dir subarea
	BKDefaultDirSubArea = 0

	// BKTimeTypeParseFlag the time flag
	BKTimeTypeParseFlag = "cc_time_type"

	// BKTopoBusinessLevelLimit the mainline topo level limit
	BKTopoBusinessLevelLimit = "level.businessTopoMax"

	// BKTopoBusinessLevelDefault the mainline topo level default level
	BKTopoBusinessLevelDefault = 7
)

const (
	// BKInnerObjIDApp the inner object
	BKInnerObjIDApp = "biz"

	// BKInnerObjIDSet the inner object
	BKInnerObjIDSet = "set"

	// BKInnerObjIDModule the inner object
	BKInnerObjIDModule = "module"

	// BKInnerObjIDHost the inner object
	BKInnerObjIDHost = "host"

	// BKInnerObjIDObject the inner object
	BKInnerObjIDObject = "object"

	// BKInnerObjIDProc the inner object
	BKInnerObjIDProc = "process"

	// BKInnerObjIDConfigTemp the inner object
	BKInnerObjIDConfigTemp = "config_template"

	// BKInnerObjIDTempVerion the inner object
	BKInnerObjIDTempVersion = "template_version"

	// BKInnerObjIDPlat the inner object
	BKInnerObjIDPlat = "plat"

	// BKInnerObjIDSwitch the inner object
	BKInnerObjIDSwitch = "bk_switch"
	// BKInnerObjIDRouter the inner object
	BKInnerObjIDRouter = "bk_router"
	// BKInnerObjIDBlance the inner object
	BKInnerObjIDBlance = "bk_load_balance"
	// BKInnerObjIDFirewall the inner object
	BKInnerObjIDFirewall = "bk_firewall"
	// BKInnerObjIDWeblogic the inner object
	BKInnerObjIDWeblogic = "bk_weblogic"
	// BKInnerObjIDTomcat the inner object
	BKInnerObjIDTomcat = "bk_tomcat"
	// BKInnerObjIDApache the inner object
	BKInnerObjIDApache = "bk_apache"
)

// Revision
const (
	RevisionEnterprise = "enterprise"
	RevisionCommunity  = "community"
	RevisionOpensource = "opensource"
)

const (
	// used only for host search
	BKDBMULTIPLELike = "$multilike"

	// BKDBIN the db operator
	BKDBIN = "$in"

	// BKDBOR the db operator
	BKDBOR = "$or"

	// BKDBAND the db operator
	BKDBAND = "$and"

	// BKDBLIKE the db operator
	BKDBLIKE = "$regex"

	// BKDBEQ the db operator
	BKDBEQ = "$eq"

	// BKDBNE the db operator
	BKDBNE = "$ne"

	// BKDBNIN the db oeprator
	BKDBNIN = "$nin"

	// BKDBLT the db operator
	BKDBLT = "$lt"

	// BKDBLTE the db operator
	BKDBLTE = "$lte"

	// BKDBGT the db operator
	BKDBGT = "$gt"

	// BKDBGTE the db opeartor
	BKDBGTE = "$gte"

	// BKDBExists the db opeartor
	BKDBExists = "$exists"

	// BKDBNot the db opeartor
	BKDBNot = "$not"

	// BKDBCount the db opeartor
	BKDBCount = "$count"

	// BKDBGroup the db opeartor
	BKDBGroup = "$group"

	// BKDBMatch the db opeartor
	BKDBMatch = "$match"

	// BKDBSum the db opeartor
	BKDBSum = "$sum"

	// BKDBPush the db opeartor
	BKDBPush = "$push"

	// BKDBUNSET the db opeartor
	BKDBUNSET = "$unset"

	// BKDBAddToSet The $addToSet operator adds a value to an array unless the value is already present, in which case $addToSet does nothing to that array.
	BKDBAddToSet = "$addToSet"

	// BKDBPull The $pull operator removes from an existing array all instances of a value or values that match a specified condition.
	BKDBPull = "$pull"

	// BKDBSortFieldSep the db sort field split char
	BKDBSortFieldSep = ","
)

const (
	// DefaultResModuleName the default idle module name
	DefaultResModuleName string = "空闲机"
	// DefaultFaultModuleName the default fault module name
	DefaultFaultModuleName string = "故障机"
	// DefaultRecycleModuleName the default fault module name
	DefaultRecycleModuleName string = "待回收"
)

const (
	// BKFieldID the id definition
	BKFieldID   = "id"
	BKFieldName = "name"

	// BKDefaultField the default field
	BKDefaultField = "default"

	// BKOwnerIDField the owner field
	BKOwnerIDField = "bk_supplier_account"

	// BKSupplierIDField the supplier id field
	BKSupplierIDField = "bk_supplier_id"

	// BKAppIDField the appid field
	BKAppIDField = "bk_biz_id"

	// BKIPArr the ip address
	BKIPArr = "ipArr"

	// BKAssetIDField  the asset id field
	BKAssetIDField = "bk_asset_id"

	// BKSNField  the sn  field
	BKSNField = "bk_sn"

	// BKHostInnerIPField the host innerip field
	BKHostInnerIPField = "bk_host_innerip"

	// BKHostCloudRegionField the host cloud region field
	BKHostCloudRegionField = "bk_cloud_region"

	// BKHostOuterIPField the host outerip field
	BKHostOuterIPField = "bk_host_outerip"

	// TimeTransferModel the time transferModel field
	TimeTransferModel = "2006-01-02 15:04:05"

	// BKLastTimeCloudSync the last time cloud sync
	BKLastTimeCloudSync = "bk_last_sync_time"

	// BKCloudTaskID the cloud sync task id
	BKCloudTaskID = "bk_task_id"

	// BKSyncStatus the cloud sync status
	BKSyncStatus = "bk_sync_status"

	// BKNewAddHost the cloud sync new add hosts
	BKNewAddHost = "new_add"

	// BKAttrChangedHost the cloud sync attr changed hosts
	BKAttrChangedHost = "attr_changed"

	// BKCloudConfirm whether new add cloud hosts need confirm
	BKCloudConfirm = "bk_confirm"

	// BKAttrConfirm the cloud hosts attr changed need confirm
	BKAttrConfirm = "bk_attr_confirm"

	// BKCloudSyncTaskName the cloud sync task name field
	BKCloudSyncTaskName = "bk_task_name"

	// BKCloudAccountType the cloud account type field
	BKCloudAccountType = "bk_account_type"

	// BKCloudSyncAccountAdmin the cloud sync account admin
	BKCloudSyncAccountAdmin = "bk_account_admin"

	// BKResourceType the cloud sync resource type
	BKResourceType = "bk_resource_type"

	// BKImportFrom the host import from field
	BKImportFrom = "import_from"

	// BKHostIDField the host id field
	BKHostIDField = "bk_host_id"

	// BKHostNameField the host name field
	BKHostNameField = "bk_host_name"

	// BKAppNameField the app name field
	BKAppNameField = "bk_biz_name"

	// BKSetIDField the setid field
	BKSetIDField = "bk_set_id"

	// BKSetNameField the set name field
	BKSetNameField = "bk_set_name"

	// BKModuleIDField the module id field
	BKModuleIDField = "bk_module_id"

	// BKModuleNameField the module name field
	BKModuleNameField = "bk_module_name"

	HostApplyEnabledField = "host_apply_enabled"

	// BKSubscriptionIDField the subscription id field
	BKSubscriptionIDField = "subscription_id"
	// BKSubscriptionNameField the subscription name field
	BKSubscriptionNameField = "subscription_name"

	// BKOSTypeField the os type field
	BKOSTypeField = "bk_os_type"

	// BKOSNameField the os name field
	BKOSNameField = "bk_os_name"

	// BKHttpGet the http get
	BKHttpGet = "GET"

	// BKTencentCloudTimeOut the tencent cloud timeout
	BKTencentCloudTimeOut = 10

	// TencentCloudUrl the tencent cloud url
	TencentCloudUrl = "cvm.tencentcloudapi.com"

	// TencentCloudSignMethod the tencent cloud sign method
	TencentCloudSignMethod = "HmacSHA1"

	// BKCloudIDField the cloud id field
	BKCloudIDField = "bk_cloud_id"

	// BKCloudNameField the cloud name field
	BKCloudNameField = "bk_cloud_name"

	// BKObjIDField the obj id field
	BKObjIDField = "bk_obj_id"

	// BKObjNameField the obj name field
	BKObjNameField = "bk_obj_name"

	// BKObjIconField the obj icon field
	BKObjIconField = "bk_obj_icon"

	// BKInstIDField the inst id field
	BKInstIDField = "bk_inst_id"

	// BKInstNameField the inst name field
	BKInstNameField = "bk_inst_name"

	// ExportCustomFields the use custom display columns
	ExportCustomFields = "export_custom_fields"

	// BKProcIDField the proc id field
	BKProcIDField = "bk_process_id"

	// BKConfTempId is the config template id field
	BKConfTempIdField = "bk_conftemp_id"

	// BKProcNameField the proc name field
	BKProcNameField = "bk_process_name"

	// BKTemlateIDField the process template id field
	BKTemlateIDField = "template_id"

	// BKVesionIDField the version id field
	BKVersionIDField = "version_id"

	// BKTemplateNameField the template name field
	BKTemplateNameField = "template_name"

	// BKFileNameField the file name field
	BKFileNameField = "file_name"

	// BKPropertyIDField the propety id field
	BKPropertyIDField = "bk_property_id"

	// BKPropertyNameField the property name field
	BKPropertyNameField = "bk_property_name"

	BKPropertyIndexField = "bk_property_index"

	// BKPropertyTypeField the property type field
	BKPropertyTypeField = "bk_property_type"

	BKPropertyGroupField = "bk_property_group"

	// BKPropertyValueField the property value field
	BKPropertyValueField = "bk_property_value"

	// BKObjAttIDField the obj att id field
	BKObjAttIDField = "bk_object_att_id"

	// BKClassificationIDField the classification id field
	BKClassificationIDField = "bk_classification_id"

	// BKClassificationNameField the classification name field
	BKClassificationNameField = "bk_classification_name"

	// BKClassificationIconField the classification icon field
	BKClassificationIconField = "bk_classification_icon"

	// BKPropertyGroupIDField the property group id field
	BKPropertyGroupIDField = "bk_group_id"

	// BKPropertyGroupNameField the property group name field
	BKPropertyGroupNameField = "bk_group_name"

	// BKPropertyGroupIndexField the property group index field
	BKPropertyGroupIndexField = "bk_group_index"

	// BKAsstObjIDField the property obj id field
	BKAsstObjIDField = "bk_asst_obj_id"

	// BKAsstInstIDField the property inst id field
	BKAsstInstIDField = "bk_asst_inst_id"

	// BKOptionField the option field
	BKOptionField = "option"

	// BKAuditTypeField the audit type field
	BKAuditTypeField = "audit_type"

	// BKResourceTypeField the audit resource type field
	BKResourceTypeField = "resource_type"

	// BKOperateFromField the platform where operation from field
	BKOperateFromField = "operate_from"

	// BKOperationDetailField the audit operation detail field
	BKOperationDetailField = "operation_detail"

	// BKOperationDetailField the audit operation detail field
	BKBasicDetailField = "basic_detail"

	// BKOperationTimeField the audit operation time field
	BKOperationTimeField = "operation_time"

	// BKResourceIDField the audit resource ID field
	BKResourceIDField = "resource_id"

	// BKResourceNameField the audit resource name field
	BKResourceNameField = "resource_name"

	// BKLabelField the audit resource name field
	BKLabelField = "label"

	// BKSetEnvField the set env field
	BKSetEnvField = "bk_set_env"

	// BKSetStatusField the set status field
	BKSetStatusField = "bk_service_status"

	// BKSetDescField the set desc field
	BKSetDescField = "bk_set_desc"

	// BKSetCapacityField the set capacity field
	BKSetCapacityField = "bk_capacity"

	// BKPort the port
	BKPort = "port"

	// BKProcPortEnable whether enable port,  enable port use for monitor app. default value
	BKProcPortEnable = "bk_port_enable"

	// BKUser the user
	BKUser = "user"

	// BKProtocol the protocol
	BKProtocol = "protocol"

	// the process object name
	BKProcessObjectName = "process"

	// BKProcessIDField the process id field
	BKProcessIDField = "bk_process_id"

	BKServiceInstanceIDField = "service_instance_id"
	BKServiceTemplateIDField = "service_template_id"
	BKProcessTemplateIDField = "process_template_id"
	BKServiceCategoryIDField = "service_category_id"

	BKSetTemplateIDField      = "set_template_id"
	BKSetTemplateVersionField = "set_template_version"

	HostApplyRuleIDField = "host_apply_rule_id"

	BKParentIDField = "bk_parent_id"
	BKRootIDField   = "bk_root_id"

	// BKProcessNameField the process name field
	BKProcessNameField = "bk_process_name"

	// BKFuncIDField the func id field
	BKFuncIDField = "bk_func_id"

	// BKFuncName the function name
	BKFuncName = "bk_func_name"

	BKStartParamRegex = "bk_start_param_regex"

	// BKBindIP the bind ip
	BKBindIP = "bind_ip"

	// BKWorkPath the work path
	BKWorkPath = "work_path"

	// BKIsPre the ispre field
	BKIsPre = "ispre"

	// BKIsIncrementField the isincrement field
	BKIsIncrementField = "is_increment"

	BKIsCollapseField = "is_collapse"

	// BKProxyListField the proxy list field
	BKProxyListField = "bk_proxy_list"

	// BKIPListField the ip list field
	BKIPListField = "ip_list"

	// BKInvalidIPSField the invalid ips field
	BKInvalidIPSField = "invalid_ips"

	// BKGseProxyField the gse proxy
	BKGseProxyField = "bk_gse_proxy"

	// BKSubAreaField the sub area field
	BKSubAreaField = "bk_cloud_id"

	// BKProcField the proc field
	BKProcField = "bk_process"

	// BKMaintainersField the maintainers field
	BKMaintainersField = "bk_biz_maintainer"

	// BKProductPMField the product pm field
	BKProductPMField = "bk_biz_productor"

	// BKTesterField the tester field
	BKTesterField = "bk_biz_tester"

	// BKOperatorField the operator field
	BKOperatorField = "operator" // the operator of app of module, is means a job position

	// BKLifeCycleField the life cycle field
	BKLifeCycleField = "life_cycle"

	// BKDeveloperField the developer field
	BKDeveloperField = "bk_biz_developer"

	// BKLanguageField the language field
	BKLanguageField = "language"

	// BKBakOperatorField the bak operator field
	BKBakOperatorField = "bk_bak_operator"

	// BKTimeZoneField the time zone field
	BKTimeZoneField = "time_zone"

	// BKIsRequiredField the required field
	BKIsRequiredField = "isrequired"

	// BKModuleTypeField the module type field
	BKModuleTypeField = "bk_module_type"

	// BKOrgIPField the org ip field
	BKOrgIPField = "bk_org_ip"

	// BKDstIPField the dst ip field
	BKDstIPField = "bk_dst_ip"

	// BKDescriptionField the description field
	BKDescriptionField = "description"

	// BKIsOnlyField the isonly name field
	BKIsOnlyField = "isonly"
	// BKGseTaskIdField the gse taskid
	BKGseTaskIDField = "task_id"
	// BKTaskIdField the gse taskid
	BKTaskIDField = "task_id"
	// BKGseOpTaskIDField the gse taskid
	BKGseOpTaskIDField = "gse_task_id"
	BKProcPidFile      = "pid_file"
	BKProcStartCmd     = "start_cmd"
	BKProcStopCmd      = "stop_cmd"
	BKProcReloadCmd    = "reload_cmd"
	BKProcRestartCmd   = "restart_cmd"
	BKProcTimeOut      = "timeout"
	BKProcWorkPath     = "work_path"
	BKProcInstNum      = "proc_num"

	// BKInstKeyField the inst key field for metric discover
	BKInstKeyField = "bk_inst_key"

	// for net collect device
	BKDeviceIDField    = "device_id"
	BKDeviceNameField  = "device_name"
	BKDeviceModelField = "device_model"
	BKVendorField      = "bk_vendor"

	// for net collect property of device
	BKNetcollectPropertyIDField = "netcollect_property_id"
	BKOIDField                  = "oid"
	BKPeriodField               = "period"
	BKActionField               = "action"
	BKProcinstanceID            = "proc_instance_id"

	// BKGseOpProcTaskDetailField gse operate process return detail
	BKGseOpProcTaskDetailField = "detail"
	BKGroupField               = "group"

	BKAttributeIDField = "bk_attribute_id"
)

const (
	BKRequestField = "bk_request_id"
	BKTxnIDField   = "bk_txn_id"
)

// DefaultResSetName the inner module set
const DefaultResSetName string = "空闲机池"

// WhiteListAppName the white list app name
const WhiteListAppName = "蓝鲸"

// WhiteListSetName the white list set name
const WhiteListSetName = "公共组件"

// WhiteListModuleName the white list module name
const WhiteListModuleName = "gitserver"

// the inst record's logging information
const (
	// CreatorField the creator
	CreatorField = "creator"

	// CreateTimeField the create time field
	CreateTimeField = "create_time"

	// ConfirmTimeField the cloud resource confirm time filed
	ConfirmTimeField = "confirm_time"

	// StartTimeField the cloud sync start time field
	StartTimeFiled = "start_time"

	// ModifierField the modifier field
	ModifierField = "modifier"

	// LastTimeField the last time field
	LastTimeField = "last_time"
)

const (
	// ValidCreate valid create
	ValidCreate = "create"

	// ValidUpdate valid update
	ValidUpdate = "update"
)

// DefaultResSetFlag the default resource set flat
const DefaultResSetFlag int = 1

const DefaultFlagDefaultValue int = 0

// DefaultAppFlag the default app flag
const DefaultAppFlag int = 1

// DefaultAppName the default app name
const DefaultAppName string = "资源池"

const DefaultCloudName string = "default area"

const DefaultInstName string = "实例名"

// BKAppName the default app name
const BKAppName string = "蓝鲸"

const BKMainLine = "mainline"

// bk_classification_id value
const BKNetwork = "bk_network"

const (
	SNMPActionGet = "get"

	SNMPActionGetNext = "getnext"
)

const (
	// DefaultResModuleFlag the default resource module flag
	DefaultResModuleFlag int = 1

	// DefaultFaultModuleFlag the default fault module flag
	DefaultFaultModuleFlag int = 2

	// NormalModuleFlag create module by user , default =0
	NormalModuleFlag int = 0

	// NormalSetDefaultFlag user create set default field value
	NormalSetDefaultFlag int64 = 0

	// default recycle module flat
	DefaultRecycleModuleFlag int = 3
)

const (
	DefaultModuleType string = "1"
)

const (
	// FieldTypeSingleChar the single char filed type
	FieldTypeSingleChar string = "singlechar"

	// FieldTypeLongChar the long char field type
	FieldTypeLongChar string = "longchar"

	// FieldTypeInt the int field type
	FieldTypeInt string = "int"

	// FieldTypeFloat the float field type
	FieldTypeFloat string = "float"

	// FieldTypeEnum the enum field type
	FieldTypeEnum string = "enum"

	// FieldTypeDate the date field type
	FieldTypeDate string = "date"

	// FieldTypeTime the time field type
	FieldTypeTime string = "time"

	// FieldTypeUser the user field type
	FieldTypeUser string = "objuser"

	// FieldTypeTimeZone the timezone field type
	FieldTypeTimeZone string = "timezone"

	// FieldTypeBool the bool type
	FieldTypeBool string = "bool"

	// FieldTypeList the lis type
	FieldTypeList string = "list"

	// FieldTypeOrganization the organization field type
	FieldTypeOrganization string = "organization"

	// FieldTypeSingleLenChar the single char length limit
	FieldTypeSingleLenChar int = 256

	// FieldTypeLongLenChar the long char length limit
	FieldTypeLongLenChar int = 15000

	//FieldTypeStrictCharRegexp the single char regex expression
	FieldTypeStrictCharRegexp string = `^[a-zA-Z]\w*$`

	//FieldTypeSingleCharRegexp the single char regex expression
	FieldTypeSingleCharRegexp string = `^([\w\p{Han}]|[=，。？！～、：＃；％＊——……＆·＄（）‘’“”\[\]『』〔〕｛｝【】￥￡♀‖〖〗《》「」:,;\."'\/\\\+\-\s#@\(\)])+$`

	//FieldTypeLongCharRegexp the single char regex expression
	FieldTypeLongCharRegexp string = `^([\w\p{Han}]|[=，。？！～、：＃；％＊——……＆·＄（）‘’“”\[\]『』〔〕｛｝【】￥￡♀‖〖〗《》「」:,;\."'\/\\\+\-\s#@\(\)])+$`
)

const (
	// HostAddMethodExcel add a host method
	HostAddMethodExcel = "1"

	// HostAddMethodAgent add a  agent method
	HostAddMethodAgent = "2"

	// HostAddMethodAPI add api method
	HostAddMethodAPI = "3"

	// HostAddMethodExcelIndexOffset the height of the table header
	HostAddMethodExcelIndexOffset = 3

	// HostAddMethodExcelAssociationIndexOffset
	HostAddMethodExcelAssociationIndexOffset = 1

	/*EXCEL color AARRGGBB :
	AA means Alpha
	RRGGBB means Red, in hex.
	GG means Red, in hex.
	BB means Red, in hex.
	*/

	// ExcelHeaderFirstRowColor cell bg color
	ExcelHeaderFirstRowColor = "FF92D050"
	// ExcelHeaderFirstRowFontColor  font color
	ExcelHeaderFirstRowFontColor = "00000000"
	// ExcelHeaderFirstRowRequireFontColor require font color
	ExcelHeaderFirstRowRequireFontColor = "FFFF0000"
	// ExcelHeaderOtherRowColor cell bg color
	ExcelHeaderOtherRowColor = "FFC6EFCE"
	// ExcelHeaderOtherRowFontColor font color
	ExcelHeaderOtherRowFontColor = "FF000000"
	// ExcelCellDefaultBorderColor black color
	ExcelCellDefaultBorderColor = "FFD4D4D4"
	// ExcelHeaderFirstColumnColor light gray
	ExcelHeaderFirstColumnColor = "fee9da"
	// ExcelFirstColumnCellColor dark gray
	ExcelFirstColumnCellColor = "fabf8f"

	// ExcelAsstPrimaryKeySplitChar split char
	ExcelAsstPrimaryKeySplitChar = ","
	// ExcelAsstPrimaryKeyJoinChar split char
	ExcelAsstPrimaryKeyJoinChar = "="
	// ExcelAsstPrimaryKeyRowChar split char
	ExcelAsstPrimaryKeyRowChar = "\n"

	// ExcelDelAsstObjectRelation delete asst object relation
	ExcelDelAsstObjectRelation = "/"

	// ExcelDataValidationListLen excel dropdown list item count
	ExcelDataValidationListLen = 50

	// ExcelCommentSheetCotentLangPrefixKey excel comment sheet centent language prefixe key
	ExcelCommentSheetCotentLangPrefixKey = "import_comment"

	// ExcelFirstColumnFieldName export excel first column for tips
	ExcelFirstColumnFieldName = "field_name"
	ExcelFirstColumnFieldType = "field_type"
	ExcelFirstColumnFieldID   = "field_id"
	ExcelFirstColumnInstData  = "inst_data"
)

const (
	// InputTypeExcel  data from excel
	InputTypeExcel = "excel"

	// InputTypeApiHostSync data from api for synchronize new host
	InputTypeApiNewHostSync = "api_sync_host"

	// BatchHostAddMaxRow batch sync add host max row
	BatchHostAddMaxRow = 128
)

const (
	// HTTPBKAPIErrorMessage apiserver error message
	HTTPBKAPIErrorMessage = "bk_error_msg"

	// HTTPBKAPIErrorCode apiserver error code
	HTTPBKAPIErrorCode = "bk_error_code"
)

// KvMap the map definition
type KvMap map[string]interface{}

const (
	// CCSystemOperatorUserName the system user
	CCSystemOperatorUserName  = "cc_system"
	CCSystemCollectorUserName = "cc_collector"
)

// APIRsp the result the http requst
type APIRsp struct {
	HTTPCode int         `json:"-"`
	Result   bool        `json:"result"`
	Code     int         `json:"code"`
	Message  interface{} `json:"message"`
	Data     interface{} `json:"data"`
}

const (
	// BKCacheKeyV3Prefix the prefix definition
	BKCacheKeyV3Prefix = "cc:v3:"
)

// event cache keys
const (
	EventCacheEventIDKey          = BKCacheKeyV3Prefix + "event:inst_id"
	EventCacheEventQueueKey       = BKCacheKeyV3Prefix + "event:inst_queue"
	EventCacheEventTxnQueuePrefix = BKCacheKeyV3Prefix + "event:inst_txn_queue:"
	EventCacheEventTxnSet         = BKCacheKeyV3Prefix + "event:txn_set"
	RedisSnapKeyPrefix            = BKCacheKeyV3Prefix + "snapshot:"
)

const (
	// BKHTTPHeaderUser current request http request header fields name for login user
	BKHTTPHeaderUser = "BK_User"
	// BKHTTPLanguage the language key word
	BKHTTPLanguage = "HTTP_BLUEKING_LANGUAGE"
	// BKHTTPOwnerID the owner
	BKHTTPOwner = "HTTP_BK_SUPPLIER_ACCOUNT"
	// BKHTTPOwnerID the owner id
	BKHTTPOwnerID = "HTTP_BLUEKING_SUPPLIER_ID"
	//BKHTTPOwnerID = "HTTP_BLUEKING_OWNERID"
	BKHTTPCookieLanugageKey = "blueking_language"
	//BKSessionLanugageKey = "language"
<<<<<<< HEAD
	BKHTTPSupplierID     = "bk_supplier_id"
	BKHTTPRequestAppCode = "req_app_code"
=======
	BKHTTPSupplierID = "bk_supplier_id"
	BKHTTPRequestAppCode = "Bk-App-Code"
>>>>>>> 8ca28ec7

	// BKHTTPCCRequestID cc request id cc_request_id
	BKHTTPCCRequestID = "Cc_Request_Id"
	// BKHTTPOtherRequestID esb request id  X-Bkapi-Request-Id
	BKHTTPOtherRequestID      = "X-Bkapi-Request-Id"
	BKHTTPCCRequestTime       = "Cc_Request_Time"
	BKHTTPCCTransactionID     = "Cc_Txn_Id"
	BKHTTPCCTxnTMServerAddr   = "Cc_Txn_Tm_addr-Ip"
	BKHTTPCCTransactionNumber = "Cc_Txn_Number"
	BKHTTPCCTxnSessionID      = "Cc_Txn_Session_ID"
	BKHTTPCCTxnSessionState   = "Cc_Txn_Session_State"
)

type CCContextKey string

const (
	CCContextKeyJoinOption = CCContextKey("cc_context_joinoption")
)

const (
	// DefaultAppLifeCycleNormal  biz life cycle normal
	DefaultAppLifeCycleNormal = "2"
)

// Host OS type enumeration value
const (
	HostOSTypeEnumLinux   = "1"
	HostOSTypeEnumWindows = "2"
	HostOSTypeEnumAIX     = "3"
)

// integer const
const (
	MaxUint64  = ^uint64(0)
	MinUint64  = 0
	MaxInt64   = int64(MaxUint64 >> 1)
	MinInt64   = -MaxInt64 - 1
	MaxUint    = ^uint(0)
	MinUint    = 0
	MaxInt     = int(MaxUint >> 1)
	MinInt     = -MaxInt - 1
	MaxFloat64 = math.MaxFloat64
	MinFloat64 = -math.MaxFloat64
)

// flag
const HostCrossBizField = "hostcrossbiz"
const HostCrossBizValue = "e76fd4d1683d163e4e7e79cef45a74c1"

const (
	// APPConfigWaitTime application wait config from zookeeper time (unit sencend)
	APPConfigWaitTime = 15
)

const (
	// URLFilterWhiteList url filter white list not execute any filter
	// multiple url separated by commas
	URLFilterWhiteListSuffix = "/healthz,/version"

	URLFilterWhiteListSepareteChar = ","
)

type DataStatusFlag string

const (
	DataStatusDisabled DataStatusFlag = "disabled"
	DataStatusEnable   DataStatusFlag = "enable"
)

const (
	BKDataStatusField   = "bk_data_status"
	BKDataRecoverSuffix = "(recover)"
)

const (
	// period default value
	Infinite = "∞"
)

// netcollect
const (
	BKNetDevice   = "net_device"
	BKNetProperty = "net_property"
)

const (
	// BKDefaultLoginUserPluginVersion 默认的登录方式
	BKDefaultLoginUserPluginVersion = "blueking"
	HTTPCookieBKToken               = "bk_token"

	WEBSessionUinKey           = "username"
	WEBSessionChineseNameKey   = "chName"
	WEBSessionPhoneKey         = "phone"
	WEBSessionEmailKey         = "email"
	WEBSessionRoleKey          = "role"
	WEBSessionOwnerUinKey      = "owner_uin"
	WEBSessionOwnerUinListeKey = "owner_uin_list"
	WEBSessionAvatarUrlKey     = "avatar_url"
	WEBSessionMultiSupplierKey = "multisupplier"
	WEBSessionSupplierID       = "supplier_id"

	LoginSystemMultiSupplierTrue  = "1"
	LoginSystemMultiSupplierFalse = "0"

	LogoutHTTPSchemeCookieKey = "http_scheme"
	LogoutHTTPSchemeHTTP      = "http"
	LogoutHTTPSchemeHTTPS     = "https"
)

const (
	HostFieldDockerClientVersion = "docker_client_version"
	HostFieldDockerServerVersion = "docker_server_version"
)

const TemplateStatusField = "status"
const BKStatusField = "status"

const (
	TemplateStatusDraft   = "draft"
	TemplateStatusOnline  = "online"
	TemplateStatusHistory = "history"
)

const (
	BKProcInstanceOpUser             = "proc instance user"
	BKSynchronizeDataTaskDefaultUser = "synchronize task user"
)

const (
	GSEProcOPStop           = 1
	GSEProcOPQueryStatus    = 2
	GSEProcOPRegister       = 3
	GSEProcOPUnregister     = 4
	GSEProcOPRegisterStart  = 5
	GSEProcOPUnregisterStop = 6
	GSEProcOPRestart        = 7
	GSEProcOPReload         = 8
	GSEProcOPKill           = 9
)
const (
	RedisProcSrvHostInstanceRefreshModuleKey  = BKCacheKeyV3Prefix + "prochostinstancerefresh:set"
	RedisProcSrvHostInstanceAllRefreshLockKey = BKCacheKeyV3Prefix + "lock:prochostinstancerefresh"
	RedisProcSrvQueryProcOPResultKey          = BKCacheKeyV3Prefix + "procsrv:query:opresult:set"
	RedisCloudSyncInstancePendingStart        = BKCacheKeyV3Prefix + "cloudsyncinstancependingstart:list"
	RedisCloudSyncInstanceStarted             = BKCacheKeyV3Prefix + "cloudsyncinstancestarted:list"
	RedisCloudSyncInstancePendingStop         = BKCacheKeyV3Prefix + "cloudsyncinstancependingstop:list"
)

// association fields
const (
	// the id of the association kind
	AssociationKindIDField    = "bk_asst_id"
	AssociationKindNameField  = "bk_asst_name"
	AssociationObjAsstIDField = "bk_obj_asst_id"
	AssociatedObjectIDField   = "bk_asst_obj_id"
)

// association
const (
	AssociationKindMainline = "bk_mainline"
	AssociationTypeBelong   = "belong"
	AssociationTypeGroup    = "group"
	AssociationTypeRun      = "run"
	AssociationTypeConnect  = "connect"
	AssociationTypeDefault  = "default"
)

const (
	// MetadataField data business key
	MetadataField = "metadata"
)

const (
	BKBizDefault = "bizdefault"
)

const (
	// MetaDataSynchronizeField Synchronous data aggregation field
	MetaDataSynchronizeField = "sync"
	// MetaDataSynchronizeFlagField synchronize flag
	MetaDataSynchronizeFlagField = "flag"
	// MetaDataSynchronizeVersionField synchronize version
	MetaDataSynchronizeVersionField = "version"
	// MetaDataSynchronizeIdentifierField 数据需要同步cmdb系统的身份标识， 值是数组
	MetaDataSynchronizeIdentifierField = "identifier"
	// MetaDataSynchronIdentifierFlagSyncAllValue 数据可以被任何系统同步
	MetaDataSynchronIdentifierFlagSyncAllValue = "__bk_cmdb__"

	// SynchronizeSignPrefix  synchronize sign , Should appear in the configuration file
	SynchronizeSignPrefix = "sync_blueking"

	/* synchronize model description classify*/

	// SynchronizeModelTypeClassification synchroneize model classification
	SynchronizeModelTypeClassification = "model_classification"
	// SynchronizeModelTypeAttribute synchroneize model attribute
	SynchronizeModelTypeAttribute = "model_attribute"
	// SynchronizeModelTypeAttributeGroup synchroneize model attribute group
	SynchronizeModelTypeAttributeGroup = "model_atrribute_group"
	// SynchronizeModelTypeBase synchroneize model attribute
	SynchronizeModelTypeBase = "model"

	/* synchronize instance assoication sign*/

	// SynchronizeAssociationTypeModelHost synchroneize model ggroup
	SynchronizeAssociationTypeModelHost = "module_host"
)

const (
	AttributePlaceHolderMaxLength = 300
	AttributeOptionMaxLength      = 1000
	AttributeIDMaxLength          = 20
	AttributeNameMaxLength        = 20
	AttributeUnitMaxLength        = 20
	AttributeOptionValueMaxLength = 128
	AttributeOptionArrayMaxLength = 200
)

const (
	NameFieldMaxLength = 256

	// 用于表示还未设置服务模板的情况，比如没有绑定服务模板
	ServiceTemplateIDNotSet = 0
	SetTemplateIDNotSet     = 0

	MetadataLabelBiz = "metadata.label.bk_biz_id"

	DefaultServiceCategoryName = "Default"
)

const (
	ContextRequestIDField    = "request_id"
	ContextRequestUserField  = "request_user"
	ContextRequestOwnerField = "request_owner"
)

const (
	OperationCustom      = "custom"
	OperationReportType  = "report_type"
	OperationConfigID    = "config_id"
	BizModuleHostChart   = "biz_module_host_chart"
	HostOSChart          = "host_os_chart"
	HostBizChart         = "host_biz_chart"
	HostCloudChart       = "host_cloud_chart"
	HostChangeBizChart   = "host_change_biz_chart"
	ModelAndInstCount    = "model_and_inst_count"
	ModelInstChart       = "model_inst_chart"
	ModelInstChangeChart = "model_inst_change_chart"
	CreateObject         = "create object"
	DeleteObject         = "delete object"
	UpdateObject         = "update object"
	OperationDescription = "op_desc"
	OptionOther          = "其他"
	TimerPattern         = "^[\\d]+\\:[\\d]+$"
	SyncSetTaskName      = "sync-settemplate2set"

	BKHostState = "bk_state"
)

// multiple language support
type LanguageType string

const (
	Chinese LanguageType = "zh-cn"
	English LanguageType = "en"
)

// cloud sync const
const (
	BKCloudAccountIDField = "bk_account_id"
	BKCloudAccountName    = "bk_account_name"
	BKCloudVendor         = "bk_cloud_vendor"
)<|MERGE_RESOLUTION|>--- conflicted
+++ resolved
@@ -889,13 +889,9 @@
 	//BKHTTPOwnerID = "HTTP_BLUEKING_OWNERID"
 	BKHTTPCookieLanugageKey = "blueking_language"
 	//BKSessionLanugageKey = "language"
-<<<<<<< HEAD
+
 	BKHTTPSupplierID     = "bk_supplier_id"
-	BKHTTPRequestAppCode = "req_app_code"
-=======
-	BKHTTPSupplierID = "bk_supplier_id"
 	BKHTTPRequestAppCode = "Bk-App-Code"
->>>>>>> 8ca28ec7
 
 	// BKHTTPCCRequestID cc request id cc_request_id
 	BKHTTPCCRequestID = "Cc_Request_Id"

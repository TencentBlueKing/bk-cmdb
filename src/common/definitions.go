--- conflicted
+++ resolved
@@ -206,17 +206,15 @@
 	// BKDBSize counts and returns the total number of items in an array
 	BKDBSize = "$size"
 
-<<<<<<< HEAD
 	// BKDBType selects documents where the value of the field is an instance of the specified BSON type(s).
 	// Querying by data type is useful when dealing with highly unstructured data where data types are not predictable.
 	BKDBType = "$type"
-=======
+
 	// BKDBSort the db operator
 	BKDBSort = "$sort"
 
 	// BKDBReplaceRoot the db operator
 	BKDBReplaceRoot = "$replaceRoot"
->>>>>>> db905767
 )
 
 const (

/*
 * Tencent is pleased to support the open source community by making 蓝鲸 available.
 * Copyright (C) 2017-2018 THL A29 Limited, a Tencent company. All rights reserved.
 * Licensed under the MIT License (the "License"); you may not use this file except
 * in compliance with the License. You may obtain a copy of the License at
 * http://opensource.org/licenses/MIT
 * Unless required by applicable law or agreed to in writing, software distributed under
 * the License is distributed on an "AS IS" BASIS, WITHOUT WARRANTIES OR CONDITIONS OF ANY KIND,
 * either express or implied. See the License for the specific language governing permissions and
 * limitations under the License.
 */

package common

const (
	// HTTPCreate create method
	HTTPCreate = "POST"

	// HTTPSelectPost select method
	HTTPSelectPost = "POST"

	// HTTPSelectGet select method
	HTTPSelectGet = "GET"

	// HTTPUpdate update method
	HTTPUpdate = "PUT"

	// HTTPDelete delete method
	HTTPDelete = "DELETE"

	// BKTrue the true definition
	BKTrue = 1

	// BKFalse the false definition
	BKFalse = 2

	// BKNoLimit no limit definition
	BKNoLimit = 999999999

	// BKDefaultLimit the default limit definition
	BKDefaultLimit = 20

	// BKParent the parent code
	BKParent = 1
	// BKChild the child code
	BKChild = 2

	// BKParentStr the parent name
	BKParentStr = "bk_parentid"

	// BKChildStr the child name
	BKChildStr = "bk_childid"

	// BKInstParentStr the inst parent name
	BKInstParentStr = "bk_parent_id"

	// BKDefaultOwnerID the default owner value
	BKDefaultOwnerID = "0"

	// BKDefaultSupplierID the default owner id
	BKDefaultSupplierID = 0

	// BKSuperOwnerID the super owner value
	BKSuperOwnerID = "supperowner"

	// BKDefaultDirSubArea the default dir subarea
	BKDefaultDirSubArea = 0

	// BKTimeTypeParseFlag the time flag
	BKTimeTypeParseFlag = "cc_time_type"

	// BKTopoBusinessLevelLimit the mainline topo level limit
	BKTopoBusinessLevelLimit = "level.businessTopoMax"

	// BKTopoBusinessLevelDefault the mainline topo level default level
	BKTopoBusinessLevelDefault = 7
)

const (
	// BKInnerObjIDApp the inner object
	BKInnerObjIDApp = "biz"

	// BKInnerObjIDSet the inner object
	BKInnerObjIDSet = "set"

	// BKInnerObjIDModule the inner object
	BKInnerObjIDModule = "module"

	// BKInnerObjIDHost the inner object
	BKInnerObjIDHost = "host"

	// BKINnerObjIDObject the inner object
	BKINnerObjIDObject = "object"

	// BKInnerObjIDProc the inner object
	BKInnerObjIDProc = "process"

	// BKInnerObjIDConfigTemp the inner object
	BKInnerObjIDConfigTemp = "config_template"

	// BKInnerObjIDTempVerion the inner object
	BKInnerObjIDTempVersion = "template_version"

	// BKInnerObjIDPlat the inner object
	BKInnerObjIDPlat = "plat"

	// BKInnerObjIDSwitch the inner object
	BKInnerObjIDSwitch = "bk_switch"
	// BKInnerObjIDRouter the inner object
	BKInnerObjIDRouter = "bk_router"
	// BKInnerObjIDBlance the inner object
	BKInnerObjIDBlance = "bk_load_balance"
	// BKInnerObjIDFirewall the inner object
	BKInnerObjIDFirewall = "bk_firewall"
	// BKInnerObjIDWeblogic the inner object
	BKInnerObjIDWeblogic = "bk_weblogic"
	// BKInnerObjIDTomcat the inner object
	BKInnerObjIDTomcat = "bk_tomcat"
	// BKInnerObjIDApache the inner object
	BKInnerObjIDApache = "bk_apache"
)

// Revision
const (
	RevisionEnterprise = "enterprise"
	RevisionCommunity  = "community"
	RevisionOpensource = "opensource"
)

const (
	// BKDBIN the db operator
	BKDBIN = "$in"

	// BKDBOR the db operator
	BKDBOR = "$or"

	// BKDBLIKE the db operator
	BKDBLIKE = "$regex"

	// BKDBEQ the db operator
	BKDBEQ = "$eq"

	// BKDBNE the db operator
	BKDBNE = "$ne"

	// BKDBNIN the db oeprator
	BKDBNIN = "$nin"

	// BKDBLT the db operator
	BKDBLT = "$lt"

	// BKDBLTE the db operator
	BKDBLTE = "$lte"

	// BKDBGT the db operator
	BKDBGT = "$gt"

	// BKDBGTE the db opeartor
	BKDBGTE = "$gte"
	// BKDBSortFieldSep the db sort field split char
	BKDBSortFieldSep = ","
)

const (
	// DefaultResModuleName the default idle module name
	DefaultResModuleName string = "空闲机"
	// DefaultFaultModuleName the default fault module name
	DefaultFaultModuleName string = "故障机"
)

const (
	// BKFIeldID the id definition
	BKFieldID = "id"

	// BKDefaultField the default field
	BKDefaultField = "default"

	// BKOwnerIDField the owner field
	BKOwnerIDField = "bk_supplier_account"

	// BKSupplierIDField the supplier id field
	BKSupplierIDField = "bk_supplier_id"

	// BKAppIDField the appid field
	BKAppIDField = "bk_biz_id"

	// BKIPAddr the ip address
	BKIPArr = "ipArr"

	// BKHostInnerIPField the host innerip field
	BKHostInnerIPField = "bk_host_innerip"

	// BKHostOuterIPField the host outerip field
	BKHostOuterIPField = "bk_host_outerip"

	// BKHostIDField the host id field
	BKHostIDField = "bk_host_id"

	// BKHostNameField the host name field
	BKHostNameField = "bk_host_name"

	// BKAppNameField the app name field
	BKAppNameField = "bk_biz_name"

	// BKSetIDField the setid field
	BKSetIDField = "bk_set_id"

	// BKSetNameField the set name field
	BKSetNameField = "bk_set_name"

	// BKModuleIDField the module id field
	BKModuleIDField = "bk_module_id"

	// BKModuleNameField the module name field
	BKModuleNameField = "bk_module_name"

	// BKSubscriptionIDField the subscription id field
	BKSubscriptionIDField = "subscription_id"
	// BKSubscriptionNameField the subscription name field
	BKSubscriptionNameField = "subscription_name"

	// BKOSTypeField the os type field
	BKOSTypeField = "bk_os_type"

	// BKOSNameField the os name field
	BKOSNameField = "bk_os_name"

	// BKCloudIDField the cloud id field
	BKCloudIDField = "bk_cloud_id"

	// BKCloudNameField the cloud name field
	BKCloudNameField = "bk_cloud_name"

	// BKObjIDField the obj id field
	BKObjIDField = "bk_obj_id"

	// BKObjNameField the obj name field
	BKObjNameField = "bk_obj_name"

	// BKObjIconField the obj icon field
	BKObjIconField = "bk_obj_icon"

	// BKInstIDField the inst id field
	BKInstIDField = "bk_inst_id"

	// BKInstNameField the inst name field
	BKInstNameField = "bk_inst_name"

	// BKProcessIDField the proc id field
	BKProcessIDField = "bk_process_id"

	// BKProcessNameField the proc name field
	BKProcessNameField = "bk_process_name"

	// BKTemlateIDField the process template id field
	BKTemlateIDField = "template_id"

	// BKVesionIDField the version id field
	BKVersionIDField = "version_id"

	// BKTemplateNameField the template name field
	BKTemplateNameField = "template_name"

	// BKFileNameField the file name field
	BKFileNameField = "file_name"

	// BKPropertyIDField the propety id field
	BKPropertyIDField = "bk_property_id"

	// BKPropertyNameField the property name field
	BKPropertyNameField = "bk_property_name"

	// BKPropertyTypeField the property type field
	BKPropertyTypeField = "bk_property_type"

	BKPropertyGroupField = "bk_property_group"

	// BKPropertyValueField the property value field
	BKPropertyValueField = "bk_property_value"

	// BKObjAttIDField the obj att id field
	BKObjAttIDField = "bk_object_att_id"

	// BKClassificationIDField the classification id field
	BKClassificationIDField = "bk_classification_id"

	// BKClassificationNameField the classification name field
	BKClassificationNameField = "bk_classification_name"

	// BKClassificationIconField the classification icon field
	BKClassificationIconField = "bk_classification_icon"

	// BKPropertyGroupIDField the property group id field
	BKPropertyGroupIDField = "bk_group_id"

	// BKPropertyGroupNameField the property group name field
	BKPropertyGroupNameField = "bk_group_name"

	// BKPropertyGroupIndexField the property group index field
	BKPropertyGroupIndexField = "bk_group_index"

	// BKAsstObjIDField the property obj id field
	BKAsstObjIDField = "bk_asst_obj_id"

	// BKAsstInstIDField the property inst id field
	BKAsstInstIDField = "bk_asst_inst_id"

	// BKOptionField the option field
	BKOptionField = "option"

	// BKPrivilegeField the privilege field
	BKPrivilegeField = "privilege"

	// BKUserGroupIDField the group id field
	BKUserGroupIDField = "group_id"

	// BKUserListField the user list field
	BKUserListField = "user_list"

	// BKContentField the content field
	BKContentField = "content"

	// BKExtKeyField the ext key field
	BKExtKeyField = "ext_key"

	// BKOpDescField the op desc field
	BKOpDescField = "op_desc"

	// BKOpTypeField the op type field
	BKOpTypeField = "op_type"

	// BKOpTargetField the op target field
	BKOpTargetField = "op_target"

	// BKOpTimeField the op time field
	BKOpTimeField = "op_time"

	// BKSetEnvField the set env field
	BKSetEnvField = "bk_set_env"

	// BKSetStatusField the set status field
	BKSetStatusField = "bk_service_status"

	// BKSetDescField the set desc field
	BKSetDescField = "bk_set_desc"

	// BKSetCapacityField the set capacity field
	BKSetCapacityField = "bk_capacity"

	// BKPort the port
	BKPort = "port"

	// BKUser the user
	BKUser = "user"

	// BKProtocol the protocol
	BKProtocol = "protocol"

	// BKProcessIDField the process id field
	//	BKProcessIDField = "bk_process_id"

	// BKProcessNameField the process name field
	//	BKProcessNameField = "bk_process_name"

	// BKFuncIDField the func id field
	BKFuncIDField = "bk_func_id"

	// BKFuncName the function name
	BKFuncName = "bk_func_name"

	// BKBindIP the bind ip
	BKBindIP = "bind_ip"

	// BKWorkPath the work path
	BKWorkPath = "work_path"

	// BKIsPre the ispre field
	BKIsPre = "ispre"

	// bkIsOnly the isonly field, is primary key
	BKIsOnly = "isonly"

	// BKIsIncrementField the isincrement field
	BKIsIncrementField = "is_increment"

	// BKProxyListField the proxy list field
	BKProxyListField = "bk_proxy_list"

	// BKIPListField the ip list field
	BKIPListField = "ip_list"

	// BKInvalidIPSField the invalid ips field
	BKInvalidIPSField = "invalid_ips"

	// BKGseProxyField the gse proxy
	BKGseProxyField = "bk_gse_proxy"

	// BKSubAreaField the sub area field
	BKSubAreaField = "bk_cloud_id"

	// BKProcField the proc field
	BKProcField = "bk_process"

	// BKMaintainersField the maintainers field
	BKMaintainersField = "bk_biz_maintainer"

	// BKProductPMField the product pm field
	BKProductPMField = "bk_biz_productor"

	// BKTesterField the tester field
	BKTesterField = "bk_biz_tester"

	// BKOperatorField the operator field
	BKOperatorField = "operator" // the operator of app of module, is means a job position

	// BKLifeCycleField the life cycle field
	BKLifeCycleField = "life_cycle"

	// BKDeveloperField the developer field
	BKDeveloperField = "bk_biz_developer"

	// BKLanguageField the language field
	BKLanguageField = "language"

	// BKBakOperatorField the bak operator field
	BKBakOperatorField = "bk_bak_operator"

	// BKTimeZoneField the time zone field
	BKTimeZoneField = "time_zone"

	// BKIsRequiredField the required field
	BKIsRequiredField = "isrequired"

	// BKModuleTypeField the module type field
	BKModuleTypeField = "bk_module_type"

	// BKOrgIPField the org ip field
	BKOrgIPField = "bk_org_ip"

	// BKDstIPField the dst ip field
	BKDstIPField = "bk_dst_ip"

	// BKDescriptionField the description field
	BKDescriptionField = "description"

	// BKIsOnlyField the isonly name field
	BKIsOnlyField = "isonly"
	// BKGseTaskIdField the gse taskid
	BKGseTaskIdField = "task_id"
	// BKProcPidFile the process pid file
	BKProcPidFile    = "pid_file"
	BKProcStartCmd   = "start_cmd"
	BKProcStopCmd    = "stop_cmd"
	BKProcReloadCmd  = "reload_cmd"
	BKProcRestartCmd = "restart_cmd"
	BKProcTimeOut    = "timeout"
	BKProcWorkPath   = "work_path"
	BKProcInstNum    = "proc_num"

	// BKInstKeyField the inst key field for metric discover
	BKInstKeyField = "bk_inst_key"
)

// DefaultResSetName the inner module set
const DefaultResSetName string = "空闲机池"

// WhiteListAppName the white list app name
const WhiteListAppName = "蓝鲸"

// WhiteListSetName the white list set name
const WhiteListSetName = "公共组件"

// WhiteListModuleName the white list module name
const WhiteListModuleName = "gitserver"

// the inst record's logging information
const (
	// CreatorField the creator
	CreatorField = "creator"

	// CreateTimeField the create time field
	CreateTimeField = "create_time"

	// ModifierField the modifier field
	ModifierField = "modifier"

	// LastTimeField the last time field
	LastTimeField = "last_time"
)

const (
	// ValidCreate valid create
	ValidCreate = "create"

	// ValidUpdate valid update
	ValidUpdate = "update"
)

// DefaultResSetFlag the default resource set flat
const DefaultResSetFlag int = 1

// DefaultAppFlag the default app flag
const DefaultAppFlag int = 1

// DefaultAppName the default app name
const DefaultAppName string = "资源池"

// BKAppName the default app name
const BKAppName string = "蓝鲸"

const BKMainLine = "mainline"

const (
	// DefaultResModuleFlag the default resource module flag
	DefaultResModuleFlag int = 1

	// DefaultFaultModuleFlag the default fault module flag
	DefaultFaultModuleFlag int = 2
)
const (
	// FieldTypeSingleChar the single char filed type
	FieldTypeSingleChar string = "singlechar"

	// FieldTypeLongChar the long char field type
	FieldTypeLongChar string = "longchar"

	// FieldTypeInt the int field type
	FieldTypeInt string = "int"

	// FieldTypeEnum the enum field type
	FieldTypeEnum string = "enum"

	// FieldTypeDate the date field type
	FieldTypeDate string = "date"

	// FieldTypeTime the time field type
	FieldTypeTime string = "time"

	// FieldTypeUser the user field type
	FieldTypeUser string = "objuser"

	// FieldTypeSingleAsst the single association
	FieldTypeSingleAsst string = "singleasst"

	// FieldTypeMultiAsst the multi association
	FieldTypeMultiAsst string = "multiasst"

	// FieldTypeTimeZone the timezone field type
	FieldTypeTimeZone string = "timezone"

	// FieldTypeBool the bool type
	FieldTypeBool string = "bool"

	// FieldTypeSingleLenChar the single char length limit
	FieldTypeSingleLenChar int = 256

	// FieldTypeLongLenChar the long char length limit
	FieldTypeLongLenChar int = 2000
)

const (
	// HostAddMethodExcel add a host method
	HostAddMethodExcel = "1"

	// HostAddMethodAgent add a  agent method
	HostAddMethodAgent = "2"

	// HostAddMethodAPI add api method
	HostAddMethodAPI = "3"

	// HostAddMethodExcelIndexOffset the height of the table header
	HostAddMethodExcelIndexOffset = 3

	/*EXCEL color AARRGGBB :
	AA means Alpha
	RRGGBB means Red, in hex.
	GG means Red, in hex.
	BB means Red, in hex.
	*/

	// ExcelHeaderFirstRowColor cell bg color
	ExcelHeaderFirstRowColor = "FF92D050"
	// ExcelHeaderFirstRowFontColor  font color
	ExcelHeaderFirstRowFontColor = "00000000"
	// ExcelHeaderFirstRowRequireFontColor require font color
	ExcelHeaderFirstRowRequireFontColor = "FFFF0000"
	// ExcelHeaderOtherRowColor cell bg color
	ExcelHeaderOtherRowColor = "FFC6EFCE"
	// ExcelHeaderOtherRowFontColor font color
	ExcelHeaderOtherRowFontColor = "FF000000"
	// ExcelCellDefaultBorderColor black color
	ExcelCellDefaultBorderColor = "FFD4D4D4"

	// ExcelAsstPrimaryKeySplitChar split char
	ExcelAsstPrimaryKeySplitChar = "##"
	// ExcelAsstPrimaryKeyRowChar split char
	ExcelAsstPrimaryKeyRowChar = "\n"

	// ExcelDelAsstObjectRelation delete asst object relation
	ExcelDelAsstObjectRelation = "/"

	// ExcelDataValidationListLen excel dropdown list item count
	ExcelDataValidationListLen = 50

	// ExcelCommentSheetCotentLangPrefixKey excel comment sheet centent language prefixe key
	ExcelCommentSheetCotentLangPrefixKey = "import_comment"
)

const (
	// InputTypeExcel  data from excel
	InputTypeExcel = "excel"

	// InputTypeApiHostSync data from api for synchronize new host
	InputTypeApiNewHostSync = "api_sync_host"

	// BatchHostAddMaxRow batch sync add host max row
	BatchHostAddMaxRow = 128
)

const (
	// HTTPBKAPIErrorMessage apiserver error message
	HTTPBKAPIErrorMessage = "bk_error_msg"

	// HTTPBKAPIErrorCode apiserver error code
	HTTPBKAPIErrorCode = "bk_error_code"
)

// KvMap the map definition
type KvMap map[string]interface{}

const (
	// CCSystemOperatorUserName the system user
	CCSystemOperatorUserName  = "cc_system"
	CCSystemCollectorUserName = "cc_collector"
)

// APIRsp the result the http requst
type APIRsp struct {
	HTTPCode int         `json:"-"`
	Result   bool        `json:"result"`
	Code     int         `json:"code"`
	Message  interface{} `json:"message"`
	Data     interface{} `json:"data"`
}

const (
	// BKCacheKeyV3Prefix the prefix definition
	BKCacheKeyV3Prefix = "cc:v3:"
)

// event cache keys
const (
	EventCacheEventIDKey    = BKCacheKeyV3Prefix + "event:inst_id"
	EventCacheEventQueueKey = BKCacheKeyV3Prefix + "event:inst_queue"
	RedisSnapKeyPrefix      = BKCacheKeyV3Prefix + "snapshot:"
)

const (
	BKSTRIDPrefix = "cc"
)

const (
	// LocalHostName the local host name definition
	LocalHostName = "localhost"

	// LocalHostIP the local host ip definition
	LocalHostIP = "127.0.0.1"
)

const (
	// BKHTTPHeaderUser current request http request header fields name for login user
	BKHTTPHeaderUser = "BK_User"
	// BKHTTPLanguage the language key word
	BKHTTPLanguage = "HTTP_BLUEKING_LANGUAGE"
	// BKHTTPOwnerID the owner id
	BKHTTPOwnerID = "HTTP_BLUEKING_SUPPLIER_ID"
	//BKHTTPOwnerID = "HTTP_BLUEKING_OWNERID"
	BKHTTPCookieLanugageKey = "blueking_language"
	BKSessionLanugageKey    = "language"

	BKHTTPCCRequestID = "rid"
)

const (
	// DefaultAppLifeCycleNormal  biz life cycle normal
	DefaultAppLifeCycleNormal = "2"
)

// Host OS type enumeration value
const (
	HostOSTypeEnumLinux   = "1"
	HostOSTypeEnumWindows = "2"
)

const (
	// InstAsstIDSplit instance associated fields, separators between mulitple ids of associated objects
	InstAsstIDSplit = ","
)

// integer const
const (
	MaxUint64 = ^uint64(0)
	MinUint64 = 0
	MaxInt64  = int64(MaxUint64 >> 1)
	MinInt64  = -MaxInt64 - 1
	MaxUint   = ^uint(0)
	MinUint   = 0
	MaxInt    = int(MaxUint >> 1)
	MinInt    = -MaxInt - 1
)

//flag
const HostCrossBizField = "hostcrossbiz"
const HostCrossBizValue = "e76fd4d1683d163e4e7e79cef45a74c1"

const (
	BKHTTPMIMEJSON = "application/json"
)

const (
	// APPConfigWaitTime application wait config from zookeeper time (unit sencend)
	APPConfigWaitTime = 15
)

const (
	// URLFilterWhiteList url filter white list not execute any filter
	// multiple url separeted by commas
	URLFilterWhiteListSuffix = "/healthz"

	URLFilterWhiteListSepareteChar = ","
)

type DataStatusFlag string

const (
	DataStatusDisabled DataStatusFlag = "disabled"
	DataStatusEnable   DataStatusFlag = "enable"
)

const (
	BKDataStatusField   = "bk_data_status"
	BKDataRecoverSuffix = "(recover)"
)

<<<<<<< HEAD
const TemplateStatusField = "status"

const (
	TemplateStatusDraft   = "draft"
	TemplateStatusOnline  = "online"
	TemplateStatusHistory = "history"
=======
const (
	BKProcInstanceOpUser = "proc instance user"
)

const (
	GSEProcOPStop           = 1
	GSEProcOPQueryStatus    = 2
	GSEProcOPRegister       = 3
	GSEProcOPUnregister     = 4
	GSEProcOPRegisterStart  = 5
	GSEProcOPUnregisterStop = 6
	GSEProcOPRestart        = 7
	GSEProcOPReload         = 8
	GSEProcOPKill           = 9
>>>>>>> f0c26dfe
)<|MERGE_RESOLUTION|>--- conflicted
+++ resolved
@@ -742,14 +742,14 @@
 	BKDataRecoverSuffix = "(recover)"
 )
 
-<<<<<<< HEAD
 const TemplateStatusField = "status"
 
 const (
 	TemplateStatusDraft   = "draft"
 	TemplateStatusOnline  = "online"
 	TemplateStatusHistory = "history"
-=======
+)
+
 const (
 	BKProcInstanceOpUser = "proc instance user"
 )
@@ -764,5 +764,4 @@
 	GSEProcOPRestart        = 7
 	GSEProcOPReload         = 8
 	GSEProcOPKill           = 9
->>>>>>> f0c26dfe
 )
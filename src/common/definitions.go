--- conflicted
+++ resolved
@@ -1840,23 +1840,23 @@
 )
 
 const (
-<<<<<<< HEAD
+	// GlobalIDRule global id rule flag
+	GlobalIDRule = "global"
+
+	// IDRulePrefix id rule self-increasing id prefix
+	IDRulePrefix = "id_rule:incr_id:"
+
+	// GlobalIncrIDVar global self-increasing id variable
+	GlobalIncrIDVar = "global.incr_id"
+
+	// LocalIncrIDVar model self-increasing id variable
+	LocalIncrIDVar = "local.incr_id"
+
+	// RandomIDVar random id variable
+	RandomIDVar = "random_id"
+)
+
+const (
 	// MongoMetaID is mongodb meta id field
 	MongoMetaID = "_id"
-=======
-	// GlobalIDRule global id rule flag
-	GlobalIDRule = "global"
-
-	// IDRulePrefix id rule self-increasing id prefix
-	IDRulePrefix = "id_rule:incr_id:"
-
-	// GlobalIncrIDVar global self-increasing id variable
-	GlobalIncrIDVar = "global.incr_id"
-
-	// LocalIncrIDVar model self-increasing id variable
-	LocalIncrIDVar = "local.incr_id"
-
-	// RandomIDVar random id variable
-	RandomIDVar = "random_id"
->>>>>>> 1e192ae7
 )
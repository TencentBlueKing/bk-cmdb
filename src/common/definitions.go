--- conflicted
+++ resolved
@@ -1207,28 +1207,26 @@
 
 // new http header keys in the standard of api gateway
 const (
-<<<<<<< HEAD
+	// BkHTTPHeaderRid is the request id http header key
+	BkHTTPHeaderRid = "X-Bkapi-Request-Id"
+
+	// BkHTTPHeaderUser is the username http header key.
+	BkHTTPHeaderUser = "X-Bkapi-User-Name"
+
+	// BkHTTPHeaderAppCode is the blueking app code http header key
+	BkHTTPHeaderAppCode = "X-Bkapi-App-Code"
+
+	// BkHTTPHeaderLanguage is the language http header key
+	BkHTTPHeaderLanguage = "X-Bkapi-Language"
+
+	// BkHTTPHeaderJWT is the blueking api gateway jwt http header key
+	BkHTTPHeaderJWT = "X-Bkapi-JWT"
+
+	// BkHTTPHeaderSupplierAccount is supplier account http header key
+	BkHTTPHeaderSupplierAccount = "X-Bkapi-Supplier-Account"
+
 	// BkHTTPHeaderAuth is the blueking api gateway authorization http header key
 	BkHTTPHeaderAuth = "X-Bkapi-Authorization"
-=======
-	// BkHTTPHeaderRid is the request id http header key
-	BkHTTPHeaderRid = "X-Bkapi-Request-Id"
-
-	// BkHTTPHeaderUser is the username http header key.
-	BkHTTPHeaderUser = "X-Bkapi-User-Name"
-
-	// BkHTTPHeaderAppCode is the blueking app code http header key
-	BkHTTPHeaderAppCode = "X-Bkapi-App-Code"
-
-	// BkHTTPHeaderLanguage is the language http header key
-	BkHTTPHeaderLanguage = "X-Bkapi-Language"
-
-	// BkHTTPHeaderJWT is the blueking api gateway jwt http header key
-	BkHTTPHeaderJWT = "X-Bkapi-JWT"
-
-	// BkHTTPHeaderSupplierAccount is supplier account http header key
-	BkHTTPHeaderSupplierAccount = "X-Bkapi-Supplier-Account"
->>>>>>> 00b6cb7b
 )
 
 // ReadPreferenceMode TODO

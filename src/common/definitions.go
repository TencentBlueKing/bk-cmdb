/*
 * Tencent is pleased to support the open source community by making 蓝鲸 available.
 * Copyright (C) 2017-2018 THL A29 Limited, a Tencent company. All rights reserved.
 * Licensed under the MIT License (the "License"); you may not use this file except
 * in compliance with the License. You may obtain a copy of the License at
 * http://opensource.org/licenses/MIT
 * Unless required by applicable law or agreed to in writing, software distributed under
 * the License is distributed on an "AS IS" BASIS, WITHOUT WARRANTIES OR CONDITIONS OF ANY KIND,
 * either express or implied. See the License for the specific language governing permissions and
 * limitations under the License.
 */

package common

const (
	// HTTPCreate create method
	HTTPCreate = "POST"

	// HTTPSelectPost select method
	HTTPSelectPost = "POST"

	// HTTPSelectGet select method
	HTTPSelectGet = "GET"

	// HTTPUpdate update method
	HTTPUpdate = "PUT"

	// HTTPDelete delete method
	HTTPDelete = "DELETE"

	// BKTrue the true definition
	BKTrue = 1

	// BKFalse the false definition
	BKFalse = 2

	// BKNoLimit no limit definition
	BKNoLimit = 999999999

	// BKDefaultLimit the default limit definition
	BKDefaultLimit = 20

	// BKParent the parent code
	BKParent = 1
	// BKChild the child code
	BKChild = 2

	// BKParentStr the parent name
	BKParentStr = "bk_parentid"

	// BKChildStr the child name
	BKChildStr = "bk_childid"

	// BKInstParentStr the inst parent name
	BKInstParentStr = "bk_parent_id"

	// BKDefaultOwnerID the default owner value
	BKDefaultOwnerID = "0"

	// BKDefaultSupplierID the default owner id
	BKDefaultSupplierID = 0

	// BKSuperOwnerID the super owner value
	BKSuperOwnerID = "supperowner"

	// BKDefaultDirSubArea the default dir subarea
	BKDefaultDirSubArea = 0

	// BKTimeTypeParseFlag the time flag
	BKTimeTypeParseFlag = "cc_time_type"

	// BKTopoBusinessLevelLimit the mainline topo level limit
	BKTopoBusinessLevelLimit = "level.businessTopoMax"

	// BKTopoBusinessLevelDefault the mainline topo level default level
	BKTopoBusinessLevelDefault = 7
)

const (
	// BKInnerObjIDApp the inner object
	BKInnerObjIDApp = "biz"

	// BKInnerObjIDSet the inner object
	BKInnerObjIDSet = "set"

	// BKInnerObjIDModule the inner object
	BKInnerObjIDModule = "module"

	// BKInnerObjIDHost the inner object
	BKInnerObjIDHost = "host"

	// BKINnerObjIDObject the inner object
	BKINnerObjIDObject = "object"

	// BKInnerObjIDProc the inner object
	BKInnerObjIDProc = "process"

	// BKInnerObjIDConfigTemp the inner object
	BKInnerObjIDConfigTemp = "config_template"

	// BKInnerObjIDTempVerion the inner object
	BKInnerObjIDTempVersion = "template_version"

	// BKInnerObjIDPlat the inner object
	BKInnerObjIDPlat = "plat"

	// BKInnerObjIDSwitch the inner object
	BKInnerObjIDSwitch = "bk_switch"
	// BKInnerObjIDRouter the inner object
	BKInnerObjIDRouter = "bk_router"
	// BKInnerObjIDBlance the inner object
	BKInnerObjIDBlance = "bk_load_balance"
	// BKInnerObjIDFirewall the inner object
	BKInnerObjIDFirewall = "bk_firewall"
	// BKInnerObjIDWeblogic the inner object
	BKInnerObjIDWeblogic = "bk_weblogic"
	// BKInnerObjIDTomcat the inner object
	BKInnerObjIDTomcat = "bk_tomcat"
	// BKInnerObjIDApache the inner object
	BKInnerObjIDApache = "bk_apache"
)

// Revision
const (
	RevisionEnterprise = "enterprise"
	RevisionCommunity  = "community"
	RevisionOpensource = "opensource"
)

const (
	// BKDBIN the db operator
	BKDBIN = "$in"

	// BKDBOR the db operator
	BKDBOR = "$or"

	// BKDBOR the db operator
	BKDBAND = "$and"

	// BKDBLIKE the db operator
	BKDBLIKE = "$regex"

	// BKDBEQ the db operator
	BKDBEQ = "$eq"

	// BKDBNE the db operator
	BKDBNE = "$ne"

	// BKDBNIN the db oeprator
	BKDBNIN = "$nin"

	// BKDBLT the db operator
	BKDBLT = "$lt"

	// BKDBLTE the db operator
	BKDBLTE = "$lte"

	// BKDBGT the db operator
	BKDBGT = "$gt"

	// BKDBGTE the db opeartor
	BKDBGTE = "$gte"

	// BKDBExists the db opeartor
	BKDBExists = "$exists"

	// BKDBSortFieldSep the db sort field split char
	BKDBSortFieldSep = ","
)

const (
	// DefaultResModuleName the default idle module name
	DefaultResModuleName string = "空闲机"
	// DefaultFaultModuleName the default fault module name
	DefaultFaultModuleName string = "故障机"
)

const (
	// BKFIeldID the id definition
	BKFieldID = "id"

	// BKDefaultField the default field
	BKDefaultField = "default"

	// BKOwnerIDField the owner field
	BKOwnerIDField = "bk_supplier_account"

	// BKSupplierIDField the supplier id field
	BKSupplierIDField = "bk_supplier_id"

	// BKAppIDField the appid field
	BKAppIDField = "bk_biz_id"

	// BKIPAddr the ip address
	BKIPArr = "ipArr"

	// BKHostInnerIPField the host innerip field
	BKHostInnerIPField = "bk_host_innerip"

	// BKHostOuterIPField the host outerip field
	BKHostOuterIPField = "bk_host_outerip"

	// BKHostIDField the host id field
	BKHostIDField = "bk_host_id"

	// BKHostNameField the host name field
	BKHostNameField = "bk_host_name"

	// BKAppNameField the app name field
	BKAppNameField = "bk_biz_name"

	// BKSetIDField the setid field
	BKSetIDField = "bk_set_id"

	// BKSetNameField the set name field
	BKSetNameField = "bk_set_name"

	// BKModuleIDField the module id field
	BKModuleIDField = "bk_module_id"

	// BKModuleNameField the module name field
	BKModuleNameField = "bk_module_name"

	// BKSubscriptionIDField the subscription id field
	BKSubscriptionIDField = "subscription_id"
	// BKSubscriptionNameField the subscription name field
	BKSubscriptionNameField = "subscription_name"

	// BKOSTypeField the os type field
	BKOSTypeField = "bk_os_type"

	// BKOSNameField the os name field
	BKOSNameField = "bk_os_name"

	// BKCloudIDField the cloud id field
	BKCloudIDField = "bk_cloud_id"

	// BKCloudNameField the cloud name field
	BKCloudNameField = "bk_cloud_name"

	// BKObjIDField the obj id field
	BKObjIDField = "bk_obj_id"

	// BKObjNameField the obj name field
	BKObjNameField = "bk_obj_name"

	// BKObjIconField the obj icon field
	BKObjIconField = "bk_obj_icon"

	// BKInstIDField the inst id field
	BKInstIDField = "bk_inst_id"

	// BKInstNameField the inst name field
	BKInstNameField = "bk_inst_name"

	// BKProcIDField the proc id field
	BKProcIDField = "bk_process_id"

	// BKConfTempId is the config template id field
	BKConfTempIdField = "bk_conftemp_id"

	// BKProcNameField the proc name field
	BKProcNameField = "bk_process_name"

	// BKTemlateIDField the process template id field
	BKTemlateIDField = "template_id"

	// BKVesionIDField the version id field
	BKVersionIDField = "version_id"

	// BKTemplateNameField the template name field
	BKTemplateNameField = "template_name"

	// BKFileNameField the file name field
	BKFileNameField = "file_name"

	// BKPropertyIDField the propety id field
	BKPropertyIDField = "bk_property_id"

	// BKPropertyNameField the property name field
	BKPropertyNameField = "bk_property_name"

	// BKPropertyTypeField the property type field
	BKPropertyTypeField = "bk_property_type"

	BKPropertyGroupField = "bk_property_group"

	// BKPropertyValueField the property value field
	BKPropertyValueField = "bk_property_value"

	// BKObjAttIDField the obj att id field
	BKObjAttIDField = "bk_object_att_id"

	// BKClassificationIDField the classification id field
	BKClassificationIDField = "bk_classification_id"

	// BKClassificationNameField the classification name field
	BKClassificationNameField = "bk_classification_name"

	// BKClassificationIconField the classification icon field
	BKClassificationIconField = "bk_classification_icon"

	// BKPropertyGroupIDField the property group id field
	BKPropertyGroupIDField = "bk_group_id"

	// BKPropertyGroupNameField the property group name field
	BKPropertyGroupNameField = "bk_group_name"

	// BKPropertyGroupIndexField the property group index field
	BKPropertyGroupIndexField = "bk_group_index"

	// BKAsstObjIDField the property obj id field
	BKAsstObjIDField = "bk_asst_obj_id"

	// BKAsstInstIDField the property inst id field
	BKAsstInstIDField = "bk_asst_inst_id"

	// BKOptionField the option field
	BKOptionField = "option"

	// BKPrivilegeField the privilege field
	BKPrivilegeField = "privilege"

	// BKUserGroupIDField the group id field
	BKUserGroupIDField = "group_id"

	// BKUserListField the user list field
	BKUserListField = "user_list"

	// BKContentField the content field
	BKContentField = "content"

	// BKExtKeyField the ext key field
	BKExtKeyField = "ext_key"

	// BKOpDescField the op desc field
	BKOpDescField = "op_desc"

	// BKOpTypeField the op type field
	BKOpTypeField = "op_type"

	// BKOpTargetField the op target field
	BKOpTargetField = "op_target"

	// BKOpTimeField the op time field
	BKOpTimeField = "op_time"

	// BKSetEnvField the set env field
	BKSetEnvField = "bk_set_env"

	// BKSetStatusField the set status field
	BKSetStatusField = "bk_service_status"

	// BKSetDescField the set desc field
	BKSetDescField = "bk_set_desc"

	// BKSetCapacityField the set capacity field
	BKSetCapacityField = "bk_capacity"

	// BKPort the port
	BKPort = "port"

	// BKUser the user
	BKUser = "user"

	// BKProtocol the protocol
	BKProtocol = "protocol"

	// BKProcessIDField the process id field
	BKProcessIDField = "bk_process_id"

	// BKProcessNameField the process name field
	BKProcessNameField = "bk_process_name"

	// BKFuncIDField the func id field
	BKFuncIDField = "bk_func_id"

	// BKFuncName the function name
	BKFuncName = "bk_func_name"

	// BKBindIP the bind ip
	BKBindIP = "bind_ip"

	// BKWorkPath the work path
	BKWorkPath = "work_path"

	// BKIsPre the ispre field
	BKIsPre = "ispre"

	// bkIsOnly the isonly field, is primary key
	BKIsOnly = "isonly"

	// BKIsIncrementField the isincrement field
	BKIsIncrementField = "is_increment"

	// BKProxyListField the proxy list field
	BKProxyListField = "bk_proxy_list"

	// BKIPListField the ip list field
	BKIPListField = "ip_list"

	// BKInvalidIPSField the invalid ips field
	BKInvalidIPSField = "invalid_ips"

	// BKGseProxyField the gse proxy
	BKGseProxyField = "bk_gse_proxy"

	// BKSubAreaField the sub area field
	BKSubAreaField = "bk_cloud_id"

	// BKProcField the proc field
	BKProcField = "bk_process"

	// BKMaintainersField the maintainers field
	BKMaintainersField = "bk_biz_maintainer"

	// BKProductPMField the product pm field
	BKProductPMField = "bk_biz_productor"

	// BKTesterField the tester field
	BKTesterField = "bk_biz_tester"

	// BKOperatorField the operator field
	BKOperatorField = "operator" // the operator of app of module, is means a job position

	// BKLifeCycleField the life cycle field
	BKLifeCycleField = "life_cycle"

	// BKDeveloperField the developer field
	BKDeveloperField = "bk_biz_developer"

	// BKLanguageField the language field
	BKLanguageField = "language"

	// BKBakOperatorField the bak operator field
	BKBakOperatorField = "bk_bak_operator"

	// BKTimeZoneField the time zone field
	BKTimeZoneField = "time_zone"

	// BKIsRequiredField the required field
	BKIsRequiredField = "isrequired"

	// BKModuleTypeField the module type field
	BKModuleTypeField = "bk_module_type"

	// BKOrgIPField the org ip field
	BKOrgIPField = "bk_org_ip"

	// BKDstIPField the dst ip field
	BKDstIPField = "bk_dst_ip"

	// BKDescriptionField the description field
	BKDescriptionField = "description"

	// BKIsOnlyField the isonly name field
	BKIsOnlyField = "isonly"
	// BKGseTaskIdField the gse taskid
	BKGseTaskIDField = "task_id"
	// BKTaskIdField the gse taskid
	BKTaskIDField = "task_id"
	// BKGseOpTaskIDField the gse taskid
	BKGseOpTaskIDField = "gse_task_id"
	BKProcPidFile      = "pid_file"
	BKProcStartCmd     = "start_cmd"
	BKProcStopCmd      = "stop_cmd"
	BKProcReloadCmd    = "reload_cmd"
	BKProcRestartCmd   = "restart_cmd"
	BKProcTimeOut      = "timeout"
	BKProcWorkPath     = "work_path"
	BKProcInstNum      = "proc_num"

	// BKInstKeyField the inst key field for metric discover
	BKInstKeyField = "bk_inst_key"

<<<<<<< HEAD
	// for net collect device
	BKDeviceIDField    = "device_id"
	BKDeviceNameField  = "device_name"
	BKDeviceModelField = "device_model"
	BKVendorField      = "bk_vendor"

	// for net collect property of device
	BKNetcollectPropertyIDField = "netcollect_property_id"
	BKOIDField                  = "oid"
	BKPeriodField               = "period"
	BKActionField               = "action"
=======
	BKProcinstanceID = "proc_instance_id"

	// BKGseOpProcTaskDetailField gse operate process return detail
	BKGseOpProcTaskDetailField = "detail"
)

const (
	BKRequestField = "bk_request_id"
	BKTxnIDField   = "bk_txn_id"
>>>>>>> 9d190ffb
)

// DefaultResSetName the inner module set
const DefaultResSetName string = "空闲机池"

// WhiteListAppName the white list app name
const WhiteListAppName = "蓝鲸"

// WhiteListSetName the white list set name
const WhiteListSetName = "公共组件"

// WhiteListModuleName the white list module name
const WhiteListModuleName = "gitserver"

// the inst record's logging information
const (
	// CreatorField the creator
	CreatorField = "creator"

	// CreateTimeField the create time field
	CreateTimeField = "create_time"

	// ModifierField the modifier field
	ModifierField = "modifier"

	// LastTimeField the last time field
	LastTimeField = "last_time"
)

const (
	// ValidCreate valid create
	ValidCreate = "create"

	// ValidUpdate valid update
	ValidUpdate = "update"
)

// DefaultResSetFlag the default resource set flat
const DefaultResSetFlag int = 1

// DefaultAppFlag the default app flag
const DefaultAppFlag int = 1

// DefaultAppName the default app name
const DefaultAppName string = "资源池"

const DefaultCloudName string = "default area"

// BKAppName the default app name
const BKAppName string = "蓝鲸"

const BKMainLine = "mainline"

// bk_classification_id value
const BKNetwork = "bk_network"

const (
	SNMPActionGet = "get"

	SNMPActionGetNext = "getnext"
)

const (
	// DefaultResModuleFlag the default resource module flag
	DefaultResModuleFlag int = 1

	// DefaultFaultModuleFlag the default fault module flag
	DefaultFaultModuleFlag int = 2
)
const (
	// FieldTypeSingleChar the single char filed type
	FieldTypeSingleChar string = "singlechar"

	// FieldTypeLongChar the long char field type
	FieldTypeLongChar string = "longchar"

	// FieldTypeInt the int field type
	FieldTypeInt string = "int"

	// FieldTypeEnum the enum field type
	FieldTypeEnum string = "enum"

	// FieldTypeDate the date field type
	FieldTypeDate string = "date"

	// FieldTypeTime the time field type
	FieldTypeTime string = "time"

	// FieldTypeUser the user field type
	FieldTypeUser string = "objuser"

	// FieldTypeSingleAsst the single association
	FieldTypeSingleAsst string = "singleasst"

	// FieldTypeMultiAsst the multi association
	FieldTypeMultiAsst string = "multiasst"

	// FieldTypeTimeZone the timezone field type
	FieldTypeTimeZone string = "timezone"

	// FieldTypeBool the bool type
	FieldTypeBool string = "bool"

	// FieldTypeSingleLenChar the single char length limit
	FieldTypeSingleLenChar int = 256

	// FieldTypeLongLenChar the long char length limit
	FieldTypeLongLenChar int = 2000
)

const (
	// HostAddMethodExcel add a host method
	HostAddMethodExcel = "1"

	// HostAddMethodAgent add a  agent method
	HostAddMethodAgent = "2"

	// HostAddMethodAPI add api method
	HostAddMethodAPI = "3"

	// HostAddMethodExcelIndexOffset the height of the table header
	HostAddMethodExcelIndexOffset = 3

	/*EXCEL color AARRGGBB :
	AA means Alpha
	RRGGBB means Red, in hex.
	GG means Red, in hex.
	BB means Red, in hex.
	*/

	// ExcelHeaderFirstRowColor cell bg color
	ExcelHeaderFirstRowColor = "FF92D050"
	// ExcelHeaderFirstRowFontColor  font color
	ExcelHeaderFirstRowFontColor = "00000000"
	// ExcelHeaderFirstRowRequireFontColor require font color
	ExcelHeaderFirstRowRequireFontColor = "FFFF0000"
	// ExcelHeaderOtherRowColor cell bg color
	ExcelHeaderOtherRowColor = "FFC6EFCE"
	// ExcelHeaderOtherRowFontColor font color
	ExcelHeaderOtherRowFontColor = "FF000000"
	// ExcelCellDefaultBorderColor black color
	ExcelCellDefaultBorderColor = "FFD4D4D4"

	// ExcelAsstPrimaryKeySplitChar split char
	ExcelAsstPrimaryKeySplitChar = "##"
	// ExcelAsstPrimaryKeyRowChar split char
	ExcelAsstPrimaryKeyRowChar = "\n"

	// ExcelDelAsstObjectRelation delete asst object relation
	ExcelDelAsstObjectRelation = "/"

	// ExcelDataValidationListLen excel dropdown list item count
	ExcelDataValidationListLen = 50

	// ExcelCommentSheetCotentLangPrefixKey excel comment sheet centent language prefixe key
	ExcelCommentSheetCotentLangPrefixKey = "import_comment"
)

const (
	// InputTypeExcel  data from excel
	InputTypeExcel = "excel"

	// InputTypeApiHostSync data from api for synchronize new host
	InputTypeApiNewHostSync = "api_sync_host"

	// BatchHostAddMaxRow batch sync add host max row
	BatchHostAddMaxRow = 128
)

const (
	// HTTPBKAPIErrorMessage apiserver error message
	HTTPBKAPIErrorMessage = "bk_error_msg"

	// HTTPBKAPIErrorCode apiserver error code
	HTTPBKAPIErrorCode = "bk_error_code"
)

// KvMap the map definition
type KvMap map[string]interface{}

const (
	// CCSystemOperatorUserName the system user
	CCSystemOperatorUserName  = "cc_system"
	CCSystemCollectorUserName = "cc_collector"
)

// APIRsp the result the http requst
type APIRsp struct {
	HTTPCode int         `json:"-"`
	Result   bool        `json:"result"`
	Code     int         `json:"code"`
	Message  interface{} `json:"message"`
	Data     interface{} `json:"data"`
}

const (
	// BKCacheKeyV3Prefix the prefix definition
	BKCacheKeyV3Prefix = "cc:v3:"
)

// event cache keys
const (
	EventCacheEventIDKey          = BKCacheKeyV3Prefix + "event:inst_id"
	EventCacheEventQueueKey       = BKCacheKeyV3Prefix + "event:inst_queue"
	EventCacheEventTxnQueuePrefix = BKCacheKeyV3Prefix + "event:inst_txn_queue:"
	EventCacheEventTxnSet         = BKCacheKeyV3Prefix + "event:txn_set"
	RedisSnapKeyPrefix            = BKCacheKeyV3Prefix + "snapshot:"
)

const (
	BKSTRIDPrefix = "cc"
)

const (
	// LocalHostName the local host name definition
	LocalHostName = "localhost"

	// LocalHostIP the local host ip definition
	LocalHostIP = "127.0.0.1"
)

const (
	// BKHTTPHeaderUser current request http request header fields name for login user
	BKHTTPHeaderUser = "BK_User"
	// BKHTTPLanguage the language key word
	BKHTTPLanguage = "HTTP_BLUEKING_LANGUAGE"
	// BKHTTPOwnerID the owner id
	BKHTTPOwnerID = "HTTP_BLUEKING_SUPPLIER_ID"
	//BKHTTPOwnerID = "HTTP_BLUEKING_OWNERID"
	BKHTTPCookieLanugageKey = "blueking_language"
	BKSessionLanugageKey    = "language"

	BKHTTPCCRequestID     = "cc_request_id"
	BKHTTPCCTransactionID = "cc_txn_id"
)

type CCContextKey string

const (
	CCContextKeyJoinOption = CCContextKey("cc_context_joinoption")
)

const (
	// DefaultAppLifeCycleNormal  biz life cycle normal
	DefaultAppLifeCycleNormal = "2"
)

// Host OS type enumeration value
const (
	HostOSTypeEnumLinux   = "1"
	HostOSTypeEnumWindows = "2"
)

const (
	// InstAsstIDSplit instance associated fields, separators between mulitple ids of associated objects
	InstAsstIDSplit = ","
)

// integer const
const (
	MaxUint64 = ^uint64(0)
	MinUint64 = 0
	MaxInt64  = int64(MaxUint64 >> 1)
	MinInt64  = -MaxInt64 - 1
	MaxUint   = ^uint(0)
	MinUint   = 0
	MaxInt    = int(MaxUint >> 1)
	MinInt    = -MaxInt - 1
)

//flag
const HostCrossBizField = "hostcrossbiz"
const HostCrossBizValue = "e76fd4d1683d163e4e7e79cef45a74c1"

const (
	BKHTTPMIMEJSON = "application/json"
)

const (
	// APPConfigWaitTime application wait config from zookeeper time (unit sencend)
	APPConfigWaitTime = 15
)

const (
	// URLFilterWhiteList url filter white list not execute any filter
	// multiple url separeted by commas
	URLFilterWhiteListSuffix = "/healthz"

	URLFilterWhiteListSepareteChar = ","
)

type DataStatusFlag string

const (
	DataStatusDisabled DataStatusFlag = "disabled"
	DataStatusEnable   DataStatusFlag = "enable"
)

const (
	BKDataStatusField   = "bk_data_status"
	BKDataRecoverSuffix = "(recover)"
)

const (
	// period default value
	Infinite = "∞"
)

// netcollect
const (
	BKNetDevice   = "net_device"
	BKNetProperty = "net_property"
)

const (
	BKDefaultLoginUserPluginVersion = "self"
	HTTPCookieBKToken               = "bk_token"

	WEBSessionUinKey           = "username"
	WEBSessionChineseNameKey   = "chName"
	WEBSessionPhoneKey         = "phone"
	WEBSessionEmailKey         = "email"
	WEBSessionRoleKey          = "role"
	WEBSessionOwnerUinKey      = "owner_uin"
	WEBSessionOwnerUinListeKey = "owner_uin_list"
	WEBSessionAvatarUrlKey     = "avatar_url"
	WEBSessionMultiSupplierKey = "multisupplier"
	WEBSessionLanguageKey      = "language"

	LoginSystemMultiSupplierTrue  = "1"
	LoginSystemMultiSupplierFalse = "0"

	LogoutHTTPSchemeCookieKey = "http_scheme"
	LogoutHTTPSchemeHTTP      = "http"
	LogoutHTTPSchemeHTTPS     = "https"
)

const (
	HostFieldDockerClientVersion = "docker_client_version"
	HostFieldDockerServerVersion = "docker_server_version"
)

const TemplateStatusField = "status"
const BKStatusField = "status"

const (
	TemplateStatusDraft   = "draft"
	TemplateStatusOnline  = "online"
	TemplateStatusHistory = "history"
)

const (
	BKProcInstanceOpUser = "proc instance user"
)

const (
	GSEProcOPStop           = 1
	GSEProcOPQueryStatus    = 2
	GSEProcOPRegister       = 3
	GSEProcOPUnregister     = 4
	GSEProcOPRegisterStart  = 5
	GSEProcOPUnregisterStop = 6
	GSEProcOPRestart        = 7
	GSEProcOPReload         = 8
	GSEProcOPKill           = 9
)
const (
	RedisProcSrvHostInstanceRefreshModuleKey  = BKCacheKeyV3Prefix + "prochostinstancerefresh:set"
	RedisProcSrvHostInstanceAllRefreshLockKey = BKCacheKeyV3Prefix + "lock:prochostinstancerefresh"
	RedisProcSrvQueryProcOPResultKey          = BKCacheKeyV3Prefix + "procsrv:query:opresult:set"
)<|MERGE_RESOLUTION|>--- conflicted
+++ resolved
@@ -473,7 +473,6 @@
 	// BKInstKeyField the inst key field for metric discover
 	BKInstKeyField = "bk_inst_key"
 
-<<<<<<< HEAD
 	// for net collect device
 	BKDeviceIDField    = "device_id"
 	BKDeviceNameField  = "device_name"
@@ -485,8 +484,7 @@
 	BKOIDField                  = "oid"
 	BKPeriodField               = "period"
 	BKActionField               = "action"
-=======
-	BKProcinstanceID = "proc_instance_id"
+	BKProcinstanceID            = "proc_instance_id"
 
 	// BKGseOpProcTaskDetailField gse operate process return detail
 	BKGseOpProcTaskDetailField = "detail"
@@ -495,7 +493,6 @@
 const (
 	BKRequestField = "bk_request_id"
 	BKTxnIDField   = "bk_txn_id"
->>>>>>> 9d190ffb
 )
 
 // DefaultResSetName the inner module set

/*
 * Tencent is pleased to support the open source community by making
 * 蓝鲸智云 - 配置平台 (BlueKing - Configuration System) available.
 * Copyright (C) 2017 THL A29 Limited,
 * a Tencent company. All rights reserved.
 * Licensed under the MIT License (the "License");
 * you may not use this file except in compliance with the License.
 * You may obtain a copy of the License at http://opensource.org/licenses/MIT
 * Unless required by applicable law or agreed to in writing,
 * software distributed under the License is distributed on
 * an "AS IS" BASIS, WITHOUT WARRANTIES OR CONDITIONS OF ANY KIND,
 * either express or implied. See the License for the
 * specific language governing permissions and limitations under the License.
 * We undertake not to change the open source license (MIT license) applicable
 * to the current version of the project delivered to anyone in the future.
 */

package topo_server_test

import (
	"context"
	"encoding/json"

	"configcenter/pkg/filter"
	"configcenter/src/common"
	"configcenter/src/common/metadata"
	commonutil "configcenter/src/common/util"
	"configcenter/src/kube/types"
	"configcenter/src/test"
	"configcenter/src/test/util"

	. "github.com/onsi/ginkgo"
	. "github.com/onsi/gomega"
)

var _ = Describe("workload test", func() {
	ctx := context.Background()

	var bizID int64
	var clusterID int64
	clusterUID := "clusterUID"
	var namespaceID int64
	nsName := "nsName"
	var wlID int64
	wlName := "wlName"
	It("prepare environment, create business, cluster, namespace", func() {
		test.DeleteAllBizs()

		biz := map[string]interface{}{
			common.BKMaintainersField: "kube",
			common.BKAppNameField:     "biz_for_kube",
			"time_zone":               "Africa/Accra",
			"language":                "1",
		}
		bizResp, err := apiServerClient.CreateBiz(ctx, "0", header, biz)
		util.RegisterResponseWithRid(bizResp, header)
		Expect(err).NotTo(HaveOccurred())
		Expect(bizResp.Result).To(Equal(true))
		bizID, err = commonutil.GetInt64ByInterface(bizResp.Data[common.BKAppIDField])
		Expect(err).NotTo(HaveOccurred())

		clusterName := "cluster"
		schedulingEngine := "k8s"
		xid := "cls-hox2lkf2"
		version := "0.1"
		networkType := "underlay"
		region := "shenzhen"
		vpc := "vpc-q6awe02n"
		network := []string{"1.1.1.0/21"}
		clusterType := types.IndependentClusterType
		createCluster := &types.Cluster{
			BizID:            bizID,
			Name:             &clusterName,
			SchedulingEngine: &schedulingEngine,
			Uid:              &clusterUID,
			Xid:              &xid,
			Version:          &version,
			NetworkType:      &networkType,
			Region:           &region,
			Vpc:              &vpc,
			NetWork:          &network,
			Type:             &clusterType,
		}

<<<<<<< HEAD
		id, err := kubeClient.CreateCluster(ctx, header, createCluster)
		util.RegisterResponse(id)
=======
		id, err := kubeClient.CreateCluster(ctx, header, bizID, createCLuster)
		util.RegisterResponseWithRid(id, header)
>>>>>>> 01229e9a
		Expect(err).NotTo(HaveOccurred())
		clusterID = id

		ns := types.Namespace{
			ClusterSpec: types.ClusterSpec{
				ClusterID: clusterID,
			},
			Name: nsName,
		}
		createOpt := types.NsCreateOption{
			BizID: bizID,
			Data:  []types.Namespace{ns},
		}

		wlResult, err := kubeClient.CreateNamespace(ctx, header, &createOpt)
		util.RegisterResponseWithRid(wlResult, header)
		Expect(err).NotTo(HaveOccurred())
		namespaceID = wlResult.IDs[0]
	})

	It("create workload", func() {
		label := map[string]string{
			"test":  "test",
			"test2": "test2",
		}

		selector := types.LabelSelector{
			MatchLabels: map[string]string{
				"test":  "test",
				"test2": "test2",
			},
			MatchExpressions: []types.LabelSelectorRequirement{
				{
					Key:      "tier",
					Operator: "In",
					Values:   []string{"cache"},
				},
			},
		}

		var replicas int64 = 1
		strategyType := types.RollingUpdateDeploymentStrategyType
		var minReadySeconds int64 = 1
		rollingUpdateStrategy := types.RollingUpdateDeployment{
			MaxUnavailable: &types.IntOrString{
				Type:   types.IntType,
				IntVal: 2,
			},
			MaxSurge: &types.IntOrString{
				Type:   types.StringType,
				StrVal: "12",
			},
		}
		wl := types.Deployment{
			WorkloadBase: types.WorkloadBase{
				NamespaceSpec: types.NamespaceSpec{
					ClusterSpec: types.ClusterSpec{
						BizID: bizID,
					},
					NamespaceID: namespaceID,
				},
				Name: wlName,
			},
			Labels:                &label,
			Selector:              &selector,
			Replicas:              &replicas,
			MinReadySeconds:       &minReadySeconds,
			StrategyType:          &strategyType,
			RollingUpdateStrategy: &rollingUpdateStrategy,
		}
		createOpt := types.WlCreateOption{
			BizID: bizID,
			Data: []types.WorkloadInterface{
				&wl,
			},
		}

		var err error
		result, err := kubeClient.CreateWorkload(ctx, header, types.KubeDeployment, &createOpt)
		util.RegisterResponseWithRid(result, header)
		Expect(err).NotTo(HaveOccurred())
		wlID = result.IDs[0]
	})

	It("update workload", func() {
		label := map[string]string{
			"test": "test",
		}

		selector := types.LabelSelector{
			MatchLabels: map[string]string{
				"test": "test",
			},
			MatchExpressions: []types.LabelSelectorRequirement{
				{
					Key:      "tier",
					Operator: "In",
					Values:   []string{"cache"},
				},
			},
		}

		var replicas int64 = 2
		strategyType := types.RollingUpdateDeploymentStrategyType
		var minReadySeconds int64 = 3
		rollingUpdateStrategy := types.RollingUpdateDeployment{
			MaxUnavailable: &types.IntOrString{
				Type:   types.StringType,
				StrVal: "2",
			},
			MaxSurge: &types.IntOrString{
				Type:   types.StringType,
				StrVal: "12",
			},
		}
		wl := types.Deployment{
			WorkloadBase: types.WorkloadBase{
				NamespaceSpec: types.NamespaceSpec{
					ClusterSpec: types.ClusterSpec{
						BizID: bizID,
					},
					NamespaceID: namespaceID,
				},
				Name: wlName,
			},
			Labels:                &label,
			Selector:              &selector,
			Replicas:              &replicas,
			MinReadySeconds:       &minReadySeconds,
			StrategyType:          &strategyType,
			RollingUpdateStrategy: &rollingUpdateStrategy,
		}
		updateOpt := types.WlUpdateOption{
			BizID: bizID,
			WlUpdateByIDsOption: types.WlUpdateByIDsOption{
				IDs:  []int64{wlID},
				Data: &wl,
			},
		}

		err := kubeClient.UpdateWorkload(ctx, header, types.KubeDeployment, &updateOpt)
		Expect(err).NotTo(HaveOccurred())
	})

	It("find workload", func() {
		filter := &filter.Expression{
			RuleFactory: &filter.CombinedRule{
				Condition: filter.And,
				Rules: []filter.RuleFactory{
					&filter.AtomRule{
						Field:    types.BKClusterIDFiled,
						Operator: filter.Equal.Factory(),
						Value:    clusterID,
					},
					&filter.AtomRule{
						Field:    types.BKNamespaceIDField,
						Operator: filter.Equal.Factory(),
						Value:    namespaceID,
					},
					&filter.AtomRule{
						Field:    common.BKFieldName,
						Operator: filter.Equal.Factory(),
						Value:    wlName,
					},
					&filter.AtomRule{
						Field:    "labels",
						Operator: filter.Object.Factory(),
						Value: &filter.AtomRule{
							Field:    "test",
							Operator: filter.Equal.Factory(),
							Value:    "test",
						},
					},
				},
			},
		}

		// get workload data
		page := metadata.BasePage{
			Start: 0,
			Limit: 10,
		}
		fields := []string{common.BKFieldID}
		queryOpt := types.WlQueryOption{
			BizID:  bizID,
			Filter: filter,
			Page:   page,
			Fields: fields,
		}
		result, err := kubeClient.ListWorkload(ctx, header, "deployment", &queryOpt)
		Expect(err).NotTo(HaveOccurred())
		Expect(len(result.Info)).To(Equal(1))
		Expect(result.Info[0][common.BKFieldID].(json.Number).Int64()).To(Equal(wlID))

		// get workload count
		page = metadata.BasePage{
			EnableCount: true,
		}
		queryOpt = types.WlQueryOption{
			BizID:  bizID,
			Filter: filter,
			Page:   page,
		}
		result, err = kubeClient.ListWorkload(ctx, header, "deployment", &queryOpt)
		Expect(err).NotTo(HaveOccurred())
		Expect(result.Count).To(Equal(1))
	})

	It("delete workload", func() {
		deleteOpt := types.WlDeleteOption{
			BizID: bizID,
			WlDeleteByIDsOption: types.WlDeleteByIDsOption{
				IDs: []int64{wlID},
			},
		}

		err := kubeClient.DeleteWorkload(ctx, header, types.KubeDeployment, &deleteOpt)
		Expect(err).NotTo(HaveOccurred())
	})
})<|MERGE_RESOLUTION|>--- conflicted
+++ resolved
@@ -82,13 +82,8 @@
 			Type:             &clusterType,
 		}
 
-<<<<<<< HEAD
 		id, err := kubeClient.CreateCluster(ctx, header, createCluster)
-		util.RegisterResponse(id)
-=======
-		id, err := kubeClient.CreateCluster(ctx, header, bizID, createCLuster)
 		util.RegisterResponseWithRid(id, header)
->>>>>>> 01229e9a
 		Expect(err).NotTo(HaveOccurred())
 		clusterID = id
 

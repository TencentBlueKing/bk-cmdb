/*
 * Tencent is pleased to support the open source community by making
 * 蓝鲸智云 - 配置平台 (BlueKing - Configuration System) available.
 * Copyright (C) 2017 THL A29 Limited,
 * a Tencent company. All rights reserved.
 * Licensed under the MIT License (the "License");
 * you may not use this file except in compliance with the License.
 * You may obtain a copy of the License at http://opensource.org/licenses/MIT
 * Unless required by applicable law or agreed to in writing,
 * software distributed under the License is distributed on
 * an "AS IS" BASIS, WITHOUT WARRANTIES OR CONDITIONS OF ANY KIND,
 * either express or implied. See the License for the
 * specific language governing permissions and limitations under the License.
 * We undertake not to change the open source license (MIT license) applicable
 * to the current version of the project delivered to anyone in the future.
 */

package topo_server_test

import (
	"context"
	"encoding/json"

	"configcenter/pkg/filter"
	"configcenter/src/common/http/rest"
	"configcenter/src/common/metadata"
	commonutil "configcenter/src/common/util"
	"configcenter/src/kube/types"
	"configcenter/src/test"
	"configcenter/src/test/util"

	. "github.com/onsi/ginkgo"
	. "github.com/onsi/gomega"
)

var _ = Describe("kube cluster test", func() {
	ctx := context.Background()
	var bizId, clusterID, hostId1, nodeID, nodeID2 int64
	Describe("test preparation", func() {
		It("create business bk_biz_name = 'cc_biz'", func() {
			test.DeleteAllBizs()

			input := map[string]interface{}{
				"life_cycle":        "2",
				"language":          "1",
				"bk_biz_maintainer": "admin",
				"bk_biz_name":       "cc_biz",
				"time_zone":         "Africa/Accra",
			}
			rsp, err := apiServerClient.CreateBiz(context.Background(), "0", header, input)
			util.RegisterResponseWithRid(rsp, header)
			Expect(err).NotTo(HaveOccurred())
			Expect(rsp.Result).To(Equal(true))
			Expect(rsp.Data).To(ContainElement("cc_biz"))
			bizId, err = commonutil.GetInt64ByInterface(rsp.Data["bk_biz_id"])
			Expect(err).NotTo(HaveOccurred())
		})

		It("add host using api", func() {
			input := map[string]interface{}{
				"bk_biz_id": bizId,
				"host_info": map[string]interface{}{
					"4": map[string]interface{}{
						"bk_host_innerip": "127.0.0.1",
						"bk_asset_id":     "addhost_api_asset_1",
						"bk_cloud_id":     0,
						"bk_comment":      "127.0.0.1 comment",
					},
				},
			}
			rsp, err := hostServerClient.AddHost(context.Background(), header, input)
			util.RegisterResponseWithRid(rsp, header)
			Expect(err).NotTo(HaveOccurred())
			Expect(rsp.Result).To(Equal(true), rsp.ToString())
		})

		It("search host created using api", func() {
			input := &metadata.HostCommonSearch{
				AppID: bizId,
				Ipv4Ip: metadata.IPInfo{
					Data:  []string{"127.0.0.1"},
					Exact: 1,
					Flag:  "bk_host_innerip|bk_host_outerip",
				},
				Page: metadata.BasePage{
					Sort: "bk_host_id",
				},
			}
			rsp, err := hostServerClient.SearchHost(context.Background(), header, input)
			util.RegisterResponseWithRid(rsp, header)
			Expect(err).NotTo(HaveOccurred())
			Expect(rsp.Result).To(Equal(true))
			Expect(rsp.Data.Count).To(Equal(1))
			data := rsp.Data.Info[0]["host"].(map[string]interface{})
			Expect(data["bk_host_innerip"].(string)).To(Equal("127.0.0.1"))
			Expect(data["bk_asset_id"].(string)).To(Equal("addhost_api_asset_1"))
			hostId1, err = commonutil.GetInt64ByInterface(data["bk_host_id"])
			Expect(err).NotTo(HaveOccurred())
		})

		It("create kube cluster", func() {
			clusterName := "cluster"
			schedulingEngine := "k8s"
			uid := "BCS-K8S-25001"
			xid := "cls-hox2lkf2"
			version := "0.1"
			networkType := "underlay"
			region := "shenzhen"
			vpc := "vpc-q6awe02n"
			network := []string{"1.1.1.0/21"}
			clusterType := types.IndependentClusterType
			createCluster := &types.Cluster{
				BizID:            bizId,
				Name:             &clusterName,
				SchedulingEngine: &schedulingEngine,
				Uid:              &uid,
				Xid:              &xid,
				Version:          &version,
				NetworkType:      &networkType,
				Region:           &region,
				Vpc:              &vpc,
				NetWork:          &network,
				Type:             &clusterType,
			}

<<<<<<< HEAD
			id, err := kubeClient.CreateCluster(ctx, header, createCluster)
			util.RegisterResponse(id)
=======
			id, err := kubeClient.CreateCluster(ctx, header, bizId, createCLuster)
			util.RegisterResponseWithRid(id, header)
>>>>>>> 01229e9a
			Expect(err).NotTo(HaveOccurred())
			clusterID = id
		})
	})

	It("create kube node", func() {
		By("create node")
		func() {
			node := "node"
			unschedulable := false
			hostName := "hostname"
			internalIP := []string{"1.1.1.1", "2.2.2.2"}
			externalIP := []string{"3.3.3.3", "4.4.4.4"}
			createNode := &types.CreateNodesOption{
				BizID: bizId,
				Nodes: []types.OneNodeCreateOption{
					{
						HostID:    hostId1,
						ClusterID: clusterID,
						Node: types.Node{
							Name:          &node,
							Unschedulable: &unschedulable,
							InternalIP:    &internalIP,
							ExternalIP:    &externalIP,
							HostName:      &hostName,
						},
					},
				},
			}
<<<<<<< HEAD
			result, err := kubeClient.BatchCreateNode(ctx, header, createNode)
			util.RegisterResponse(result)
=======
			result, err := kubeClient.BatchCreateNode(ctx, header, bizId, createNode)
			util.RegisterResponseWithRid(result, header)
>>>>>>> 01229e9a
			Expect(err).NotTo(HaveOccurred())
			nodeID = result[0]
		}()

		By("create node")
		func() {
			node := "node2"
			unschedulable := false
			hostName := "hostname"
			internalIP := []string{"1.1.1.1", "2.2.2.2"}
			externalIP := []string{"3.3.3.3", "4.4.4.4"}
			createNode := &types.CreateNodesOption{
				BizID: bizId,
				Nodes: []types.OneNodeCreateOption{
					{
						HostID:    hostId1,
						ClusterID: clusterID,
						Node: types.Node{
							Name:          &node,
							Unschedulable: &unschedulable,
							InternalIP:    &internalIP,
							ExternalIP:    &externalIP,
							HostName:      &hostName,
						},
					},
				},
			}
<<<<<<< HEAD
			result, err := kubeClient.BatchCreateNode(ctx, header, createNode)
			util.RegisterResponse(result)
=======
			result, err := kubeClient.BatchCreateNode(ctx, header, bizId, createNode)
			util.RegisterResponseWithRid(result, header)
>>>>>>> 01229e9a
			Expect(err).NotTo(HaveOccurred())
			nodeID2 = result[0]
		}()

		By("create node without name")

		func() {
			unschedulable := false
			hostName := "hostname"
			internalIP := []string{"1.1.1.1", "2.2.2.2"}
			externalIP := []string{"3.3.3.3", "4.4.4.4"}
			createNode := &types.CreateNodesOption{
				BizID: bizId,
				Nodes: []types.OneNodeCreateOption{
					{
						HostID:    hostId1,
						ClusterID: clusterID,
						Node: types.Node{
							Unschedulable: &unschedulable,
							InternalIP:    &internalIP,
							ExternalIP:    &externalIP,
							HostName:      &hostName,
						},
					},
				},
			}
<<<<<<< HEAD
			result, err := kubeClient.BatchCreateNode(ctx, header, createNode)
			util.RegisterResponse(result)
=======
			result, err := kubeClient.BatchCreateNode(ctx, header, bizId, createNode)
			util.RegisterResponseWithRid(result, header)
>>>>>>> 01229e9a
			Expect(err.Error()).Should(ContainSubstring("name"))
		}()

	})

	It("update kube node", func() {
		By("update node fields")
		func() {
			internalIP := []string{"5.5.5.5", "6.6.6.6"}
			createNode := &types.UpdateNodeOption{
				BizID: bizId,
				UpdateNodeByIDsOption: types.UpdateNodeByIDsOption{
					IDs: []int64{nodeID},
					Data: types.Node{
						InternalIP: &internalIP,
					},
				},
			}
<<<<<<< HEAD
			err := kubeClient.UpdateNodeFields(ctx, header, createNode)
			util.RegisterResponseWithRid(err, header)
=======
			result, err := kubeClient.UpdateNodeFields(ctx, header, bizId, createNode)
			util.RegisterResponseWithRid(result, header)
>>>>>>> 01229e9a
			Expect(err).NotTo(HaveOccurred())
		}()

		By("update node non-editable field")
		func() {
			name := "nodetest"
			option := &types.UpdateNodeOption{
				BizID: bizId,
				UpdateNodeByIDsOption: types.UpdateNodeByIDsOption{
					IDs: []int64{nodeID},
					Data: types.Node{
						Name: &name,
					},
				},
			}
<<<<<<< HEAD
			err := kubeClient.UpdateNodeFields(ctx, header, option)
			util.RegisterResponseWithRid(err, header)
=======
			result, err := kubeClient.UpdateNodeFields(ctx, header, bizId, option)
			util.RegisterResponseWithRid(result, header)
>>>>>>> 01229e9a
			Expect(err.Error()).Should(ContainSubstring("name"))
		}()

		By("search node by node name")

		func() {
			input := &types.QueryNodeOption{
				BizID: bizId,
				Filter: &filter.Expression{
					RuleFactory: &filter.AtomRule{
						Field:    types.KubeNameField,
						Operator: filter.OpFactory(filter.Equal),
						Value:    "node",
					},
				},
				Page: metadata.BasePage{
					Start: 0,
					Limit: 10,
				},
			}
			result, err := kubeClient.SearchNode(ctx, header, input)
			util.RegisterResponseWithRid(result, header)
			Expect(err).NotTo(HaveOccurred())
			Expect(result.Result).To(Equal(true))
		}()

		By("search node count by node name")

		func() {
			input := &types.QueryNodeOption{
				BizID: bizId,
				Filter: &filter.Expression{
					RuleFactory: &filter.AtomRule{
						Field:    types.KubeNameField,
						Operator: filter.OpFactory(filter.In),
						Value:    []string{"node", "node2"},
					},
				},
				Page: metadata.BasePage{
					EnableCount: true,
				},
			}
			result, err := kubeClient.SearchNode(ctx, header, input)
			util.RegisterResponseWithRid(result, header)
			Expect(err).NotTo(HaveOccurred())
			Expect(result.Result).To(Equal(true))

			var info rest.CountInfo
			j, _ := json.Marshal(&result.Data)
			json.Unmarshal(j, &info)
			Expect(info.Count).Should(Equal(int64(2)))

		}()

		By("delete kube node")

		func() {
			option := &types.BatchDeleteNodeOption{
				BizID: bizId,
				BatchDeleteNodeByIDsOption: types.BatchDeleteNodeByIDsOption{
					IDs: []int64{nodeID2},
				},
			}
			err := kubeClient.BatchDeleteNode(ctx, header, option)
			Expect(err).NotTo(HaveOccurred())
		}()
	})
})<|MERGE_RESOLUTION|>--- conflicted
+++ resolved
@@ -123,13 +123,8 @@
 				Type:             &clusterType,
 			}
 
-<<<<<<< HEAD
 			id, err := kubeClient.CreateCluster(ctx, header, createCluster)
-			util.RegisterResponse(id)
-=======
-			id, err := kubeClient.CreateCluster(ctx, header, bizId, createCLuster)
 			util.RegisterResponseWithRid(id, header)
->>>>>>> 01229e9a
 			Expect(err).NotTo(HaveOccurred())
 			clusterID = id
 		})
@@ -159,13 +154,8 @@
 					},
 				},
 			}
-<<<<<<< HEAD
 			result, err := kubeClient.BatchCreateNode(ctx, header, createNode)
-			util.RegisterResponse(result)
-=======
-			result, err := kubeClient.BatchCreateNode(ctx, header, bizId, createNode)
-			util.RegisterResponseWithRid(result, header)
->>>>>>> 01229e9a
+			util.RegisterResponseWithRid(result, header)
 			Expect(err).NotTo(HaveOccurred())
 			nodeID = result[0]
 		}()
@@ -193,13 +183,8 @@
 					},
 				},
 			}
-<<<<<<< HEAD
 			result, err := kubeClient.BatchCreateNode(ctx, header, createNode)
-			util.RegisterResponse(result)
-=======
-			result, err := kubeClient.BatchCreateNode(ctx, header, bizId, createNode)
-			util.RegisterResponseWithRid(result, header)
->>>>>>> 01229e9a
+			util.RegisterResponseWithRid(result, header)
 			Expect(err).NotTo(HaveOccurred())
 			nodeID2 = result[0]
 		}()
@@ -226,13 +211,8 @@
 					},
 				},
 			}
-<<<<<<< HEAD
 			result, err := kubeClient.BatchCreateNode(ctx, header, createNode)
-			util.RegisterResponse(result)
-=======
-			result, err := kubeClient.BatchCreateNode(ctx, header, bizId, createNode)
-			util.RegisterResponseWithRid(result, header)
->>>>>>> 01229e9a
+			util.RegisterResponseWithRid(result, header)
 			Expect(err.Error()).Should(ContainSubstring("name"))
 		}()
 
@@ -251,13 +231,8 @@
 					},
 				},
 			}
-<<<<<<< HEAD
 			err := kubeClient.UpdateNodeFields(ctx, header, createNode)
 			util.RegisterResponseWithRid(err, header)
-=======
-			result, err := kubeClient.UpdateNodeFields(ctx, header, bizId, createNode)
-			util.RegisterResponseWithRid(result, header)
->>>>>>> 01229e9a
 			Expect(err).NotTo(HaveOccurred())
 		}()
 
@@ -273,13 +248,8 @@
 					},
 				},
 			}
-<<<<<<< HEAD
 			err := kubeClient.UpdateNodeFields(ctx, header, option)
 			util.RegisterResponseWithRid(err, header)
-=======
-			result, err := kubeClient.UpdateNodeFields(ctx, header, bizId, option)
-			util.RegisterResponseWithRid(result, header)
->>>>>>> 01229e9a
 			Expect(err.Error()).Should(ContainSubstring("name"))
 		}()
 

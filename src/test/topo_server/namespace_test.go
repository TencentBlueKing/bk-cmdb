--- conflicted
+++ resolved
@@ -83,13 +83,8 @@
 			Type:             &clusterType,
 		}
 
-<<<<<<< HEAD
 		id, err := kubeClient.CreateCluster(ctx, header, createCluster)
-		util.RegisterResponse(id)
-=======
-		id, err := kubeClient.CreateCluster(ctx, header, bizID, createCLuster)
 		util.RegisterResponseWithRid(id, header)
->>>>>>> 01229e9a
 		Expect(err).NotTo(HaveOccurred())
 		clusterID = id
 
@@ -165,23 +160,15 @@
 			ResourceQuotas: &resourceQuotas,
 		}
 		updateOpt := types.NsUpdateOption{
-<<<<<<< HEAD
 			BizID: bizID,
 			NsUpdateByIDsOption: types.NsUpdateByIDsOption{
-				IDs:  []int64{clusterID},
+				IDs:  []int64{namespaceID},
 				Data: ns,
 			},
 		}
 
 		err := kubeClient.UpdateNamespace(ctx, header, &updateOpt)
-=======
-			IDs:  []int64{namespaceID},
-			Data: ns,
-		}
-
-		err := kubeClient.UpdateNamespace(ctx, header, bizID, &updateOpt)
 		util.RegisterResponseWithRid(err, header)
->>>>>>> 01229e9a
 		Expect(err).NotTo(HaveOccurred())
 	})
 

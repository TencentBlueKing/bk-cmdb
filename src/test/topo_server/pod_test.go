--- conflicted
+++ resolved
@@ -96,13 +96,9 @@
 				Flag:  "bk_host_innerip|bk_host_outerip",
 			},
 		}
-<<<<<<< HEAD
+
 		hostRep, err := hostServerClient.SearchHostWithBiz(context.Background(), header, searchOpt)
-		util.RegisterResponse(rsp)
-=======
-		hostRep, err := hostServerClient.SearchHost(context.Background(), header, searchOpt)
 		util.RegisterResponseWithRid(rsp, header)
->>>>>>> 3f6119e8
 		Expect(err).NotTo(HaveOccurred())
 		Expect(hostRep.Result).To(Equal(true))
 		Expect(hostRep.Data.Count).To(Equal(2))

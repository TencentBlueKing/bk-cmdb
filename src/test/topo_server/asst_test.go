package topo_server_test

import (
	"context"

	"configcenter/src/common/metadata"
	commonutil "configcenter/src/common/util"
	"configcenter/src/test/util"

	. "github.com/onsi/ginkgo"
	. "github.com/onsi/gomega"
)

var _ = Describe("inst test", func() {
	var switchInstId1, switchInstId2, routerInstId1, instAsst1, instAsst2 int64

	It("create inst bk_obj_id='bk_switch'", func() {
		input := map[string]interface{}{
			"bk_asset_id":  "101",
			"bk_inst_name": "switch_1",
			"bk_sn":        "201",
		}
		rsp, err := instClient.CreateInst(context.Background(), "bk_switch", header, input)
		util.RegisterResponse(rsp)
		Expect(err).NotTo(HaveOccurred())
		Expect(rsp.Result).To(Equal(true))
		Expect(rsp.Data["bk_inst_name"].(string)).To(Equal("switch_1"))
		Expect(rsp.Data["bk_asset_id"].(string)).To(Equal("101"))
		Expect(rsp.Data["bk_obj_id"].(string)).To(Equal("bk_switch"))
		Expect(rsp.Data["bk_sn"].(string)).To(Equal("201"))
		switchInstId1, err = commonutil.GetInt64ByInterface(rsp.Data["bk_inst_id"])
		Expect(err).NotTo(HaveOccurred())
	})

	It("create inst bk_obj_id='bk_switch'", func() {
		input := map[string]interface{}{
			"bk_asset_id":  "102",
			"bk_inst_name": "switch_2",
			"bk_sn":        "202",
		}
		rsp, err := instClient.CreateInst(context.Background(), "bk_switch", header, input)
		util.RegisterResponse(rsp)
		Expect(err).NotTo(HaveOccurred())
		Expect(rsp.Result).To(Equal(true))
		Expect(rsp.Data["bk_inst_name"].(string)).To(Equal("switch_2"))
		Expect(rsp.Data["bk_asset_id"].(string)).To(Equal("102"))
		Expect(rsp.Data["bk_obj_id"].(string)).To(Equal("bk_switch"))
		Expect(rsp.Data["bk_sn"].(string)).To(Equal("202"))
		switchInstId2, err = commonutil.GetInt64ByInterface(rsp.Data["bk_inst_id"])
		Expect(err).NotTo(HaveOccurred())
	})

	It("create inst bk_obj_id='bk_router'", func() {
		input := map[string]interface{}{
			"bk_asset_id":  "101",
			"bk_inst_name": "router_1",
			"bk_sn":        "201",
		}
		rsp, err := instClient.CreateInst(context.Background(), "bk_router", header, input)
		util.RegisterResponse(rsp)
		Expect(err).NotTo(HaveOccurred())
		Expect(rsp.Result).To(Equal(true))
		Expect(rsp.Data["bk_inst_name"].(string)).To(Equal("router_1"))
		Expect(rsp.Data["bk_asset_id"].(string)).To(Equal("101"))
		Expect(rsp.Data["bk_obj_id"].(string)).To(Equal("bk_router"))
		Expect(rsp.Data["bk_sn"].(string)).To(Equal("201"))
		routerInstId1, err = commonutil.GetInt64ByInterface(rsp.Data["bk_inst_id"])
		Expect(err).NotTo(HaveOccurred())
	})

	It("create association ='bk_router_default_bk_switch'", func() {
		input := &metadata.Association{
			AsstKindID:           "default",
			AsstObjID:            "bk_switch",
			AssociationName:      "bk_router_default_bk_switch",
			AssociationAliasName: "",
			ObjectID:             "bk_router",
			Mapping:              "n:n",
		}
		rsp, err := asstClient.CreateObject(context.Background(), header, input)
		util.RegisterResponse(rsp)
		Expect(err).NotTo(HaveOccurred())
		Expect(rsp.Result).To(Equal(true))
	})

	It("create inst association ='bk_router1_default_bk_switch1'", func() {
		input := &metadata.CreateAssociationInstRequest{
			ObjectAsstID: "bk_router_default_bk_switch",
			InstID:       routerInstId1,
			AsstInstID:   switchInstId1,
		}
		rsp, err := asstClient.CreateInst(context.Background(), header, input)
		util.RegisterResponse(rsp)
		Expect(err).NotTo(HaveOccurred())
		Expect(rsp.Result).To(Equal(true))
		instAsst1 = rsp.Data.ID
	})

	It("create inst association ='bk_router1_default_bk_switch2'", func() {
		input := &metadata.CreateAssociationInstRequest{
			ObjectAsstID: "bk_router_default_bk_switch",
			InstID:       routerInstId1,
			AsstInstID:   switchInstId2,
		}
		rsp, err := asstClient.CreateInst(context.Background(), header, input)
		util.RegisterResponse(rsp)
		Expect(err).NotTo(HaveOccurred())
		Expect(rsp.Result).To(Equal(true))
		instAsst2 = rsp.Data.ID
	})
	//check "SearchAssociationRelatedInst" features available.
	It("search inst association related", func() {
		input := &metadata.SearchAssociationRelatedInstRequest{
			Fields: []string{
				"bk_asst_id",
				"bk_inst_id",
				"bk_obj_id",
				"bk_asst_inst_id",
				"bk_asst_obj_id",
				"bk_obj_asst_id",
			},
			Page: metadata.BasePage{
				Start: 0,
				Limit: 10,
			},
			Condition: metadata.SearchAssociationRelatedInstRequestCond{
				ObjectID: "bk_router",
				InstID:   routerInstId1,
			},
		}
		rsp, err := asstClient.SearchAssociationRelatedInst(context.Background(), header, input)
		util.RegisterResponse(rsp)
		Expect(err).NotTo(HaveOccurred())
		Expect(rsp.Result).To(Equal(true))
		Expect(len(rsp.Data)).To(Equal(2))
		Expect(rsp.Data[0].ObjectAsstID).To(Equal("bk_router_default_bk_switch"))
	})
	//check "SearchAssociationRelatedInst" "limit-check<=500" function.
	It("search inst association related", func() {
		input := &metadata.SearchAssociationRelatedInstRequest{
			Fields: []string{
				"bk_asst_id",
				"bk_inst_id",
				"bk_obj_id",
				"bk_asst_inst_id",
				"bk_asst_obj_id",
				"bk_obj_asst_id",
			},
			Page: metadata.BasePage{
				Start: 0,
				Limit: 501,
			},
			Condition: metadata.SearchAssociationRelatedInstRequestCond{
				ObjectID: "bk_router",
				InstID:   routerInstId1,
			},
		}
		rsp, err := asstClient.SearchAssociationRelatedInst(context.Background(), header, input)
		util.RegisterResponse(rsp)
		Expect(err).NotTo(HaveOccurred())
		Expect(rsp.Result).To(Equal(false))
	})
	//check "SearchAssociationRelatedInst" "fields can not be empty." function.
	It("search inst association related", func() {
		input := &metadata.SearchAssociationRelatedInstRequest{
			Fields: []string{},
			Page: metadata.BasePage{
				Start: 0,
				Limit: 501,
			},
			Condition: metadata.SearchAssociationRelatedInstRequestCond{
				ObjectID: "bk_router",
				InstID:   routerInstId1,
			},
		}
		rsp, err := asstClient.SearchAssociationRelatedInst(context.Background(), header, input)
		util.RegisterResponse(rsp)
		Expect(err).NotTo(HaveOccurred())
		Expect(rsp.Result).To(Equal(false))
	})
	//check "DeleteInstBatch" "the number of IDs should be less than 500." function.
	It("delete inst association batch", func() {
		list := make([]int64, 501, 501)
		input := &metadata.DeleteAssociationInstBatchRequest{
			ID:    list,
			ObjID: "bk_router",
		}
		rsp, err := asstClient.DeleteInstBatch(context.Background(), header, input)
		util.RegisterResponse(rsp)
		Expect(err).NotTo(HaveOccurred())
		Expect(rsp.Result).To(Equal(false))
	})
	//check "DeleteInstBatch" necessary input: bk_obj_id
	It("delete inst association batch", func() {
		input := &metadata.DeleteAssociationInstBatchRequest{
			ID:       []int64{instAsst1, instAsst2},
			ObjectID: "",
		}
		rsp, err := asstClient.DeleteInstBatch(context.Background(), header, input)
		util.RegisterResponse(rsp)
		Expect(err).NotTo(HaveOccurred())
		Expect(rsp.Result).To(Equal(false))
	})
	//check "DeleteInstBatch" features available.
	It("delete inst association batch", func() {
		input := &metadata.DeleteAssociationInstBatchRequest{
<<<<<<< HEAD
			ID:    []int64{instAsst1, instAsst2},
			ObjID: "bk_router",
=======
			ID:       []int64{instAsst1, instAsst2},
			ObjectID: "bk_router",
>>>>>>> 20aea619
		}
		rsp, err := asstClient.DeleteInstBatch(context.Background(), header, input)
		util.RegisterResponse(rsp)
		Expect(err).NotTo(HaveOccurred())
		Expect(rsp.Result).To(Equal(true))
		Expect(rsp.Data).To(Equal(2))
	})
})<|MERGE_RESOLUTION|>--- conflicted
+++ resolved
@@ -204,13 +204,8 @@
 	//check "DeleteInstBatch" features available.
 	It("delete inst association batch", func() {
 		input := &metadata.DeleteAssociationInstBatchRequest{
-<<<<<<< HEAD
-			ID:    []int64{instAsst1, instAsst2},
-			ObjID: "bk_router",
-=======
 			ID:       []int64{instAsst1, instAsst2},
 			ObjectID: "bk_router",
->>>>>>> 20aea619
 		}
 		rsp, err := asstClient.DeleteInstBatch(context.Background(), header, input)
 		util.RegisterResponse(rsp)

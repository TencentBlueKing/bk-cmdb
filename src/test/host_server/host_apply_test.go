/*
 * Tencent is pleased to support the open source community by making 蓝鲸 available.
 * Copyright (C) 2017-2018 THL A29 Limited, a Tencent company. All rights reserved.
 * Licensed under the MIT License (the "License"); you may not use this file except
 * in compliance with the License. You may obtain a copy of the License at
 * http://opensource.org/licenses/MIT
 * Unless required by applicable law or agreed to in writing, software distributed under
 * the License is distributed on an "AS IS" BASIS, WITHOUT WARRANTIES OR CONDITIONS OF ANY KIND,
 * either express or implied. See the License for the specific language governing permissions and
 * limitations under the License.
 */

package host_server_test

import (
	"context"
	"fmt"
	"math/rand"
	"strconv"

	"configcenter/src/common/mapstruct"
	"configcenter/src/common/metadata"
	commonutil "configcenter/src/common/util"
	"configcenter/src/test/util"

	. "github.com/onsi/ginkgo"
	. "github.com/onsi/gomega"
)

var _ = Describe("host abnormal test", func() {
	ctx := context.Background()
	supplierAccount := "0"
	responses := make(map[string]interface{})
	Describe("test host apply", func() {

		It("1. CreateBusiness", func() {

			input := map[string]interface{}{
				"bk_biz_name":       util.RandSeq(16),
				"life_cycle":        "2",
				"bk_biz_maintainer": "admin",
				"bk_biz_productor":  "",
				"bk_biz_tester":     "",
				"bk_biz_developer":  "",
				"operator":          "",
				"time_zone":         "Asia/Shanghai",
				"language":          "1",
			}

			rsp := metadata.Response{}
			err := apiServerClient.Client().Post().
				WithContext(ctx).
				Body(input).
				SubResourcef("/biz/%s", supplierAccount).
				WithHeaders(header).
				Do().Into(&rsp)
			util.RegisterResponse(rsp)
			Expect(err).NotTo(HaveOccurred())
			Expect(rsp.Result).To(Equal(true), rsp.ToString())
			mapData, err := mapstruct.Struct2Map(rsp)
			Expect(err).NotTo(HaveOccurred())
			responses["req_cedb268c4487418baedab1d08843505d"] = mapData
		})

		It("2. CreateAttributeGroup", func() {

			input := map[string]interface{}{
				"bk_group_id":         util.RandSeq(16),
				"bk_group_index":      rand.Int(),
				"bk_group_name":       util.RandSeq(16),
				"bk_obj_id":           "host",
				"bk_supplier_account": "0",
				"is_collapse":         false,
			}

			rsp := metadata.Response{}
			err := apiServerClient.Client().Post().
				WithContext(ctx).
				Body(input).
				SubResourcef("/create/objectattgroup").
				WithHeaders(header).
				Do().Into(&rsp)
			util.RegisterResponse(rsp)
			Expect(err).NotTo(HaveOccurred())
			Expect(rsp.Result).To(Equal(true), rsp.ToString())
			responses["req_b41cdfeea4134d06b1eb558ec7cb71ac"] = rsp
		})

		It("3. CreateAttribute", func() {

			input := map[string]interface{}{
				"bk_property_name":    util.RandSeq(16),
				"bk_property_id":      util.RandSeq(16),
				"unit":                "",
				"placeholder":         "",
				"bk_property_type":    "singlechar",
				"editable":            true,
				"isrequired":          false,
				"option":              "",
				"creator":             "admin",
				"bk_property_group":   "value1",
				"bk_property_index":   0,
				"bk_obj_id":           "host",
				"bk_supplier_account": "0",
			}

			rsp := metadata.Response{}
			err := apiServerClient.Client().Post().
				WithContext(ctx).
				Body(input).
				SubResourcef("/create/objectattr").
				WithHeaders(header).
				Do().Into(&rsp)
			util.RegisterResponse(rsp)
			Expect(err).NotTo(HaveOccurred())
			Expect(rsp.Result).To(Equal(true), rsp.ToString())
			responses["req_269f039e70864ca29c0ca7bfce344ed5"] = rsp
		})

		It("4. CreateSet", func() {
			value1 := util.JsonPathExtractInt(responses, "req_cedb268c4487418baedab1d08843505d", "name:$.data.bk_biz_id", "{.data.bk_biz_id}")
			input := map[string]interface{}{
				"bk_set_name":         util.RandSeq(16),
				"bk_set_desc":         "",
				"bk_set_env":          "3",
				"bk_service_status":   "1",
				"description":         "",
				"bk_capacity":         nil,
				"bk_biz_id":           value1,
				"bk_parent_id":        value1,
				"bk_supplier_account": "0",
			}

			rsp := metadata.Response{}
			err := apiServerClient.Client().Post().
				WithContext(ctx).
				Body(input).
				SubResourcef("/set/%d", value1).
				WithHeaders(header).
				Do().Into(&rsp)
			util.RegisterResponse(rsp)
			Expect(err).NotTo(HaveOccurred())
			Expect(rsp.Result).To(Equal(true), rsp.ToString())
			responses["req_97c8a2eacfe243b7b910bbbb15299641"] = rsp
		})

		It("5. CreateModule", func() {
			value1 := util.JsonPathExtractInt(responses, "req_cedb268c4487418baedab1d08843505d", "name:$.data.bk_biz_id", "{.data.bk_biz_id}")
			value2 := util.JsonPathExtractInt(responses, "req_97c8a2eacfe243b7b910bbbb15299641", "name:$.data.bk_set_id", "{.data.bk_set_id}")

			input := map[string]interface{}{
				"bk_module_name":      util.RandSeq(16),
				"bk_biz_id":           value1,
				"bk_parent_id":        value2,
				"bk_supplier_account": "0",
				"service_template_id": 0,
				"service_category_id": 2,
			}

			rsp := metadata.Response{}
			err := apiServerClient.Client().Post().
				WithContext(ctx).
				Body(input).
				SubResourcef("/module/%d/%d", value1, value2).
				WithHeaders(header).
				Do().Into(&rsp)
			util.RegisterResponse(rsp)
			Expect(err).NotTo(HaveOccurred())
			Expect(rsp.Result).To(Equal(true), rsp.ToString())
			responses["req_ba23073a86944d0cb6386a1b2a724ff1"] = rsp
		})

		It("5. UpdateModule", func() {
			value1 := util.JsonPathExtractInt(responses, "req_cedb268c4487418baedab1d08843505d", "name:$.data.bk_biz_id", "{.data.bk_biz_id}")
			value2 := util.JsonPathExtractInt(responses, "req_97c8a2eacfe243b7b910bbbb15299641", "name:$.data.bk_set_id", "{.data.bk_set_id}")
			value3 := util.JsonPathExtractInt(responses, "req_ba23073a86944d0cb6386a1b2a724ff1", "name:$.data.bk_module_id", "{.data.bk_module_id}")

			input := map[string]interface{}{
				"host_apply_enabled": true,
			}

			rsp := metadata.Response{}
			err := apiServerClient.Client().Put().
				WithContext(ctx).
				Body(input).
				SubResourcef("/module/%d/%d/%d", value1, value2, value3).
				WithHeaders(header).
				Do().Into(&rsp)
			util.RegisterResponse(rsp)
			Expect(err).NotTo(HaveOccurred())
			Expect(rsp.Result).To(Equal(true), rsp.ToString())
			responses["req_6e100c803ff54da9ab54d4888ec52f09"] = rsp
		})

		It("5. SetModuleHostApplyStatus", func() {
			value1 := util.JsonPathExtractInt(responses, "req_cedb268c4487418baedab1d08843505d", "name:$.data.bk_biz_id", "{.data.bk_biz_id}")
			value2 := util.JsonPathExtractInt(responses, "req_ba23073a86944d0cb6386a1b2a724ff1", "name:$.data.bk_module_id", "{.data.bk_module_id}")
			input := map[string]interface{}{
				"enabled":     true,
				"clear_rules": false,
				"ids":         []int64{value2},
			}

			rsp := metadata.Response{}
			err := apiServerClient.Client().Put().
				WithContext(ctx).
				Body(input).
				SubResourcef("/module/host_apply_enable_status/bk_biz_id/%d", value1).
				WithHeaders(header).
				Do().Into(&rsp)
			util.RegisterResponse(rsp)
			Expect(err).NotTo(HaveOccurred())
			Expect(rsp.Result).To(Equal(true), rsp.ToString())
			responses["req_62d2f03f11e7413aada33b34389fd2f2"] = rsp
		})

		It("5.1 ImportHosts", func() {
			value1 := util.JsonPathExtractInt(responses, "req_cedb268c4487418baedab1d08843505d", "name:$.data.bk_biz_id", "{.data.bk_biz_id}")

			input := map[string]interface{}{
				"bk_biz_id":  value1,
				"input_type": "excel",
				"host_info": map[string]interface{}{
					"1": map[string]interface{}{
						"bk_host_innerip": fmt.Sprintf("127.%d.0.1", value1),
						"bk_asset_id":     "addhost_excel_asset_1",
						"bk_host_name":    "127.value1.0.1",
					},
					"2": map[string]interface{}{
						"bk_host_innerip": fmt.Sprintf("127.%d.0.2", value1),
						"bk_asset_id":     "addhost_excel_asset_1",
						"bk_host_name":    "127.value1.0.2",
					},
					"3": map[string]interface{}{
						"bk_host_innerip": fmt.Sprintf("127.%d.0.3", value1),
						"bk_asset_id":     "addhost_excel_asset_1",
						"bk_host_name":    "127.value1.0.3",
					},
				},
			}

			rsp := metadata.Response{}
			err := apiServerClient.Client().Post().
				WithContext(ctx).
				Body(input).
				SubResourcef("/hosts/add").
				WithHeaders(header).
				Do().Into(&rsp)
			util.RegisterResponse(rsp)
			Expect(err).NotTo(HaveOccurred())
			Expect(rsp.Result).To(Equal(true), rsp.ToString())
			responses["req_bf73b19cf2cc4587b141476da95321ba"] = rsp
		})

		It("5.2 ListBizHosts", func() {
			value1 := util.JsonPathExtractInt(responses, "req_cedb268c4487418baedab1d08843505d", "name:$.data.bk_biz_id", "{.data.bk_biz_id}")

			input := map[string]interface{}{
				"host_property_filter": map[string]interface{}{
					"condition": "AND",
					"rules": []map[string]interface{}{
						{
							"operator": "in",
							"field":    "bk_host_innerip",
							"value": []string{
								fmt.Sprintf("127.%d.0.1", value1),
								fmt.Sprintf("127.%d.0.2", value1),
								fmt.Sprintf("127.%d.0.3", value1),
							},
						},
					},
				},
				"page": map[string]interface{}{
					"limit": 10,
				},
				"fields": []string{"bk_host_id"},
			}

			rsp := metadata.Response{}
			err := apiServerClient.Client().Post().
				WithContext(ctx).
				Body(input).
				SubResourcef("/hosts/app/%d/list_hosts", value1).
				WithHeaders(header).
				Do().Into(&rsp)
			util.RegisterResponse(rsp)
			Expect(err).NotTo(HaveOccurred())
			Expect(rsp.Result).To(Equal(true), rsp.ToString())
			responses["req_ad1c416acb594b8a924163dad615df7a"] = rsp
		})

		It("5.3 TransferHost", func() {
			value1 := util.JsonPathExtractInt(responses, "req_cedb268c4487418baedab1d08843505d", "name:$.data.bk_biz_id", "{.data.bk_biz_id}")
			value2 := util.JsonPathExtractInt(responses, "req_ad1c416acb594b8a924163dad615df7a", "name:$.data.info[0].bk_host_id", "{.data.info[0].bk_host_id}")
			value3 := util.JsonPathExtractInt(responses, "req_ad1c416acb594b8a924163dad615df7a", "name:$.data.info[1].bk_host_id", "{.data.info[1].bk_host_id}")
			value4 := util.JsonPathExtractInt(responses, "req_ba23073a86944d0cb6386a1b2a724ff1", "name:$.data.bk_module_id", "{.data.bk_module_id}")
			urlTemplate := "/host/transfer_with_auto_clear_service_instance/bk_biz_id/%d"

			input := map[string]interface{}{
				"bk_host_ids": []interface{}{
					value2,
					value3,
				},
				"remove_from_node": map[string]interface{}{
					"bk_inst_id": value1,
					"bk_obj_id":  "biz",
				},
				"add_to_modules": []interface{}{
					value4,
				},
			}

			rsp := metadata.Response{}
			err := apiServerClient.Client().Post().
				WithContext(ctx).
				Body(input).
				SubResourcef(urlTemplate, value1).
				WithHeaders(header).
				Do().Into(&rsp)
			util.RegisterResponse(rsp)
			Expect(err).NotTo(HaveOccurred())
			Expect(rsp.Result).To(Equal(true), rsp.ToString())
			responses["req_080c967a7d59488f96f289c1f06851c2"] = rsp
		})

		It("6. CreateHostApplyRule", func() {
			value1 := util.JsonPathExtractInt(responses, "req_cedb268c4487418baedab1d08843505d", "name:$.data.bk_biz_id", "{.data.bk_biz_id}")
			value2 := util.JsonPathExtractInt(responses, "req_ba23073a86944d0cb6386a1b2a724ff1", "name:$.data.bk_module_id", "{.data.bk_module_id}")
			value3 := util.JsonPathExtractInt(responses, "req_269f039e70864ca29c0ca7bfce344ed5", "name:$.data.id", "{.data.id}")
			urlTemplate := "/create/host_apply_rule/bk_biz_id/%d"

			input := map[string]interface{}{
				"bk_module_id":      value2,
				"bk_attribute_id":   value3,
				"bk_property_value": "value",
			}

			rsp := metadata.Response{}
			err := apiServerClient.Client().Post().
				WithContext(ctx).
				Body(input).
				SubResourcef(urlTemplate, value1).
				WithHeaders(header).
				Do().Into(&rsp)
			util.RegisterResponse(rsp)
			Expect(err).NotTo(HaveOccurred())
			Expect(rsp.Result).To(Equal(true), rsp.ToString())
			responses["req_d0479d956b6c40b5aedb6c2fbb5451d5"] = rsp
		})

		It("7. UpdateHostApplyRule", func() {
			value1 := util.JsonPathExtractInt(responses, "req_d0479d956b6c40b5aedb6c2fbb5451d5", "name:$.data.id", "{.data.id}")
			value2 := util.JsonPathExtractInt(responses, "req_cedb268c4487418baedab1d08843505d", "name:$.data.bk_biz_id", "{.data.bk_biz_id}")

			input := map[string]interface{}{
				"bk_property_value": "value",
			}

			rsp := metadata.Response{}
			err := apiServerClient.Client().Put().
				WithContext(ctx).
				Body(input).
				SubResourcef("/update/host_apply_rule/%d/bk_biz_id/%d", value1, value2).
				WithHeaders(header).
				Do().Into(&rsp)
			util.RegisterResponse(rsp)
			Expect(err).NotTo(HaveOccurred())
			Expect(rsp.Result).To(Equal(true), rsp.ToString())
			responses["req_d2630b0367d74aa9ab42857995535fe6"] = rsp
		})

		It("7. UpdateHostApplyRule", func() {
			value1 := util.JsonPathExtractInt(responses, "req_d0479d956b6c40b5aedb6c2fbb5451d5", "name:$.data.id", "{.data.id}")
			value2 := util.JsonPathExtractInt(responses, "req_cedb268c4487418baedab1d08843505d", "name:$.data.bk_biz_id", "{.data.bk_biz_id}")
			urlTemplate := "/update/host_apply_rule/%d/bk_biz_id/%d"

			input := map[string]interface{}{
				"bk_property_value": "value",
			}

			rsp := metadata.Response{}
			err := apiServerClient.Client().Put().
				WithContext(ctx).
				Body(input).
				SubResourcef(urlTemplate, value1, value2).
				WithHeaders(header).
				Do().Into(&rsp)
			util.RegisterResponse(rsp)
			Expect(err).NotTo(HaveOccurred())
			Expect(rsp.Result).To(Equal(true), rsp.ToString())
			responses["req_d2630b0367d74aa9ab42857995535fe6"] = rsp
		})

		It("9. ListHostApplyRule", func() {
			value1 := util.JsonPathExtractInt(responses, "req_cedb268c4487418baedab1d08843505d", "name:$.data.bk_biz_id", "{.data.bk_biz_id}")
			value2 := util.JsonPathExtractInt(responses, "req_ba23073a86944d0cb6386a1b2a724ff1", "name:$.data.bk_module_id", "{.data.bk_module_id}")
			urlTemplate := "/findmany/host_apply_rule/bk_biz_id/%d"

			input := map[string]interface{}{
				"bk_module_ids": []interface{}{value2},
			}

			rsp := metadata.Response{}
			err := apiServerClient.Client().Post().
				WithContext(ctx).
				Body(input).
				SubResourcef(urlTemplate, value1).
				WithHeaders(header).
				Do().Into(&rsp)
			util.RegisterResponse(rsp)
			Expect(err).NotTo(HaveOccurred())
			Expect(rsp.Result).To(Equal(true), rsp.ToString())
			responses["req_5feb4bec3e904242a36bfc259d3521ba"] = rsp
		})

		It("9.1. ListHostRelatedApplyRule", func() {
			value1 := util.JsonPathExtractInt(responses, "req_cedb268c4487418baedab1d08843505d", "name:$.data.bk_biz_id", "{.data.bk_biz_id}")
			value2 := util.JsonPathExtractInt(responses, "req_ad1c416acb594b8a924163dad615df7a", "name:$.data.info[0].bk_host_id", "{.data.info[0].bk_host_id}")
			value3 := util.JsonPathExtractInt(responses, "req_ad1c416acb594b8a924163dad615df7a", "name:$.data.info[1].bk_host_id", "{.data.info[1].bk_host_id}")
			urlTemplate := "/findmany/host_apply_rule/bk_biz_id/%d/host_related_rules"

			input := map[string]interface{}{
				"bk_host_ids": []interface{}{
					value2,
					value3,
				},
			}

			rsp := metadata.Response{}
			err := apiServerClient.Client().Post().
				WithContext(ctx).
				Body(input).
				SubResourcef(urlTemplate, value1).
				WithHeaders(header).
				Do().Into(&rsp)
			util.RegisterResponse(rsp)
			Expect(err).NotTo(HaveOccurred())
			Expect(rsp.Result).To(Equal(true), rsp.ToString())
			responses["req_9c42cab1e85744459c67b60b6cda9844"] = rsp
		})

		It("10. CreateAttribute", func() {
			value1 := util.JsonPathExtract(responses, "req_b41cdfeea4134d06b1eb558ec7cb71ac", "name:$.data.bk_group_id", "{.data.bk_group_id}")
			urlTemplate := "/create/objectattr"

			input := map[string]interface{}{
				"bk_property_name":    util.RandSeq(16),
				"bk_property_id":      util.RandSeq(16),
				"unit":                "",
				"placeholder":         "",
				"bk_property_type":    "singlechar",
				"editable":            true,
				"isrequired":          false,
				"option":              "",
				"creator":             "admin",
				"bk_property_group":   value1,
				"bk_property_index":   0,
				"bk_obj_id":           "host",
				"bk_supplier_account": "0",
			}

			rsp := metadata.Response{}
			err := apiServerClient.Client().Post().
				WithContext(ctx).
				Body(input).
				SubResourcef(urlTemplate).
				WithHeaders(header).
				Do().Into(&rsp)
			util.RegisterResponse(rsp)
			Expect(err).NotTo(HaveOccurred())
			Expect(rsp.Result).To(Equal(true), rsp.ToString())
			responses["req_9a5a5cc52e624951a6954ee2e1c6d512"] = rsp
		})

		It("11. BatchCreateOrUpdateHostApplyRule ", func() {
			value1 := util.JsonPathExtractInt(responses, "req_cedb268c4487418baedab1d08843505d", "name:$.data.bk_biz_id", "{.data.bk_biz_id}")
			value2 := util.JsonPathExtractInt(responses, "req_ba23073a86944d0cb6386a1b2a724ff1", "name:$.data.bk_module_id", "{.data.bk_module_id}")
			value3 := util.JsonPathExtractInt(responses, "req_269f039e70864ca29c0ca7bfce344ed5", "name:$.data.id", "{.data.id}")
			value4 := util.JsonPathExtractInt(responses, "req_d0479d956b6c40b5aedb6c2fbb5451d5", "name:$.data.id", "{.data.id}")
			value5 := util.JsonPathExtractInt(responses, "req_9a5a5cc52e624951a6954ee2e1c6d512", "name:$.data.id", "{.data.id}")
			urlTemplate := "/createmany/host_apply_rule/bk_biz_id/%d/batch_create_or_update"

			input := map[string]interface{}{
				"host_apply_rules": []map[string]interface{}{
					{
						"bk_module_id":       value2,
						"bk_attribute_id":    value3,
						"host_apply_rule_id": value4,
					},
					{
						"bk_attribute_id":    value5,
						"bk_module_id":       value2,
						"bk_property_value":  util.RandSeq(16),
						"host_apply_rule_id": 0,
					},
				},
			}

			rsp := metadata.Response{}
			err := apiServerClient.Client().Post().
				WithContext(ctx).
				Body(input).
				SubResourcef(urlTemplate, value1).
				WithHeaders(header).
				Do().Into(&rsp)
			util.RegisterResponse(rsp)
			Expect(err).NotTo(HaveOccurred())
			Expect(rsp.Result).To(Equal(true), rsp.ToString())
			responses["req_19a5ec9ae86f47dcbe1c9f17d12e3fc2"] = rsp
		})

<<<<<<< HEAD
		It("12. RunHostApplyPlan", func() {
			value1 := util.JsonPathExtractInt(responses, "req_cedb268c4487418baedab1d08843505d", "name:$.data.bk_biz_id", "{.data.bk_biz_id}")
			value2 := util.JsonPathExtractInt(responses, "req_ba23073a86944d0cb6386a1b2a724ff1", "name:$.data.bk_module_id", "{.data.bk_module_id}")
			urlTemplate := "/host/updatemany/module/host_apply_plan/run"

			input := map[string]interface{}{
				"bk_module_ids": []interface{}{value2},
				"bk_biz_id":     value1,
				"additional_rules": []map[string]interface{}{
					{
						"bk_attribute_id":   125,
						"bk_module_id":      value2,
						"bk_property_value": "运营中[需告警]",
					},
					{
						"bk_attribute_id":   34,
						"bk_module_id":      value2,
						"bk_property_value": "3",
					},
				},
=======
		It("12. GenerateModuleApplyPlan", func() {
			value1 := util.JsonPathExtractInt(responses, "req_cedb268c4487418baedab1d08843505d", "name:$.data.bk_biz_id", "{.data.bk_biz_id}")
			value2 := util.JsonPathExtractInt(responses, "req_ba23073a86944d0cb6386a1b2a724ff1", "name:$.data.bk_module_id", "{.data.bk_module_id}")
			urlTemplate := "/host/createmany/module/host_apply_plan/preview"

			input := map[string]interface{}{
				"bk_biz_id":     value1,
				"bk_module_ids": []interface{}{value2},
>>>>>>> c435767a
			}

			rsp := metadata.Response{}
			err := apiServerClient.Client().Post().
				WithContext(ctx).
				Body(input).
				SubResourcef(urlTemplate).
				WithHeaders(header).
				Do().Into(&rsp)
			util.RegisterResponse(rsp)
			Expect(err).NotTo(HaveOccurred())
			Expect(rsp.Result).To(Equal(true), rsp.ToString())
<<<<<<< HEAD
			responses["req_676540002c8547f29b7004b6620e6c53"] = rsp
		})
=======
			responses["req_8585626c27b845bbae201d6f8c80be59"] = rsp
		})

		// todo 由于主机自动应用规则的应用在另一个pr中实现，所以这里把代码和测试用例临时删除掉
>>>>>>> c435767a

		It("13. CreateModule", func() {
			value1 := util.JsonPathExtractInt(responses, "req_cedb268c4487418baedab1d08843505d", "name:$.data.bk_biz_id", "{.data.bk_biz_id}")
			value2 := util.JsonPathExtractInt(responses, "req_97c8a2eacfe243b7b910bbbb15299641", "name:$.data.bk_set_id", "{.data.bk_set_id}")
			urlTemplate := "/module/%d/%d"

			input := map[string]interface{}{
				"bk_module_name":      util.RandSeq(16),
				"bk_biz_id":           value1,
				"bk_parent_id":        value2,
				"bk_supplier_account": "0",
				"service_template_id": 0,
				"service_category_id": 2,
			}

			rsp := metadata.Response{}
			err := apiServerClient.Client().Post().
				WithContext(ctx).
				Body(input).
				SubResourcef(urlTemplate, value1, value2).
				WithHeaders(header).
				Do().Into(&rsp)
			util.RegisterResponse(rsp)
			Expect(err).NotTo(HaveOccurred())
			Expect(rsp.Result).To(Equal(true), rsp.ToString())
			responses["req_4a6d78e1316a44fe90dab8c55f31a941"] = rsp
		})

		It("14 TransferHost", func() {
			value1 := util.JsonPathExtractInt(responses, "req_cedb268c4487418baedab1d08843505d", "name:$.data.bk_biz_id", "{.data.bk_biz_id}")
			value2 := util.JsonPathExtractInt(responses, "req_ad1c416acb594b8a924163dad615df7a", "name:$.data.info[0].bk_host_id", "{.data.info[0].bk_host_id}")
			value3 := util.JsonPathExtractInt(responses, "req_ad1c416acb594b8a924163dad615df7a", "name:$.data.info[1].bk_host_id", "{.data.info[1].bk_host_id}")
			value4 := util.JsonPathExtractInt(responses, "req_ba23073a86944d0cb6386a1b2a724ff1", "name:$.data.bk_module_id", "{.data.bk_module_id}")
			value5 := util.JsonPathExtractInt(responses, "req_4a6d78e1316a44fe90dab8c55f31a941", "name:$.data.bk_module_id", "{.data.bk_module_id}")
			urlTemplate := "/host/transfer_with_auto_clear_service_instance/bk_biz_id/%d"

			input := map[string]interface{}{
				"bk_host_ids": []interface{}{
					value2,
					value3,
				},
				"remove_from_node": map[string]interface{}{
					"bk_inst_id": value1,
					"bk_obj_id":  "biz",
				},
				"add_to_modules": []interface{}{
					value4,
					value5,
				},
				"host_apply_trans_rule": map[string]interface{}{
					"changed": true,
					"final_rules": map[string]interface{}{
						"bk_attribute_id":   125,
						"bk_property_value": "运营中[需告警]",
					},
				},
			}

			rsp := metadata.Response{}
			err := apiServerClient.Client().Post().
				WithContext(ctx).
				Body(input).
				SubResourcef(urlTemplate, value1).
				WithHeaders(header).
				Do().Into(&rsp)
			util.RegisterResponse(rsp)
			Expect(err).NotTo(HaveOccurred())
			Expect(rsp.Result).To(Equal(true), rsp.ToString())
			responses["req_aa54110e3d354701bd0f367fb5a8f852"] = rsp
		})

		It("15. BatchCreateOrUpdateHostApplyRule ", func() {
			value1 := util.JsonPathExtractInt(responses, "req_cedb268c4487418baedab1d08843505d", "name:$.data.bk_biz_id", "{.data.bk_biz_id}")
			value2 := util.JsonPathExtractInt(responses, "req_9a5a5cc52e624951a6954ee2e1c6d512", "name:$.data.id", "{.data.id}")
			value3 := util.JsonPathExtractInt(responses, "req_4a6d78e1316a44fe90dab8c55f31a941", "name:$.data.bk_module_id", "{.data.bk_module_id}")
			urlTemplate := "/createmany/host_apply_rule/bk_biz_id/%d/batch_create_or_update"

			input := map[string]interface{}{
				"host_apply_rules": []map[string]interface{}{
					{
						"bk_attribute_id":    value2,
						"bk_module_id":       value3,
						"bk_property_value":  util.RandSeq(16),
						"host_apply_rule_id": 0,
					},
				},
			}

			rsp := metadata.Response{}
			err := apiServerClient.Client().Post().
				WithContext(ctx).
				Body(input).
				SubResourcef(urlTemplate, value1).
				WithHeaders(header).
				Do().Into(&rsp)
			util.RegisterResponse(rsp)
			Expect(err).NotTo(HaveOccurred())
			Expect(rsp.Result).To(Equal(true), rsp.ToString())
			responses["req_d3a0e99e1865429d883029dc1df44b6d"] = rsp
		})

<<<<<<< HEAD
		It("17. SearchHostApplyRuleRelatedModules", func() {
			value1 := util.JsonPathExtractInt(responses, "req_cedb268c4487418baedab1d08843505d", "name:$.data.bk_biz_id", "{.data.bk_biz_id}")
			value2 := util.JsonPathExtract(responses, "req_97c8a2eacfe243b7b910bbbb15299641", "name:$.data.bk_set_name", "{.data.bk_set_name}")
			value3 := util.JsonPathExtractInt(responses, "req_9a5a5cc52e624951a6954ee2e1c6d512", "name:$.data.id", "{.data.id}")
			value4 := util.JsonPathExtract(responses, "req_9a5a5cc52e624951a6954ee2e1c6d512", "name:$.data.bk_property_name", "{.data.bk_property_name}")
=======
		It("16. SearchHostApplyRuleRelatedModules", func() {
			value1 := util.JsonPathExtractInt(responses, "req_cedb268c4487418baedab1d08843505d", "name:$.data.bk_biz_id", "{.data.bk_biz_id}")
			value2 := util.JsonPathExtractInt(responses, "req_9a5a5cc52e624951a6954ee2e1c6d512", "name:$.data.id", "{.data.id}")
			value3 := util.JsonPathExtract(responses, "req_9a5a5cc52e624951a6954ee2e1c6d512", "name:$.data.bk_property_name", "{.data.bk_property_name}")
>>>>>>> c435767a
			urlTemplate := "/find/topoinst/bk_biz_id/%d/host_apply_rule_related"

			input := map[string]interface{}{
				"query_filter": map[string]interface{}{
					"condition": "OR",
					"rules": []map[string]interface{}{
						{
							"operator": "exist",
							"field":    strconv.FormatInt(value2, 10),
							"value":    value3,
						},
					},
				},
			}

			rsp := metadata.Response{}
			err := apiServerClient.Client().Post().
				WithContext(ctx).
				Body(input).
				SubResourcef(urlTemplate, value1).
				WithHeaders(header).
				Do().Into(&rsp)
			util.RegisterResponse(rsp)
			Expect(err).NotTo(HaveOccurred())
			Expect(rsp.Result).To(Equal(true), rsp.ToString())
			responses["req_6d1f79ae6ad4429b8f40689713b44e2c"] = rsp
		})

		It("17. DeleteHostApplyRule", func() {
			value1 := util.JsonPathExtractInt(responses, "req_cedb268c4487418baedab1d08843505d", "name:$.data.bk_biz_id", "{.data.bk_biz_id}")
			value2 := util.JsonPathExtractInt(responses, "req_d0479d956b6c40b5aedb6c2fbb5451d5", "name:$.data.id", "{.data.id}")
			value3 := util.JsonPathExtractInt(responses, "req_19a5ec9ae86f47dcbe1c9f17d12e3fc2", "name:$.data.items[1].rule.id", "{.data.items[1].rule.id}")
			value4 := util.JsonPathExtractInt(responses, "req_ba23073a86944d0cb6386a1b2a724ff1", "name:$.data.bk_module_id", "{.data.bk_module_id}")

			urlTemplate := "/host/deletemany/module/host_apply_rule/bk_biz_id/%d"
			input := map[string]interface{}{
				"host_apply_rule_ids": []interface{}{value2, value3},
				"bk_module_ids":       []interface{}{value4},
			}

			rsp := metadata.Response{}
			err := apiServerClient.Client().Delete().
				WithContext(ctx).
				Body(input).
				SubResourcef(urlTemplate, value1).
				WithHeaders(header).
				Do().Into(&rsp)
			util.RegisterResponse(rsp)
			Expect(err).NotTo(HaveOccurred())
			Expect(rsp.Result).To(Equal(true), rsp.ToString())
			responses["req_315b9b59bef44dcb8af27ef9f0c2cae8"] = rsp
		})

		It("prepare environment", func() {
			// create service template
			bizID := util.JsonPathExtractInt(responses, "req_cedb268c4487418baedab1d08843505d",
				"name:$.data.bk_biz_id", "{.data.bk_biz_id}")
			option := map[string]interface{}{
				"service_category_id": 2,
				"bk_biz_id":           bizID,
				"name":                util.RandSeq(16),
				"host_apply_enabled":  true,
			}
			resp, err := procServerClient.CreateServiceTemplate(context.Background(), header, option)
			util.RegisterResponse(resp)
			Expect(err).NotTo(HaveOccurred())
			Expect(resp.Result).To(Equal(true))
			responses["req_ba23073a86944d0cb6386a1b2a331wq2"] = resp

			// create module
			templateID := util.JsonPathExtractInt(responses, "req_ba23073a86944d0cb6386a1b2a331wq2", "name:$.data.id",
				"{.data.id}")
			setID := util.JsonPathExtractInt(responses, "req_97c8a2eacfe243b7b910bbbb15299641", "name:$.data.bk_set_id",
				"{.data.bk_set_id}")

			input := map[string]interface{}{
				"bk_module_name":      util.RandSeq(16),
				"bk_parent_id":        setID,
				"service_category_id": 2,
				"service_template_id": templateID,
			}
			rsp, err := instClient.CreateModule(context.Background(), strconv.FormatInt(bizID, 10),
				strconv.FormatInt(setID, 10), header, input)
			util.RegisterResponse(rsp)
			Expect(err).NotTo(HaveOccurred())
			Expect(rsp.Result).To(Equal(true))
			responses["req_ba23073a86944d0cb6386a1b2a7341ed1"] = rsp

			//create module rule
			moduleID := util.JsonPathExtractInt(responses, "req_ba23073a86944d0cb6386a1b2a7341ed1",
				"name:$.data.bk_module_id", "{.data.bk_module_id}")
			attributeID := util.JsonPathExtractInt(responses, "req_269f039e70864ca29c0ca7bfce344ed5", "name:$.data.id",
				"{.data.id}")
			moduleRuleInput := map[string]interface{}{
				"bk_module_id":      moduleID,
				"bk_attribute_id":   attributeID,
				"bk_property_value": "testModule",
			}

			moduleRuleRsp := metadata.Response{}
			err = apiServerClient.Client().Post().
				WithContext(ctx).
				Body(moduleRuleInput).
				SubResourcef("/create/host_apply_rule/bk_biz_id/%d", bizID).
				WithHeaders(header).
				Do().Into(&moduleRuleRsp)
			util.RegisterResponse(moduleRuleRsp)
			Expect(err).NotTo(HaveOccurred())
			Expect(moduleRuleRsp.Result).To(Equal(true))

			// create service template rule
			ruleInput := map[string]interface{}{
				"service_template_id": templateID,
				"bk_attribute_id":     attributeID,
				"bk_property_value":   "testServiceTemplate",
			}

			templateRuleRsp := metadata.Response{}
			err = apiServerClient.Client().Post().
				WithContext(ctx).
				Body(ruleInput).
				SubResourcef("/create/host_apply_rule/bk_biz_id/%d", bizID).
				WithHeaders(header).
				Do().Into(&templateRuleRsp)
			util.RegisterResponse(templateRuleRsp)
			Expect(err).NotTo(HaveOccurred())
			Expect(templateRuleRsp.Result).To(Equal(true))

			// transfer host
			host1 := util.JsonPathExtractInt(responses, "req_ad1c416acb594b8a924163dad615df7a",
				"name:$.data.info[0].bk_host_id", "{.data.info[0].bk_host_id}")
			host2 := util.JsonPathExtractInt(responses, "req_ad1c416acb594b8a924163dad615df7a",
				"name:$.data.info[1].bk_host_id", "{.data.info[1].bk_host_id}")
			transInput := map[string]interface{}{
				"bk_host_ids": []interface{}{
					host1,
					host2,
				},
				"is_remove_from_all": false,
				"add_to_modules": []interface{}{
					moduleID,
				},
			}

			transRsp := metadata.Response{}
			err = apiServerClient.Client().Post().
				WithContext(ctx).
				Body(transInput).
				SubResourcef("/host/transfer_with_auto_clear_service_instance/bk_biz_id/%d", bizID).
				WithHeaders(header).
				Do().Into(&transRsp)
			util.RegisterResponse(transRsp)
			Expect(err).NotTo(HaveOccurred())
			Expect(transRsp.Result).To(Equal(true))
		})

		It("18. GetTemplateHostApplyStatus", func() {
			bizID := util.JsonPathExtractInt(responses, "req_cedb268c4487418baedab1d08843505d",
				"name:$.data.bk_biz_id", "{.data.bk_biz_id}")
			moduleID := util.JsonPathExtractInt(responses, "req_ba23073a86944d0cb6386a1b2a7341ed1",
				"name:$.data.bk_module_id", "{.data.bk_module_id}")
			option := metadata.GetHostApplyStatusParam{
				ApplicationID: bizID,
				ModuleIDs:     []int64{moduleID},
			}
			resp := metadata.MapArrayResponse{}
			err := apiServerClient.Client().Post().
				WithContext(ctx).
				Body(option).
				SubResourcef("/host/find/service_template/host_apply_status").
				WithHeaders(header).
				Do().Into(&resp)

			util.RegisterResponse(resp)
			Expect(err).NotTo(HaveOccurred())
			Expect(resp.Result).To(Equal(true))
			Expect(commonutil.GetInt64ByInterface(resp.Data[0]["bk_module_id"])).To(Equal(moduleID))
			Expect(commonutil.GetStrByInterface(resp.Data[0]["host_apply_enabled"])).To(Equal("true"))
		})

		It("19. GenerateTemplateApplyPlan", func() {
			bizID := util.JsonPathExtractInt(responses, "req_cedb268c4487418baedab1d08843505d", "name:$.data.bk_biz_id",
				"{.data.bk_biz_id}")
			templateID := util.JsonPathExtractInt(responses, "req_ba23073a86944d0cb6386a1b2a331wq2", "name:$.data.id",
				"{.data.id}")
			urlTemplate := "/host/createmany/service_template/host_apply_plan/preview"

			input := map[string]interface{}{
				"bk_biz_id":            bizID,
				"service_template_ids": []interface{}{templateID},
			}

			rsp := metadata.Response{}
			err := apiServerClient.Client().Post().
				WithContext(ctx).
				Body(input).
				SubResourcef(urlTemplate).
				WithHeaders(header).
				Do().Into(&rsp)
			util.RegisterResponse(rsp)
			Expect(err).NotTo(HaveOccurred())
			Expect(rsp.Result).To(Equal(true))
		})

		It("20. GetServiceTemplateHostApplyRule", func() {
			bizID := util.JsonPathExtractInt(responses, "req_cedb268c4487418baedab1d08843505d", "name:$.data.bk_biz_id",
				"{.data.bk_biz_id}")
			templateID := util.JsonPathExtractInt(responses, "req_ba23073a86944d0cb6386a1b2a331wq2", "name:$.data.id",
				"{.data.id}")

			input := map[string]interface{}{
				"bk_biz_id":            bizID,
				"service_template_ids": []interface{}{templateID},
			}

			rsp := metadata.ResponseInstData{}
			err := apiServerClient.Client().Post().
				WithContext(ctx).
				Body(input).
				SubResourcef("/host/findmany/service_template/host_apply_rule").
				WithHeaders(header).
				Do().Into(&rsp)
			util.RegisterResponse(rsp)
			Expect(err).NotTo(HaveOccurred())
			Expect(rsp.Result).To(Equal(true))
			Expect(rsp.Data.Info[0].Int64("service_template_id")).To(Equal(templateID))
		})

		It("21. GetServiceTemplateInvalidHostCount", func() {
			bizID := util.JsonPathExtractInt(responses, "req_cedb268c4487418baedab1d08843505d", "name:$.data.bk_biz_id",
				"{.data.bk_biz_id}")
			templateID := util.JsonPathExtractInt(responses, "req_ba23073a86944d0cb6386a1b2a331wq2", "name:$.data.id",
				"{.data.id}")

			input := map[string]interface{}{
				"bk_biz_id": bizID,
				"id":        templateID,
			}

			rsp := metadata.ResponseDataMapStr{}
			err := apiServerClient.Client().Post().
				WithContext(ctx).
				Body(input).
				SubResourcef("/host/findmany/service_template/host_apply_plan/invalid_host_count").
				WithHeaders(header).
				Do().Into(&rsp)
			util.RegisterResponse(rsp)
			Expect(err).NotTo(HaveOccurred())
			Expect(rsp.Result).To(Equal(true))
			Expect(rsp.Data.Int64("count")).To(Equal(int64(2)))
		})

		It("22. GetModuleInvalidHostCount", func() {
			bizID := util.JsonPathExtractInt(responses, "req_cedb268c4487418baedab1d08843505d", "name:$.data.bk_biz_id",
				"{.data.bk_biz_id}")
			moduleID := util.JsonPathExtractInt(responses, "req_ba23073a86944d0cb6386a1b2a7341ed1",
				"name:$.data.bk_module_id", "{.data.bk_module_id}")

			input := map[string]interface{}{
				"bk_biz_id": bizID,
				"id":        moduleID,
			}

			rsp := metadata.ResponseDataMapStr{}
			err := apiServerClient.Client().Post().
				WithContext(ctx).
				Body(input).
				SubResourcef("/host/findmany/module/host_apply_plan/invalid_host_count").
				WithHeaders(header).
				Do().Into(&rsp)
			util.RegisterResponse(rsp)
			Expect(err).NotTo(HaveOccurred())
			Expect(rsp.Result).To(Equal(true))
			Expect(rsp.Data.Int64("count")).To(Equal(int64(2)))
		})

		It("23. GetServiceTemplateHostApplyRuleCount", func() {
			bizID := util.JsonPathExtractInt(responses, "req_cedb268c4487418baedab1d08843505d",
				"name:$.data.bk_biz_id", "{.data.bk_biz_id}")
			templateID := util.JsonPathExtractInt(responses, "req_ba23073a86944d0cb6386a1b2a331wq2", "name:$.data.id",
				"{.data.id}")
			option := metadata.HostApplyRuleCountOption{
				ApplicationID:      bizID,
				ServiceTemplateIDs: []int64{templateID},
			}
			resp := metadata.MapArrayResponse{}
			err := apiServerClient.Client().Post().
				WithContext(ctx).
				Body(option).
				SubResourcef("/host/findmany/service_template/host_apply_rule_count").
				WithHeaders(header).
				Do().Into(&resp)

			util.RegisterResponse(resp)
			Expect(err).NotTo(HaveOccurred())
			Expect(resp.Result).To(Equal(true))
			Expect(commonutil.GetInt64ByInterface(resp.Data[0]["service_template_id"])).To(Equal(templateID))
			Expect(commonutil.GetInt64ByInterface(resp.Data[0]["count"])).To(Equal(int64(1)))
		})

		It("24. GetModuleFinalRules", func() {
			bizID := util.JsonPathExtractInt(responses, "req_cedb268c4487418baedab1d08843505d",
				"name:$.data.bk_biz_id", "{.data.bk_biz_id}")
			moduleID := util.JsonPathExtractInt(responses, "req_ba23073a86944d0cb6386a1b2a7341ed1",
				"name:$.data.bk_module_id", "{.data.bk_module_id}")
			templateID := util.JsonPathExtractInt(responses, "req_ba23073a86944d0cb6386a1b2a331wq2", "name:$.data.id",
				"{.data.id}")
			option := metadata.ModuleFinalRulesParam{
				ApplicationID: bizID,
				ModuleIDs:     []int64{moduleID},
			}
			resp := metadata.MapArrayResponse{}
			err := apiServerClient.Client().Post().
				WithContext(ctx).
				Body(option).
				SubResourcef("/host/findmany/module/get_module_final_rules").
				WithHeaders(header).
				Do().Into(&resp)

			util.RegisterResponse(resp)
			Expect(err).NotTo(HaveOccurred())
			Expect(resp.Result).To(Equal(true))
			Expect(commonutil.GetInt64ByInterface(resp.Data[0]["service_template_id"])).To(Equal(templateID))
		})
	})
})<|MERGE_RESOLUTION|>--- conflicted
+++ resolved
@@ -369,7 +369,7 @@
 			responses["req_d2630b0367d74aa9ab42857995535fe6"] = rsp
 		})
 
-		It("7. UpdateHostApplyRule", func() {
+		It("8. UpdateHostApplyRule", func() {
 			value1 := util.JsonPathExtractInt(responses, "req_d0479d956b6c40b5aedb6c2fbb5451d5", "name:$.data.id", "{.data.id}")
 			value2 := util.JsonPathExtractInt(responses, "req_cedb268c4487418baedab1d08843505d", "name:$.data.bk_biz_id", "{.data.bk_biz_id}")
 			urlTemplate := "/update/host_apply_rule/%d/bk_biz_id/%d"
@@ -509,7 +509,6 @@
 			responses["req_19a5ec9ae86f47dcbe1c9f17d12e3fc2"] = rsp
 		})
 
-<<<<<<< HEAD
 		It("12. RunHostApplyPlan", func() {
 			value1 := util.JsonPathExtractInt(responses, "req_cedb268c4487418baedab1d08843505d", "name:$.data.bk_biz_id", "{.data.bk_biz_id}")
 			value2 := util.JsonPathExtractInt(responses, "req_ba23073a86944d0cb6386a1b2a724ff1", "name:$.data.bk_module_id", "{.data.bk_module_id}")
@@ -530,8 +529,22 @@
 						"bk_property_value": "3",
 					},
 				},
-=======
-		It("12. GenerateModuleApplyPlan", func() {
+			}
+
+			rsp := metadata.Response{}
+			err := apiServerClient.Client().Post().
+				WithContext(ctx).
+				Body(input).
+				SubResourcef(urlTemplate).
+				WithHeaders(header).
+				Do().Into(&rsp)
+			util.RegisterResponse(rsp)
+			Expect(err).NotTo(HaveOccurred())
+			Expect(rsp.Result).To(Equal(true), rsp.ToString())
+			responses["req_676540002c8547f29b7004b6620e6c53"] = rsp
+		})
+
+		It("13. GenerateModuleApplyPlan", func() {
 			value1 := util.JsonPathExtractInt(responses, "req_cedb268c4487418baedab1d08843505d", "name:$.data.bk_biz_id", "{.data.bk_biz_id}")
 			value2 := util.JsonPathExtractInt(responses, "req_ba23073a86944d0cb6386a1b2a724ff1", "name:$.data.bk_module_id", "{.data.bk_module_id}")
 			urlTemplate := "/host/createmany/module/host_apply_plan/preview"
@@ -539,7 +552,6 @@
 			input := map[string]interface{}{
 				"bk_biz_id":     value1,
 				"bk_module_ids": []interface{}{value2},
->>>>>>> c435767a
 			}
 
 			rsp := metadata.Response{}
@@ -552,17 +564,11 @@
 			util.RegisterResponse(rsp)
 			Expect(err).NotTo(HaveOccurred())
 			Expect(rsp.Result).To(Equal(true), rsp.ToString())
-<<<<<<< HEAD
-			responses["req_676540002c8547f29b7004b6620e6c53"] = rsp
-		})
-=======
+
 			responses["req_8585626c27b845bbae201d6f8c80be59"] = rsp
 		})
 
-		// todo 由于主机自动应用规则的应用在另一个pr中实现，所以这里把代码和测试用例临时删除掉
->>>>>>> c435767a
-
-		It("13. CreateModule", func() {
+		It("14. CreateModule", func() {
 			value1 := util.JsonPathExtractInt(responses, "req_cedb268c4487418baedab1d08843505d", "name:$.data.bk_biz_id", "{.data.bk_biz_id}")
 			value2 := util.JsonPathExtractInt(responses, "req_97c8a2eacfe243b7b910bbbb15299641", "name:$.data.bk_set_id", "{.data.bk_set_id}")
 			urlTemplate := "/module/%d/%d"
@@ -589,7 +595,7 @@
 			responses["req_4a6d78e1316a44fe90dab8c55f31a941"] = rsp
 		})
 
-		It("14 TransferHost", func() {
+		It("15 TransferHost", func() {
 			value1 := util.JsonPathExtractInt(responses, "req_cedb268c4487418baedab1d08843505d", "name:$.data.bk_biz_id", "{.data.bk_biz_id}")
 			value2 := util.JsonPathExtractInt(responses, "req_ad1c416acb594b8a924163dad615df7a", "name:$.data.info[0].bk_host_id", "{.data.info[0].bk_host_id}")
 			value3 := util.JsonPathExtractInt(responses, "req_ad1c416acb594b8a924163dad615df7a", "name:$.data.info[1].bk_host_id", "{.data.info[1].bk_host_id}")
@@ -632,7 +638,7 @@
 			responses["req_aa54110e3d354701bd0f367fb5a8f852"] = rsp
 		})
 
-		It("15. BatchCreateOrUpdateHostApplyRule ", func() {
+		It("16. BatchCreateOrUpdateHostApplyRule ", func() {
 			value1 := util.JsonPathExtractInt(responses, "req_cedb268c4487418baedab1d08843505d", "name:$.data.bk_biz_id", "{.data.bk_biz_id}")
 			value2 := util.JsonPathExtractInt(responses, "req_9a5a5cc52e624951a6954ee2e1c6d512", "name:$.data.id", "{.data.id}")
 			value3 := util.JsonPathExtractInt(responses, "req_4a6d78e1316a44fe90dab8c55f31a941", "name:$.data.bk_module_id", "{.data.bk_module_id}")
@@ -662,18 +668,10 @@
 			responses["req_d3a0e99e1865429d883029dc1df44b6d"] = rsp
 		})
 
-<<<<<<< HEAD
 		It("17. SearchHostApplyRuleRelatedModules", func() {
-			value1 := util.JsonPathExtractInt(responses, "req_cedb268c4487418baedab1d08843505d", "name:$.data.bk_biz_id", "{.data.bk_biz_id}")
-			value2 := util.JsonPathExtract(responses, "req_97c8a2eacfe243b7b910bbbb15299641", "name:$.data.bk_set_name", "{.data.bk_set_name}")
-			value3 := util.JsonPathExtractInt(responses, "req_9a5a5cc52e624951a6954ee2e1c6d512", "name:$.data.id", "{.data.id}")
-			value4 := util.JsonPathExtract(responses, "req_9a5a5cc52e624951a6954ee2e1c6d512", "name:$.data.bk_property_name", "{.data.bk_property_name}")
-=======
-		It("16. SearchHostApplyRuleRelatedModules", func() {
 			value1 := util.JsonPathExtractInt(responses, "req_cedb268c4487418baedab1d08843505d", "name:$.data.bk_biz_id", "{.data.bk_biz_id}")
 			value2 := util.JsonPathExtractInt(responses, "req_9a5a5cc52e624951a6954ee2e1c6d512", "name:$.data.id", "{.data.id}")
 			value3 := util.JsonPathExtract(responses, "req_9a5a5cc52e624951a6954ee2e1c6d512", "name:$.data.bk_property_name", "{.data.bk_property_name}")
->>>>>>> c435767a
 			urlTemplate := "/find/topoinst/bk_biz_id/%d/host_apply_rule_related"
 
 			input := map[string]interface{}{
@@ -702,7 +700,7 @@
 			responses["req_6d1f79ae6ad4429b8f40689713b44e2c"] = rsp
 		})
 
-		It("17. DeleteHostApplyRule", func() {
+		It("18. DeleteHostApplyRule", func() {
 			value1 := util.JsonPathExtractInt(responses, "req_cedb268c4487418baedab1d08843505d", "name:$.data.bk_biz_id", "{.data.bk_biz_id}")
 			value2 := util.JsonPathExtractInt(responses, "req_d0479d956b6c40b5aedb6c2fbb5451d5", "name:$.data.id", "{.data.id}")
 			value3 := util.JsonPathExtractInt(responses, "req_19a5ec9ae86f47dcbe1c9f17d12e3fc2", "name:$.data.items[1].rule.id", "{.data.items[1].rule.id}")
@@ -830,7 +828,7 @@
 			Expect(transRsp.Result).To(Equal(true))
 		})
 
-		It("18. GetTemplateHostApplyStatus", func() {
+		It("19. GetTemplateHostApplyStatus", func() {
 			bizID := util.JsonPathExtractInt(responses, "req_cedb268c4487418baedab1d08843505d",
 				"name:$.data.bk_biz_id", "{.data.bk_biz_id}")
 			moduleID := util.JsonPathExtractInt(responses, "req_ba23073a86944d0cb6386a1b2a7341ed1",
@@ -854,7 +852,7 @@
 			Expect(commonutil.GetStrByInterface(resp.Data[0]["host_apply_enabled"])).To(Equal("true"))
 		})
 
-		It("19. GenerateTemplateApplyPlan", func() {
+		It("20. GenerateTemplateApplyPlan", func() {
 			bizID := util.JsonPathExtractInt(responses, "req_cedb268c4487418baedab1d08843505d", "name:$.data.bk_biz_id",
 				"{.data.bk_biz_id}")
 			templateID := util.JsonPathExtractInt(responses, "req_ba23073a86944d0cb6386a1b2a331wq2", "name:$.data.id",
@@ -878,7 +876,7 @@
 			Expect(rsp.Result).To(Equal(true))
 		})
 
-		It("20. GetServiceTemplateHostApplyRule", func() {
+		It("21. GetServiceTemplateHostApplyRule", func() {
 			bizID := util.JsonPathExtractInt(responses, "req_cedb268c4487418baedab1d08843505d", "name:$.data.bk_biz_id",
 				"{.data.bk_biz_id}")
 			templateID := util.JsonPathExtractInt(responses, "req_ba23073a86944d0cb6386a1b2a331wq2", "name:$.data.id",
@@ -902,7 +900,7 @@
 			Expect(rsp.Data.Info[0].Int64("service_template_id")).To(Equal(templateID))
 		})
 
-		It("21. GetServiceTemplateInvalidHostCount", func() {
+		It("22. GetServiceTemplateInvalidHostCount", func() {
 			bizID := util.JsonPathExtractInt(responses, "req_cedb268c4487418baedab1d08843505d", "name:$.data.bk_biz_id",
 				"{.data.bk_biz_id}")
 			templateID := util.JsonPathExtractInt(responses, "req_ba23073a86944d0cb6386a1b2a331wq2", "name:$.data.id",
@@ -926,7 +924,7 @@
 			Expect(rsp.Data.Int64("count")).To(Equal(int64(2)))
 		})
 
-		It("22. GetModuleInvalidHostCount", func() {
+		It("23. GetModuleInvalidHostCount", func() {
 			bizID := util.JsonPathExtractInt(responses, "req_cedb268c4487418baedab1d08843505d", "name:$.data.bk_biz_id",
 				"{.data.bk_biz_id}")
 			moduleID := util.JsonPathExtractInt(responses, "req_ba23073a86944d0cb6386a1b2a7341ed1",
@@ -950,7 +948,7 @@
 			Expect(rsp.Data.Int64("count")).To(Equal(int64(2)))
 		})
 
-		It("23. GetServiceTemplateHostApplyRuleCount", func() {
+		It("24. GetServiceTemplateHostApplyRuleCount", func() {
 			bizID := util.JsonPathExtractInt(responses, "req_cedb268c4487418baedab1d08843505d",
 				"name:$.data.bk_biz_id", "{.data.bk_biz_id}")
 			templateID := util.JsonPathExtractInt(responses, "req_ba23073a86944d0cb6386a1b2a331wq2", "name:$.data.id",
@@ -974,7 +972,7 @@
 			Expect(commonutil.GetInt64ByInterface(resp.Data[0]["count"])).To(Equal(int64(1)))
 		})
 
-		It("24. GetModuleFinalRules", func() {
+		It("25. GetModuleFinalRules", func() {
 			bizID := util.JsonPathExtractInt(responses, "req_cedb268c4487418baedab1d08843505d",
 				"name:$.data.bk_biz_id", "{.data.bk_biz_id}")
 			moduleID := util.JsonPathExtractInt(responses, "req_ba23073a86944d0cb6386a1b2a7341ed1",

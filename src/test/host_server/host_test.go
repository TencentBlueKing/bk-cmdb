--- conflicted
+++ resolved
@@ -1361,7 +1361,55 @@
 	})
 })
 
-<<<<<<< HEAD
+var _ = Describe("multiple ip host validation test", func() {
+	It("multiple ip host validation", func() {
+		test.ClearDatabase()
+
+		By("add hosts with one same ip using api")
+		hostInput := map[string]interface{}{
+			"host_info": map[string]interface{}{
+				"1": map[string]interface{}{
+					"bk_host_innerip": "1.0.0.1,1.0.0.2",
+				},
+				"2": map[string]interface{}{
+					"bk_host_innerip": "1.0.0.1",
+				},
+				"3": map[string]interface{}{
+					"bk_host_innerip": "1.0.0.1,1.0.0.2,1.0.0.3",
+				},
+			},
+		}
+		hostRsp, err := hostServerClient.AddHost(context.Background(), header, hostInput)
+		util.RegisterResponse(hostRsp)
+		Expect(err).NotTo(HaveOccurred())
+		Expect(hostRsp.Result).To(Equal(true), hostRsp.ToString())
+
+		By("search hosts")
+		searchInput := &params.HostCommonSearch{
+			Page: params.PageInfo{
+				Sort: common.BKHostIDField,
+			},
+		}
+		searchRsp, err := hostServerClient.SearchHost(context.Background(), header, searchInput)
+		util.RegisterResponse(searchRsp)
+		Expect(err).NotTo(HaveOccurred())
+		Expect(searchRsp.Result).To(Equal(true))
+		Expect(searchRsp.Data.Count).To(Equal(3))
+
+		By("add same multiple ip host using api")
+		input := &metadata.CreateModelInstance{
+			Data: map[string]interface{}{
+				"bk_host_innerip": "1.0.0.1,1.0.0.2",
+				"bk_cloud_id" : 0,
+			},
+		}
+		addHostResult, err := test.GetClientSet().CoreService().Instance().CreateInstance(context.Background(), header, common.BKInnerObjIDHost, input)
+		util.RegisterResponse(addHostResult)
+		Expect(err).NotTo(HaveOccurred())
+		Expect(addHostResult.Result).To(Equal(false), addHostResult.ToString())
+	})
+})
+
 var _ = Describe("add_host_to_resource_pool test", func() {
 	It("add_host_to_resource_pool", func() {
 		test.ClearDatabase()
@@ -1485,53 +1533,5 @@
 		hostID, err := commonutil.GetInt64ByInterface(searchRsp.Data.Info[2]["host"].(map[string]interface{})[common.BKHostIDField])
 		Expect(err).NotTo(HaveOccurred())
 		Expect(hostID).To(Equal(result.Success[0].HostID))
-=======
-var _ = Describe("multiple ip host validation test", func() {
-	It("multiple ip host validation", func() {
-		test.ClearDatabase()
-
-		By("add hosts with one same ip using api")
-		hostInput := map[string]interface{}{
-			"host_info": map[string]interface{}{
-				"1": map[string]interface{}{
-					"bk_host_innerip": "1.0.0.1,1.0.0.2",
-				},
-				"2": map[string]interface{}{
-					"bk_host_innerip": "1.0.0.1",
-				},
-				"3": map[string]interface{}{
-					"bk_host_innerip": "1.0.0.1,1.0.0.2,1.0.0.3",
-				},
-			},
-		}
-		hostRsp, err := hostServerClient.AddHost(context.Background(), header, hostInput)
-		util.RegisterResponse(hostRsp)
-		Expect(err).NotTo(HaveOccurred())
-		Expect(hostRsp.Result).To(Equal(true), hostRsp.ToString())
-
-		By("search hosts")
-		searchInput := &params.HostCommonSearch{
-			Page: params.PageInfo{
-				Sort: common.BKHostIDField,
-			},
-		}
-		searchRsp, err := hostServerClient.SearchHost(context.Background(), header, searchInput)
-		util.RegisterResponse(searchRsp)
-		Expect(err).NotTo(HaveOccurred())
-		Expect(searchRsp.Result).To(Equal(true))
-		Expect(searchRsp.Data.Count).To(Equal(3))
-
-		By("add same multiple ip host using api")
-		input := &metadata.CreateModelInstance{
-			Data: map[string]interface{}{
-				"bk_host_innerip": "1.0.0.1,1.0.0.2",
-				"bk_cloud_id" : 0,
-			},
-		}
-		addHostResult, err := test.GetClientSet().CoreService().Instance().CreateInstance(context.Background(), header, common.BKInnerObjIDHost, input)
-		util.RegisterResponse(addHostResult)
-		Expect(err).NotTo(HaveOccurred())
-		Expect(addHostResult.Result).To(Equal(false), addHostResult.ToString())
->>>>>>> 194ae9b4
 	})
 })
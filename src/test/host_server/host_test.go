package host_server_test

import (
	"context"
	"encoding/json"
	"fmt"
	"strconv"

	"configcenter/src/common"
	"configcenter/src/common/mapstr"
	"configcenter/src/common/metadata"
	params "configcenter/src/common/paraparse"
	commonutil "configcenter/src/common/util"
	"configcenter/src/test"
	"configcenter/src/test/util"

	. "github.com/onsi/ginkgo"
	. "github.com/onsi/gomega"
)

var _ = Describe("host test", func() {
	var bizId, setId, moduleId, idleModuleId, faultModuleId, dirID int64
	var hostId, hostId1, hostId2, hostId3 int64

	Describe("test preparation", func() {
		It("create business bk_biz_name = 'cc_biz'", func() {
			test.ClearDatabase()

			input := map[string]interface{}{
				"life_cycle":        "2",
				"language":          "1",
				"bk_biz_maintainer": "admin",
				"bk_biz_name":       "cc_biz",
				"time_zone":         "Africa/Accra",
			}
			rsp, err := apiServerClient.CreateBiz(context.Background(), "0", header, input)
			util.RegisterResponse(rsp)
			Expect(err).NotTo(HaveOccurred())
			Expect(rsp.Result).To(Equal(true))
			Expect(rsp.Data).To(ContainElement("cc_biz"))
			bizId, err = commonutil.GetInt64ByInterface(rsp.Data["bk_biz_id"])
			Expect(err).NotTo(HaveOccurred())
		})

		It("create set", func() {
			input := mapstr.MapStr{
				"bk_set_name":         "test",
				"bk_parent_id":        bizId,
				"bk_supplier_account": "0",
				"bk_biz_id":           bizId,
				"bk_service_status":   "1",
				"bk_set_env":          "3",
			}
			rsp, e := instClient.CreateSet(context.Background(), bizId, header, input)
			util.RegisterResponseWithRid(rsp, header)
			Expect(e).NotTo(HaveOccurred())
			Expect(rsp["bk_set_name"].(string)).To(Equal("test"))
			parentIdRes, err := commonutil.GetInt64ByInterface(rsp["bk_parent_id"])
			Expect(err).NotTo(HaveOccurred())
			Expect(parentIdRes).To(Equal(bizId))
			bizIdRes, err := commonutil.GetInt64ByInterface(rsp["bk_biz_id"])
			Expect(err).NotTo(HaveOccurred())
			Expect(bizIdRes).To(Equal(bizId))
			setId, err = commonutil.GetInt64ByInterface(rsp["bk_set_id"])
			Expect(err).NotTo(HaveOccurred())
		})

		It("create module", func() {
			input := map[string]interface{}{
				"bk_module_name":      "cc_module",
				"bk_parent_id":        setId,
				"service_category_id": 2,
				"service_template_id": 0,
			}
			rsp, e := instClient.CreateModule(context.Background(), bizId, setId, header, input)
			util.RegisterResponseWithRid(rsp, header)
			Expect(e).NotTo(HaveOccurred())
			Expect(rsp["bk_module_name"].(string)).To(Equal("cc_module"))

			setIdRes, err := commonutil.GetInt64ByInterface(rsp["bk_set_id"])
			Expect(err).NotTo(HaveOccurred())
			Expect(setIdRes).To(Equal(setId))

			parentIdRes, err := commonutil.GetInt64ByInterface(rsp["bk_parent_id"])
			Expect(err).NotTo(HaveOccurred())
			Expect(parentIdRes).To(Equal(setId))
			moduleId, err = commonutil.GetInt64ByInterface(rsp["bk_module_id"])
			Expect(err).NotTo(HaveOccurred())
		})

		It("create resource pool directory", func() {
			dir := map[string]interface{}{
				"bk_module_name": "test",
			}
			rsp, err := dirClient.CreateResourceDirectory(context.Background(), header, dir)
			util.RegisterResponse(rsp)
			Expect(err).NotTo(HaveOccurred())
			Expect(rsp.Result).To(Equal(true))

			dirID = int64(rsp.Data.Created.ID)
		})
	})

	Describe("add host test", func() {
		It("add host using api", func() {
			input := map[string]interface{}{
				"bk_biz_id": bizId,
				"host_info": map[string]interface{}{
					"4": map[string]interface{}{
						"bk_host_innerip": "127.0.0.1",
						"bk_asset_id":     "addhost_api_asset_1",
						"bk_cloud_id":     0,
						"bk_comment":      "127.0.0.1 comment",
					},
				},
			}
			rsp, err := hostServerClient.AddHost(context.Background(), header, input)
			util.RegisterResponse(rsp)
			Expect(err).NotTo(HaveOccurred())
			Expect(rsp.Result).To(Equal(true), rsp.ToString())
		})

		It("search host created using api", func() {
			input := &params.HostCommonSearch{
				AppID: int(bizId),
				Ip: params.IPInfo{
					Data:  []string{"127.0.0.1"},
					Exact: 1,
					Flag:  "bk_host_innerip|bk_host_outerip",
				},
				Page: params.PageInfo{
					Sort: "bk_host_id",
				},
			}
			rsp, err := hostServerClient.SearchHost(context.Background(), header, input)
			util.RegisterResponse(rsp)
			Expect(err).NotTo(HaveOccurred())
			Expect(rsp.Result).To(Equal(true))
			Expect(rsp.Data.Count).To(Equal(1))
			data := rsp.Data.Info[0]["host"].(map[string]interface{})
			Expect(data["bk_host_innerip"].(string)).To(Equal("127.0.0.1"))
			Expect(data["bk_asset_id"].(string)).To(Equal("addhost_api_asset_1"))
			hostId1, err = commonutil.GetInt64ByInterface(data["bk_host_id"])
			Expect(err).NotTo(HaveOccurred())
		})

		It("add host using excel", func() {
			input := map[string]interface{}{
				"bk_biz_id": bizId,
				"host_info": map[string]interface{}{
					"5": map[string]interface{}{
						"bk_host_innerip": "127.0.0.2",
						"bk_asset_id":     "addhost_excel_asset_1",
						"bk_host_name":    "127.0.0.2",
					},
				},
				"input_type": "excel",
			}
			rsp, err := hostServerClient.AddHost(context.Background(), header, input)
			util.RegisterResponse(rsp)
			Expect(err).NotTo(HaveOccurred())
			Expect(rsp.Result).To(Equal(true))
		})

		It("search host created using excel", func() {
			input := &params.HostCommonSearch{
				AppID: int(bizId),
				Ip: params.IPInfo{
					Data:  []string{"127.0.0.2"},
					Exact: 1,
					Flag:  "bk_host_innerip|bk_host_outerip",
				},
				Page: params.PageInfo{
					Sort: "bk_host_id",
				},
			}
			rsp, err := hostServerClient.SearchHost(context.Background(), header, input)
			util.RegisterResponse(rsp)
			Expect(err).NotTo(HaveOccurred())
			Expect(rsp.Result).To(Equal(true))
			Expect(rsp.Data.Count).To(Equal(1))
			data := rsp.Data.Info[0]["host"].(map[string]interface{})
			Expect(data["bk_host_innerip"].(string)).To(Equal("127.0.0.2"))
			Expect(data["bk_asset_id"].(string)).To(Equal("addhost_excel_asset_1"))
			Expect(data["bk_host_name"].(string)).To(Equal("127.0.0.2"))
			hostId2, err = commonutil.GetInt64ByInterface(data["bk_host_id"])
			Expect(err).NotTo(HaveOccurred())
		})

		It("search host using multiple ips", func() {
			input := &params.HostCommonSearch{
				AppID: int(bizId),
				Ip: params.IPInfo{
					Data: []string{
						"127.0.0.1",
						"127.0.0.2",
					},
					Exact: 1,
					Flag:  "bk_host_innerip|bk_host_outerip",
				},
				Page: params.PageInfo{
					Sort: "bk_host_id",
				},
			}
			rsp, err := hostServerClient.SearchHost(context.Background(), header, input)
			util.RegisterResponse(rsp)
			Expect(err).NotTo(HaveOccurred())
			Expect(rsp.Result).To(Equal(true))
			Expect(rsp.Data.Count).To(Equal(2))
		})

		// This api is marked as deprecated
		// It("add host using agent", func() {
		// 	input := map[string]interface{}{
		// 		"host_info": map[string]interface{}{
		// 			"bk_host_innerip": "127.0.0.3",
		// 			"bk_asset_id":     "addhost_agent_asset_1",
		// 			"bk_cloud_id":     0,
		// 		},
		// 	}
		// 	rsp, err := hostServerClient.AddHostFromAgent(context.Background(), header, input)
		// 	util.RegisterResponse(rsp)
		// 	Expect(err).NotTo(HaveOccurred())
		// 	Expect(rsp.Result).To(Equal(true))
		// })

		// It("search host created using agent", func() {
		// 	input := &params.HostCommonSearch{
		// 		AppID: int(bizId),
		// 		Ip: params.IPInfo{
		// 			Data:  []string{"127.0.0.3"},
		// 			Exact: 1,
		// 			Flag:  "bk_host_innerip|bk_host_outerip",
		// 		},
		// 		Page: params.PageInfo{
		// 			Sort: "bk_host_id",
		// 		},
		// 	}
		// 	rsp, err := hostServerClient.SearchHost(context.Background(), header, input)
		// 	util.RegisterResponse(rsp)
		// 	Expect(err).NotTo(HaveOccurred())
		// 	Expect(rsp.Result).To(Equal(true))
		// 	Expect(rsp.Data.Count).To(Equal(1))
		// 	data := rsp.Data.Info[0]["host"].(map[string]interface{})
		// 	Expect(data["bk_host_innerip"].(string)).To(Equal("127.0.0.3"))
		// 	Expect(data["bk_asset_id"].(string)).To(Equal("addhost_agent_asset_1"))
		// })

		It("add host to resource", func() {
			input := map[string]interface{}{
				"host_info": map[string]interface{}{
					"4": map[string]interface{}{
						"bk_host_innerip": "127.0.0.4",
						"bk_cloud_id":     0,
					},
				},
			}
			rsp, err := hostServerClient.AddHost(context.Background(), header, input)
			util.RegisterResponse(rsp)
			Expect(err).NotTo(HaveOccurred())
			Expect(rsp.Result).To(Equal(true))
		})

		It("search resource host", func() {
			input := &params.HostCommonSearch{
				AppID: -1,
				Condition: []params.SearchCondition{
					{
						ObjectID: "biz",
						Condition: []interface{}{
							map[string]interface{}{
								"field":    "default",
								"operator": "$eq",
								"value":    1,
							},
						},
						Fields: []string{},
					},
				},
				Page: params.PageInfo{
					Sort: "bk_host_id",
				},
			}
			rsp, err := hostServerClient.SearchHost(context.Background(), header, input)
			util.RegisterResponse(rsp)
			Expect(err).NotTo(HaveOccurred())
			Expect(rsp.Result).To(Equal(true))
			Expect(rsp.Data.Count).To(Equal(1))
			data := rsp.Data.Info[0]["host"].(map[string]interface{})
			Expect(data["bk_host_innerip"].(string)).To(Equal("127.0.0.4"))
			hostId, err = commonutil.GetInt64ByInterface(data["bk_host_id"])
			Expect(err).NotTo(HaveOccurred())
		})

		It("get host base info", func() {
			rsp, err := hostServerClient.GetHostInstanceProperties(context.Background(), "0", strconv.FormatInt(hostId, 10), header)
			util.RegisterResponse(rsp)
			Expect(err).NotTo(HaveOccurred())
			Expect(rsp.Result).To(Equal(true))
			for _, data := range rsp.Data {
				if data.PropertyID == "bk_host_innerip" {
					Expect(data.PropertyValue).To(Equal("127.0.0.4"))
					break
				}
			}
		})

		It("get host count in multi cloud area", func() {
			opt := metadata.CloudAreaHostCount{CloudIDs: []int64{0, 100}}
			rsp, err := hostServerClient.FindCloudAreaHostCount(context.Background(), header, opt)
			util.RegisterResponse(rsp)
			Expect(err).NotTo(HaveOccurred())
			Expect(rsp.Result).To(Equal(true))
			Expect(len(rsp.Data)).To(Equal(2))
		})
	})

	Describe("transfer host test", func() {
		It("search biz host", func() {
			input := &params.HostCommonSearch{
				AppID: int(bizId),
				Page: params.PageInfo{
					Sort: "bk_host_id",
				},
			}
			rsp, err := hostServerClient.SearchHost(context.Background(), header, input)
			util.RegisterResponse(rsp)
			Expect(err).NotTo(HaveOccurred())
			Expect(rsp.Result).To(Equal(true))
			Expect(rsp.Data.Count).To(Equal(2))
			Expect(rsp.Data.Info[0]["host"].(map[string]interface{})["bk_host_innerip"].(string)).To(Equal("127.0.0.1"))
			Expect(rsp.Data.Info[1]["host"].(map[string]interface{})["bk_host_innerip"].(string)).To(Equal("127.0.0.2"))
		})

		It("transfer resourcehost to idlemodule", func() {
			input := &metadata.DefaultModuleHostConfigParams{
				ApplicationID: bizId,
				HostIDs: []int64{
					hostId,
				},
			}
			rsp, err := hostServerClient.AssignHostToApp(context.Background(), header, input)
			util.RegisterResponse(rsp)
			Expect(err).NotTo(HaveOccurred())
			Expect(rsp.Result).To(Equal(true))
		})

		It("search biz host", func() {
			input := &params.HostCommonSearch{
				AppID: int(bizId),
				Page: params.PageInfo{
					Sort: "bk_host_id",
				},
			}
			rsp, err := hostServerClient.SearchHost(context.Background(), header, input)
			util.RegisterResponse(rsp)
			Expect(err).NotTo(HaveOccurred())
			Expect(rsp.Result).To(Equal(true))
			Expect(rsp.Data.Count).To(Equal(3))
			Expect(rsp.Data.Info[0]["host"].(map[string]interface{})["bk_host_innerip"].(string)).To(Equal("127.0.0.1"))
			Expect(rsp.Data.Info[1]["host"].(map[string]interface{})["bk_host_innerip"].(string)).To(Equal("127.0.0.2"))
			Expect(rsp.Data.Info[2]["host"].(map[string]interface{})["bk_host_innerip"].(string)).To(Equal("127.0.0.4"))
		})

		It("transfer host to resourcemodule", func() {
			input := &metadata.DefaultModuleHostConfigParams{
				ApplicationID: bizId,
				HostIDs: []int64{
					hostId1,
				},
				ModuleID: dirID,
			}
			rsp, err := hostServerClient.MoveHostToResourcePool(context.Background(), header, input)
			util.RegisterResponse(rsp)
			Expect(err).NotTo(HaveOccurred())
			Expect(rsp.Result).To(Equal(true))
		})

		It("search biz host", func() {
			input := &params.HostCommonSearch{
				AppID: int(bizId),
				Page: params.PageInfo{
					Sort: "bk_host_id",
				},
			}
			rsp, err := hostServerClient.SearchHost(context.Background(), header, input)
			util.RegisterResponse(rsp)
			Expect(err).NotTo(HaveOccurred())
			Expect(rsp.Result).To(Equal(true))
			Expect(rsp.Data.Count).To(Equal(2))
			Expect(rsp.Data.Info[0]["host"].(map[string]interface{})["bk_host_innerip"].(string)).To(Equal("127.0.0.2"))
			Expect(rsp.Data.Info[1]["host"].(map[string]interface{})["bk_host_innerip"].(string)).To(Equal("127.0.0.4"))
		})

		It("transfer host module", func() {
			input := map[string]interface{}{
				"bk_biz_id": bizId,
				"bk_host_id": []int64{
					hostId2,
				},
				"bk_module_id": []int64{
					moduleId,
				},
				"is_increment": true,
			}
			rsp, err := hostServerClient.TransferHostModule(context.Background(), header, input)
			util.RegisterResponse(rsp)
			Expect(err).NotTo(HaveOccurred())
			Expect(rsp.Result).To(Equal(true))
		})

		It("transfer host same module", func() {
			input := map[string]interface{}{
				"bk_biz_id": bizId,
				"bk_host_id": []int64{
					hostId2,
				},
				"bk_module_id": []int64{
					moduleId,
				},
				"is_increment": true,
			}
			rsp, err := hostServerClient.TransferHostModule(context.Background(), header, input)
			util.RegisterResponse(rsp)
			Expect(err).NotTo(HaveOccurred())
			Expect(rsp.Result).To(Equal(true))
		})

		It("search module host", func() {
			input := &params.HostCommonSearch{
				AppID: int(bizId),
				Condition: []params.SearchCondition{
					{
						ObjectID: "module",
						Condition: []interface{}{
							map[string]interface{}{
								"field":    "bk_module_id",
								"operator": "$eq",
								"value":    moduleId,
							},
						},
						Fields: []string{},
					},
				},
				Page: params.PageInfo{
					Sort: "bk_host_id",
				},
			}
			rsp, err := hostServerClient.SearchHost(context.Background(), header, input)
			util.RegisterResponse(rsp)
			Expect(err).NotTo(HaveOccurred())
			Expect(rsp.Result).To(Equal(true))
			Expect(rsp.Data.Count).To(Equal(1))
			host := rsp.Data.Info[0]["host"].(map[string]interface{})
			Expect(host["bk_host_innerip"].(string)).To(Equal("127.0.0.2"))

			hostIdRes, err := commonutil.GetInt64ByInterface(host["bk_host_id"])
			Expect(err).NotTo(HaveOccurred())
			Expect(hostIdRes).To(Equal(hostId2))
			module := rsp.Data.Info[0]["module"].([]interface{})[0].(map[string]interface{})
			Expect(module["bk_module_name"].(string)).To(Equal("cc_module"))

			moduleIdRes, err := commonutil.GetInt64ByInterface(module["bk_module_id"])
			Expect(err).NotTo(HaveOccurred())
			Expect(moduleIdRes).To(Equal(moduleId))
		})

		It("add clone destion host", func() {
			input := map[string]interface{}{
				"bk_biz_id": 1,
				"host_info": map[string]interface{}{
					"4": map[string]interface{}{
						"bk_host_innerip": "127.0.0.5",
						"bk_asset_id":     "add_clone_destion_host",
						"bk_cloud_id":     0,
					},
				},
			}
			rsp, err := hostServerClient.AddHost(context.Background(), header, input)
			util.RegisterResponse(rsp)
			Expect(err).NotTo(HaveOccurred())
			Expect(rsp.Result).To(Equal(true))
		})
		It("clone host", func() {
			input := &metadata.CloneHostPropertyParams{
				AppID:   1,
				OrgIP:   "127.0.0.1",
				DstIP:   "127.0.0.5",
				CloudID: 0,
			}
			rsp, err := hostServerClient.CloneHostProperty(context.Background(), header, input)
			util.RegisterResponse(rsp)
			Expect(err).NotTo(HaveOccurred())
			Expect(rsp.Result).To(Equal(true), rsp.ToString())
		})

		It("search cloned host", func() {
			input := &params.HostCommonSearch{
				AppID: -1,
				Ip: params.IPInfo{
					Data:  []string{"127.0.0.5"},
					Exact: 0,
					Flag:  "bk_host_innerip|bk_host_outerip",
				},
				Condition: []params.SearchCondition{
					{
						ObjectID: "biz",
						Condition: []interface{}{
							map[string]interface{}{
								"field":    "default",
								"operator": "$eq",
								"value":    1,
							},
						},
						Fields: []string{},
					},
				},
			}
			rsp, err := hostServerClient.SearchHost(context.Background(), header, input)
			util.RegisterResponse(rsp)
			Expect(err).NotTo(HaveOccurred())
			Expect(rsp.Result).To(Equal(true))
			Expect(rsp.Data.Count).To(Equal(1))
			data := rsp.Data.Info[0]["host"].(map[string]interface{})
			Expect(data["bk_host_innerip"].(string)).To(Equal("127.0.0.5"))
			Expect(data["bk_comment"].(string)).To(Equal("127.0.0.1 comment"))

		})

		It("get instance topo", func() {
			rsp, err := instClient.GetInternalModule(context.Background(), "0", strconv.FormatInt(bizId, 10), header)
			util.RegisterResponse(rsp)
			Expect(err).NotTo(HaveOccurred())
			Expect(rsp.Result).To(Equal(true))
			Expect(rsp.Data.SetName).To(Equal("空闲机池"))
			Expect(len(rsp.Data.Module)).To(Equal(3))
			for _, module := range rsp.Data.Module {
				switch module.ModuleName {
				case "空闲机":
					idleModuleId = module.ModuleID
				case "故障机":
					faultModuleId = module.ModuleID
				}
			}
		})

		It("search fault host", func() {
			input := &params.HostCommonSearch{
				AppID: int(bizId),
				Condition: []params.SearchCondition{
					{
						ObjectID: "module",
						Condition: []interface{}{
							map[string]interface{}{
								"field":    "bk_module_id",
								"operator": "$eq",
								"value":    faultModuleId,
							},
						},
						Fields: []string{},
					},
				},
			}
			rsp, err := hostServerClient.SearchHost(context.Background(), header, input)
			util.RegisterResponse(rsp)
			Expect(err).NotTo(HaveOccurred())
			Expect(rsp.Result).To(Equal(true))
			Expect(rsp.Data.Count).To(Equal(0))
		})

		It("transfer host to fault module", func() {
			input := map[string]interface{}{
				"bk_biz_id": bizId,
				"bk_host_id": []int64{
					hostId2,
				},
				"bk_module_id": []int64{
					faultModuleId,
				},
				"is_increment": true,
			}
			rsp, err := hostServerClient.TransferHostModule(context.Background(), header, input)
			util.RegisterResponse(rsp)
			Expect(err).NotTo(HaveOccurred())
			Expect(rsp.Result).To(Equal(false))
		})

		It("search fault host", func() {
			input := &params.HostCommonSearch{
				AppID: int(bizId),
				Condition: []params.SearchCondition{
					{
						ObjectID: "module",
						Condition: []interface{}{
							map[string]interface{}{
								"field":    "bk_module_id",
								"operator": "$eq",
								"value":    faultModuleId,
							},
						},
						Fields: []string{},
					},
				},
			}
			rsp, err := hostServerClient.SearchHost(context.Background(), header, input)
			util.RegisterResponse(rsp)
			Expect(err).NotTo(HaveOccurred())
			Expect(rsp.Result).To(Equal(true))
			Expect(rsp.Data.Count).To(Equal(0))
		})

		It("transfer host to fault module", func() {
			input := &metadata.DefaultModuleHostConfigParams{
				ApplicationID: bizId,
				HostIDs: []int64{
					hostId2,
				},
			}
			rsp, err := hostServerClient.MoveHost2FaultModule(context.Background(), header, input)
			util.RegisterResponse(rsp)
			Expect(err).NotTo(HaveOccurred())
			Expect(rsp.Result).To(Equal(true))
		})

		It("search fault host", func() {
			input := &params.HostCommonSearch{
				AppID: int(bizId),
				Condition: []params.SearchCondition{
					{
						ObjectID: "module",
						Condition: []interface{}{
							map[string]interface{}{
								"field":    "bk_module_id",
								"operator": "$eq",
								"value":    faultModuleId,
							},
						},
						Fields: []string{},
					},
				},
			}
			rsp, err := hostServerClient.SearchHost(context.Background(), header, input)
			util.RegisterResponse(rsp)
			Expect(err).NotTo(HaveOccurred())
			Expect(rsp.Result).To(Equal(true))
			Expect(rsp.Data.Count).To(Equal(1))
			data := rsp.Data.Info[0]["host"].(map[string]interface{})
			Expect(data["bk_host_innerip"].(string)).To(Equal("127.0.0.2"))
		})

		It("search transfered module host", func() {
			input := &params.HostCommonSearch{
				AppID: int(bizId),
				Condition: []params.SearchCondition{
					{
						ObjectID: "module",
						Condition: []interface{}{
							map[string]interface{}{
								"field":    "bk_module_id",
								"operator": "$eq",
								"value":    moduleId,
							},
						},
						Fields: []string{},
					},
				},
			}
			rsp, err := hostServerClient.SearchHost(context.Background(), header, input)
			util.RegisterResponse(rsp)
			Expect(err).NotTo(HaveOccurred())
			Expect(rsp.Result).To(Equal(true))
			Expect(rsp.Data.Count).To(Equal(0))
		})

		It("transfer fault host to idle module", func() {
			input := map[string]interface{}{
				"bk_biz_id": bizId,
				"bk_host_id": []int64{
					hostId2,
				},
				"bk_module_id": []int64{
					idleModuleId,
				},
				"is_increment": true,
			}
			rsp, err := hostServerClient.TransferHostModule(context.Background(), header, input)
			util.RegisterResponse(rsp)
			Expect(err).NotTo(HaveOccurred())
			Expect(rsp.Result).To(Equal(false))
		})

		It("search idle host", func() {
			input := &params.HostCommonSearch{
				AppID: int(bizId),
				Condition: []params.SearchCondition{
					{
						ObjectID: "module",
						Condition: []interface{}{
							map[string]interface{}{
								"field":    "bk_module_id",
								"operator": "$eq",
								"value":    idleModuleId,
							},
						},
						Fields: []string{},
					},
				},
			}
			rsp, err := hostServerClient.SearchHost(context.Background(), header, input)
			util.RegisterResponse(rsp)
			Expect(err).NotTo(HaveOccurred())
			Expect(rsp.Result).To(Equal(true))
			Expect(rsp.Data.Count).To(Equal(1))
			data := rsp.Data.Info[0]["host"].(map[string]interface{})
			Expect(data["bk_host_innerip"].(string)).To(Equal("127.0.0.4"))
		})

		It("transfer host to idle module", func() {
			input := &metadata.DefaultModuleHostConfigParams{
				ApplicationID: bizId,
				HostIDs: []int64{
					hostId2,
				},
			}
			rsp, err := hostServerClient.MoveHost2EmptyModule(context.Background(), header, input)
			util.RegisterResponse(rsp)
			Expect(err).NotTo(HaveOccurred())
			Expect(rsp.Result).To(Equal(true))
		})

		It("search idle host", func() {
			input := &params.HostCommonSearch{
				AppID: int(bizId),
				Condition: []params.SearchCondition{
					{
						ObjectID: "module",
						Condition: []interface{}{
							map[string]interface{}{
								"field":    "bk_module_id",
								"operator": "$eq",
								"value":    idleModuleId,
							},
						},
						Fields: []string{},
					},
				},
				Page: params.PageInfo{
					Sort: "bk_host_id",
				},
			}
			rsp, err := hostServerClient.SearchHost(context.Background(), header, input)
			util.RegisterResponse(rsp)
			Expect(err).NotTo(HaveOccurred())
			Expect(rsp.Result).To(Equal(true))
			Expect(rsp.Data.Count).To(Equal(2))
			data := rsp.Data.Info[0]["host"].(map[string]interface{})
			data1 := rsp.Data.Info[1]["host"].(map[string]interface{})
			Expect("127.0.0.2").To(SatisfyAny(Equal(data["bk_host_innerip"].(string)), Equal(data1["bk_host_innerip"].(string))))
		})

		It("search fault host", func() {
			input := &params.HostCommonSearch{
				AppID: int(bizId),
				Condition: []params.SearchCondition{
					{
						ObjectID: "module",
						Condition: []interface{}{
							map[string]interface{}{
								"field":    "bk_module_id",
								"operator": "$eq",
								"value":    faultModuleId,
							},
						},
						Fields: []string{},
					},
				},
			}
			rsp, err := hostServerClient.SearchHost(context.Background(), header, input)
			util.RegisterResponse(rsp)
			Expect(err).NotTo(HaveOccurred())
			Expect(rsp.Result).To(Equal(true))
			Expect(rsp.Data.Count).To(Equal(0))
		})

		It("search resource host", func() {
			input := &params.HostCommonSearch{
				AppID: -1,
				Condition: []params.SearchCondition{
					{
						ObjectID: "biz",
						Condition: []interface{}{
							map[string]interface{}{
								"field":    "default",
								"operator": "$eq",
								"value":    1,
							},
						},
						Fields: []string{},
					},
				},
				Page: params.PageInfo{
					Sort: "bk_host_id",
				},
			}
			rsp, err := hostServerClient.SearchHost(context.Background(), header, input)
			util.RegisterResponse(rsp)
			Expect(err).NotTo(HaveOccurred())
			Expect(rsp.Result).To(Equal(true))
			Expect(rsp.Data.Count).To(Equal(2))
		})

		It("transfer host to resource pool default directory", func() {
			input := &metadata.DefaultModuleHostConfigParams{
				ApplicationID: bizId,
				HostIDs: []int64{
					hostId2,
				},
			}
			rsp, err := hostServerClient.MoveHostToResourcePool(context.Background(), header, input)
			util.RegisterResponse(rsp)
			Expect(err).NotTo(HaveOccurred())
			Expect(rsp.Result).To(Equal(true))
		})

		It("search resource host", func() {
			input := &params.HostCommonSearch{
				AppID: -1,
				Condition: []params.SearchCondition{
					{
						ObjectID: "biz",
						Condition: []interface{}{
							map[string]interface{}{
								"field":    "default",
								"operator": "$eq",
								"value":    1,
							},
						},
						Fields: []string{},
					},
				},
				Page: params.PageInfo{
					Sort: "bk_host_id",
				},
			}
			rsp, err := hostServerClient.SearchHost(context.Background(), header, input)
			util.RegisterResponse(rsp)
			Expect(err).NotTo(HaveOccurred())
			Expect(rsp.Result).To(Equal(true))
			Expect(rsp.Data.Count).To(Equal(3))
		})

		It("search resource host change start limit", func() {
			input := &params.HostCommonSearch{
				AppID: -1,
				Condition: []params.SearchCondition{
					{
						ObjectID: "biz",
						Condition: []interface{}{
							map[string]interface{}{
								"field":    "default",
								"operator": "$eq",
								"value":    1,
							},
						},
						Fields: []string{},
					},
				},
				Page: params.PageInfo{
					Sort:  "bk_host_id",
					Start: 2,
					Limit: 2,
				},
			}
			rsp, err := hostServerClient.SearchHost(context.Background(), header, input)
			util.RegisterResponse(rsp)
			Expect(err).NotTo(HaveOccurred())
			Expect(rsp.Result).To(Equal(true))
			Expect(rsp.Data.Count).To(Equal(3))
			Expect(len(rsp.Data.Info)).To(Equal(1))
			data := rsp.Data.Info[0]["host"].(map[string]interface{})
			Expect(data["bk_host_innerip"].(string)).To(Equal("127.0.0.5"))
		})

		It("search idle host", func() {
			input := &params.HostCommonSearch{
				AppID: int(bizId),
				Condition: []params.SearchCondition{
					{
						ObjectID: "module",
						Condition: []interface{}{
							map[string]interface{}{
								"field":    "bk_module_id",
								"operator": "$eq",
								"value":    idleModuleId,
							},
						},
						Fields: []string{},
					},
				},
			}
			rsp, err := hostServerClient.SearchHost(context.Background(), header, input)
			util.RegisterResponse(rsp)
			Expect(err).NotTo(HaveOccurred())
			Expect(rsp.Result).To(Equal(true))
			Expect(rsp.Data.Count).To(Equal(1))
		})

		It("add host", func() {
			input := map[string]interface{}{
				"bk_biz_id": bizId,
				"host_info": map[string]interface{}{
					"0": map[string]interface{}{
						"bk_host_innerip": "127.0.0.6",
						"bk_asset_id":     "host_sync_asset_1",
						"bk_cloud_id":     0,
					},
				},
			}
			rsp, err := hostServerClient.AddHost(context.Background(), header, input)
			util.RegisterResponse(rsp)
			Expect(err).NotTo(HaveOccurred())
			Expect(rsp.Result).To(Equal(true), rsp.ToString())
		})

		It("search idle host", func() {
			input := &params.HostCommonSearch{
				AppID: int(bizId),
				Condition: []params.SearchCondition{
					{
						ObjectID: "module",
						Condition: []interface{}{
							map[string]interface{}{
								"field":    "bk_module_id",
								"operator": "$eq",
								"value":    idleModuleId,
							},
						},
						Fields: []string{},
					},
				},
				Page: params.PageInfo{
					Sort: "bk_host_id",
				},
			}
			rsp, err := hostServerClient.SearchHost(context.Background(), header, input)
			util.RegisterResponse(rsp)
			Expect(err).NotTo(HaveOccurred())
			Expect(rsp.Result).To(Equal(true))
			Expect(rsp.Data.Count).To(Equal(2))
			data := rsp.Data.Info[1]["host"].(map[string]interface{})
			Expect(data["bk_host_innerip"].(string)).To(Equal("127.0.0.6"))
			hostId3, err = commonutil.GetInt64ByInterface(data["bk_host_id"])
			Expect(err).NotTo(HaveOccurred())
		})

		It("transfer host module", func() {
			input := map[string]interface{}{
				"bk_biz_id": bizId,
				"bk_host_id": []int64{
					hostId,
				},
				"bk_module_id": []int64{
					moduleId,
				},
				"is_increment": true,
			}
			rsp, err := hostServerClient.TransferHostModule(context.Background(), header, input)
			util.RegisterResponse(rsp)
			Expect(err).NotTo(HaveOccurred())
			Expect(rsp.Result).To(Equal(true))
		})

		It("transfer host module", func() {
			input := map[string]interface{}{
				"bk_biz_id": bizId,
				"bk_host_id": []int64{
					hostId3,
				},
				"bk_module_id": []int64{
					moduleId,
				},
				"is_increment": true,
			}
			rsp, err := hostServerClient.TransferHostModule(context.Background(), header, input)
			util.RegisterResponse(rsp)
			Expect(err).NotTo(HaveOccurred())
			Expect(rsp.Result).To(Equal(true), rsp.ToString())
		})

		It("search idle host", func() {
			input := &params.HostCommonSearch{
				AppID: int(bizId),
				Condition: []params.SearchCondition{
					{
						ObjectID: "module",
						Condition: []interface{}{
							map[string]interface{}{
								"field":    "bk_module_id",
								"operator": "$eq",
								"value":    idleModuleId,
							},
						},
						Fields: []string{},
					},
				},
			}
			rsp, err := hostServerClient.SearchHost(context.Background(), header, input)
			util.RegisterResponse(rsp)
			Expect(err).NotTo(HaveOccurred())
			Expect(rsp.Result).To(Equal(true))
			Expect(rsp.Data.Count).To(Equal(0))
		})

		It("search module host", func() {
			input := &params.HostCommonSearch{
				AppID: int(bizId),
				Condition: []params.SearchCondition{
					{
						ObjectID: "module",
						Condition: []interface{}{
							map[string]interface{}{
								"field":    "bk_module_id",
								"operator": "$eq",
								"value":    moduleId,
							},
						},
						Fields: []string{},
					},
				},
				Page: params.PageInfo{
					Sort: "bk_host_id",
				},
			}
			rsp, err := hostServerClient.SearchHost(context.Background(), header, input)
			util.RegisterResponse(rsp)
			Expect(err).NotTo(HaveOccurred())
			Expect(rsp.Result).To(Equal(true))
			Expect(rsp.Data.Count).To(Equal(2))
			data := rsp.Data.Info[0]["host"].(map[string]interface{})
			Expect(data["bk_host_innerip"].(string)).To(Equal("127.0.0.4"))
			data1 := rsp.Data.Info[1]["host"].(map[string]interface{})
			Expect(data1["bk_host_innerip"].(string)).To(Equal("127.0.0.6"))
		})

		It("move all module hosts to idle", func() {
			input := &metadata.SetHostConfigParams{
				ApplicationID: bizId,
				SetID:         setId,
				ModuleID:      moduleId,
			}
			rsp, err := hostServerClient.MoveSetHost2IdleModule(context.Background(), header, input)
			util.RegisterResponse(rsp)
			Expect(err).NotTo(HaveOccurred())
			Expect(rsp.Result).To(Equal(true))
		})

		It("search module host", func() {
			input := &params.HostCommonSearch{
				AppID: int(bizId),
				Condition: []params.SearchCondition{
					{
						ObjectID: "module",
						Condition: []interface{}{
							map[string]interface{}{
								"field":    "bk_module_id",
								"operator": "$eq",
								"value":    moduleId,
							},
						},
						Fields: []string{},
					},
				},
			}
			rsp, err := hostServerClient.SearchHost(context.Background(), header, input)
			util.RegisterResponse(rsp)
			Expect(err).NotTo(HaveOccurred())
			Expect(rsp.Result).To(Equal(true))
			Expect(rsp.Data.Count).To(Equal(0))
		})

		It("search idle host", func() {
			input := &params.HostCommonSearch{
				AppID: int(bizId),
				Condition: []params.SearchCondition{
					{
						ObjectID: "module",
						Condition: []interface{}{
							map[string]interface{}{
								"field":    "bk_module_id",
								"operator": "$eq",
								"value":    idleModuleId,
							},
						},
						Fields: []string{},
					},
				},
			}
			rsp, err := hostServerClient.SearchHost(context.Background(), header, input)
			util.RegisterResponse(rsp)
			Expect(err).NotTo(HaveOccurred())
			Expect(rsp.Result).To(Equal(true))
			Expect(rsp.Data.Count).To(Equal(2))
		})

		It("update idle host", func() {
			input := map[string]interface{}{
				"bk_host_id": fmt.Sprintf("%v,%v", hostId, hostId3),
				"bk_sn":      "update_bk_sn",
			}
			rsp, err := hostServerClient.UpdateHostBatch(context.Background(), header, input)
			util.RegisterResponse(rsp)
			Expect(err).NotTo(HaveOccurred())
			Expect(rsp.Result).To(Equal(true))
		})

		It("search idle host", func() {
			input := &params.HostCommonSearch{
				AppID: int(bizId),
				Condition: []params.SearchCondition{
					{
						ObjectID: "module",
						Condition: []interface{}{
							map[string]interface{}{
								"field":    "bk_module_id",
								"operator": "$eq",
								"value":    idleModuleId,
							},
						},
						Fields: []string{},
					},
				},
			}
			rsp, err := hostServerClient.SearchHost(context.Background(), header, input)
			util.RegisterResponse(rsp)
			Expect(err).NotTo(HaveOccurred())
			Expect(rsp.Result).To(Equal(true))
			Expect(rsp.Data.Count).To(Equal(2))
			data := rsp.Data.Info[0]["host"].(map[string]interface{})
			Expect(data["bk_sn"].(string)).To(Equal("update_bk_sn"))
			data1 := rsp.Data.Info[1]["host"].(map[string]interface{})
			Expect(data1["bk_sn"].(string)).To(Equal("update_bk_sn"))
		})

		It("delete resource host", func() {
			input := map[string]interface{}{
				"bk_host_id":          fmt.Sprintf("%v,%v", hostId1, hostId2),
				"bk_supplier_account": "0",
			}
			rsp, err := hostServerClient.DeleteHostBatch(context.Background(), header, input)
			util.RegisterResponse(rsp)
			Expect(err).NotTo(HaveOccurred())
			Expect(rsp.Result).To(Equal(true))
		})

		It("search resource host", func() {
			input := &params.HostCommonSearch{
				AppID: -1,
				Condition: []params.SearchCondition{
					{
						ObjectID: "biz",
						Condition: []interface{}{
							map[string]interface{}{
								"field":    "default",
								"operator": "$eq",
								"value":    1,
							},
						},
						Fields: []string{},
					},
				},
				Page: params.PageInfo{
					Sort: "bk_host_id",
				},
			}
			rsp, err := hostServerClient.SearchHost(context.Background(), header, input)
			util.RegisterResponse(rsp)
			Expect(err).NotTo(HaveOccurred())
			Expect(rsp.Result).To(Equal(true))
			Expect(rsp.Data.Count).To(Equal(1))
		})
	})
})

var _ = Describe("list_hosts_topo test", func() {
	It("list_hosts_topo", func() {
		test.ClearDatabase()

		By("create biz cc_biz_test")
		bizInput := map[string]interface{}{
			"life_cycle":        "2",
			"language":          "1",
			"bk_biz_maintainer": "admin",
			"bk_biz_name":       "cc_biz_test",
			"time_zone":         "Africa/Accra",
		}
		bizRsp, err := apiServerClient.CreateBiz(context.Background(), "0", header, bizInput)
		util.RegisterResponse(bizRsp)
		Expect(err).NotTo(HaveOccurred())
		Expect(bizRsp.Result).To(Equal(true))
		bizId, err := commonutil.GetInt64ByInterface(bizRsp.Data[common.BKAppIDField])
		Expect(err).NotTo(HaveOccurred())

		By("create set cc_set")
		setInput := mapstr.MapStr{
			"bk_set_name":         "cc_set",
			"bk_parent_id":        bizId,
			"bk_supplier_account": "0",
			"bk_biz_id":           bizId,
			"bk_service_status":   "1",
			"bk_set_env":          "3",
		}
		setRsp, err := instClient.CreateSet(context.Background(), bizId, header, setInput)
		util.RegisterResponse(setRsp)
		Expect(err).NotTo(HaveOccurred())
		setId, err := commonutil.GetInt64ByInterface(setRsp[common.BKSetIDField])
		Expect(err).NotTo(HaveOccurred())

		By("create module cc_module")
		moduleInput := map[string]interface{}{
			"bk_module_name":      "cc_module",
			"bk_parent_id":        setId,
			"service_category_id": 2,
			"service_template_id": 0,
		}
		moduleRsp, err := instClient.CreateModule(context.Background(), bizId, setId, header, moduleInput)
		util.RegisterResponseWithRid(moduleRsp, header)
		Expect(err).NotTo(HaveOccurred())
		moduleId1, err := commonutil.GetInt64ByInterface(moduleRsp[common.BKModuleIDField])
		Expect(err).NotTo(HaveOccurred())

		By("create module cc_module1")
		moduleInput1 := map[string]interface{}{
			"bk_module_name":      "cc_module1",
			"bk_parent_id":        setId,
			"service_category_id": 2,
			"service_template_id": 0,
		}
		moduleRsp1, err := instClient.CreateModule(context.Background(), bizId, setId, header, moduleInput1)
		util.RegisterResponseWithRid(moduleRsp1, header)
		Expect(err).NotTo(HaveOccurred())
		moduleId2, err := commonutil.GetInt64ByInterface(moduleRsp1[common.BKModuleIDField])
		Expect(err).NotTo(HaveOccurred())

		By("add host using api")
		hostInput := map[string]interface{}{
			"bk_biz_id": bizId,
			"host_info": map[string]interface{}{
				"4": map[string]interface{}{
					"bk_host_innerip": "127.0.0.1",
				},
				"5": map[string]interface{}{
					"bk_host_innerip": "127.0.0.2",
				},
			},
		}
		hostRsp, err := hostServerClient.AddHost(context.Background(), header, hostInput)
		util.RegisterResponse(hostRsp)
		Expect(err).NotTo(HaveOccurred())
		Expect(hostRsp.Result).To(Equal(true), hostRsp.ToString())

		By("search hosts")
		searchInput := &params.HostCommonSearch{
			AppID: int(bizId),
			Page: params.PageInfo{
				Sort: common.BKHostIDField,
			},
		}
		searchRsp, err := hostServerClient.SearchHost(context.Background(), header, searchInput)
		util.RegisterResponse(searchRsp)
		Expect(err).NotTo(HaveOccurred())
		Expect(searchRsp.Result).To(Equal(true))
		hostId1, err := commonutil.GetInt64ByInterface(searchRsp.Data.Info[0]["host"].(map[string]interface{})["bk_host_id"])
		Expect(err).NotTo(HaveOccurred())
		hostId2, err := commonutil.GetInt64ByInterface(searchRsp.Data.Info[1]["host"].(map[string]interface{})["bk_host_id"])
		Expect(err).NotTo(HaveOccurred())

		By("transfer host module")
		transferInput := map[string]interface{}{
			"bk_biz_id": bizId,
			"bk_host_id": []int64{
				hostId1,
			},
			"bk_module_id": []int64{
				moduleId1,
				moduleId2,
			},
			"is_increment": true,
		}
		transferRsp, err := hostServerClient.TransferHostModule(context.Background(), header, transferInput)
		util.RegisterResponse(transferRsp)
		Expect(err).NotTo(HaveOccurred())
		Expect(transferRsp.Result).To(Equal(true))

		By("list hosts topo")
		rsp, err := hostServerClient.ListBizHostsTopo(context.Background(), header, bizId, &metadata.ListHostsWithNoBizParameter{Page: metadata.BasePage{Sort: common.BKHostIDField, Limit: 10}, Fields: []string{"bk_host_id"}})
		util.RegisterResponse(rsp)
		Expect(err).NotTo(HaveOccurred())
		Expect(rsp.Result).To(Equal(true))
		j, err := json.Marshal(rsp.Data)
		Expect(j).To(MatchRegexp(`.*"count":2.*`))
		Expect(j).To(MatchRegexp(fmt.Sprintf(`.*"bk_host_id":%d.*`, hostId1)))
		Expect(j).To(MatchRegexp(fmt.Sprintf(`.*"bk_host_id":%d.*`, hostId2)))
		Expect(j).To(MatchRegexp(fmt.Sprintf(`.*"bk_set_id":%d.*`, setId)))
		Expect(j).To(MatchRegexp(fmt.Sprintf(`.*"bk_module_id":%d.*`, moduleId1)))
		Expect(j).To(MatchRegexp(fmt.Sprintf(`.*"bk_module_id":%d.*`, moduleId2)))
	})
})

var _ = Describe("batch_update_host test", func() {
	It("batch_update_host", func() {
		test.ClearDatabase()

		By("add host using api")
		hostInput := map[string]interface{}{
			"host_info": map[string]interface{}{
				"4": map[string]interface{}{
					"bk_host_innerip": "127.0.0.1",
				},
				"5": map[string]interface{}{
					"bk_host_innerip": "127.0.0.2",
				},
			},
		}
		hostRsp, err := hostServerClient.AddHost(context.Background(), header, hostInput)
		util.RegisterResponse(hostRsp)
		Expect(err).NotTo(HaveOccurred())
		Expect(hostRsp.Result).To(Equal(true), hostRsp.ToString())

		By("search hosts")
		searchInput := &params.HostCommonSearch{
			Page: params.PageInfo{
				Sort: common.BKHostIDField,
			},
		}
		searchRsp, err := hostServerClient.SearchHost(context.Background(), header, searchInput)
		util.RegisterResponse(searchRsp)
		Expect(err).NotTo(HaveOccurred())
		Expect(searchRsp.Result).To(Equal(true))
		hostId1, err := commonutil.GetInt64ByInterface(searchRsp.Data.Info[0]["host"].(map[string]interface{})["bk_host_id"])
		Expect(err).NotTo(HaveOccurred())
		hostId2, err := commonutil.GetInt64ByInterface(searchRsp.Data.Info[1]["host"].(map[string]interface{})["bk_host_id"])
		Expect(err).NotTo(HaveOccurred())

		By("update host property batch, bk_asset_id is not editable field")
		updateInput := map[string]interface{}{
			"update": []map[string]interface{}{
				{
					common.BKHostIDField: hostId1,
					"properties": map[string]interface{}{
						"bk_asset_id": "batch_update1",
						"operator":    "admin",
						"bk_comment":  "test",
						"bk_isp_name": "1",
					},
				},
				{
					common.BKHostIDField: hostId2,
					"properties": map[string]interface{}{
						"bk_bak_operator": "admin",
						"bk_host_outerip": "127.2.3.4",
					},
				},
			},
		}
		updateRsp, err := hostServerClient.UpdateHostPropertyBatch(context.Background(), header, updateInput)
		util.RegisterResponse(updateRsp)
		Expect(err).NotTo(HaveOccurred())
		Expect(updateRsp.Result).To(Equal(true))

		By("search updated host property")
		searchRsp, err = hostServerClient.SearchHost(context.Background(), header, searchInput)
		util.RegisterResponse(searchRsp)
		Expect(err).NotTo(HaveOccurred())
		Expect(searchRsp.Result).To(Equal(true))
		Expect(searchRsp.Data.Info[0]["host"].(map[string]interface{})["bk_asset_id"].(string)).To(Equal(""))
		Expect(searchRsp.Data.Info[0]["host"].(map[string]interface{})["operator"].(string)).To(Equal("admin"))
		Expect(searchRsp.Data.Info[0]["host"].(map[string]interface{})["bk_comment"].(string)).To(Equal("test"))
		Expect(searchRsp.Data.Info[0]["host"].(map[string]interface{})["bk_isp_name"].(string)).To(Equal("1"))
		Expect(searchRsp.Data.Info[1]["host"].(map[string]interface{})["bk_bak_operator"].(string)).To(Equal("admin"))
		Expect(searchRsp.Data.Info[1]["host"].(map[string]interface{})["bk_host_outerip"].(string)).To(Equal("127.2.3.4"))
	})
})

var _ = Describe("multiple ip host validation test", func() {
	It("multiple ip host validation", func() {
		test.ClearDatabase()

		By("add hosts with different ip using api")
		hostInput := map[string]interface{}{
			"host_info": map[string]interface{}{
				"1": map[string]interface{}{
					"bk_host_innerip": "1.0.0.1,1.0.0.2",
				},
				"2": map[string]interface{}{
					"bk_host_innerip": "1.0.0.3",
				},
			},
		}
		hostRsp, err := hostServerClient.AddHost(context.Background(), header, hostInput)
		util.RegisterResponse(hostRsp)
		Expect(err).NotTo(HaveOccurred())
		Expect(hostRsp.Result).To(Equal(true), hostRsp.ToString())

		By("search hosts")
		searchInput := &params.HostCommonSearch{
			Page: params.PageInfo{
				Sort: common.BKHostIDField,
			},
		}
		searchRsp, err := hostServerClient.SearchHost(context.Background(), header, searchInput)
		util.RegisterResponse(searchRsp)
		Expect(err).NotTo(HaveOccurred())
		Expect(searchRsp.Result).To(Equal(true))
		Expect(searchRsp.Data.Count).To(Equal(2))

		By("add same multiple ip host using api")
		input := &metadata.CreateModelInstance{
			Data: map[string]interface{}{
				"bk_host_innerip": "1.0.0.1,1.0.0.2",
				"bk_cloud_id":     0,
			},
		}
		addHostResult, err := test.GetClientSet().CoreService().Instance().CreateInstance(context.Background(), header, common.BKInnerObjIDHost, input)
		util.RegisterResponse(addHostResult)
		Expect(err).To(HaveOccurred())

		By("add hosts with one same ip using api")
		input = &metadata.CreateModelInstance{
			Data: map[string]interface{}{
				"bk_host_innerip": "1.0.0.1",
				"bk_cloud_id":     0,
			},
		}
		addHostResult, err = test.GetClientSet().CoreService().Instance().CreateInstance(context.Background(), header, common.BKInnerObjIDHost, input)
		util.RegisterResponse(addHostResult)
		Expect(err).To(HaveOccurred())
	})
})

var _ = Describe("add_host_to_resource_pool test", func() {
	It("add_host_to_resource_pool", func() {
		test.ClearDatabase()

		By("add hosts to resource pool default module")
		hostInput := metadata.AddHostToResourcePoolHostList{
			HostInfo: []map[string]interface{}{
				{
					common.BKHostInnerIPField: "1.0.0.1",
					common.BKCloudIDField:     0,
				},
				{
					common.BKHostInnerIPField: "1.0.0.2",
					common.BKCloudIDField:     0,
				},
			},
		}
		hostRsp, err := hostServerClient.AddHostToResourcePool(context.Background(), header, hostInput)
		util.RegisterResponse(hostRsp)
		Expect(err).NotTo(HaveOccurred())
		Expect(hostRsp.Result).To(Equal(true), hostRsp.ToString())
		js, err := json.Marshal(hostRsp.Data)
		Expect(err).NotTo(HaveOccurred())
		result := metadata.AddHostToResourcePoolResult{}
		err = json.Unmarshal(js, &result)
		Expect(err).NotTo(HaveOccurred())
		Expect(len(result.Success)).To(Equal(2))
		Expect(len(result.Error)).To(Equal(0))
		var hostID1, hostID2 int64
		if result.Success[0].Index == 0 {
			hostID1 = result.Success[0].HostID
			hostID2 = result.Success[1].HostID
		} else {
			hostID1 = result.Success[1].HostID
			hostID2 = result.Success[0].HostID
		}

		By("search hosts")
		searchRsp, err := hostServerClient.SearchHost(context.Background(), header, &params.HostCommonSearch{})
		util.RegisterResponse(searchRsp)
		Expect(err).NotTo(HaveOccurred())
		Expect(searchRsp.Result).To(Equal(true))
		Expect(searchRsp.Data.Count).To(Equal(2))
		host1 := searchRsp.Data.Info[0]["host"].(map[string]interface{})
		host2 := searchRsp.Data.Info[1]["host"].(map[string]interface{})
		host1ID, err := commonutil.GetInt64ByInterface(host1[common.BKHostIDField])
		Expect(err).NotTo(HaveOccurred())
		host2ID, err := commonutil.GetInt64ByInterface(host2[common.BKHostIDField])
		Expect(err).NotTo(HaveOccurred())
		if host1[common.BKHostInnerIPField] == "1.0.0.1" {
			Expect(host1ID).To(Equal(hostID1))
			Expect(host2ID).To(Equal(hostID2))
		} else {
			Expect(host1ID).To(Equal(hostID2))
			Expect(host2ID).To(Equal(hostID1))
		}

		By("add hosts to resource pool invalid module")
		hostInput = metadata.AddHostToResourcePoolHostList{
			HostInfo: []map[string]interface{}{
				{
					common.BKHostInnerIPField: "1.0.0.3",
					common.BKCloudIDField:     0,
				},
				{
					common.BKHostInnerIPField: "1.0.0.4",
					common.BKCloudIDField:     0,
				},
			},
			Directory: 1000,
		}
		hostRsp, err = hostServerClient.AddHostToResourcePool(context.Background(), header, hostInput)
		util.RegisterResponse(hostRsp)
		Expect(err).NotTo(HaveOccurred())
		Expect(hostRsp.Result).To(Equal(false))

		By("search hosts")
		searchRsp, err = hostServerClient.SearchHost(context.Background(), header, &params.HostCommonSearch{})
		util.RegisterResponse(searchRsp)
		Expect(err).NotTo(HaveOccurred())
		Expect(searchRsp.Result).To(Equal(true))
		Expect(searchRsp.Data.Count).To(Equal(2))

		By("add hosts to resource pool one invalid host")
		hostInput = metadata.AddHostToResourcePoolHostList{
			HostInfo: []map[string]interface{}{
				{
					common.BKHostInnerIPField: "1.0.0.5",
					common.BKCloudIDField:     0,
				},
				{
					"bk_host_innerip":     "",
					common.BKCloudIDField: 0,
				},
			},
		}
		hostRsp, err = hostServerClient.AddHostToResourcePool(context.Background(), header, hostInput)
		util.RegisterResponse(hostRsp)
		Expect(err).NotTo(HaveOccurred())
		Expect(hostRsp.Result).To(Equal(false))
		js, err = json.Marshal(hostRsp.Data)
		Expect(err).NotTo(HaveOccurred())
		result = metadata.AddHostToResourcePoolResult{}
		err = json.Unmarshal(js, &result)
		Expect(err).NotTo(HaveOccurred())
		Expect(len(result.Success)).To(Equal(1))
		Expect(result.Success[0].Index).To(Equal(0))
		Expect(len(result.Error)).To(Equal(1))
		Expect(result.Error[0].Index).To(Equal(1))

		By("search hosts")
		searchRsp, err = hostServerClient.SearchHost(context.Background(), header, &params.HostCommonSearch{
			Page: params.PageInfo{
				Sort: common.BKHostIDField,
			},
		})
		util.RegisterResponse(searchRsp)
		Expect(err).NotTo(HaveOccurred())
		Expect(searchRsp.Result).To(Equal(true))
		Expect(searchRsp.Data.Count).To(Equal(3))
		hostID, err := commonutil.GetInt64ByInterface(searchRsp.Data.Info[2]["host"].(map[string]interface{})[common.BKHostIDField])
		Expect(err).NotTo(HaveOccurred())
		Expect(hostID).To(Equal(result.Success[0].HostID))
	})
})

<<<<<<< HEAD
var _ = Describe("bind & unbind host agent test", func() {
	var hostID, hostID1 int64
	agentID, agentID1 := "11111", "22222"

	hostParam := &params.HostCommonSearch{
		Page: params.PageInfo{Sort: common.BKHostIDField},
	}

	It("bind host agent", func() {
		By("add hosts using api")
		hostInput := map[string]interface{}{
			"host_info": map[string]interface{}{
				"0": map[string]interface{}{
					"bk_host_innerip": "127.0.0.10",
				},
				"1": map[string]interface{}{
					"bk_host_innerip": "127.0.0.11",
				},
			},
		}
		hostRsp, err := hostServerClient.AddHost(context.Background(), header, hostInput)
		util.RegisterResponseWithRid(hostRsp, header)
		Expect(err).NotTo(HaveOccurred())
		Expect(hostRsp.Result).To(Equal(true), hostRsp.ToString())

		By("get host ids")
		searchRsp, err := hostServerClient.SearchHost(context.Background(), header, &params.HostCommonSearch{
			Page: params.PageInfo{Sort: common.BKHostIDField},
		})
		util.RegisterResponseWithRid(searchRsp, header)
		Expect(err).NotTo(HaveOccurred())
		Expect(searchRsp.Result).To(Equal(true))
		Expect(searchRsp.Data.Count >= 2).To(Equal(true))
		host := searchRsp.Data.Info[0]["host"].(map[string]interface{})
		hostID, err = commonutil.GetInt64ByInterface(host[common.BKHostIDField])
		Expect(err).NotTo(HaveOccurred())
		host1 := searchRsp.Data.Info[1]["host"].(map[string]interface{})
		hostID1, err = commonutil.GetInt64ByInterface(host1[common.BKHostIDField])
		Expect(err).NotTo(HaveOccurred())

		By("bind agent to host")
		err = hostServerClient.BindAgent(context.Background(), header, &metadata.BindAgentParam{
			List: []metadata.HostAgentRelation{{
				HostID:  hostID,
				AgentID: agentID,
			}, {
				HostID:  hostID1,
				AgentID: agentID1,
			}},
		})
		util.RegisterResponseWithRid(nil, header)
		Expect(err).NotTo(HaveOccurred())

		By("check if agent id is bound to host")
		searchRsp, err = hostServerClient.SearchHost(context.Background(), header, hostParam)
		util.RegisterResponseWithRid(searchRsp, header)
		Expect(err).NotTo(HaveOccurred())
		Expect(searchRsp.Result).To(Equal(true))
		Expect(searchRsp.Data.Count >= 2).To(Equal(true))
		host = searchRsp.Data.Info[0]["host"].(map[string]interface{})
		Expect(commonutil.GetStrByInterface(host[common.BKAgentIDField])).To(Equal(agentID))
		host = searchRsp.Data.Info[1]["host"].(map[string]interface{})
		Expect(commonutil.GetStrByInterface(host[common.BKAgentIDField])).To(Equal(agentID1))

		By("bind agent to host again")
		err = hostServerClient.BindAgent(context.Background(), header, &metadata.BindAgentParam{
			List: []metadata.HostAgentRelation{{
				HostID:  hostID,
				AgentID: agentID,
			}},
		})
		util.RegisterResponseWithRid(nil, header)
		Expect(err).NotTo(HaveOccurred())

		By("update host agents")
		agentID, agentID1 = "33333", "444444"
		err = hostServerClient.BindAgent(context.Background(), header, &metadata.BindAgentParam{
			List: []metadata.HostAgentRelation{{
				HostID:  hostID,
				AgentID: agentID,
			}, {
				HostID:  hostID1,
				AgentID: agentID1,
			}},
		})
		util.RegisterResponseWithRid(nil, header)
		Expect(err).NotTo(HaveOccurred())

		By("check if agent id is updated to host")
		searchRsp, err = hostServerClient.SearchHost(context.Background(), header, hostParam)
		util.RegisterResponseWithRid(searchRsp, header)
		Expect(err).NotTo(HaveOccurred())
		Expect(searchRsp.Result).To(Equal(true))
		Expect(searchRsp.Data.Count >= 2).To(Equal(true))
		host = searchRsp.Data.Info[0]["host"].(map[string]interface{})
		Expect(commonutil.GetStrByInterface(host[common.BKAgentIDField])).To(Equal(agentID))
		host = searchRsp.Data.Info[1]["host"].(map[string]interface{})
		Expect(commonutil.GetStrByInterface(host[common.BKAgentIDField])).To(Equal(agentID1))

		By("bind empty agent id to host")
		err = hostServerClient.BindAgent(context.Background(), header, &metadata.BindAgentParam{
			List: []metadata.HostAgentRelation{{
				HostID:  hostID,
				AgentID: "",
			}},
		})
		util.RegisterResponseWithRid(nil, header)
		Expect(err).To(HaveOccurred())

		By("bind agent id to not exist host")
		err = hostServerClient.BindAgent(context.Background(), header, &metadata.BindAgentParam{
			List: []metadata.HostAgentRelation{{
				HostID:  111111,
				AgentID: agentID,
			}},
		})
		util.RegisterResponseWithRid(nil, header)
		Expect(err).To(HaveOccurred())

		By("bind duplicate agent id to host")
		err = hostServerClient.BindAgent(context.Background(), header, &metadata.BindAgentParam{
			List: []metadata.HostAgentRelation{{
				HostID:  hostID,
				AgentID: agentID1,
			}},
		})
		util.RegisterResponseWithRid(nil, header)
		Expect(err).To(HaveOccurred())
	})

	It("unbind host agent", func() {
		By("unbind host agent with mismatch agent")
		err := hostServerClient.UnbindAgent(context.Background(), header, &metadata.UnbindAgentParam{
			List: []metadata.HostAgentRelation{{
				HostID:  hostID,
				AgentID: "333333",
			}},
		})
		util.RegisterResponseWithRid(nil, header)
		Expect(err).To(HaveOccurred())

		By("unbind agent id with not exist host")
		err = hostServerClient.UnbindAgent(context.Background(), header, &metadata.UnbindAgentParam{
			List: []metadata.HostAgentRelation{{
				HostID:  111111,
				AgentID: agentID,
			}},
		})
		util.RegisterResponseWithRid(nil, header)
		Expect(err).To(HaveOccurred())

		By("check if agent id is still bound to host")
		searchRsp, rawErr := hostServerClient.SearchHost(context.Background(), header, hostParam)
		util.RegisterResponseWithRid(searchRsp, header)
		Expect(rawErr).NotTo(HaveOccurred())
		Expect(searchRsp.Result).To(Equal(true))
		Expect(searchRsp.Data.Count >= 1).To(Equal(true))
		host := searchRsp.Data.Info[0]["host"].(map[string]interface{})
		Expect(commonutil.GetStrByInterface(host[common.BKAgentIDField])).To(Equal(agentID))

		By("unbind host agent")
		param := &metadata.UnbindAgentParam{
			List: []metadata.HostAgentRelation{{
				HostID:  hostID,
				AgentID: agentID,
			}, {
				HostID:  hostID1,
				AgentID: agentID1,
			}},
		}
		err = hostServerClient.UnbindAgent(context.Background(), header, param)
		util.RegisterResponseWithRid(nil, header)
		Expect(err).NotTo(HaveOccurred())

		By("check if agent id is not bound to host")
		searchRsp, rawErr = hostServerClient.SearchHost(context.Background(), header, hostParam)
		util.RegisterResponseWithRid(searchRsp, header)
		Expect(rawErr).NotTo(HaveOccurred())
		Expect(searchRsp.Result).To(Equal(true))
		Expect(searchRsp.Data.Count >= 2).To(Equal(true))
		host = searchRsp.Data.Info[0]["host"].(map[string]interface{})
		Expect(commonutil.GetStrByInterface(host[common.BKAgentIDField])).To(Equal(""))
		host = searchRsp.Data.Info[1]["host"].(map[string]interface{})
		Expect(commonutil.GetStrByInterface(host[common.BKAgentIDField])).To(Equal(""))

		By("unbind host agent again")
		err = hostServerClient.UnbindAgent(context.Background(), header, param)
		util.RegisterResponseWithRid(nil, header)
		Expect(err).NotTo(HaveOccurred())
=======
var _ = Describe("cloud host test", func() {
	ctx := context.Background()
	var bizID, bizID1, setID, moduleID, hostID1, hostID2 int64

	It("test preparation", func() {
		By("create business bk_biz_name = 'cloud_host_biz'", func() {
			input := map[string]interface{}{
				"life_cycle":        "2",
				"language":          "1",
				"bk_biz_maintainer": "admin",
				"bk_biz_name":       "cloud_host_biz",
				"time_zone":         "Africa/Accra",
			}
			rsp, err := apiServerClient.CreateBiz(ctx, "0", header, input)
			util.RegisterResponseWithRid(rsp, header)
			Expect(err).NotTo(HaveOccurred())
			Expect(rsp.Result).To(Equal(true))
			bizID, err = commonutil.GetInt64ByInterface(rsp.Data["bk_biz_id"])
			Expect(err).NotTo(HaveOccurred())
		})

		By("create set", func() {
			input := mapstr.MapStr{
				"bk_set_name":       "cloud_host_set",
				"bk_parent_id":      bizID,
				"bk_biz_id":         bizID,
				"bk_service_status": "1",
				"bk_set_env":        "3",
			}
			rsp, err := instClient.CreateSet(ctx, bizID, header, input)
			util.RegisterResponseWithRid(rsp, header)
			Expect(err).NotTo(HaveOccurred())
			var e error
			setID, e = commonutil.GetInt64ByInterface(rsp["bk_set_id"])
			Expect(e).NotTo(HaveOccurred())
		})

		By("create module", func() {
			input := map[string]interface{}{
				"bk_module_name":      "cloud_host_module",
				"bk_parent_id":        setID,
				"service_category_id": 2,
			}
			rsp, err := instClient.CreateModule(ctx, bizID, setID, header, input)
			util.RegisterResponseWithRid(rsp, header)
			Expect(err).NotTo(HaveOccurred())
			var e error
			moduleID, e = commonutil.GetInt64ByInterface(rsp["bk_module_id"])
			Expect(e).NotTo(HaveOccurred())
		})

		By("create business bk_biz_name = 'trans_cloud_host_biz'", func() {
			input := map[string]interface{}{
				"life_cycle":        "2",
				"language":          "1",
				"bk_biz_maintainer": "admin",
				"bk_biz_name":       "trans_cloud_host_biz",
				"time_zone":         "Africa/Accra",
			}
			rsp, err := apiServerClient.CreateBiz(ctx, "0", header, input)
			util.RegisterResponseWithRid(rsp, header)
			Expect(err).NotTo(HaveOccurred())
			Expect(rsp.Result).To(Equal(true))
			bizID1, err = commonutil.GetInt64ByInterface(rsp.Data["bk_biz_id"])
			Expect(err).NotTo(HaveOccurred())
		})
	})

	It("add cloud host to biz idle module test", func() {
		By("add cloud hosts to biz idle module", func() {
			input := &metadata.AddCloudHostToBizParam{
				BizID: bizID,
				HostInfo: []mapstr.MapStr{
					{
						common.BKHostInnerIPField: "127.0.0.111",
						common.BKCloudIDField:     0,
					},
					{
						common.BKHostInnerIPField: "127.0.0.112",
						common.BKCloudIDField:     0,
					},
				},
			}

			rsp, err := hostServerClient.AddCloudHostToBiz(ctx, header, input)
			util.RegisterResponseWithRid(rsp, header)
			Expect(err).NotTo(HaveOccurred())
			Expect(len(rsp.IDs)).To(Equal(2))
			hostID1, hostID2 = rsp.IDs[0], rsp.IDs[1]
		})

		By("check created cloud hosts", func() {
			rsp, err := hostServerClient.SearchHost(ctx, header, &params.HostCommonSearch{AppID: int(bizID)})
			util.RegisterResponseWithRid(rsp, header)
			Expect(err).NotTo(HaveOccurred())
			Expect(rsp.Result).To(Equal(true))

			for _, data := range rsp.Data.Info {
				host, ok := data["host"].(map[string]interface{})
				Expect(ok).To(Equal(true))
				hostID, err := commonutil.GetInt64ByInterface(host[common.BKHostIDField])
				Expect(err).NotTo(HaveOccurred())
				innerIP := commonutil.GetStrByInterface(host[common.BKHostInnerIPField])
				Expect(hostID == hostID1 && innerIP == "127.0.0.111" || hostID == hostID2 && innerIP == "127.0.0.112").
					To(Equal(true))
			}
		})

		By("transfer cloud host to resource pool", func() {
			input := &metadata.DefaultModuleHostConfigParams{
				ApplicationID: bizID1,
				HostIDs:       []int64{hostID1},
			}
			rsp, err := hostServerClient.MoveHostToResourcePool(ctx, header, input)
			util.RegisterResponseWithRid(rsp, header)
			Expect(err).NotTo(HaveOccurred())
			Expect(rsp.Result).To(Equal(false))
		})

		By("transfer cloud host to another biz", func() {
			input := &metadata.TransferHostAcrossBusinessParameter{
				SrcAppID: bizID,
				DstAppID: bizID1,
				HostID:   []int64{hostID1, hostID2},
			}
			err := hostServerClient.TransferHostAcrossBusiness(ctx, header, input)
			util.RegisterResponseWithRid(err, header)
			Expect(err).To(HaveOccurred())
		})

		By("add cloud hosts to invalid biz", func() {
			input := &metadata.AddCloudHostToBizParam{
				BizID: 1000,
				HostInfo: []mapstr.MapStr{
					{
						common.BKHostInnerIPField: "127.0.0.113",
						common.BKCloudIDField:     0,
					},
				},
			}

			rsp, err := hostServerClient.AddCloudHostToBiz(ctx, header, input)
			util.RegisterResponseWithRid(rsp, header)
			Expect(err).To(HaveOccurred())
		})

		By("add cloud hosts with invalid host", func() {
			input := &metadata.AddCloudHostToBizParam{
				BizID: bizID,
				HostInfo: []mapstr.MapStr{
					{
						common.BKHostInnerIPField: "127.0.0.114",
						common.BKCloudIDField:     0,
					},
					{
						common.BKHostInnerIPField: "127.0.0.1144",
						common.BKCloudIDField:     0,
					},
				},
			}

			rsp, err := hostServerClient.AddCloudHostToBiz(ctx, header, input)
			util.RegisterResponseWithRid(rsp, header)
			Expect(err).To(HaveOccurred())
		})

		By("add cloud hosts with duplicate host", func() {
			input := &metadata.AddCloudHostToBizParam{
				BizID: bizID,
				HostInfo: []mapstr.MapStr{{
					common.BKHostInnerIPField: "127.0.0.111",
					common.BKCloudIDField:     0,
				}},
			}

			rsp, err := hostServerClient.AddCloudHostToBiz(ctx, header, input)
			util.RegisterResponseWithRid(rsp, header)
			Expect(err).To(HaveOccurred())
		})

		By("add cloud hosts with no biz", func() {
			input := &metadata.AddCloudHostToBizParam{
				HostInfo: []mapstr.MapStr{{
					common.BKHostInnerIPField: "127.0.0.115",
					common.BKCloudIDField:     0,
				}},
			}

			rsp, err := hostServerClient.AddCloudHostToBiz(ctx, header, input)
			util.RegisterResponseWithRid(rsp, header)
			Expect(err).To(HaveOccurred())
		})

		By("add cloud hosts with no host", func() {
			input := &metadata.AddCloudHostToBizParam{
				BizID: bizID,
			}

			rsp, err := hostServerClient.AddCloudHostToBiz(ctx, header, input)
			util.RegisterResponseWithRid(rsp, header)
			Expect(err).To(HaveOccurred())
		})
	})

	It("delete cloud host from biz idle set test", func() {
		By("delete cloud hosts from invalid biz", func() {
			input := &metadata.DeleteCloudHostFromBizParam{
				BizID:   bizID1,
				HostIDs: []int64{hostID1},
			}

			err := hostServerClient.DeleteCloudHostFromBiz(ctx, header, input)
			util.RegisterResponseWithRid(err, header)
			Expect(err).To(HaveOccurred())
		})

		By("delete cloud hosts with invalid host", func() {
			input := &metadata.DeleteCloudHostFromBizParam{
				BizID:   bizID,
				HostIDs: []int64{hostId},
			}

			err := hostServerClient.DeleteCloudHostFromBiz(ctx, header, input)
			util.RegisterResponseWithRid(err, header)
			Expect(err).To(HaveOccurred())
		})

		By("transfer cloud host to biz module", func() {
			input := map[string]interface{}{
				"bk_biz_id": bizID,
				"bk_host_id": []int64{
					hostID1,
				},
				"bk_module_id": []int64{
					moduleID,
				},
			}
			rsp, err := hostServerClient.TransferHostModule(ctx, header, input)
			util.RegisterResponseWithRid(rsp, header)
			Expect(err).NotTo(HaveOccurred())
			Expect(rsp.Result).To(Equal(true))
		})

		By("delete cloud hosts from biz module", func() {
			input := &metadata.DefaultModuleHostConfigParams{
				ApplicationID: bizID1,
				HostIDs:       []int64{hostID1, hostID2},
			}
			rsp, err := hostServerClient.MoveHostToResourcePool(ctx, header, input)
			util.RegisterResponseWithRid(rsp, header)
			Expect(err).NotTo(HaveOccurred())
			Expect(rsp.Result).To(Equal(false))
		})

		By("transfer cloud host to idle set", func() {
			input := &metadata.DefaultModuleHostConfigParams{
				ApplicationID: bizID,
				HostIDs:       []int64{hostID1},
			}
			rsp, err := hostServerClient.MoveHost2FaultModule(ctx, header, input)
			util.RegisterResponseWithRid(rsp, header)
			Expect(err).NotTo(HaveOccurred())
			Expect(rsp.Result).To(Equal(true))
		})

		By("delete cloud hosts from idle set", func() {
			input := &metadata.DeleteCloudHostFromBizParam{
				BizID:   bizID,
				HostIDs: []int64{hostID1, hostID2},
			}
			err := hostServerClient.DeleteCloudHostFromBiz(ctx, header, input)
			util.RegisterResponseWithRid(err, header)
			Expect(err).NotTo(HaveOccurred())
		})

		By("check deleted cloud hosts", func() {
			rsp, err := hostServerClient.SearchHost(ctx, header, &params.HostCommonSearch{AppID: int(bizID)})
			util.RegisterResponseWithRid(rsp, header)
			Expect(err).NotTo(HaveOccurred())
			Expect(rsp.Result).To(Equal(true))
			Expect(rsp.Data.Count).To(Equal(0))
		})
>>>>>>> 85640d42
	})
})<|MERGE_RESOLUTION|>--- conflicted
+++ resolved
@@ -1563,7 +1563,6 @@
 	})
 })
 
-<<<<<<< HEAD
 var _ = Describe("bind & unbind host agent test", func() {
 	var hostID, hostID1 int64
 	agentID, agentID1 := "11111", "22222"
@@ -1753,7 +1752,9 @@
 		err = hostServerClient.UnbindAgent(context.Background(), header, param)
 		util.RegisterResponseWithRid(nil, header)
 		Expect(err).NotTo(HaveOccurred())
-=======
+	})
+})
+
 var _ = Describe("cloud host test", func() {
 	ctx := context.Background()
 	var bizID, bizID1, setID, moduleID, hostID1, hostID2 int64
@@ -2036,6 +2037,5 @@
 			Expect(rsp.Result).To(Equal(true))
 			Expect(rsp.Data.Count).To(Equal(0))
 		})
->>>>>>> 85640d42
 	})
 })
--- conflicted
+++ resolved
@@ -1474,12 +1474,8 @@
 		}
 
 		By("search hosts")
-<<<<<<< HEAD
 		searchRsp, err := hostServerClient.SearchHostWithNoAuth(context.Background(), header,
 			&params.HostCommonSearch{})
-=======
-		searchRsp, err := hostServerClient.SearchHost(context.Background(), header, &metadata.HostCommonSearch{})
->>>>>>> c2f545c1
 		util.RegisterResponse(searchRsp)
 		Expect(err).NotTo(HaveOccurred())
 		Expect(searchRsp.Result).To(Equal(true))
@@ -1518,11 +1514,7 @@
 		Expect(hostRsp.Result).To(Equal(false))
 
 		By("search hosts")
-<<<<<<< HEAD
 		searchRsp, err = hostServerClient.SearchHostWithNoAuth(context.Background(), header, &params.HostCommonSearch{})
-=======
-		searchRsp, err = hostServerClient.SearchHost(context.Background(), header, &metadata.HostCommonSearch{})
->>>>>>> c2f545c1
 		util.RegisterResponse(searchRsp)
 		Expect(err).NotTo(HaveOccurred())
 		Expect(searchRsp.Result).To(Equal(true))
@@ -1556,13 +1548,8 @@
 		Expect(result.Error[0].Index).To(Equal(1))
 
 		By("search hosts")
-<<<<<<< HEAD
 		searchRsp, err = hostServerClient.SearchHostWithNoAuth(context.Background(), header, &params.HostCommonSearch{
 			Page: params.PageInfo{
-=======
-		searchRsp, err = hostServerClient.SearchHost(context.Background(), header, &metadata.HostCommonSearch{
-			Page: metadata.BasePage{
->>>>>>> c2f545c1
 				Sort: common.BKHostIDField,
 			},
 		})
@@ -1878,15 +1865,9 @@
 		})
 
 		By("check created cloud hosts", func() {
-<<<<<<< HEAD
 			rsp, err := hostServerClient.SearchHostWithBiz(ctx, header, &params.HostCommonSearch{
 				AppID: int(bizID),
 				Page:  params.PageInfo{Sort: common.BKHostInnerIPField},
-=======
-			rsp, err := hostServerClient.SearchHost(ctx, header, &metadata.HostCommonSearch{
-				AppID: bizID,
-				Page:  metadata.BasePage{Sort: common.BKHostInnerIPField},
->>>>>>> c2f545c1
 			})
 			util.RegisterResponseWithRid(rsp, header)
 			Expect(err).NotTo(HaveOccurred())
@@ -1919,11 +1900,7 @@
 			util.RegisterResponseWithRid(rsp, header)
 			Expect(err).NotTo(HaveOccurred())
 
-<<<<<<< HEAD
 			searchRsp, e := hostServerClient.SearchHostWithBiz(ctx, header, &params.HostCommonSearch{AppID: int(bizID)})
-=======
-			searchRsp, e := hostServerClient.SearchHost(ctx, header, &metadata.HostCommonSearch{AppID: bizID})
->>>>>>> c2f545c1
 			util.RegisterResponseWithRid(rsp, header)
 			Expect(e).NotTo(HaveOccurred())
 			Expect(searchRsp.Result).To(Equal(true))
@@ -2113,11 +2090,7 @@
 		})
 
 		By("check deleted cloud hosts", func() {
-<<<<<<< HEAD
 			rsp, err := hostServerClient.SearchHostWithBiz(ctx, header, &params.HostCommonSearch{AppID: int(bizID)})
-=======
-			rsp, err := hostServerClient.SearchHost(ctx, header, &metadata.HostCommonSearch{AppID: bizID})
->>>>>>> c2f545c1
 			util.RegisterResponseWithRid(rsp, header)
 			Expect(err).NotTo(HaveOccurred())
 			Expect(rsp.Result).To(Equal(true))

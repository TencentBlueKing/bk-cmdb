--- conflicted
+++ resolved
@@ -131,13 +131,8 @@
 					Sort: "bk_host_id",
 				},
 			}
-<<<<<<< HEAD
-			rsp, err := hostServerClient.SearchHostWithBiz(context.Background(), header, input)
-			util.RegisterResponse(rsp)
-=======
-			rsp, err := hostServerClient.SearchHost(context.Background(), header, input)
-			util.RegisterResponseWithRid(rsp, header)
->>>>>>> 3f6119e8
+			rsp, err := hostServerClient.SearchHostWithBiz(context.Background(), header, input)
+			util.RegisterResponseWithRid(rsp, header)
 			Expect(err).NotTo(HaveOccurred())
 			Expect(rsp.Result).To(Equal(true))
 			Expect(rsp.Data.Count).To(Equal(1))
@@ -178,13 +173,9 @@
 					Sort: "bk_host_id",
 				},
 			}
-<<<<<<< HEAD
-			rsp, err := hostServerClient.SearchHostWithBiz(context.Background(), header, input)
-			util.RegisterResponse(rsp)
-=======
-			rsp, err := hostServerClient.SearchHost(context.Background(), header, input)
-			util.RegisterResponseWithRid(rsp, header)
->>>>>>> 3f6119e8
+
+			rsp, err := hostServerClient.SearchHostWithBiz(context.Background(), header, input)
+			util.RegisterResponseWithRid(rsp, header)
 			Expect(err).NotTo(HaveOccurred())
 			Expect(rsp.Result).To(Equal(true))
 			Expect(rsp.Data.Count).To(Equal(1))
@@ -211,13 +202,8 @@
 					Sort: "bk_host_id",
 				},
 			}
-<<<<<<< HEAD
-			rsp, err := hostServerClient.SearchHostWithBiz(context.Background(), header, input)
-			util.RegisterResponse(rsp)
-=======
-			rsp, err := hostServerClient.SearchHost(context.Background(), header, input)
-			util.RegisterResponseWithRid(rsp, header)
->>>>>>> 3f6119e8
+			rsp, err := hostServerClient.SearchHostWithBiz(context.Background(), header, input)
+			util.RegisterResponseWithRid(rsp, header)
 			Expect(err).NotTo(HaveOccurred())
 			Expect(rsp.Result).To(Equal(true))
 			Expect(rsp.Data.Count).To(Equal(2))
@@ -250,13 +236,8 @@
 		// 			Sort: "bk_host_id",
 		// 		},
 		// 	}
-<<<<<<< HEAD
-		// rsp, err := hostServerClient.SearchHostWithBiz(context.Background(), header, input)
-		// 	util.RegisterResponse(rsp)
-=======
-		// 	rsp, err := hostServerClient.SearchHost(context.Background(), header, input)
+		// 	rsp, err := hostServerClient.SearchHostWithBiz(context.Background(), header, input)
 		// 	util.RegisterResponseWithRid(rsp, header)
->>>>>>> 3f6119e8
 		// 	Expect(err).NotTo(HaveOccurred())
 		// 	Expect(rsp.Result).To(Equal(true))
 		// 	Expect(rsp.Data.Count).To(Equal(1))
@@ -300,13 +281,9 @@
 					Sort: "bk_host_id",
 				},
 			}
-<<<<<<< HEAD
-			rsp, err := hostServerClient.SearchHostWithBiz(context.Background(), header, input)
-			util.RegisterResponse(rsp)
-=======
-			rsp, err := hostServerClient.SearchHost(context.Background(), header, input)
-			util.RegisterResponseWithRid(rsp, header)
->>>>>>> 3f6119e8
+
+			rsp, err := hostServerClient.SearchHostWithBiz(context.Background(), header, input)
+			util.RegisterResponseWithRid(rsp, header)
 			Expect(err).NotTo(HaveOccurred())
 			Expect(rsp.Result).To(Equal(true))
 			Expect(rsp.Data.Count).To(Equal(1))
@@ -348,13 +325,8 @@
 					Sort: "bk_host_id",
 				},
 			}
-<<<<<<< HEAD
-			rsp, err := hostServerClient.SearchHostWithBiz(context.Background(), header, input)
-			util.RegisterResponse(rsp)
-=======
-			rsp, err := hostServerClient.SearchHost(context.Background(), header, input)
-			util.RegisterResponseWithRid(rsp, header)
->>>>>>> 3f6119e8
+			rsp, err := hostServerClient.SearchHostWithBiz(context.Background(), header, input)
+			util.RegisterResponseWithRid(rsp, header)
 			Expect(err).NotTo(HaveOccurred())
 			Expect(rsp.Result).To(Equal(true))
 			Expect(rsp.Data.Count).To(Equal(2))
@@ -382,13 +354,9 @@
 					Sort: "bk_host_id",
 				},
 			}
-<<<<<<< HEAD
-			rsp, err := hostServerClient.SearchHostWithBiz(context.Background(), header, input)
-			util.RegisterResponse(rsp)
-=======
-			rsp, err := hostServerClient.SearchHost(context.Background(), header, input)
-			util.RegisterResponseWithRid(rsp, header)
->>>>>>> 3f6119e8
+
+			rsp, err := hostServerClient.SearchHostWithBiz(context.Background(), header, input)
+			util.RegisterResponseWithRid(rsp, header)
 			Expect(err).NotTo(HaveOccurred())
 			Expect(rsp.Result).To(Equal(true))
 			Expect(rsp.Data.Count).To(Equal(3))
@@ -418,13 +386,9 @@
 					Sort: "bk_host_id",
 				},
 			}
-<<<<<<< HEAD
-			rsp, err := hostServerClient.SearchHostWithBiz(context.Background(), header, input)
-			util.RegisterResponse(rsp)
-=======
-			rsp, err := hostServerClient.SearchHost(context.Background(), header, input)
-			util.RegisterResponseWithRid(rsp, header)
->>>>>>> 3f6119e8
+
+			rsp, err := hostServerClient.SearchHostWithBiz(context.Background(), header, input)
+			util.RegisterResponseWithRid(rsp, header)
 			Expect(err).NotTo(HaveOccurred())
 			Expect(rsp.Result).To(Equal(true))
 			Expect(rsp.Data.Count).To(Equal(2))
@@ -486,13 +450,9 @@
 					Sort: "bk_host_id",
 				},
 			}
-<<<<<<< HEAD
-			rsp, err := hostServerClient.SearchHostWithBiz(context.Background(), header, input)
-			util.RegisterResponse(rsp)
-=======
-			rsp, err := hostServerClient.SearchHost(context.Background(), header, input)
-			util.RegisterResponseWithRid(rsp, header)
->>>>>>> 3f6119e8
+
+			rsp, err := hostServerClient.SearchHostWithBiz(context.Background(), header, input)
+			util.RegisterResponseWithRid(rsp, header)
 			Expect(err).NotTo(HaveOccurred())
 			Expect(rsp.Result).To(Equal(true))
 			Expect(rsp.Data.Count).To(Equal(1))
@@ -561,13 +521,9 @@
 					},
 				},
 			}
-<<<<<<< HEAD
-			rsp, err := hostServerClient.SearchHostWithBiz(context.Background(), header, input)
-			util.RegisterResponse(rsp)
-=======
-			rsp, err := hostServerClient.SearchHost(context.Background(), header, input)
-			util.RegisterResponseWithRid(rsp, header)
->>>>>>> 3f6119e8
+
+			rsp, err := hostServerClient.SearchHostWithBiz(context.Background(), header, input)
+			util.RegisterResponseWithRid(rsp, header)
 			Expect(err).NotTo(HaveOccurred())
 			Expect(rsp.Result).To(Equal(true))
 			Expect(rsp.Data.Count).To(Equal(1))
@@ -611,13 +567,9 @@
 					},
 				},
 			}
-<<<<<<< HEAD
-			rsp, err := hostServerClient.SearchHostWithBiz(context.Background(), header, input)
-			util.RegisterResponse(rsp)
-=======
-			rsp, err := hostServerClient.SearchHost(context.Background(), header, input)
-			util.RegisterResponseWithRid(rsp, header)
->>>>>>> 3f6119e8
+
+			rsp, err := hostServerClient.SearchHostWithBiz(context.Background(), header, input)
+			util.RegisterResponseWithRid(rsp, header)
 			Expect(err).NotTo(HaveOccurred())
 			Expect(rsp.Result).To(Equal(true))
 			Expect(rsp.Data.Count).To(Equal(0))
@@ -657,13 +609,9 @@
 					},
 				},
 			}
-<<<<<<< HEAD
-			rsp, err := hostServerClient.SearchHostWithBiz(context.Background(), header, input)
-			util.RegisterResponse(rsp)
-=======
-			rsp, err := hostServerClient.SearchHost(context.Background(), header, input)
-			util.RegisterResponseWithRid(rsp, header)
->>>>>>> 3f6119e8
+
+			rsp, err := hostServerClient.SearchHostWithBiz(context.Background(), header, input)
+			util.RegisterResponseWithRid(rsp, header)
 			Expect(err).NotTo(HaveOccurred())
 			Expect(rsp.Result).To(Equal(true))
 			Expect(rsp.Data.Count).To(Equal(0))
@@ -699,13 +647,9 @@
 					},
 				},
 			}
-<<<<<<< HEAD
-			rsp, err := hostServerClient.SearchHostWithBiz(context.Background(), header, input)
-			util.RegisterResponse(rsp)
-=======
-			rsp, err := hostServerClient.SearchHost(context.Background(), header, input)
-			util.RegisterResponseWithRid(rsp, header)
->>>>>>> 3f6119e8
+
+			rsp, err := hostServerClient.SearchHostWithBiz(context.Background(), header, input)
+			util.RegisterResponseWithRid(rsp, header)
 			Expect(err).NotTo(HaveOccurred())
 			Expect(rsp.Result).To(Equal(true))
 			Expect(rsp.Data.Count).To(Equal(1))
@@ -730,13 +674,9 @@
 					},
 				},
 			}
-<<<<<<< HEAD
-			rsp, err := hostServerClient.SearchHostWithBiz(context.Background(), header, input)
-			util.RegisterResponse(rsp)
-=======
-			rsp, err := hostServerClient.SearchHost(context.Background(), header, input)
-			util.RegisterResponseWithRid(rsp, header)
->>>>>>> 3f6119e8
+
+			rsp, err := hostServerClient.SearchHostWithBiz(context.Background(), header, input)
+			util.RegisterResponseWithRid(rsp, header)
 			Expect(err).NotTo(HaveOccurred())
 			Expect(rsp.Result).To(Equal(true))
 			Expect(rsp.Data.Count).To(Equal(0))
@@ -776,13 +716,9 @@
 					},
 				},
 			}
-<<<<<<< HEAD
-			rsp, err := hostServerClient.SearchHostWithBiz(context.Background(), header, input)
-			util.RegisterResponse(rsp)
-=======
-			rsp, err := hostServerClient.SearchHost(context.Background(), header, input)
-			util.RegisterResponseWithRid(rsp, header)
->>>>>>> 3f6119e8
+
+			rsp, err := hostServerClient.SearchHostWithBiz(context.Background(), header, input)
+			util.RegisterResponseWithRid(rsp, header)
 			Expect(err).NotTo(HaveOccurred())
 			Expect(rsp.Result).To(Equal(true))
 			Expect(rsp.Data.Count).To(Equal(1))
@@ -823,13 +759,9 @@
 					Sort: "bk_host_id",
 				},
 			}
-<<<<<<< HEAD
-			rsp, err := hostServerClient.SearchHostWithBiz(context.Background(), header, input)
-			util.RegisterResponse(rsp)
-=======
-			rsp, err := hostServerClient.SearchHost(context.Background(), header, input)
-			util.RegisterResponseWithRid(rsp, header)
->>>>>>> 3f6119e8
+
+			rsp, err := hostServerClient.SearchHostWithBiz(context.Background(), header, input)
+			util.RegisterResponseWithRid(rsp, header)
 			Expect(err).NotTo(HaveOccurred())
 			Expect(rsp.Result).To(Equal(true))
 			Expect(rsp.Data.Count).To(Equal(2))
@@ -856,13 +788,9 @@
 					},
 				},
 			}
-<<<<<<< HEAD
-			rsp, err := hostServerClient.SearchHostWithBiz(context.Background(), header, input)
-			util.RegisterResponse(rsp)
-=======
-			rsp, err := hostServerClient.SearchHost(context.Background(), header, input)
-			util.RegisterResponseWithRid(rsp, header)
->>>>>>> 3f6119e8
+
+			rsp, err := hostServerClient.SearchHostWithBiz(context.Background(), header, input)
+			util.RegisterResponseWithRid(rsp, header)
 			Expect(err).NotTo(HaveOccurred())
 			Expect(rsp.Result).To(Equal(true))
 			Expect(rsp.Data.Count).To(Equal(0))
@@ -888,13 +816,9 @@
 					Sort: "bk_host_id",
 				},
 			}
-<<<<<<< HEAD
-			rsp, err := hostServerClient.SearchHostWithBiz(context.Background(), header, input)
-			util.RegisterResponse(rsp)
-=======
-			rsp, err := hostServerClient.SearchHost(context.Background(), header, input)
-			util.RegisterResponseWithRid(rsp, header)
->>>>>>> 3f6119e8
+
+			rsp, err := hostServerClient.SearchHostWithBiz(context.Background(), header, input)
+			util.RegisterResponseWithRid(rsp, header)
 			Expect(err).NotTo(HaveOccurred())
 			Expect(rsp.Result).To(Equal(true))
 			Expect(rsp.Data.Count).To(Equal(2))
@@ -933,13 +857,9 @@
 					Sort: "bk_host_id",
 				},
 			}
-<<<<<<< HEAD
-			rsp, err := hostServerClient.SearchHostWithBiz(context.Background(), header, input)
-			util.RegisterResponse(rsp)
-=======
-			rsp, err := hostServerClient.SearchHost(context.Background(), header, input)
-			util.RegisterResponseWithRid(rsp, header)
->>>>>>> 3f6119e8
+
+			rsp, err := hostServerClient.SearchHostWithBiz(context.Background(), header, input)
+			util.RegisterResponseWithRid(rsp, header)
 			Expect(err).NotTo(HaveOccurred())
 			Expect(rsp.Result).To(Equal(true))
 			Expect(rsp.Data.Count).To(Equal(3))
@@ -967,13 +887,9 @@
 					Limit: 2,
 				},
 			}
-<<<<<<< HEAD
-			rsp, err := hostServerClient.SearchHostWithBiz(context.Background(), header, input)
-			util.RegisterResponse(rsp)
-=======
-			rsp, err := hostServerClient.SearchHost(context.Background(), header, input)
-			util.RegisterResponseWithRid(rsp, header)
->>>>>>> 3f6119e8
+
+			rsp, err := hostServerClient.SearchHostWithBiz(context.Background(), header, input)
+			util.RegisterResponseWithRid(rsp, header)
 			Expect(err).NotTo(HaveOccurred())
 			Expect(rsp.Result).To(Equal(true))
 			Expect(rsp.Data.Count).To(Equal(3))
@@ -999,13 +915,9 @@
 					},
 				},
 			}
-<<<<<<< HEAD
-			rsp, err := hostServerClient.SearchHostWithBiz(context.Background(), header, input)
-			util.RegisterResponse(rsp)
-=======
-			rsp, err := hostServerClient.SearchHost(context.Background(), header, input)
-			util.RegisterResponseWithRid(rsp, header)
->>>>>>> 3f6119e8
+
+			rsp, err := hostServerClient.SearchHostWithBiz(context.Background(), header, input)
+			util.RegisterResponseWithRid(rsp, header)
 			Expect(err).NotTo(HaveOccurred())
 			Expect(rsp.Result).To(Equal(true))
 			Expect(rsp.Data.Count).To(Equal(1))
@@ -1048,13 +960,9 @@
 					Sort: "bk_host_id",
 				},
 			}
-<<<<<<< HEAD
-			rsp, err := hostServerClient.SearchHostWithBiz(context.Background(), header, input)
-			util.RegisterResponse(rsp)
-=======
-			rsp, err := hostServerClient.SearchHost(context.Background(), header, input)
-			util.RegisterResponseWithRid(rsp, header)
->>>>>>> 3f6119e8
+
+			rsp, err := hostServerClient.SearchHostWithBiz(context.Background(), header, input)
+			util.RegisterResponseWithRid(rsp, header)
 			Expect(err).NotTo(HaveOccurred())
 			Expect(rsp.Result).To(Equal(true))
 			Expect(rsp.Data.Count).To(Equal(2))
@@ -1115,13 +1023,9 @@
 					},
 				},
 			}
-<<<<<<< HEAD
-			rsp, err := hostServerClient.SearchHostWithBiz(context.Background(), header, input)
-			util.RegisterResponse(rsp)
-=======
-			rsp, err := hostServerClient.SearchHost(context.Background(), header, input)
-			util.RegisterResponseWithRid(rsp, header)
->>>>>>> 3f6119e8
+
+			rsp, err := hostServerClient.SearchHostWithBiz(context.Background(), header, input)
+			util.RegisterResponseWithRid(rsp, header)
 			Expect(err).NotTo(HaveOccurred())
 			Expect(rsp.Result).To(Equal(true))
 			Expect(rsp.Data.Count).To(Equal(0))
@@ -1147,13 +1051,9 @@
 					Sort: "bk_host_id",
 				},
 			}
-<<<<<<< HEAD
-			rsp, err := hostServerClient.SearchHostWithBiz(context.Background(), header, input)
-			util.RegisterResponse(rsp)
-=======
-			rsp, err := hostServerClient.SearchHost(context.Background(), header, input)
-			util.RegisterResponseWithRid(rsp, header)
->>>>>>> 3f6119e8
+
+			rsp, err := hostServerClient.SearchHostWithBiz(context.Background(), header, input)
+			util.RegisterResponseWithRid(rsp, header)
 			Expect(err).NotTo(HaveOccurred())
 			Expect(rsp.Result).To(Equal(true))
 			Expect(rsp.Data.Count).To(Equal(2))
@@ -1192,13 +1092,9 @@
 					},
 				},
 			}
-<<<<<<< HEAD
-			rsp, err := hostServerClient.SearchHostWithBiz(context.Background(), header, input)
-			util.RegisterResponse(rsp)
-=======
-			rsp, err := hostServerClient.SearchHost(context.Background(), header, input)
-			util.RegisterResponseWithRid(rsp, header)
->>>>>>> 3f6119e8
+
+			rsp, err := hostServerClient.SearchHostWithBiz(context.Background(), header, input)
+			util.RegisterResponseWithRid(rsp, header)
 			Expect(err).NotTo(HaveOccurred())
 			Expect(rsp.Result).To(Equal(true))
 			Expect(rsp.Data.Count).To(Equal(0))
@@ -1221,13 +1117,9 @@
 					},
 				},
 			}
-<<<<<<< HEAD
-			rsp, err := hostServerClient.SearchHostWithBiz(context.Background(), header, input)
-			util.RegisterResponse(rsp)
-=======
-			rsp, err := hostServerClient.SearchHost(context.Background(), header, input)
-			util.RegisterResponseWithRid(rsp, header)
->>>>>>> 3f6119e8
+
+			rsp, err := hostServerClient.SearchHostWithBiz(context.Background(), header, input)
+			util.RegisterResponseWithRid(rsp, header)
 			Expect(err).NotTo(HaveOccurred())
 			Expect(rsp.Result).To(Equal(true))
 			Expect(rsp.Data.Count).To(Equal(2))
@@ -1261,13 +1153,9 @@
 					},
 				},
 			}
-<<<<<<< HEAD
-			rsp, err := hostServerClient.SearchHostWithBiz(context.Background(), header, input)
-			util.RegisterResponse(rsp)
-=======
-			rsp, err := hostServerClient.SearchHost(context.Background(), header, input)
-			util.RegisterResponseWithRid(rsp, header)
->>>>>>> 3f6119e8
+
+			rsp, err := hostServerClient.SearchHostWithBiz(context.Background(), header, input)
+			util.RegisterResponseWithRid(rsp, header)
 			Expect(err).NotTo(HaveOccurred())
 			Expect(rsp.Result).To(Equal(true))
 			Expect(rsp.Data.Count).To(Equal(2))
@@ -1308,13 +1196,9 @@
 					Sort: "bk_host_id",
 				},
 			}
-<<<<<<< HEAD
-			rsp, err := hostServerClient.SearchHostWithBiz(context.Background(), header, input)
-			util.RegisterResponse(rsp)
-=======
-			rsp, err := hostServerClient.SearchHost(context.Background(), header, input)
-			util.RegisterResponseWithRid(rsp, header)
->>>>>>> 3f6119e8
+
+			rsp, err := hostServerClient.SearchHostWithBiz(context.Background(), header, input)
+			util.RegisterResponseWithRid(rsp, header)
 			Expect(err).NotTo(HaveOccurred())
 			Expect(rsp.Result).To(Equal(true))
 			Expect(rsp.Data.Count).To(Equal(1))
@@ -1406,13 +1290,9 @@
 				Sort: common.BKHostIDField,
 			},
 		}
-<<<<<<< HEAD
+
 		searchRsp, err := hostServerClient.SearchHostWithBiz(context.Background(), header, searchInput)
-		util.RegisterResponse(searchRsp)
-=======
-		searchRsp, err := hostServerClient.SearchHost(context.Background(), header, searchInput)
 		util.RegisterResponseWithRid(searchRsp, header)
->>>>>>> 3f6119e8
 		Expect(err).NotTo(HaveOccurred())
 		Expect(searchRsp.Result).To(Equal(true))
 		hostId1, err := commonutil.GetInt64ByInterface(searchRsp.Data.Info[0]["host"].(map[string]interface{})["bk_host_id"])
@@ -1480,13 +1360,9 @@
 				Sort: common.BKHostIDField,
 			},
 		}
-<<<<<<< HEAD
+
 		searchRsp, err := hostServerClient.SearchHostWithNoAuth(context.Background(), header, searchInput)
-		util.RegisterResponse(searchRsp)
-=======
-		searchRsp, err := hostServerClient.SearchHost(context.Background(), header, searchInput)
 		util.RegisterResponseWithRid(searchRsp, header)
->>>>>>> 3f6119e8
 		Expect(err).NotTo(HaveOccurred())
 		Expect(searchRsp.Result).To(Equal(true))
 		hostId1, err := commonutil.GetInt64ByInterface(searchRsp.Data.Info[0]["host"].(map[string]interface{})["bk_host_id"])
@@ -1520,13 +1396,9 @@
 		Expect(err).NotTo(HaveOccurred())
 
 		By("search updated host property")
-<<<<<<< HEAD
+
 		searchRsp, err = hostServerClient.SearchHostWithNoAuth(context.Background(), header, searchInput)
-		util.RegisterResponse(searchRsp)
-=======
-		searchRsp, err = hostServerClient.SearchHost(context.Background(), header, searchInput)
 		util.RegisterResponseWithRid(searchRsp, header)
->>>>>>> 3f6119e8
 		Expect(err).NotTo(HaveOccurred())
 		Expect(searchRsp.Result).To(Equal(true))
 		Expect(searchRsp.Data.Info[0]["host"].(map[string]interface{})["bk_asset_id"].(string)).To(Equal(""))
@@ -1564,13 +1436,9 @@
 				Sort: common.BKHostIDField,
 			},
 		}
-<<<<<<< HEAD
+
 		searchRsp, err := hostServerClient.SearchHostWithNoAuth(context.Background(), header, searchInput)
-		util.RegisterResponse(searchRsp)
-=======
-		searchRsp, err := hostServerClient.SearchHost(context.Background(), header, searchInput)
 		util.RegisterResponseWithRid(searchRsp, header)
->>>>>>> 3f6119e8
 		Expect(err).NotTo(HaveOccurred())
 		Expect(searchRsp.Result).To(Equal(true))
 		Expect(searchRsp.Data.Count).To(Equal(2))
@@ -1639,14 +1507,10 @@
 		}
 
 		By("search hosts")
-<<<<<<< HEAD
+
 		searchRsp, err := hostServerClient.SearchHostWithNoAuth(context.Background(), header,
 			&metadata.HostCommonSearch{})
-		util.RegisterResponse(searchRsp)
-=======
-		searchRsp, err := hostServerClient.SearchHost(context.Background(), header, &metadata.HostCommonSearch{})
 		util.RegisterResponseWithRid(searchRsp, header)
->>>>>>> 3f6119e8
 		Expect(err).NotTo(HaveOccurred())
 		Expect(searchRsp.Result).To(Equal(true))
 		Expect(searchRsp.Data.Count).To(Equal(2))
@@ -1684,14 +1548,9 @@
 		Expect(hostRsp.Result).To(Equal(false))
 
 		By("search hosts")
-<<<<<<< HEAD
 		searchRsp, err = hostServerClient.SearchHostWithNoAuth(context.Background(), header,
 			&metadata.HostCommonSearch{})
-		util.RegisterResponse(searchRsp)
-=======
-		searchRsp, err = hostServerClient.SearchHost(context.Background(), header, &metadata.HostCommonSearch{})
 		util.RegisterResponseWithRid(searchRsp, header)
->>>>>>> 3f6119e8
 		Expect(err).NotTo(HaveOccurred())
 		Expect(searchRsp.Result).To(Equal(true))
 		Expect(searchRsp.Data.Count).To(Equal(2))
@@ -1765,9 +1624,10 @@
 		Expect(hostRsp.Result).To(Equal(true), hostRsp.ToString())
 
 		By("get host ids")
-		searchRsp, err := hostServerClient.SearchHostWithNoAuth(context.Background(), header, &metadata.HostCommonSearch{
-			Page: metadata.BasePage{Sort: common.BKHostIDField},
-		})
+		searchRsp, err := hostServerClient.SearchHostWithNoAuth(context.Background(), header,
+			&metadata.HostCommonSearch{
+				Page: metadata.BasePage{Sort: common.BKHostIDField},
+			})
 		util.RegisterResponseWithRid(searchRsp, header)
 		Expect(err).NotTo(HaveOccurred())
 		Expect(searchRsp.Result).To(Equal(true))

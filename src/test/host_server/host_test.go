package host_server_test

import (
	"context"
	"encoding/json"
	"fmt"
	"strconv"

	"configcenter/src/common"
	"configcenter/src/common/mapstr"
	"configcenter/src/common/metadata"
	params "configcenter/src/common/paraparse"
	commonutil "configcenter/src/common/util"
	"configcenter/src/test"
	"configcenter/src/test/util"

	. "github.com/onsi/ginkgo"
	. "github.com/onsi/gomega"
)

var _ = Describe("host test", func() {
	var bizId, setId, moduleId, idleModuleId, faultModuleId, dirID int64
	var hostId, hostId1, hostId2, hostId3 int64

	Describe("test preparation", func() {
		It("create business bk_biz_name = 'cc_biz'", func() {
			test.ClearDatabase()

			input := map[string]interface{}{
				"life_cycle":        "2",
				"language":          "1",
				"bk_biz_maintainer": "admin",
				"bk_biz_name":       "cc_biz",
				"time_zone":         "Africa/Accra",
			}
			rsp, err := apiServerClient.CreateBiz(context.Background(), "0", header, input)
			util.RegisterResponse(rsp)
			Expect(err).NotTo(HaveOccurred())
			Expect(rsp.Result).To(Equal(true))
			Expect(rsp.Data).To(ContainElement("cc_biz"))
			bizId, err = commonutil.GetInt64ByInterface(rsp.Data["bk_biz_id"])
			Expect(err).NotTo(HaveOccurred())
		})

		It("create set", func() {
			input := mapstr.MapStr{
				"bk_set_name":         "test",
				"bk_parent_id":        bizId,
				"bk_supplier_account": "0",
				"bk_biz_id":           bizId,
				"bk_service_status":   "1",
				"bk_set_env":          "3",
			}
			rsp, e := instClient.CreateSet(context.Background(), bizId, header, input)
			util.RegisterResponseWithRid(rsp, header)
			Expect(e).NotTo(HaveOccurred())
			Expect(rsp["bk_set_name"].(string)).To(Equal("test"))
			parentIdRes, err := commonutil.GetInt64ByInterface(rsp["bk_parent_id"])
			Expect(err).NotTo(HaveOccurred())
			Expect(parentIdRes).To(Equal(bizId))
			bizIdRes, err := commonutil.GetInt64ByInterface(rsp["bk_biz_id"])
			Expect(err).NotTo(HaveOccurred())
			Expect(bizIdRes).To(Equal(bizId))
			setId, err = commonutil.GetInt64ByInterface(rsp["bk_set_id"])
			Expect(err).NotTo(HaveOccurred())
		})

		It("create module", func() {
			input := map[string]interface{}{
				"bk_module_name":      "cc_module",
				"bk_parent_id":        setId,
				"service_category_id": 2,
				"service_template_id": 0,
			}
			rsp, e := instClient.CreateModule(context.Background(), bizId, setId, header, input)
			util.RegisterResponseWithRid(rsp, header)
			Expect(e).NotTo(HaveOccurred())
			Expect(rsp["bk_module_name"].(string)).To(Equal("cc_module"))

			setIdRes, err := commonutil.GetInt64ByInterface(rsp["bk_set_id"])
			Expect(err).NotTo(HaveOccurred())
			Expect(setIdRes).To(Equal(setId))

			parentIdRes, err := commonutil.GetInt64ByInterface(rsp["bk_parent_id"])
			Expect(err).NotTo(HaveOccurred())
			Expect(parentIdRes).To(Equal(setId))
			moduleId, err = commonutil.GetInt64ByInterface(rsp["bk_module_id"])
			Expect(err).NotTo(HaveOccurred())
		})

		It("create resource pool directory", func() {
			dir := map[string]interface{}{
				"bk_module_name": "test",
			}
			rsp, err := dirClient.CreateResourceDirectory(context.Background(), header, dir)
			util.RegisterResponse(rsp)
			Expect(err).NotTo(HaveOccurred())
			Expect(rsp.Result).To(Equal(true))

			dirID = int64(rsp.Data.Created.ID)
		})
	})

	Describe("add host test", func() {
		It("add host using api", func() {
			input := map[string]interface{}{
				"bk_biz_id": bizId,
				"host_info": map[string]interface{}{
					"4": map[string]interface{}{
						"bk_host_innerip": "127.0.0.1",
						"bk_asset_id":     "addhost_api_asset_1",
						"bk_cloud_id":     0,
						"bk_comment":      "127.0.0.1 comment",
					},
				},
			}
			rsp, err := hostServerClient.AddHost(context.Background(), header, input)
			util.RegisterResponse(rsp)
			Expect(err).NotTo(HaveOccurred())
			Expect(rsp.Result).To(Equal(true), rsp.ToString())
		})

		It("search host created using api", func() {
			input := &params.HostCommonSearch{
				AppID: int(bizId),
				Ip: params.IPInfo{
					Data:  []string{"127.0.0.1"},
					Exact: 1,
					Flag:  "bk_host_innerip|bk_host_outerip",
				},
				Page: params.PageInfo{
					Sort: "bk_host_id",
				},
			}
			rsp, err := hostServerClient.SearchHost(context.Background(), header, input)
			util.RegisterResponse(rsp)
			Expect(err).NotTo(HaveOccurred())
			Expect(rsp.Result).To(Equal(true))
			Expect(rsp.Data.Count).To(Equal(1))
			data := rsp.Data.Info[0]["host"].(map[string]interface{})
			Expect(data["bk_host_innerip"].(string)).To(Equal("127.0.0.1"))
			Expect(data["bk_asset_id"].(string)).To(Equal("addhost_api_asset_1"))
			hostId1, err = commonutil.GetInt64ByInterface(data["bk_host_id"])
			Expect(err).NotTo(HaveOccurred())
		})

		It("add host using excel", func() {
			input := map[string]interface{}{
				"bk_biz_id": bizId,
				"host_info": map[string]interface{}{
					"5": map[string]interface{}{
						"bk_host_innerip": "127.0.0.2",
						"bk_asset_id":     "addhost_excel_asset_1",
						"bk_host_name":    "127.0.0.2",
					},
				},
				"input_type": "excel",
			}
			rsp, err := hostServerClient.AddHost(context.Background(), header, input)
			util.RegisterResponse(rsp)
			Expect(err).NotTo(HaveOccurred())
			Expect(rsp.Result).To(Equal(true))
		})

		It("search host created using excel", func() {
			input := &params.HostCommonSearch{
				AppID: int(bizId),
				Ip: params.IPInfo{
					Data:  []string{"127.0.0.2"},
					Exact: 1,
					Flag:  "bk_host_innerip|bk_host_outerip",
				},
				Page: params.PageInfo{
					Sort: "bk_host_id",
				},
			}
			rsp, err := hostServerClient.SearchHost(context.Background(), header, input)
			util.RegisterResponse(rsp)
			Expect(err).NotTo(HaveOccurred())
			Expect(rsp.Result).To(Equal(true))
			Expect(rsp.Data.Count).To(Equal(1))
			data := rsp.Data.Info[0]["host"].(map[string]interface{})
			Expect(data["bk_host_innerip"].(string)).To(Equal("127.0.0.2"))
			Expect(data["bk_asset_id"].(string)).To(Equal("addhost_excel_asset_1"))
			Expect(data["bk_host_name"].(string)).To(Equal("127.0.0.2"))
			hostId2, err = commonutil.GetInt64ByInterface(data["bk_host_id"])
			Expect(err).NotTo(HaveOccurred())
		})

		It("search host using multiple ips", func() {
			input := &params.HostCommonSearch{
				AppID: int(bizId),
				Ip: params.IPInfo{
					Data: []string{
						"127.0.0.1",
						"127.0.0.2",
					},
					Exact: 1,
					Flag:  "bk_host_innerip|bk_host_outerip",
				},
				Page: params.PageInfo{
					Sort: "bk_host_id",
				},
			}
			rsp, err := hostServerClient.SearchHost(context.Background(), header, input)
			util.RegisterResponse(rsp)
			Expect(err).NotTo(HaveOccurred())
			Expect(rsp.Result).To(Equal(true))
			Expect(rsp.Data.Count).To(Equal(2))
		})

		// This api is marked as deprecated
		// It("add host using agent", func() {
		// 	input := map[string]interface{}{
		// 		"host_info": map[string]interface{}{
		// 			"bk_host_innerip": "127.0.0.3",
		// 			"bk_asset_id":     "addhost_agent_asset_1",
		// 			"bk_cloud_id":     0,
		// 		},
		// 	}
		// 	rsp, err := hostServerClient.AddHostFromAgent(context.Background(), header, input)
		// 	util.RegisterResponse(rsp)
		// 	Expect(err).NotTo(HaveOccurred())
		// 	Expect(rsp.Result).To(Equal(true))
		// })

		// It("search host created using agent", func() {
		// 	input := &params.HostCommonSearch{
		// 		AppID: int(bizId),
		// 		Ip: params.IPInfo{
		// 			Data:  []string{"127.0.0.3"},
		// 			Exact: 1,
		// 			Flag:  "bk_host_innerip|bk_host_outerip",
		// 		},
		// 		Page: params.PageInfo{
		// 			Sort: "bk_host_id",
		// 		},
		// 	}
		// 	rsp, err := hostServerClient.SearchHost(context.Background(), header, input)
		// 	util.RegisterResponse(rsp)
		// 	Expect(err).NotTo(HaveOccurred())
		// 	Expect(rsp.Result).To(Equal(true))
		// 	Expect(rsp.Data.Count).To(Equal(1))
		// 	data := rsp.Data.Info[0]["host"].(map[string]interface{})
		// 	Expect(data["bk_host_innerip"].(string)).To(Equal("127.0.0.3"))
		// 	Expect(data["bk_asset_id"].(string)).To(Equal("addhost_agent_asset_1"))
		// })

		It("add host to resource", func() {
			input := map[string]interface{}{
				"host_info": map[string]interface{}{
					"4": map[string]interface{}{
						"bk_host_innerip": "127.0.0.4",
						"bk_cloud_id":     0,
					},
				},
			}
			rsp, err := hostServerClient.AddHost(context.Background(), header, input)
			util.RegisterResponse(rsp)
			Expect(err).NotTo(HaveOccurred())
			Expect(rsp.Result).To(Equal(true))
		})

		It("search resource host", func() {
			input := &params.HostCommonSearch{
				AppID: -1,
				Condition: []params.SearchCondition{
					{
						ObjectID: "biz",
						Condition: []interface{}{
							map[string]interface{}{
								"field":    "default",
								"operator": "$eq",
								"value":    1,
							},
						},
						Fields: []string{},
					},
				},
				Page: params.PageInfo{
					Sort: "bk_host_id",
				},
			}
			rsp, err := hostServerClient.SearchHost(context.Background(), header, input)
			util.RegisterResponse(rsp)
			Expect(err).NotTo(HaveOccurred())
			Expect(rsp.Result).To(Equal(true))
			Expect(rsp.Data.Count).To(Equal(1))
			data := rsp.Data.Info[0]["host"].(map[string]interface{})
			Expect(data["bk_host_innerip"].(string)).To(Equal("127.0.0.4"))
			hostId, err = commonutil.GetInt64ByInterface(data["bk_host_id"])
			Expect(err).NotTo(HaveOccurred())
		})

		It("get host base info", func() {
			rsp, err := hostServerClient.GetHostInstanceProperties(context.Background(), "0", strconv.FormatInt(hostId, 10), header)
			util.RegisterResponse(rsp)
			Expect(err).NotTo(HaveOccurred())
			Expect(rsp.Result).To(Equal(true))
			for _, data := range rsp.Data {
				if data.PropertyID == "bk_host_innerip" {
					Expect(data.PropertyValue).To(Equal("127.0.0.4"))
					break
				}
			}
		})

		It("get host count in multi cloud area", func() {
			opt := metadata.CloudAreaHostCount{CloudIDs: []int64{0, 100}}
			rsp, err := hostServerClient.FindCloudAreaHostCount(context.Background(), header, opt)
			util.RegisterResponse(rsp)
			Expect(err).NotTo(HaveOccurred())
			Expect(rsp.Result).To(Equal(true))
			Expect(len(rsp.Data)).To(Equal(2))
		})
	})

	Describe("transfer host test", func() {
		It("search biz host", func() {
			input := &params.HostCommonSearch{
				AppID: int(bizId),
				Page: params.PageInfo{
					Sort: "bk_host_id",
				},
			}
			rsp, err := hostServerClient.SearchHost(context.Background(), header, input)
			util.RegisterResponse(rsp)
			Expect(err).NotTo(HaveOccurred())
			Expect(rsp.Result).To(Equal(true))
			Expect(rsp.Data.Count).To(Equal(2))
			Expect(rsp.Data.Info[0]["host"].(map[string]interface{})["bk_host_innerip"].(string)).To(Equal("127.0.0.1"))
			Expect(rsp.Data.Info[1]["host"].(map[string]interface{})["bk_host_innerip"].(string)).To(Equal("127.0.0.2"))
		})

		It("transfer resourcehost to idlemodule", func() {
			input := &metadata.DefaultModuleHostConfigParams{
				ApplicationID: bizId,
				HostIDs: []int64{
					hostId,
				},
			}
			rsp, err := hostServerClient.AssignHostToApp(context.Background(), header, input)
			util.RegisterResponse(rsp)
			Expect(err).NotTo(HaveOccurred())
			Expect(rsp.Result).To(Equal(true))
		})

		It("search biz host", func() {
			input := &params.HostCommonSearch{
				AppID: int(bizId),
				Page: params.PageInfo{
					Sort: "bk_host_id",
				},
			}
			rsp, err := hostServerClient.SearchHost(context.Background(), header, input)
			util.RegisterResponse(rsp)
			Expect(err).NotTo(HaveOccurred())
			Expect(rsp.Result).To(Equal(true))
			Expect(rsp.Data.Count).To(Equal(3))
			Expect(rsp.Data.Info[0]["host"].(map[string]interface{})["bk_host_innerip"].(string)).To(Equal("127.0.0.1"))
			Expect(rsp.Data.Info[1]["host"].(map[string]interface{})["bk_host_innerip"].(string)).To(Equal("127.0.0.2"))
			Expect(rsp.Data.Info[2]["host"].(map[string]interface{})["bk_host_innerip"].(string)).To(Equal("127.0.0.4"))
		})

		It("transfer host to resourcemodule", func() {
			input := &metadata.DefaultModuleHostConfigParams{
				ApplicationID: bizId,
				HostIDs: []int64{
					hostId1,
				},
				ModuleID: dirID,
			}
			rsp, err := hostServerClient.MoveHostToResourcePool(context.Background(), header, input)
			util.RegisterResponse(rsp)
			Expect(err).NotTo(HaveOccurred())
			Expect(rsp.Result).To(Equal(true))
		})

		It("search biz host", func() {
			input := &params.HostCommonSearch{
				AppID: int(bizId),
				Page: params.PageInfo{
					Sort: "bk_host_id",
				},
			}
			rsp, err := hostServerClient.SearchHost(context.Background(), header, input)
			util.RegisterResponse(rsp)
			Expect(err).NotTo(HaveOccurred())
			Expect(rsp.Result).To(Equal(true))
			Expect(rsp.Data.Count).To(Equal(2))
			Expect(rsp.Data.Info[0]["host"].(map[string]interface{})["bk_host_innerip"].(string)).To(Equal("127.0.0.2"))
			Expect(rsp.Data.Info[1]["host"].(map[string]interface{})["bk_host_innerip"].(string)).To(Equal("127.0.0.4"))
		})

		It("transfer host module", func() {
			input := map[string]interface{}{
				"bk_biz_id": bizId,
				"bk_host_id": []int64{
					hostId2,
				},
				"bk_module_id": []int64{
					moduleId,
				},
				"is_increment": true,
			}
			rsp, err := hostServerClient.TransferHostModule(context.Background(), header, input)
			util.RegisterResponse(rsp)
			Expect(err).NotTo(HaveOccurred())
			Expect(rsp.Result).To(Equal(true))
		})

		It("transfer host same module", func() {
			input := map[string]interface{}{
				"bk_biz_id": bizId,
				"bk_host_id": []int64{
					hostId2,
				},
				"bk_module_id": []int64{
					moduleId,
				},
				"is_increment": true,
			}
			rsp, err := hostServerClient.TransferHostModule(context.Background(), header, input)
			util.RegisterResponse(rsp)
			Expect(err).NotTo(HaveOccurred())
			Expect(rsp.Result).To(Equal(true))
		})

		It("search module host", func() {
			input := &params.HostCommonSearch{
				AppID: int(bizId),
				Condition: []params.SearchCondition{
					{
						ObjectID: "module",
						Condition: []interface{}{
							map[string]interface{}{
								"field":    "bk_module_id",
								"operator": "$eq",
								"value":    moduleId,
							},
						},
						Fields: []string{},
					},
				},
				Page: params.PageInfo{
					Sort: "bk_host_id",
				},
			}
			rsp, err := hostServerClient.SearchHost(context.Background(), header, input)
			util.RegisterResponse(rsp)
			Expect(err).NotTo(HaveOccurred())
			Expect(rsp.Result).To(Equal(true))
			Expect(rsp.Data.Count).To(Equal(1))
			host := rsp.Data.Info[0]["host"].(map[string]interface{})
			Expect(host["bk_host_innerip"].(string)).To(Equal("127.0.0.2"))

			hostIdRes, err := commonutil.GetInt64ByInterface(host["bk_host_id"])
			Expect(err).NotTo(HaveOccurred())
			Expect(hostIdRes).To(Equal(hostId2))
			module := rsp.Data.Info[0]["module"].([]interface{})[0].(map[string]interface{})
			Expect(module["bk_module_name"].(string)).To(Equal("cc_module"))

			moduleIdRes, err := commonutil.GetInt64ByInterface(module["bk_module_id"])
			Expect(err).NotTo(HaveOccurred())
			Expect(moduleIdRes).To(Equal(moduleId))
		})

		It("add clone destion host", func() {
			input := map[string]interface{}{
				"bk_biz_id": 1,
				"host_info": map[string]interface{}{
					"4": map[string]interface{}{
						"bk_host_innerip": "127.0.0.5",
						"bk_asset_id":     "add_clone_destion_host",
						"bk_cloud_id":     0,
					},
				},
			}
			rsp, err := hostServerClient.AddHost(context.Background(), header, input)
			util.RegisterResponse(rsp)
			Expect(err).NotTo(HaveOccurred())
			Expect(rsp.Result).To(Equal(true))
		})
		It("clone host", func() {
			input := &metadata.CloneHostPropertyParams{
				AppID:   1,
				OrgIP:   "127.0.0.1",
				DstIP:   "127.0.0.5",
				CloudID: 0,
			}
			rsp, err := hostServerClient.CloneHostProperty(context.Background(), header, input)
			util.RegisterResponse(rsp)
			Expect(err).NotTo(HaveOccurred())
			Expect(rsp.Result).To(Equal(true), rsp.ToString())
		})

		It("search cloned host", func() {
			input := &params.HostCommonSearch{
				AppID: -1,
				Ip: params.IPInfo{
					Data:  []string{"127.0.0.5"},
					Exact: 0,
					Flag:  "bk_host_innerip|bk_host_outerip",
				},
				Condition: []params.SearchCondition{
					{
						ObjectID: "biz",
						Condition: []interface{}{
							map[string]interface{}{
								"field":    "default",
								"operator": "$eq",
								"value":    1,
							},
						},
						Fields: []string{},
					},
				},
			}
			rsp, err := hostServerClient.SearchHost(context.Background(), header, input)
			util.RegisterResponse(rsp)
			Expect(err).NotTo(HaveOccurred())
			Expect(rsp.Result).To(Equal(true))
			Expect(rsp.Data.Count).To(Equal(1))
			data := rsp.Data.Info[0]["host"].(map[string]interface{})
			Expect(data["bk_host_innerip"].(string)).To(Equal("127.0.0.5"))
			Expect(data["bk_comment"].(string)).To(Equal("127.0.0.1 comment"))

		})

		It("get instance topo", func() {
			rsp, err := instClient.GetInternalModule(context.Background(), "0", strconv.FormatInt(bizId, 10), header)
			util.RegisterResponse(rsp)
			Expect(err).NotTo(HaveOccurred())
			Expect(rsp.Result).To(Equal(true))
			Expect(rsp.Data.SetName).To(Equal("空闲机池"))
			Expect(len(rsp.Data.Module)).To(Equal(3))
			for _, module := range rsp.Data.Module {
				switch module.ModuleName {
				case "空闲机":
					idleModuleId = module.ModuleID
				case "故障机":
					faultModuleId = module.ModuleID
				}
			}
		})

		It("search fault host", func() {
			input := &params.HostCommonSearch{
				AppID: int(bizId),
				Condition: []params.SearchCondition{
					{
						ObjectID: "module",
						Condition: []interface{}{
							map[string]interface{}{
								"field":    "bk_module_id",
								"operator": "$eq",
								"value":    faultModuleId,
							},
						},
						Fields: []string{},
					},
				},
			}
			rsp, err := hostServerClient.SearchHost(context.Background(), header, input)
			util.RegisterResponse(rsp)
			Expect(err).NotTo(HaveOccurred())
			Expect(rsp.Result).To(Equal(true))
			Expect(rsp.Data.Count).To(Equal(0))
		})

		It("transfer host to fault module", func() {
			input := map[string]interface{}{
				"bk_biz_id": bizId,
				"bk_host_id": []int64{
					hostId2,
				},
				"bk_module_id": []int64{
					faultModuleId,
				},
				"is_increment": true,
			}
			rsp, err := hostServerClient.TransferHostModule(context.Background(), header, input)
			util.RegisterResponse(rsp)
			Expect(err).NotTo(HaveOccurred())
			Expect(rsp.Result).To(Equal(false))
		})

		It("search fault host", func() {
			input := &params.HostCommonSearch{
				AppID: int(bizId),
				Condition: []params.SearchCondition{
					{
						ObjectID: "module",
						Condition: []interface{}{
							map[string]interface{}{
								"field":    "bk_module_id",
								"operator": "$eq",
								"value":    faultModuleId,
							},
						},
						Fields: []string{},
					},
				},
			}
			rsp, err := hostServerClient.SearchHost(context.Background(), header, input)
			util.RegisterResponse(rsp)
			Expect(err).NotTo(HaveOccurred())
			Expect(rsp.Result).To(Equal(true))
			Expect(rsp.Data.Count).To(Equal(0))
		})

		It("transfer host to fault module", func() {
			input := &metadata.DefaultModuleHostConfigParams{
				ApplicationID: bizId,
				HostIDs: []int64{
					hostId2,
				},
			}
			rsp, err := hostServerClient.MoveHost2FaultModule(context.Background(), header, input)
			util.RegisterResponse(rsp)
			Expect(err).NotTo(HaveOccurred())
			Expect(rsp.Result).To(Equal(true))
		})

		It("search fault host", func() {
			input := &params.HostCommonSearch{
				AppID: int(bizId),
				Condition: []params.SearchCondition{
					{
						ObjectID: "module",
						Condition: []interface{}{
							map[string]interface{}{
								"field":    "bk_module_id",
								"operator": "$eq",
								"value":    faultModuleId,
							},
						},
						Fields: []string{},
					},
				},
			}
			rsp, err := hostServerClient.SearchHost(context.Background(), header, input)
			util.RegisterResponse(rsp)
			Expect(err).NotTo(HaveOccurred())
			Expect(rsp.Result).To(Equal(true))
			Expect(rsp.Data.Count).To(Equal(1))
			data := rsp.Data.Info[0]["host"].(map[string]interface{})
			Expect(data["bk_host_innerip"].(string)).To(Equal("127.0.0.2"))
		})

		It("search transfered module host", func() {
			input := &params.HostCommonSearch{
				AppID: int(bizId),
				Condition: []params.SearchCondition{
					{
						ObjectID: "module",
						Condition: []interface{}{
							map[string]interface{}{
								"field":    "bk_module_id",
								"operator": "$eq",
								"value":    moduleId,
							},
						},
						Fields: []string{},
					},
				},
			}
			rsp, err := hostServerClient.SearchHost(context.Background(), header, input)
			util.RegisterResponse(rsp)
			Expect(err).NotTo(HaveOccurred())
			Expect(rsp.Result).To(Equal(true))
			Expect(rsp.Data.Count).To(Equal(0))
		})

		It("transfer fault host to idle module", func() {
			input := map[string]interface{}{
				"bk_biz_id": bizId,
				"bk_host_id": []int64{
					hostId2,
				},
				"bk_module_id": []int64{
					idleModuleId,
				},
				"is_increment": true,
			}
			rsp, err := hostServerClient.TransferHostModule(context.Background(), header, input)
			util.RegisterResponse(rsp)
			Expect(err).NotTo(HaveOccurred())
			Expect(rsp.Result).To(Equal(false))
		})

		It("search idle host", func() {
			input := &params.HostCommonSearch{
				AppID: int(bizId),
				Condition: []params.SearchCondition{
					{
						ObjectID: "module",
						Condition: []interface{}{
							map[string]interface{}{
								"field":    "bk_module_id",
								"operator": "$eq",
								"value":    idleModuleId,
							},
						},
						Fields: []string{},
					},
				},
			}
			rsp, err := hostServerClient.SearchHost(context.Background(), header, input)
			util.RegisterResponse(rsp)
			Expect(err).NotTo(HaveOccurred())
			Expect(rsp.Result).To(Equal(true))
			Expect(rsp.Data.Count).To(Equal(1))
			data := rsp.Data.Info[0]["host"].(map[string]interface{})
			Expect(data["bk_host_innerip"].(string)).To(Equal("127.0.0.4"))
		})

		It("transfer host to idle module", func() {
			input := &metadata.DefaultModuleHostConfigParams{
				ApplicationID: bizId,
				HostIDs: []int64{
					hostId2,
				},
			}
			rsp, err := hostServerClient.MoveHost2EmptyModule(context.Background(), header, input)
			util.RegisterResponse(rsp)
			Expect(err).NotTo(HaveOccurred())
			Expect(rsp.Result).To(Equal(true))
		})

		It("search idle host", func() {
			input := &params.HostCommonSearch{
				AppID: int(bizId),
				Condition: []params.SearchCondition{
					{
						ObjectID: "module",
						Condition: []interface{}{
							map[string]interface{}{
								"field":    "bk_module_id",
								"operator": "$eq",
								"value":    idleModuleId,
							},
						},
						Fields: []string{},
					},
				},
				Page: params.PageInfo{
					Sort: "bk_host_id",
				},
			}
			rsp, err := hostServerClient.SearchHost(context.Background(), header, input)
			util.RegisterResponse(rsp)
			Expect(err).NotTo(HaveOccurred())
			Expect(rsp.Result).To(Equal(true))
			Expect(rsp.Data.Count).To(Equal(2))
			data := rsp.Data.Info[0]["host"].(map[string]interface{})
			data1 := rsp.Data.Info[1]["host"].(map[string]interface{})
			Expect("127.0.0.2").To(SatisfyAny(Equal(data["bk_host_innerip"].(string)), Equal(data1["bk_host_innerip"].(string))))
		})

		It("search fault host", func() {
			input := &params.HostCommonSearch{
				AppID: int(bizId),
				Condition: []params.SearchCondition{
					{
						ObjectID: "module",
						Condition: []interface{}{
							map[string]interface{}{
								"field":    "bk_module_id",
								"operator": "$eq",
								"value":    faultModuleId,
							},
						},
						Fields: []string{},
					},
				},
			}
			rsp, err := hostServerClient.SearchHost(context.Background(), header, input)
			util.RegisterResponse(rsp)
			Expect(err).NotTo(HaveOccurred())
			Expect(rsp.Result).To(Equal(true))
			Expect(rsp.Data.Count).To(Equal(0))
		})

		It("search resource host", func() {
			input := &params.HostCommonSearch{
				AppID: -1,
				Condition: []params.SearchCondition{
					{
						ObjectID: "biz",
						Condition: []interface{}{
							map[string]interface{}{
								"field":    "default",
								"operator": "$eq",
								"value":    1,
							},
						},
						Fields: []string{},
					},
				},
				Page: params.PageInfo{
					Sort: "bk_host_id",
				},
			}
			rsp, err := hostServerClient.SearchHost(context.Background(), header, input)
			util.RegisterResponse(rsp)
			Expect(err).NotTo(HaveOccurred())
			Expect(rsp.Result).To(Equal(true))
			Expect(rsp.Data.Count).To(Equal(2))
		})

		It("transfer host to resource pool default directory", func() {
			input := &metadata.DefaultModuleHostConfigParams{
				ApplicationID: bizId,
				HostIDs: []int64{
					hostId2,
				},
			}
			rsp, err := hostServerClient.MoveHostToResourcePool(context.Background(), header, input)
			util.RegisterResponse(rsp)
			Expect(err).NotTo(HaveOccurred())
			Expect(rsp.Result).To(Equal(true))
		})

		It("search resource host", func() {
			input := &params.HostCommonSearch{
				AppID: -1,
				Condition: []params.SearchCondition{
					{
						ObjectID: "biz",
						Condition: []interface{}{
							map[string]interface{}{
								"field":    "default",
								"operator": "$eq",
								"value":    1,
							},
						},
						Fields: []string{},
					},
				},
				Page: params.PageInfo{
					Sort: "bk_host_id",
				},
			}
			rsp, err := hostServerClient.SearchHost(context.Background(), header, input)
			util.RegisterResponse(rsp)
			Expect(err).NotTo(HaveOccurred())
			Expect(rsp.Result).To(Equal(true))
			Expect(rsp.Data.Count).To(Equal(3))
		})

		It("search resource host change start limit", func() {
			input := &params.HostCommonSearch{
				AppID: -1,
				Condition: []params.SearchCondition{
					{
						ObjectID: "biz",
						Condition: []interface{}{
							map[string]interface{}{
								"field":    "default",
								"operator": "$eq",
								"value":    1,
							},
						},
						Fields: []string{},
					},
				},
				Page: params.PageInfo{
					Sort:  "bk_host_id",
					Start: 2,
					Limit: 2,
				},
			}
			rsp, err := hostServerClient.SearchHost(context.Background(), header, input)
			util.RegisterResponse(rsp)
			Expect(err).NotTo(HaveOccurred())
			Expect(rsp.Result).To(Equal(true))
			Expect(rsp.Data.Count).To(Equal(3))
			Expect(len(rsp.Data.Info)).To(Equal(1))
			data := rsp.Data.Info[0]["host"].(map[string]interface{})
			Expect(data["bk_host_innerip"].(string)).To(Equal("127.0.0.5"))
		})

		It("search idle host", func() {
			input := &params.HostCommonSearch{
				AppID: int(bizId),
				Condition: []params.SearchCondition{
					{
						ObjectID: "module",
						Condition: []interface{}{
							map[string]interface{}{
								"field":    "bk_module_id",
								"operator": "$eq",
								"value":    idleModuleId,
							},
						},
						Fields: []string{},
					},
				},
			}
			rsp, err := hostServerClient.SearchHost(context.Background(), header, input)
			util.RegisterResponse(rsp)
			Expect(err).NotTo(HaveOccurred())
			Expect(rsp.Result).To(Equal(true))
			Expect(rsp.Data.Count).To(Equal(1))
		})

		It("add host", func() {
			input := map[string]interface{}{
				"bk_biz_id": bizId,
				"host_info": map[string]interface{}{
					"0": map[string]interface{}{
						"bk_host_innerip": "127.0.0.6",
						"bk_asset_id":     "host_sync_asset_1",
						"bk_cloud_id":     0,
					},
				},
			}
			rsp, err := hostServerClient.AddHost(context.Background(), header, input)
			util.RegisterResponse(rsp)
			Expect(err).NotTo(HaveOccurred())
			Expect(rsp.Result).To(Equal(true), rsp.ToString())
		})

		It("search idle host", func() {
			input := &params.HostCommonSearch{
				AppID: int(bizId),
				Condition: []params.SearchCondition{
					{
						ObjectID: "module",
						Condition: []interface{}{
							map[string]interface{}{
								"field":    "bk_module_id",
								"operator": "$eq",
								"value":    idleModuleId,
							},
						},
						Fields: []string{},
					},
				},
				Page: params.PageInfo{
					Sort: "bk_host_id",
				},
			}
			rsp, err := hostServerClient.SearchHost(context.Background(), header, input)
			util.RegisterResponse(rsp)
			Expect(err).NotTo(HaveOccurred())
			Expect(rsp.Result).To(Equal(true))
			Expect(rsp.Data.Count).To(Equal(2))
			data := rsp.Data.Info[1]["host"].(map[string]interface{})
			Expect(data["bk_host_innerip"].(string)).To(Equal("127.0.0.6"))
			hostId3, err = commonutil.GetInt64ByInterface(data["bk_host_id"])
			Expect(err).NotTo(HaveOccurred())
		})

		It("transfer host module", func() {
			input := map[string]interface{}{
				"bk_biz_id": bizId,
				"bk_host_id": []int64{
					hostId,
				},
				"bk_module_id": []int64{
					moduleId,
				},
				"is_increment": true,
			}
			rsp, err := hostServerClient.TransferHostModule(context.Background(), header, input)
			util.RegisterResponse(rsp)
			Expect(err).NotTo(HaveOccurred())
			Expect(rsp.Result).To(Equal(true))
		})

		It("transfer host module", func() {
			input := map[string]interface{}{
				"bk_biz_id": bizId,
				"bk_host_id": []int64{
					hostId3,
				},
				"bk_module_id": []int64{
					moduleId,
				},
				"is_increment": true,
			}
			rsp, err := hostServerClient.TransferHostModule(context.Background(), header, input)
			util.RegisterResponse(rsp)
			Expect(err).NotTo(HaveOccurred())
			Expect(rsp.Result).To(Equal(true), rsp.ToString())
		})

		It("search idle host", func() {
			input := &params.HostCommonSearch{
				AppID: int(bizId),
				Condition: []params.SearchCondition{
					{
						ObjectID: "module",
						Condition: []interface{}{
							map[string]interface{}{
								"field":    "bk_module_id",
								"operator": "$eq",
								"value":    idleModuleId,
							},
						},
						Fields: []string{},
					},
				},
			}
			rsp, err := hostServerClient.SearchHost(context.Background(), header, input)
			util.RegisterResponse(rsp)
			Expect(err).NotTo(HaveOccurred())
			Expect(rsp.Result).To(Equal(true))
			Expect(rsp.Data.Count).To(Equal(0))
		})

		It("search module host", func() {
			input := &params.HostCommonSearch{
				AppID: int(bizId),
				Condition: []params.SearchCondition{
					{
						ObjectID: "module",
						Condition: []interface{}{
							map[string]interface{}{
								"field":    "bk_module_id",
								"operator": "$eq",
								"value":    moduleId,
							},
						},
						Fields: []string{},
					},
				},
				Page: params.PageInfo{
					Sort: "bk_host_id",
				},
			}
			rsp, err := hostServerClient.SearchHost(context.Background(), header, input)
			util.RegisterResponse(rsp)
			Expect(err).NotTo(HaveOccurred())
			Expect(rsp.Result).To(Equal(true))
			Expect(rsp.Data.Count).To(Equal(2))
			data := rsp.Data.Info[0]["host"].(map[string]interface{})
			Expect(data["bk_host_innerip"].(string)).To(Equal("127.0.0.4"))
			data1 := rsp.Data.Info[1]["host"].(map[string]interface{})
			Expect(data1["bk_host_innerip"].(string)).To(Equal("127.0.0.6"))
		})

		It("move all module hosts to idle", func() {
			input := &metadata.SetHostConfigParams{
				ApplicationID: bizId,
				SetID:         setId,
				ModuleID:      moduleId,
			}
			rsp, err := hostServerClient.MoveSetHost2IdleModule(context.Background(), header, input)
			util.RegisterResponse(rsp)
			Expect(err).NotTo(HaveOccurred())
			Expect(rsp.Result).To(Equal(true))
		})

		It("search module host", func() {
			input := &params.HostCommonSearch{
				AppID: int(bizId),
				Condition: []params.SearchCondition{
					{
						ObjectID: "module",
						Condition: []interface{}{
							map[string]interface{}{
								"field":    "bk_module_id",
								"operator": "$eq",
								"value":    moduleId,
							},
						},
						Fields: []string{},
					},
				},
			}
			rsp, err := hostServerClient.SearchHost(context.Background(), header, input)
			util.RegisterResponse(rsp)
			Expect(err).NotTo(HaveOccurred())
			Expect(rsp.Result).To(Equal(true))
			Expect(rsp.Data.Count).To(Equal(0))
		})

		It("search idle host", func() {
			input := &params.HostCommonSearch{
				AppID: int(bizId),
				Condition: []params.SearchCondition{
					{
						ObjectID: "module",
						Condition: []interface{}{
							map[string]interface{}{
								"field":    "bk_module_id",
								"operator": "$eq",
								"value":    idleModuleId,
							},
						},
						Fields: []string{},
					},
				},
			}
			rsp, err := hostServerClient.SearchHost(context.Background(), header, input)
			util.RegisterResponse(rsp)
			Expect(err).NotTo(HaveOccurred())
			Expect(rsp.Result).To(Equal(true))
			Expect(rsp.Data.Count).To(Equal(2))
		})

		It("update idle host", func() {
			input := map[string]interface{}{
				"bk_host_id": fmt.Sprintf("%v,%v", hostId, hostId3),
				"bk_sn":      "update_bk_sn",
			}
			rsp, err := hostServerClient.UpdateHostBatch(context.Background(), header, input)
			util.RegisterResponse(rsp)
			Expect(err).NotTo(HaveOccurred())
			Expect(rsp.Result).To(Equal(true))
		})

		It("search idle host", func() {
			input := &params.HostCommonSearch{
				AppID: int(bizId),
				Condition: []params.SearchCondition{
					{
						ObjectID: "module",
						Condition: []interface{}{
							map[string]interface{}{
								"field":    "bk_module_id",
								"operator": "$eq",
								"value":    idleModuleId,
							},
						},
						Fields: []string{},
					},
				},
			}
			rsp, err := hostServerClient.SearchHost(context.Background(), header, input)
			util.RegisterResponse(rsp)
			Expect(err).NotTo(HaveOccurred())
			Expect(rsp.Result).To(Equal(true))
			Expect(rsp.Data.Count).To(Equal(2))
			data := rsp.Data.Info[0]["host"].(map[string]interface{})
			Expect(data["bk_sn"].(string)).To(Equal("update_bk_sn"))
			data1 := rsp.Data.Info[1]["host"].(map[string]interface{})
			Expect(data1["bk_sn"].(string)).To(Equal("update_bk_sn"))
		})

		It("delete resource host", func() {
			input := map[string]interface{}{
				"bk_host_id":          fmt.Sprintf("%v,%v", hostId1, hostId2),
				"bk_supplier_account": "0",
			}
			rsp, err := hostServerClient.DeleteHostBatch(context.Background(), header, input)
			util.RegisterResponse(rsp)
			Expect(err).NotTo(HaveOccurred())
			Expect(rsp.Result).To(Equal(true))
		})

		It("search resource host", func() {
			input := &params.HostCommonSearch{
				AppID: -1,
				Condition: []params.SearchCondition{
					{
						ObjectID: "biz",
						Condition: []interface{}{
							map[string]interface{}{
								"field":    "default",
								"operator": "$eq",
								"value":    1,
							},
						},
						Fields: []string{},
					},
				},
				Page: params.PageInfo{
					Sort: "bk_host_id",
				},
			}
			rsp, err := hostServerClient.SearchHost(context.Background(), header, input)
			util.RegisterResponse(rsp)
			Expect(err).NotTo(HaveOccurred())
			Expect(rsp.Result).To(Equal(true))
			Expect(rsp.Data.Count).To(Equal(1))
		})
	})
})

var _ = Describe("list_hosts_topo test", func() {
	It("list_hosts_topo", func() {
		test.ClearDatabase()

		By("create biz cc_biz_test")
		bizInput := map[string]interface{}{
			"life_cycle":        "2",
			"language":          "1",
			"bk_biz_maintainer": "admin",
			"bk_biz_name":       "cc_biz_test",
			"time_zone":         "Africa/Accra",
		}
		bizRsp, err := apiServerClient.CreateBiz(context.Background(), "0", header, bizInput)
		util.RegisterResponse(bizRsp)
		Expect(err).NotTo(HaveOccurred())
		Expect(bizRsp.Result).To(Equal(true))
		bizId, err := commonutil.GetInt64ByInterface(bizRsp.Data[common.BKAppIDField])
		Expect(err).NotTo(HaveOccurred())

		By("create set cc_set")
		setInput := mapstr.MapStr{
			"bk_set_name":         "cc_set",
			"bk_parent_id":        bizId,
			"bk_supplier_account": "0",
			"bk_biz_id":           bizId,
			"bk_service_status":   "1",
			"bk_set_env":          "3",
		}
		setRsp, err := instClient.CreateSet(context.Background(), bizId, header, setInput)
		util.RegisterResponse(setRsp)
		Expect(err).NotTo(HaveOccurred())
		setId, err := commonutil.GetInt64ByInterface(setRsp[common.BKSetIDField])
		Expect(err).NotTo(HaveOccurred())

		By("create module cc_module")
		moduleInput := map[string]interface{}{
			"bk_module_name":      "cc_module",
			"bk_parent_id":        setId,
			"service_category_id": 2,
			"service_template_id": 0,
		}
		moduleRsp, err := instClient.CreateModule(context.Background(), bizId, setId, header, moduleInput)
		util.RegisterResponseWithRid(moduleRsp, header)
		Expect(err).NotTo(HaveOccurred())
		moduleId1, err := commonutil.GetInt64ByInterface(moduleRsp[common.BKModuleIDField])
		Expect(err).NotTo(HaveOccurred())

		By("create module cc_module1")
		moduleInput1 := map[string]interface{}{
			"bk_module_name":      "cc_module1",
			"bk_parent_id":        setId,
			"service_category_id": 2,
			"service_template_id": 0,
		}
		moduleRsp1, err := instClient.CreateModule(context.Background(), bizId, setId, header, moduleInput1)
		util.RegisterResponseWithRid(moduleRsp1, header)
		Expect(err).NotTo(HaveOccurred())
		moduleId2, err := commonutil.GetInt64ByInterface(moduleRsp1[common.BKModuleIDField])
		Expect(err).NotTo(HaveOccurred())

		By("add host using api")
		hostInput := map[string]interface{}{
			"bk_biz_id": bizId,
			"host_info": map[string]interface{}{
				"4": map[string]interface{}{
					"bk_host_innerip": "127.0.0.1",
				},
				"5": map[string]interface{}{
					"bk_host_innerip": "127.0.0.2",
				},
			},
		}
		hostRsp, err := hostServerClient.AddHost(context.Background(), header, hostInput)
		util.RegisterResponse(hostRsp)
		Expect(err).NotTo(HaveOccurred())
		Expect(hostRsp.Result).To(Equal(true), hostRsp.ToString())

		By("search hosts")
		searchInput := &params.HostCommonSearch{
			AppID: int(bizId),
			Page: params.PageInfo{
				Sort: common.BKHostIDField,
			},
		}
		searchRsp, err := hostServerClient.SearchHost(context.Background(), header, searchInput)
		util.RegisterResponse(searchRsp)
		Expect(err).NotTo(HaveOccurred())
		Expect(searchRsp.Result).To(Equal(true))
		hostId1, err := commonutil.GetInt64ByInterface(searchRsp.Data.Info[0]["host"].(map[string]interface{})["bk_host_id"])
		Expect(err).NotTo(HaveOccurred())
		hostId2, err := commonutil.GetInt64ByInterface(searchRsp.Data.Info[1]["host"].(map[string]interface{})["bk_host_id"])
		Expect(err).NotTo(HaveOccurred())

		By("transfer host module")
		transferInput := map[string]interface{}{
			"bk_biz_id": bizId,
			"bk_host_id": []int64{
				hostId1,
			},
			"bk_module_id": []int64{
				moduleId1,
				moduleId2,
			},
			"is_increment": true,
		}
		transferRsp, err := hostServerClient.TransferHostModule(context.Background(), header, transferInput)
		util.RegisterResponse(transferRsp)
		Expect(err).NotTo(HaveOccurred())
		Expect(transferRsp.Result).To(Equal(true))

		By("list hosts topo")
		rsp, err := hostServerClient.ListBizHostsTopo(context.Background(), header, bizId, &metadata.ListHostsWithNoBizParameter{Page: metadata.BasePage{Sort: common.BKHostIDField, Limit: 10}, Fields: []string{"bk_host_id"}})
		util.RegisterResponse(rsp)
		Expect(err).NotTo(HaveOccurred())
		Expect(rsp.Result).To(Equal(true))
		j, err := json.Marshal(rsp.Data)
		Expect(j).To(MatchRegexp(`.*"count":2.*`))
		Expect(j).To(MatchRegexp(fmt.Sprintf(`.*"bk_host_id":%d.*`, hostId1)))
		Expect(j).To(MatchRegexp(fmt.Sprintf(`.*"bk_host_id":%d.*`, hostId2)))
		Expect(j).To(MatchRegexp(fmt.Sprintf(`.*"bk_set_id":%d.*`, setId)))
		Expect(j).To(MatchRegexp(fmt.Sprintf(`.*"bk_module_id":%d.*`, moduleId1)))
		Expect(j).To(MatchRegexp(fmt.Sprintf(`.*"bk_module_id":%d.*`, moduleId2)))
	})
})

var _ = Describe("batch_update_host test", func() {
	It("batch_update_host", func() {
		test.ClearDatabase()

		By("add host using api")
		hostInput := map[string]interface{}{
			"host_info": map[string]interface{}{
				"4": map[string]interface{}{
					"bk_host_innerip": "127.0.0.1",
				},
				"5": map[string]interface{}{
					"bk_host_innerip": "127.0.0.2",
				},
			},
		}
		hostRsp, err := hostServerClient.AddHost(context.Background(), header, hostInput)
		util.RegisterResponse(hostRsp)
		Expect(err).NotTo(HaveOccurred())
		Expect(hostRsp.Result).To(Equal(true), hostRsp.ToString())

		By("search hosts")
		searchInput := &params.HostCommonSearch{
			Page: params.PageInfo{
				Sort: common.BKHostIDField,
			},
		}
		searchRsp, err := hostServerClient.SearchHost(context.Background(), header, searchInput)
		util.RegisterResponse(searchRsp)
		Expect(err).NotTo(HaveOccurred())
		Expect(searchRsp.Result).To(Equal(true))
		hostId1, err := commonutil.GetInt64ByInterface(searchRsp.Data.Info[0]["host"].(map[string]interface{})["bk_host_id"])
		Expect(err).NotTo(HaveOccurred())
		hostId2, err := commonutil.GetInt64ByInterface(searchRsp.Data.Info[1]["host"].(map[string]interface{})["bk_host_id"])
		Expect(err).NotTo(HaveOccurred())

		By("update host property batch, bk_asset_id is not editable field")
		updateInput := map[string]interface{}{
			"update": []map[string]interface{}{
				{
					common.BKHostIDField: hostId1,
					"properties": map[string]interface{}{
						"bk_asset_id": "batch_update1",
						"operator":    "admin",
						"bk_comment":  "test",
						"bk_isp_name": "1",
					},
				},
				{
					common.BKHostIDField: hostId2,
					"properties": map[string]interface{}{
						"bk_bak_operator": "admin",
						"bk_host_outerip": "127.2.3.4",
					},
				},
			},
		}
		updateRsp, err := hostServerClient.UpdateHostPropertyBatch(context.Background(), header, updateInput)
		util.RegisterResponse(updateRsp)
		Expect(err).NotTo(HaveOccurred())
		Expect(updateRsp.Result).To(Equal(true))

		By("search updated host property")
		searchRsp, err = hostServerClient.SearchHost(context.Background(), header, searchInput)
		util.RegisterResponse(searchRsp)
		Expect(err).NotTo(HaveOccurred())
		Expect(searchRsp.Result).To(Equal(true))
		Expect(searchRsp.Data.Info[0]["host"].(map[string]interface{})["bk_asset_id"].(string)).To(Equal(""))
		Expect(searchRsp.Data.Info[0]["host"].(map[string]interface{})["operator"].(string)).To(Equal("admin"))
		Expect(searchRsp.Data.Info[0]["host"].(map[string]interface{})["bk_comment"].(string)).To(Equal("test"))
		Expect(searchRsp.Data.Info[0]["host"].(map[string]interface{})["bk_isp_name"].(string)).To(Equal("1"))
		Expect(searchRsp.Data.Info[1]["host"].(map[string]interface{})["bk_bak_operator"].(string)).To(Equal("admin"))
		Expect(searchRsp.Data.Info[1]["host"].(map[string]interface{})["bk_host_outerip"].(string)).To(Equal("127.2.3.4"))
	})
})

var _ = Describe("multiple ip host validation test", func() {
	It("multiple ip host validation", func() {
		test.ClearDatabase()

		By("add hosts with different ip using api")
		hostInput := map[string]interface{}{
			"host_info": map[string]interface{}{
				"1": map[string]interface{}{
					"bk_host_innerip": "1.0.0.1,1.0.0.2",
				},
				"2": map[string]interface{}{
					"bk_host_innerip": "1.0.0.3",
				},
			},
		}
		hostRsp, err := hostServerClient.AddHost(context.Background(), header, hostInput)
		util.RegisterResponse(hostRsp)
		Expect(err).NotTo(HaveOccurred())
		Expect(hostRsp.Result).To(Equal(true), hostRsp.ToString())

		By("search hosts")
		searchInput := &params.HostCommonSearch{
			Page: params.PageInfo{
				Sort: common.BKHostIDField,
			},
		}
		searchRsp, err := hostServerClient.SearchHost(context.Background(), header, searchInput)
		util.RegisterResponse(searchRsp)
		Expect(err).NotTo(HaveOccurred())
		Expect(searchRsp.Result).To(Equal(true))
		Expect(searchRsp.Data.Count).To(Equal(2))

		By("add same multiple ip host using api")
		input := &metadata.CreateModelInstance{
			Data: map[string]interface{}{
				"bk_host_innerip": "1.0.0.1,1.0.0.2",
				"bk_cloud_id":     0,
			},
		}
		addHostResult, err := test.GetClientSet().CoreService().Instance().CreateInstance(context.Background(), header, common.BKInnerObjIDHost, input)
		util.RegisterResponse(addHostResult)
		Expect(err).To(HaveOccurred())

		By("add hosts with one same ip using api")
		input = &metadata.CreateModelInstance{
			Data: map[string]interface{}{
				"bk_host_innerip": "1.0.0.1",
				"bk_cloud_id":     0,
			},
		}
		addHostResult, err = test.GetClientSet().CoreService().Instance().CreateInstance(context.Background(), header, common.BKInnerObjIDHost, input)
		util.RegisterResponse(addHostResult)
		Expect(err).To(HaveOccurred())
	})
})

var _ = Describe("add_host_to_resource_pool test", func() {
	It("add_host_to_resource_pool", func() {
		test.ClearDatabase()

		By("add hosts to resource pool default module")
		hostInput := metadata.AddHostToResourcePoolHostList{
			HostInfo: []map[string]interface{}{
				{
					common.BKHostInnerIPField: "1.0.0.1",
					common.BKCloudIDField:     0,
				},
				{
					common.BKHostInnerIPField: "1.0.0.2",
					common.BKCloudIDField:     0,
				},
			},
		}
		hostRsp, err := hostServerClient.AddHostToResourcePool(context.Background(), header, hostInput)
		util.RegisterResponse(hostRsp)
		Expect(err).NotTo(HaveOccurred())
		Expect(hostRsp.Result).To(Equal(true), hostRsp.ToString())
		js, err := json.Marshal(hostRsp.Data)
		Expect(err).NotTo(HaveOccurred())
		result := metadata.AddHostToResourcePoolResult{}
		err = json.Unmarshal(js, &result)
		Expect(err).NotTo(HaveOccurred())
		Expect(len(result.Success)).To(Equal(2))
		Expect(len(result.Error)).To(Equal(0))
		var hostID1, hostID2 int64
		if result.Success[0].Index == 0 {
			hostID1 = result.Success[0].HostID
			hostID2 = result.Success[1].HostID
		} else {
			hostID1 = result.Success[1].HostID
			hostID2 = result.Success[0].HostID
		}

		By("search hosts")
		searchRsp, err := hostServerClient.SearchHost(context.Background(), header, &params.HostCommonSearch{})
		util.RegisterResponse(searchRsp)
		Expect(err).NotTo(HaveOccurred())
		Expect(searchRsp.Result).To(Equal(true))
		Expect(searchRsp.Data.Count).To(Equal(2))
		host1 := searchRsp.Data.Info[0]["host"].(map[string]interface{})
		host2 := searchRsp.Data.Info[1]["host"].(map[string]interface{})
		host1ID, err := commonutil.GetInt64ByInterface(host1[common.BKHostIDField])
		Expect(err).NotTo(HaveOccurred())
		host2ID, err := commonutil.GetInt64ByInterface(host2[common.BKHostIDField])
		Expect(err).NotTo(HaveOccurred())
		if host1[common.BKHostInnerIPField] == "1.0.0.1" {
			Expect(host1ID).To(Equal(hostID1))
			Expect(host2ID).To(Equal(hostID2))
		} else {
			Expect(host1ID).To(Equal(hostID2))
			Expect(host2ID).To(Equal(hostID1))
		}

		By("add hosts to resource pool invalid module")
		hostInput = metadata.AddHostToResourcePoolHostList{
			HostInfo: []map[string]interface{}{
				{
					common.BKHostInnerIPField: "1.0.0.3",
					common.BKCloudIDField:     0,
				},
				{
					common.BKHostInnerIPField: "1.0.0.4",
					common.BKCloudIDField:     0,
				},
			},
			Directory: 1000,
		}
		hostRsp, err = hostServerClient.AddHostToResourcePool(context.Background(), header, hostInput)
		util.RegisterResponse(hostRsp)
		Expect(err).NotTo(HaveOccurred())
		Expect(hostRsp.Result).To(Equal(false))

		By("search hosts")
		searchRsp, err = hostServerClient.SearchHost(context.Background(), header, &params.HostCommonSearch{})
		util.RegisterResponse(searchRsp)
		Expect(err).NotTo(HaveOccurred())
		Expect(searchRsp.Result).To(Equal(true))
		Expect(searchRsp.Data.Count).To(Equal(2))

		By("add hosts to resource pool one invalid host")
		hostInput = metadata.AddHostToResourcePoolHostList{
			HostInfo: []map[string]interface{}{
				{
					common.BKHostInnerIPField: "1.0.0.5",
					common.BKCloudIDField:     0,
				},
				{
					"bk_host_innerip":     "",
					common.BKCloudIDField: 0,
				},
			},
		}
		hostRsp, err = hostServerClient.AddHostToResourcePool(context.Background(), header, hostInput)
		util.RegisterResponse(hostRsp)
		Expect(err).NotTo(HaveOccurred())
		Expect(hostRsp.Result).To(Equal(false))
		js, err = json.Marshal(hostRsp.Data)
		Expect(err).NotTo(HaveOccurred())
		result = metadata.AddHostToResourcePoolResult{}
		err = json.Unmarshal(js, &result)
		Expect(err).NotTo(HaveOccurred())
		Expect(len(result.Success)).To(Equal(1))
		Expect(result.Success[0].Index).To(Equal(0))
		Expect(len(result.Error)).To(Equal(1))
		Expect(result.Error[0].Index).To(Equal(1))

		By("search hosts")
		searchRsp, err = hostServerClient.SearchHost(context.Background(), header, &params.HostCommonSearch{
			Page: params.PageInfo{
				Sort: common.BKHostIDField,
			},
		})
		util.RegisterResponse(searchRsp)
		Expect(err).NotTo(HaveOccurred())
		Expect(searchRsp.Result).To(Equal(true))
		Expect(searchRsp.Data.Count).To(Equal(3))
		hostID, err := commonutil.GetInt64ByInterface(searchRsp.Data.Info[2]["host"].(map[string]interface{})[common.BKHostIDField])
		Expect(err).NotTo(HaveOccurred())
		Expect(hostID).To(Equal(result.Success[0].HostID))
	})
})

var _ = Describe("cloud host test", func() {
	ctx := context.Background()
<<<<<<< HEAD
	var bizID, bizID1, setID, moduleID, hostID1, hostID2 int64

	It("test preparation", func() {
=======
	var bizID, bizID1, setID, moduleID, hostID1, hostID2, cloudID int64

	It("test preparation", func() {
		By("create cloud area name = 'cloud_host_plat'", func() {
			resp, err := hostServerClient.CreateCloudArea(context.Background(), header, map[string]interface{}{
				"bk_cloud_name":   "cloud_host_plat",
				"bk_status":       "1",
				"bk_cloud_vendor": "1",
				"bk_account_id":   2,
				"creator":         "admin",
			})
			util.RegisterResponse(resp)
			Expect(err).NotTo(HaveOccurred())
			Expect(resp.Result).To(Equal(true))
			cloudID = int64(resp.Data.Created.ID)
		})

>>>>>>> fdf7e573
		By("create business bk_biz_name = 'cloud_host_biz'", func() {
			input := map[string]interface{}{
				"life_cycle":        "2",
				"language":          "1",
				"bk_biz_maintainer": "admin",
				"bk_biz_name":       "cloud_host_biz",
				"time_zone":         "Africa/Accra",
			}
			rsp, err := apiServerClient.CreateBiz(ctx, "0", header, input)
			util.RegisterResponseWithRid(rsp, header)
			Expect(err).NotTo(HaveOccurred())
			Expect(rsp.Result).To(Equal(true))
			bizID, err = commonutil.GetInt64ByInterface(rsp.Data["bk_biz_id"])
			Expect(err).NotTo(HaveOccurred())
		})

		By("create set", func() {
			input := mapstr.MapStr{
				"bk_set_name":       "cloud_host_set",
				"bk_parent_id":      bizID,
				"bk_biz_id":         bizID,
				"bk_service_status": "1",
				"bk_set_env":        "3",
			}
			rsp, err := instClient.CreateSet(ctx, bizID, header, input)
			util.RegisterResponseWithRid(rsp, header)
			Expect(err).NotTo(HaveOccurred())
			var e error
			setID, e = commonutil.GetInt64ByInterface(rsp["bk_set_id"])
			Expect(e).NotTo(HaveOccurred())
		})

		By("create module", func() {
			input := map[string]interface{}{
				"bk_module_name":      "cloud_host_module",
				"bk_parent_id":        setID,
				"service_category_id": 2,
			}
			rsp, err := instClient.CreateModule(ctx, bizID, setID, header, input)
			util.RegisterResponseWithRid(rsp, header)
			Expect(err).NotTo(HaveOccurred())
			var e error
			moduleID, e = commonutil.GetInt64ByInterface(rsp["bk_module_id"])
			Expect(e).NotTo(HaveOccurred())
		})

		By("create business bk_biz_name = 'trans_cloud_host_biz'", func() {
			input := map[string]interface{}{
				"life_cycle":        "2",
				"language":          "1",
				"bk_biz_maintainer": "admin",
				"bk_biz_name":       "trans_cloud_host_biz",
				"time_zone":         "Africa/Accra",
			}
			rsp, err := apiServerClient.CreateBiz(ctx, "0", header, input)
			util.RegisterResponseWithRid(rsp, header)
			Expect(err).NotTo(HaveOccurred())
			Expect(rsp.Result).To(Equal(true))
			bizID1, err = commonutil.GetInt64ByInterface(rsp.Data["bk_biz_id"])
			Expect(err).NotTo(HaveOccurred())
		})
	})

	It("add cloud host to biz idle module test", func() {
		By("add cloud hosts to biz idle module", func() {
			input := &metadata.AddCloudHostToBizParam{
				BizID: bizID,
				HostInfo: []mapstr.MapStr{
					{
						common.BKHostInnerIPField: "127.0.0.111",
<<<<<<< HEAD
						common.BKCloudIDField:     0,
					},
					{
						common.BKHostInnerIPField: "127.0.0.112",
						common.BKCloudIDField:     0,
=======
						common.BKCloudIDField:     cloudID,
					},
					{
						common.BKHostInnerIPField: "127.0.0.112",
						common.BKCloudIDField:     cloudID,
>>>>>>> fdf7e573
					},
				},
			}

			rsp, err := hostServerClient.AddCloudHostToBiz(ctx, header, input)
			util.RegisterResponseWithRid(rsp, header)
			Expect(err).NotTo(HaveOccurred())
			Expect(len(rsp.IDs)).To(Equal(2))
			hostID1, hostID2 = rsp.IDs[0], rsp.IDs[1]
		})

		By("check created cloud hosts", func() {
<<<<<<< HEAD
			rsp, err := hostServerClient.SearchHost(ctx, header, &params.HostCommonSearch{AppID: int(bizID)})
=======
			rsp, err := hostServerClient.SearchHost(ctx, header, &params.HostCommonSearch{
				AppID: int(bizID),
				Page:  params.PageInfo{Sort: common.BKHostInnerIPField},
			})
>>>>>>> fdf7e573
			util.RegisterResponseWithRid(rsp, header)
			Expect(err).NotTo(HaveOccurred())
			Expect(rsp.Result).To(Equal(true))

			for _, data := range rsp.Data.Info {
				host, ok := data["host"].(map[string]interface{})
				Expect(ok).To(Equal(true))
				hostID, err := commonutil.GetInt64ByInterface(host[common.BKHostIDField])
				Expect(err).NotTo(HaveOccurred())
				innerIP := commonutil.GetStrByInterface(host[common.BKHostInnerIPField])
				Expect(hostID == hostID1 && innerIP == "127.0.0.111" || hostID == hostID2 && innerIP == "127.0.0.112").
					To(Equal(true))
			}
		})

<<<<<<< HEAD
=======
		By("import cloud host to same biz again", func() {
			input := &metadata.AddCloudHostToBizParam{
				BizID: bizID,
				HostInfo: []mapstr.MapStr{{
					common.BKHostInnerIPField: "127.0.0.111",
					common.BKCloudIDField:     cloudID,
					common.BKHostNameField:    "127.0.0.111",
				}},
			}

			rsp, err := hostServerClient.AddCloudHostToBiz(ctx, header, input)
			util.RegisterResponseWithRid(rsp, header)
			Expect(err).NotTo(HaveOccurred())

			searchRsp, e := hostServerClient.SearchHost(ctx, header, &params.HostCommonSearch{AppID: int(bizID)})
			util.RegisterResponseWithRid(rsp, header)
			Expect(e).NotTo(HaveOccurred())
			Expect(searchRsp.Result).To(Equal(true))

			for _, data := range searchRsp.Data.Info {
				host, ok := data["host"].(map[string]interface{})
				Expect(ok).To(Equal(true))
				hostID, err := commonutil.GetInt64ByInterface(host[common.BKHostIDField])
				Expect(err).NotTo(HaveOccurred())
				if hostID == hostID1 {
					Expect(commonutil.GetStrByInterface(host[common.BKHostNameField])).To(Equal("127.0.0.111"))
				}
			}
		})

>>>>>>> fdf7e573
		By("transfer cloud host to resource pool", func() {
			input := &metadata.DefaultModuleHostConfigParams{
				ApplicationID: bizID1,
				HostIDs:       []int64{hostID1},
			}
			rsp, err := hostServerClient.MoveHostToResourcePool(ctx, header, input)
			util.RegisterResponseWithRid(rsp, header)
			Expect(err).NotTo(HaveOccurred())
			Expect(rsp.Result).To(Equal(false))
		})

		By("transfer cloud host to another biz", func() {
			input := &metadata.TransferHostAcrossBusinessParameter{
				SrcAppID: bizID,
				DstAppID: bizID1,
				HostID:   []int64{hostID1, hostID2},
			}
			err := hostServerClient.TransferHostAcrossBusiness(ctx, header, input)
			util.RegisterResponseWithRid(err, header)
			Expect(err).To(HaveOccurred())
		})

		By("add cloud hosts to invalid biz", func() {
			input := &metadata.AddCloudHostToBizParam{
				BizID: 1000,
				HostInfo: []mapstr.MapStr{
					{
						common.BKHostInnerIPField: "127.0.0.113",
<<<<<<< HEAD
						common.BKCloudIDField:     0,
=======
						common.BKCloudIDField:     cloudID,
>>>>>>> fdf7e573
					},
				},
			}

			rsp, err := hostServerClient.AddCloudHostToBiz(ctx, header, input)
			util.RegisterResponseWithRid(rsp, header)
			Expect(err).To(HaveOccurred())
		})

		By("add cloud hosts with invalid host", func() {
			input := &metadata.AddCloudHostToBizParam{
				BizID: bizID,
				HostInfo: []mapstr.MapStr{
					{
						common.BKHostInnerIPField: "127.0.0.114",
<<<<<<< HEAD
						common.BKCloudIDField:     0,
					},
					{
						common.BKHostInnerIPField: "127.0.0.1144",
						common.BKCloudIDField:     0,
=======
						common.BKCloudIDField:     cloudID,
					},
					{
						common.BKHostInnerIPField: "127.0.0.1144",
						common.BKCloudIDField:     cloudID,
>>>>>>> fdf7e573
					},
				},
			}

			rsp, err := hostServerClient.AddCloudHostToBiz(ctx, header, input)
			util.RegisterResponseWithRid(rsp, header)
			Expect(err).To(HaveOccurred())
		})

<<<<<<< HEAD
		By("add cloud hosts with duplicate host", func() {
			input := &metadata.AddCloudHostToBizParam{
				BizID: bizID,
				HostInfo: []mapstr.MapStr{{
					common.BKHostInnerIPField: "127.0.0.111",
					common.BKCloudIDField:     0,
=======
		By("add cloud hosts with duplicate host in different biz", func() {
			input := &metadata.AddCloudHostToBizParam{
				BizID: bizID1,
				HostInfo: []mapstr.MapStr{{
					common.BKHostInnerIPField: "127.0.0.111",
					common.BKCloudIDField:     cloudID,
>>>>>>> fdf7e573
				}},
			}

			rsp, err := hostServerClient.AddCloudHostToBiz(ctx, header, input)
			util.RegisterResponseWithRid(rsp, header)
			Expect(err).To(HaveOccurred())
		})

		By("add cloud hosts with no biz", func() {
			input := &metadata.AddCloudHostToBizParam{
				HostInfo: []mapstr.MapStr{{
					common.BKHostInnerIPField: "127.0.0.115",
<<<<<<< HEAD
					common.BKCloudIDField:     0,
=======
					common.BKCloudIDField:     cloudID,
>>>>>>> fdf7e573
				}},
			}

			rsp, err := hostServerClient.AddCloudHostToBiz(ctx, header, input)
			util.RegisterResponseWithRid(rsp, header)
			Expect(err).To(HaveOccurred())
		})

		By("add cloud hosts with no host", func() {
			input := &metadata.AddCloudHostToBizParam{
				BizID: bizID,
			}

			rsp, err := hostServerClient.AddCloudHostToBiz(ctx, header, input)
			util.RegisterResponseWithRid(rsp, header)
			Expect(err).To(HaveOccurred())
		})
	})

	It("delete cloud host from biz idle set test", func() {
		By("delete cloud hosts from invalid biz", func() {
			input := &metadata.DeleteCloudHostFromBizParam{
				BizID:   bizID1,
				HostIDs: []int64{hostID1},
			}

			err := hostServerClient.DeleteCloudHostFromBiz(ctx, header, input)
			util.RegisterResponseWithRid(err, header)
			Expect(err).To(HaveOccurred())
		})

		By("delete cloud hosts with invalid host", func() {
			input := &metadata.DeleteCloudHostFromBizParam{
				BizID:   bizID,
				HostIDs: []int64{hostId},
			}

			err := hostServerClient.DeleteCloudHostFromBiz(ctx, header, input)
			util.RegisterResponseWithRid(err, header)
			Expect(err).To(HaveOccurred())
		})

		By("transfer cloud host to biz module", func() {
			input := map[string]interface{}{
				"bk_biz_id": bizID,
				"bk_host_id": []int64{
					hostID1,
				},
				"bk_module_id": []int64{
					moduleID,
				},
			}
			rsp, err := hostServerClient.TransferHostModule(ctx, header, input)
			util.RegisterResponseWithRid(rsp, header)
			Expect(err).NotTo(HaveOccurred())
			Expect(rsp.Result).To(Equal(true))
		})

		By("delete cloud hosts from biz module", func() {
			input := &metadata.DefaultModuleHostConfigParams{
				ApplicationID: bizID1,
				HostIDs:       []int64{hostID1, hostID2},
			}
			rsp, err := hostServerClient.MoveHostToResourcePool(ctx, header, input)
			util.RegisterResponseWithRid(rsp, header)
			Expect(err).NotTo(HaveOccurred())
			Expect(rsp.Result).To(Equal(false))
		})

		By("transfer cloud host to idle set", func() {
			input := &metadata.DefaultModuleHostConfigParams{
				ApplicationID: bizID,
				HostIDs:       []int64{hostID1},
			}
			rsp, err := hostServerClient.MoveHost2FaultModule(ctx, header, input)
			util.RegisterResponseWithRid(rsp, header)
			Expect(err).NotTo(HaveOccurred())
			Expect(rsp.Result).To(Equal(true))
		})

		By("delete cloud hosts from idle set", func() {
			input := &metadata.DeleteCloudHostFromBizParam{
				BizID:   bizID,
				HostIDs: []int64{hostID1, hostID2},
			}
			err := hostServerClient.DeleteCloudHostFromBiz(ctx, header, input)
			util.RegisterResponseWithRid(err, header)
			Expect(err).NotTo(HaveOccurred())
		})

		By("check deleted cloud hosts", func() {
			rsp, err := hostServerClient.SearchHost(ctx, header, &params.HostCommonSearch{AppID: int(bizID)})
			util.RegisterResponseWithRid(rsp, header)
			Expect(err).NotTo(HaveOccurred())
			Expect(rsp.Result).To(Equal(true))
			Expect(rsp.Data.Count).To(Equal(0))
		})
	})
})<|MERGE_RESOLUTION|>--- conflicted
+++ resolved
@@ -1565,11 +1565,6 @@
 
 var _ = Describe("cloud host test", func() {
 	ctx := context.Background()
-<<<<<<< HEAD
-	var bizID, bizID1, setID, moduleID, hostID1, hostID2 int64
-
-	It("test preparation", func() {
-=======
 	var bizID, bizID1, setID, moduleID, hostID1, hostID2, cloudID int64
 
 	It("test preparation", func() {
@@ -1587,7 +1582,6 @@
 			cloudID = int64(resp.Data.Created.ID)
 		})
 
->>>>>>> fdf7e573
 		By("create business bk_biz_name = 'cloud_host_biz'", func() {
 			input := map[string]interface{}{
 				"life_cycle":        "2",
@@ -1658,19 +1652,11 @@
 				HostInfo: []mapstr.MapStr{
 					{
 						common.BKHostInnerIPField: "127.0.0.111",
-<<<<<<< HEAD
-						common.BKCloudIDField:     0,
-					},
-					{
-						common.BKHostInnerIPField: "127.0.0.112",
-						common.BKCloudIDField:     0,
-=======
 						common.BKCloudIDField:     cloudID,
 					},
 					{
 						common.BKHostInnerIPField: "127.0.0.112",
 						common.BKCloudIDField:     cloudID,
->>>>>>> fdf7e573
 					},
 				},
 			}
@@ -1683,14 +1669,10 @@
 		})
 
 		By("check created cloud hosts", func() {
-<<<<<<< HEAD
-			rsp, err := hostServerClient.SearchHost(ctx, header, &params.HostCommonSearch{AppID: int(bizID)})
-=======
 			rsp, err := hostServerClient.SearchHost(ctx, header, &params.HostCommonSearch{
 				AppID: int(bizID),
 				Page:  params.PageInfo{Sort: common.BKHostInnerIPField},
 			})
->>>>>>> fdf7e573
 			util.RegisterResponseWithRid(rsp, header)
 			Expect(err).NotTo(HaveOccurred())
 			Expect(rsp.Result).To(Equal(true))
@@ -1706,8 +1688,6 @@
 			}
 		})
 
-<<<<<<< HEAD
-=======
 		By("import cloud host to same biz again", func() {
 			input := &metadata.AddCloudHostToBizParam{
 				BizID: bizID,
@@ -1738,7 +1718,6 @@
 			}
 		})
 
->>>>>>> fdf7e573
 		By("transfer cloud host to resource pool", func() {
 			input := &metadata.DefaultModuleHostConfigParams{
 				ApplicationID: bizID1,
@@ -1767,11 +1746,7 @@
 				HostInfo: []mapstr.MapStr{
 					{
 						common.BKHostInnerIPField: "127.0.0.113",
-<<<<<<< HEAD
-						common.BKCloudIDField:     0,
-=======
 						common.BKCloudIDField:     cloudID,
->>>>>>> fdf7e573
 					},
 				},
 			}
@@ -1787,19 +1762,11 @@
 				HostInfo: []mapstr.MapStr{
 					{
 						common.BKHostInnerIPField: "127.0.0.114",
-<<<<<<< HEAD
-						common.BKCloudIDField:     0,
-					},
-					{
-						common.BKHostInnerIPField: "127.0.0.1144",
-						common.BKCloudIDField:     0,
-=======
 						common.BKCloudIDField:     cloudID,
 					},
 					{
 						common.BKHostInnerIPField: "127.0.0.1144",
 						common.BKCloudIDField:     cloudID,
->>>>>>> fdf7e573
 					},
 				},
 			}
@@ -1809,21 +1776,12 @@
 			Expect(err).To(HaveOccurred())
 		})
 
-<<<<<<< HEAD
-		By("add cloud hosts with duplicate host", func() {
-			input := &metadata.AddCloudHostToBizParam{
-				BizID: bizID,
-				HostInfo: []mapstr.MapStr{{
-					common.BKHostInnerIPField: "127.0.0.111",
-					common.BKCloudIDField:     0,
-=======
 		By("add cloud hosts with duplicate host in different biz", func() {
 			input := &metadata.AddCloudHostToBizParam{
 				BizID: bizID1,
 				HostInfo: []mapstr.MapStr{{
 					common.BKHostInnerIPField: "127.0.0.111",
 					common.BKCloudIDField:     cloudID,
->>>>>>> fdf7e573
 				}},
 			}
 
@@ -1836,11 +1794,7 @@
 			input := &metadata.AddCloudHostToBizParam{
 				HostInfo: []mapstr.MapStr{{
 					common.BKHostInnerIPField: "127.0.0.115",
-<<<<<<< HEAD
-					common.BKCloudIDField:     0,
-=======
 					common.BKCloudIDField:     cloudID,
->>>>>>> fdf7e573
 				}},
 			}
 

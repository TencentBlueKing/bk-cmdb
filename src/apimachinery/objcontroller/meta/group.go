/*
 * Tencent is pleased to support the open source community by making 蓝鲸 available.
 * Copyright (C) 2017-2018 THL A29 Limited, a Tencent company. All rights reserved.
 * Licensed under the MIT License (the "License"); you may not use this file except
 * in compliance with the License. You may obtain a copy of the License at
 * http://opensource.org/licenses/MIT
 * Unless required by applicable law or agreed to in writing, software distributed under
 * the License is distributed on an "AS IS" BASIS, WITHOUT WARRANTIES OR CONDITIONS OF ANY KIND,
 * either express or implied. See the License for the specific language governing permissions and
 * limitations under the License.
 */

package meta

import (
	"context"
	"fmt"
	"net/http"

<<<<<<< HEAD
	"configcenter/src/apimachinery/util"
	"configcenter/src/common/core/cc/api"
	metatype "configcenter/src/common/metadata"
)

func (t *meta) CreatePropertyGroup(ctx context.Context, h util.Headers, dat *metatype.Group) (resp *metatype.CreateObjectGroupResult, err error) {
	resp = new(metatype.CreateObjectGroupResult)
=======
	metatype "configcenter/src/common/metadata"
)

func (t *meta) CreatePropertyGroup(ctx context.Context, h http.Header, dat *metatype.Group) (resp *metatype.CreateObjectGroupResult, err error) {
>>>>>>> 8fec5373
	subPath := "/meta/objectatt/group/new"
	resp = new(metatype.CreateObjectGroupResult)
	err = t.client.Post().
		WithContext(ctx).
		Body(dat).
		SubResource(subPath).
		WithHeaders(h).
		Do().
		Into(resp)
	return
}

<<<<<<< HEAD
func (t *meta) UpdatePropertyGroup(ctx context.Context, h util.Headers, dat *metatype.UpdateGroupCondition) (resp *metatype.UpdateResult, err error) {
	resp = new(metatype.UpdateResult)
=======
func (t *meta) UpdatePropertyGroup(ctx context.Context, h http.Header, dat *metatype.UpdateGroupCondition) (resp *metatype.UpdateResult, err error) {
>>>>>>> 8fec5373
	subPath := "/meta/objectatt/group/update"
	resp = new(metatype.UpdateResult)
	err = t.client.Put().
		WithContext(ctx).
		Body(dat).
		SubResource(subPath).
		WithHeaders(h).
		Do().
		Into(resp)
	return
}

<<<<<<< HEAD
func (t *meta) DeletePropertyGroup(ctx context.Context, groupID string, h util.Headers) (resp *metatype.DeleteResult, err error) {
	resp = new(metatype.DeleteResult)
=======
func (t *meta) DeletePropertyGroup(ctx context.Context, groupID string, h http.Header) (resp *metatype.DeleteResult, err error) {
>>>>>>> 8fec5373
	subPath := fmt.Sprintf("/meta/objectatt/group/groupid/%s", groupID)
	resp = new(metatype.DeleteResult)
	err = t.client.Delete().
		WithContext(ctx).
		Body(nil).
		SubResource(subPath).
		WithHeaders(h).
		Do().
		Into(resp)
	return
}

<<<<<<< HEAD
func (t *meta) UpdatePropertyGroupObjectAtt(ctx context.Context, h util.Headers, dat []metatype.PropertyGroupObjectAtt) (resp *metatype.UpdateResult, err error) {
	resp = new(metatype.UpdateResult)
=======
func (t *meta) UpdatePropertyGroupObjectAtt(ctx context.Context, h http.Header, dat []metatype.PropertyGroupObjectAtt) (resp *metatype.UpdateResult, err error) {
>>>>>>> 8fec5373
	subPath := "/meta/objectatt/group/property"
	resp = new(metatype.UpdateResult)
	err = t.client.Put().
		WithContext(ctx).
		Body(dat).
		SubResource(subPath).
		WithHeaders(h).
		Do().
		Into(resp)
	return
}

<<<<<<< HEAD
func (t *meta) DeletePropertyGroupObjectAtt(ctx context.Context, objID string, propertyID string, groupID string, h util.Headers) (resp *metatype.DeleteResult, err error) {
	resp = new(metatype.DeleteResult)
	subPath := fmt.Sprintf("/meta/objectatt/group/owner/%s/object/%s/propertyids/%s/groupids/%s", h.OwnerID, objID, propertyID, groupID)

=======
func (t *meta) DeletePropertyGroupObjectAtt(ctx context.Context, ownerID, objID, propertyID, groupID string, h http.Header) (resp *metatype.DeleteResult, err error) {
	subPath := fmt.Sprintf("/meta/objectatt/group/owner/%s/object/%s/propertyids/%s/groupids/%s", ownerID, objID, propertyID, groupID)
	resp = new(metatype.DeleteResult)
>>>>>>> 8fec5373
	err = t.client.Put().
		WithContext(ctx).
		Body(nil).
		SubResource(subPath).
		WithHeaders(h).
		Do().
		Into(resp)
	return
}

func (t *meta) SelectPropertyGroupByObjectID(ctx context.Context, ownerID string, objID string, h http.Header, dat map[string]interface{}) (resp *metatype.QueryObjectGroupResult, err error) {
	subPath := fmt.Sprintf("/meta/objectatt/group/property/owner/%s/object/%s", ownerID, objID)
	resp = new(metatype.QueryObjectGroupResult)
	err = t.client.Post().
		WithContext(ctx).
		Body(dat).
		SubResource(subPath).
		WithHeaders(h).
		Do().
		Into(resp)
	return
}

<<<<<<< HEAD
func (t *meta) SelectGroup(ctx context.Context, h util.Headers, dat map[string]interface{}) (resp *metatype.QueryObjectGroupResult, err error) {
	resp = new(metatype.QueryObjectGroupResult)
=======
func (t *meta) SelectGroup(ctx context.Context, h http.Header, dat map[string]interface{}) (resp *metatype.QueryObjectGroupResult, err error) {
>>>>>>> 8fec5373
	subPath := "/meta/objectatt/group/search"
	resp = new(metatype.QueryObjectGroupResult)
	err = t.client.Post().
		WithContext(ctx).
		Body(dat).
		SubResource(subPath).
		WithHeaders(h).
		Do().
		Into(resp)
	return
}<|MERGE_RESOLUTION|>--- conflicted
+++ resolved
@@ -17,20 +17,10 @@
 	"fmt"
 	"net/http"
 
-<<<<<<< HEAD
-	"configcenter/src/apimachinery/util"
-	"configcenter/src/common/core/cc/api"
-	metatype "configcenter/src/common/metadata"
-)
-
-func (t *meta) CreatePropertyGroup(ctx context.Context, h util.Headers, dat *metatype.Group) (resp *metatype.CreateObjectGroupResult, err error) {
-	resp = new(metatype.CreateObjectGroupResult)
-=======
 	metatype "configcenter/src/common/metadata"
 )
 
 func (t *meta) CreatePropertyGroup(ctx context.Context, h http.Header, dat *metatype.Group) (resp *metatype.CreateObjectGroupResult, err error) {
->>>>>>> 8fec5373
 	subPath := "/meta/objectatt/group/new"
 	resp = new(metatype.CreateObjectGroupResult)
 	err = t.client.Post().
@@ -43,12 +33,7 @@
 	return
 }
 
-<<<<<<< HEAD
-func (t *meta) UpdatePropertyGroup(ctx context.Context, h util.Headers, dat *metatype.UpdateGroupCondition) (resp *metatype.UpdateResult, err error) {
-	resp = new(metatype.UpdateResult)
-=======
 func (t *meta) UpdatePropertyGroup(ctx context.Context, h http.Header, dat *metatype.UpdateGroupCondition) (resp *metatype.UpdateResult, err error) {
->>>>>>> 8fec5373
 	subPath := "/meta/objectatt/group/update"
 	resp = new(metatype.UpdateResult)
 	err = t.client.Put().
@@ -61,12 +46,7 @@
 	return
 }
 
-<<<<<<< HEAD
-func (t *meta) DeletePropertyGroup(ctx context.Context, groupID string, h util.Headers) (resp *metatype.DeleteResult, err error) {
-	resp = new(metatype.DeleteResult)
-=======
 func (t *meta) DeletePropertyGroup(ctx context.Context, groupID string, h http.Header) (resp *metatype.DeleteResult, err error) {
->>>>>>> 8fec5373
 	subPath := fmt.Sprintf("/meta/objectatt/group/groupid/%s", groupID)
 	resp = new(metatype.DeleteResult)
 	err = t.client.Delete().
@@ -79,12 +59,7 @@
 	return
 }
 
-<<<<<<< HEAD
-func (t *meta) UpdatePropertyGroupObjectAtt(ctx context.Context, h util.Headers, dat []metatype.PropertyGroupObjectAtt) (resp *metatype.UpdateResult, err error) {
-	resp = new(metatype.UpdateResult)
-=======
 func (t *meta) UpdatePropertyGroupObjectAtt(ctx context.Context, h http.Header, dat []metatype.PropertyGroupObjectAtt) (resp *metatype.UpdateResult, err error) {
->>>>>>> 8fec5373
 	subPath := "/meta/objectatt/group/property"
 	resp = new(metatype.UpdateResult)
 	err = t.client.Put().
@@ -97,16 +72,9 @@
 	return
 }
 
-<<<<<<< HEAD
-func (t *meta) DeletePropertyGroupObjectAtt(ctx context.Context, objID string, propertyID string, groupID string, h util.Headers) (resp *metatype.DeleteResult, err error) {
-	resp = new(metatype.DeleteResult)
-	subPath := fmt.Sprintf("/meta/objectatt/group/owner/%s/object/%s/propertyids/%s/groupids/%s", h.OwnerID, objID, propertyID, groupID)
-
-=======
 func (t *meta) DeletePropertyGroupObjectAtt(ctx context.Context, ownerID, objID, propertyID, groupID string, h http.Header) (resp *metatype.DeleteResult, err error) {
 	subPath := fmt.Sprintf("/meta/objectatt/group/owner/%s/object/%s/propertyids/%s/groupids/%s", ownerID, objID, propertyID, groupID)
 	resp = new(metatype.DeleteResult)
->>>>>>> 8fec5373
 	err = t.client.Put().
 		WithContext(ctx).
 		Body(nil).
@@ -130,12 +98,7 @@
 	return
 }
 
-<<<<<<< HEAD
-func (t *meta) SelectGroup(ctx context.Context, h util.Headers, dat map[string]interface{}) (resp *metatype.QueryObjectGroupResult, err error) {
-	resp = new(metatype.QueryObjectGroupResult)
-=======
 func (t *meta) SelectGroup(ctx context.Context, h http.Header, dat map[string]interface{}) (resp *metatype.QueryObjectGroupResult, err error) {
->>>>>>> 8fec5373
 	subPath := "/meta/objectatt/group/search"
 	resp = new(metatype.QueryObjectGroupResult)
 	err = t.client.Post().

--- conflicted
+++ resolved
@@ -17,23 +17,12 @@
 	"fmt"
 	"net/http"
 
-<<<<<<< HEAD
-	"configcenter/src/apimachinery/util"
-	metatype "configcenter/src/common/metadata"
-)
-
-func (t *meta) SelectClassificationWithObject(ctx context.Context, h util.Headers, dat map[string]interface{}) (resp *metatype.QueryObjectClassificationWithObjectsResult, err error) {
-	resp = new(metatype.QueryObjectClassificationWithObjectsResult)
-	subPath := fmt.Sprintf("/meta/object/classification/%s/objects", h.OwnerID)
-
-=======
 	metatype "configcenter/src/common/metadata"
 )
 
 func (t *meta) SelectClassificationWithObject(ctx context.Context, ownerID string, h http.Header, dat map[string]interface{}) (resp *metatype.QueryObjectClassificationWithObjectsResult, err error) {
 	subPath := fmt.Sprintf("/meta/object/classification/%s/objects", ownerID)
 	resp = new(metatype.QueryObjectClassificationWithObjectsResult)
->>>>>>> 8fec5373
 	err = t.client.Post().
 		WithContext(ctx).
 		Body(dat).
@@ -44,12 +33,7 @@
 	return
 }
 
-<<<<<<< HEAD
-func (t *meta) SelectClassifications(ctx context.Context, h util.Headers, dat map[string]interface{}) (resp *metatype.QueryObjectClassificationResult, err error) {
-	resp = new(metatype.QueryObjectClassificationResult)
-=======
 func (t *meta) SelectClassifications(ctx context.Context, h http.Header, dat map[string]interface{}) (resp *metatype.QueryObjectClassificationResult, err error) {
->>>>>>> 8fec5373
 	subPath := "/meta/object/classification/search"
 	resp = new(metatype.QueryObjectClassificationResult)
 	err = t.client.Post().
@@ -62,16 +46,9 @@
 	return
 }
 
-<<<<<<< HEAD
-func (t *meta) DeleteClassification(ctx context.Context, id int, h util.Headers, dat map[string]interface{}) (resp *metatype.DeleteResult, err error) {
-	resp = new(metatype.DeleteResult)
-	subPath := fmt.Sprintf("/meta/object/classification/%d", id)
-
-=======
 func (t *meta) DeleteClassification(ctx context.Context, id int64, h http.Header, dat map[string]interface{}) (resp *metatype.DeleteResult, err error) {
 	subPath := fmt.Sprintf("/meta/object/classification/%d", id)
 	resp = new(metatype.DeleteResult)
->>>>>>> 8fec5373
 	err = t.client.Delete().
 		WithContext(ctx).
 		Body(dat).
@@ -82,12 +59,7 @@
 	return
 }
 
-<<<<<<< HEAD
-func (t *meta) CreateClassification(ctx context.Context, h util.Headers, dat *metatype.Classification) (resp *metatype.CreateObjectClassificationResult, err error) {
-	resp = new(metatype.CreateObjectClassificationResult)
-=======
 func (t *meta) CreateClassification(ctx context.Context, h http.Header, dat *metatype.Classification) (resp *metatype.CreateObjectClassificationResult, err error) {
->>>>>>> 8fec5373
 	subPath := "/meta/object/classification"
 	resp = new(metatype.CreateObjectClassificationResult)
 	err = t.client.Post().
@@ -100,16 +72,9 @@
 	return
 }
 
-<<<<<<< HEAD
-func (t *meta) UpdateClassification(ctx context.Context, id int, h util.Headers, dat map[string]interface{}) (resp *metatype.UpdateResult, err error) {
-	resp = new(metatype.UpdateResult)
-	subPath := fmt.Sprintf("/meta/object/classification/%d", id)
-
-=======
 func (t *meta) UpdateClassification(ctx context.Context, id int64, h http.Header, dat map[string]interface{}) (resp *metatype.UpdateResult, err error) {
 	subPath := fmt.Sprintf("/meta/object/classification/%d", id)
 	resp = new(metatype.UpdateResult)
->>>>>>> 8fec5373
 	err = t.client.Put().
 		WithContext(ctx).
 		Body(dat).

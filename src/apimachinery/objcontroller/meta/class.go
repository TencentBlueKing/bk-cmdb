--- conflicted
+++ resolved
@@ -13,112 +13,80 @@
 package meta
 
 import (
-	"context"
-	"fmt"
-	"net/http"
+    "context"
+    "fmt"
+    "net/http"
 
-<<<<<<< HEAD
-	"configcenter/src/common/core/cc/api"
-	"configcenter/src/source_controller/api/metadata"
+    "configcenter/src/common/core/cc/api"
+    "configcenter/src/source_controller/api/metadata"
 )
 
 func (t *meta) SelectClassificationWithObject(ctx context.Context, ownerID string, h http.Header, dat map[string]interface{}) (resp *api.BKAPIRsp, err error) {
-	resp = new(api.BKAPIRsp)
-	subPath := fmt.Sprintf("/meta/object/classification/%s/objects", ownerID)
-=======
-	"configcenter/src/apimachinery/util"
-	metatype "configcenter/src/common/metadata"
-)
+    resp = new(api.BKAPIRsp)
+    subPath := fmt.Sprintf("/meta/object/classification/%s/objects", ownerID)
 
-func (t *meta) SelectClassificationWithObject(ctx context.Context, h util.Headers, dat map[string]interface{}) (resp *metatype.QueryObjectClassificationWithObjectsResult, err error) {
-	resp = new(metatype.QueryObjectClassificationWithObjectsResult)
-	subPath := fmt.Sprintf("/meta/object/classification/%s/objects", h.OwnerID)
->>>>>>> 22af66d2
-
-	err = t.client.Post().
-		WithContext(ctx).
-		Body(dat).
-		SubResource(subPath).
-		WithHeaders(h).
-		Do().
-		Into(resp)
-	return
+    err = t.client.Post().
+        WithContext(ctx).
+        Body(dat).
+        SubResource(subPath).
+        WithHeaders(h).
+        Do().
+        Into(resp)
+    return
 }
 
-<<<<<<< HEAD
 func (t *meta) SelectClassifications(ctx context.Context, h http.Header, dat map[string]interface{}) (resp *api.BKAPIRsp, err error) {
-	resp = new(api.BKAPIRsp)
-=======
-func (t *meta) SelectClassifications(ctx context.Context, h util.Headers, dat map[string]interface{}) (resp *metatype.QueryObjectClassificationResult, err error) {
-	resp = new(metatype.QueryObjectClassificationResult)
->>>>>>> 22af66d2
-	subPath := "/meta/object/classification/search"
+    resp = new(api.BKAPIRsp)
+    subPath := "/meta/object/classification/search"
 
-	err = t.client.Post().
-		WithContext(ctx).
-		Body(dat).
-		SubResource(subPath).
-		WithHeaders(h).
-		Do().
-		Into(resp)
-	return
+    err = t.client.Post().
+        WithContext(ctx).
+        Body(dat).
+        SubResource(subPath).
+        WithHeaders(h).
+        Do().
+        Into(resp)
+    return
 }
 
-<<<<<<< HEAD
 func (t *meta) DeleteClassification(ctx context.Context, id string, h http.Header, dat map[string]interface{}) (resp *api.BKAPIRsp, err error) {
-	resp = new(api.BKAPIRsp)
-	subPath := fmt.Sprintf("/meta/object/classification/%s", id)
-=======
-func (t *meta) DeleteClassification(ctx context.Context, id int, h util.Headers, dat map[string]interface{}) (resp *metatype.DeleteResult, err error) {
-	resp = new(metatype.DeleteResult)
-	subPath := fmt.Sprintf("/meta/object/classification/%d", id)
->>>>>>> 22af66d2
+    resp = new(api.BKAPIRsp)
+    subPath := fmt.Sprintf("/meta/object/classification/%s", id)
 
-	err = t.client.Delete().
-		WithContext(ctx).
-		Body(dat).
-		SubResource(subPath).
-		WithHeaders(h).
-		Do().
-		Into(resp)
-	return
+    err = t.client.Delete().
+        WithContext(ctx).
+        Body(dat).
+        SubResource(subPath).
+        WithHeaders(h).
+        Do().
+        Into(resp)
+    return
 }
 
-<<<<<<< HEAD
 func (t *meta) CreateClassification(ctx context.Context, h http.Header, dat *metadata.ObjClassification) (resp *api.BKAPIRsp, err error) {
-	resp = new(api.BKAPIRsp)
-=======
-func (t *meta) CreateClassification(ctx context.Context, h util.Headers, dat *metatype.Classification) (resp *metatype.CreateObjectClassificationResult, err error) {
-	resp = new(metatype.CreateObjectClassificationResult)
->>>>>>> 22af66d2
-	subPath := "/meta/object/classification"
+    resp = new(api.BKAPIRsp)
+    subPath := "/meta/object/classification"
 
-	err = t.client.Post().
-		WithContext(ctx).
-		Body(dat).
-		SubResource(subPath).
-		WithHeaders(h).
-		Do().
-		Into(resp)
-	return
+    err = t.client.Post().
+        WithContext(ctx).
+        Body(dat).
+        SubResource(subPath).
+        WithHeaders(h).
+        Do().
+        Into(resp)
+    return
 }
 
-<<<<<<< HEAD
 func (t *meta) UpdateClassification(ctx context.Context, id string, h http.Header, dat map[string]interface{}) (resp *api.BKAPIRsp, err error) {
-	resp = new(api.BKAPIRsp)
-	subPath := fmt.Sprintf("/meta/object/classification/%s", id)
-=======
-func (t *meta) UpdateClassification(ctx context.Context, id int, h util.Headers, dat map[string]interface{}) (resp *metatype.UpdateResult, err error) {
-	resp = new(metatype.UpdateResult)
-	subPath := fmt.Sprintf("/meta/object/classification/%d", id)
->>>>>>> 22af66d2
+    resp = new(api.BKAPIRsp)
+    subPath := fmt.Sprintf("/meta/object/classification/%s", id)
 
-	err = t.client.Put().
-		WithContext(ctx).
-		Body(dat).
-		SubResource(subPath).
-		WithHeaders(h).
-		Do().
-		Into(resp)
-	return
+    err = t.client.Put().
+        WithContext(ctx).
+        Body(dat).
+        SubResource(subPath).
+        WithHeaders(h).
+        Do().
+        Into(resp)
+    return
 }
/*
 * Tencent is pleased to support the open source community by making 蓝鲸 available.
 * Copyright (C) 2017-2018 THL A29 Limited, a Tencent company. All rights reserved.
 * Licensed under the MIT License (the "License"); you may not use this file except
 * in compliance with the License. You may obtain a copy of the License at
 * http://opensource.org/licenses/MIT
 * Unless required by applicable law or agreed to in writing, software distributed under
 * the License is distributed on an "AS IS" BASIS, WITHOUT WARRANTIES OR CONDITIONS OF ANY KIND,
 * either express or implied. See the License for the specific language governing permissions and
 * limitations under the License.
 */

package meta

import (
	"context"
	"fmt"
	"net/http"

<<<<<<< HEAD
	"configcenter/src/apimachinery/util"
	metatype "configcenter/src/common/metadata"
	"configcenter/src/source_controller/api/metadata"
)

func (t *meta) SelectObjects(ctx context.Context, h util.Headers, dat interface{}) (resp *metatype.QueryObjectResult, err error) {
	resp = new(metatype.QueryObjectResult)
=======
	metatype "configcenter/src/common/metadata"
)

func (t *meta) SelectObjects(ctx context.Context, h http.Header, data interface{}) (resp *metatype.QueryObjectResult, err error) {
>>>>>>> 8423c07e
	subPath := "/meta/objects"
	resp = new(metatype.QueryObjectResult)
	err = t.client.Post().
		WithContext(ctx).
		Body(data).
		SubResource(subPath).
		WithHeaders(h).
		Do().
		Into(resp)
	return
}

<<<<<<< HEAD
func (t *meta) DeleteObject(ctx context.Context, id int, h util.Headers, dat map[string]interface{}) (resp *metatype.DeleteResult, err error) {
	resp = new(metatype.DeleteResult)
	subPath := fmt.Sprintf("/meta/object/%d", id)

=======
func (t *meta) DeleteObject(ctx context.Context, objID int64, h http.Header, dat map[string]interface{}) (resp *metatype.DeleteResult, err error) {
	subPath := fmt.Sprintf("/meta/object/%d", objID)
	resp = new(metatype.DeleteResult)
>>>>>>> 8423c07e
	err = t.client.Delete().
		WithContext(ctx).
		Body(dat).
		SubResource(subPath).
		WithHeaders(h).
		Do().
		Into(resp)
	return
}

<<<<<<< HEAD
func (t *meta) CreateObject(ctx context.Context, h util.Headers, dat *metatype.Object) (resp *metatype.CreateObjectResult, err error) {
	resp = new(metatype.CreateObjectResult)
=======
func (t *meta) CreateObject(ctx context.Context, h http.Header, dat *metatype.Object) (resp *metatype.CreateObjectResult, err error) {
>>>>>>> 8423c07e
	subPath := "/meta/object"
	resp = new(metatype.CreateObjectResult)
	err = t.client.Post().
		WithContext(ctx).
		Body(dat).
		SubResource(subPath).
		WithHeaders(h).
		Do().
		Into(resp)
	return
}

<<<<<<< HEAD
func (t *meta) UpdateObject(ctx context.Context, id int, h util.Headers, dat map[string]interface{}) (resp *metatype.UpdateResult, err error) {
	resp = new(metatype.UpdateResult)
	subPath := fmt.Sprintf("/meta/object/%d", id)

=======
func (t *meta) UpdateObject(ctx context.Context, objID int64, h http.Header, dat map[string]interface{}) (resp *metatype.UpdateResult, err error) {
	subPath := fmt.Sprintf("/meta/object/%d", objID)
	resp = new(metatype.UpdateResult)
>>>>>>> 8423c07e
	err = t.client.Put().
		WithContext(ctx).
		Body(dat).
		SubResource(subPath).
		WithHeaders(h).
		Do().
		Into(resp)
	return
}

<<<<<<< HEAD
func (t *meta) SelectObjectAssociations(ctx context.Context, h util.Headers, dat map[string]interface{}) (resp *metatype.QueryObjectAssociationResult, err error) {
	resp = new(metatype.QueryObjectAssociationResult)
=======
func (t *meta) SelectObjectAssociations(ctx context.Context, h http.Header, dat map[string]interface{}) (resp *metatype.QueryObjectAssociationResult, err error) {
>>>>>>> 8423c07e
	subPath := "/meta/objectassts"
	resp = new(metatype.QueryObjectAssociationResult)
	err = t.client.Post().
		WithContext(ctx).
		Body(dat).
		SubResource(subPath).
		WithHeaders(h).
		Do().
		Into(resp)
	return
}

<<<<<<< HEAD
func (t *meta) DeleteObjectAssociation(ctx context.Context, objID string, h util.Headers, dat map[string]interface{}) (resp *metatype.DeleteResult, err error) {
	resp = new(metatype.DeleteResult)
	subPath := fmt.Sprintf("/meta/objectasst/%s", objID)

=======
func (t *meta) DeleteObjectAssociation(ctx context.Context, objID int64, h http.Header, dat map[string]interface{}) (resp *metatype.DeleteResult, err error) {
	subPath := fmt.Sprintf("/meta/objectasst/%d", objID)
	resp = new(metatype.DeleteResult)
>>>>>>> 8423c07e
	err = t.client.Delete().
		WithContext(ctx).
		Body(dat).
		SubResource(subPath).
		WithHeaders(h).
		Do().
		Into(resp)
	return
}

<<<<<<< HEAD
func (t *meta) CreateObjectAssociation(ctx context.Context, h util.Headers, dat *metadata.ObjectAsst) (resp *metatype.CreateResult, err error) {
	resp = new(metatype.CreateResult)
=======
func (t *meta) CreateObjectAssociation(ctx context.Context, h http.Header, dat *metatype.ObjectAsst) (resp *metatype.CreateResult, err error) {
>>>>>>> 8423c07e
	subPath := "/meta/objectasst"
	resp = new(metatype.CreateResult)
	err = t.client.Post().
		WithContext(ctx).
		Body(dat).
		SubResource(subPath).
		WithHeaders(h).
		Do().
		Into(resp)
	return
}

<<<<<<< HEAD
func (t *meta) UpdateObjectAssociation(ctx context.Context, objID string, h util.Headers, dat map[string]interface{}) (resp *metatype.UpdateResult, err error) {
	resp = new(metatype.UpdateResult)
	subPath := fmt.Sprintf("/meta/objectasst/%s", objID)

=======
func (t *meta) UpdateObjectAssociation(ctx context.Context, objID int64, h http.Header, dat map[string]interface{}) (resp *metatype.UpdateResult, err error) {
	subPath := fmt.Sprintf("/meta/objectasst/%d", objID)
	resp = new(metatype.UpdateResult)
>>>>>>> 8423c07e
	err = t.client.Put().
		WithContext(ctx).
		Body(dat).
		SubResource(subPath).
		WithHeaders(h).
		Do().
		Into(resp)
	return
}

<<<<<<< HEAD
func (t *meta) SelectObjectAttByID(ctx context.Context, objID string, h util.Headers) (resp *metatype.QueryObjectAttributeResult, err error) {
	resp = new(metatype.QueryObjectAttributeResult)
	subPath := fmt.Sprintf("/meta/objectatt/%s", objID)

=======
func (t *meta) SelectObjectAttByID(ctx context.Context, objID int64, h http.Header) (resp *metatype.QueryObjectAttributeResult, err error) {
	subPath := fmt.Sprintf("/meta/objectatt/%d", objID)
	resp = new(metatype.QueryObjectAttributeResult)
>>>>>>> 8423c07e
	err = t.client.Post().
		WithContext(ctx).
		Body(nil).
		SubResource(subPath).
		WithHeaders(h).
		Do().
		Into(resp)
	return
}

<<<<<<< HEAD
func (t *meta) SelectObjectAttWithParams(ctx context.Context, h util.Headers, dat map[string]interface{}) (resp *metatype.QueryObjectAttributeResult, err error) {
	resp = new(metatype.QueryObjectAttributeResult)
=======
func (t *meta) SelectObjectAttWithParams(ctx context.Context, h http.Header, dat map[string]interface{}) (resp *metatype.QueryObjectAttributeResult, err error) {
>>>>>>> 8423c07e
	subPath := "/meta/objectatts"
	resp = new(metatype.QueryObjectAttributeResult)
	err = t.client.Post().
		WithContext(ctx).
		Body(dat).
		SubResource(subPath).
		WithHeaders(h).
		Do().
		Into(resp)
	return
}

<<<<<<< HEAD
func (t *meta) DeleteObjectAttByID(ctx context.Context, id int, h util.Headers, dat map[string]interface{}) (resp *metatype.DeleteResult, err error) {
	resp = new(metatype.DeleteResult)
	subPath := fmt.Sprintf("/meta/objectatt/%d", id)

=======
func (t *meta) DeleteObjectAttByID(ctx context.Context, objID int64, h http.Header, dat map[string]interface{}) (resp *metatype.DeleteResult, err error) {
	subPath := fmt.Sprintf("/meta/objectatt/%d", objID)
	resp = new(metatype.DeleteResult)
>>>>>>> 8423c07e
	err = t.client.Delete().
		WithContext(ctx).
		Body(dat).
		SubResource(subPath).
		WithHeaders(h).
		Do().
		Into(resp)
	return
}

<<<<<<< HEAD
func (t *meta) CreateObjectAtt(ctx context.Context, h util.Headers, dat *metatype.Attribute) (resp *metatype.CreateObjectAttributeResult, err error) {
	resp = new(metatype.CreateObjectAttributeResult)
=======
func (t *meta) CreateObjectAtt(ctx context.Context, h http.Header, dat *metatype.Attribute) (resp *metatype.CreateObjectAttributeResult, err error) {
>>>>>>> 8423c07e
	subPath := "/meta/objectatt"
	resp = new(metatype.CreateObjectAttributeResult)
	err = t.client.Post().
		WithContext(ctx).
		Body(dat).
		SubResource(subPath).
		WithHeaders(h).
		Do().
		Into(resp)
	return
}

<<<<<<< HEAD
func (t *meta) UpdateObjectAttByID(ctx context.Context, id int, h util.Headers, dat map[string]interface{}) (resp *metatype.UpdateResult, err error) {
	resp = new(metatype.UpdateResult)
	subPath := fmt.Sprintf("/meta/objectatt/%d", id)

=======
func (t *meta) UpdateObjectAttByID(ctx context.Context, objID int64, h http.Header, dat map[string]interface{}) (resp *metatype.UpdateResult, err error) {
	subPath := fmt.Sprintf("/meta/objectatt/%d", objID)
	resp = new(metatype.UpdateResult)
>>>>>>> 8423c07e
	err = t.client.Put().
		WithContext(ctx).
		Body(dat).
		SubResource(subPath).
		WithHeaders(h).
		Do().
		Into(resp)
	return
}<|MERGE_RESOLUTION|>--- conflicted
+++ resolved
@@ -17,20 +17,10 @@
 	"fmt"
 	"net/http"
 
-<<<<<<< HEAD
-	"configcenter/src/apimachinery/util"
-	metatype "configcenter/src/common/metadata"
-	"configcenter/src/source_controller/api/metadata"
-)
-
-func (t *meta) SelectObjects(ctx context.Context, h util.Headers, dat interface{}) (resp *metatype.QueryObjectResult, err error) {
-	resp = new(metatype.QueryObjectResult)
-=======
 	metatype "configcenter/src/common/metadata"
 )
 
 func (t *meta) SelectObjects(ctx context.Context, h http.Header, data interface{}) (resp *metatype.QueryObjectResult, err error) {
->>>>>>> 8423c07e
 	subPath := "/meta/objects"
 	resp = new(metatype.QueryObjectResult)
 	err = t.client.Post().
@@ -43,16 +33,9 @@
 	return
 }
 
-<<<<<<< HEAD
-func (t *meta) DeleteObject(ctx context.Context, id int, h util.Headers, dat map[string]interface{}) (resp *metatype.DeleteResult, err error) {
-	resp = new(metatype.DeleteResult)
-	subPath := fmt.Sprintf("/meta/object/%d", id)
-
-=======
 func (t *meta) DeleteObject(ctx context.Context, objID int64, h http.Header, dat map[string]interface{}) (resp *metatype.DeleteResult, err error) {
 	subPath := fmt.Sprintf("/meta/object/%d", objID)
 	resp = new(metatype.DeleteResult)
->>>>>>> 8423c07e
 	err = t.client.Delete().
 		WithContext(ctx).
 		Body(dat).
@@ -63,12 +46,7 @@
 	return
 }
 
-<<<<<<< HEAD
-func (t *meta) CreateObject(ctx context.Context, h util.Headers, dat *metatype.Object) (resp *metatype.CreateObjectResult, err error) {
-	resp = new(metatype.CreateObjectResult)
-=======
 func (t *meta) CreateObject(ctx context.Context, h http.Header, dat *metatype.Object) (resp *metatype.CreateObjectResult, err error) {
->>>>>>> 8423c07e
 	subPath := "/meta/object"
 	resp = new(metatype.CreateObjectResult)
 	err = t.client.Post().
@@ -81,16 +59,9 @@
 	return
 }
 
-<<<<<<< HEAD
-func (t *meta) UpdateObject(ctx context.Context, id int, h util.Headers, dat map[string]interface{}) (resp *metatype.UpdateResult, err error) {
-	resp = new(metatype.UpdateResult)
-	subPath := fmt.Sprintf("/meta/object/%d", id)
-
-=======
 func (t *meta) UpdateObject(ctx context.Context, objID int64, h http.Header, dat map[string]interface{}) (resp *metatype.UpdateResult, err error) {
 	subPath := fmt.Sprintf("/meta/object/%d", objID)
 	resp = new(metatype.UpdateResult)
->>>>>>> 8423c07e
 	err = t.client.Put().
 		WithContext(ctx).
 		Body(dat).
@@ -101,12 +72,7 @@
 	return
 }
 
-<<<<<<< HEAD
-func (t *meta) SelectObjectAssociations(ctx context.Context, h util.Headers, dat map[string]interface{}) (resp *metatype.QueryObjectAssociationResult, err error) {
-	resp = new(metatype.QueryObjectAssociationResult)
-=======
 func (t *meta) SelectObjectAssociations(ctx context.Context, h http.Header, dat map[string]interface{}) (resp *metatype.QueryObjectAssociationResult, err error) {
->>>>>>> 8423c07e
 	subPath := "/meta/objectassts"
 	resp = new(metatype.QueryObjectAssociationResult)
 	err = t.client.Post().
@@ -119,16 +85,9 @@
 	return
 }
 
-<<<<<<< HEAD
-func (t *meta) DeleteObjectAssociation(ctx context.Context, objID string, h util.Headers, dat map[string]interface{}) (resp *metatype.DeleteResult, err error) {
-	resp = new(metatype.DeleteResult)
-	subPath := fmt.Sprintf("/meta/objectasst/%s", objID)
-
-=======
 func (t *meta) DeleteObjectAssociation(ctx context.Context, objID int64, h http.Header, dat map[string]interface{}) (resp *metatype.DeleteResult, err error) {
 	subPath := fmt.Sprintf("/meta/objectasst/%d", objID)
 	resp = new(metatype.DeleteResult)
->>>>>>> 8423c07e
 	err = t.client.Delete().
 		WithContext(ctx).
 		Body(dat).
@@ -139,12 +98,7 @@
 	return
 }
 
-<<<<<<< HEAD
-func (t *meta) CreateObjectAssociation(ctx context.Context, h util.Headers, dat *metadata.ObjectAsst) (resp *metatype.CreateResult, err error) {
-	resp = new(metatype.CreateResult)
-=======
 func (t *meta) CreateObjectAssociation(ctx context.Context, h http.Header, dat *metatype.ObjectAsst) (resp *metatype.CreateResult, err error) {
->>>>>>> 8423c07e
 	subPath := "/meta/objectasst"
 	resp = new(metatype.CreateResult)
 	err = t.client.Post().
@@ -157,16 +111,9 @@
 	return
 }
 
-<<<<<<< HEAD
-func (t *meta) UpdateObjectAssociation(ctx context.Context, objID string, h util.Headers, dat map[string]interface{}) (resp *metatype.UpdateResult, err error) {
-	resp = new(metatype.UpdateResult)
-	subPath := fmt.Sprintf("/meta/objectasst/%s", objID)
-
-=======
 func (t *meta) UpdateObjectAssociation(ctx context.Context, objID int64, h http.Header, dat map[string]interface{}) (resp *metatype.UpdateResult, err error) {
 	subPath := fmt.Sprintf("/meta/objectasst/%d", objID)
 	resp = new(metatype.UpdateResult)
->>>>>>> 8423c07e
 	err = t.client.Put().
 		WithContext(ctx).
 		Body(dat).
@@ -177,16 +124,9 @@
 	return
 }
 
-<<<<<<< HEAD
-func (t *meta) SelectObjectAttByID(ctx context.Context, objID string, h util.Headers) (resp *metatype.QueryObjectAttributeResult, err error) {
-	resp = new(metatype.QueryObjectAttributeResult)
-	subPath := fmt.Sprintf("/meta/objectatt/%s", objID)
-
-=======
 func (t *meta) SelectObjectAttByID(ctx context.Context, objID int64, h http.Header) (resp *metatype.QueryObjectAttributeResult, err error) {
 	subPath := fmt.Sprintf("/meta/objectatt/%d", objID)
 	resp = new(metatype.QueryObjectAttributeResult)
->>>>>>> 8423c07e
 	err = t.client.Post().
 		WithContext(ctx).
 		Body(nil).
@@ -197,12 +137,7 @@
 	return
 }
 
-<<<<<<< HEAD
-func (t *meta) SelectObjectAttWithParams(ctx context.Context, h util.Headers, dat map[string]interface{}) (resp *metatype.QueryObjectAttributeResult, err error) {
-	resp = new(metatype.QueryObjectAttributeResult)
-=======
 func (t *meta) SelectObjectAttWithParams(ctx context.Context, h http.Header, dat map[string]interface{}) (resp *metatype.QueryObjectAttributeResult, err error) {
->>>>>>> 8423c07e
 	subPath := "/meta/objectatts"
 	resp = new(metatype.QueryObjectAttributeResult)
 	err = t.client.Post().
@@ -215,16 +150,9 @@
 	return
 }
 
-<<<<<<< HEAD
-func (t *meta) DeleteObjectAttByID(ctx context.Context, id int, h util.Headers, dat map[string]interface{}) (resp *metatype.DeleteResult, err error) {
-	resp = new(metatype.DeleteResult)
-	subPath := fmt.Sprintf("/meta/objectatt/%d", id)
-
-=======
 func (t *meta) DeleteObjectAttByID(ctx context.Context, objID int64, h http.Header, dat map[string]interface{}) (resp *metatype.DeleteResult, err error) {
 	subPath := fmt.Sprintf("/meta/objectatt/%d", objID)
 	resp = new(metatype.DeleteResult)
->>>>>>> 8423c07e
 	err = t.client.Delete().
 		WithContext(ctx).
 		Body(dat).
@@ -235,12 +163,7 @@
 	return
 }
 
-<<<<<<< HEAD
-func (t *meta) CreateObjectAtt(ctx context.Context, h util.Headers, dat *metatype.Attribute) (resp *metatype.CreateObjectAttributeResult, err error) {
-	resp = new(metatype.CreateObjectAttributeResult)
-=======
 func (t *meta) CreateObjectAtt(ctx context.Context, h http.Header, dat *metatype.Attribute) (resp *metatype.CreateObjectAttributeResult, err error) {
->>>>>>> 8423c07e
 	subPath := "/meta/objectatt"
 	resp = new(metatype.CreateObjectAttributeResult)
 	err = t.client.Post().
@@ -253,16 +176,9 @@
 	return
 }
 
-<<<<<<< HEAD
-func (t *meta) UpdateObjectAttByID(ctx context.Context, id int, h util.Headers, dat map[string]interface{}) (resp *metatype.UpdateResult, err error) {
-	resp = new(metatype.UpdateResult)
-	subPath := fmt.Sprintf("/meta/objectatt/%d", id)
-
-=======
 func (t *meta) UpdateObjectAttByID(ctx context.Context, objID int64, h http.Header, dat map[string]interface{}) (resp *metatype.UpdateResult, err error) {
 	subPath := fmt.Sprintf("/meta/objectatt/%d", objID)
 	resp = new(metatype.UpdateResult)
->>>>>>> 8423c07e
 	err = t.client.Put().
 		WithContext(ctx).
 		Body(dat).

--- conflicted
+++ resolved
@@ -98,25 +98,21 @@
 	return
 }
 
-<<<<<<< HEAD
 func (t *meta) CreateObjectAssociation(ctx context.Context, h http.Header, dat *metadata.Association) (resp *metadata.CreateResult, err error) {
-=======
-func (t *meta) CreateMainlineObjectAssociation(ctx context.Context, h http.Header, dat *metatype.Association) (resp *metatype.CreateResult, err error) {
+	subPath := "/meta/objectasst"
+	resp = new(metadata.CreateResult)
+	err = t.client.Post().
+		WithContext(ctx).
+		Body(dat).
+		SubResource(subPath).
+		WithHeaders(h).
+		Do().
+		Into(resp)
+	return
+}
+
+func (t *meta) CreateMainlineObjectAssociation(ctx context.Context, h http.Header, dat *metadata.Association) (resp *metadata.CreateResult, err error) {
 	subPath := "/meta/mainlineobjectasst"
-	resp = new(metatype.CreateResult)
-	err = t.client.Post().
-		WithContext(ctx).
-		Body(dat).
-		SubResource(subPath).
-		WithHeaders(h).
-		Do().
-		Into(resp)
-	return
-}
-
-func (t *meta) CreateObjectAssociation(ctx context.Context, h http.Header, dat *metatype.Association) (resp *metatype.CreateResult, err error) {
->>>>>>> a23113f1
-	subPath := "/meta/objectasst"
 	resp = new(metadata.CreateResult)
 	err = t.client.Post().
 		WithContext(ctx).

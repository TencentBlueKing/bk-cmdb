/*
 * Tencent is pleased to support the open source community by making 蓝鲸 available.
 * Copyright (C) 2017-2018 THL A29 Limited, a Tencent company. All rights reserved.
 * Licensed under the MIT License (the "License"); you may not use this file except
 * in compliance with the License. You may obtain a copy of the License at
 * http://opensource.org/licenses/MIT
 * Unless required by applicable law or agreed to in writing, software distributed under
 * the License is distributed on an "AS IS" BASIS, WITHOUT WARRANTIES OR CONDITIONS OF ANY KIND,
 * either express or implied. See the License for the specific language governing permissions and
 * limitations under the License.
 */

package host

import (
	"context"
	"net/http"

	"configcenter/src/common"
	"configcenter/src/common/errors"
	"configcenter/src/common/metadata"
)

<<<<<<< HEAD
// SearchHostWithInnerIPForStatic Note: This function is only used to query the host through ip+cloud in the static IP
// scenario of the host snapshot !!!
func (b *baseCache) SearchHostWithInnerIPForStatic(ctx context.Context, h http.Header, opt *metadata.SearchHostWithIP) (
	jsonString string, err error) {
=======
// SearchHostWithInnerIP TODO
func (b *baseCache) SearchHostWithInnerIP(ctx context.Context, h http.Header, opt *metadata.SearchHostWithInnerIPOption) (jsonString string, err error) {
>>>>>>> 85640d42

	resp, err := b.client.Post().
		WithContext(ctx).
		Body(opt).
		SubResourcef("/find/cache/host/with_inner_ip").
		WithHeaders(h).
		Do().
		IntoJsonString()

	if err != nil {
		return "", errors.New(common.CCErrCommHTTPDoRequestFailed, err.Error())
	}

	if !resp.Result {
		return "", errors.New(resp.Code, resp.ErrMsg)
	}

	return resp.Data, nil
}

<<<<<<< HEAD
// SearchHostWithAgentID Note: find host information by agentID only for data collection api !!!.
func (b *baseCache) SearchHostWithAgentID(ctx context.Context, h http.Header, opt *metadata.SearchHostWithAgentID) (
	jsonString string, err error) {

	resp, err := b.client.Post().
		WithContext(ctx).
		Body(opt).
		SubResourcef("/find/cache/host/with_agent_id").
		WithHeaders(h).
		Do().
		IntoJsonString()

	if err != nil {
		return "", err
	}

	if !resp.Result {
		return "", errors.New(resp.Code, resp.ErrMsg)
	}

	return resp.Data, nil
}

=======
// SearchHostWithHostID TODO
>>>>>>> 85640d42
func (b *baseCache) SearchHostWithHostID(ctx context.Context, h http.Header, opt *metadata.SearchHostWithIDOption) (jsonString string, err error) {

	resp, err := b.client.Post().
		WithContext(ctx).
		Body(opt).
		SubResourcef("/find/cache/host/with_host_id").
		WithHeaders(h).
		Do().
		IntoJsonString()

	if err != nil {
		return "", errors.New(common.CCErrCommHTTPDoRequestFailed, err.Error())
	}

	if !resp.Result {
		return "", errors.New(resp.Code, resp.ErrMsg)
	}

	return resp.Data, nil
}

// ListHostWithPage list hosts with page or id list, and returned with a json array string
func (b *baseCache) ListHostWithPage(ctx context.Context, h http.Header, opt *metadata.ListHostWithPage) (cnt int64,
	jsonArray string, err error) {

	resp, err := b.client.Post().
		WithContext(ctx).
		Body(opt).
		SubResourcef("/findmany/cache/host/with_page").
		WithHeaders(h).
		Do().
		IntoJsonCntInfoString()

	if err != nil {
		return 0, "", errors.New(common.CCErrCommHTTPDoRequestFailed, err.Error())
	}

	if !resp.Result {
		return 0, "", errors.New(resp.Code, resp.ErrMsg)
	}

	return resp.Data.Count, resp.Data.Info, nil
}

// ListHostWithHostID TODO
func (b *baseCache) ListHostWithHostID(ctx context.Context, h http.Header, opt *metadata.ListWithIDOption) (jsonString string, err error) {

	resp, err := b.client.Post().
		WithContext(ctx).
		Body(opt).
		SubResourcef("/findmany/cache/host/with_host_id").
		WithHeaders(h).
		Do().
		IntoJsonString()

	if err != nil {
		return "", errors.New(common.CCErrCommHTTPDoRequestFailed, err.Error())
	}

	if !resp.Result {
		return "", errors.New(resp.Code, resp.ErrMsg)
	}

	return resp.Data, nil
}<|MERGE_RESOLUTION|>--- conflicted
+++ resolved
@@ -21,15 +21,10 @@
 	"configcenter/src/common/metadata"
 )
 
-<<<<<<< HEAD
 // SearchHostWithInnerIPForStatic Note: This function is only used to query the host through ip+cloud in the static IP
 // scenario of the host snapshot !!!
 func (b *baseCache) SearchHostWithInnerIPForStatic(ctx context.Context, h http.Header, opt *metadata.SearchHostWithIP) (
 	jsonString string, err error) {
-=======
-// SearchHostWithInnerIP TODO
-func (b *baseCache) SearchHostWithInnerIP(ctx context.Context, h http.Header, opt *metadata.SearchHostWithInnerIPOption) (jsonString string, err error) {
->>>>>>> 85640d42
 
 	resp, err := b.client.Post().
 		WithContext(ctx).
@@ -50,7 +45,6 @@
 	return resp.Data, nil
 }
 
-<<<<<<< HEAD
 // SearchHostWithAgentID Note: find host information by agentID only for data collection api !!!.
 func (b *baseCache) SearchHostWithAgentID(ctx context.Context, h http.Header, opt *metadata.SearchHostWithAgentID) (
 	jsonString string, err error) {
@@ -74,9 +68,7 @@
 	return resp.Data, nil
 }
 
-=======
 // SearchHostWithHostID TODO
->>>>>>> 85640d42
 func (b *baseCache) SearchHostWithHostID(ctx context.Context, h http.Header, opt *metadata.SearchHostWithIDOption) (jsonString string, err error) {
 
 	resp, err := b.client.Post().

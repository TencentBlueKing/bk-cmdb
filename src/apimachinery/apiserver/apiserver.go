/*
 * Tencent is pleased to support the open source community by making 蓝鲸 available.
 * Copyright (C) 2017-2018 THL A29 Limited, a Tencent company. All rights reserved.
 * Licensed under the MIT License (the "License"); you may not use this file except
 * in compliance with the License. You may obtain a copy of the License at
 * http://opensource.org/licenses/MIT
 * Unless required by applicable law or agreed to in writing, software distributed under
 * the License is distributed on an "AS IS" BASIS, WITHOUT WARRANTIES OR CONDITIONS OF ANY KIND,
 * either express or implied. See the License for the specific language governing permissions and
 * limitations under the License.
 */

// Package apiserver TODO
package apiserver

import (
	"context"
	"fmt"
	"net/http"

	fieldtmpl "configcenter/src/apimachinery/apiserver/field_template"
	modelquote "configcenter/src/apimachinery/apiserver/model_quote"
	"configcenter/src/apimachinery/rest"
	"configcenter/src/apimachinery/util"
	"configcenter/src/common"
	"configcenter/src/common/condition"
	"configcenter/src/common/errors"
	"configcenter/src/common/mapstr"
	"configcenter/src/common/metadata"
	params "configcenter/src/common/paraparse"
)

// ApiServerClientInterface TODO
type ApiServerClientInterface interface {
	Client() rest.ClientInterface
	ModelQuote() modelquote.Interface
	FieldTemplate() fieldtmpl.Interface

	AddDefaultApp(ctx context.Context, h http.Header, ownerID string, params mapstr.MapStr) (resp *metadata.Response,
		err error)
	SearchDefaultApp(ctx context.Context, h http.Header, ownerID string) (resp *metadata.QueryInstResult, err error)
	GetObjectData(ctx context.Context, h http.Header, params mapstr.MapStr) (resp *metadata.ObjectAttrBatchResult,
		err error)
	GetInstDetail(ctx context.Context, h http.Header, objID string,
		params mapstr.MapStr) (resp *metadata.QueryInstResult, err error)
	GetInstUniqueFields(ctx context.Context, h http.Header, objID string, uniqueID int64, params mapstr.MapStr) (
		resp metadata.QueryUniqueFieldsResult, err error)
	CreateObjectAtt(ctx context.Context, h http.Header, obj *metadata.ObjAttDes) (resp *metadata.Response, err error)
	UpdateObjectAtt(ctx context.Context, objID string, h http.Header,
		data map[string]interface{}) (resp *metadata.Response, err error)
	DeleteObjectAtt(ctx context.Context, objID string, h http.Header) (resp *metadata.Response, err error)
	GetObjectAttr(ctx context.Context, h http.Header, params mapstr.MapStr) (resp *metadata.ObjectAttrResult, err error)
	GetHostData(ctx context.Context, h http.Header, params mapstr.MapStr) (resp *metadata.QueryInstResult, err error)
	ListHostWithoutApp(ctx context.Context, h http.Header,
		option metadata.ListHostsWithNoBizParameter) (resp *metadata.ListHostWithoutAppResponse, err error)
	GetObjectGroup(ctx context.Context, h http.Header, ownerID, objID string,
		params mapstr.MapStr) (resp *metadata.ObjectAttrGroupResult, err error)
	AddHost(ctx context.Context, h http.Header, params mapstr.MapStr) (resp *metadata.ResponseDataMapStr, err error)
	AddHostByExcel(ctx context.Context, h http.Header, params mapstr.MapStr) (resp *metadata.ResponseDataMapStr,
		err error)
	UpdateHost(ctx context.Context, h http.Header, params mapstr.MapStr) (resp *metadata.ResponseDataMapStr, err error)
	GetHostModuleRelation(ctx context.Context, h http.Header, params mapstr.MapStr) (resp *metadata.HostModuleResp,
		err error)
	AddInst(ctx context.Context, h http.Header, ownerID, objID string,
		params mapstr.MapStr) (resp *metadata.ResponseDataMapStr, err error)
	AddInstByImport(ctx context.Context, h http.Header, ownerID, objID string, params mapstr.MapStr) (
		*metadata.ResponseDataMapStr, error)
	AddObjectBatch(ctx context.Context, h http.Header, params mapstr.MapStr) (resp *metadata.Response, err error)
	SearchAssociationInst(ctx context.Context, h http.Header,
		request *metadata.SearchAssociationInstRequest) (resp *metadata.SearchAssociationInstResult, err error)
	ImportAssociation(ctx context.Context, h http.Header, objID string,
		input *metadata.RequestImportAssociation) (resp *metadata.ResponeImportAssociation, err error)

	GetUserAuthorizedBusinessList(ctx context.Context, h http.Header, user string) (resp *metadata.InstDataInfo,
		err error)

<<<<<<< HEAD
	CreateBiz(ctx context.Context, ownerID string, h http.Header, dat map[string]interface{}) (
		resp *metadata.CreateInstResult, err error)
	UpdateBiz(ctx context.Context, ownerID string, bizID string, h http.Header, data map[string]interface{}) (
		resp *metadata.Response, err error)
=======
	SearchNetCollectDevice(ctx context.Context, h http.Header,
		cond condition.Condition) (resp *metadata.ResponseInstData, err error)
	SearchNetDeviceProperty(ctx context.Context, h http.Header,
		cond condition.Condition) (resp *metadata.ResponseInstData, err error)
	SearchNetCollectDeviceBatch(ctx context.Context, h http.Header,
		cond mapstr.MapStr) (resp *metadata.ResponseInstData, err error)
	SearchNetDevicePropertyBatch(ctx context.Context, h http.Header,
		cond mapstr.MapStr) (resp *metadata.ResponseInstData, err error)

	CreateBiz(ctx context.Context, ownerID string, h http.Header,
		dat map[string]interface{}) (resp *metadata.CreateInstResult, err error)
	UpdateBiz(ctx context.Context, ownerID string, bizID string, h http.Header,
		data map[string]interface{}) (resp *metadata.Response, err error)
>>>>>>> 3457924f
	UpdateBizDataStatus(ctx context.Context, ownerID string, flag common.DataStatusFlag, bizID int64,
		h http.Header) errors.CCErrorCoder
	UpdateBizPropertyBatch(ctx context.Context, h http.Header, param metadata.UpdateBizPropertyBatchParameter) (
		resp *metadata.Response, err error)
	DeleteBiz(ctx context.Context, h http.Header, param metadata.DeleteBizParam) (resp *metadata.Response, err error)
	SearchBiz(ctx context.Context, ownerID string, h http.Header,
		s *params.SearchParams) (resp *metadata.SearchInstResult, err error)

	ReadModuleAssociation(ctx context.Context, h http.Header, input *metadata.QueryCondition) (resp *metadata.
		SearchAsstModelResp, err error)
	ReadModel(ctx context.Context, h http.Header, input *metadata.QueryCondition) (*metadata.QueryModelDataResult,
		errors.CCErrorCoder)
	ReadInstance(ctx context.Context, h http.Header, objID string, input *metadata.QueryCondition) (resp *metadata.
		QueryConditionResult, err error)
	SearchObjectUnique(ctx context.Context, objID string, h http.Header) (resp *metadata.SearchUniqueResult, err error)

	FindAssociationByObjectAssociationID(ctx context.Context, h http.Header, objID string,
		input metadata.FindAssociationByObjectAssociationIDRequest) (
		resp *metadata.FindAssociationByObjectAssociationIDResponse, err error)

	SearchObjectAssociation(ctx context.Context, h http.Header,
		request *metadata.SearchAssociationObjectRequest) (resp *metadata.SearchAssociationObjectResult, err error)

	SearchObjectWithTotalInfo(ctx context.Context, h http.Header, params *metadata.BatchExportObject) (
		*metadata.TotalObjectInfo, error)
	CreateManyObject(ctx context.Context, h http.Header, params metadata.ImportObjects) ([]metadata.Object, error)

	SearchCloudArea(ctx context.Context, h http.Header, params metadata.CloudAreaSearchParam) (
		*metadata.SearchDataResult, error)
}

// NewApiServerClientInterface TODO
func NewApiServerClientInterface(c *util.Capability, version string) ApiServerClientInterface {
	base := fmt.Sprintf("/api/%s", version)
	return &apiServer{
		client: rest.NewRESTClient(c, base),
	}
}

type apiServer struct {
	client rest.ClientInterface
}

// ModelQuote return the model quote client
func (a *apiServer) ModelQuote() modelquote.Interface {
	return modelquote.New(a.client)
}

// FieldTemplate return the field template client
func (a *apiServer) FieldTemplate() fieldtmpl.Interface {
	return fieldtmpl.New(a.client)
}<|MERGE_RESOLUTION|>--- conflicted
+++ resolved
@@ -74,12 +74,6 @@
 	GetUserAuthorizedBusinessList(ctx context.Context, h http.Header, user string) (resp *metadata.InstDataInfo,
 		err error)
 
-<<<<<<< HEAD
-	CreateBiz(ctx context.Context, ownerID string, h http.Header, dat map[string]interface{}) (
-		resp *metadata.CreateInstResult, err error)
-	UpdateBiz(ctx context.Context, ownerID string, bizID string, h http.Header, data map[string]interface{}) (
-		resp *metadata.Response, err error)
-=======
 	SearchNetCollectDevice(ctx context.Context, h http.Header,
 		cond condition.Condition) (resp *metadata.ResponseInstData, err error)
 	SearchNetDeviceProperty(ctx context.Context, h http.Header,
@@ -89,11 +83,10 @@
 	SearchNetDevicePropertyBatch(ctx context.Context, h http.Header,
 		cond mapstr.MapStr) (resp *metadata.ResponseInstData, err error)
 
-	CreateBiz(ctx context.Context, ownerID string, h http.Header,
-		dat map[string]interface{}) (resp *metadata.CreateInstResult, err error)
-	UpdateBiz(ctx context.Context, ownerID string, bizID string, h http.Header,
-		data map[string]interface{}) (resp *metadata.Response, err error)
->>>>>>> 3457924f
+	CreateBiz(ctx context.Context, ownerID string, h http.Header, dat map[string]interface{}) (
+		resp *metadata.CreateInstResult, err error)
+	UpdateBiz(ctx context.Context, ownerID string, bizID string, h http.Header, data map[string]interface{}) (
+		resp *metadata.Response, err error)
 	UpdateBizDataStatus(ctx context.Context, ownerID string, flag common.DataStatusFlag, bizID int64,
 		h http.Header) errors.CCErrorCoder
 	UpdateBizPropertyBatch(ctx context.Context, h http.Header, param metadata.UpdateBizPropertyBatchParameter) (

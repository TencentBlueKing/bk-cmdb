--- conflicted
+++ resolved
@@ -271,11 +271,7 @@
 		SubResourcef(subPath).
 		WithHeaders(h).
 		Do().
-<<<<<<< HEAD
-		IntoCmdbResp(resp)
-	return
-=======
-		Into(resp)
+		IntoCmdbResp(resp)
 
 	if err != nil {
 		return nil, err
@@ -285,7 +281,6 @@
 		return nil, ccErr
 	}
 	return &resp.Data, nil
->>>>>>> 4d374ca3
 }
 
 // UpdateHost TODO
@@ -301,11 +296,7 @@
 		SubResourcef(subPath).
 		WithHeaders(h).
 		Do().
-<<<<<<< HEAD
-		IntoCmdbResp(resp)
-	return
-=======
-		Into(resp)
+		IntoCmdbResp(resp)
 
 	if err != nil {
 		return nil, err
@@ -315,7 +306,6 @@
 		return nil, ccErr
 	}
 	return &resp.Data, nil
->>>>>>> 4d374ca3
 }
 
 // GetHostModuleRelation TODO

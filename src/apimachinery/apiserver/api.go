/*
 * Tencent is pleased to support the open source community by making 蓝鲸 available.
 * Copyright (C) 2017-2018 THL A29 Limited, a Tencent company. All rights reserved.
 * Licensed under the MIT License (the "License"); you may not use this file except
 * in compliance with the License. You may obtain a copy of the License at
 * http://opensource.org/licenses/MIT
 * Unless required by applicable law or agreed to in writing, software distributed under
 * the License is distributed on an "AS IS" BASIS, WITHOUT WARRANTIES OR CONDITIONS OF ANY KIND,
 * either express or implied. See the License for the specific language governing permissions and
 * limitations under the License.
 */

package apiserver

import (
	"context"
	"errors"
	"net/http"

	"configcenter/src/apimachinery/rest"
	"configcenter/src/common"
	"configcenter/src/common/condition"
	"configcenter/src/common/mapstr"
	"configcenter/src/common/metadata"
	"configcenter/src/common/util"
)

func (a *apiServer) Client() rest.ClientInterface {
	return a.client
}

func (a *apiServer) AddDefaultApp(ctx context.Context, h http.Header, ownerID string, params mapstr.MapStr) (resp *metadata.Response, err error) {
	resp = new(metadata.Response)
	subPath := "biz/default/%s"

	err = a.client.Post().
		WithContext(ctx).
		Body(params).
		SubResourcef(subPath, ownerID).
		WithHeaders(h).
		Do().
		Into(resp)
	return
}

func (a *apiServer) SearchDefaultApp(ctx context.Context, h http.Header, ownerID string) (resp *metadata.QueryInstResult, err error) {
	resp = new(metadata.QueryInstResult)
	subPath := "biz/default/%s/search"

	err = a.client.Post().
		WithContext(ctx).
		Body(nil).
		SubResourcef(subPath, ownerID).
		WithHeaders(h).
		Do().
		Into(resp)
	return
}

func (a *apiServer) GetObjectData(ctx context.Context, h http.Header, params mapstr.MapStr) (resp *metadata.ObjectAttrBatchResult, err error) {
	resp = new(metadata.ObjectAttrBatchResult)
	subPath := "object/search/batch"

	err = a.client.Post().
		WithContext(ctx).
		Body(params).
		SubResourcef(subPath).
		WithHeaders(h).
		Do().
		Into(resp)
	return
}

func (a *apiServer) GetInstDetail(ctx context.Context, h http.Header, ownerID, objID string, params mapstr.MapStr) (resp *metadata.QueryInstResult, err error) {

	resp = new(metadata.QueryInstResult)
	subPath := "/find/instance/object/%s"
	err = a.client.Post().
		WithContext(ctx).
		Body(params).
		SubResourcef(subPath, objID).
		WithHeaders(h).
		Do().
		Into(resp)
	return
}

func (a *apiServer) CreateObjectAtt(ctx context.Context, h http.Header, obj *metadata.ObjAttDes) (resp *metadata.Response, err error) {
	resp = new(metadata.Response)
	subPath := "/create/objectattr"

	err = a.client.Post().
		WithContext(ctx).
		Body(obj).
		SubResourcef(subPath).
		WithHeaders(h).
		Do().
		Into(resp)
	return
}

func (a *apiServer) UpdateObjectAtt(ctx context.Context, objID string, h http.Header, data map[string]interface{}) (resp *metadata.Response, err error) {
	resp = new(metadata.Response)
	subPath := "/update/objectattr/%s"
	err = a.client.Put().
		WithContext(ctx).
		Body(data).
		SubResourcef(subPath, objID).
		WithHeaders(h).
		Do().
		Into(resp)
	return
}

func (a *apiServer) DeleteObjectAtt(ctx context.Context, objID string, h http.Header) (resp *metadata.Response, err error) {
	resp = new(metadata.Response)
	subPath := "/delete/objectattr/%s"

	err = a.client.Delete().
		WithContext(ctx).
		Body(nil).
		SubResourcef(subPath, objID).
		WithHeaders(h).
		Do().
		Into(resp)
	return
}

func (a *apiServer) GetObjectAttr(ctx context.Context, h http.Header, params mapstr.MapStr) (resp *metadata.ObjectAttrResult, err error) {

	resp = new(metadata.ObjectAttrResult)
<<<<<<< HEAD
	subPath := "find/objectattr"
=======
	subPath := "/find/objectattr"
>>>>>>> 822f841d

	err = a.client.Post().
		WithContext(ctx).
		Body(params).
		SubResourcef(subPath).
		WithHeaders(h).
		Do().
		Into(resp)
	return
}

func (a *apiServer) GetHostData(ctx context.Context, h http.Header, params mapstr.MapStr) (resp *metadata.QueryInstResult, err error) {

	resp = new(metadata.QueryInstResult)
	subPath := "hosts/search/asstdetail"

	err = a.client.Post().
		WithContext(ctx).
		Body(params).
		SubResourcef(subPath).
		WithHeaders(h).
		Do().
		Into(resp)
	return
}

func (a *apiServer) GetObjectGroup(ctx context.Context, h http.Header, ownerID, objID string, params mapstr.MapStr) (resp *metadata.ObjectAttrGroupResult, err error) {

	resp = new(metadata.ObjectAttrGroupResult)
<<<<<<< HEAD
	subPath := "find/objectattgroup/object/%s"
=======
	subPath := "/find/objectattgroup/object/%s"
>>>>>>> 822f841d
	err = a.client.Post().
		WithContext(ctx).
		Body(params).
		SubResourcef(subPath, objID).
		WithHeaders(h).
		Do().
		Into(resp)
	return
}

func (a *apiServer) AddHost(ctx context.Context, h http.Header, params mapstr.MapStr) (resp *metadata.ResponseDataMapStr, err error) {

	resp = new(metadata.ResponseDataMapStr)
	subPath := "hosts/add"

	err = a.client.Post().
		WithContext(ctx).
		Body(params).
		SubResourcef(subPath).
		WithHeaders(h).
		Do().
		Into(resp)
	return
}

func (a *apiServer) UpdateHost(ctx context.Context, h http.Header, params mapstr.MapStr) (resp *metadata.ResponseDataMapStr, err error) {

	resp = new(metadata.ResponseDataMapStr)
	subPath := "hosts/update"

	err = a.client.Put().
		WithContext(ctx).
		Body(params).
		SubResourcef(subPath).
		WithHeaders(h).
		Do().
		Into(resp)
	return
}

func (a *apiServer) AddInst(ctx context.Context, h http.Header, ownerID, objID string, params mapstr.MapStr) (resp *metadata.ResponseDataMapStr, err error) {

	resp = new(metadata.ResponseDataMapStr)
	subPath := "/create/instance/object/%s"
	err = a.client.Post().
		WithContext(ctx).
		Body(params).
		SubResourcef(subPath, ownerID, objID).
		WithHeaders(h).
		Do().
		Into(resp)
	return
}

func (a *apiServer) AddObjectBatch(ctx context.Context, h http.Header, ownerID, objID string, params mapstr.MapStr) (resp *metadata.Response, err error) {

	resp = new(metadata.Response)
	subPath := "object/batch"

	err = a.client.Post().
		WithContext(ctx).
		Body(params).
		SubResourcef(subPath).
		WithHeaders(h).
		Do().
		Into(resp)
	return
}

func (a *apiServer) SearchAssociationInst(ctx context.Context, h http.Header, request *metadata.SearchAssociationInstRequest) (resp *metadata.SearchAssociationInstResult, err error) {
	resp = new(metadata.SearchAssociationInstResult)
	subPath := "/find/instassociation"

	err = a.client.Post().
		WithContext(ctx).
		Body(request).
		SubResourcef(subPath).
		WithHeaders(h).
		Do().
		Into(resp)

	return
}

func (a *apiServer) SearchInsts(ctx context.Context, h http.Header, objID string, cond condition.Condition) (resp *metadata.ResponseInstData, err error) {
	resp = new(metadata.ResponseInstData)
	input := &metadata.SearchAssociationInstRequest{
		Condition: cond.ToMapStr(),
	}
	subPath := "/inst/search/owner/%s/object/%s"

	err = a.client.Post().
		WithContext(ctx).
		Body(input).
		SubResourcef(subPath, util.GetOwnerID(h), objID).
		WithHeaders(h).
		Do().
		Into(resp)

	return
}

func (a *apiServer) ImportAssociation(ctx context.Context, h http.Header, objID string, input *metadata.RequestImportAssociation) (resp *metadata.ResponeImportAssociation, err error) {
	resp = new(metadata.ResponeImportAssociation)
	subPath := "/inst/association/action/%s/import"

	err = a.client.Post().
		WithContext(ctx).
		Body(input).
		SubResourcef(subPath, objID).
		WithHeaders(h).
		Do().
		Into(resp)

	return
}

func (a *apiServer) GetUserAuthorizedBusinessList(ctx context.Context, h http.Header, user string) (*metadata.InstDataInfo, error) {
	h.Add(common.BKHTTPHeaderUser, user)
	subPath := "/auth/business-list"
	resp := new(metadata.ResponseInstData)

	err := a.client.Get().
		WithContext(ctx).
		SubResourcef(subPath).
		WithHeaders(h).
		Do().
		Into(resp)

	if err != nil {
		return nil, err
	}

	if !resp.Result {
		return nil, errors.New(resp.ErrMsg)
	}

	return &resp.Data, nil
}

func (a *apiServer) SearchNetCollectDevice(ctx context.Context, h http.Header, cond condition.Condition) (resp *metadata.ResponseInstData, err error) {
	resp = new(metadata.ResponseInstData)

	subPath := "/collector/netcollect/device/action/search"

	err = a.client.Post().
		WithContext(ctx).
		Body(cond).
		SubResourcef(subPath).
		WithHeaders(h).
		Do().
		Into(resp)

	return
}

func (a *apiServer) SearchNetDeviceProperty(ctx context.Context, h http.Header, cond condition.Condition) (resp *metadata.ResponseInstData, err error) {
	resp = new(metadata.ResponseInstData)

	subPath := "collector/netcollect/property/action/search"

	err = a.client.Post().
		WithContext(ctx).
		Body(cond).
		SubResourcef(subPath).
		WithHeaders(h).
		Do().
		Into(resp)

	return
}

func (a *apiServer) SearchNetCollectDeviceBatch(ctx context.Context, h http.Header, cond mapstr.MapStr) (resp *metadata.ResponseInstData, err error) {
	resp = new(metadata.ResponseInstData)

	subPath := "collector/netcollect/device/action/batch"

	err = a.client.Post().
		WithContext(ctx).
		Body(cond).
		SubResourcef(subPath).
		WithHeaders(h).
		Do().
		Into(resp)

	return
}

func (a *apiServer) SearchNetDevicePropertyBatch(ctx context.Context, h http.Header, cond mapstr.MapStr) (resp *metadata.ResponseInstData, err error) {
	resp = new(metadata.ResponseInstData)

	subPath := "/collector/netcollect/property/action/batch"

	err = a.client.Post().
		WithContext(ctx).
		Body(cond).
		SubResourcef(subPath).
		WithHeaders(h).
		Do().
		Into(resp)

	return
}

func (a *apiServer) ListHostWithoutApp(ctx context.Context, h http.Header, option metadata.ListHostsWithNoBizParameter) (resp *metadata.ListHostWithoutAppResponse, err error) {
	resp = new(metadata.ListHostWithoutAppResponse)

	subPath := "/hosts/list_hosts_without_app"

	err = a.client.Post().
		WithContext(ctx).
		Body(option).
		SubResourcef(subPath).
		WithHeaders(h).
		Do().
		Into(&resp)

	return
}<|MERGE_RESOLUTION|>--- conflicted
+++ resolved
@@ -129,11 +129,7 @@
 func (a *apiServer) GetObjectAttr(ctx context.Context, h http.Header, params mapstr.MapStr) (resp *metadata.ObjectAttrResult, err error) {
 
 	resp = new(metadata.ObjectAttrResult)
-<<<<<<< HEAD
-	subPath := "find/objectattr"
-=======
 	subPath := "/find/objectattr"
->>>>>>> 822f841d
 
 	err = a.client.Post().
 		WithContext(ctx).
@@ -163,11 +159,7 @@
 func (a *apiServer) GetObjectGroup(ctx context.Context, h http.Header, ownerID, objID string, params mapstr.MapStr) (resp *metadata.ObjectAttrGroupResult, err error) {
 
 	resp = new(metadata.ObjectAttrGroupResult)
-<<<<<<< HEAD
-	subPath := "find/objectattgroup/object/%s"
-=======
 	subPath := "/find/objectattgroup/object/%s"
->>>>>>> 822f841d
 	err = a.client.Post().
 		WithContext(ctx).
 		Body(params).

--- conflicted
+++ resolved
@@ -215,17 +215,7 @@
 		client = http.DefaultClient
 	}
 
-<<<<<<< HEAD
-	maxRetryCycle := 3
-	retries := 0
-
-	hosts, err := r.
-		capability.
-		Discover.
-		GetServers()
-=======
 	hosts, err := r.capability.Discover.GetServers()
->>>>>>> 54448e21
 	if err != nil {
 		result.Err = err
 		return result
@@ -320,11 +310,7 @@
 	}
 
 	if latency := time.Since(now); latency > maxLatency {
-<<<<<<< HEAD
-		blog.V(3).Infof("Throttling request took %d ms, request: %s %s", latency, r.verb, url)
-=======
 		blog.V(3).Infof("Throttling request took %d ms, verb: %s, request: %s", latency, r.verb, url)
->>>>>>> 54448e21
 	}
 }
 

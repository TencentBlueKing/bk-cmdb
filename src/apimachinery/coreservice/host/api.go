/*
 * Tencent is pleased to support the open source community by making 蓝鲸 available.
 * Copyright (C) 2017-2018 THL A29 Limited, a Tencent company. All rights reserved.
 * Licensed under the MIT License (the "License"); you may not use this file except
 * in compliance with the License. You may obtain a copy of the License at
 * http://opensource.org/licenses/MIT
 * Unless required by applicable law or agreed to in writing, software distributed under
 * the License is distributed on an "AS IS" BASIS, WITHOUT WARRANTIES OR CONDITIONS OF ANY KIND,
 * either express or implied. See the License for the specific language governing permissions and
 * limitations under the License.
 */

package host

import (
	"context"
	"net/http"

	"configcenter/src/common/blog"
	"configcenter/src/common/errors"
	"configcenter/src/common/metadata"
	"configcenter/src/common/util"
)

// TransferToInnerModule  transfer host to inner module  eg:idle module and fault module
func (h *host) TransferToInnerModule(ctx context.Context, header http.Header, input *metadata.TransferHostToInnerModule) (resp *metadata.OperaterException, err error) {
	resp = new(metadata.OperaterException)
	subPath := "/set/module/host/relation/inner/module"

	err = h.client.Post().
		WithContext(ctx).
		Body(input).
		SubResourcef(subPath).
		WithHeaders(header).
		Do().
		Into(resp)
	return
}

// TransferHostModule  transfer host to  module
func (h *host) TransferToNormalModule(ctx context.Context, header http.Header, input *metadata.HostsModuleRelation) (resp *metadata.OperaterException, err error) {
	resp = new(metadata.OperaterException)
	subPath := "/set/module/host/relation/module"

	err = h.client.Post().
		WithContext(ctx).
		Body(input).
		SubResourcef(subPath).
		WithHeaders(header).
		Do().
		Into(resp)
	return
}

// RemoveFromModule 将主机从模块中移出
// 如果主机属于n+1个模块（n>0），操作之后，主机属于n个模块
// 如果主机属于1个模块, 且非空闲机模块，操作之后，主机属于空闲机模块
// 如果主机属于空闲机模块，操作失败
// 如果主机属于故障机模块，操作失败
// 如果主机不在参数指定的模块中，操作失败
func (h *host) RemoveFromModule(ctx context.Context, header http.Header, input *metadata.RemoveHostsFromModuleOption) (resp *metadata.OperaterException, err error) {
	resp = new(metadata.OperaterException)
	subPath := "/delete/host/host_module_relations"

	err = h.client.Delete().
		WithContext(ctx).
		Body(input).
		SubResourcef(subPath).
		WithHeaders(header).
		Do().
		Into(resp)
	return
}

// TransferHostCrossBusiness  transfer host to other business module
func (h *host) TransferToAnotherBusiness(ctx context.Context, header http.Header, input *metadata.TransferHostsCrossBusinessRequest) (resp *metadata.OperaterException, err error) {
	resp = new(metadata.OperaterException)
	subPath := "/set/module/host/relation/cross/business"

	err = h.client.Post().
		WithContext(ctx).
		Body(input).
		SubResourcef(subPath).
		WithHeaders(header).
		Do().
		Into(resp)
	return
}

// DeleteHost delete host
func (h *host) DeleteHostFromSystem(ctx context.Context, header http.Header, input *metadata.DeleteHostRequest) (resp *metadata.OperaterException, err error) {
	resp = new(metadata.OperaterException)
	subPath := "/delete/host"

	err = h.client.Delete().
		WithContext(ctx).
		Body(input).
		SubResourcef(subPath).
		WithHeaders(header).
		Do().
		Into(resp)
	return
}

// GetHostModuleRelation get host module relation
func (h *host) GetHostModuleRelation(ctx context.Context, header http.Header, input *metadata.HostModuleRelationRequest) (resp *metadata.HostConfig, err error) {
	resp = new(metadata.HostConfig)
	subPath := "/read/module/host/relation"

	err = h.client.Post().
		WithContext(ctx).
		Body(input).
		SubResourcef(subPath).
		WithHeaders(header).
		Do().
		Into(resp)
	return
}

// FindIdentifier  query host identifier
func (h *host) FindIdentifier(ctx context.Context, header http.Header, input *metadata.SearchHostIdentifierParam) (resp *metadata.SearchHostIdentifierResult, err error) {
	resp = new(metadata.SearchHostIdentifierResult)
	subPath := "/read/host/indentifier"

	err = h.client.Post().
		WithContext(ctx).
		Body(input).
		SubResourcef(subPath).
		WithHeaders(header).
		Do().
		Into(resp)
	return
}

func (h *host) GetHostByID(ctx context.Context, header http.Header, hostID int64) (resp *metadata.HostInstanceResult, err error) {
	resp = new(metadata.HostInstanceResult)
	subPath := "/find/host/%d"

	err = h.client.Get().
		WithContext(ctx).
		SubResourcef(subPath, hostID).
		WithHeaders(header).
		Do().
		Into(resp)
	return resp, err
}

func (h *host) GetHosts(ctx context.Context, header http.Header, opt *metadata.QueryInput) (resp *metadata.GetHostsResult, err error) {
	resp = new(metadata.GetHostsResult)
	subPath := "/findmany/hosts/search"

	err = h.client.Post().
		Body(opt).
		WithContext(ctx).
		SubResourcef(subPath).
		WithHeaders(header).
		Do().
		Into(resp)
	return resp, err
}

func (h *host) GetHostSnap(ctx context.Context, header http.Header, hostID string) (resp *metadata.GetHostSnapResult, err error) {
	resp = new(metadata.GetHostSnapResult)
	subPath := "/find/host/snapshot/%s"

	err = h.client.Get().
		WithContext(ctx).
		SubResourcef(subPath, hostID).
		WithHeaders(header).
		Do().
		Into(resp)
	return resp, err
}

func (h *host) LockHost(ctx context.Context, header http.Header, input *metadata.HostLockRequest) (resp *metadata.HostLockResponse, err error) {
	resp = new(metadata.HostLockResponse)
	subPath := "/find/host/lock"

	err = h.client.Post().
		Body(input).
		WithContext(ctx).
		SubResourcef(subPath).
		WithHeaders(header).
		Do().
		Into(resp)
	return resp, err
}

func (h *host) UnlockHost(ctx context.Context, header http.Header, input *metadata.HostLockRequest) (resp *metadata.HostLockResponse, err error) {
	resp = new(metadata.HostLockResponse)
	subPath := "/delete/host/lock"

	err = h.client.Delete().
		Body(input).
		WithContext(ctx).
		SubResourcef(subPath).
		WithHeaders(header).
		Do().
		Into(resp)
	return resp, err
}

func (h *host) QueryHostLock(ctx context.Context, header http.Header, input *metadata.QueryHostLockRequest) (resp *metadata.HostLockQueryResponse, err error) {
	resp = new(metadata.HostLockQueryResponse)
	subPath := "/findmany/host/lock/search"

	err = h.client.Post().
		Body(input).
		WithContext(ctx).
		SubResourcef(subPath).
		WithHeaders(header).
		Do().
		Into(resp)
	return resp, err
}

func (h *host) AddUserConfig(ctx context.Context, header http.Header, dat *metadata.UserConfig) (resp *metadata.IDResult, err error) {
	resp = new(metadata.IDResult)
	subPath := "/create/userapi"

	err = h.client.Post().
		WithContext(ctx).
		Body(dat).
		SubResourcef(subPath).
		WithHeaders(header).
		Do().
		Into(resp)
	return
}

func (h *host) UpdateUserConfig(ctx context.Context, businessID string, id string, header http.Header, dat map[string]interface{}) (resp *metadata.BaseResp, err error) {
	resp = new(metadata.BaseResp)
	subPath := "/update/userapi/%s/%s"

	err = h.client.Put().
		WithContext(ctx).
		Body(dat).
		SubResourcef(subPath, businessID, id).
		WithHeaders(header).
		Do().
		Into(resp)
	return
}

func (h *host) DeleteUserConfig(ctx context.Context, businessID string, id string, header http.Header) (resp *metadata.BaseResp, err error) {
	resp = new(metadata.BaseResp)
	subPath := "/delete/userapi/%s/%s"

	err = h.client.Delete().
		WithContext(ctx).
		Body(nil).
		SubResourcef(subPath, businessID, id).
		WithHeaders(header).
		Do().
		Into(resp)
	return
}

func (h *host) GetUserConfig(ctx context.Context, header http.Header, opt *metadata.QueryInput) (resp *metadata.GetUserConfigResult, err error) {
	resp = new(metadata.GetUserConfigResult)
	subPath := "/findmany/userapi/search"

	err = h.client.Post().
		WithContext(ctx).
		Body(opt).
		SubResourcef(subPath).
		WithHeaders(header).
		Do().
		Into(resp)
	return
}

func (h *host) GetUserConfigDetail(ctx context.Context, businessID string, id string, header http.Header) (resp *metadata.GetUserConfigDetailResult, err error) {
	resp = new(metadata.GetUserConfigDetailResult)
	subPath := "/find/userapi/detail/%s/%s"

	err = h.client.Get().
		WithContext(ctx).
		Body(nil).
		SubResourcef(subPath, businessID, id).
		WithHeaders(header).
		Do().
		Into(resp)
	return
}

func (h *host) AddUserCustom(ctx context.Context, user string, header http.Header, dat map[string]interface{}) (resp *metadata.BaseResp, err error) {
	resp = new(metadata.BaseResp)
	subPath := "/create/usercustom/%s"

	err = h.client.Post().
		WithContext(ctx).
		Body(dat).
		SubResourcef(subPath, user).
		WithHeaders(header).
		Do().
		Into(resp)
	return
}

func (h *host) UpdateUserCustomByID(ctx context.Context, user string, id string, header http.Header, dat map[string]interface{}) (resp *metadata.BaseResp, err error) {
	resp = new(metadata.BaseResp)
	subPath := "/update/usercustom/%s/%s"

	err = h.client.Put().
		WithContext(ctx).
		Body(dat).
		SubResourcef(subPath, user, id).
		WithHeaders(header).
		Do().
		Into(resp)
	return
}

func (h *host) GetUserCustomByUser(ctx context.Context, user string, header http.Header) (resp *metadata.GetUserCustomResult, err error) {
	resp = new(metadata.GetUserCustomResult)
	subPath := "/find/usercustom/user/search/%s"

	err = h.client.Get().
		WithContext(ctx).
		SubResourcef(subPath, user).
		WithHeaders(header).
		Do().
		Into(resp)
	return
}

func (h *host) GetDefaultUserCustom(ctx context.Context, header http.Header) (resp *metadata.GetUserCustomResult, err error) {
	resp = new(metadata.GetUserCustomResult)
	subPath := "/find/usercustom/default"

	err = h.client.Post().
		WithContext(ctx).
		Body(nil).
		SubResourcef(subPath).
		WithHeaders(header).
		Do().
		Into(resp)
	return
}

func (h *host) UpdateDefaultUserCustom(ctx context.Context, header http.Header, dat map[string]interface{}) (resp *metadata.BaseResp, err error) {
	resp = new(metadata.BaseResp)

	err = h.client.Put().
		WithContext(ctx).
		Body(dat).
		SubResourcef("/update/usercustom/default").
		WithHeaders(header).
		Do().
		Into(resp)
	return
}

func (h *host) AddHostFavourite(ctx context.Context, user string, header http.Header, dat *metadata.FavouriteParms) (resp *metadata.IDResult, err error) {
	resp = new(metadata.IDResult)
	subPath := "/create/hosts/favorites/%s"

	err = h.client.Post().
		WithContext(ctx).
		Body(dat).
		SubResourcef(subPath, user).
		WithHeaders(header).
		Do().
		Into(resp)
	return
}

func (h *host) UpdateHostFavouriteByID(ctx context.Context, user string, id string, header http.Header, dat map[string]interface{}) (resp *metadata.BaseResp, err error) {
	resp = new(metadata.BaseResp)
	subPath := "/update/hosts/favorites/%s/%s"

	err = h.client.Put().
		WithContext(ctx).
		Body(dat).
		SubResourcef(subPath, user, id).
		WithHeaders(header).
		Do().
		Into(resp)
	return
}

func (h *host) DeleteHostFavouriteByID(ctx context.Context, user string, id string, header http.Header) (resp *metadata.BaseResp, err error) {
	resp = new(metadata.BaseResp)
	subPath := "/delete/hosts/favorites/%s/%s"

	err = h.client.Delete().
		WithContext(ctx).
		Body(nil).
		SubResourcef(subPath, user, id).
		WithHeaders(header).
		Do().
		Into(resp)
	return
}

func (h *host) ListHostFavourites(ctx context.Context, user string, header http.Header, dat *metadata.QueryInput) (resp *metadata.GetHostFavoriteResult, err error) {
	resp = new(metadata.GetHostFavoriteResult)
	subPath := "/findmany/hosts/favorites/search/%s"

	err = h.client.Post().
		WithContext(ctx).
		Body(dat).
		SubResourcef(subPath, user).
		WithHeaders(header).
		Do().
		Into(resp)
	return
}

func (h *host) GetHostFavouriteByID(ctx context.Context, user string, id string, header http.Header) (resp *metadata.GetHostFavoriteWithIDResult, err error) {
	resp = new(metadata.GetHostFavoriteWithIDResult)
	subPath := "/find/hosts/favorites/search/%s/%s"

	err = h.client.Get().
		WithContext(ctx).
		SubResourcef(subPath, user, id).
		WithHeaders(header).
		Do().
		Into(resp)
	return
}

func (h *host) GetHostModulesIDs(ctx context.Context, header http.Header, dat *metadata.ModuleHostConfigParams) (resp *metadata.GetHostModuleIDsResult, err error) {
	resp = new(metadata.GetHostModuleIDsResult)
	subPath := "/findmany/meta/hosts/modules/search"

	err = h.client.Post().
		WithContext(ctx).
		Body(dat).
		SubResourcef(subPath).
		WithHeaders(header).
		Do().
		Into(resp)
	return
}

func (h *host) ListHosts(ctx context.Context, header http.Header, option *metadata.ListHosts) (*metadata.ListHostResult, error) {
	type Result struct {
		metadata.BaseResp `json:",inline"`
		Data              *metadata.ListHostResult `json:"data"`
	}
	result := Result{}
	subPath := "/findmany/hosts/list_hosts"

	err := h.client.Post().
		WithContext(ctx).
		Body(option).
		SubResourcef(subPath).
		WithHeaders(header).
		Do().
		Into(&result)
	if err != nil {
		return result.Data, err
	}
	if result.Code > 0 || result.Result == false {
		return result.Data, errors.New(result.Code, result.ErrMsg)
	}
	return result.Data, nil
}

func (h *host) UpdateHostCloudAreaField(ctx context.Context, header http.Header, option metadata.UpdateHostCloudAreaFieldOption) errors.CCErrorCoder {
	rid := util.GetHTTPCCRequestID(header)

	result := metadata.BaseResp{}
	subPath := "/updatemany/hosts/cloudarea_field"

	err := h.client.Put().
		WithContext(ctx).
		Body(option).
		SubResourcef(subPath).
		WithHeaders(header).
		Do().
		Into(&result)
	if err != nil {
		blog.Errorf("UpdateHostCloudAreaField failed, http request failed, err: %+v, rid: %s", err, rid)
		return errors.CCHttpError
	}
	if result.Code > 0 || result.Result == false {
		return errors.New(result.Code, result.ErrMsg)
	}
	return nil
}

<<<<<<< HEAD
func (h *host) TransferHostResourceDirectory(ctx context.Context, header http.Header, option *metadata.TransferHostResourceDirectory) errors.CCErrorCoder {
	rid := util.GetHTTPCCRequestID(header)

	result := metadata.BaseResp{}
	subPath := "/host/transfer/resource/directory"

	err := h.client.Post().
		WithContext(ctx).
		Body(option).
		SubResourcef(subPath).
		WithHeaders(header).
		Do().
		Into(&result)
	if err != nil {
		blog.Errorf("TransferHostResourceDirectory failed, http request failed, err: %+v, rid: %s", err, rid)
		return errors.CCHttpError
	}
	if result.Code > 0 || result.Result == false {
		return errors.New(result.Code, result.ErrMsg)
	}

	return nil
=======
// GetDistinctHostIDByTopology get distion host id by topology relation
func (h *host) GetDistinctHostIDByTopology(ctx context.Context, header http.Header, input *metadata.DistinctHostIDByTopoRelationRequest) (resp *metadata.DistinctIDResponse, err error) {
	resp = new(metadata.DistinctIDResponse)
	subPath := "/read/distinct/host_id/topology/relation"

	err = h.client.Post().
		WithContext(ctx).
		Body(input).
		SubResourcef(subPath).
		WithHeaders(header).
		Do().
		Into(resp)
	return
>>>>>>> 9c9100fd
}<|MERGE_RESOLUTION|>--- conflicted
+++ resolved
@@ -482,7 +482,6 @@
 	return nil
 }
 
-<<<<<<< HEAD
 func (h *host) TransferHostResourceDirectory(ctx context.Context, header http.Header, option *metadata.TransferHostResourceDirectory) errors.CCErrorCoder {
 	rid := util.GetHTTPCCRequestID(header)
 
@@ -505,7 +504,8 @@
 	}
 
 	return nil
-=======
+}
+
 // GetDistinctHostIDByTopology get distion host id by topology relation
 func (h *host) GetDistinctHostIDByTopology(ctx context.Context, header http.Header, input *metadata.DistinctHostIDByTopoRelationRequest) (resp *metadata.DistinctIDResponse, err error) {
 	resp = new(metadata.DistinctIDResponse)
@@ -519,5 +519,4 @@
 		Do().
 		Into(resp)
 	return
->>>>>>> 9c9100fd
 }
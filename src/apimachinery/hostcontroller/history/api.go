--- conflicted
+++ resolved
@@ -15,53 +15,32 @@
 import (
 	"context"
 	"fmt"
-<<<<<<< HEAD
-
-	"configcenter/src/apimachinery/util"
-	"configcenter/src/common/metadata"
-)
-
-func (hi *history) AddHistory(ctx context.Context, user string, h util.Headers, dat *metadata.HistoryContent) (resp *metadata.AddHistoryResult, err error) {
-=======
 	"net/http"
 
 	"configcenter/src/common/metadata"
 )
 
 func (hi *history) AddHistory(ctx context.Context, user string, h http.Header, dat *metadata.HistoryContent) (resp *metadata.AddHistoryResult, err error) {
->>>>>>> 8fec5373
 	subPath := fmt.Sprintf("/history/%s", user)
 
 	err = hi.client.Post().
 		WithContext(ctx).
 		Body(dat).
 		SubResource(subPath).
-<<<<<<< HEAD
-		WithHeaders(h.ToHeader()).
-=======
 		WithHeaders(h).
->>>>>>> 8fec5373
 		Do().
 		Into(resp)
 	return
 }
 
-<<<<<<< HEAD
-func (hi *history) GetHistorys(ctx context.Context, user string, start string, limit string, h util.Headers) (resp *metadata.GetHistoryResult, err error) {
-=======
 func (hi *history) GetHistorys(ctx context.Context, user string, start string, limit string, h http.Header) (resp *metadata.GetHistoryResult, err error) {
->>>>>>> 8fec5373
 	subPath := fmt.Sprintf("/history/%s/%s/%s", user, start, limit)
 
 	err = hi.client.Get().
 		WithContext(ctx).
 		Body(nil).
 		SubResource(subPath).
-<<<<<<< HEAD
-		WithHeaders(h.ToHeader()).
-=======
 		WithHeaders(h).
->>>>>>> 8fec5373
 		Do().
 		Into(resp)
 	return

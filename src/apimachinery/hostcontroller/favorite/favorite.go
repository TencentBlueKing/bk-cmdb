/*
 * Tencent is pleased to support the open source community by making 蓝鲸 available.
 * Copyright (C) 2017-2018 THL A29 Limited, a Tencent company. All rights reserved.
 * Licensed under the MIT License (the "License"); you may not use this file except
 * in compliance with the License. You may obtain a copy of the License at
 * http://opensource.org/licenses/MIT
 * Unless required by applicable law or agreed to in writing, software distributed under
 * the License is distributed on an "AS IS" BASIS, WITHOUT WARRANTIES OR CONDITIONS OF ANY KIND,
 * either express or implied. See the License for the specific language governing permissions and
 * limitations under the License.
 */

package favorite

import (
	"context"
	"fmt"
	"net/http"

	"configcenter/src/common/metadata"
)

func (f *favorites) AddHostFavourite(ctx context.Context, user string, h http.Header, dat *metadata.FavouriteParms) (resp *metadata.IDResult, err error) {
	resp = new(metadata.IDResult)
	subPath := fmt.Sprintf("/hosts/favorites/%s", user)

	err = f.client.Post().
		WithContext(ctx).
		Body(dat).
		SubResource(subPath).
		WithHeaders(h).
		Do().
		Into(resp)
	return
}

func (f *favorites) UpdateHostFavouriteByID(ctx context.Context, user string, id string, h http.Header, dat map[string]interface{}) (resp *metadata.BaseResp, err error) {
	subPath := fmt.Sprintf("/hosts/favorites/%s/%s", user, id)

	err = f.client.Put().
		WithContext(ctx).
		Body(dat).
		SubResource(subPath).
		WithHeaders(h).
		Do().
		Into(resp)
	return
}

func (f *favorites) DeleteHostFavouriteByID(ctx context.Context, user string, id string, h http.Header) (resp *metadata.BaseResp, err error) {
	subPath := fmt.Sprintf("/hosts/favorites/%s/%s", user, id)

	err = f.client.Delete().
		WithContext(ctx).
		Body(nil).
		SubResource(subPath).
		WithHeaders(h).
		Do().
		Into(resp)
	return
}

<<<<<<< HEAD
func (f *favorites) GetHostFavourites(ctx context.Context, user string, h http.Header, dat *metadata.QueryInput) (resp *metadata.GetHostFavoriteResult, err error) {
=======
func (f *favorites) GetHostFavourites(ctx context.Context, user string, h http.Header, dat metadata.QueryInput) (resp *metadata.GetHostFavoriteResult, err error) {
>>>>>>> 0e158595
	subPath := fmt.Sprintf("/hosts/favorites/search/%s", user)

	err = f.client.Post().
		WithContext(ctx).
		Body(dat).
		SubResource(subPath).
		WithHeaders(h).
		Do().
		Into(resp)
	return
}

func (f *favorites) GetHostFavouriteByID(ctx context.Context, user string, id string, h http.Header) (resp *metadata.GetHostFavoriteWithIDResult, err error) {
	subPath := fmt.Sprintf("/hosts/favorites/search/%s/%s", user, id)

	err = f.client.Post().
		WithContext(ctx).
		Body(nil).
		SubResource(subPath).
		WithHeaders(h).
		Do().
		Into(resp)
	return
}<|MERGE_RESOLUTION|>--- conflicted
+++ resolved
@@ -60,11 +60,8 @@
 	return
 }
 
-<<<<<<< HEAD
+
 func (f *favorites) GetHostFavourites(ctx context.Context, user string, h http.Header, dat *metadata.QueryInput) (resp *metadata.GetHostFavoriteResult, err error) {
-=======
-func (f *favorites) GetHostFavourites(ctx context.Context, user string, h http.Header, dat metadata.QueryInput) (resp *metadata.GetHostFavoriteResult, err error) {
->>>>>>> 0e158595
 	subPath := fmt.Sprintf("/hosts/favorites/search/%s", user)
 
 	err = f.client.Post().

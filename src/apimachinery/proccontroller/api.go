/*
 * Tencent is pleased to support the open source community by making 蓝鲸 available.
 * Copyright (C) 2017-2018 THL A29 Limited, a Tencent company. All rights reserved.
 * Licensed under the MIT License (the "License"); you may not use this file except
 * in compliance with the License. You may obtain a copy of the License at
 * http://opensource.org/licenses/MIT
 * Unless required by applicable law or agreed to in writing, software distributed under
 * the License is distributed on an "AS IS" BASIS, WITHOUT WARRANTIES OR CONDITIONS OF ANY KIND,
 * either express or implied. See the License for the specific language governing permissions and
 * limitations under the License.
 */

package proccontroller

import (
	"context"
	"net/http"

	"configcenter/src/common/metadata"
)

func (p *procctrl) CreateProc2Module(ctx context.Context, h http.Header, dat interface{}) (resp *metadata.Response, err error) {
	resp = new(metadata.Response)
	subPath := "/module"

	err = p.client.Post().
		WithContext(ctx).
		Body(dat).
		SubResource(subPath).
		WithHeaders(h).
		Do().
		Into(resp)
	return
}

func (p *procctrl) GetProc2Module(ctx context.Context, h http.Header, dat interface{}) (resp *metadata.ProcModuleResult, err error) {
	resp = new(metadata.ProcModuleResult)
	subPath := "/module/search"

	err = p.client.Post().
		WithContext(ctx).
		Body(dat).
		SubResource(subPath).
		WithHeaders(h).
		Do().
		Into(resp)
	return
}

func (p *procctrl) DeleteProc2Module(ctx context.Context, h http.Header, dat interface{}) (resp *metadata.Response, err error) {
	resp = new(metadata.Response)
	subPath := "/module"

	err = p.client.Delete().
		WithContext(ctx).
		Body(dat).
		SubResource(subPath).
		WithHeaders(h).
		Do().
		Into(resp)
	return
}

<<<<<<< HEAD
func (p *procctrl) CreateProc2Template(ctx context.Context, h http.Header, dat interface{}) (resp *metadata.Response, err error) {
	resp = new(metadata.Response)
	subPath := "/template"

	err = p.client.Post().
=======
func (p *procctrl) CreateConfTemp(ctx context.Context, h http.Header, dat interface{}) (resp *metadata.Response, err error) {
	resp = new(metadata.Response)
	subPath := "/conftemp"

	err = p.client.Post().
		WithContext(ctx).
		Body(dat).
		SubResource(subPath).
		WithHeaders(h).
		Do().
		Into(resp)
	return
}

func (p *procctrl) UpdateConfTemp(ctx context.Context, h http.Header, dat interface{}) (resp *metadata.Response, err error) {
	resp = new(metadata.Response)
	subPath := "/conftemp"

	err = p.client.Put().
>>>>>>> f0c26dfe
		WithContext(ctx).
		Body(dat).
		SubResource(subPath).
		WithHeaders(h).
		Do().
		Into(resp)
	return
}

<<<<<<< HEAD
func (p *procctrl) SearchProc2Template(ctx context.Context, h http.Header, dat interface{}) (resp *metadata.MapArrayResponse, err error) {
	resp = new(metadata.MapArrayResponse)
	subPath := "/template/search"

	err = p.client.Post().
=======
func (p *procctrl) DeleteConfTemp(ctx context.Context, h http.Header, dat interface{}) (resp *metadata.Response, err error) {
	resp = new(metadata.Response)
	subPath := "/conftemp"

	err = p.client.Delete().
>>>>>>> f0c26dfe
		WithContext(ctx).
		Body(dat).
		SubResource(subPath).
		WithHeaders(h).
		Do().
		Into(resp)
	return
}

<<<<<<< HEAD
func (p *procctrl) DeleteProc2Template(ctx context.Context, h http.Header, dat interface{}) (resp *metadata.Response, err error) {
	resp = new(metadata.Response)
	subPath := "/template"

	err = p.client.Delete().
=======
func (p *procctrl) QueryConfTemp(ctx context.Context, h http.Header, dat interface{}) (resp *metadata.Response, err error) {
	resp = new(metadata.Response)
	subPath := "/conftemp/search"

	err = p.client.Post().
>>>>>>> f0c26dfe
		WithContext(ctx).
		Body(dat).
		SubResource(subPath).
		WithHeaders(h).
		Do().
		Into(resp)
	return
}

<<<<<<< HEAD
func (p *procctrl) CreateProcInstanceModel(ctx context.Context, h http.Header, dat interface{}) (resp *metadata.Response, err error) {
=======
func (p *procctrl) CreateProcInstanceModel(ctx context.Context, h http.Header, dat []*metadata.ProcInstanceModel) (resp *metadata.Response, err error) {
>>>>>>> f0c26dfe
	resp = new(metadata.Response)
	subPath := "/instance/model"

	err = p.client.Post().
		WithContext(ctx).
		Body(dat).
		SubResource(subPath).
		WithHeaders(h).
		Do().
		Into(resp)

	return
}

<<<<<<< HEAD
func (p *procctrl) DeleteProcInstanceModel(ctx context.Context, h http.Header, dat interface{}) (resp *metadata.Response, err error) {
=======
func (p *procctrl) DeleteProcInstanceModel(ctx context.Context, h http.Header, dat map[string]interface{}) (resp *metadata.Response, err error) {
>>>>>>> f0c26dfe
	resp = new(metadata.Response)
	subPath := "/instance/model"

	err = p.client.Delete().
		WithContext(ctx).
		Body(dat).
		SubResource(subPath).
		WithHeaders(h).
		Do().
		Into(resp)

	return
}

<<<<<<< HEAD
func (p *procctrl) GetProcInstanceModel(ctx context.Context, h http.Header, dat interface{}) (resp *metadata.ProcInstModelResult, err error) {
=======
func (p *procctrl) GetProcInstanceModel(ctx context.Context, h http.Header, dat *metadata.QueryInput) (resp *metadata.ProcInstModelResult, err error) {
>>>>>>> f0c26dfe
	resp = new(metadata.ProcInstModelResult)
	subPath := "/instance/model/search"

	err = p.client.Post().
		WithContext(ctx).
		Body(dat).
		SubResource(subPath).
		WithHeaders(h).
		Do().
		Into(resp)

	return
<<<<<<< HEAD
=======
}

func (p *procctrl) RegisterProcInstanceDetail(ctx context.Context, h http.Header, dat *metadata.GseProcRequest) (resp *metadata.Response, err error) {
	resp = new(metadata.Response)
	subPath := "/instance/register/detail"

	err = p.client.Post().
		WithContext(ctx).
		Body(dat).
		SubResource(subPath).
		WithHeaders(h).
		Do().
		Into(resp)

	return
}

func (p *procctrl) ModifyProcInstanceDetail(ctx context.Context, h http.Header, dat *metadata.ModifyProcInstanceDetail) (resp *metadata.Response, err error) {
	resp = new(metadata.Response)
	subPath := "/instance/register/detail"

	err = p.client.Put().
		WithContext(ctx).
		Body(dat).
		SubResource(subPath).
		WithHeaders(h).
		Do().
		Into(resp)

	return
}

func (p *procctrl) GetProcInstanceDetail(ctx context.Context, h http.Header, dat *metadata.QueryInput) (resp *metadata.ProcInstanceDetailResult, err error) {
	resp = new(metadata.ProcInstanceDetailResult)
	subPath := "/instance/register/detail/search"

	err = p.client.Post().
		WithContext(ctx).
		Body(dat).
		SubResource(subPath).
		WithHeaders(h).
		Do().
		Into(resp)

	return
}

func (p *procctrl) DeleteProcInstanceDetail(ctx context.Context, h http.Header, dat map[string]interface{}) (resp *metadata.Response, err error) {
	resp = new(metadata.Response)
	subPath := "/instance/register/detail"

	err = p.client.Delete().
		WithContext(ctx).
		Body(dat).
		SubResource(subPath).
		WithHeaders(h).
		Do().
		Into(resp)

	return
}

func (p *procctrl) AddOperateTaskInfo(ctx context.Context, h http.Header, dat []*metadata.ProcessOperateTask) (resp *metadata.Response, err error) {
	resp = new(metadata.Response)
	subPath := "/operate/task"

	err = p.client.Post().
		WithContext(ctx).
		Body(dat).
		SubResource(subPath).
		WithHeaders(h).
		Do().
		Into(resp)

	return
}

func (p *procctrl) UpdateOperateTaskInfo(ctx context.Context, h http.Header, dat *metadata.UpdateParams) (resp *metadata.Response, err error) {
	resp = new(metadata.Response)
	subPath := "/operate/task"

	err = p.client.Put().
		WithContext(ctx).
		Body(dat).
		SubResource(subPath).
		WithHeaders(h).
		Do().
		Into(resp)

	return
}

func (p *procctrl) SearchOperateTaskInfo(ctx context.Context, h http.Header, dat *metadata.QueryInput) (resp *metadata.ProcessOperateTaskResult, err error) {
	resp = new(metadata.ProcessOperateTaskResult)
	subPath := "/operate/task/search"

	err = p.client.Post().
		WithContext(ctx).
		Body(dat).
		SubResource(subPath).
		WithHeaders(h).
		Do().
		Into(resp)

	return
>>>>>>> f0c26dfe
}<|MERGE_RESOLUTION|>--- conflicted
+++ resolved
@@ -61,129 +61,79 @@
 	return
 }
 
-<<<<<<< HEAD
 func (p *procctrl) CreateProc2Template(ctx context.Context, h http.Header, dat interface{}) (resp *metadata.Response, err error) {
 	resp = new(metadata.Response)
 	subPath := "/template"
 
 	err = p.client.Post().
-=======
-func (p *procctrl) CreateConfTemp(ctx context.Context, h http.Header, dat interface{}) (resp *metadata.Response, err error) {
-	resp = new(metadata.Response)
-	subPath := "/conftemp"
-
-	err = p.client.Post().
-		WithContext(ctx).
-		Body(dat).
-		SubResource(subPath).
-		WithHeaders(h).
-		Do().
-		Into(resp)
-	return
-}
-
-func (p *procctrl) UpdateConfTemp(ctx context.Context, h http.Header, dat interface{}) (resp *metadata.Response, err error) {
-	resp = new(metadata.Response)
-	subPath := "/conftemp"
-
-	err = p.client.Put().
->>>>>>> f0c26dfe
-		WithContext(ctx).
-		Body(dat).
-		SubResource(subPath).
-		WithHeaders(h).
-		Do().
-		Into(resp)
-	return
-}
-
-<<<<<<< HEAD
+		WithContext(ctx).
+		Body(dat).
+		SubResource(subPath).
+		WithHeaders(h).
+		Do().
+		Into(resp)
+	return
+}
+
 func (p *procctrl) SearchProc2Template(ctx context.Context, h http.Header, dat interface{}) (resp *metadata.MapArrayResponse, err error) {
 	resp = new(metadata.MapArrayResponse)
 	subPath := "/template/search"
 
 	err = p.client.Post().
-=======
-func (p *procctrl) DeleteConfTemp(ctx context.Context, h http.Header, dat interface{}) (resp *metadata.Response, err error) {
-	resp = new(metadata.Response)
-	subPath := "/conftemp"
+		WithContext(ctx).
+		Body(dat).
+		SubResource(subPath).
+		WithHeaders(h).
+		Do().
+		Into(resp)
+	return
+}
+
+func (p *procctrl) DeleteProc2Template(ctx context.Context, h http.Header, dat interface{}) (resp *metadata.Response, err error) {
+	resp = new(metadata.Response)
+	subPath := "/template"
+
+	err = p.client.Post().
+		WithContext(ctx).
+		Body(dat).
+		SubResource(subPath).
+		WithHeaders(h).
+		Do().
+		Into(resp)
+	return
+}
+
+func (p *procctrl) CreateProcInstanceModel(ctx context.Context, h http.Header, dat []*metadata.ProcInstanceModel) (resp *metadata.Response, err error) {
+	resp = new(metadata.Response)
+	subPath := "/instance/model"
+
+	err = p.client.Post().
+		WithContext(ctx).
+		Body(dat).
+		SubResource(subPath).
+		WithHeaders(h).
+		Do().
+		Into(resp)
+
+	return
+}
+
+func (p *procctrl) DeleteProcInstanceModel(ctx context.Context, h http.Header, dat map[string]interface{}) (resp *metadata.Response, err error) {
+	resp = new(metadata.Response)
+	subPath := "/instance/model"
 
 	err = p.client.Delete().
->>>>>>> f0c26dfe
-		WithContext(ctx).
-		Body(dat).
-		SubResource(subPath).
-		WithHeaders(h).
-		Do().
-		Into(resp)
-	return
-}
-
-<<<<<<< HEAD
-func (p *procctrl) DeleteProc2Template(ctx context.Context, h http.Header, dat interface{}) (resp *metadata.Response, err error) {
-	resp = new(metadata.Response)
-	subPath := "/template"
-
-	err = p.client.Delete().
-=======
-func (p *procctrl) QueryConfTemp(ctx context.Context, h http.Header, dat interface{}) (resp *metadata.Response, err error) {
-	resp = new(metadata.Response)
-	subPath := "/conftemp/search"
-
-	err = p.client.Post().
->>>>>>> f0c26dfe
-		WithContext(ctx).
-		Body(dat).
-		SubResource(subPath).
-		WithHeaders(h).
-		Do().
-		Into(resp)
-	return
-}
-
-<<<<<<< HEAD
-func (p *procctrl) CreateProcInstanceModel(ctx context.Context, h http.Header, dat interface{}) (resp *metadata.Response, err error) {
-=======
-func (p *procctrl) CreateProcInstanceModel(ctx context.Context, h http.Header, dat []*metadata.ProcInstanceModel) (resp *metadata.Response, err error) {
->>>>>>> f0c26dfe
-	resp = new(metadata.Response)
-	subPath := "/instance/model"
-
-	err = p.client.Post().
-		WithContext(ctx).
-		Body(dat).
-		SubResource(subPath).
-		WithHeaders(h).
-		Do().
-		Into(resp)
-
-	return
-}
-
-<<<<<<< HEAD
-func (p *procctrl) DeleteProcInstanceModel(ctx context.Context, h http.Header, dat interface{}) (resp *metadata.Response, err error) {
-=======
-func (p *procctrl) DeleteProcInstanceModel(ctx context.Context, h http.Header, dat map[string]interface{}) (resp *metadata.Response, err error) {
->>>>>>> f0c26dfe
-	resp = new(metadata.Response)
-	subPath := "/instance/model"
-
-	err = p.client.Delete().
-		WithContext(ctx).
-		Body(dat).
-		SubResource(subPath).
-		WithHeaders(h).
-		Do().
-		Into(resp)
-
-	return
-}
-
-<<<<<<< HEAD
-func (p *procctrl) GetProcInstanceModel(ctx context.Context, h http.Header, dat interface{}) (resp *metadata.ProcInstModelResult, err error) {
-=======
+		WithContext(ctx).
+		Body(dat).
+		SubResource(subPath).
+		WithHeaders(h).
+		Do().
+		Into(resp)
+
+	return
+}
+
 func (p *procctrl) GetProcInstanceModel(ctx context.Context, h http.Header, dat *metadata.QueryInput) (resp *metadata.ProcInstModelResult, err error) {
->>>>>>> f0c26dfe
 	resp = new(metadata.ProcInstModelResult)
 	subPath := "/instance/model/search"
 
@@ -196,8 +146,6 @@
 		Into(resp)
 
 	return
-<<<<<<< HEAD
-=======
 }
 
 func (p *procctrl) RegisterProcInstanceDetail(ctx context.Context, h http.Header, dat *metadata.GseProcRequest) (resp *metadata.Response, err error) {
@@ -293,15 +241,13 @@
 func (p *procctrl) SearchOperateTaskInfo(ctx context.Context, h http.Header, dat *metadata.QueryInput) (resp *metadata.ProcessOperateTaskResult, err error) {
 	resp = new(metadata.ProcessOperateTaskResult)
 	subPath := "/operate/task/search"
-
-	err = p.client.Post().
-		WithContext(ctx).
-		Body(dat).
-		SubResource(subPath).
-		WithHeaders(h).
-		Do().
-		Into(resp)
-
-	return
->>>>>>> f0c26dfe
+	err = p.client.Post().
+		WithContext(ctx).
+		Body(dat).
+		SubResource(subPath).
+		WithHeaders(h).
+		Do().
+		Into(resp)
+
+	return
 }
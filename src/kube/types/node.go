--- conflicted
+++ resolved
@@ -18,19 +18,14 @@
 package types
 
 import (
-<<<<<<< HEAD
-=======
 	"errors"
-	"fmt"
 
 	"configcenter/pkg/filter"
->>>>>>> 3b18a1f2
 	"configcenter/src/common"
 	"configcenter/src/common/criteria/enumor"
 	ccErr "configcenter/src/common/errors"
 	"configcenter/src/common/metadata"
 	"configcenter/src/storage/dal/table"
-	"errors"
 )
 
 const (

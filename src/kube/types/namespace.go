/*
 * Tencent is pleased to support the open source community by making
 * 蓝鲸智云 - 配置平台 (BlueKing - Configuration System) available.
 * Copyright (C) 2017 THL A29 Limited,
 * a Tencent company. All rights reserved.
 * Licensed under the MIT License (the "License");
 * you may not use this file except in compliance with the License.
 * You may obtain a copy of the License at http://opensource.org/licenses/MIT
 * Unless required by applicable law or agreed to in writing,
 * software distributed under the License is distributed on
 * an "AS IS" BASIS, WITHOUT WARRANTIES OR CONDITIONS OF ANY KIND,
 * either express or implied. See the License for the
 * specific language governing permissions and limitations under the License.
 * We undertake not to change the open source license (MIT license) applicable
 * to the current version of the project delivered to anyone in the future.
 */

package types

import (
	"configcenter/src/common"
	"configcenter/src/common/criteria/enumor"
	"configcenter/src/common/errors"
	"configcenter/src/common/mapstr"
	"configcenter/src/common/metadata"
	"configcenter/src/common/util"
	"configcenter/src/filter"
	"configcenter/src/storage/dal/table"
)

// NamespaceFields merge the fields of the namespace and the details corresponding to the fields together.
var NamespaceFields = table.MergeFields(CommonSpecFieldsDescriptor, BizIDDescriptor,
	ClusterBaseRefDescriptor, NamespaceSpecFieldsDescriptor)

// NamespaceSpecFieldsDescriptor namespace spec's fields descriptors.
var NamespaceSpecFieldsDescriptor = table.FieldsDescriptors{
	{Field: KubeNameField, Type: enumor.String, IsRequired: true, IsEditable: false},
	{Field: LabelsField, Type: enumor.MapString, IsRequired: false, IsEditable: true},
	{Field: ClusterUIDField, Type: enumor.String, IsRequired: true, IsEditable: false},
	{Field: ResourceQuotasField, Type: enumor.Array, IsRequired: false, IsEditable: true},
}

// NamespaceBaseRefDescriptor the description used when other resources refer to the namespace.
var NamespaceBaseRefDescriptor = table.FieldsDescriptors{
	{Field: NamespaceField, Type: enumor.String, IsRequired: true, IsEditable: false},
	{Field: BKNamespaceIDField, Type: enumor.Numeric, IsRequired: false, IsEditable: false},
}

// ScopeSelectorOperator a scope selector operator is the set of operators
// that can be used in a scope selector requirement.
type ScopeSelectorOperator string

const (
	// ScopeSelectorOpIn in operator for scope selector
	ScopeSelectorOpIn ScopeSelectorOperator = "In"
	// ScopeSelectorOpNotIn not in operator for scope selector
	ScopeSelectorOpNotIn ScopeSelectorOperator = "NotIn"
	// ScopeSelectorOpExists exists operator for scope selector
	ScopeSelectorOpExists ScopeSelectorOperator = "Exists"
	// ScopeSelectorOpDoesNotExist not exists operator for scope selector
	ScopeSelectorOpDoesNotExist ScopeSelectorOperator = "DoesNotExist"
)

// ResourceQuotaScope defines a filter that must match each object tracked by a quota
type ResourceQuotaScope string

const (
	// ResourceQuotaScopeTerminating match all pod objects where spec.activeDeadlineSeconds >=0
	ResourceQuotaScopeTerminating ResourceQuotaScope = "Terminating"
	// ResourceQuotaScopeNotTerminating match all pod objects where spec.activeDeadlineSeconds is nil
	ResourceQuotaScopeNotTerminating ResourceQuotaScope = "NotTerminating"
	// ResourceQuotaScopeBestEffort match all pod objects that have best effort quality of service
	ResourceQuotaScopeBestEffort ResourceQuotaScope = "BestEffort"
	// ResourceQuotaScopeNotBestEffort match all pod objects that do not have best effort quality of service
	ResourceQuotaScopeNotBestEffort ResourceQuotaScope = "NotBestEffort"
	// ResourceQuotaScopePriorityClass match all pod objects that have priority class mentioned
	ResourceQuotaScopePriorityClass ResourceQuotaScope = "PriorityClass"
	// ResourceQuotaScopeCrossNamespacePodAffinity match all pod objects that have cross-namespace pod
	// (anti)affinity mentioned.
	ResourceQuotaScopeCrossNamespacePodAffinity ResourceQuotaScope = "CrossNamespacePodAffinity"
)

const (
	// NsUpdateLimit limit on the number of namespace updates
	NsUpdateLimit = 200
	// NsDeleteLimit limit on the number of namespace delete
	NsDeleteLimit = 200
	// NsCreateLimit limit on the number of namespace create
	NsCreateLimit = 200
	// NsQueryLimit limit on the number of namespace query
	NsQueryLimit = 500
)

// Namespace define the namespace struct.
type Namespace struct {
	ClusterSpec     `json:",inline" bson:",inline"`
	ID              int64              `json:"id,omitempty" bson:"id"`
	Name            string             `json:"name,omitempty" bson:"name"`
	Labels          *map[string]string `json:"labels,omitempty" bson:"labels"`
	ResourceQuotas  *[]ResourceQuota   `json:"resource_quotas,omitempty" bson:"resource_quotas"`
	SupplierAccount string             `json:"bk_supplier_account,omitempty" bson:"bk_supplier_account"`
	// Revision record this app's revision information
	table.Revision `json:",inline" bson:",inline"`
}

<<<<<<< HEAD
// ValidateCreate validate create namespace
func (ns *Namespace) ValidateCreate() errors.RawErrorInfo {
	if ns.ClusterID == 0 {
		return errors.RawErrorInfo{
			ErrCode: common.CCErrCommParamsNeedSet,
			Args:    []interface{}{BKClusterIDFiled},
		}
	}

	if ns.Name == "" {
		return errors.RawErrorInfo{
			ErrCode: common.CCErrCommParamsIsInvalid,
			Args:    []interface{}{common.BKFieldName},
		}
	}

	return errors.RawErrorInfo{}
}

// ValidateUpdate validate update namespace
func (ns *Namespace) ValidateUpdate() errors.RawErrorInfo {
	if ns == nil {
		return errors.RawErrorInfo{
			ErrCode: common.CCErrCommHTTPInputInvalid,
		}
	}

	typeOfOption := reflect.TypeOf(*ns)
	valueOfOption := reflect.ValueOf(*ns)
	for i := 0; i < typeOfOption.NumField(); i++ {
		tag, flag := getFieldTag(typeOfOption, JsonTag, i)
		if flag {
			continue
		}

		if flag := isNotEditableField(tag, valueOfOption, i); flag {
			continue
		}

		// get whether it is an editable field based on tag
		if !NamespaceFields.IsFieldEditableByField(tag) {
			return errors.RawErrorInfo{
				ErrCode: common.CCErrCommParamsIsInvalid,
				Args:    []interface{}{tag},
			}
		}
	}
	return errors.RawErrorInfo{}
}

=======
>>>>>>> 673a109e
// ResourceQuota defines the desired hard limits to enforce for Quota.
type ResourceQuota struct {
	Hard          map[string]string    `json:"hard" bson:"hard"`
	Scopes        []ResourceQuotaScope `json:"scopes" bson:"scopes"`
	ScopeSelector *ScopeSelector       `json:"scope_selector" bson:"scope_selector"`
}

// ScopeSelector a scope selector represents the AND of the selectors represented
// by the scoped-resource selector requirements.
type ScopeSelector struct {
	// MatchExpressions a list of scope selector requirements by scope of the resources.
	MatchExpressions []ScopedResourceSelectorRequirement `json:"match_expressions" bson:"match_expressions"`
}

// ScopedResourceSelectorRequirement a scoped-resource selector requirement is a selector that
// contains values, a scope name, and an operator that relates the scope name and values.
type ScopedResourceSelectorRequirement struct {
	// ScopeName The name of the scope that the selector applies to.
	ScopeName ResourceQuotaScope `json:"scope_name" bson:"scope_name"`
	// Represents a scope's relationship to a set of values.
	// Valid operators are In, NotIn, Exists, DoesNotExist.
	Operator ScopeSelectorOperator `json:"operator" bson:"operator"`
	// Values An array of string values. If the operator is In or NotIn,
	// the values array must be non-empty. If the operator is Exists or DoesNotExist,
	// the values array must be empty.
	Values []string `json:"values" bson:"values"`
}

// NsUpdateReq update namespace request
type NsUpdateReq struct {
	IDs  []int64    `json:"ids"`
	Data *Namespace `json:"data"`
}

// Validate validate update namespace request
func (ns *NsUpdateReq) Validate() errors.RawErrorInfo {
	if len(ns.IDs) == 0 {
		return errors.RawErrorInfo{
			ErrCode: common.CCErrCommParamsIsInvalid,
			Args:    []interface{}{"ids"},
		}
	}

	if len(ns.IDs) > NsUpdateLimit {
		return errors.RawErrorInfo{
			ErrCode: common.CCErrCommXXExceedLimit,
			Args:    []interface{}{"ids", NsUpdateLimit},
		}
	}

	if ns.Data == nil {
		return errors.RawErrorInfo{
			ErrCode: common.CCErrCommParamsIsInvalid,
			Args:    []interface{}{"data"},
		}
	}

	if err := ValidateUpdate(*ns.Data, NamespaceFields); err.ErrCode != 0 {
		return err
	}
	return errors.RawErrorInfo{}
}

// NsDeleteReq delete namespace request
type NsDeleteReq struct {
	IDs []int64 `json:"ids"`
}

// Validate validate NsDeleteReq
func (ns *NsDeleteReq) Validate() errors.RawErrorInfo {
	if len(ns.IDs) == 0 {
		return errors.RawErrorInfo{
			ErrCode: common.CCErrCommParamsIsInvalid,
			Args:    []interface{}{"ids"},
		}
	}

	if len(ns.IDs) > NsDeleteLimit {
		return errors.RawErrorInfo{
			ErrCode: common.CCErrCommXXExceedLimit,
			Args:    []interface{}{"ids", NsDeleteLimit},
		}
	}

	return errors.RawErrorInfo{}
}

// NsCreateReq create namespace request
type NsCreateReq struct {
	Data []Namespace `json:"data"`
}

// Validate validate NsCreateReq
func (ns *NsCreateReq) Validate() errors.RawErrorInfo {
	if len(ns.Data) == 0 {
		return errors.RawErrorInfo{
			ErrCode: common.CCErrCommParamsNeedSet,
			Args:    []interface{}{"data"},
		}
	}

	if len(ns.Data) > NsCreateLimit {
		return errors.RawErrorInfo{
			ErrCode: common.CCErrCommXXExceedLimit,
			Args:    []interface{}{"data", NsCreateLimit},
		}
	}

	for _, data := range ns.Data {
		if err := ValidateCreate(data, NamespaceFields); err.ErrCode != 0 {
			return err
		}
	}

	return errors.RawErrorInfo{}
}

// NsCreateResp create namespace response
type NsCreateResp struct {
	metadata.BaseResp `json:",inline"`
	Data              NsCreateRespData `json:"data"`
}

// NsCreateRespData create namespace response data
type NsCreateRespData struct {
	IDs []int64 `json:"ids"`
}

// NsQueryReq namespace query request
type NsQueryReq struct {
	ClusterSpec `json:",inline" bson:",inline"`
	Filter      *filter.Expression `json:"filter"`
	Fields      []string           `json:"fields,omitempty"`
	Page        metadata.BasePage  `json:"page,omitempty"`
}

// Validate validate NsQueryReq
func (ns *NsQueryReq) Validate() errors.RawErrorInfo {
	if ns.ClusterUID != "" && ns.ClusterID != 0 {
		return errors.RawErrorInfo{
			ErrCode: common.CCErrorTopoIdentificationIllegal,
		}
	}

	if err := ns.Page.ValidateWithEnableCount(false, NsQueryLimit); err.ErrCode != 0 {
		return err
	}

	if ns.Filter == nil {
		return errors.RawErrorInfo{}
	}

	op := filter.NewDefaultExprOpt(NamespaceFields.FieldsType())
	if err := ns.Filter.Validate(op); err != nil {
		return errors.RawErrorInfo{
			ErrCode: common.CCErrCommParamsInvalid,
			Args:    []interface{}{err.Error()},
		}
	}
	return errors.RawErrorInfo{}
}

// BuildCond build query namespace condition
func (ns *NsQueryReq) BuildCond(bizID int64, supplierAccount string) (mapstr.MapStr, error) {
	cond := mapstr.MapStr{
		common.BKAppIDField: bizID,
	}
	cond = util.SetQueryOwner(cond, supplierAccount)

	if ns.ClusterID != 0 {
		cond[BKClusterIDFiled] = ns.ClusterID
	}
	if ns.ClusterUID != "" {
		cond[ClusterUIDField] = ns.ClusterUID
	}

	if ns.Filter != nil {
		filterCond, err := ns.Filter.ToMgo()
		if err != nil {
			return nil, err
		}
		cond = mapstr.MapStr{common.BKDBAND: []mapstr.MapStr{cond, filterCond}}
	}
	return cond, nil
}

// NsInstResp namespace instance response
type NsInstResp struct {
	metadata.BaseResp `json:",inline"`
	Data              NsDataResp `json:"data"`
}

// NsDataResp namespace data
type NsDataResp struct {
	Data []Namespace `json:"data"`
}<|MERGE_RESOLUTION|>--- conflicted
+++ resolved
@@ -26,6 +26,7 @@
 	"configcenter/src/common/util"
 	"configcenter/src/filter"
 	"configcenter/src/storage/dal/table"
+	"reflect"
 )
 
 // NamespaceFields merge the fields of the namespace and the details corresponding to the fields together.
@@ -103,7 +104,6 @@
 	table.Revision `json:",inline" bson:",inline"`
 }
 
-<<<<<<< HEAD
 // ValidateCreate validate create namespace
 func (ns *Namespace) ValidateCreate() errors.RawErrorInfo {
 	if ns.ClusterID == 0 {
@@ -154,8 +154,6 @@
 	return errors.RawErrorInfo{}
 }
 
-=======
->>>>>>> 673a109e
 // ResourceQuota defines the desired hard limits to enforce for Quota.
 type ResourceQuota struct {
 	Hard          map[string]string    `json:"hard" bson:"hard"`

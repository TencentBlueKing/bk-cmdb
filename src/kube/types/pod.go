/*
 * Tencent is pleased to support the open source community by making
 * 蓝鲸智云 - 配置平台 (BlueKing - Configuration System) available.
 * Copyright (C) 2017 THL A29 Limited,
 * a Tencent company. All rights reserved.
 * Licensed under the MIT License (the "License");
 * you may not use this file except in compliance with the License.
 * You may obtain a copy of the License at http://opensource.org/licenses/MIT
 * Unless required by applicable law or agreed to in writing,
 * software distributed under the License is distributed on
 * an "AS IS" BASIS, WITHOUT WARRANTIES OR CONDITIONS OF ANY KIND,
 * either express or implied. See the License for the
 * specific language governing permissions and limitations under the License.
 * We undertake not to change the open source license (MIT license) applicable
 * to the current version of the project delivered to anyone in the future.
 */

package types

import (
	"configcenter/src/common"
	"configcenter/src/common/criteria/enumor"
	"configcenter/src/common/errors"
	"configcenter/src/common/mapstr"
	"configcenter/src/common/metadata"
	"configcenter/src/filter"
	"configcenter/src/storage/dal/table"
)

<<<<<<< HEAD
// PodSpecFieldsDescriptor pod spec's fields descriptors.
var PodSpecFieldsDescriptor = table.FieldsDescriptors{
	{Field: KubeNameField, Type: enumor.String, IsRequired: true, IsEditable: false},
	{Field: NamespaceField, Type: enumor.String, IsRequired: true, IsEditable: false},
	{Field: PriorityField, Type: enumor.Numeric, IsRequired: false, IsEditable: true},
	{Field: LabelsField, Type: enumor.MapString, IsRequired: false, IsEditable: true},
	{Field: IPField, Type: enumor.String, IsRequired: false, IsEditable: true},
	{Field: IPsField, Type: enumor.String, IsRequired: false, IsEditable: true},
	{Field: ControlledBy, Type: enumor.String, IsRequired: false, IsEditable: true},
	{Field: ContainerUIDField, Type: enumor.Array, IsRequired: false, IsEditable: true},
	{Field: VolumesField, Type: enumor.Object, IsRequired: false, IsEditable: true},
	{Field: QOSClassField, Type: enumor.Enum, IsRequired: false, IsEditable: true},
	{Field: NodeSelectorsField, Type: enumor.MapString, IsRequired: false, IsEditable: true},
	{Field: TolerationsField, Type: enumor.Object, IsRequired: false, IsEditable: true},
}

// ContainerSpecFieldsDescriptor container spec's fields descriptors.
var ContainerSpecFieldsDescriptor = table.FieldsDescriptors{
	{Field: KubeNameField, Type: enumor.String, IsRequired: true, IsEditable: false},
	{Field: ContainerUIDField, Type: enumor.String, IsRequired: true, IsEditable: false},
	{Field: ImageField, Type: enumor.String, IsRequired: true, IsEditable: false},
	{Field: PortsField, Type: enumor.String, IsRequired: false, IsEditable: true},
	{Field: HostPortsField, Type: enumor.String, IsRequired: false, IsEditable: true},
	{Field: ArgsField, Type: enumor.String, IsRequired: false, IsEditable: true},
	{Field: StartedField, Type: enumor.Numeric, IsRequired: false, IsEditable: true},
	{Field: RequestsField, Type: enumor.Object, IsRequired: false, IsEditable: true},
	{Field: LimitsField, Type: enumor.Object, IsRequired: false, IsEditable: true},
	{Field: LivenessField, Type: enumor.Object, IsRequired: false, IsEditable: true},
	{Field: EnvironmentField, Type: enumor.Object, IsRequired: false, IsEditable: true},
	{Field: MountsField, Type: enumor.Object, IsRequired: false, IsEditable: true},
}
=======
const (
	// PodQueryLimit limit on the number of pod query
	PodQueryLimit = 500
)
>>>>>>> 5b24b09f

// PodQueryReq pod query request
type PodQueryReq struct {
	WorkloadSpec `json:",inline" bson:",inline"`
	HostID       int64              `json:"bk_host_id"`
	NodeID       int64              `json:"bk_node_id"`
	NodeName     string             `json:"node_name"`
	Filter       *filter.Expression `json:"filter"`
	Fields       []string           `json:"fields,omitempty"`
	Page         metadata.BasePage  `json:"page,omitempty"`
}

// Validate validate PodQueryReq
func (p *PodQueryReq) Validate() errors.RawErrorInfo {
	if (p.ClusterID != nil || p.NamespaceID != nil || (p.Ref != nil && p.Ref.ID != nil) || p.NodeID != 0) &&
		(p.ClusterUID != nil || p.Namespace != nil || (p.Ref != nil && p.Ref.Name != nil) || p.NodeName != "") {

		return errors.RawErrorInfo{
			ErrCode: common.CCErrorTopoIdentificationIllegal,
		}
	}

	if p.Ref != nil && ((p.Ref.Name == nil && p.Ref.ID == nil) || p.Ref.Kind == nil ||
		!IsInnerWorkload(WorkloadType(*p.Ref.Kind))) {

		return errors.RawErrorInfo{
			ErrCode: common.CCErrCommParamsInvalid,
			Args:    []interface{}{RefField},
		}
	}

	if err := p.Page.ValidateWithEnableCount(false, PodQueryLimit); err.ErrCode != 0 {
		return err
	}

	// todo validate Filter
	return errors.RawErrorInfo{}
}

// BuildCond build query pod condition
func (p *PodQueryReq) BuildCond(bizID int64, supplierAccount string) (mapstr.MapStr, error) {
	cond := mapstr.MapStr{
		common.BKAppIDField:      bizID,
		common.BkSupplierAccount: supplierAccount,
	}

	if p.ClusterID != nil {
		cond[BKClusterIDFiled] = p.ClusterID
	}

	if p.ClusterUID != nil {
		cond[ClusterUIDField] = p.ClusterUID
	}

	if p.NamespaceID != nil {
		cond[BKNamespaceIDField] = p.NamespaceID
	}

	if p.Namespace != nil {
		cond[NamespaceField] = p.Namespace
	}

	if p.Ref != nil {
		if p.Ref.Kind != nil {
			cond[RefKindField] = p.Ref.Kind
		}

		if p.Ref.Name != nil {
			cond[RefNameField] = p.Ref.Name
		}

		if p.Ref.ID != nil {
			cond[RefIDField] = p.Ref.ID
		}
	}

	if p.HostID != 0 {
		cond[common.BKHostIDField] = p.HostID
	}

	if p.NodeID != 0 {
		cond[BKNodeIDField] = p.NodeID
	}

	if p.NodeName != "" {
		cond[NodeField] = p.NodeName
	}

	if p.Filter != nil {
		filterCond, err := p.Filter.ToMgo()
		if err != nil {
			return nil, err
		}
		cond = mapstr.MapStr{common.BKDBAND: []mapstr.MapStr{cond, filterCond}}
	}
	return cond, nil
}

// KubeAttrsRsp 容器资源属性回应
type KubeAttrsRsp struct {
	Field    string `json:"field"`
	Type     string `json:"type"`
	Required bool   `json:"required"`
}

// Pod pod details
type Pod struct {
	// cc的自增主键
	ID              int64   `json:"bk_pod_id"`
	SupplierAccount *string `json:"bk_supplier_account"`
	PodCoreInfo     `json:",inline" bson:",inline"`
	// Revision record this app's revision information
	table.Revision `json:",inline" bson:",inline"`
}

// PodCoreInfo pod core details
type PodCoreInfo struct {
	SysSpec       `json:",inline"`
	Name          *string           `json:"name"`
	Priority      *int32            `json:"priority,omitempty"`
	Labels        map[string]string `json:"labels,omitempty"`
	IP            *string           `json:"ip,omitempty"`
	IPs           []PodIP           `json:"ips,omitempty"`
	Volumes       []Volume          `json:"volumes,omitempty"`
	QOSClass      PodQOSClass       `json:"qos_class,omitempty"`
	NodeSelectors map[string]string `json:"node_selectors,omitempty"`
	Tolerations   []Toleration      `json:"tolerations,omitempty"`
}

// Container container details
type Container struct {
	// cc的自增主键
	ID      int64 `json:"bk_container_id"`
	PodID   int64 `json:"bk_pod_id"`
	SysSpec `json:",inline"`
	Name    string `json:"name"`
	// 容器ID
	ContainerID string `json:"container_uid"`
	Image       string `json:"image,omitempty"`
	// 确认下这两个端口有什么区别
	Ports     []ContainerPort `json:"ports,omitempty"`
	HostPorts []ContainerPort `json:"host_ports,omitempty"`
	Args      []string        `json:"args,omitempty"`
	// 启动时间，unix时间戳
	Started     int64         `json:"started,omitempty"`
	Limits      ResourceList  `json:"limits,omitempty"`
	Requests    ResourceList  `json:"requests,omitempty"`
	Liveness    *Probe        `json:"liveness,omitempty"`
	Environment []EnvVar      `json:"environment,omitempty"`
	Mounts      []VolumeMount `json:"mounts,omitempty"`
	// Revision record this app's revision information
	table.Revision `json:",inline" bson:",inline"`
}

type ContainerCoreInfo struct {
}

// SysSpec 存放cc的容器相关的关系信息，所有类型共用这个结构体
type SysSpec struct {
	BizID     int64 `json:"bk_biz_id"`
	ClusterID int64 `json:"bk_cluster_id,omitempty"`
	// 冗余的cluster id
	Cluster     string `json:"cluster_id,omitempty"`
	NameSpaceID int64  `json:"bk_namespace_id,omitempty"`
	// 冗余的namespace名称
	NameSpace string `json:"namespace,omitempty"`
	Workload  *Ref   `json:"workload,omitempty"`
	HostID    int64  `json:"bk_host_id,omitempty"`
	NodeID    int64  `json:"bk_node_id,omitempty"`
	// 冗余的node名称
	Node string `json:"node,omitempty"`
	// 所有容器相关数据用相同的relation结构体，pod不需要这两个字段，仅container需要这两个字段
	PodID int64  `json:"bk_pod_id,omitempty"`
	Pod   string `json:"pod_name,omitempty"`
}

// Ref 存放pod相关的workload关联信息
type Ref struct {
	Kind string `json:"kind"`
	// 冗余的workload名称
	Name string `json:"name,omitempty"`
	// ID workload在cc中的ID
	ID int64 `json:"id,omitempty"`
}

// CreatePodsReq 创建Pods请求
type CreatePodsReq struct {
}<|MERGE_RESOLUTION|>--- conflicted
+++ resolved
@@ -18,16 +18,17 @@
 package types
 
 import (
+	"errors"
+
 	"configcenter/src/common"
 	"configcenter/src/common/criteria/enumor"
-	"configcenter/src/common/errors"
+	ccErr "configcenter/src/common/errors"
 	"configcenter/src/common/mapstr"
 	"configcenter/src/common/metadata"
 	"configcenter/src/filter"
 	"configcenter/src/storage/dal/table"
 )
 
-<<<<<<< HEAD
 // PodSpecFieldsDescriptor pod spec's fields descriptors.
 var PodSpecFieldsDescriptor = table.FieldsDescriptors{
 	{Field: KubeNameField, Type: enumor.String, IsRequired: true, IsEditable: false},
@@ -59,12 +60,13 @@
 	{Field: EnvironmentField, Type: enumor.Object, IsRequired: false, IsEditable: true},
 	{Field: MountsField, Type: enumor.Object, IsRequired: false, IsEditable: true},
 }
-=======
+
 const (
-	// PodQueryLimit limit on the number of pod query
+	// PodQueryLimit limit on the number of pod query.
 	PodQueryLimit = 500
+	// CreatePodsLimit the maximum number of pods to be created at one time.
+	CreatePodsLimit = 200
 )
->>>>>>> 5b24b09f
 
 // PodQueryReq pod query request
 type PodQueryReq struct {
@@ -78,11 +80,11 @@
 }
 
 // Validate validate PodQueryReq
-func (p *PodQueryReq) Validate() errors.RawErrorInfo {
+func (p *PodQueryReq) Validate() ccErr.RawErrorInfo {
 	if (p.ClusterID != nil || p.NamespaceID != nil || (p.Ref != nil && p.Ref.ID != nil) || p.NodeID != 0) &&
 		(p.ClusterUID != nil || p.Namespace != nil || (p.Ref != nil && p.Ref.Name != nil) || p.NodeName != "") {
 
-		return errors.RawErrorInfo{
+		return ccErr.RawErrorInfo{
 			ErrCode: common.CCErrorTopoIdentificationIllegal,
 		}
 	}
@@ -90,7 +92,7 @@
 	if p.Ref != nil && ((p.Ref.Name == nil && p.Ref.ID == nil) || p.Ref.Kind == nil ||
 		!IsInnerWorkload(WorkloadType(*p.Ref.Kind))) {
 
-		return errors.RawErrorInfo{
+		return ccErr.RawErrorInfo{
 			ErrCode: common.CCErrCommParamsInvalid,
 			Args:    []interface{}{RefField},
 		}
@@ -101,7 +103,7 @@
 	}
 
 	// todo validate Filter
-	return errors.RawErrorInfo{}
+	return ccErr.RawErrorInfo{}
 }
 
 // BuildCond build query pod condition
@@ -163,17 +165,10 @@
 	return cond, nil
 }
 
-// KubeAttrsRsp 容器资源属性回应
-type KubeAttrsRsp struct {
-	Field    string `json:"field"`
-	Type     string `json:"type"`
-	Required bool   `json:"required"`
-}
-
 // Pod pod details
 type Pod struct {
 	// cc的自增主键
-	ID              int64   `json:"bk_pod_id"`
+	ID              int64   `json:"id"`
 	SupplierAccount *string `json:"bk_supplier_account"`
 	PodCoreInfo     `json:",inline" bson:",inline"`
 	// Revision record this app's revision information
@@ -182,7 +177,6 @@
 
 // PodCoreInfo pod core details
 type PodCoreInfo struct {
-	SysSpec       `json:",inline"`
 	Name          *string           `json:"name"`
 	Priority      *int32            `json:"priority,omitempty"`
 	Labels        map[string]string `json:"labels,omitempty"`
@@ -197,10 +191,17 @@
 // Container container details
 type Container struct {
 	// cc的自增主键
-	ID      int64 `json:"bk_container_id"`
-	PodID   int64 `json:"bk_pod_id"`
-	SysSpec `json:",inline"`
-	Name    string `json:"name"`
+	ID                int64 `json:"id"`
+	PodID             int64 `json:"bk_pod_id"`
+	SysSpec           `json:",inline"`
+	ContainerCoreInfo `json:",inline"`
+	// Revision record this app's revision information
+	table.Revision `json:",inline" bson:",inline"`
+}
+
+// ContainerCoreInfo container core details
+type ContainerCoreInfo struct {
+	Name string `json:"name"`
 	// 容器ID
 	ContainerID string `json:"container_uid"`
 	Image       string `json:"image,omitempty"`
@@ -209,17 +210,12 @@
 	HostPorts []ContainerPort `json:"host_ports,omitempty"`
 	Args      []string        `json:"args,omitempty"`
 	// 启动时间，unix时间戳
-	Started     int64         `json:"started,omitempty"`
-	Limits      ResourceList  `json:"limits,omitempty"`
-	Requests    ResourceList  `json:"requests,omitempty"`
-	Liveness    *Probe        `json:"liveness,omitempty"`
-	Environment []EnvVar      `json:"environment,omitempty"`
-	Mounts      []VolumeMount `json:"mounts,omitempty"`
-	// Revision record this app's revision information
-	table.Revision `json:",inline" bson:",inline"`
-}
-
-type ContainerCoreInfo struct {
+	Started         int64         `json:"started,omitempty"`
+	Limits          ResourceList  `json:"limits,omitempty"`
+	ReqSysSpecuests ResourceList  `json:"requests,omitempty"`
+	Liveness        *Probe        `json:"liveness,omitempty"`
+	Environment     []EnvVar      `json:"environment,omitempty"`
+	Mounts          []VolumeMount `json:"mounts,omitempty"`
 }
 
 // SysSpec 存放cc的容器相关的关系信息，所有类型共用这个结构体
@@ -241,7 +237,7 @@
 	Pod   string `json:"pod_name,omitempty"`
 }
 
-// Ref 存放pod相关的workload关联信息
+// Ref pod-related workload association information.
 type Ref struct {
 	Kind string `json:"kind"`
 	// 冗余的workload名称
@@ -250,6 +246,42 @@
 	ID int64 `json:"id,omitempty"`
 }
 
-// CreatePodsReq 创建Pods请求
+// PodsInfo details of creating pods.
+type PodsInfo struct {
+	PodCoreInfo `json:",inline"`
+	Containers  []ContainerCoreInfo `json:"containers"`
+}
+
+// Validate validate the PodCoreInfo
+func (option *PodCoreInfo) Validate() error {
+
+	return nil
+}
+
+// Validate validate the ContainerCoreInfo
+func (option *ContainerCoreInfo) Validate() error {
+	return nil
+}
+
+// CreatePodsReq create Pods request
 type CreatePodsReq struct {
+	Pods []PodsInfo `json:"pods"`
+}
+
+// Validate validate the CreatePodsReq
+func (option *CreatePodsReq) Validate() error {
+	if len(option.Pods) == 0 {
+		return errors.New("param cannot be empty")
+	}
+	for _, pod := range option.Pods {
+		if err := pod.Validate(); err != nil {
+			return err
+		}
+		for _, container := range pod.Containers {
+			if err := container.Validate(); err != nil {
+				return err
+			}
+		}
+	}
+	return nil
 }
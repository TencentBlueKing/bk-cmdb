/*
 * Tencent is pleased to support the open source community by making
 * 蓝鲸智云 - 配置平台 (BlueKing - Configuration System) available.
 * Copyright (C) 2017 THL A29 Limited,
 * a Tencent company. All rights reserved.
 * Licensed under the MIT License (the "License");
 * you may not use this file except in compliance with the License.
 * You may obtain a copy of the License at http://opensource.org/licenses/MIT
 * Unless required by applicable law or agreed to in writing,
 * software distributed under the License is distributed on
 * an "AS IS" BASIS, WITHOUT WARRANTIES OR CONDITIONS OF ANY KIND,
 * either express or implied. See the License for the
 * specific language governing permissions and limitations under the License.
 * We undertake not to change the open source license (MIT license) applicable
 * to the current version of the project delivered to anyone in the future.
 */

package types

import (
<<<<<<< HEAD
=======
	"errors"
	"fmt"

	"configcenter/pkg/filter"
>>>>>>> 3b18a1f2
	"configcenter/src/common"
	"configcenter/src/common/criteria/enumor"
	ccErr "configcenter/src/common/errors"
	"configcenter/src/common/mapstr"
	"configcenter/src/common/metadata"
	"configcenter/src/common/util"
	"configcenter/src/storage/dal/table"
	"errors"
)

// PodFields merge the fields of the cluster and the details corresponding to the fields together.
var PodFields = table.MergeFields(CommonSpecFieldsDescriptor, BizIDDescriptor, HostIDDescriptor,
	ClusterBaseRefDescriptor, NodeBaseRefDescriptor, NamespaceBaseRefDescriptor,
	WorkLoadRefDescriptor, PodSpecFieldsDescriptor)

// PodSpecFieldsDescriptor pod spec's fields descriptors.
var PodSpecFieldsDescriptor = table.FieldsDescriptors{
	{Field: KubeNameField, Type: enumor.String, IsRequired: true, IsEditable: false},
	{Field: PriorityField, Type: enumor.Numeric, IsRequired: false, IsEditable: true},
	{Field: LabelsField, Type: enumor.MapString, IsRequired: false, IsEditable: true},
	{Field: IPField, Type: enumor.String, IsRequired: false, IsEditable: true},
	{Field: IPsField, Type: enumor.Array, IsRequired: false, IsEditable: true},
	{Field: ControlledBy, Type: enumor.String, IsRequired: false, IsEditable: true},
	{Field: ContainerUIDField, Type: enumor.Array, IsRequired: false, IsEditable: true},
	{Field: VolumesField, Type: enumor.Object, IsRequired: false, IsEditable: true},
	{Field: QOSClassField, Type: enumor.Enum, IsRequired: false, IsEditable: true},
	{Field: NodeSelectorsField, Type: enumor.MapString, IsRequired: false, IsEditable: true},
	{Field: TolerationsField, Type: enumor.Object, IsRequired: false, IsEditable: true},
}

// PodBaseRefDescriptor the description used when other resources refer to the pod.
var PodBaseRefDescriptor = table.FieldsDescriptors{
	{Field: BKPodIDField, Type: enumor.Numeric, IsRequired: true, IsEditable: false},
}

// ContainerFields merge the fields of the cluster and the details corresponding to the fields together.
var ContainerFields = table.MergeFields(CommonSpecFieldsDescriptor, PodBaseRefDescriptor, ContainerSpecFieldsDescriptor)

// ContainerSpecFieldsDescriptor container spec's fields descriptors.
var ContainerSpecFieldsDescriptor = table.FieldsDescriptors{
	{Field: KubeNameField, Type: enumor.String, IsRequired: true, IsEditable: false},
	{Field: ContainerUIDField, Type: enumor.String, IsRequired: true, IsEditable: false},
	{Field: ImageField, Type: enumor.String, IsRequired: true, IsEditable: false},
	{Field: PortsField, Type: enumor.String, IsRequired: false, IsEditable: true},
	{Field: HostPortsField, Type: enumor.String, IsRequired: false, IsEditable: true},
	{Field: ArgsField, Type: enumor.String, IsRequired: false, IsEditable: true},
	{Field: StartedField, Type: enumor.Numeric, IsRequired: false, IsEditable: true},
	{Field: RequestsField, Type: enumor.Object, IsRequired: false, IsEditable: true},
	{Field: LimitsField, Type: enumor.Object, IsRequired: false, IsEditable: true},
	{Field: LivenessField, Type: enumor.Object, IsRequired: false, IsEditable: true},
	{Field: EnvironmentField, Type: enumor.Object, IsRequired: false, IsEditable: true},
	{Field: MountsField, Type: enumor.Object, IsRequired: false, IsEditable: true},
}

const (
	// podQueryLimit limit on the number of pod query.
	podQueryLimit = 500
	// createPodsLimit the maximum number of pods to be created at one time.
	createPodsLimit = 200
	// containerQueryLimit limit on the number of container query
	containerQueryLimit = 500
)

// PodQueryOption pod query request
type PodQueryOption struct {
	Filter *filter.Expression `json:"filter"`
	Fields []string           `json:"fields,omitempty"`
	Page   metadata.BasePage  `json:"page,omitempty"`
}

// Validate validate PodQueryOption
func (p *PodQueryOption) Validate() ccErr.RawErrorInfo {
	if err := p.Page.ValidateWithEnableCount(false, podQueryLimit); err.ErrCode != 0 {
		return err
	}

	if p.Filter == nil {
		return ccErr.RawErrorInfo{}
	}

	op := filter.NewDefaultExprOpt(PodFields.FieldsType())
	op.MaxRulesDepth = 4
	if err := p.Filter.Validate(op); err != nil {
		return ccErr.RawErrorInfo{
			ErrCode: common.CCErrCommParamsInvalid,
			Args:    []interface{}{err.Error()},
		}
	}
	return ccErr.RawErrorInfo{}
}

// BuildCond build query pod condition
func (p *PodQueryOption) BuildCond(bizID int64, supplierAccount string) (mapstr.MapStr, error) {
	cond := mapstr.MapStr{
		common.BKAppIDField: bizID,
	}
	cond = util.SetQueryOwner(cond, supplierAccount)

	if p.Filter != nil {
		filterCond, err := p.Filter.ToMgo()
		if err != nil {
			return nil, err
		}
		cond = mapstr.MapStr{common.BKDBAND: []mapstr.MapStr{cond, filterCond}}
	}
	return cond, nil
}

// Pod pod details
type Pod struct {
	// cc的自增主键
	ID            int64 `json:"id,omitempty" bson:"id"`
	SysSpec       `json:",inline" bson:",inline"`
	Name          *string            `json:"name,omitempty" bson:"name"`
	Priority      *int32             `json:"priority,omitempty" bson:"priority"`
	Labels        *map[string]string `json:"labels,omitempty"  bson:"labels"`
	IP            *string            `json:"ip,omitempty"  bson:"ip"`
	IPs           *[]PodIP           `json:"ips,omitempty"  bson:"ips"`
	Volumes       *[]Volume          `json:"volumes,omitempty"  bson:"volumes"`
	QOSClass      *PodQOSClass       `json:"qos_class,omitempty"  bson:"qos_class"`
	NodeSelectors *map[string]string `json:"node_selectors,omitempty"  bson:"node_selectors"`
	Tolerations   *[]Toleration      `json:"tolerations,omitempty" bson:"tolerations"`
	// Revision record this app's revision information
	table.Revision `json:",inline" bson:",inline"`
}

// createValidate validate the PodBaseFields
func (option *Pod) createValidate() ccErr.RawErrorInfo {

	if option == nil {
		return ccErr.RawErrorInfo{
			ErrCode: common.CCErrCommParamsNeedSet,
			Args:    []interface{}{"pod"},
		}
	}

	if option.Name == nil || *option.Name == "" {
		return ccErr.RawErrorInfo{
			ErrCode: common.CCErrCommParamsNeedSet,
			Args:    []interface{}{"pod name"},
		}
	}

	if err := ValidateCreate(*option, PodFields); err.ErrCode != 0 {
		return err
	}

	return ccErr.RawErrorInfo{}
}

// Container container details
type Container struct {
	// cc的自增主键
	ID              int64            `json:"id,omitempty" bson:"id"`
	PodID           int64            `json:"bk_pod_id,omitempty" bson:"bk_pod_id"`
	SupplierAccount string           `json:"bk_supplier_account" bson:"bk_supplier_account"`
	Name            *string          `json:"name,omitempty" bson:"name"`
	ContainerID     *string          `json:"container_uid,omitempty" bson:"container_uid"`
	Image           *string          `json:"image,omitempty" bson:"image"`
	Ports           *[]ContainerPort `json:"ports,omitempty" bson:"ports"`
	HostPorts       *[]ContainerPort `json:"host_ports,omitempty" bson:"host_ports"`
	Args            *[]string        `json:"args,omitempty" bson:"args"`
	Started         *int64           `json:"started,omitempty" bson:"started"`
	Limits          *ResourceList    `json:"limits,omitempty" bson:"limits"`
	ReqSysSpecuests *ResourceList    `json:"requests,omitempty" bson:"requests"`
	Liveness        *Probe           `json:"liveness,omitempty" bson:"liveness"`
	Environment     *[]EnvVar        `json:"environment,omitempty" bson:"environment"`
	Mounts          *[]VolumeMount   `json:"mounts,omitempty" bson:"mounts"`
	// Revision record this app's revision information
	table.Revision `json:",inline" bson:",inline"`
}

// validateCreate validate the ContainerBaseFields
func (option *Container) validateCreate() ccErr.RawErrorInfo {

	if option == nil {
		return ccErr.RawErrorInfo{
			ErrCode: common.CCErrCommParamsNeedSet,
			Args:    []interface{}{"container"},
		}
	}

	if option.Name == nil || *option.Name == "" {
		return ccErr.RawErrorInfo{
			ErrCode: common.CCErrCommParamsNeedSet,
			Args:    []interface{}{"container name"},
		}
	}

	if option.ContainerID == nil || *option.ContainerID == "" {
		return ccErr.RawErrorInfo{
			ErrCode: common.CCErrCommParamsIsInvalid,
			Args:    []interface{}{"container_uid"},
		}
	}

	if err := ValidateCreate(*option, ContainerFields); err.ErrCode != 0 {
		return err
	}

	return ccErr.RawErrorInfo{}
}

// SysSpec the relationship information related to the container
// that stores the cc, all types share this structure.
type SysSpec struct {
	SupplierAccount string `json:"bk_supplier_account" bson:"bk_supplier_account"`
	WorkloadSpec    `json:",inline" bson:",inline"`
	HostID          int64 `json:"bk_host_id,omitempty" bson:"bk_host_id"`
	NodeID          int64 `json:"bk_node_id,omitempty" bson:"bk_node_id"`
	// redundant node names
	Node string `json:"node_name,omitempty" bson:"node_name"`
}

// Ref pod-related workload association information.
type Ref struct {
	Kind string `json:"kind"`
	// redundant workload names
	Name string `json:"name,omitempty"`
	// ID workload ID in cc
	ID int64 `json:"id,omitempty"`
}

// PodsInfo details of creating pods.
type PodsInfo struct {
	Spec       SpecSimpleInfo `json:"spec"`
	HostID     int64          `json:"bk_host_id"`
	Pod        `json:",inline"`
	Containers []Container `json:"containers"`
}

// CreatePodsRsp the response message
// body of the created pod result to the user.
type CreatePodsRsp struct {
	metadata.BaseResp
	Data metadata.RspIDs `json:"data"`
}

// PodsInfoArray create pods option
type PodsInfoArray struct {
	BizID int64      `json:"bk_biz_id"`
	Pods  []PodsInfo `json:"pods"`
}

// CreatePodsOption create pods option
type CreatePodsOption struct {
	Data []PodsInfoArray `json:"data"`
}

// Validate validate the CreatePodsOption
func (option *CreatePodsOption) Validate() ccErr.RawErrorInfo {

	if len(option.Data) == 0 {
		return ccErr.RawErrorInfo{
			ErrCode: common.CCErrCommParamsNeedSet,
			Args:    []interface{}{errors.New("data")},
		}
	}
	var podsLen int
	for _, data := range option.Data {
		podsLen += len(data.Pods)
	}
	if podsLen > createPodsLimit {
		return ccErr.RawErrorInfo{
			ErrCode: common.CCErrCommXXExceedLimit,
			Args:    []interface{}{"pods", createPodsLimit},
		}
	}

	for _, data := range option.Data {
		for _, pod := range data.Pods {
			if err := pod.Spec.validate(); err != nil {
				return ccErr.RawErrorInfo{
					ErrCode: common.CCErrCommParamsIsInvalid,
					Args:    []interface{}{err.Error()},
				}
			}
			if pod.HostID == 0 {
				return ccErr.RawErrorInfo{
					ErrCode: common.CCErrCommParamsNeedSet,
					Args:    []interface{}{errors.New("host id")},
				}
			}

			if err := pod.createValidate(); err.ErrCode != 0 {
				return err
			}

			for _, container := range pod.Containers {
				if err := container.validateCreate(); err.ErrCode != 0 {
					return err
				}
			}
		}
	}
	return ccErr.RawErrorInfo{}
}

// ContainerQueryOption container query request
type ContainerQueryOption struct {
	Filter *filter.Expression `json:"filter"`
	Fields []string           `json:"fields,omitempty"`
	Page   metadata.BasePage  `json:"page,omitempty"`
}

// Validate validate ContainerQueryOption
func (p *ContainerQueryOption) Validate() ccErr.RawErrorInfo {
	if err := p.Page.ValidateWithEnableCount(false, containerQueryLimit); err.ErrCode != 0 {
		return err
	}

	if p.Filter == nil {
		return ccErr.RawErrorInfo{}
	}

	op := filter.NewDefaultExprOpt(ContainerFields.FieldsType())
	if err := p.Filter.Validate(op); err != nil {
		return ccErr.RawErrorInfo{
			ErrCode: common.CCErrCommParamsInvalid,
			Args:    []interface{}{err.Error()},
		}
	}
	return ccErr.RawErrorInfo{}
}

// BuildCond build query container condition
func (p *ContainerQueryOption) BuildCond(supplierAccount string) (mapstr.MapStr, error) {
	cond := mapstr.MapStr{}
	cond = util.SetQueryOwner(cond, supplierAccount)

	if p.Filter != nil {
		filterCond, err := p.Filter.ToMgo()
		if err != nil {
			return nil, err
		}
		cond = mapstr.MapStr{common.BKDBAND: []mapstr.MapStr{cond, filterCond}}
	}
	return cond, nil
}

// CreatePodsResult create pods results in batches.
type CreatePodsResult struct {
	metadata.BaseResp
	Info []Pod `json:"data" bson:"data"`
}

// PodInstResp pod instance response
type PodInstResp struct {
	metadata.BaseResp `json:",inline"`
	Data              PodDataResp `json:"data"`
}

// PodDataResp pod data response
type PodDataResp struct {
	Info []Pod `json:"info"`
}

// ContainerInstResp container instance response
type ContainerInstResp struct {
	metadata.BaseResp `json:",inline"`
	Data              ContainerDataResp `json:"data"`
}

// ContainerDataResp container data response
type ContainerDataResp struct {
	Info []Container `json:"info"`
}

// DeletePodsOption delete pods option, pods are aggregated by biz id
type DeletePodsOption struct {
	// Data array of delete pod data that defines pods to be deleted in one biz
	Data []DeletePodData `json:"data"`
}

// DeletePodData delete pods data, including biz id and pods in it
type DeletePodData struct {
	// BizID biz id
	BizID int64 `json:"bk_biz_id"`
	// PodIDs pod cc id array
	PodIDs []int64 `json:"ids"`
}

// Validate delete pods option
func (d *DeletePodsOption) Validate() ccErr.RawErrorInfo {
	if len(d.Data) == 0 {
		return ccErr.RawErrorInfo{ErrCode: common.CCErrCommParamsNeedSet, Args: []interface{}{"data"}}
	}

	if len(d.Data) > common.BKMaxWriteOpLimit {
		return ccErr.RawErrorInfo{ErrCode: common.CCErrCommXXExceedLimit, Args: []interface{}{
			"data", common.BKMaxWriteOpLimit}}
	}

	// validate that all delete pods count must not exceed 200
	podsCnt := 0
	for _, data := range d.Data {
		if data.BizID == 0 {
			return ccErr.RawErrorInfo{ErrCode: common.CCErrCommParamsNeedSet, Args: []interface{}{common.BKAppIDField}}
		}

		if len(data.PodIDs) == 0 {
			return ccErr.RawErrorInfo{ErrCode: common.CCErrCommParamsNeedSet, Args: []interface{}{"ids"}}
		}

		podsCnt += len(data.PodIDs)
		if podsCnt > common.BKMaxWriteOpLimit {
			return ccErr.RawErrorInfo{ErrCode: common.CCErrCommXXExceedLimit, Args: []interface{}{
				"pods", common.BKMaxWriteOpLimit}}
		}
	}

	return ccErr.RawErrorInfo{}
}

// DeletePodsByIDsOption delete pods by ids option
type DeletePodsByIDsOption struct {
	// PodIDs delete pod id array
	PodIDs []int64 `json:"ids"`
}

// Validate delete pods by id option
func (d *DeletePodsByIDsOption) Validate() ccErr.RawErrorInfo {
	if len(d.PodIDs) == 0 {
		return ccErr.RawErrorInfo{ErrCode: common.CCErrCommParamsNeedSet, Args: []interface{}{"ids"}}
	}

	if len(d.PodIDs) > common.BKMaxWriteOpLimit {
		return ccErr.RawErrorInfo{ErrCode: common.CCErrCommXXExceedLimit, Args: []interface{}{
			"ids", common.BKMaxWriteOpLimit}}
	}

	return ccErr.RawErrorInfo{}
}<|MERGE_RESOLUTION|>--- conflicted
+++ resolved
@@ -18,13 +18,9 @@
 package types
 
 import (
-<<<<<<< HEAD
-=======
 	"errors"
-	"fmt"
 
 	"configcenter/pkg/filter"
->>>>>>> 3b18a1f2
 	"configcenter/src/common"
 	"configcenter/src/common/criteria/enumor"
 	ccErr "configcenter/src/common/errors"
@@ -32,7 +28,6 @@
 	"configcenter/src/common/metadata"
 	"configcenter/src/common/util"
 	"configcenter/src/storage/dal/table"
-	"errors"
 )
 
 // PodFields merge the fields of the cluster and the details corresponding to the fields together.

/*
 * Tencent is pleased to support the open source community by making
 * 蓝鲸智云 - 配置平台 (BlueKing - Configuration System) available.
 * Copyright (C) 2017 THL A29 Limited,
 * a Tencent company. All rights reserved.
 * Licensed under the MIT License (the "License");
 * you may not use this file except in compliance with the License.
 * You may obtain a copy of the License at http://opensource.org/licenses/MIT
 * Unless required by applicable law or agreed to in writing,
 * software distributed under the License is distributed on
 * an "AS IS" BASIS, WITHOUT WARRANTIES OR CONDITIONS OF ANY KIND,
 * either express or implied. See the License for the
 * specific language governing permissions and limitations under the License.
 * We undertake not to change the open source license (MIT license) applicable
 * to the current version of the project delivered to anyone in the future.
 */

package types

import (
	"encoding/json"
	"reflect"

	"configcenter/pkg/filter"
	"configcenter/src/common"
	"configcenter/src/common/criteria/enumor"
	"configcenter/src/common/errors"
	"configcenter/src/common/metadata"
	"configcenter/src/storage/dal/table"

	"github.com/tidwall/gjson"
)

// WorkLoadSpecFieldsDescriptor workLoad spec's fields descriptors.
// TODO remove this when kube attribute api supports workload types
var WorkLoadSpecFieldsDescriptor = table.FieldsDescriptors{
	{Field: KubeNameField, Type: enumor.String, IsRequired: true, IsEditable: false},
	{Field: NamespaceField, Type: enumor.String, IsRequired: true, IsEditable: false},
	{Field: LabelsField, Type: enumor.MapString, IsRequired: false, IsEditable: true},
	{Field: SelectorField, Type: enumor.Object, IsRequired: false, IsEditable: true},
	{Field: ReplicasField, Type: enumor.Numeric, IsRequired: true, IsEditable: true},
	{Field: StrategyTypeField, Type: enumor.String, IsRequired: false, IsEditable: true},
	{Field: MinReadySecondsField, Type: enumor.Numeric, IsRequired: false, IsEditable: true},
	{Field: RollingUpdateStrategyField, Type: enumor.Object, IsRequired: false, IsEditable: true},
}

// WorkLoadRefDescriptor  the description used when other resources refer to the workload.
var WorkLoadRefDescriptor = table.FieldsDescriptors{
	{Field: RefField, Type: enumor.Object, IsRequired: true, IsEditable: false},
	{Field: RefKindField, Type: enumor.String, IsRequired: true, IsEditable: false},
	{Field: RefIDField, Type: enumor.Numeric, IsRequired: false, IsEditable: false},
	{Field: RefNameField, Type: enumor.String, IsRequired: false, IsEditable: false},
}

// LabelSelectorOperator a label selector operator is the set of operators that can be used in a selector requirement.
type LabelSelectorOperator string

const (
	// LabelSelectorOpIn in operator for label selector
	LabelSelectorOpIn LabelSelectorOperator = "In"
	// LabelSelectorOpNotIn not in operator for label selector
	LabelSelectorOpNotIn LabelSelectorOperator = "NotIn"
	// LabelSelectorOpExists exists operator for label selector
	LabelSelectorOpExists LabelSelectorOperator = "Exists"
	// LabelSelectorOpDoesNotExist not exists operator for label selector
	LabelSelectorOpDoesNotExist LabelSelectorOperator = "DoesNotExist"
)

const (
	// WlUpdateLimit limit on the number of workload updates
	WlUpdateLimit = 200
	// WlDeleteLimit limit on the number of workload delete
	WlDeleteLimit = 200
	// WlCreateLimit limit on the number of workload create
	WlCreateLimit = 200
	// WlQueryLimit limit on the number of workload query
	WlQueryLimit = 500
)

// Type represents the stored type of IntOrString.
type Type int64

const (
	// IntType the IntOrString holds an int.
	IntType = 0
	// StringType the IntOrString holds a string.
	StringType = 1
)

// WorkloadInterface defines the workload data common operation.
type WorkloadInterface interface {
	ValidateCreate() errors.RawErrorInfo
	ValidateUpdate() errors.RawErrorInfo
	GetWorkloadBase() WorkloadBase
	SetWorkloadBase(wl WorkloadBase)
	BuildUpdateData(user string) (map[string]interface{}, error)
}

// Reference store pod-related workload related information
type Reference struct {
	// Kind workload kind
	Kind WorkloadType `json:"kind" bson:"kind"`

	// Name workload name
	Name string `json:"name" bson:"name"`

	// ID workload id in cc
	ID int64 `json:"id" bson:"id"`
}

// WorkloadSpec describes the common attributes of workload,
// it is used by the structure below it.
type WorkloadSpec struct {
	NamespaceSpec `json:",inline" bson:",inline"`
	Ref           *Reference `json:"ref,omitempty" bson:"ref"`
}

// WorkloadBase define the workload common struct, k8s workload attributes are placed in their respective structures,
// except for very public variables, please do not put them in.
type WorkloadBase struct {
	NamespaceSpec   `json:",inline" bson:",inline"`
	ID              int64  `json:"id,omitempty" bson:"id"`
	Name            string `json:"name,omitempty" bson:"name"`
	SupplierAccount string `json:"bk_supplier_account,omitempty" bson:"bk_supplier_account"`
	// Revision record this app's revision information
	table.Revision `json:",inline" bson:",inline"`
}

// LabelSelector a label selector is a label query over a set of resources.
// the result of matchLabels and matchExpressions are ANDed. An empty label
// selector matches all objects. A null label selector matches no objects.
type LabelSelector struct {
	// MatchLabels is a map of {key,value} pairs.
	MatchLabels map[string]string `json:"match_labels" bson:"match_labels"`
	// MatchExpressions is a list of label selector requirements. The requirements are ANDed.
	MatchExpressions []LabelSelectorRequirement `json:"match_expressions" bson:"match_expressions"`
}

// LabelSelectorRequirement a label selector requirement is a selector that contains values, a key,
// and an operator that relates the key and values.
type LabelSelectorRequirement struct {
	// key is the label key that the selector applies to.
	Key string `json:"key" bson:"key"`
	// operator represents a key's relationship to a set of values.
	// Valid operators are In, NotIn, Exists and DoesNotExist.
	Operator LabelSelectorOperator `json:"operator" bson:"operator"`
	// Values is an array of string values. If the operator is In or NotIn,
	// values array must be non-empty. If the operator is Exists or DoesNotExist,
	// the values array must be empty.
	Values []string `json:"values" bson:"values"`
}

// IntOrString is a type that can hold an int32 or a string.
type IntOrString struct {
	Type   Type   `json:"type" bson:"type"`
	IntVal int32  `json:"int_val" bson:"int_val"`
	StrVal string `json:"str_val" bson:"str_val"`
}

type jsonWlData struct {
	BizID int64           `json:"bk_biz_id"`
	IDs   []int64         `json:"ids"`
	Data  json.RawMessage `json:"data"`
}

// WlUpdateOption defines the workload update request common operation.
type WlUpdateOption struct {
	BizID int64 `json:"bk_biz_id"`
	WlUpdateByIDsOption
}

// Validate validate WlUpdateOption
func (w *WlUpdateOption) Validate() errors.RawErrorInfo {
	if w.BizID == 0 {
		return errors.RawErrorInfo{
			ErrCode: common.CCErrCommParamsNeedSet,
			Args:    []interface{}{common.BKAppIDField},
		}
	}

	return w.WlUpdateByIDsOption.Validate()
}

// UnmarshalJSON unmarshal WlUpdateOption
func (w *WlUpdateOption) UnmarshalJSON(data []byte) error {
	w.BizID = gjson.GetBytes(data, "bk_biz_id").Int()
	return json.Unmarshal(data, &w.WlUpdateByIDsOption)
}

// WlUpdateByIDsOption defines the workload update by ids request common operation.
type WlUpdateByIDsOption struct {
	Kind WorkloadType      `json:"kind"`
	IDs  []int64           `json:"ids"`
	Data WorkloadInterface `json:"data"`
}

// Validate validate WlUpdateByIDsOption
func (w *WlUpdateByIDsOption) Validate() errors.RawErrorInfo {
	if len(w.IDs) == 0 {
		return errors.RawErrorInfo{
			ErrCode: common.CCErrCommParamsIsInvalid,
			Args:    []interface{}{"ids"},
		}
	}

	if len(w.IDs) >= WlUpdateLimit {
		return errors.RawErrorInfo{
			ErrCode: common.CCErrCommXXExceedLimit,
			Args:    []interface{}{"data", WlUpdateLimit},
		}
	}

	if w.Data == nil {
		return errors.RawErrorInfo{
			ErrCode: common.CCErrCommParamsIsInvalid,
			Args:    []interface{}{"data"},
		}
	}

	if err := w.Data.ValidateUpdate(); err.ErrCode != 0 {
		return err
	}

	return errors.RawErrorInfo{}
}

// UnmarshalJSON unmarshal WlUpdateByIDsOption
func (w *WlUpdateByIDsOption) UnmarshalJSON(data []byte) error {
	kind := w.Kind
	var err error
	if err = kind.Validate(); err != nil {
		return err
	}

	req := new(jsonWlData)
	if err = json.Unmarshal(data, req); err != nil {
		return err
	}
	w.IDs = req.IDs

	if len(req.Data) == 0 {
		return nil
	}

	w.Data, err = kind.NewInst()
	if err != nil {
		return err
	}
	if err = json.Unmarshal(req.Data, &w.Data); err != nil {
		return err
	}

	return nil
}

// WlDeleteOption workload delete request
type WlDeleteOption struct {
	BizID int64 `json:"bk_biz_id"`
	WlDeleteByIDsOption
}

// Validate validate WlDeleteOption
func (ns *WlDeleteOption) Validate() errors.RawErrorInfo {
	if ns.BizID == 0 {
		return errors.RawErrorInfo{
			ErrCode: common.CCErrCommParamsNeedSet,
			Args:    []interface{}{common.BKAppIDField},
		}
	}

	return ns.WlDeleteByIDsOption.Validate()
}

// WlDeleteByIDsOption workload delete by ids request
type WlDeleteByIDsOption struct {
	IDs []int64 `json:"ids"`
}

// Validate validate WlDeleteByIDsOption
func (ns *WlDeleteByIDsOption) Validate() errors.RawErrorInfo {
	if len(ns.IDs) == 0 {
		return errors.RawErrorInfo{
			ErrCode: common.CCErrCommParamsIsInvalid,
			Args:    []interface{}{"ids"},
		}
	}

	if len(ns.IDs) > WlDeleteLimit {
		return errors.RawErrorInfo{
			ErrCode: common.CCErrCommXXExceedLimit,
			Args:    []interface{}{"ids", WlDeleteLimit},
		}
	}

	return errors.RawErrorInfo{}
}

// WlDataResp workload data
type WlDataResp struct {
	Kind WorkloadType        `json:"kind"`
	Info []WorkloadInterface `json:"info"`
}

type jsonWlInfo struct {
	Info json.RawMessage `json:"info"`
}

// WlArrayUnmarshalJSON unmarshal json to workload array
// NOCC:golint/fnsize(workload类型会不断增多)
func WlArrayUnmarshalJSON(kind WorkloadType, js []byte) ([]WorkloadInterface, error) {
	workloads := make([]WorkloadInterface, 0)

<<<<<<< HEAD
	switch kind {
	case KubeDeployment:
		array := make([]*Deployment, 0)
		if err := json.Unmarshal(js, &array); err != nil {
			return nil, err
		}
		for _, data := range array {
			workloads = append(workloads, data)
		}

	case KubeStatefulSet:
		array := make([]*StatefulSet, 0)
		if err := json.Unmarshal(js, &array); err != nil {
			return nil, err
		}
		for _, data := range array {
			workloads = append(workloads, data)
		}

	case KubeDaemonSet:
		array := make([]*DaemonSet, 0)
		if err := json.Unmarshal(js, &array); err != nil {
			return nil, err
		}
		for _, data := range array {
			workloads = append(workloads, data)
		}

	case KubeGameDeployment:
		array := make([]*GameDeployment, 0)
		if err := json.Unmarshal(js, &array); err != nil {
			return nil, err
		}
		for _, data := range array {
			workloads = append(workloads, data)
		}

	case KubeGameStatefulSet:
		array := make([]*GameStatefulSet, 0)
		if err := json.Unmarshal(js, &array); err != nil {
			return nil, err
		}
		for _, data := range array {
			workloads = append(workloads, data)
		}

	case KubeCronJob:
		array := make([]*CronJob, 0)
		if err := json.Unmarshal(js, &array); err != nil {
			return nil, err
		}
		for _, data := range array {
			workloads = append(workloads, data)
		}

	case KubeJob:
		array := make([]*Job, 0)
		if err := json.Unmarshal(js, &array); err != nil {
			return nil, err
		}
		for _, data := range array {
			workloads = append(workloads, data)
		}

	case KubePodWorkload:
		array := make([]*PodsWorkload, 0)
		if err := json.Unmarshal(js, &array); err != nil {
			return nil, err
		}
		for _, data := range array {
			workloads = append(workloads, data)
		}

	default:
		return nil, fmt.Errorf("can not support this workload type: %v", kind)
	}
	return workloads, nil
}

// UnmarshalJSON unmarshal WlDataResp
// NOCC:golint/fnsize(workload类型会不断增多)
func (w *WlDataResp) UnmarshalJSON(data []byte) error {
	kind := w.Kind
	wlData := new(jsonWlInfo)
	if err := json.Unmarshal(data, wlData); err != nil {
		return err
	}

	if err := kind.Validate(); err != nil {
		return err
	}

	if wlData.Info == nil {
		return nil
	}

	info, err := WlArrayUnmarshalJSON(kind, wlData.Info)
	if err != nil {
		return err
	}

	w.Info = info

	return nil
=======
	info, err := wlArrayUnmarshalJSON(kind, wlData.Info)
	if err != nil {
		return err
	}

	w.Info = info

	return nil
}

// wlArrayUnmarshalJSON unmarshal workload array json
func wlArrayUnmarshalJSON(kind WorkloadType, js []byte) ([]WorkloadInterface, error) {
	newInst, err := kind.NewInst()
	if err != nil {
		return nil, err
	}

	info := reflect.New(reflect.SliceOf(reflect.ValueOf(newInst).Type())).Elem().Addr().Interface()
	if err = json.Unmarshal(js, info); err != nil {
		return nil, err
	}

	infoArr := reflect.ValueOf(info).Elem()
	infoArrLen := infoArr.Len()

	workloads := make([]WorkloadInterface, infoArrLen)
	for i := 0; i < infoArrLen; i++ {
		workloads[i] = infoArr.Index(i).Interface().(WorkloadInterface)
	}

	return workloads, nil
>>>>>>> 01229e9a
}

// WlInstResp workload instance response
type WlInstResp struct {
	metadata.BaseResp `json:",inline"`
	Data              WlDataResp `json:"data"`
}

// WlCreateOption create workload request
type WlCreateOption struct {
	BizID int64               `json:"bk_biz_id"`
	Kind  WorkloadType        `json:"kind"`
	Data  []WorkloadInterface `json:"data"`
}

// UnmarshalJSON unmarshal WlCreateOption
// NOCC:golint/fnsize(workload类型会不断增多)
func (w *WlCreateOption) UnmarshalJSON(data []byte) error {
	kind := w.Kind
	req := new(jsonWlData)
	if err := json.Unmarshal(data, req); err != nil {
		return err
	}

	w.BizID = req.BizID

	if len(req.Data) == 0 {
		return nil
	}

	if err := kind.Validate(); err != nil {
		return err
	}

<<<<<<< HEAD
	info, err := WlArrayUnmarshalJSON(kind, req.Data)
=======
	createData, err := wlArrayUnmarshalJSON(kind, req.Data)
>>>>>>> 01229e9a
	if err != nil {
		return err
	}

<<<<<<< HEAD
	w.Data = info
=======
	w.Data = createData
>>>>>>> 01229e9a

	return nil
}

// Validate validate WlCreateOption
func (ns *WlCreateOption) Validate() errors.RawErrorInfo {
	if ns.BizID == 0 {
		return errors.RawErrorInfo{
			ErrCode: common.CCErrCommParamsNeedSet,
			Args:    []interface{}{common.BKAppIDField},
		}
	}

	if len(ns.Data) == 0 {
		return errors.RawErrorInfo{
			ErrCode: common.CCErrCommParamsNeedSet,
			Args:    []interface{}{"data"},
		}
	}

	if len(ns.Data) > WlCreateLimit {
		return errors.RawErrorInfo{
			ErrCode: common.CCErrCommXXExceedLimit,
			Args:    []interface{}{"data", WlCreateLimit},
		}
	}

	for i := range ns.Data {
		base := ns.Data[i].GetWorkloadBase()
		base.BizID = ns.BizID
		ns.Data[i].SetWorkloadBase(base)
		if err := ns.Data[i].ValidateCreate(); err.ErrCode != 0 {
			return err
		}
	}

	return errors.RawErrorInfo{}
}

// WlCreateResp create workload response
type WlCreateResp struct {
	metadata.BaseResp `json:",inline"`
	Data              metadata.RspIDs `json:"data"`
}

var wlIgnoreField = []string{
	common.BKAppIDField, BKClusterIDFiled, ClusterUIDField, BKNamespaceIDField, NamespaceField, common.BKFieldName,
	common.BKFieldID, common.CreateTimeField,
}

// WlQueryOption workload query request
type WlQueryOption struct {
	BizID  int64              `json:"bk_biz_id"`
	Filter *filter.Expression `json:"filter"`
	Fields []string           `json:"fields,omitempty"`
	Page   metadata.BasePage  `json:"page,omitempty"`
}

// Validate validate WlQueryReq
func (wl *WlQueryOption) Validate(kind WorkloadType) errors.RawErrorInfo {
	if err := wl.Page.ValidateWithEnableCount(false, WlQueryLimit); err.ErrCode != 0 {
		return err
	}

	fields, err := kind.Fields()
	if err != nil {
		return errors.RawErrorInfo{
			ErrCode: common.CCErrCommParamsIsInvalid,
			Args:    []interface{}{KindField},
		}
	}

	if wl.Filter == nil {
		return errors.RawErrorInfo{}
	}

	op := filter.NewDefaultExprOpt(fields.FieldsType())
	if err := wl.Filter.Validate(op); err != nil {
		return errors.RawErrorInfo{
			ErrCode: common.CCErrCommParamsInvalid,
			Args:    []interface{}{err.Error()},
		}
	}
	return errors.RawErrorInfo{}
}<|MERGE_RESOLUTION|>--- conflicted
+++ resolved
@@ -305,127 +305,6 @@
 	Info json.RawMessage `json:"info"`
 }
 
-// WlArrayUnmarshalJSON unmarshal json to workload array
-// NOCC:golint/fnsize(workload类型会不断增多)
-func WlArrayUnmarshalJSON(kind WorkloadType, js []byte) ([]WorkloadInterface, error) {
-	workloads := make([]WorkloadInterface, 0)
-
-<<<<<<< HEAD
-	switch kind {
-	case KubeDeployment:
-		array := make([]*Deployment, 0)
-		if err := json.Unmarshal(js, &array); err != nil {
-			return nil, err
-		}
-		for _, data := range array {
-			workloads = append(workloads, data)
-		}
-
-	case KubeStatefulSet:
-		array := make([]*StatefulSet, 0)
-		if err := json.Unmarshal(js, &array); err != nil {
-			return nil, err
-		}
-		for _, data := range array {
-			workloads = append(workloads, data)
-		}
-
-	case KubeDaemonSet:
-		array := make([]*DaemonSet, 0)
-		if err := json.Unmarshal(js, &array); err != nil {
-			return nil, err
-		}
-		for _, data := range array {
-			workloads = append(workloads, data)
-		}
-
-	case KubeGameDeployment:
-		array := make([]*GameDeployment, 0)
-		if err := json.Unmarshal(js, &array); err != nil {
-			return nil, err
-		}
-		for _, data := range array {
-			workloads = append(workloads, data)
-		}
-
-	case KubeGameStatefulSet:
-		array := make([]*GameStatefulSet, 0)
-		if err := json.Unmarshal(js, &array); err != nil {
-			return nil, err
-		}
-		for _, data := range array {
-			workloads = append(workloads, data)
-		}
-
-	case KubeCronJob:
-		array := make([]*CronJob, 0)
-		if err := json.Unmarshal(js, &array); err != nil {
-			return nil, err
-		}
-		for _, data := range array {
-			workloads = append(workloads, data)
-		}
-
-	case KubeJob:
-		array := make([]*Job, 0)
-		if err := json.Unmarshal(js, &array); err != nil {
-			return nil, err
-		}
-		for _, data := range array {
-			workloads = append(workloads, data)
-		}
-
-	case KubePodWorkload:
-		array := make([]*PodsWorkload, 0)
-		if err := json.Unmarshal(js, &array); err != nil {
-			return nil, err
-		}
-		for _, data := range array {
-			workloads = append(workloads, data)
-		}
-
-	default:
-		return nil, fmt.Errorf("can not support this workload type: %v", kind)
-	}
-	return workloads, nil
-}
-
-// UnmarshalJSON unmarshal WlDataResp
-// NOCC:golint/fnsize(workload类型会不断增多)
-func (w *WlDataResp) UnmarshalJSON(data []byte) error {
-	kind := w.Kind
-	wlData := new(jsonWlInfo)
-	if err := json.Unmarshal(data, wlData); err != nil {
-		return err
-	}
-
-	if err := kind.Validate(); err != nil {
-		return err
-	}
-
-	if wlData.Info == nil {
-		return nil
-	}
-
-	info, err := WlArrayUnmarshalJSON(kind, wlData.Info)
-	if err != nil {
-		return err
-	}
-
-	w.Info = info
-
-	return nil
-=======
-	info, err := wlArrayUnmarshalJSON(kind, wlData.Info)
-	if err != nil {
-		return err
-	}
-
-	w.Info = info
-
-	return nil
-}
-
 // wlArrayUnmarshalJSON unmarshal workload array json
 func wlArrayUnmarshalJSON(kind WorkloadType, js []byte) ([]WorkloadInterface, error) {
 	newInst, err := kind.NewInst()
@@ -447,7 +326,6 @@
 	}
 
 	return workloads, nil
->>>>>>> 01229e9a
 }
 
 // WlInstResp workload instance response
@@ -482,20 +360,12 @@
 		return err
 	}
 
-<<<<<<< HEAD
-	info, err := WlArrayUnmarshalJSON(kind, req.Data)
-=======
 	createData, err := wlArrayUnmarshalJSON(kind, req.Data)
->>>>>>> 01229e9a
 	if err != nil {
 		return err
 	}
 
-<<<<<<< HEAD
-	w.Data = info
-=======
 	w.Data = createData
->>>>>>> 01229e9a
 
 	return nil
 }

/*
 * Tencent is pleased to support the open source community by making
 * 蓝鲸智云 - 配置平台 (BlueKing - Configuration System) available.
 * Copyright (C) 2017 THL A29 Limited,
 * a Tencent company. All rights reserved.
 * Licensed under the MIT License (the "License");
 * you may not use this file except in compliance with the License.
 * You may obtain a copy of the License at http://opensource.org/licenses/MIT
 * Unless required by applicable law or agreed to in writing,
 * software distributed under the License is distributed on
 * an "AS IS" BASIS, WITHOUT WARRANTIES OR CONDITIONS OF ANY KIND,
 * either express or implied. See the License for the
 * specific language governing permissions and limitations under the License.
 * We undertake not to change the open source license (MIT license) applicable
 * to the current version of the project delivered to anyone in the future.
 */

package types

import (
<<<<<<< HEAD
=======
	"errors"
	"fmt"

	"configcenter/pkg/filter"
>>>>>>> 3b18a1f2
	"configcenter/src/common"
	"configcenter/src/common/criteria/enumor"
	ccErr "configcenter/src/common/errors"
	"configcenter/src/common/metadata"
	"configcenter/src/storage/dal/table"
)

const (
	maxDeleteClusterNum = 10
	maxUpdateClusterNum = 10
)

// ClusterFields merge the fields of the cluster and the details corresponding to the fields together.
var ClusterFields = table.MergeFields(CommonSpecFieldsDescriptor, BizIDDescriptor, ClusterSpecFieldsDescriptor)

// ClusterSpecFieldsDescriptor cluster spec's fields descriptors.
var ClusterSpecFieldsDescriptor = table.FieldsDescriptors{
	{Field: KubeNameField, Type: enumor.String, IsRequired: true, IsEditable: true},
	{Field: SchedulingEngineField, Type: enumor.String, IsRequired: false, IsEditable: false},
	{Field: UidField, Type: enumor.String, IsRequired: true, IsEditable: false},
	{Field: XidField, Type: enumor.String, IsRequired: false, IsEditable: false},
	{Field: VersionField, Type: enumor.String, IsRequired: false, IsEditable: true},
	{Field: NetworkTypeField, Type: enumor.Enum, IsRequired: false, IsEditable: true},
	{Field: RegionField, Type: enumor.String, IsRequired: false, IsEditable: true},
	{Field: VpcField, Type: enumor.String, IsRequired: false, IsEditable: false},
	{Field: NetworkField, Type: enumor.String, IsRequired: false, IsEditable: true},
	{Field: TypeField, Type: enumor.String, IsRequired: false, IsEditable: true},
}

// ClusterBaseRefDescriptor the description used when other resources refer to the cluster.
var ClusterBaseRefDescriptor = table.FieldsDescriptors{
	{Field: ClusterUIDField, Type: enumor.String, IsRequired: true, IsEditable: false},
	{Field: BKClusterIDFiled, Type: enumor.Numeric, IsRequired: false, IsEditable: false},
}

// ClusterSpec describes the common attributes of cluster, it is used by the structure below it.
type ClusterSpec struct {
	// BizID business id in cc
	BizID int64 `json:"bk_biz_id,omitempty" bson:"bk_biz_id"`

	// ClusterID cluster id in cc
	ClusterID int64 `json:"bk_cluster_id,omitempty" bson:"bk_cluster_id"`

	// ClusterUID cluster id in third party platform
	ClusterUID string `json:"cluster_uid,omitempty" bson:"cluster_uid"`
}

// Cluster container cluster table structure
type Cluster struct {
	// ID cluster auto-increment ID in cc
	ID int64 `json:"id" bson:"id"`
	// BizID the business ID to which the cluster belongs
	BizID int64 `json:"bk_biz_id" bson:"bk_biz_id"`
	// SupplierAccount the supplier account that this resource belongs to.
	SupplierAccount string `json:"bk_supplier_account" bson:"bk_supplier_account"`
	// Name cluster name.
	Name *string `json:"name,omitempty" bson:"name"`
	// SchedulingEngine scheduling engines, such as k8s, tke, etc.
	SchedulingEngine *string `json:"scheduling_engine,omitempty" bson:"scheduling_engine"`
	// Uid ID of the cluster itself
	Uid *string `json:"uid,omitempty" bson:"uid"`
	// Xid The underlying cluster ID it depends on
	Xid *string `json:"xid,omitempty" bson:"xid"`
	// Version cluster version
	Version *string `json:"version,omitempty" bson:"version"`
	// NetworkType network type, such as overlay or underlay
	NetworkType *string `json:"network_type,omitempty" bson:"network_type"`
	// Region the region where the cluster is located
	Region *string `json:"region,omitempty" bson:"region"`
	// Vpc vpc network
	Vpc *string `json:"vpc,omitempty" bson:"vpc"`
	// NetWork global routing network address (container overlay network) For example: ["1.1.1.0/21"]
	NetWork *[]string `json:"network,omitempty" bson:"network"`
	// Type cluster network type, e.g. public clusters, private clusters, etc.
	Type *string `json:"type,omitempty" bson:"type"`
	// Revision record this app's revision information
	table.Revision `json:",inline" bson:",inline"`
}

// IgnoredUpdateClusterFields update the fields that need to be ignored in the cluster scenario.
var IgnoredUpdateClusterFields = []string{common.BKFieldID, common.BKOwnerIDField, BKBizIDField, ClusterUIDField}

// CreateClusterResult create cluster result for internal call.
type CreateClusterResult struct {
	metadata.BaseResp
	Info *Cluster `json:"data"`
}

// DeleteClusterOption delete cluster result.
type DeleteClusterOption struct {
	IDs []int64 `json:"ids"`
}

// CreateClusterRsp create cluster result for external call.
type CreateClusterRsp struct {
	metadata.BaseResp
	Data metadata.RspID `json:"data"`
}

// Validate validate the DeleteClusterOption
func (option *DeleteClusterOption) Validate() ccErr.RawErrorInfo {

	if len(option.IDs) == 0 {
		return ccErr.RawErrorInfo{
			ErrCode: common.CCErrCommParamsNeedSet,
			Args:    []interface{}{"ids"},
		}
	}

	if len(option.IDs) > maxDeleteClusterNum {
		return ccErr.RawErrorInfo{
			ErrCode: common.CCErrCommXXExceedLimit,
			Args:    []interface{}{"ids", maxDeleteClusterNum},
		}
	}
	return ccErr.RawErrorInfo{}
}

// ValidateCreate check whether the parameters for creating a cluster are legal.
func (option *Cluster) ValidateCreate() ccErr.RawErrorInfo {

	if option == nil {
		return ccErr.RawErrorInfo{
			ErrCode: common.CCErrCommParamsNeedSet,
			Args:    []interface{}{"data"},
		}
	}

	if err := ValidateCreate(*option, ClusterFields); err.ErrCode != 0 {
		return err
	}

	return ccErr.RawErrorInfo{}
}

// validateUpdate verifying the validity of parameters for updating node scenarios
func (option *Cluster) validateUpdate() ccErr.RawErrorInfo {

	if option == nil {
		return ccErr.RawErrorInfo{
			ErrCode: common.CCErrCommParamsNeedSet,
			Args:    []interface{}{"cluster"},
		}
	}

	if err := ValidateUpdate(*option, ClusterFields); err.ErrCode != 0 {
		return err
	}
	return ccErr.RawErrorInfo{}
}

// QueryClusterOption query cluster by query builder
type QueryClusterOption struct {
	Filter *filter.Expression `json:"filter"`
	Page   metadata.BasePage  `json:"page"`
	Fields []string           `json:"fields"`
}

// Validate the QueryClusterOption
func (option *QueryClusterOption) Validate() ccErr.RawErrorInfo {
	if err := option.Page.ValidateWithEnableCount(false, common.BKMaxLimitSize); err.ErrCode != 0 {
		return err
	}

	if option.Filter == nil {
		return ccErr.RawErrorInfo{}
	}

	op := filter.NewDefaultExprOpt(ClusterFields.FieldsType())
	if err := option.Filter.Validate(op); err != nil {
		return ccErr.RawErrorInfo{
			ErrCode: common.CCErrCommParamsInvalid,
			Args:    []interface{}{err.Error()},
		}
	}
	return ccErr.RawErrorInfo{}
}

// ResponseCluster query the response of the cluster.
type ResponseCluster struct {
	Data []Cluster `json:"cluster"`
}

// UpdateClusterOption update cluster request。
type UpdateClusterOption struct {
	IDs  []int64 `json:"ids"`
	Data Cluster `json:"data"`
}

// Validate validate the UpdateClusterOption
func (option *UpdateClusterOption) Validate() ccErr.RawErrorInfo {

	if option == nil {
		return ccErr.RawErrorInfo{
			ErrCode: common.CCErrCommParamsNeedSet,
			Args:    []interface{}{"data"},
		}
	}

	if len(option.IDs) == 0 {
		return ccErr.RawErrorInfo{
			ErrCode: common.CCErrCommParamsNeedSet,
			Args:    []interface{}{"ids"},
		}
	}
	if len(option.IDs) > maxUpdateClusterNum {
		return ccErr.RawErrorInfo{
			ErrCode: common.CCErrCommXXExceedLimit,
			Args:    []interface{}{"ids", maxUpdateClusterNum},
		}
	}

	if err := option.Data.validateUpdate(); err.ErrCode != 0 {
		return err
	}

	return ccErr.RawErrorInfo{}
}<|MERGE_RESOLUTION|>--- conflicted
+++ resolved
@@ -18,13 +18,7 @@
 package types
 
 import (
-<<<<<<< HEAD
-=======
-	"errors"
-	"fmt"
-
 	"configcenter/pkg/filter"
->>>>>>> 3b18a1f2
 	"configcenter/src/common"
 	"configcenter/src/common/criteria/enumor"
 	ccErr "configcenter/src/common/errors"

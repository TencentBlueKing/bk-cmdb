--- conflicted
+++ resolved
@@ -301,15 +301,9 @@
     # 采集数据后能够缓存的队列长度，设置范围为1～1000, 默认为100
     queueSize: 100
     # 采集数据用的gsecmdline命令绝对路径，默认版本需要大于等于2.0.2 ，默认路径：/usr/local/gse/plugins/bin/gsecmdline
-<<<<<<< HEAD
-    gsecmdlinePath:
-    # 对应的domainsocket绝对路径，默认路径：/usr/local/gse/agent/data/ipc.state.report
-    domainSocketPath:
-=======
     gsecmdlinePath: 
     # 对应的domainsocket绝对路径，默认路径：/usr/local/gse/agent/data/ipc.state.report
     domainSocketPath: 
->>>>>>> ddae708d
     # 用于对数据上报进行频率控制和限流
     # qps的设置范围为1～50，默认值为10
     # burst的设置范围为1～100，默认值为20

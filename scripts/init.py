--- conflicted
+++ resolved
@@ -272,71 +272,6 @@
 adminServer:
   #同步IAM动态模型的周期,单位为分钟，最小为1分钟,默认为5分钟
   syncIAMPeriodMinutes: 5
-<<<<<<< HEAD
-# web_server专属配置
-webServer:
-  api:
-    #显示版本，比如v3为3.x
-    version: v3
-  #会话相关
-  session:
-    #会话名
-    name: cc3
-    #语言
-    defaultlanguage: zh-cn
-    #是否支持同时登录同一用户，0为不支持，1为支持
-    multipleOwner: "0"
-    #账号密码，以 : 分割
-    userInfo: $user_info
-  site:
-    #该值表示部署完成后,输入到浏览器中访问的cmdb 网址
-    domainUrl: ${cc_url}
-    #登录地址
-    bkLoginUrl: ${paas_url}/login/?app_id=%s&c_url=%s
-    appCode: cc
-    checkUrl: ${paas_url}/login/accounts/get_user/?bk_token=
-    bkAccountUrl: ${paas_url}/login/accounts/get_all_user/?bk_token=%s
-    resourcesPath: /tmp/
-    #前端基础页面位置
-    htmlRoot: $ui_root
-    #帮助文档地址
-    helpDocUrl: https://bk.tencent.com/docs/markdown/配置平台/产品白皮书/产品简介/Overview.md
-    paas:
-      # pass的tls相关配置
-      tls:
-        # 客户端是否验证服务端证书，包含证书链和主机名，bool值, true为不校验, false为校验
-        insecureSkipVerify:
-        # 服务使用的证书的路径,如:/data/cmdb/cert/server.crt
-        certFile:
-        # 服务使用的证书对应的密钥的路径,如:/data/cmdb/cert/server.key
-        keyFile:
-        # CA证书路径，用于验证对方证书,如:/data/cmdb/cert/ca.crt
-        caFile:
-        # 用于解密根据RFC1423加密的证书密钥的PEM块
-        password:
-  app:
-    agentAppUrl: ${agent_url}/console/?app=bk_agent_setup
-    #权限模式，web页面使用，可选值: internal, iam
-    authscheme: $auth_scheme
-  login:
-    #登录模式
-    version: $loginVersion
-  #cmdb版本日志存放路径配置
-  changelogPath:
-    #中文版版本日志存放路径
-    ch: ../changelog_user/ch
-    #英文版版本日志存放路径
-    en: ../changelog_user/en
-  # web-server使用的jwt配置
-  jwt:
-    # 是否开启jwt认证功能
-    enabled: false
-    # jwt公钥路径
-    publicKey:
-    # jwt私钥路径
-    privateKey:
-=======
->>>>>>> 76670661
 
 # operation_server专属配置
 operationServer:
@@ -485,7 +420,7 @@
   jwt:
     # 是否开启jwt认证功能
     enabled: false
-    # jwt公钥路径
+    # jwt公钥
     publicKey:
 
 # 直接调用gse服务相关配置
@@ -649,10 +584,10 @@
   jwt:
     # 是否开启jwt认证功能
     enabled: false
-    # jwt公钥路径
-    publicKeyPath:
-    # jwt私钥路径
-    privateKeyPath:
+    # jwt公钥
+    publicKey:
+    # jwt私钥
+    privateKey:
 
 # 监控配置， monitor配置项必须存在
 monitor:
